/*
 * Sony Programmable I/O Control Device driver for VAIO
 *
 * Copyright (C) 2007 Mattia Dongili <malattia@linux.it>
 *
 * Copyright (C) 2001-2005 Stelian Pop <stelian@popies.net>
 *
 * Copyright (C) 2005 Narayanan R S <nars@kadamba.org>
 *
 * Copyright (C) 2001-2002 Alcôve <www.alcove.com>
 *
 * Copyright (C) 2001 Michael Ashley <m.ashley@unsw.edu.au>
 *
 * Copyright (C) 2001 Junichi Morita <jun1m@mars.dti.ne.jp>
 *
 * Copyright (C) 2000 Takaya Kinjo <t-kinjo@tc4.so-net.ne.jp>
 *
 * Copyright (C) 2000 Andrew Tridgell <tridge@valinux.com>
 *
 * Earlier work by Werner Almesberger, Paul `Rusty' Russell and Paul Mackerras.
 *
 * This program is free software; you can redistribute it and/or modify
 * it under the terms of the GNU General Public License as published by
 * the Free Software Foundation; either version 2 of the License, or
 * (at your option) any later version.
 *
 * This program is distributed in the hope that it will be useful,
 * but WITHOUT ANY WARRANTY; without even the implied warranty of
 * MERCHANTABILITY or FITNESS FOR A PARTICULAR PURPOSE.  See the
 * GNU General Public License for more details.
 *
 * You should have received a copy of the GNU General Public License
 * along with this program; if not, write to the Free Software
 * Foundation, Inc., 675 Mass Ave, Cambridge, MA 02139, USA.
 *
 */

#include <linux/module.h>
#include <linux/sched.h>
#include <linux/input.h>
#include <linux/pci.h>
#include <linux/init.h>
#include <linux/interrupt.h>
#include <linux/miscdevice.h>
#include <linux/poll.h>
#include <linux/delay.h>
#include <linux/wait.h>
#include <linux/acpi.h>
#include <linux/dmi.h>
#include <linux/err.h>
#include <linux/kfifo.h>
#include <linux/platform_device.h>
#include <linux/gfp.h>

#include <asm/uaccess.h>
#include <asm/io.h>
<<<<<<< HEAD
#include <asm/system.h>
=======
>>>>>>> c3ade0e0
#include <asm/local.h>

#include <linux/sonypi.h>

#define SONYPI_DRIVER_VERSION	 "1.26"

MODULE_AUTHOR("Stelian Pop <stelian@popies.net>");
MODULE_DESCRIPTION("Sony Programmable I/O Control Device driver");
MODULE_LICENSE("GPL");
MODULE_VERSION(SONYPI_DRIVER_VERSION);

static int minor = -1;
module_param(minor, int, 0);
MODULE_PARM_DESC(minor,
		 "minor number of the misc device, default is -1 (automatic)");

static int verbose;		/* = 0 */
module_param(verbose, int, 0644);
MODULE_PARM_DESC(verbose, "be verbose, default is 0 (no)");

static int fnkeyinit;		/* = 0 */
module_param(fnkeyinit, int, 0444);
MODULE_PARM_DESC(fnkeyinit,
		 "set this if your Fn keys do not generate any event");

static int camera;		/* = 0 */
module_param(camera, int, 0444);
MODULE_PARM_DESC(camera,
		 "set this if you have a MotionEye camera (PictureBook series)");

static int compat;		/* = 0 */
module_param(compat, int, 0444);
MODULE_PARM_DESC(compat,
		 "set this if you want to enable backward compatibility mode");

static unsigned long mask = 0xffffffff;
module_param(mask, ulong, 0644);
MODULE_PARM_DESC(mask,
		 "set this to the mask of event you want to enable (see doc)");

static int useinput = 1;
module_param(useinput, int, 0444);
MODULE_PARM_DESC(useinput,
		 "set this if you would like sonypi to feed events to the input subsystem");

static int check_ioport = 1;
module_param(check_ioport, int, 0444);
MODULE_PARM_DESC(check_ioport,
		 "set this to 0 if you think the automatic ioport check for sony-laptop is wrong");

#define SONYPI_DEVICE_MODEL_TYPE1	1
#define SONYPI_DEVICE_MODEL_TYPE2	2
#define SONYPI_DEVICE_MODEL_TYPE3	3

/* type1 models use those */
#define SONYPI_IRQ_PORT			0x8034
#define SONYPI_IRQ_SHIFT		22
#define SONYPI_TYPE1_BASE		0x50
#define SONYPI_G10A			(SONYPI_TYPE1_BASE+0x14)
#define SONYPI_TYPE1_REGION_SIZE	0x08
#define SONYPI_TYPE1_EVTYPE_OFFSET	0x04

/* type2 series specifics */
#define SONYPI_SIRQ			0x9b
#define SONYPI_SLOB			0x9c
#define SONYPI_SHIB			0x9d
#define SONYPI_TYPE2_REGION_SIZE	0x20
#define SONYPI_TYPE2_EVTYPE_OFFSET	0x12

/* type3 series specifics */
#define SONYPI_TYPE3_BASE		0x40
#define SONYPI_TYPE3_GID2		(SONYPI_TYPE3_BASE+0x48) /* 16 bits */
#define SONYPI_TYPE3_MISC		(SONYPI_TYPE3_BASE+0x6d) /* 8 bits  */
#define SONYPI_TYPE3_REGION_SIZE	0x20
#define SONYPI_TYPE3_EVTYPE_OFFSET	0x12

/* battery / brightness addresses */
#define SONYPI_BAT_FLAGS	0x81
#define SONYPI_LCD_LIGHT	0x96
#define SONYPI_BAT1_PCTRM	0xa0
#define SONYPI_BAT1_LEFT	0xa2
#define SONYPI_BAT1_MAXRT	0xa4
#define SONYPI_BAT2_PCTRM	0xa8
#define SONYPI_BAT2_LEFT	0xaa
#define SONYPI_BAT2_MAXRT	0xac
#define SONYPI_BAT1_MAXTK	0xb0
#define SONYPI_BAT1_FULL	0xb2
#define SONYPI_BAT2_MAXTK	0xb8
#define SONYPI_BAT2_FULL	0xba

/* FAN0 information (reverse engineered from ACPI tables) */
#define SONYPI_FAN0_STATUS	0x93
#define SONYPI_TEMP_STATUS	0xC1

/* ioports used for brightness and type2 events */
#define SONYPI_DATA_IOPORT	0x62
#define SONYPI_CST_IOPORT	0x66

/* The set of possible ioports */
struct sonypi_ioport_list {
	u16	port1;
	u16	port2;
};

static struct sonypi_ioport_list sonypi_type1_ioport_list[] = {
	{ 0x10c0, 0x10c4 },	/* looks like the default on C1Vx */
	{ 0x1080, 0x1084 },
	{ 0x1090, 0x1094 },
	{ 0x10a0, 0x10a4 },
	{ 0x10b0, 0x10b4 },
	{ 0x0, 0x0 }
};

static struct sonypi_ioport_list sonypi_type2_ioport_list[] = {
	{ 0x1080, 0x1084 },
	{ 0x10a0, 0x10a4 },
	{ 0x10c0, 0x10c4 },
	{ 0x10e0, 0x10e4 },
	{ 0x0, 0x0 }
};

/* same as in type 2 models */
static struct sonypi_ioport_list *sonypi_type3_ioport_list =
	sonypi_type2_ioport_list;

/* The set of possible interrupts */
struct sonypi_irq_list {
	u16	irq;
	u16	bits;
};

static struct sonypi_irq_list sonypi_type1_irq_list[] = {
	{ 11, 0x2 },	/* IRQ 11, GO22=0,GO23=1 in AML */
	{ 10, 0x1 },	/* IRQ 10, GO22=1,GO23=0 in AML */
	{  5, 0x0 },	/* IRQ  5, GO22=0,GO23=0 in AML */
	{  0, 0x3 }	/* no IRQ, GO22=1,GO23=1 in AML */
};

static struct sonypi_irq_list sonypi_type2_irq_list[] = {
	{ 11, 0x80 },	/* IRQ 11, 0x80 in SIRQ in AML */
	{ 10, 0x40 },	/* IRQ 10, 0x40 in SIRQ in AML */
	{  9, 0x20 },	/* IRQ  9, 0x20 in SIRQ in AML */
	{  6, 0x10 },	/* IRQ  6, 0x10 in SIRQ in AML */
	{  0, 0x00 }	/* no IRQ, 0x00 in SIRQ in AML */
};

/* same as in type2 models */
static struct sonypi_irq_list *sonypi_type3_irq_list = sonypi_type2_irq_list;

#define SONYPI_CAMERA_BRIGHTNESS		0
#define SONYPI_CAMERA_CONTRAST			1
#define SONYPI_CAMERA_HUE			2
#define SONYPI_CAMERA_COLOR			3
#define SONYPI_CAMERA_SHARPNESS			4

#define SONYPI_CAMERA_PICTURE			5
#define SONYPI_CAMERA_EXPOSURE_MASK		0xC
#define SONYPI_CAMERA_WHITE_BALANCE_MASK	0x3
#define SONYPI_CAMERA_PICTURE_MODE_MASK		0x30
#define SONYPI_CAMERA_MUTE_MASK			0x40

/* the rest don't need a loop until not 0xff */
#define SONYPI_CAMERA_AGC			6
#define SONYPI_CAMERA_AGC_MASK			0x30
#define SONYPI_CAMERA_SHUTTER_MASK 		0x7

#define SONYPI_CAMERA_SHUTDOWN_REQUEST		7
#define SONYPI_CAMERA_CONTROL			0x10

#define SONYPI_CAMERA_STATUS 			7
#define SONYPI_CAMERA_STATUS_READY 		0x2
#define SONYPI_CAMERA_STATUS_POSITION		0x4

#define SONYPI_DIRECTION_BACKWARDS 		0x4

#define SONYPI_CAMERA_REVISION 			8
#define SONYPI_CAMERA_ROMVERSION 		9

/* Event masks */
#define SONYPI_JOGGER_MASK			0x00000001
#define SONYPI_CAPTURE_MASK			0x00000002
#define SONYPI_FNKEY_MASK			0x00000004
#define SONYPI_BLUETOOTH_MASK			0x00000008
#define SONYPI_PKEY_MASK			0x00000010
#define SONYPI_BACK_MASK			0x00000020
#define SONYPI_HELP_MASK			0x00000040
#define SONYPI_LID_MASK				0x00000080
#define SONYPI_ZOOM_MASK			0x00000100
#define SONYPI_THUMBPHRASE_MASK			0x00000200
#define SONYPI_MEYE_MASK			0x00000400
#define SONYPI_MEMORYSTICK_MASK			0x00000800
#define SONYPI_BATTERY_MASK			0x00001000
#define SONYPI_WIRELESS_MASK			0x00002000

struct sonypi_event {
	u8	data;
	u8	event;
};

/* The set of possible button release events */
static struct sonypi_event sonypi_releaseev[] = {
	{ 0x00, SONYPI_EVENT_ANYBUTTON_RELEASED },
	{ 0, 0 }
};

/* The set of possible jogger events  */
static struct sonypi_event sonypi_joggerev[] = {
	{ 0x1f, SONYPI_EVENT_JOGDIAL_UP },
	{ 0x01, SONYPI_EVENT_JOGDIAL_DOWN },
	{ 0x5f, SONYPI_EVENT_JOGDIAL_UP_PRESSED },
	{ 0x41, SONYPI_EVENT_JOGDIAL_DOWN_PRESSED },
	{ 0x1e, SONYPI_EVENT_JOGDIAL_FAST_UP },
	{ 0x02, SONYPI_EVENT_JOGDIAL_FAST_DOWN },
	{ 0x5e, SONYPI_EVENT_JOGDIAL_FAST_UP_PRESSED },
	{ 0x42, SONYPI_EVENT_JOGDIAL_FAST_DOWN_PRESSED },
	{ 0x1d, SONYPI_EVENT_JOGDIAL_VFAST_UP },
	{ 0x03, SONYPI_EVENT_JOGDIAL_VFAST_DOWN },
	{ 0x5d, SONYPI_EVENT_JOGDIAL_VFAST_UP_PRESSED },
	{ 0x43, SONYPI_EVENT_JOGDIAL_VFAST_DOWN_PRESSED },
	{ 0x40, SONYPI_EVENT_JOGDIAL_PRESSED },
	{ 0, 0 }
};

/* The set of possible capture button events */
static struct sonypi_event sonypi_captureev[] = {
	{ 0x05, SONYPI_EVENT_CAPTURE_PARTIALPRESSED },
	{ 0x07, SONYPI_EVENT_CAPTURE_PRESSED },
	{ 0x01, SONYPI_EVENT_CAPTURE_PARTIALRELEASED },
	{ 0, 0 }
};

/* The set of possible fnkeys events */
static struct sonypi_event sonypi_fnkeyev[] = {
	{ 0x10, SONYPI_EVENT_FNKEY_ESC },
	{ 0x11, SONYPI_EVENT_FNKEY_F1 },
	{ 0x12, SONYPI_EVENT_FNKEY_F2 },
	{ 0x13, SONYPI_EVENT_FNKEY_F3 },
	{ 0x14, SONYPI_EVENT_FNKEY_F4 },
	{ 0x15, SONYPI_EVENT_FNKEY_F5 },
	{ 0x16, SONYPI_EVENT_FNKEY_F6 },
	{ 0x17, SONYPI_EVENT_FNKEY_F7 },
	{ 0x18, SONYPI_EVENT_FNKEY_F8 },
	{ 0x19, SONYPI_EVENT_FNKEY_F9 },
	{ 0x1a, SONYPI_EVENT_FNKEY_F10 },
	{ 0x1b, SONYPI_EVENT_FNKEY_F11 },
	{ 0x1c, SONYPI_EVENT_FNKEY_F12 },
	{ 0x1f, SONYPI_EVENT_FNKEY_RELEASED },
	{ 0x21, SONYPI_EVENT_FNKEY_1 },
	{ 0x22, SONYPI_EVENT_FNKEY_2 },
	{ 0x31, SONYPI_EVENT_FNKEY_D },
	{ 0x32, SONYPI_EVENT_FNKEY_E },
	{ 0x33, SONYPI_EVENT_FNKEY_F },
	{ 0x34, SONYPI_EVENT_FNKEY_S },
	{ 0x35, SONYPI_EVENT_FNKEY_B },
	{ 0x36, SONYPI_EVENT_FNKEY_ONLY },
	{ 0, 0 }
};

/* The set of possible program key events */
static struct sonypi_event sonypi_pkeyev[] = {
	{ 0x01, SONYPI_EVENT_PKEY_P1 },
	{ 0x02, SONYPI_EVENT_PKEY_P2 },
	{ 0x04, SONYPI_EVENT_PKEY_P3 },
	{ 0x5c, SONYPI_EVENT_PKEY_P1 },
	{ 0, 0 }
};

/* The set of possible bluetooth events */
static struct sonypi_event sonypi_blueev[] = {
	{ 0x55, SONYPI_EVENT_BLUETOOTH_PRESSED },
	{ 0x59, SONYPI_EVENT_BLUETOOTH_ON },
	{ 0x5a, SONYPI_EVENT_BLUETOOTH_OFF },
	{ 0, 0 }
};

/* The set of possible wireless events */
static struct sonypi_event sonypi_wlessev[] = {
	{ 0x59, SONYPI_EVENT_WIRELESS_ON },
	{ 0x5a, SONYPI_EVENT_WIRELESS_OFF },
	{ 0, 0 }
};

/* The set of possible back button events */
static struct sonypi_event sonypi_backev[] = {
	{ 0x20, SONYPI_EVENT_BACK_PRESSED },
	{ 0, 0 }
};

/* The set of possible help button events */
static struct sonypi_event sonypi_helpev[] = {
	{ 0x3b, SONYPI_EVENT_HELP_PRESSED },
	{ 0, 0 }
};


/* The set of possible lid events */
static struct sonypi_event sonypi_lidev[] = {
	{ 0x51, SONYPI_EVENT_LID_CLOSED },
	{ 0x50, SONYPI_EVENT_LID_OPENED },
	{ 0, 0 }
};

/* The set of possible zoom events */
static struct sonypi_event sonypi_zoomev[] = {
	{ 0x39, SONYPI_EVENT_ZOOM_PRESSED },
	{ 0, 0 }
};

/* The set of possible thumbphrase events */
static struct sonypi_event sonypi_thumbphraseev[] = {
	{ 0x3a, SONYPI_EVENT_THUMBPHRASE_PRESSED },
	{ 0, 0 }
};

/* The set of possible motioneye camera events */
static struct sonypi_event sonypi_meyeev[] = {
	{ 0x00, SONYPI_EVENT_MEYE_FACE },
	{ 0x01, SONYPI_EVENT_MEYE_OPPOSITE },
	{ 0, 0 }
};

/* The set of possible memorystick events */
static struct sonypi_event sonypi_memorystickev[] = {
	{ 0x53, SONYPI_EVENT_MEMORYSTICK_INSERT },
	{ 0x54, SONYPI_EVENT_MEMORYSTICK_EJECT },
	{ 0, 0 }
};

/* The set of possible battery events */
static struct sonypi_event sonypi_batteryev[] = {
	{ 0x20, SONYPI_EVENT_BATTERY_INSERT },
	{ 0x30, SONYPI_EVENT_BATTERY_REMOVE },
	{ 0, 0 }
};

static struct sonypi_eventtypes {
	int			model;
	u8			data;
	unsigned long		mask;
	struct sonypi_event *	events;
} sonypi_eventtypes[] = {
	{ SONYPI_DEVICE_MODEL_TYPE1, 0, 0xffffffff, sonypi_releaseev },
	{ SONYPI_DEVICE_MODEL_TYPE1, 0x70, SONYPI_MEYE_MASK, sonypi_meyeev },
	{ SONYPI_DEVICE_MODEL_TYPE1, 0x30, SONYPI_LID_MASK, sonypi_lidev },
	{ SONYPI_DEVICE_MODEL_TYPE1, 0x60, SONYPI_CAPTURE_MASK, sonypi_captureev },
	{ SONYPI_DEVICE_MODEL_TYPE1, 0x10, SONYPI_JOGGER_MASK, sonypi_joggerev },
	{ SONYPI_DEVICE_MODEL_TYPE1, 0x20, SONYPI_FNKEY_MASK, sonypi_fnkeyev },
	{ SONYPI_DEVICE_MODEL_TYPE1, 0x30, SONYPI_BLUETOOTH_MASK, sonypi_blueev },
	{ SONYPI_DEVICE_MODEL_TYPE1, 0x40, SONYPI_PKEY_MASK, sonypi_pkeyev },
	{ SONYPI_DEVICE_MODEL_TYPE1, 0x30, SONYPI_MEMORYSTICK_MASK, sonypi_memorystickev },
	{ SONYPI_DEVICE_MODEL_TYPE1, 0x40, SONYPI_BATTERY_MASK, sonypi_batteryev },

	{ SONYPI_DEVICE_MODEL_TYPE2, 0, 0xffffffff, sonypi_releaseev },
	{ SONYPI_DEVICE_MODEL_TYPE2, 0x38, SONYPI_LID_MASK, sonypi_lidev },
	{ SONYPI_DEVICE_MODEL_TYPE2, 0x11, SONYPI_JOGGER_MASK, sonypi_joggerev },
	{ SONYPI_DEVICE_MODEL_TYPE2, 0x61, SONYPI_CAPTURE_MASK, sonypi_captureev },
	{ SONYPI_DEVICE_MODEL_TYPE2, 0x21, SONYPI_FNKEY_MASK, sonypi_fnkeyev },
	{ SONYPI_DEVICE_MODEL_TYPE2, 0x31, SONYPI_BLUETOOTH_MASK, sonypi_blueev },
	{ SONYPI_DEVICE_MODEL_TYPE2, 0x08, SONYPI_PKEY_MASK, sonypi_pkeyev },
	{ SONYPI_DEVICE_MODEL_TYPE2, 0x11, SONYPI_BACK_MASK, sonypi_backev },
	{ SONYPI_DEVICE_MODEL_TYPE2, 0x21, SONYPI_HELP_MASK, sonypi_helpev },
	{ SONYPI_DEVICE_MODEL_TYPE2, 0x21, SONYPI_ZOOM_MASK, sonypi_zoomev },
	{ SONYPI_DEVICE_MODEL_TYPE2, 0x20, SONYPI_THUMBPHRASE_MASK, sonypi_thumbphraseev },
	{ SONYPI_DEVICE_MODEL_TYPE2, 0x31, SONYPI_MEMORYSTICK_MASK, sonypi_memorystickev },
	{ SONYPI_DEVICE_MODEL_TYPE2, 0x41, SONYPI_BATTERY_MASK, sonypi_batteryev },
	{ SONYPI_DEVICE_MODEL_TYPE2, 0x31, SONYPI_PKEY_MASK, sonypi_pkeyev },

	{ SONYPI_DEVICE_MODEL_TYPE3, 0, 0xffffffff, sonypi_releaseev },
	{ SONYPI_DEVICE_MODEL_TYPE3, 0x21, SONYPI_FNKEY_MASK, sonypi_fnkeyev },
	{ SONYPI_DEVICE_MODEL_TYPE3, 0x31, SONYPI_WIRELESS_MASK, sonypi_wlessev },
	{ SONYPI_DEVICE_MODEL_TYPE3, 0x31, SONYPI_MEMORYSTICK_MASK, sonypi_memorystickev },
	{ SONYPI_DEVICE_MODEL_TYPE3, 0x41, SONYPI_BATTERY_MASK, sonypi_batteryev },
	{ SONYPI_DEVICE_MODEL_TYPE3, 0x31, SONYPI_PKEY_MASK, sonypi_pkeyev },
	{ 0 }
};

#define SONYPI_BUF_SIZE	128

/* Correspondance table between sonypi events and input layer events */
static struct {
	int sonypiev;
	int inputev;
} sonypi_inputkeys[] = {
	{ SONYPI_EVENT_CAPTURE_PRESSED,	 	KEY_CAMERA },
	{ SONYPI_EVENT_FNKEY_ONLY, 		KEY_FN },
	{ SONYPI_EVENT_FNKEY_ESC, 		KEY_FN_ESC },
	{ SONYPI_EVENT_FNKEY_F1, 		KEY_FN_F1 },
	{ SONYPI_EVENT_FNKEY_F2, 		KEY_FN_F2 },
	{ SONYPI_EVENT_FNKEY_F3, 		KEY_FN_F3 },
	{ SONYPI_EVENT_FNKEY_F4, 		KEY_FN_F4 },
	{ SONYPI_EVENT_FNKEY_F5, 		KEY_FN_F5 },
	{ SONYPI_EVENT_FNKEY_F6, 		KEY_FN_F6 },
	{ SONYPI_EVENT_FNKEY_F7, 		KEY_FN_F7 },
	{ SONYPI_EVENT_FNKEY_F8, 		KEY_FN_F8 },
	{ SONYPI_EVENT_FNKEY_F9,		KEY_FN_F9 },
	{ SONYPI_EVENT_FNKEY_F10,		KEY_FN_F10 },
	{ SONYPI_EVENT_FNKEY_F11, 		KEY_FN_F11 },
	{ SONYPI_EVENT_FNKEY_F12,		KEY_FN_F12 },
	{ SONYPI_EVENT_FNKEY_1, 		KEY_FN_1 },
	{ SONYPI_EVENT_FNKEY_2, 		KEY_FN_2 },
	{ SONYPI_EVENT_FNKEY_D,			KEY_FN_D },
	{ SONYPI_EVENT_FNKEY_E,			KEY_FN_E },
	{ SONYPI_EVENT_FNKEY_F,			KEY_FN_F },
	{ SONYPI_EVENT_FNKEY_S,			KEY_FN_S },
	{ SONYPI_EVENT_FNKEY_B,			KEY_FN_B },
	{ SONYPI_EVENT_BLUETOOTH_PRESSED, 	KEY_BLUE },
	{ SONYPI_EVENT_BLUETOOTH_ON, 		KEY_BLUE },
	{ SONYPI_EVENT_PKEY_P1, 		KEY_PROG1 },
	{ SONYPI_EVENT_PKEY_P2, 		KEY_PROG2 },
	{ SONYPI_EVENT_PKEY_P3, 		KEY_PROG3 },
	{ SONYPI_EVENT_BACK_PRESSED, 		KEY_BACK },
	{ SONYPI_EVENT_HELP_PRESSED, 		KEY_HELP },
	{ SONYPI_EVENT_ZOOM_PRESSED, 		KEY_ZOOM },
	{ SONYPI_EVENT_THUMBPHRASE_PRESSED, 	BTN_THUMB },
	{ 0, 0 },
};

struct sonypi_keypress {
	struct input_dev *dev;
	int key;
};

static struct sonypi_device {
	struct pci_dev *dev;
	u16 irq;
	u16 bits;
	u16 ioport1;
	u16 ioport2;
	u16 region_size;
	u16 evtype_offset;
	int camera_power;
	int bluetooth_power;
	struct mutex lock;
	struct kfifo fifo;
	spinlock_t fifo_lock;
	wait_queue_head_t fifo_proc_list;
	struct fasync_struct *fifo_async;
	local_t open_count;
	int model;
	struct input_dev *input_jog_dev;
	struct input_dev *input_key_dev;
	struct work_struct input_work;
	struct kfifo input_fifo;
	spinlock_t input_fifo_lock;
} sonypi_device;

#define ITERATIONS_LONG		10000
#define ITERATIONS_SHORT	10

#define wait_on_command(quiet, command, iterations) { \
	unsigned int n = iterations; \
	while (--n && (command)) \
		udelay(1); \
	if (!n && (verbose || !quiet)) \
		printk(KERN_WARNING "sonypi command failed at %s : %s (line %d)\n", __FILE__, __func__, __LINE__); \
}

#ifdef CONFIG_ACPI
#define SONYPI_ACPI_ACTIVE (!acpi_disabled)
#else
#define SONYPI_ACPI_ACTIVE 0
#endif				/* CONFIG_ACPI */

#ifdef CONFIG_ACPI
static struct acpi_device *sonypi_acpi_device;
static int acpi_driver_registered;
#endif

static int sonypi_ec_write(u8 addr, u8 value)
{
#ifdef CONFIG_ACPI
	if (SONYPI_ACPI_ACTIVE)
		return ec_write(addr, value);
#endif
	wait_on_command(1, inb_p(SONYPI_CST_IOPORT) & 3, ITERATIONS_LONG);
	outb_p(0x81, SONYPI_CST_IOPORT);
	wait_on_command(0, inb_p(SONYPI_CST_IOPORT) & 2, ITERATIONS_LONG);
	outb_p(addr, SONYPI_DATA_IOPORT);
	wait_on_command(0, inb_p(SONYPI_CST_IOPORT) & 2, ITERATIONS_LONG);
	outb_p(value, SONYPI_DATA_IOPORT);
	wait_on_command(0, inb_p(SONYPI_CST_IOPORT) & 2, ITERATIONS_LONG);
	return 0;
}

static int sonypi_ec_read(u8 addr, u8 *value)
{
#ifdef CONFIG_ACPI
	if (SONYPI_ACPI_ACTIVE)
		return ec_read(addr, value);
#endif
	wait_on_command(1, inb_p(SONYPI_CST_IOPORT) & 3, ITERATIONS_LONG);
	outb_p(0x80, SONYPI_CST_IOPORT);
	wait_on_command(0, inb_p(SONYPI_CST_IOPORT) & 2, ITERATIONS_LONG);
	outb_p(addr, SONYPI_DATA_IOPORT);
	wait_on_command(0, inb_p(SONYPI_CST_IOPORT) & 2, ITERATIONS_LONG);
	*value = inb_p(SONYPI_DATA_IOPORT);
	return 0;
}

static int ec_read16(u8 addr, u16 *value)
{
	u8 val_lb, val_hb;
	if (sonypi_ec_read(addr, &val_lb))
		return -1;
	if (sonypi_ec_read(addr + 1, &val_hb))
		return -1;
	*value = val_lb | (val_hb << 8);
	return 0;
}

/* Initializes the device - this comes from the AML code in the ACPI bios */
static void sonypi_type1_srs(void)
{
	u32 v;

	pci_read_config_dword(sonypi_device.dev, SONYPI_G10A, &v);
	v = (v & 0xFFFF0000) | ((u32) sonypi_device.ioport1);
	pci_write_config_dword(sonypi_device.dev, SONYPI_G10A, v);

	pci_read_config_dword(sonypi_device.dev, SONYPI_G10A, &v);
	v = (v & 0xFFF0FFFF) |
	    (((u32) sonypi_device.ioport1 ^ sonypi_device.ioport2) << 16);
	pci_write_config_dword(sonypi_device.dev, SONYPI_G10A, v);

	v = inl(SONYPI_IRQ_PORT);
	v &= ~(((u32) 0x3) << SONYPI_IRQ_SHIFT);
	v |= (((u32) sonypi_device.bits) << SONYPI_IRQ_SHIFT);
	outl(v, SONYPI_IRQ_PORT);

	pci_read_config_dword(sonypi_device.dev, SONYPI_G10A, &v);
	v = (v & 0xFF1FFFFF) | 0x00C00000;
	pci_write_config_dword(sonypi_device.dev, SONYPI_G10A, v);
}

static void sonypi_type2_srs(void)
{
	if (sonypi_ec_write(SONYPI_SHIB, (sonypi_device.ioport1 & 0xFF00) >> 8))
		printk(KERN_WARNING "ec_write failed\n");
	if (sonypi_ec_write(SONYPI_SLOB, sonypi_device.ioport1 & 0x00FF))
		printk(KERN_WARNING "ec_write failed\n");
	if (sonypi_ec_write(SONYPI_SIRQ, sonypi_device.bits))
		printk(KERN_WARNING "ec_write failed\n");
	udelay(10);
}

static void sonypi_type3_srs(void)
{
	u16 v16;
	u8  v8;

	/* This model type uses the same initialiazation of
	 * the embedded controller as the type2 models. */
	sonypi_type2_srs();

	/* Initialization of PCI config space of the LPC interface bridge. */
	v16 = (sonypi_device.ioport1 & 0xFFF0) | 0x01;
	pci_write_config_word(sonypi_device.dev, SONYPI_TYPE3_GID2, v16);
	pci_read_config_byte(sonypi_device.dev, SONYPI_TYPE3_MISC, &v8);
	v8 = (v8 & 0xCF) | 0x10;
	pci_write_config_byte(sonypi_device.dev, SONYPI_TYPE3_MISC, v8);
}

/* Disables the device - this comes from the AML code in the ACPI bios */
static void sonypi_type1_dis(void)
{
	u32 v;

	pci_read_config_dword(sonypi_device.dev, SONYPI_G10A, &v);
	v = v & 0xFF3FFFFF;
	pci_write_config_dword(sonypi_device.dev, SONYPI_G10A, v);

	v = inl(SONYPI_IRQ_PORT);
	v |= (0x3 << SONYPI_IRQ_SHIFT);
	outl(v, SONYPI_IRQ_PORT);
}

static void sonypi_type2_dis(void)
{
	if (sonypi_ec_write(SONYPI_SHIB, 0))
		printk(KERN_WARNING "ec_write failed\n");
	if (sonypi_ec_write(SONYPI_SLOB, 0))
		printk(KERN_WARNING "ec_write failed\n");
	if (sonypi_ec_write(SONYPI_SIRQ, 0))
		printk(KERN_WARNING "ec_write failed\n");
}

static void sonypi_type3_dis(void)
{
	sonypi_type2_dis();
	udelay(10);
	pci_write_config_word(sonypi_device.dev, SONYPI_TYPE3_GID2, 0);
}

static u8 sonypi_call1(u8 dev)
{
	u8 v1, v2;

	wait_on_command(0, inb_p(sonypi_device.ioport2) & 2, ITERATIONS_LONG);
	outb(dev, sonypi_device.ioport2);
	v1 = inb_p(sonypi_device.ioport2);
	v2 = inb_p(sonypi_device.ioport1);
	return v2;
}

static u8 sonypi_call2(u8 dev, u8 fn)
{
	u8 v1;

	wait_on_command(0, inb_p(sonypi_device.ioport2) & 2, ITERATIONS_LONG);
	outb(dev, sonypi_device.ioport2);
	wait_on_command(0, inb_p(sonypi_device.ioport2) & 2, ITERATIONS_LONG);
	outb(fn, sonypi_device.ioport1);
	v1 = inb_p(sonypi_device.ioport1);
	return v1;
}

static u8 sonypi_call3(u8 dev, u8 fn, u8 v)
{
	u8 v1;

	wait_on_command(0, inb_p(sonypi_device.ioport2) & 2, ITERATIONS_LONG);
	outb(dev, sonypi_device.ioport2);
	wait_on_command(0, inb_p(sonypi_device.ioport2) & 2, ITERATIONS_LONG);
	outb(fn, sonypi_device.ioport1);
	wait_on_command(0, inb_p(sonypi_device.ioport2) & 2, ITERATIONS_LONG);
	outb(v, sonypi_device.ioport1);
	v1 = inb_p(sonypi_device.ioport1);
	return v1;
}

#if 0
/* Get brightness, hue etc. Unreliable... */
static u8 sonypi_read(u8 fn)
{
	u8 v1, v2;
	int n = 100;

	while (n--) {
		v1 = sonypi_call2(0x8f, fn);
		v2 = sonypi_call2(0x8f, fn);
		if (v1 == v2 && v1 != 0xff)
			return v1;
	}
	return 0xff;
}
#endif

/* Set brightness, hue etc */
static void sonypi_set(u8 fn, u8 v)
{
	wait_on_command(0, sonypi_call3(0x90, fn, v), ITERATIONS_SHORT);
}

/* Tests if the camera is ready */
static int sonypi_camera_ready(void)
{
	u8 v;

	v = sonypi_call2(0x8f, SONYPI_CAMERA_STATUS);
	return (v != 0xff && (v & SONYPI_CAMERA_STATUS_READY));
}

/* Turns the camera off */
static void sonypi_camera_off(void)
{
	sonypi_set(SONYPI_CAMERA_PICTURE, SONYPI_CAMERA_MUTE_MASK);

	if (!sonypi_device.camera_power)
		return;

	sonypi_call2(0x91, 0);
	sonypi_device.camera_power = 0;
}

/* Turns the camera on */
static void sonypi_camera_on(void)
{
	int i, j;

	if (sonypi_device.camera_power)
		return;

	for (j = 5; j > 0; j--) {

		while (sonypi_call2(0x91, 0x1))
			msleep(10);
		sonypi_call1(0x93);

		for (i = 400; i > 0; i--) {
			if (sonypi_camera_ready())
				break;
			msleep(10);
		}
		if (i)
			break;
	}

	if (j == 0) {
		printk(KERN_WARNING "sonypi: failed to power on camera\n");
		return;
	}

	sonypi_set(0x10, 0x5a);
	sonypi_device.camera_power = 1;
}

/* sets the bluetooth subsystem power state */
static void sonypi_setbluetoothpower(u8 state)
{
	state = !!state;

	if (sonypi_device.bluetooth_power == state)
		return;

	sonypi_call2(0x96, state);
	sonypi_call1(0x82);
	sonypi_device.bluetooth_power = state;
}

static void input_keyrelease(struct work_struct *work)
{
	struct sonypi_keypress kp;

	while (kfifo_out_locked(&sonypi_device.input_fifo, (unsigned char *)&kp,
			 sizeof(kp), &sonypi_device.input_fifo_lock)
			== sizeof(kp)) {
		msleep(10);
		input_report_key(kp.dev, kp.key, 0);
		input_sync(kp.dev);
	}
}

static void sonypi_report_input_event(u8 event)
{
	struct input_dev *jog_dev = sonypi_device.input_jog_dev;
	struct input_dev *key_dev = sonypi_device.input_key_dev;
	struct sonypi_keypress kp = { NULL };
	int i;

	switch (event) {
	case SONYPI_EVENT_JOGDIAL_UP:
	case SONYPI_EVENT_JOGDIAL_UP_PRESSED:
		input_report_rel(jog_dev, REL_WHEEL, 1);
		input_sync(jog_dev);
		break;

	case SONYPI_EVENT_JOGDIAL_DOWN:
	case SONYPI_EVENT_JOGDIAL_DOWN_PRESSED:
		input_report_rel(jog_dev, REL_WHEEL, -1);
		input_sync(jog_dev);
		break;

	case SONYPI_EVENT_JOGDIAL_PRESSED:
		kp.key = BTN_MIDDLE;
		kp.dev = jog_dev;
		break;

	case SONYPI_EVENT_FNKEY_RELEASED:
		/* Nothing, not all VAIOs generate this event */
		break;

	default:
		for (i = 0; sonypi_inputkeys[i].sonypiev; i++)
			if (event == sonypi_inputkeys[i].sonypiev) {
				kp.dev = key_dev;
				kp.key = sonypi_inputkeys[i].inputev;
				break;
			}
		break;
	}

	if (kp.dev) {
		input_report_key(kp.dev, kp.key, 1);
		input_sync(kp.dev);
		kfifo_in_locked(&sonypi_device.input_fifo,
			(unsigned char *)&kp, sizeof(kp),
			&sonypi_device.input_fifo_lock);
		schedule_work(&sonypi_device.input_work);
	}
}

/* Interrupt handler: some event is available */
static irqreturn_t sonypi_irq(int irq, void *dev_id)
{
	u8 v1, v2, event = 0;
	int i, j;

	v1 = inb_p(sonypi_device.ioport1);
	v2 = inb_p(sonypi_device.ioport1 + sonypi_device.evtype_offset);

	for (i = 0; sonypi_eventtypes[i].model; i++) {
		if (sonypi_device.model != sonypi_eventtypes[i].model)
			continue;
		if ((v2 & sonypi_eventtypes[i].data) !=
		    sonypi_eventtypes[i].data)
			continue;
		if (!(mask & sonypi_eventtypes[i].mask))
			continue;
		for (j = 0; sonypi_eventtypes[i].events[j].event; j++) {
			if (v1 == sonypi_eventtypes[i].events[j].data) {
				event = sonypi_eventtypes[i].events[j].event;
				goto found;
			}
		}
	}

	if (verbose)
		printk(KERN_WARNING
		       "sonypi: unknown event port1=0x%02x,port2=0x%02x\n",
		       v1, v2);
	/* We need to return IRQ_HANDLED here because there *are*
	 * events belonging to the sonypi device we don't know about,
	 * but we still don't want those to pollute the logs... */
	return IRQ_HANDLED;

found:
	if (verbose > 1)
		printk(KERN_INFO
		       "sonypi: event port1=0x%02x,port2=0x%02x\n", v1, v2);

	if (useinput)
		sonypi_report_input_event(event);

	kfifo_in_locked(&sonypi_device.fifo, (unsigned char *)&event,
			sizeof(event), &sonypi_device.fifo_lock);
	kill_fasync(&sonypi_device.fifo_async, SIGIO, POLL_IN);
	wake_up_interruptible(&sonypi_device.fifo_proc_list);

	return IRQ_HANDLED;
}

static int sonypi_misc_fasync(int fd, struct file *filp, int on)
{
	return fasync_helper(fd, filp, on, &sonypi_device.fifo_async);
}

static int sonypi_misc_release(struct inode *inode, struct file *file)
{
	mutex_lock(&sonypi_device.lock);
	local_dec(&sonypi_device.open_count);
	mutex_unlock(&sonypi_device.lock);
	return 0;
}

static int sonypi_misc_open(struct inode *inode, struct file *file)
{
	mutex_lock(&sonypi_device.lock);
	/* Flush input queue on first open */
	if (!local_read(&sonypi_device.open_count))
		kfifo_reset(&sonypi_device.fifo);
	local_inc(&sonypi_device.open_count);
	mutex_unlock(&sonypi_device.lock);

	return 0;
}

static ssize_t sonypi_misc_read(struct file *file, char __user *buf,
				size_t count, loff_t *pos)
{
	ssize_t ret;
	unsigned char c;

	if ((kfifo_len(&sonypi_device.fifo) == 0) &&
	    (file->f_flags & O_NONBLOCK))
		return -EAGAIN;

	ret = wait_event_interruptible(sonypi_device.fifo_proc_list,
				       kfifo_len(&sonypi_device.fifo) != 0);
	if (ret)
		return ret;

	while (ret < count &&
	       (kfifo_out_locked(&sonypi_device.fifo, &c, sizeof(c),
				 &sonypi_device.fifo_lock) == sizeof(c))) {
		if (put_user(c, buf++))
			return -EFAULT;
		ret++;
	}

	if (ret > 0) {
		struct inode *inode = file_inode(file);
		inode->i_atime = current_fs_time(inode->i_sb);
	}

	return ret;
}

static unsigned int sonypi_misc_poll(struct file *file, poll_table *wait)
{
	poll_wait(file, &sonypi_device.fifo_proc_list, wait);
	if (kfifo_len(&sonypi_device.fifo))
		return POLLIN | POLLRDNORM;
	return 0;
}

static long sonypi_misc_ioctl(struct file *fp,
			     unsigned int cmd, unsigned long arg)
{
	long ret = 0;
	void __user *argp = (void __user *)arg;
	u8 val8;
	u16 val16;

	mutex_lock(&sonypi_device.lock);
	switch (cmd) {
	case SONYPI_IOCGBRT:
		if (sonypi_ec_read(SONYPI_LCD_LIGHT, &val8)) {
			ret = -EIO;
			break;
		}
		if (copy_to_user(argp, &val8, sizeof(val8)))
			ret = -EFAULT;
		break;
	case SONYPI_IOCSBRT:
		if (copy_from_user(&val8, argp, sizeof(val8))) {
			ret = -EFAULT;
			break;
		}
		if (sonypi_ec_write(SONYPI_LCD_LIGHT, val8))
			ret = -EIO;
		break;
	case SONYPI_IOCGBAT1CAP:
		if (ec_read16(SONYPI_BAT1_FULL, &val16)) {
			ret = -EIO;
			break;
		}
		if (copy_to_user(argp, &val16, sizeof(val16)))
			ret = -EFAULT;
		break;
	case SONYPI_IOCGBAT1REM:
		if (ec_read16(SONYPI_BAT1_LEFT, &val16)) {
			ret = -EIO;
			break;
		}
		if (copy_to_user(argp, &val16, sizeof(val16)))
			ret = -EFAULT;
		break;
	case SONYPI_IOCGBAT2CAP:
		if (ec_read16(SONYPI_BAT2_FULL, &val16)) {
			ret = -EIO;
			break;
		}
		if (copy_to_user(argp, &val16, sizeof(val16)))
			ret = -EFAULT;
		break;
	case SONYPI_IOCGBAT2REM:
		if (ec_read16(SONYPI_BAT2_LEFT, &val16)) {
			ret = -EIO;
			break;
		}
		if (copy_to_user(argp, &val16, sizeof(val16)))
			ret = -EFAULT;
		break;
	case SONYPI_IOCGBATFLAGS:
		if (sonypi_ec_read(SONYPI_BAT_FLAGS, &val8)) {
			ret = -EIO;
			break;
		}
		val8 &= 0x07;
		if (copy_to_user(argp, &val8, sizeof(val8)))
			ret = -EFAULT;
		break;
	case SONYPI_IOCGBLUE:
		val8 = sonypi_device.bluetooth_power;
		if (copy_to_user(argp, &val8, sizeof(val8)))
			ret = -EFAULT;
		break;
	case SONYPI_IOCSBLUE:
		if (copy_from_user(&val8, argp, sizeof(val8))) {
			ret = -EFAULT;
			break;
		}
		sonypi_setbluetoothpower(val8);
		break;
	/* FAN Controls */
	case SONYPI_IOCGFAN:
		if (sonypi_ec_read(SONYPI_FAN0_STATUS, &val8)) {
			ret = -EIO;
			break;
		}
		if (copy_to_user(argp, &val8, sizeof(val8)))
			ret = -EFAULT;
		break;
	case SONYPI_IOCSFAN:
		if (copy_from_user(&val8, argp, sizeof(val8))) {
			ret = -EFAULT;
			break;
		}
		if (sonypi_ec_write(SONYPI_FAN0_STATUS, val8))
			ret = -EIO;
		break;
	/* GET Temperature (useful under APM) */
	case SONYPI_IOCGTEMP:
		if (sonypi_ec_read(SONYPI_TEMP_STATUS, &val8)) {
			ret = -EIO;
			break;
		}
		if (copy_to_user(argp, &val8, sizeof(val8)))
			ret = -EFAULT;
		break;
	default:
		ret = -EINVAL;
	}
	mutex_unlock(&sonypi_device.lock);
	return ret;
}

static const struct file_operations sonypi_misc_fops = {
	.owner		= THIS_MODULE,
	.read		= sonypi_misc_read,
	.poll		= sonypi_misc_poll,
	.open		= sonypi_misc_open,
	.release	= sonypi_misc_release,
	.fasync		= sonypi_misc_fasync,
	.unlocked_ioctl	= sonypi_misc_ioctl,
	.llseek		= no_llseek,
};

static struct miscdevice sonypi_misc_device = {
	.minor		= MISC_DYNAMIC_MINOR,
	.name		= "sonypi",
	.fops		= &sonypi_misc_fops,
};

static void sonypi_enable(unsigned int camera_on)
{
	switch (sonypi_device.model) {
	case SONYPI_DEVICE_MODEL_TYPE1:
		sonypi_type1_srs();
		break;
	case SONYPI_DEVICE_MODEL_TYPE2:
		sonypi_type2_srs();
		break;
	case SONYPI_DEVICE_MODEL_TYPE3:
		sonypi_type3_srs();
		break;
	}

	sonypi_call1(0x82);
	sonypi_call2(0x81, 0xff);
	sonypi_call1(compat ? 0x92 : 0x82);

	/* Enable ACPI mode to get Fn key events */
	if (!SONYPI_ACPI_ACTIVE && fnkeyinit)
		outb(0xf0, 0xb2);

	if (camera && camera_on)
		sonypi_camera_on();
}

static int sonypi_disable(void)
{
	sonypi_call2(0x81, 0);	/* make sure we don't get any more events */
	if (camera)
		sonypi_camera_off();

	/* disable ACPI mode */
	if (!SONYPI_ACPI_ACTIVE && fnkeyinit)
		outb(0xf1, 0xb2);

	switch (sonypi_device.model) {
	case SONYPI_DEVICE_MODEL_TYPE1:
		sonypi_type1_dis();
		break;
	case SONYPI_DEVICE_MODEL_TYPE2:
		sonypi_type2_dis();
		break;
	case SONYPI_DEVICE_MODEL_TYPE3:
		sonypi_type3_dis();
		break;
	}

	return 0;
}

#ifdef CONFIG_ACPI
static int sonypi_acpi_add(struct acpi_device *device)
{
	sonypi_acpi_device = device;
	strcpy(acpi_device_name(device), "Sony laptop hotkeys");
	strcpy(acpi_device_class(device), "sony/hotkey");
	return 0;
}

static int sonypi_acpi_remove(struct acpi_device *device)
{
	sonypi_acpi_device = NULL;
	return 0;
}

static const struct acpi_device_id sonypi_device_ids[] = {
	{"SNY6001", 0},
	{"", 0},
};

static struct acpi_driver sonypi_acpi_driver = {
	.name           = "sonypi",
	.class          = "hkey",
	.ids            = sonypi_device_ids,
	.ops            = {
		           .add = sonypi_acpi_add,
			   .remove = sonypi_acpi_remove,
	},
};
#endif

static int sonypi_create_input_devices(struct platform_device *pdev)
{
	struct input_dev *jog_dev;
	struct input_dev *key_dev;
	int i;
	int error;

	sonypi_device.input_jog_dev = jog_dev = input_allocate_device();
	if (!jog_dev)
		return -ENOMEM;

	jog_dev->name = "Sony Vaio Jogdial";
	jog_dev->id.bustype = BUS_ISA;
	jog_dev->id.vendor = PCI_VENDOR_ID_SONY;
	jog_dev->dev.parent = &pdev->dev;

	jog_dev->evbit[0] = BIT_MASK(EV_KEY) | BIT_MASK(EV_REL);
	jog_dev->keybit[BIT_WORD(BTN_MOUSE)] = BIT_MASK(BTN_MIDDLE);
	jog_dev->relbit[0] = BIT_MASK(REL_WHEEL);

	sonypi_device.input_key_dev = key_dev = input_allocate_device();
	if (!key_dev) {
		error = -ENOMEM;
		goto err_free_jogdev;
	}

	key_dev->name = "Sony Vaio Keys";
	key_dev->id.bustype = BUS_ISA;
	key_dev->id.vendor = PCI_VENDOR_ID_SONY;
	key_dev->dev.parent = &pdev->dev;

	/* Initialize the Input Drivers: special keys */
	key_dev->evbit[0] = BIT_MASK(EV_KEY);
	for (i = 0; sonypi_inputkeys[i].sonypiev; i++)
		if (sonypi_inputkeys[i].inputev)
			set_bit(sonypi_inputkeys[i].inputev, key_dev->keybit);

	error = input_register_device(jog_dev);
	if (error)
		goto err_free_keydev;

	error = input_register_device(key_dev);
	if (error)
		goto err_unregister_jogdev;

	return 0;

 err_unregister_jogdev:
	input_unregister_device(jog_dev);
	/* Set to NULL so we don't free it again below */
	jog_dev = NULL;
 err_free_keydev:
	input_free_device(key_dev);
	sonypi_device.input_key_dev = NULL;
 err_free_jogdev:
	input_free_device(jog_dev);
	sonypi_device.input_jog_dev = NULL;

	return error;
}

static int sonypi_setup_ioports(struct sonypi_device *dev,
				const struct sonypi_ioport_list *ioport_list)
{
	/* try to detect if sony-laptop is being used and thus
	 * has already requested one of the known ioports.
	 * As in the deprecated check_region this is racy has we have
	 * multiple ioports available and one of them can be requested
	 * between this check and the subsequent request. Anyway, as an
	 * attempt to be some more user-friendly as we currently are,
	 * this is enough.
	 */
	const struct sonypi_ioport_list *check = ioport_list;
	while (check_ioport && check->port1) {
		if (!request_region(check->port1,
				   sonypi_device.region_size,
				   "Sony Programmable I/O Device Check")) {
			printk(KERN_ERR "sonypi: ioport 0x%.4x busy, using sony-laptop? "
					"if not use check_ioport=0\n",
					check->port1);
			return -EBUSY;
		}
		release_region(check->port1, sonypi_device.region_size);
		check++;
	}

	while (ioport_list->port1) {

		if (request_region(ioport_list->port1,
				   sonypi_device.region_size,
				   "Sony Programmable I/O Device")) {
			dev->ioport1 = ioport_list->port1;
			dev->ioport2 = ioport_list->port2;
			return 0;
		}
		ioport_list++;
	}

	return -EBUSY;
}

static int sonypi_setup_irq(struct sonypi_device *dev,
				      const struct sonypi_irq_list *irq_list)
{
	while (irq_list->irq) {

		if (!request_irq(irq_list->irq, sonypi_irq,
				 IRQF_SHARED, "sonypi", sonypi_irq)) {
			dev->irq = irq_list->irq;
			dev->bits = irq_list->bits;
			return 0;
		}
		irq_list++;
	}

	return -EBUSY;
}

static void sonypi_display_info(void)
{
	printk(KERN_INFO "sonypi: detected type%d model, "
	       "verbose = %d, fnkeyinit = %s, camera = %s, "
	       "compat = %s, mask = 0x%08lx, useinput = %s, acpi = %s\n",
	       sonypi_device.model,
	       verbose,
	       fnkeyinit ? "on" : "off",
	       camera ? "on" : "off",
	       compat ? "on" : "off",
	       mask,
	       useinput ? "on" : "off",
	       SONYPI_ACPI_ACTIVE ? "on" : "off");
	printk(KERN_INFO "sonypi: enabled at irq=%d, port1=0x%x, port2=0x%x\n",
	       sonypi_device.irq,
	       sonypi_device.ioport1, sonypi_device.ioport2);

	if (minor == -1)
		printk(KERN_INFO "sonypi: device allocated minor is %d\n",
		       sonypi_misc_device.minor);
}

static int sonypi_probe(struct platform_device *dev)
{
	const struct sonypi_ioport_list *ioport_list;
	const struct sonypi_irq_list *irq_list;
	struct pci_dev *pcidev;
	int error;

	printk(KERN_WARNING "sonypi: please try the sony-laptop module instead "
			"and report failures, see also "
			"http://www.linux.it/~malattia/wiki/index.php/Sony_drivers\n");

	spin_lock_init(&sonypi_device.fifo_lock);
	error = kfifo_alloc(&sonypi_device.fifo, SONYPI_BUF_SIZE, GFP_KERNEL);
	if (error) {
		printk(KERN_ERR "sonypi: kfifo_alloc failed\n");
		return error;
	}

	init_waitqueue_head(&sonypi_device.fifo_proc_list);
	mutex_init(&sonypi_device.lock);
	sonypi_device.bluetooth_power = -1;

	if ((pcidev = pci_get_device(PCI_VENDOR_ID_INTEL,
				     PCI_DEVICE_ID_INTEL_82371AB_3, NULL)))
		sonypi_device.model = SONYPI_DEVICE_MODEL_TYPE1;
	else if ((pcidev = pci_get_device(PCI_VENDOR_ID_INTEL,
					  PCI_DEVICE_ID_INTEL_ICH6_1, NULL)))
		sonypi_device.model = SONYPI_DEVICE_MODEL_TYPE3;
	else if ((pcidev = pci_get_device(PCI_VENDOR_ID_INTEL,
					  PCI_DEVICE_ID_INTEL_ICH7_1, NULL)))
		sonypi_device.model = SONYPI_DEVICE_MODEL_TYPE3;
	else
		sonypi_device.model = SONYPI_DEVICE_MODEL_TYPE2;

	if (pcidev && pci_enable_device(pcidev)) {
		printk(KERN_ERR "sonypi: pci_enable_device failed\n");
		error = -EIO;
		goto err_put_pcidev;
	}

	sonypi_device.dev = pcidev;

	if (sonypi_device.model == SONYPI_DEVICE_MODEL_TYPE1) {
		ioport_list = sonypi_type1_ioport_list;
		sonypi_device.region_size = SONYPI_TYPE1_REGION_SIZE;
		sonypi_device.evtype_offset = SONYPI_TYPE1_EVTYPE_OFFSET;
		irq_list = sonypi_type1_irq_list;
	} else if (sonypi_device.model == SONYPI_DEVICE_MODEL_TYPE2) {
		ioport_list = sonypi_type2_ioport_list;
		sonypi_device.region_size = SONYPI_TYPE2_REGION_SIZE;
		sonypi_device.evtype_offset = SONYPI_TYPE2_EVTYPE_OFFSET;
		irq_list = sonypi_type2_irq_list;
	} else {
		ioport_list = sonypi_type3_ioport_list;
		sonypi_device.region_size = SONYPI_TYPE3_REGION_SIZE;
		sonypi_device.evtype_offset = SONYPI_TYPE3_EVTYPE_OFFSET;
		irq_list = sonypi_type3_irq_list;
	}

	error = sonypi_setup_ioports(&sonypi_device, ioport_list);
	if (error) {
		printk(KERN_ERR "sonypi: failed to request ioports\n");
		goto err_disable_pcidev;
	}

	error = sonypi_setup_irq(&sonypi_device, irq_list);
	if (error) {
		printk(KERN_ERR "sonypi: request_irq failed\n");
		goto err_free_ioports;
	}

	if (minor != -1)
		sonypi_misc_device.minor = minor;
	error = misc_register(&sonypi_misc_device);
	if (error) {
		printk(KERN_ERR "sonypi: misc_register failed\n");
		goto err_free_irq;
	}

	sonypi_display_info();

	if (useinput) {

		error = sonypi_create_input_devices(dev);
		if (error) {
			printk(KERN_ERR
				"sonypi: failed to create input devices\n");
			goto err_miscdev_unregister;
		}

		spin_lock_init(&sonypi_device.input_fifo_lock);
		error = kfifo_alloc(&sonypi_device.input_fifo, SONYPI_BUF_SIZE,
				GFP_KERNEL);
		if (error) {
			printk(KERN_ERR "sonypi: kfifo_alloc failed\n");
			goto err_inpdev_unregister;
		}

		INIT_WORK(&sonypi_device.input_work, input_keyrelease);
	}

	sonypi_enable(0);

	return 0;

 err_inpdev_unregister:
	input_unregister_device(sonypi_device.input_key_dev);
	input_unregister_device(sonypi_device.input_jog_dev);
 err_miscdev_unregister:
	misc_deregister(&sonypi_misc_device);
 err_free_irq:
	free_irq(sonypi_device.irq, sonypi_irq);
 err_free_ioports:
	release_region(sonypi_device.ioport1, sonypi_device.region_size);
 err_disable_pcidev:
	if (pcidev)
		pci_disable_device(pcidev);
 err_put_pcidev:
	pci_dev_put(pcidev);
	kfifo_free(&sonypi_device.fifo);

	return error;
}

static int sonypi_remove(struct platform_device *dev)
{
	sonypi_disable();

	synchronize_irq(sonypi_device.irq);
	flush_work(&sonypi_device.input_work);

	if (useinput) {
		input_unregister_device(sonypi_device.input_key_dev);
		input_unregister_device(sonypi_device.input_jog_dev);
		kfifo_free(&sonypi_device.input_fifo);
	}

	misc_deregister(&sonypi_misc_device);

	free_irq(sonypi_device.irq, sonypi_irq);
	release_region(sonypi_device.ioport1, sonypi_device.region_size);

	if (sonypi_device.dev) {
		pci_disable_device(sonypi_device.dev);
		pci_dev_put(sonypi_device.dev);
	}

	kfifo_free(&sonypi_device.fifo);

	return 0;
}

#ifdef CONFIG_PM_SLEEP
static int old_camera_power;

static int sonypi_suspend(struct device *dev)
{
	old_camera_power = sonypi_device.camera_power;
	sonypi_disable();

	return 0;
}

static int sonypi_resume(struct device *dev)
{
	sonypi_enable(old_camera_power);
	return 0;
}

static SIMPLE_DEV_PM_OPS(sonypi_pm, sonypi_suspend, sonypi_resume);
#define SONYPI_PM	(&sonypi_pm)
#else
#define SONYPI_PM	NULL
#endif

static void sonypi_shutdown(struct platform_device *dev)
{
	sonypi_disable();
}

static struct platform_driver sonypi_driver = {
	.driver		= {
		.name	= "sonypi",
		.owner	= THIS_MODULE,
		.pm	= SONYPI_PM,
	},
	.probe		= sonypi_probe,
	.remove		= sonypi_remove,
	.shutdown	= sonypi_shutdown,
};

static struct platform_device *sonypi_platform_device;

static struct dmi_system_id __initdata sonypi_dmi_table[] = {
	{
		.ident = "Sony Vaio",
		.matches = {
			DMI_MATCH(DMI_SYS_VENDOR, "Sony Corporation"),
			DMI_MATCH(DMI_PRODUCT_NAME, "PCG-"),
		},
	},
	{
		.ident = "Sony Vaio",
		.matches = {
			DMI_MATCH(DMI_SYS_VENDOR, "Sony Corporation"),
			DMI_MATCH(DMI_PRODUCT_NAME, "VGN-"),
		},
	},
	{ }
};

static int __init sonypi_init(void)
{
	int error;

	printk(KERN_INFO
		"sonypi: Sony Programmable I/O Controller Driver v%s.\n",
		SONYPI_DRIVER_VERSION);

	if (!dmi_check_system(sonypi_dmi_table))
		return -ENODEV;

	error = platform_driver_register(&sonypi_driver);
	if (error)
		return error;

	sonypi_platform_device = platform_device_alloc("sonypi", -1);
	if (!sonypi_platform_device) {
		error = -ENOMEM;
		goto err_driver_unregister;
	}

	error = platform_device_add(sonypi_platform_device);
	if (error)
		goto err_free_device;

#ifdef CONFIG_ACPI
	if (acpi_bus_register_driver(&sonypi_acpi_driver) >= 0)
		acpi_driver_registered = 1;
#endif

	return 0;

 err_free_device:
	platform_device_put(sonypi_platform_device);
 err_driver_unregister:
	platform_driver_unregister(&sonypi_driver);
	return error;
}

static void __exit sonypi_exit(void)
{
#ifdef CONFIG_ACPI
	if (acpi_driver_registered)
		acpi_bus_unregister_driver(&sonypi_acpi_driver);
#endif
	platform_device_unregister(sonypi_platform_device);
	platform_driver_unregister(&sonypi_driver);
	printk(KERN_INFO "sonypi: removed.\n");
}

module_init(sonypi_init);
module_exit(sonypi_exit);<|MERGE_RESOLUTION|>--- conflicted
+++ resolved
@@ -54,10 +54,6 @@
 
 #include <asm/uaccess.h>
 #include <asm/io.h>
-<<<<<<< HEAD
-#include <asm/system.h>
-=======
->>>>>>> c3ade0e0
 #include <asm/local.h>
 
 #include <linux/sonypi.h>
