/*
 * sleep.c - ACPI sleep support.
 *
 * Copyright (c) 2005 Alexey Starikovskiy <alexey.y.starikovskiy@intel.com>
 * Copyright (c) 2004 David Shaohua Li <shaohua.li@intel.com>
 * Copyright (c) 2000-2003 Patrick Mochel
 * Copyright (c) 2003 Open Source Development Lab
 *
 * This file is released under the GPLv2.
 *
 */

#include <linux/delay.h>
#include <linux/irq.h>
#include <linux/dmi.h>
#include <linux/device.h>
#include <linux/suspend.h>
#include <linux/reboot.h>
#include <linux/acpi.h>
#include <linux/module.h>
#include <asm/io.h>

#include "internal.h"
#include "sleep.h"

static u8 sleep_states[ACPI_S_STATE_COUNT];

static void acpi_sleep_tts_switch(u32 acpi_state)
{
	acpi_status status;

	status = acpi_execute_simple_method(NULL, "\\_TTS", acpi_state);
	if (ACPI_FAILURE(status) && status != AE_NOT_FOUND) {
		/*
		 * OS can't evaluate the _TTS object correctly. Some warning
		 * message will be printed. But it won't break anything.
		 */
		printk(KERN_NOTICE "Failure in evaluating _TTS object\n");
	}
}

static int tts_notify_reboot(struct notifier_block *this,
			unsigned long code, void *x)
{
	acpi_sleep_tts_switch(ACPI_STATE_S5);
	return NOTIFY_DONE;
}

static struct notifier_block tts_notifier = {
	.notifier_call	= tts_notify_reboot,
	.next		= NULL,
	.priority	= 0,
};

static int acpi_sleep_prepare(u32 acpi_state)
{
#ifdef CONFIG_ACPI_SLEEP
	/* do we have a wakeup address for S2 and S3? */
	if (acpi_state == ACPI_STATE_S3) {
		if (!acpi_wakeup_address)
			return -EFAULT;
		acpi_set_firmware_waking_vector(acpi_wakeup_address);

	}
	ACPI_FLUSH_CPU_CACHE();
#endif
	printk(KERN_INFO PREFIX "Preparing to enter system sleep state S%d\n",
		acpi_state);
	acpi_enable_wakeup_devices(acpi_state);
	acpi_enter_sleep_state_prep(acpi_state);
	return 0;
}

static bool acpi_sleep_state_supported(u8 sleep_state)
{
	acpi_status status;
	u8 type_a, type_b;

	status = acpi_get_sleep_type_data(sleep_state, &type_a, &type_b);
	return ACPI_SUCCESS(status) && (!acpi_gbl_reduced_hardware
		|| (acpi_gbl_FADT.sleep_control.address
			&& acpi_gbl_FADT.sleep_status.address));
}

#ifdef CONFIG_ACPI_SLEEP
static u32 acpi_target_sleep_state = ACPI_STATE_S0;

u32 acpi_target_system_state(void)
{
	return acpi_target_sleep_state;
}

static bool pwr_btn_event_pending;

/*
 * The ACPI specification wants us to save NVS memory regions during hibernation
 * and to restore them during the subsequent resume.  Windows does that also for
 * suspend to RAM.  However, it is known that this mechanism does not work on
 * all machines, so we allow the user to disable it with the help of the
 * 'acpi_sleep=nonvs' kernel command line option.
 */
static bool nvs_nosave;

void __init acpi_nvs_nosave(void)
{
	nvs_nosave = true;
}

/*
 * The ACPI specification wants us to save NVS memory regions during hibernation
 * but says nothing about saving NVS during S3.  Not all versions of Windows
 * save NVS on S3 suspend either, and it is clear that not all systems need
 * NVS to be saved at S3 time.  To improve suspend/resume time, allow the
 * user to disable saving NVS on S3 if their system does not require it, but
 * continue to save/restore NVS for S4 as specified.
 */
static bool nvs_nosave_s3;

void __init acpi_nvs_nosave_s3(void)
{
	nvs_nosave_s3 = true;
}

/*
 * ACPI 1.0 wants us to execute _PTS before suspending devices, so we allow the
 * user to request that behavior by using the 'acpi_old_suspend_ordering'
 * kernel command line option that causes the following variable to be set.
 */
static bool old_suspend_ordering;

void __init acpi_old_suspend_ordering(void)
{
	old_suspend_ordering = true;
}

static int __init init_old_suspend_ordering(const struct dmi_system_id *d)
{
	acpi_old_suspend_ordering();
	return 0;
}

static int __init init_nvs_nosave(const struct dmi_system_id *d)
{
	acpi_nvs_nosave();
	return 0;
}

<<<<<<< HEAD
static struct dmi_system_id __initdata acpisleep_dmi_table[] = {
=======
static struct dmi_system_id acpisleep_dmi_table[] __initdata = {
>>>>>>> c3ade0e0
	{
	.callback = init_old_suspend_ordering,
	.ident = "Abit KN9 (nForce4 variant)",
	.matches = {
		DMI_MATCH(DMI_BOARD_VENDOR, "http://www.abit.com.tw/"),
		DMI_MATCH(DMI_BOARD_NAME, "KN9 Series(NF-CK804)"),
		},
	},
	{
	.callback = init_old_suspend_ordering,
	.ident = "HP xw4600 Workstation",
	.matches = {
		DMI_MATCH(DMI_SYS_VENDOR, "Hewlett-Packard"),
		DMI_MATCH(DMI_PRODUCT_NAME, "HP xw4600 Workstation"),
		},
	},
	{
	.callback = init_old_suspend_ordering,
	.ident = "Asus Pundit P1-AH2 (M2N8L motherboard)",
	.matches = {
		DMI_MATCH(DMI_BOARD_VENDOR, "ASUSTek Computer INC."),
		DMI_MATCH(DMI_BOARD_NAME, "M2N8L"),
		},
	},
	{
	.callback = init_old_suspend_ordering,
	.ident = "Panasonic CF51-2L",
	.matches = {
		DMI_MATCH(DMI_BOARD_VENDOR,
				"Matsushita Electric Industrial Co.,Ltd."),
		DMI_MATCH(DMI_BOARD_NAME, "CF51-2L"),
		},
	},
	{
	.callback = init_nvs_nosave,
	.ident = "Sony Vaio VGN-FW41E_H",
	.matches = {
		DMI_MATCH(DMI_SYS_VENDOR, "Sony Corporation"),
		DMI_MATCH(DMI_PRODUCT_NAME, "VGN-FW41E_H"),
		},
	},
	{
	.callback = init_nvs_nosave,
	.ident = "Sony Vaio VGN-FW21E",
	.matches = {
		DMI_MATCH(DMI_SYS_VENDOR, "Sony Corporation"),
		DMI_MATCH(DMI_PRODUCT_NAME, "VGN-FW21E"),
		},
	},
	{
	.callback = init_nvs_nosave,
<<<<<<< HEAD
=======
	.ident = "Sony Vaio VGN-FW21M",
	.matches = {
		DMI_MATCH(DMI_SYS_VENDOR, "Sony Corporation"),
		DMI_MATCH(DMI_PRODUCT_NAME, "VGN-FW21M"),
		},
	},
	{
	.callback = init_nvs_nosave,
>>>>>>> c3ade0e0
	.ident = "Sony Vaio VPCEB17FX",
	.matches = {
		DMI_MATCH(DMI_SYS_VENDOR, "Sony Corporation"),
		DMI_MATCH(DMI_PRODUCT_NAME, "VPCEB17FX"),
		},
	},
	{
	.callback = init_nvs_nosave,
	.ident = "Sony Vaio VGN-SR11M",
	.matches = {
		DMI_MATCH(DMI_SYS_VENDOR, "Sony Corporation"),
		DMI_MATCH(DMI_PRODUCT_NAME, "VGN-SR11M"),
		},
	},
	{
	.callback = init_nvs_nosave,
	.ident = "Everex StepNote Series",
	.matches = {
		DMI_MATCH(DMI_SYS_VENDOR, "Everex Systems, Inc."),
		DMI_MATCH(DMI_PRODUCT_NAME, "Everex StepNote Series"),
		},
	},
	{
	.callback = init_nvs_nosave,
	.ident = "Sony Vaio VPCEB1Z1E",
	.matches = {
		DMI_MATCH(DMI_SYS_VENDOR, "Sony Corporation"),
		DMI_MATCH(DMI_PRODUCT_NAME, "VPCEB1Z1E"),
		},
	},
	{
	.callback = init_nvs_nosave,
	.ident = "Sony Vaio VGN-NW130D",
	.matches = {
		DMI_MATCH(DMI_SYS_VENDOR, "Sony Corporation"),
		DMI_MATCH(DMI_PRODUCT_NAME, "VGN-NW130D"),
		},
	},
	{
	.callback = init_nvs_nosave,
	.ident = "Sony Vaio VPCCW29FX",
	.matches = {
		DMI_MATCH(DMI_SYS_VENDOR, "Sony Corporation"),
		DMI_MATCH(DMI_PRODUCT_NAME, "VPCCW29FX"),
		},
	},
	{
	.callback = init_nvs_nosave,
	.ident = "Averatec AV1020-ED2",
	.matches = {
		DMI_MATCH(DMI_SYS_VENDOR, "AVERATEC"),
		DMI_MATCH(DMI_PRODUCT_NAME, "1000 Series"),
		},
	},
	{
	.callback = init_old_suspend_ordering,
	.ident = "Asus A8N-SLI DELUXE",
	.matches = {
		DMI_MATCH(DMI_BOARD_VENDOR, "ASUSTeK Computer INC."),
		DMI_MATCH(DMI_BOARD_NAME, "A8N-SLI DELUXE"),
		},
	},
	{
	.callback = init_old_suspend_ordering,
	.ident = "Asus A8N-SLI Premium",
	.matches = {
		DMI_MATCH(DMI_BOARD_VENDOR, "ASUSTeK Computer INC."),
		DMI_MATCH(DMI_BOARD_NAME, "A8N-SLI Premium"),
		},
	},
	{
	.callback = init_nvs_nosave,
	.ident = "Sony Vaio VGN-SR26GN_P",
	.matches = {
		DMI_MATCH(DMI_SYS_VENDOR, "Sony Corporation"),
		DMI_MATCH(DMI_PRODUCT_NAME, "VGN-SR26GN_P"),
		},
	},
	{
	.callback = init_nvs_nosave,
	.ident = "Sony Vaio VPCEB1S1E",
	.matches = {
		DMI_MATCH(DMI_SYS_VENDOR, "Sony Corporation"),
		DMI_MATCH(DMI_PRODUCT_NAME, "VPCEB1S1E"),
		},
	},
	{
	.callback = init_nvs_nosave,
	.ident = "Sony Vaio VGN-FW520F",
	.matches = {
		DMI_MATCH(DMI_SYS_VENDOR, "Sony Corporation"),
		DMI_MATCH(DMI_PRODUCT_NAME, "VGN-FW520F"),
		},
	},
	{
	.callback = init_nvs_nosave,
	.ident = "Asus K54C",
	.matches = {
		DMI_MATCH(DMI_SYS_VENDOR, "ASUSTeK Computer Inc."),
		DMI_MATCH(DMI_PRODUCT_NAME, "K54C"),
		},
	},
	{
	.callback = init_nvs_nosave,
	.ident = "Asus K54HR",
	.matches = {
		DMI_MATCH(DMI_SYS_VENDOR, "ASUSTeK Computer Inc."),
		DMI_MATCH(DMI_PRODUCT_NAME, "K54HR"),
		},
	},
	{},
};

static void acpi_sleep_dmi_check(void)
{
	dmi_check_system(acpisleep_dmi_table);
}

/**
 * acpi_pm_freeze - Disable the GPEs and suspend EC transactions.
 */
static int acpi_pm_freeze(void)
{
	acpi_disable_all_gpes();
	acpi_os_wait_events_complete();
	acpi_ec_block_transactions();
	return 0;
}

/**
 * acpi_pre_suspend - Enable wakeup devices, "freeze" EC and save NVS.
 */
static int acpi_pm_pre_suspend(void)
{
	acpi_pm_freeze();
	return suspend_nvs_save();
}

/**
 *	__acpi_pm_prepare - Prepare the platform to enter the target state.
 *
 *	If necessary, set the firmware waking vector and do arch-specific
 *	nastiness to get the wakeup code to the waking vector.
 */
static int __acpi_pm_prepare(void)
{
	int error = acpi_sleep_prepare(acpi_target_sleep_state);
	if (error)
		acpi_target_sleep_state = ACPI_STATE_S0;

	return error;
}

/**
 *	acpi_pm_prepare - Prepare the platform to enter the target sleep
 *		state and disable the GPEs.
 */
static int acpi_pm_prepare(void)
{
	int error = __acpi_pm_prepare();
	if (!error)
		error = acpi_pm_pre_suspend();

	return error;
}

static int find_powerf_dev(struct device *dev, void *data)
{
	struct acpi_device *device = to_acpi_device(dev);
	const char *hid = acpi_device_hid(device);

	return !strcmp(hid, ACPI_BUTTON_HID_POWERF);
}

/**
 *	acpi_pm_finish - Instruct the platform to leave a sleep state.
 *
 *	This is called after we wake back up (or if entering the sleep state
 *	failed).
 */
static void acpi_pm_finish(void)
{
	struct device *pwr_btn_dev;
	u32 acpi_state = acpi_target_sleep_state;

	acpi_ec_unblock_transactions();
	suspend_nvs_free();

	if (acpi_state == ACPI_STATE_S0)
		return;

	printk(KERN_INFO PREFIX "Waking up from system sleep state S%d\n",
		acpi_state);
	acpi_disable_wakeup_devices(acpi_state);
	acpi_leave_sleep_state(acpi_state);

	/* reset firmware waking vector */
	acpi_set_firmware_waking_vector((acpi_physical_address) 0);

	acpi_target_sleep_state = ACPI_STATE_S0;

	acpi_resume_power_resources();

	/* If we were woken with the fixed power button, provide a small
	 * hint to userspace in the form of a wakeup event on the fixed power
	 * button device (if it can be found).
	 *
	 * We delay the event generation til now, as the PM layer requires
	 * timekeeping to be running before we generate events. */
	if (!pwr_btn_event_pending)
		return;

	pwr_btn_event_pending = false;
	pwr_btn_dev = bus_find_device(&acpi_bus_type, NULL, NULL,
				      find_powerf_dev);
	if (pwr_btn_dev) {
		pm_wakeup_event(pwr_btn_dev, 0);
		put_device(pwr_btn_dev);
	}
}

/**
 * acpi_pm_start - Start system PM transition.
 */
static void acpi_pm_start(u32 acpi_state)
{
	acpi_target_sleep_state = acpi_state;
	acpi_sleep_tts_switch(acpi_target_sleep_state);
	acpi_scan_lock_acquire();
}

/**
 * acpi_pm_end - Finish up system PM transition.
 */
static void acpi_pm_end(void)
{
	acpi_scan_lock_release();
	/*
	 * This is necessary in case acpi_pm_finish() is not called during a
	 * failing transition to a sleep state.
	 */
	acpi_target_sleep_state = ACPI_STATE_S0;
	acpi_sleep_tts_switch(acpi_target_sleep_state);
}
#else /* !CONFIG_ACPI_SLEEP */
#define acpi_target_sleep_state	ACPI_STATE_S0
static inline void acpi_sleep_dmi_check(void) {}
#endif /* CONFIG_ACPI_SLEEP */

#ifdef CONFIG_SUSPEND
static u32 acpi_suspend_states[] = {
	[PM_SUSPEND_ON] = ACPI_STATE_S0,
	[PM_SUSPEND_STANDBY] = ACPI_STATE_S1,
	[PM_SUSPEND_MEM] = ACPI_STATE_S3,
	[PM_SUSPEND_MAX] = ACPI_STATE_S5
};

/**
 *	acpi_suspend_begin - Set the target system sleep state to the state
 *		associated with given @pm_state, if supported.
 */
static int acpi_suspend_begin(suspend_state_t pm_state)
{
	u32 acpi_state = acpi_suspend_states[pm_state];
	int error;

	error = (nvs_nosave || nvs_nosave_s3) ? 0 : suspend_nvs_alloc();
	if (error)
		return error;

	if (!sleep_states[acpi_state]) {
		pr_err("ACPI does not support sleep state S%u\n", acpi_state);
		return -ENOSYS;
	}

	acpi_pm_start(acpi_state);
	return 0;
}

/**
 *	acpi_suspend_enter - Actually enter a sleep state.
 *	@pm_state: ignored
 *
 *	Flush caches and go to sleep. For STR we have to call arch-specific
 *	assembly, which in turn call acpi_enter_sleep_state().
 *	It's unfortunate, but it works. Please fix if you're feeling frisky.
 */
static int acpi_suspend_enter(suspend_state_t pm_state)
{
	acpi_status status = AE_OK;
	u32 acpi_state = acpi_target_sleep_state;
	int error;

	ACPI_FLUSH_CPU_CACHE();

	switch (acpi_state) {
	case ACPI_STATE_S1:
		barrier();
		status = acpi_enter_sleep_state(acpi_state);
		break;

	case ACPI_STATE_S3:
		if (!acpi_suspend_lowlevel)
			return -ENOSYS;
		error = acpi_suspend_lowlevel();
		if (error)
			return error;
		pr_info(PREFIX "Low-level resume complete\n");
		break;
	}

	/* This violates the spec but is required for bug compatibility. */
	acpi_write_bit_register(ACPI_BITREG_SCI_ENABLE, 1);

	/* Reprogram control registers */
	acpi_leave_sleep_state_prep(acpi_state);

	/* ACPI 3.0 specs (P62) says that it's the responsibility
	 * of the OSPM to clear the status bit [ implying that the
	 * POWER_BUTTON event should not reach userspace ]
	 *
	 * However, we do generate a small hint for userspace in the form of
	 * a wakeup event. We flag this condition for now and generate the
	 * event later, as we're currently too early in resume to be able to
	 * generate wakeup events.
	 */
	if (ACPI_SUCCESS(status) && (acpi_state == ACPI_STATE_S3)) {
		acpi_event_status pwr_btn_status = ACPI_EVENT_FLAG_DISABLED;

		acpi_get_event_status(ACPI_EVENT_POWER_BUTTON, &pwr_btn_status);

		if (pwr_btn_status & ACPI_EVENT_FLAG_SET) {
			acpi_clear_event(ACPI_EVENT_POWER_BUTTON);
			/* Flag for later */
			pwr_btn_event_pending = true;
		}
	}

	/*
	 * Disable and clear GPE status before interrupt is enabled. Some GPEs
	 * (like wakeup GPE) haven't handler, this can avoid such GPE misfire.
	 * acpi_leave_sleep_state will reenable specific GPEs later
	 */
	acpi_disable_all_gpes();
	/* Allow EC transactions to happen. */
	acpi_ec_unblock_transactions_early();

	suspend_nvs_restore();

	return ACPI_SUCCESS(status) ? 0 : -EFAULT;
}

static int acpi_suspend_state_valid(suspend_state_t pm_state)
{
	u32 acpi_state;

	switch (pm_state) {
	case PM_SUSPEND_ON:
	case PM_SUSPEND_STANDBY:
	case PM_SUSPEND_MEM:
		acpi_state = acpi_suspend_states[pm_state];

		return sleep_states[acpi_state];
	default:
		return 0;
	}
}

static const struct platform_suspend_ops acpi_suspend_ops = {
	.valid = acpi_suspend_state_valid,
	.begin = acpi_suspend_begin,
	.prepare_late = acpi_pm_prepare,
	.enter = acpi_suspend_enter,
	.wake = acpi_pm_finish,
	.end = acpi_pm_end,
};

/**
 *	acpi_suspend_begin_old - Set the target system sleep state to the
 *		state associated with given @pm_state, if supported, and
 *		execute the _PTS control method.  This function is used if the
 *		pre-ACPI 2.0 suspend ordering has been requested.
 */
static int acpi_suspend_begin_old(suspend_state_t pm_state)
{
	int error = acpi_suspend_begin(pm_state);
	if (!error)
		error = __acpi_pm_prepare();

	return error;
}

/*
 * The following callbacks are used if the pre-ACPI 2.0 suspend ordering has
 * been requested.
 */
static const struct platform_suspend_ops acpi_suspend_ops_old = {
	.valid = acpi_suspend_state_valid,
	.begin = acpi_suspend_begin_old,
	.prepare_late = acpi_pm_pre_suspend,
	.enter = acpi_suspend_enter,
	.wake = acpi_pm_finish,
	.end = acpi_pm_end,
	.recover = acpi_pm_finish,
};
<<<<<<< HEAD
#endif /* CONFIG_SUSPEND */
=======

static void acpi_sleep_suspend_setup(void)
{
	int i;

	for (i = ACPI_STATE_S1; i < ACPI_STATE_S4; i++)
		if (acpi_sleep_state_supported(i))
			sleep_states[i] = 1;

	suspend_set_ops(old_suspend_ordering ?
		&acpi_suspend_ops_old : &acpi_suspend_ops);
}
#else /* !CONFIG_SUSPEND */
static inline void acpi_sleep_suspend_setup(void) {}
#endif /* !CONFIG_SUSPEND */
>>>>>>> c3ade0e0

#ifdef CONFIG_HIBERNATION
static unsigned long s4_hardware_signature;
static struct acpi_table_facs *facs;
static bool nosigcheck;

void __init acpi_no_s4_hw_signature(void)
{
	nosigcheck = true;
}

static int acpi_hibernation_begin(void)
{
	int error;

	error = nvs_nosave ? 0 : suspend_nvs_alloc();
	if (!error)
		acpi_pm_start(ACPI_STATE_S4);

	return error;
}

static int acpi_hibernation_enter(void)
{
	acpi_status status = AE_OK;

	ACPI_FLUSH_CPU_CACHE();

	/* This shouldn't return.  If it returns, we have a problem */
	status = acpi_enter_sleep_state(ACPI_STATE_S4);
	/* Reprogram control registers */
	acpi_leave_sleep_state_prep(ACPI_STATE_S4);

	return ACPI_SUCCESS(status) ? 0 : -EFAULT;
}

static void acpi_hibernation_leave(void)
{
	/*
	 * If ACPI is not enabled by the BIOS and the boot kernel, we need to
	 * enable it here.
	 */
	acpi_enable();
	/* Reprogram control registers */
	acpi_leave_sleep_state_prep(ACPI_STATE_S4);
	/* Check the hardware signature */
	if (facs && s4_hardware_signature != facs->hardware_signature)
		pr_crit("ACPI: Hardware changed while hibernated, success doubtful!\n");
	/* Restore the NVS memory area */
	suspend_nvs_restore();
	/* Allow EC transactions to happen. */
	acpi_ec_unblock_transactions_early();
}

static void acpi_pm_thaw(void)
{
	acpi_ec_unblock_transactions();
	acpi_enable_all_runtime_gpes();
}

static const struct platform_hibernation_ops acpi_hibernation_ops = {
	.begin = acpi_hibernation_begin,
	.end = acpi_pm_end,
	.pre_snapshot = acpi_pm_prepare,
	.finish = acpi_pm_finish,
	.prepare = acpi_pm_prepare,
	.enter = acpi_hibernation_enter,
	.leave = acpi_hibernation_leave,
	.pre_restore = acpi_pm_freeze,
	.restore_cleanup = acpi_pm_thaw,
};

/**
 *	acpi_hibernation_begin_old - Set the target system sleep state to
 *		ACPI_STATE_S4 and execute the _PTS control method.  This
 *		function is used if the pre-ACPI 2.0 suspend ordering has been
 *		requested.
 */
static int acpi_hibernation_begin_old(void)
{
	int error;
	/*
	 * The _TTS object should always be evaluated before the _PTS object.
	 * When the old_suspended_ordering is true, the _PTS object is
	 * evaluated in the acpi_sleep_prepare.
	 */
	acpi_sleep_tts_switch(ACPI_STATE_S4);

	error = acpi_sleep_prepare(ACPI_STATE_S4);

	if (!error) {
		if (!nvs_nosave)
			error = suspend_nvs_alloc();
		if (!error) {
			acpi_target_sleep_state = ACPI_STATE_S4;
			acpi_scan_lock_acquire();
		}
	}
	return error;
}

/*
 * The following callbacks are used if the pre-ACPI 2.0 suspend ordering has
 * been requested.
 */
static const struct platform_hibernation_ops acpi_hibernation_ops_old = {
	.begin = acpi_hibernation_begin_old,
	.end = acpi_pm_end,
	.pre_snapshot = acpi_pm_pre_suspend,
	.prepare = acpi_pm_freeze,
	.finish = acpi_pm_finish,
	.enter = acpi_hibernation_enter,
	.leave = acpi_hibernation_leave,
	.pre_restore = acpi_pm_freeze,
	.restore_cleanup = acpi_pm_thaw,
	.recover = acpi_pm_finish,
};

static void acpi_sleep_hibernate_setup(void)
{
	if (!acpi_sleep_state_supported(ACPI_STATE_S4))
		return;

	hibernation_set_ops(old_suspend_ordering ?
			&acpi_hibernation_ops_old : &acpi_hibernation_ops);
	sleep_states[ACPI_STATE_S4] = 1;
	if (nosigcheck)
		return;

	acpi_get_table(ACPI_SIG_FACS, 1, (struct acpi_table_header **)&facs);
	if (facs)
		s4_hardware_signature = facs->hardware_signature;
}
#else /* !CONFIG_HIBERNATION */
static inline void acpi_sleep_hibernate_setup(void) {}
#endif /* !CONFIG_HIBERNATION */

int acpi_suspend(u32 acpi_state)
{
	suspend_state_t states[] = {
		[1] = PM_SUSPEND_STANDBY,
		[3] = PM_SUSPEND_MEM,
		[5] = PM_SUSPEND_MAX
	};

	if (acpi_state < 6 && states[acpi_state])
		return pm_suspend(states[acpi_state]);
	if (acpi_state == 4)
		return hibernate();
	return -EINVAL;
}

<<<<<<< HEAD
#ifdef CONFIG_PM
/**
 *	acpi_pm_device_sleep_state - return preferred power state of ACPI device
 *		in the system sleep state given by %acpi_target_sleep_state
 *	@dev: device to examine; its driver model wakeup flags control
 *		whether it should be able to wake up the system
 *	@d_min_p: used to store the upper limit of allowed states range
 *	Return value: preferred power state of the device on success, -ENODEV on
 *		failure (ie. if there's no 'struct acpi_device' for @dev)
 *
 *	Find the lowest power (highest number) ACPI device power state that
 *	device @dev can be in while the system is in the sleep state represented
 *	by %acpi_target_sleep_state.  If @wake is nonzero, the device should be
 *	able to wake up the system from this sleep state.  If @d_min_p is set,
 *	the highest power (lowest number) device power state of @dev allowed
 *	in this system sleep state is stored at the location pointed to by it.
 *
 *	The caller must ensure that @dev is valid before using this function.
 *	The caller is also responsible for figuring out if the device is
 *	supposed to be able to wake up the system and passing this information
 *	via @wake.
 */

int acpi_pm_device_sleep_state(struct device *dev, int *d_min_p)
{
	acpi_handle handle = DEVICE_ACPI_HANDLE(dev);
	struct acpi_device *adev;
	char acpi_method[] = "_SxD";
	unsigned long long d_min, d_max;

	if (!handle || ACPI_FAILURE(acpi_bus_get_device(handle, &adev))) {
		printk(KERN_DEBUG "ACPI handle has no context!\n");
		return -ENODEV;
	}

	acpi_method[2] = '0' + acpi_target_sleep_state;
	/*
	 * If the sleep state is S0, we will return D3, but if the device has
	 * _S0W, we will use the value from _S0W
	 */
	d_min = ACPI_STATE_D0;
	d_max = ACPI_STATE_D3;

	/*
	 * If present, _SxD methods return the minimum D-state (highest power
	 * state) we can use for the corresponding S-states.  Otherwise, the
	 * minimum D-state is D0 (ACPI 3.x).
	 *
	 * NOTE: We rely on acpi_evaluate_integer() not clobbering the integer
	 * provided -- that's our fault recovery, we ignore retval.
	 */
	if (acpi_target_sleep_state > ACPI_STATE_S0)
		acpi_evaluate_integer(handle, acpi_method, NULL, &d_min);

	/*
	 * If _PRW says we can wake up the system from the target sleep state,
	 * the D-state returned by _SxD is sufficient for that (we assume a
	 * wakeup-aware driver if wake is set).  Still, if _SxW exists
	 * (ACPI 3.x), it should return the maximum (lowest power) D-state that
	 * can wake the system.  _S0W may be valid, too.
	 */
	if (acpi_target_sleep_state == ACPI_STATE_S0 ||
	    (device_may_wakeup(dev) && adev->wakeup.flags.valid &&
	     adev->wakeup.sleep_state >= acpi_target_sleep_state)) {
		acpi_status status;

		acpi_method[3] = 'W';
		status = acpi_evaluate_integer(handle, acpi_method, NULL,
						&d_max);
		if (ACPI_FAILURE(status)) {
			if (acpi_target_sleep_state != ACPI_STATE_S0 ||
			    status != AE_NOT_FOUND)
				d_max = d_min;
		} else if (d_max < d_min) {
			/* Warn the user of the broken DSDT */
			printk(KERN_WARNING "ACPI: Wrong value from %s\n",
				acpi_method);
			/* Sanitize it */
			d_min = d_max;
		}
	}

	if (d_min_p)
		*d_min_p = d_min;
	return d_max;
}
#endif /* CONFIG_PM */

#ifdef CONFIG_PM_SLEEP
/**
 *	acpi_pm_device_sleep_wake - enable or disable the system wake-up
 *                                  capability of given device
 *	@dev: device to handle
 *	@enable: 'true' - enable, 'false' - disable the wake-up capability
 */
int acpi_pm_device_sleep_wake(struct device *dev, bool enable)
{
	acpi_handle handle;
	struct acpi_device *adev;
	int error;

	if (!device_can_wakeup(dev))
		return -EINVAL;

	handle = DEVICE_ACPI_HANDLE(dev);
	if (!handle || ACPI_FAILURE(acpi_bus_get_device(handle, &adev))) {
		dev_dbg(dev, "ACPI handle has no context in %s!\n", __func__);
		return -ENODEV;
	}

	error = enable ?
		acpi_enable_wakeup_device_power(adev, acpi_target_sleep_state) :
		acpi_disable_wakeup_device_power(adev);
	if (!error)
		dev_info(dev, "wake-up capability %s by ACPI\n",
				enable ? "enabled" : "disabled");

	return error;
}
#endif  /* CONFIG_PM_SLEEP */

=======
>>>>>>> c3ade0e0
static void acpi_power_off_prepare(void)
{
	/* Prepare to power off the system */
	acpi_sleep_prepare(ACPI_STATE_S5);
	acpi_disable_all_gpes();
}

static void acpi_power_off(void)
{
	/* acpi_sleep_prepare(ACPI_STATE_S5) should have already been called */
	printk(KERN_DEBUG "%s called\n", __func__);
	local_irq_disable();
	acpi_enter_sleep_state(ACPI_STATE_S5);
}

int __init acpi_sleep_init(void)
{
<<<<<<< HEAD
	acpi_status status;
	u8 type_a, type_b;
#ifdef CONFIG_SUSPEND
	int i = 0;
#endif

	if (acpi_disabled)
		return 0;
=======
	char supported[ACPI_S_STATE_COUNT * 3 + 1];
	char *pos = supported;
	int i;

	acpi_sleep_dmi_check();
>>>>>>> c3ade0e0

	acpi_sleep_dmi_check();

	sleep_states[ACPI_STATE_S0] = 1;

	acpi_sleep_suspend_setup();
	acpi_sleep_hibernate_setup();

	if (acpi_sleep_state_supported(ACPI_STATE_S5)) {
		sleep_states[ACPI_STATE_S5] = 1;
		pm_power_off_prepare = acpi_power_off_prepare;
		pm_power_off = acpi_power_off;
	}

	supported[0] = 0;
	for (i = 0; i < ACPI_S_STATE_COUNT; i++) {
		if (sleep_states[i])
			pos += sprintf(pos, " S%d", i);
	}
	pr_info(PREFIX "(supports%s)\n", supported);

	/*
	 * Register the tts_notifier to reboot notifier list so that the _TTS
	 * object can also be evaluated when the system enters S5.
	 */
	register_reboot_notifier(&tts_notifier);
	return 0;
}<|MERGE_RESOLUTION|>--- conflicted
+++ resolved
@@ -145,11 +145,7 @@
 	return 0;
 }
 
-<<<<<<< HEAD
-static struct dmi_system_id __initdata acpisleep_dmi_table[] = {
-=======
 static struct dmi_system_id acpisleep_dmi_table[] __initdata = {
->>>>>>> c3ade0e0
 	{
 	.callback = init_old_suspend_ordering,
 	.ident = "Abit KN9 (nForce4 variant)",
@@ -201,8 +197,6 @@
 	},
 	{
 	.callback = init_nvs_nosave,
-<<<<<<< HEAD
-=======
 	.ident = "Sony Vaio VGN-FW21M",
 	.matches = {
 		DMI_MATCH(DMI_SYS_VENDOR, "Sony Corporation"),
@@ -211,7 +205,6 @@
 	},
 	{
 	.callback = init_nvs_nosave,
->>>>>>> c3ade0e0
 	.ident = "Sony Vaio VPCEB17FX",
 	.matches = {
 		DMI_MATCH(DMI_SYS_VENDOR, "Sony Corporation"),
@@ -617,9 +610,6 @@
 	.end = acpi_pm_end,
 	.recover = acpi_pm_finish,
 };
-<<<<<<< HEAD
-#endif /* CONFIG_SUSPEND */
-=======
 
 static void acpi_sleep_suspend_setup(void)
 {
@@ -635,7 +625,6 @@
 #else /* !CONFIG_SUSPEND */
 static inline void acpi_sleep_suspend_setup(void) {}
 #endif /* !CONFIG_SUSPEND */
->>>>>>> c3ade0e0
 
 #ifdef CONFIG_HIBERNATION
 static unsigned long s4_hardware_signature;
@@ -788,130 +777,6 @@
 	return -EINVAL;
 }
 
-<<<<<<< HEAD
-#ifdef CONFIG_PM
-/**
- *	acpi_pm_device_sleep_state - return preferred power state of ACPI device
- *		in the system sleep state given by %acpi_target_sleep_state
- *	@dev: device to examine; its driver model wakeup flags control
- *		whether it should be able to wake up the system
- *	@d_min_p: used to store the upper limit of allowed states range
- *	Return value: preferred power state of the device on success, -ENODEV on
- *		failure (ie. if there's no 'struct acpi_device' for @dev)
- *
- *	Find the lowest power (highest number) ACPI device power state that
- *	device @dev can be in while the system is in the sleep state represented
- *	by %acpi_target_sleep_state.  If @wake is nonzero, the device should be
- *	able to wake up the system from this sleep state.  If @d_min_p is set,
- *	the highest power (lowest number) device power state of @dev allowed
- *	in this system sleep state is stored at the location pointed to by it.
- *
- *	The caller must ensure that @dev is valid before using this function.
- *	The caller is also responsible for figuring out if the device is
- *	supposed to be able to wake up the system and passing this information
- *	via @wake.
- */
-
-int acpi_pm_device_sleep_state(struct device *dev, int *d_min_p)
-{
-	acpi_handle handle = DEVICE_ACPI_HANDLE(dev);
-	struct acpi_device *adev;
-	char acpi_method[] = "_SxD";
-	unsigned long long d_min, d_max;
-
-	if (!handle || ACPI_FAILURE(acpi_bus_get_device(handle, &adev))) {
-		printk(KERN_DEBUG "ACPI handle has no context!\n");
-		return -ENODEV;
-	}
-
-	acpi_method[2] = '0' + acpi_target_sleep_state;
-	/*
-	 * If the sleep state is S0, we will return D3, but if the device has
-	 * _S0W, we will use the value from _S0W
-	 */
-	d_min = ACPI_STATE_D0;
-	d_max = ACPI_STATE_D3;
-
-	/*
-	 * If present, _SxD methods return the minimum D-state (highest power
-	 * state) we can use for the corresponding S-states.  Otherwise, the
-	 * minimum D-state is D0 (ACPI 3.x).
-	 *
-	 * NOTE: We rely on acpi_evaluate_integer() not clobbering the integer
-	 * provided -- that's our fault recovery, we ignore retval.
-	 */
-	if (acpi_target_sleep_state > ACPI_STATE_S0)
-		acpi_evaluate_integer(handle, acpi_method, NULL, &d_min);
-
-	/*
-	 * If _PRW says we can wake up the system from the target sleep state,
-	 * the D-state returned by _SxD is sufficient for that (we assume a
-	 * wakeup-aware driver if wake is set).  Still, if _SxW exists
-	 * (ACPI 3.x), it should return the maximum (lowest power) D-state that
-	 * can wake the system.  _S0W may be valid, too.
-	 */
-	if (acpi_target_sleep_state == ACPI_STATE_S0 ||
-	    (device_may_wakeup(dev) && adev->wakeup.flags.valid &&
-	     adev->wakeup.sleep_state >= acpi_target_sleep_state)) {
-		acpi_status status;
-
-		acpi_method[3] = 'W';
-		status = acpi_evaluate_integer(handle, acpi_method, NULL,
-						&d_max);
-		if (ACPI_FAILURE(status)) {
-			if (acpi_target_sleep_state != ACPI_STATE_S0 ||
-			    status != AE_NOT_FOUND)
-				d_max = d_min;
-		} else if (d_max < d_min) {
-			/* Warn the user of the broken DSDT */
-			printk(KERN_WARNING "ACPI: Wrong value from %s\n",
-				acpi_method);
-			/* Sanitize it */
-			d_min = d_max;
-		}
-	}
-
-	if (d_min_p)
-		*d_min_p = d_min;
-	return d_max;
-}
-#endif /* CONFIG_PM */
-
-#ifdef CONFIG_PM_SLEEP
-/**
- *	acpi_pm_device_sleep_wake - enable or disable the system wake-up
- *                                  capability of given device
- *	@dev: device to handle
- *	@enable: 'true' - enable, 'false' - disable the wake-up capability
- */
-int acpi_pm_device_sleep_wake(struct device *dev, bool enable)
-{
-	acpi_handle handle;
-	struct acpi_device *adev;
-	int error;
-
-	if (!device_can_wakeup(dev))
-		return -EINVAL;
-
-	handle = DEVICE_ACPI_HANDLE(dev);
-	if (!handle || ACPI_FAILURE(acpi_bus_get_device(handle, &adev))) {
-		dev_dbg(dev, "ACPI handle has no context in %s!\n", __func__);
-		return -ENODEV;
-	}
-
-	error = enable ?
-		acpi_enable_wakeup_device_power(adev, acpi_target_sleep_state) :
-		acpi_disable_wakeup_device_power(adev);
-	if (!error)
-		dev_info(dev, "wake-up capability %s by ACPI\n",
-				enable ? "enabled" : "disabled");
-
-	return error;
-}
-#endif  /* CONFIG_PM_SLEEP */
-
-=======
->>>>>>> c3ade0e0
 static void acpi_power_off_prepare(void)
 {
 	/* Prepare to power off the system */
@@ -929,22 +794,9 @@
 
 int __init acpi_sleep_init(void)
 {
-<<<<<<< HEAD
-	acpi_status status;
-	u8 type_a, type_b;
-#ifdef CONFIG_SUSPEND
-	int i = 0;
-#endif
-
-	if (acpi_disabled)
-		return 0;
-=======
 	char supported[ACPI_S_STATE_COUNT * 3 + 1];
 	char *pos = supported;
 	int i;
-
-	acpi_sleep_dmi_check();
->>>>>>> c3ade0e0
 
 	acpi_sleep_dmi_check();
 
