/*
 * Copyright (C) 2005 Intel Corporation
 * Copyright (C) 2009 Hewlett-Packard Development Company, L.P.
 *
 *	Alex Chiang <achiang@hp.com>
 *	- Unified x86/ia64 implementations
 *	Venkatesh Pallipadi <venkatesh.pallipadi@intel.com>
 *	- Added _PDC for platforms with Intel CPUs
 */
#include <linux/export.h>
#include <linux/dmi.h>
#include <linux/slab.h>
#include <linux/acpi.h>
#include <acpi/processor.h>

#include "internal.h"

#define PREFIX			"ACPI: "
#define _COMPONENT		ACPI_PROCESSOR_COMPONENT
ACPI_MODULE_NAME("processor_core");

static int __init set_no_mwait(const struct dmi_system_id *id)
{
	printk(KERN_NOTICE PREFIX "%s detected - "
		"disabling mwait for CPU C-states\n", id->ident);
	boot_option_idle_override = IDLE_NOMWAIT;
	return 0;
}

static struct dmi_system_id processor_idle_dmi_table[] __initdata = {
	{
	set_no_mwait, "Extensa 5220", {
	DMI_MATCH(DMI_BIOS_VENDOR, "Phoenix Technologies LTD"),
	DMI_MATCH(DMI_SYS_VENDOR, "Acer"),
	DMI_MATCH(DMI_PRODUCT_VERSION, "0100"),
	DMI_MATCH(DMI_BOARD_NAME, "Columbia") }, NULL},
	{},
};

static int map_lapic_id(struct acpi_subtable_header *entry,
		 u32 acpi_id, int *apic_id)
{
	struct acpi_madt_local_apic *lapic =
		(struct acpi_madt_local_apic *)entry;

	if (!(lapic->lapic_flags & ACPI_MADT_ENABLED))
		return -ENODEV;

	if (lapic->processor_id != acpi_id)
		return -EINVAL;

	*apic_id = lapic->id;
	return 0;
}

static int map_x2apic_id(struct acpi_subtable_header *entry,
			 int device_declaration, u32 acpi_id, int *apic_id)
{
	struct acpi_madt_local_x2apic *apic =
		(struct acpi_madt_local_x2apic *)entry;

	if (!(apic->lapic_flags & ACPI_MADT_ENABLED))
		return -ENODEV;

	if (device_declaration && (apic->uid == acpi_id)) {
		*apic_id = apic->local_apic_id;
		return 0;
	}

	return -EINVAL;
}

static int map_lsapic_id(struct acpi_subtable_header *entry,
		int device_declaration, u32 acpi_id, int *apic_id)
{
	struct acpi_madt_local_sapic *lsapic =
		(struct acpi_madt_local_sapic *)entry;

	if (!(lsapic->lapic_flags & ACPI_MADT_ENABLED))
		return -ENODEV;

	if (device_declaration) {
		if ((entry->length < 16) || (lsapic->uid != acpi_id))
			return -EINVAL;
	} else if (lsapic->processor_id != acpi_id)
		return -EINVAL;

	*apic_id = (lsapic->id << 8) | lsapic->eid;
	return 0;
}

static int map_madt_entry(int type, u32 acpi_id)
{
	unsigned long madt_end, entry;
	static struct acpi_table_madt *madt;
	static int read_madt;
	int apic_id = -1;

	if (!read_madt) {
		if (ACPI_FAILURE(acpi_get_table(ACPI_SIG_MADT, 0,
					(struct acpi_table_header **)&madt)))
			madt = NULL;
		read_madt++;
	}

	if (!madt)
		return apic_id;

	entry = (unsigned long)madt;
	madt_end = entry + madt->header.length;

	/* Parse all entries looking for a match. */

	entry += sizeof(struct acpi_table_madt);
	while (entry + sizeof(struct acpi_subtable_header) < madt_end) {
		struct acpi_subtable_header *header =
			(struct acpi_subtable_header *)entry;
		if (header->type == ACPI_MADT_TYPE_LOCAL_APIC) {
			if (!map_lapic_id(header, acpi_id, &apic_id))
				break;
		} else if (header->type == ACPI_MADT_TYPE_LOCAL_X2APIC) {
			if (!map_x2apic_id(header, type, acpi_id, &apic_id))
				break;
		} else if (header->type == ACPI_MADT_TYPE_LOCAL_SAPIC) {
			if (!map_lsapic_id(header, type, acpi_id, &apic_id))
				break;
		}
		entry += header->length;
	}
	return apic_id;
}

static int map_mat_entry(acpi_handle handle, int type, u32 acpi_id)
{
	struct acpi_buffer buffer = { ACPI_ALLOCATE_BUFFER, NULL };
	union acpi_object *obj;
	struct acpi_subtable_header *header;
	int apic_id = -1;

	if (ACPI_FAILURE(acpi_evaluate_object(handle, "_MAT", NULL, &buffer)))
		goto exit;

	if (!buffer.length || !buffer.pointer)
		goto exit;

	obj = buffer.pointer;
	if (obj->type != ACPI_TYPE_BUFFER ||
	    obj->buffer.length < sizeof(struct acpi_subtable_header)) {
		goto exit;
	}

	header = (struct acpi_subtable_header *)obj->buffer.pointer;
	if (header->type == ACPI_MADT_TYPE_LOCAL_APIC) {
		map_lapic_id(header, acpi_id, &apic_id);
	} else if (header->type == ACPI_MADT_TYPE_LOCAL_SAPIC) {
		map_lsapic_id(header, type, acpi_id, &apic_id);
	}

exit:
	kfree(buffer.pointer);
	return apic_id;
}

int acpi_get_apicid(acpi_handle handle, int type, u32 acpi_id)
{
	int apic_id;

	apic_id = map_mat_entry(handle, type, acpi_id);
	if (apic_id == -1)
		apic_id = map_madt_entry(type, acpi_id);
<<<<<<< HEAD
=======

	return apic_id;
}

int acpi_map_cpuid(int apic_id, u32 acpi_id)
{
#ifdef CONFIG_SMP
	int i;
#endif

>>>>>>> c3ade0e0
	if (apic_id == -1) {
		/*
		 * On UP processor, there is no _MAT or MADT table.
		 * So above apic_id is always set to -1.
		 *
		 * BIOS may define multiple CPU handles even for UP processor.
		 * For example,
		 *
		 * Scope (_PR)
                 * {
		 *     Processor (CPU0, 0x00, 0x00000410, 0x06) {}
		 *     Processor (CPU1, 0x01, 0x00000410, 0x06) {}
		 *     Processor (CPU2, 0x02, 0x00000410, 0x06) {}
		 *     Processor (CPU3, 0x03, 0x00000410, 0x06) {}
		 * }
		 *
		 * Ignores apic_id and always returns 0 for the processor
		 * handle with acpi id 0 if nr_cpu_ids is 1.
		 * This should be the case if SMP tables are not found.
		 * Return -1 for other CPU's handle.
		 */
		if (nr_cpu_ids <= 1 && acpi_id == 0)
			return acpi_id;
		else
			return apic_id;
	}

#ifdef CONFIG_SMP
	for_each_possible_cpu(i) {
		if (cpu_physical_id(i) == apic_id)
			return i;
	}
#else
	/* In UP kernel, only processor 0 is valid */
	if (apic_id == 0)
		return apic_id;
#endif
	return -1;
}

int acpi_get_cpuid(acpi_handle handle, int type, u32 acpi_id)
{
	int apic_id;

	apic_id = acpi_get_apicid(handle, type, acpi_id);

	return acpi_map_cpuid(apic_id, acpi_id);
}
EXPORT_SYMBOL_GPL(acpi_get_cpuid);

static bool __init processor_physically_present(acpi_handle handle)
{
	int cpuid, type;
	u32 acpi_id;
	acpi_status status;
	acpi_object_type acpi_type;
	unsigned long long tmp;
	union acpi_object object = { 0 };
	struct acpi_buffer buffer = { sizeof(union acpi_object), &object };

	status = acpi_get_type(handle, &acpi_type);
	if (ACPI_FAILURE(status))
		return false;

	switch (acpi_type) {
	case ACPI_TYPE_PROCESSOR:
		status = acpi_evaluate_object(handle, NULL, NULL, &buffer);
		if (ACPI_FAILURE(status))
			return false;
		acpi_id = object.processor.proc_id;
		break;
	case ACPI_TYPE_DEVICE:
		status = acpi_evaluate_integer(handle, "_UID", NULL, &tmp);
		if (ACPI_FAILURE(status))
			return false;
		acpi_id = tmp;
		break;
	default:
		return false;
	}

	type = (acpi_type == ACPI_TYPE_DEVICE) ? 1 : 0;
	cpuid = acpi_get_cpuid(handle, type, acpi_id);

	if (cpuid == -1)
		return false;

	return true;
}

static void acpi_set_pdc_bits(u32 *buf)
{
	buf[0] = ACPI_PDC_REVISION_ID;
	buf[1] = 1;

	/* Enable coordination with firmware's _TSD info */
	buf[2] = ACPI_PDC_SMP_T_SWCOORD;

	/* Twiddle arch-specific bits needed for _PDC */
	arch_acpi_set_pdc_bits(buf);
}

static struct acpi_object_list *acpi_processor_alloc_pdc(void)
{
	struct acpi_object_list *obj_list;
	union acpi_object *obj;
	u32 *buf;

	/* allocate and initialize pdc. It will be used later. */
	obj_list = kmalloc(sizeof(struct acpi_object_list), GFP_KERNEL);
	if (!obj_list) {
		printk(KERN_ERR "Memory allocation error\n");
		return NULL;
	}

	obj = kmalloc(sizeof(union acpi_object), GFP_KERNEL);
	if (!obj) {
		printk(KERN_ERR "Memory allocation error\n");
		kfree(obj_list);
		return NULL;
	}

	buf = kmalloc(12, GFP_KERNEL);
	if (!buf) {
		printk(KERN_ERR "Memory allocation error\n");
		kfree(obj);
		kfree(obj_list);
		return NULL;
	}

	acpi_set_pdc_bits(buf);

	obj->type = ACPI_TYPE_BUFFER;
	obj->buffer.length = 12;
	obj->buffer.pointer = (u8 *) buf;
	obj_list->count = 1;
	obj_list->pointer = obj;

	return obj_list;
}

/*
 * _PDC is required for a BIOS-OS handshake for most of the newer
 * ACPI processor features.
 */
static int
acpi_processor_eval_pdc(acpi_handle handle, struct acpi_object_list *pdc_in)
{
	acpi_status status = AE_OK;

	if (boot_option_idle_override == IDLE_NOMWAIT) {
		/*
		 * If mwait is disabled for CPU C-states, the C2C3_FFH access
		 * mode will be disabled in the parameter of _PDC object.
		 * Of course C1_FFH access mode will also be disabled.
		 */
		union acpi_object *obj;
		u32 *buffer = NULL;

		obj = pdc_in->pointer;
		buffer = (u32 *)(obj->buffer.pointer);
		buffer[2] &= ~(ACPI_PDC_C_C2C3_FFH | ACPI_PDC_C_C1_FFH);

	}
	status = acpi_evaluate_object(handle, "_PDC", pdc_in, NULL);

	if (ACPI_FAILURE(status))
		ACPI_DEBUG_PRINT((ACPI_DB_INFO,
		    "Could not evaluate _PDC, using legacy perf. control.\n"));

	return status;
}

void acpi_processor_set_pdc(acpi_handle handle)
{
	struct acpi_object_list *obj_list;

	if (arch_has_acpi_pdc() == false)
		return;

	obj_list = acpi_processor_alloc_pdc();
	if (!obj_list)
		return;

	acpi_processor_eval_pdc(handle, obj_list);

	kfree(obj_list->pointer->buffer.pointer);
	kfree(obj_list->pointer);
	kfree(obj_list);
}

static acpi_status __init
early_init_pdc(acpi_handle handle, u32 lvl, void *context, void **rv)
{
	if (processor_physically_present(handle) == false)
		return AE_OK;

	acpi_processor_set_pdc(handle);
	return AE_OK;
}

void __init acpi_early_processor_set_pdc(void)
{
	/*
	 * Check whether the system is DMI table. If yes, OSPM
	 * should not use mwait for CPU-states.
	 */
	dmi_check_system(processor_idle_dmi_table);

	acpi_walk_namespace(ACPI_TYPE_PROCESSOR, ACPI_ROOT_OBJECT,
			    ACPI_UINT32_MAX,
			    early_init_pdc, NULL, NULL, NULL);
	acpi_get_devices("ACPI0007", early_init_pdc, NULL, NULL);
}<|MERGE_RESOLUTION|>--- conflicted
+++ resolved
@@ -168,8 +168,6 @@
 	apic_id = map_mat_entry(handle, type, acpi_id);
 	if (apic_id == -1)
 		apic_id = map_madt_entry(type, acpi_id);
-<<<<<<< HEAD
-=======
 
 	return apic_id;
 }
@@ -180,7 +178,6 @@
 	int i;
 #endif
 
->>>>>>> c3ade0e0
 	if (apic_id == -1) {
 		/*
 		 * On UP processor, there is no _MAT or MADT table.
