--- conflicted
+++ resolved
@@ -168,39 +168,6 @@
 
 	if (pr->flags.need_hotplug_init)
 		return 0;
-<<<<<<< HEAD
-	}
-
-#ifdef CONFIG_SMP
-	if (pr->id >= setup_max_cpus && pr->id != 0)
-		return 0;
-#endif
-
-	BUG_ON(pr->id >= nr_cpu_ids);
-
-	/*
-	 * Buggy BIOS check
-	 * ACPI id of processors can be reported wrongly by the BIOS.
-	 * Don't trust it blindly
-	 */
-	if (per_cpu(processor_device_array, pr->id) != NULL &&
-	    per_cpu(processor_device_array, pr->id) != device) {
-		printk(KERN_WARNING "BIOS reported wrong ACPI id "
-			"for the processor\n");
-		result = -ENODEV;
-		goto err_free_cpumask;
-	}
-	per_cpu(processor_device_array, pr->id) = device;
-
-	per_cpu(processors, pr->id) = pr;
-
-	sysdev = get_cpu_sysdev(pr->id);
-	if (sysfs_create_link(&device->dev.kobj, &sysdev->kobj, "sysdev")) {
-		result = -EFAULT;
-		goto err_free_cpumask;
-	}
-=======
->>>>>>> c3ade0e0
 
 #ifdef CONFIG_CPU_FREQ
 	acpi_processor_ppc_has_changed(pr, 0);
