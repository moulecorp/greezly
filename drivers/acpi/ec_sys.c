/*
 * ec_sys.c
 *
 * Copyright (C) 2010 SUSE Products GmbH/Novell
 * Author:
 *      Thomas Renninger <trenn@suse.de>
 *
 * This work is licensed under the terms of the GNU GPL, version 2.
 */

#include <linux/kernel.h>
#include <linux/acpi.h>
#include <linux/debugfs.h>
#include <linux/module.h>
#include <linux/uaccess.h>
#include "internal.h"

MODULE_AUTHOR("Thomas Renninger <trenn@suse.de>");
MODULE_DESCRIPTION("ACPI EC sysfs access driver");
MODULE_LICENSE("GPL");

static bool write_support;
module_param(write_support, bool, 0644);
MODULE_PARM_DESC(write_support, "Dangerous, reboot and removal of battery may "
		 "be needed.");

#define EC_SPACE_SIZE 256

static struct dentry *acpi_ec_debugfs_dir;

static ssize_t acpi_ec_read_io(struct file *f, char __user *buf,
			       size_t count, loff_t *off)
{
	/* Use this if support reading/writing multiple ECs exists in ec.c:
	 * struct acpi_ec *ec = ((struct seq_file *)f->private_data)->private;
	 */
	unsigned int size = EC_SPACE_SIZE;
<<<<<<< HEAD
	u8 data;
=======
>>>>>>> c3ade0e0
	loff_t init_off = *off;
	int err = 0;

	if (*off >= size)
		return 0;
	if (*off + count >= size) {
		size -= *off;
		count = size;
	} else
		size = count;

	while (size) {
<<<<<<< HEAD
		err = ec_read(*off, &data);
		if (err)
			return err;
		if (put_user(data, &buf[*off - init_off]))
			return -EFAULT;
=======
		u8 byte_read;
		err = ec_read(*off, &byte_read);
		if (err)
			return err;
		if (put_user(byte_read, buf + *off - init_off)) {
			if (*off - init_off)
				return *off - init_off; /* partial read */
			return -EFAULT;
		}
>>>>>>> c3ade0e0
		*off += 1;
		size--;
	}
	return count;
}

static ssize_t acpi_ec_write_io(struct file *f, const char __user *buf,
				size_t count, loff_t *off)
{
	/* Use this if support reading/writing multiple ECs exists in ec.c:
	 * struct acpi_ec *ec = ((struct seq_file *)f->private_data)->private;
	 */

	unsigned int size = count;
	loff_t init_off = *off;
	int err = 0;

	if (*off >= EC_SPACE_SIZE)
		return 0;
	if (*off + count >= EC_SPACE_SIZE) {
		size = EC_SPACE_SIZE - *off;
		count = size;
	}

	while (size) {
		u8 byte_write;
<<<<<<< HEAD
		if (get_user(byte_write, &buf[*off - init_off]))
			return -EFAULT;
=======
		if (get_user(byte_write, buf + *off - init_off)) {
			if (*off - init_off)
				return *off - init_off; /* partial write */
			return -EFAULT;
		}
>>>>>>> c3ade0e0
		err = ec_write(*off, byte_write);
		if (err)
			return err;

		*off += 1;
		size--;
	}
	return count;
}

static const struct file_operations acpi_ec_io_ops = {
	.owner = THIS_MODULE,
	.open  = simple_open,
	.read  = acpi_ec_read_io,
	.write = acpi_ec_write_io,
	.llseek = default_llseek,
};

static int acpi_ec_add_debugfs(struct acpi_ec *ec, unsigned int ec_device_count)
{
	struct dentry *dev_dir;
	char name[64];
	umode_t mode = 0400;

	if (ec_device_count == 0) {
		acpi_ec_debugfs_dir = debugfs_create_dir("ec", NULL);
		if (!acpi_ec_debugfs_dir)
			return -ENOMEM;
	}

	sprintf(name, "ec%u", ec_device_count);
	dev_dir = debugfs_create_dir(name, acpi_ec_debugfs_dir);
	if (!dev_dir) {
		if (ec_device_count != 0)
			goto error;
		return -ENOMEM;
	}

	if (!debugfs_create_x32("gpe", 0444, dev_dir, (u32 *)&first_ec->gpe))
		goto error;
	if (!debugfs_create_bool("use_global_lock", 0444, dev_dir,
				 (u32 *)&first_ec->global_lock))
		goto error;

	if (write_support)
		mode = 0600;
	if (!debugfs_create_file("io", mode, dev_dir, ec, &acpi_ec_io_ops))
		goto error;

	return 0;

error:
	debugfs_remove_recursive(acpi_ec_debugfs_dir);
	return -ENOMEM;
}

static int __init acpi_ec_sys_init(void)
{
	int err = 0;
	if (first_ec)
		err = acpi_ec_add_debugfs(first_ec, 0);
	else
		err = -ENODEV;
	return err;
}

static void __exit acpi_ec_sys_exit(void)
{
	debugfs_remove_recursive(acpi_ec_debugfs_dir);
}

module_init(acpi_ec_sys_init);
module_exit(acpi_ec_sys_exit);<|MERGE_RESOLUTION|>--- conflicted
+++ resolved
@@ -35,10 +35,6 @@
 	 * struct acpi_ec *ec = ((struct seq_file *)f->private_data)->private;
 	 */
 	unsigned int size = EC_SPACE_SIZE;
-<<<<<<< HEAD
-	u8 data;
-=======
->>>>>>> c3ade0e0
 	loff_t init_off = *off;
 	int err = 0;
 
@@ -51,13 +47,6 @@
 		size = count;
 
 	while (size) {
-<<<<<<< HEAD
-		err = ec_read(*off, &data);
-		if (err)
-			return err;
-		if (put_user(data, &buf[*off - init_off]))
-			return -EFAULT;
-=======
 		u8 byte_read;
 		err = ec_read(*off, &byte_read);
 		if (err)
@@ -67,7 +56,6 @@
 				return *off - init_off; /* partial read */
 			return -EFAULT;
 		}
->>>>>>> c3ade0e0
 		*off += 1;
 		size--;
 	}
@@ -94,16 +82,11 @@
 
 	while (size) {
 		u8 byte_write;
-<<<<<<< HEAD
-		if (get_user(byte_write, &buf[*off - init_off]))
-			return -EFAULT;
-=======
 		if (get_user(byte_write, buf + *off - init_off)) {
 			if (*off - init_off)
 				return *off - init_off; /* partial write */
 			return -EFAULT;
 		}
->>>>>>> c3ade0e0
 		err = ec_write(*off, byte_write);
 		if (err)
 			return err;
