/*
 *  ec.c - ACPI Embedded Controller Driver (v2.1)
 *
 *  Copyright (C) 2006-2008 Alexey Starikovskiy <astarikovskiy@suse.de>
 *  Copyright (C) 2006 Denis Sadykov <denis.m.sadykov@intel.com>
 *  Copyright (C) 2004 Luming Yu <luming.yu@intel.com>
 *  Copyright (C) 2001, 2002 Andy Grover <andrew.grover@intel.com>
 *  Copyright (C) 2001, 2002 Paul Diefenbaugh <paul.s.diefenbaugh@intel.com>
 *
 * ~~~~~~~~~~~~~~~~~~~~~~~~~~~~~~~~~~~~~~~~~~~~~~~~~~~~~~~~~~~~~~~~~~~~~~~~~~
 *
 *  This program is free software; you can redistribute it and/or modify
 *  it under the terms of the GNU General Public License as published by
 *  the Free Software Foundation; either version 2 of the License, or (at
 *  your option) any later version.
 *
 *  This program is distributed in the hope that it will be useful, but
 *  WITHOUT ANY WARRANTY; without even the implied warranty of
 *  MERCHANTABILITY or FITNESS FOR A PARTICULAR PURPOSE.  See the GNU
 *  General Public License for more details.
 *
 *  You should have received a copy of the GNU General Public License along
 *  with this program; if not, write to the Free Software Foundation, Inc.,
 *  59 Temple Place, Suite 330, Boston, MA 02111-1307 USA.
 *
 * ~~~~~~~~~~~~~~~~~~~~~~~~~~~~~~~~~~~~~~~~~~~~~~~~~~~~~~~~~~~~~~~~~~~~~~~~~~
 */

/* Uncomment next line to get verbose printout */
/* #define DEBUG */
#define pr_fmt(fmt) "ACPI : EC: " fmt

#include <linux/kernel.h>
#include <linux/module.h>
#include <linux/init.h>
#include <linux/types.h>
#include <linux/delay.h>
#include <linux/interrupt.h>
#include <linux/list.h>
#include <linux/spinlock.h>
#include <linux/slab.h>
#include <linux/acpi.h>
#include <linux/dmi.h>
#include <asm/io.h>

#include "internal.h"

#define ACPI_EC_CLASS			"embedded_controller"
#define ACPI_EC_DEVICE_NAME		"Embedded Controller"
#define ACPI_EC_FILE_INFO		"info"

/* EC status register */
#define ACPI_EC_FLAG_OBF	0x01	/* Output buffer full */
#define ACPI_EC_FLAG_IBF	0x02	/* Input buffer full */
#define ACPI_EC_FLAG_BURST	0x10	/* burst mode */
#define ACPI_EC_FLAG_SCI	0x20	/* EC-SCI occurred */

/* EC commands */
enum ec_command {
	ACPI_EC_COMMAND_READ = 0x80,
	ACPI_EC_COMMAND_WRITE = 0x81,
	ACPI_EC_BURST_ENABLE = 0x82,
	ACPI_EC_BURST_DISABLE = 0x83,
	ACPI_EC_COMMAND_QUERY = 0x84,
};

#define ACPI_EC_DELAY		500	/* Wait 500ms max. during EC ops */
#define ACPI_EC_UDELAY_GLK	1000	/* Wait 1ms max. to get global lock */
#define ACPI_EC_MSI_UDELAY	550	/* Wait 550us for MSI EC */
#define ACPI_EC_CLEAR_MAX	100	/* Maximum number of events to query
					 * when trying to clear the EC */

enum {
	EC_FLAGS_QUERY_PENDING,		/* Query is pending */
	EC_FLAGS_GPE_STORM,		/* GPE storm detected */
	EC_FLAGS_HANDLERS_INSTALLED,	/* Handlers for GPE and
					 * OpReg are installed */
	EC_FLAGS_BLOCKED,		/* Transactions are blocked */
};

/* ec.c is compiled in acpi namespace so this shows up as acpi.ec_delay param */
static unsigned int ec_delay __read_mostly = ACPI_EC_DELAY;
module_param(ec_delay, uint, 0644);
MODULE_PARM_DESC(ec_delay, "Timeout(ms) waited until an EC command completes");

/*
 * If the number of false interrupts per one transaction exceeds
 * this threshold, will think there is a GPE storm happened and
 * will disable the GPE for normal transaction.
 */
static unsigned int ec_storm_threshold  __read_mostly = 8;
module_param(ec_storm_threshold, uint, 0644);
MODULE_PARM_DESC(ec_storm_threshold, "Maxim false GPE numbers not considered as GPE storm");
<<<<<<< HEAD

/* If we find an EC via the ECDT, we need to keep a ptr to its context */
/* External interfaces use first EC only, so remember */
typedef int (*acpi_ec_query_func) (void *data);
=======
>>>>>>> c3ade0e0

struct acpi_ec_query_handler {
	struct list_head node;
	acpi_ec_query_func func;
	acpi_handle handle;
	void *data;
	u8 query_bit;
};

struct transaction {
	const u8 *wdata;
	u8 *rdata;
	unsigned short irq_count;
	u8 command;
	u8 wi;
	u8 ri;
	u8 wlen;
	u8 rlen;
	bool done;
};

struct acpi_ec *boot_ec, *first_ec;
EXPORT_SYMBOL(first_ec);

static int EC_FLAGS_MSI; /* Out-of-spec MSI controller */
static int EC_FLAGS_VALIDATE_ECDT; /* ASUStec ECDTs need to be validated */
static int EC_FLAGS_SKIP_DSDT_SCAN; /* Not all BIOS survive early DSDT scan */
static int EC_FLAGS_CLEAR_ON_RESUME; /* Needs acpi_ec_clear() on boot/resume */

/* --------------------------------------------------------------------------
                             Transaction Management
   -------------------------------------------------------------------------- */

static inline u8 acpi_ec_read_status(struct acpi_ec *ec)
{
	u8 x = inb(ec->command_addr);
	pr_debug("---> status = 0x%2.2x\n", x);
	return x;
}

static inline u8 acpi_ec_read_data(struct acpi_ec *ec)
{
	u8 x = inb(ec->data_addr);
	pr_debug("---> data = 0x%2.2x\n", x);
	return x;
}

static inline void acpi_ec_write_cmd(struct acpi_ec *ec, u8 command)
{
	pr_debug("<--- command = 0x%2.2x\n", command);
	outb(command, ec->command_addr);
}

static inline void acpi_ec_write_data(struct acpi_ec *ec, u8 data)
{
	pr_debug("<--- data = 0x%2.2x\n", data);
	outb(data, ec->data_addr);
}

static int ec_transaction_done(struct acpi_ec *ec)
{
	unsigned long flags;
	int ret = 0;
	spin_lock_irqsave(&ec->lock, flags);
	if (!ec->curr || ec->curr->done)
		ret = 1;
	spin_unlock_irqrestore(&ec->lock, flags);
	return ret;
}

static void start_transaction(struct acpi_ec *ec)
{
	ec->curr->irq_count = ec->curr->wi = ec->curr->ri = 0;
	ec->curr->done = false;
	acpi_ec_write_cmd(ec, ec->curr->command);
}

static void advance_transaction(struct acpi_ec *ec, u8 status)
{
	unsigned long flags;
	struct transaction *t;

	spin_lock_irqsave(&ec->lock, flags);
	t = ec->curr;
	if (!t)
		goto unlock;
	if (t->wlen > t->wi) {
		if ((status & ACPI_EC_FLAG_IBF) == 0)
			acpi_ec_write_data(ec,
				t->wdata[t->wi++]);
		else
			goto err;
	} else if (t->rlen > t->ri) {
		if ((status & ACPI_EC_FLAG_OBF) == 1) {
			t->rdata[t->ri++] = acpi_ec_read_data(ec);
			if (t->rlen == t->ri)
				t->done = true;
		} else
			goto err;
	} else if (t->wlen == t->wi &&
		   (status & ACPI_EC_FLAG_IBF) == 0)
		t->done = true;
	goto unlock;
err:
	/*
	 * If SCI bit is set, then don't think it's a false IRQ
	 * otherwise will take a not handled IRQ as a false one.
	 */
	if (in_interrupt() && !(status & ACPI_EC_FLAG_SCI))
		++t->irq_count;

unlock:
	spin_unlock_irqrestore(&ec->lock, flags);
}

static int acpi_ec_sync_query(struct acpi_ec *ec, u8 *data);

static int ec_check_sci_sync(struct acpi_ec *ec, u8 state)
{
	if (state & ACPI_EC_FLAG_SCI) {
		if (!test_and_set_bit(EC_FLAGS_QUERY_PENDING, &ec->flags))
			return acpi_ec_sync_query(ec, NULL);
	}
	return 0;
}

static int ec_poll(struct acpi_ec *ec)
{
	unsigned long flags;
	int repeat = 5; /* number of command restarts */
	while (repeat--) {
		unsigned long delay = jiffies +
			msecs_to_jiffies(ec_delay);
		do {
			/* don't sleep with disabled interrupts */
			if (EC_FLAGS_MSI || irqs_disabled()) {
				udelay(ACPI_EC_MSI_UDELAY);
				if (ec_transaction_done(ec))
					return 0;
			} else {
				if (wait_event_timeout(ec->wait,
						ec_transaction_done(ec),
						msecs_to_jiffies(1)))
					return 0;
			}
			advance_transaction(ec, acpi_ec_read_status(ec));
		} while (time_before(jiffies, delay));
<<<<<<< HEAD
		pr_debug(PREFIX "controller reset, restart transaction\n");
		spin_lock_irqsave(&ec->curr_lock, flags);
=======
		pr_debug("controller reset, restart transaction\n");
		spin_lock_irqsave(&ec->lock, flags);
>>>>>>> c3ade0e0
		start_transaction(ec);
		spin_unlock_irqrestore(&ec->lock, flags);
	}
	return -ETIME;
}

static int acpi_ec_transaction_unlocked(struct acpi_ec *ec,
					struct transaction *t)
{
	unsigned long tmp;
	int ret = 0;
	if (EC_FLAGS_MSI)
		udelay(ACPI_EC_MSI_UDELAY);
	/* start transaction */
	spin_lock_irqsave(&ec->lock, tmp);
	/* following two actions should be kept atomic */
	ec->curr = t;
	start_transaction(ec);
	if (ec->curr->command == ACPI_EC_COMMAND_QUERY)
		clear_bit(EC_FLAGS_QUERY_PENDING, &ec->flags);
	spin_unlock_irqrestore(&ec->lock, tmp);
	ret = ec_poll(ec);
	spin_lock_irqsave(&ec->lock, tmp);
	ec->curr = NULL;
	spin_unlock_irqrestore(&ec->lock, tmp);
	return ret;
}

static int ec_check_ibf0(struct acpi_ec *ec)
{
	u8 status = acpi_ec_read_status(ec);
	return (status & ACPI_EC_FLAG_IBF) == 0;
}

static int ec_wait_ibf0(struct acpi_ec *ec)
{
	unsigned long delay = jiffies + msecs_to_jiffies(ec_delay);
	/* interrupt wait manually if GPE mode is not active */
	while (time_before(jiffies, delay))
		if (wait_event_timeout(ec->wait, ec_check_ibf0(ec),
					msecs_to_jiffies(1)))
			return 0;
	return -ETIME;
}

static int acpi_ec_transaction(struct acpi_ec *ec, struct transaction *t)
{
	int status;
	u32 glk;
	if (!ec || (!t) || (t->wlen && !t->wdata) || (t->rlen && !t->rdata))
		return -EINVAL;
	if (t->rdata)
		memset(t->rdata, 0, t->rlen);
	mutex_lock(&ec->mutex);
	if (test_bit(EC_FLAGS_BLOCKED, &ec->flags)) {
		status = -EINVAL;
		goto unlock;
	}
	if (ec->global_lock) {
		status = acpi_acquire_global_lock(ACPI_EC_UDELAY_GLK, &glk);
		if (ACPI_FAILURE(status)) {
			status = -ENODEV;
			goto unlock;
		}
	}
	if (ec_wait_ibf0(ec)) {
		pr_err("input buffer is not empty, "
				"aborting transaction\n");
		status = -ETIME;
		goto end;
	}
	pr_debug("transaction start (cmd=0x%02x, addr=0x%02x)\n",
			t->command, t->wdata ? t->wdata[0] : 0);
	/* disable GPE during transaction if storm is detected */
	if (test_bit(EC_FLAGS_GPE_STORM, &ec->flags)) {
		/* It has to be disabled, so that it doesn't trigger. */
		acpi_disable_gpe(NULL, ec->gpe);
	}

	status = acpi_ec_transaction_unlocked(ec, t);

	/* check if we received SCI during transaction */
	ec_check_sci_sync(ec, acpi_ec_read_status(ec));
	if (test_bit(EC_FLAGS_GPE_STORM, &ec->flags)) {
		msleep(1);
		/* It is safe to enable the GPE outside of the transaction. */
		acpi_enable_gpe(NULL, ec->gpe);
	} else if (t->irq_count > ec_storm_threshold) {
<<<<<<< HEAD
		pr_info(PREFIX "GPE storm detected, "
			"transactions will use polling mode\n");
=======
		pr_info("GPE storm detected(%d GPEs), "
			"transactions will use polling mode\n",
			t->irq_count);
>>>>>>> c3ade0e0
		set_bit(EC_FLAGS_GPE_STORM, &ec->flags);
	}
	pr_debug("transaction end\n");
end:
	if (ec->global_lock)
		acpi_release_global_lock(glk);
unlock:
	mutex_unlock(&ec->mutex);
	return status;
}

static int acpi_ec_burst_enable(struct acpi_ec *ec)
{
	u8 d;
	struct transaction t = {.command = ACPI_EC_BURST_ENABLE,
				.wdata = NULL, .rdata = &d,
				.wlen = 0, .rlen = 1};

	return acpi_ec_transaction(ec, &t);
}

static int acpi_ec_burst_disable(struct acpi_ec *ec)
{
	struct transaction t = {.command = ACPI_EC_BURST_DISABLE,
				.wdata = NULL, .rdata = NULL,
				.wlen = 0, .rlen = 0};

	return (acpi_ec_read_status(ec) & ACPI_EC_FLAG_BURST) ?
				acpi_ec_transaction(ec, &t) : 0;
}

static int acpi_ec_read(struct acpi_ec *ec, u8 address, u8 * data)
{
	int result;
	u8 d;
	struct transaction t = {.command = ACPI_EC_COMMAND_READ,
				.wdata = &address, .rdata = &d,
				.wlen = 1, .rlen = 1};

	result = acpi_ec_transaction(ec, &t);
	*data = d;
	return result;
}

static int acpi_ec_write(struct acpi_ec *ec, u8 address, u8 data)
{
	u8 wdata[2] = { address, data };
	struct transaction t = {.command = ACPI_EC_COMMAND_WRITE,
				.wdata = wdata, .rdata = NULL,
				.wlen = 2, .rlen = 0};

	return acpi_ec_transaction(ec, &t);
}

int ec_read(u8 addr, u8 *val)
{
	int err;
	u8 temp_data;

	if (!first_ec)
		return -ENODEV;

	err = acpi_ec_read(first_ec, addr, &temp_data);

	if (!err) {
		*val = temp_data;
		return 0;
	} else
		return err;
}

EXPORT_SYMBOL(ec_read);

int ec_write(u8 addr, u8 val)
{
	int err;

	if (!first_ec)
		return -ENODEV;

	err = acpi_ec_write(first_ec, addr, val);

	return err;
}

EXPORT_SYMBOL(ec_write);

int ec_transaction(u8 command,
		   const u8 * wdata, unsigned wdata_len,
		   u8 * rdata, unsigned rdata_len)
{
	struct transaction t = {.command = command,
				.wdata = wdata, .rdata = rdata,
				.wlen = wdata_len, .rlen = rdata_len};
	if (!first_ec)
		return -ENODEV;

	return acpi_ec_transaction(first_ec, &t);
}

EXPORT_SYMBOL(ec_transaction);

<<<<<<< HEAD
=======
/* Get the handle to the EC device */
acpi_handle ec_get_handle(void)
{
	if (!first_ec)
		return NULL;
	return first_ec->handle;
}

EXPORT_SYMBOL(ec_get_handle);

>>>>>>> c3ade0e0
/*
 * Process _Q events that might have accumulated in the EC.
 * Run with locked ec mutex.
 */
static void acpi_ec_clear(struct acpi_ec *ec)
{
	int i, status;
	u8 value = 0;

	for (i = 0; i < ACPI_EC_CLEAR_MAX; i++) {
		status = acpi_ec_sync_query(ec, &value);
		if (status || !value)
			break;
	}

	if (unlikely(i == ACPI_EC_CLEAR_MAX))
		pr_warn("Warning: Maximum of %d stale EC events cleared\n", i);
	else
		pr_info("%d stale EC events cleared\n", i);
}

void acpi_ec_block_transactions(void)
{
	struct acpi_ec *ec = first_ec;

	if (!ec)
		return;

	mutex_lock(&ec->mutex);
	/* Prevent transactions from being carried out */
	set_bit(EC_FLAGS_BLOCKED, &ec->flags);
	mutex_unlock(&ec->mutex);
}

void acpi_ec_unblock_transactions(void)
{
	struct acpi_ec *ec = first_ec;

	if (!ec)
		return;

	mutex_lock(&ec->mutex);
	/* Allow transactions to be carried out again */
	clear_bit(EC_FLAGS_BLOCKED, &ec->flags);

	if (EC_FLAGS_CLEAR_ON_RESUME)
		acpi_ec_clear(ec);

<<<<<<< HEAD
	mutex_unlock(&ec->lock);
=======
	mutex_unlock(&ec->mutex);
>>>>>>> c3ade0e0
}

void acpi_ec_unblock_transactions_early(void)
{
	/*
	 * Allow transactions to happen again (this function is called from
	 * atomic context during wakeup, so we don't need to acquire the mutex).
	 */
	if (first_ec)
		clear_bit(EC_FLAGS_BLOCKED, &first_ec->flags);
}

static int acpi_ec_query_unlocked(struct acpi_ec *ec, u8 * data)
{
	int result;
	u8 d;
	struct transaction t = {.command = ACPI_EC_COMMAND_QUERY,
				.wdata = NULL, .rdata = &d,
				.wlen = 0, .rlen = 1};
	if (!ec || !data)
		return -EINVAL;
	/*
	 * Query the EC to find out which _Qxx method we need to evaluate.
	 * Note that successful completion of the query causes the ACPI_EC_SCI
	 * bit to be cleared (and thus clearing the interrupt source).
	 */
	result = acpi_ec_transaction_unlocked(ec, &t);
	if (result)
		return result;
	if (!d)
		return -ENODATA;
	*data = d;
	return 0;
}

/* --------------------------------------------------------------------------
                                Event Management
   -------------------------------------------------------------------------- */
int acpi_ec_add_query_handler(struct acpi_ec *ec, u8 query_bit,
			      acpi_handle handle, acpi_ec_query_func func,
			      void *data)
{
	struct acpi_ec_query_handler *handler =
	    kzalloc(sizeof(struct acpi_ec_query_handler), GFP_KERNEL);
	if (!handler)
		return -ENOMEM;

	handler->query_bit = query_bit;
	handler->handle = handle;
	handler->func = func;
	handler->data = data;
	mutex_lock(&ec->mutex);
	list_add(&handler->node, &ec->list);
	mutex_unlock(&ec->mutex);
	return 0;
}

EXPORT_SYMBOL_GPL(acpi_ec_add_query_handler);

void acpi_ec_remove_query_handler(struct acpi_ec *ec, u8 query_bit)
{
	struct acpi_ec_query_handler *handler, *tmp;
	mutex_lock(&ec->mutex);
	list_for_each_entry_safe(handler, tmp, &ec->list, node) {
		if (query_bit == handler->query_bit) {
			list_del(&handler->node);
			kfree(handler);
		}
	}
	mutex_unlock(&ec->mutex);
}

EXPORT_SYMBOL_GPL(acpi_ec_remove_query_handler);

static void acpi_ec_run(void *cxt)
{
	struct acpi_ec_query_handler *handler = cxt;
	if (!handler)
		return;
	pr_debug("start query execution\n");
	if (handler->func)
		handler->func(handler->data);
	else if (handler->handle)
		acpi_evaluate_object(handler->handle, NULL, NULL, NULL);
	pr_debug("stop query execution\n");
	kfree(handler);
}

static int acpi_ec_sync_query(struct acpi_ec *ec, u8 *data)
{
	u8 value = 0;
	int status;
	struct acpi_ec_query_handler *handler, *copy;

	status = acpi_ec_query_unlocked(ec, &value);
	if (data)
		*data = value;
	if (status)
		return status;

	list_for_each_entry(handler, &ec->list, node) {
		if (value == handler->query_bit) {
			/* have custom handler for this bit */
			copy = kmalloc(sizeof(*handler), GFP_KERNEL);
			if (!copy)
				return -ENOMEM;
			memcpy(copy, handler, sizeof(*copy));
			pr_debug("push query execution (0x%2x) on queue\n",
				value);
			return acpi_os_execute((copy->func) ?
				OSL_NOTIFY_HANDLER : OSL_GPE_HANDLER,
				acpi_ec_run, copy);
		}
	}
	return 0;
}

static void acpi_ec_gpe_query(void *ec_cxt)
{
	struct acpi_ec *ec = ec_cxt;
	if (!ec)
		return;
<<<<<<< HEAD
	mutex_lock(&ec->lock);
	acpi_ec_sync_query(ec, NULL);
	mutex_unlock(&ec->lock);
=======
	mutex_lock(&ec->mutex);
	acpi_ec_sync_query(ec, NULL);
	mutex_unlock(&ec->mutex);
>>>>>>> c3ade0e0
}

static int ec_check_sci(struct acpi_ec *ec, u8 state)
{
	if (state & ACPI_EC_FLAG_SCI) {
		if (!test_and_set_bit(EC_FLAGS_QUERY_PENDING, &ec->flags)) {
			pr_debug("push gpe query to the queue\n");
			return acpi_os_execute(OSL_NOTIFY_HANDLER,
				acpi_ec_gpe_query, ec);
		}
	}
	return 0;
}

static u32 acpi_ec_gpe_handler(acpi_handle gpe_device,
	u32 gpe_number, void *data)
{
	struct acpi_ec *ec = data;
	u8 status = acpi_ec_read_status(ec);

	pr_debug("~~~> interrupt, status:0x%02x\n", status);

	advance_transaction(ec, status);
	if (ec_transaction_done(ec) &&
	    (acpi_ec_read_status(ec) & ACPI_EC_FLAG_IBF) == 0) {
		wake_up(&ec->wait);
		ec_check_sci(ec, acpi_ec_read_status(ec));
	}
	return ACPI_INTERRUPT_HANDLED | ACPI_REENABLE_GPE;
}

/* --------------------------------------------------------------------------
                             Address Space Management
   -------------------------------------------------------------------------- */

static acpi_status
acpi_ec_space_handler(u32 function, acpi_physical_address address,
		      u32 bits, u64 *value64,
		      void *handler_context, void *region_context)
{
	struct acpi_ec *ec = handler_context;
	int result = 0, i, bytes = bits / 8;
	u8 *value = (u8 *)value64;

	if ((address > 0xFF) || !value || !handler_context)
		return AE_BAD_PARAMETER;

	if (function != ACPI_READ && function != ACPI_WRITE)
		return AE_BAD_PARAMETER;

	if (EC_FLAGS_MSI || bits > 8)
		acpi_ec_burst_enable(ec);

	for (i = 0; i < bytes; ++i, ++address, ++value)
		result = (function == ACPI_READ) ?
			acpi_ec_read(ec, address, value) :
			acpi_ec_write(ec, address, *value);

	if (EC_FLAGS_MSI || bits > 8)
		acpi_ec_burst_disable(ec);

	switch (result) {
	case -EINVAL:
		return AE_BAD_PARAMETER;
		break;
	case -ENODEV:
		return AE_NOT_FOUND;
		break;
	case -ETIME:
		return AE_TIME;
		break;
	default:
		return AE_OK;
	}
}

/* --------------------------------------------------------------------------
                               Driver Interface
   -------------------------------------------------------------------------- */
static acpi_status
ec_parse_io_ports(struct acpi_resource *resource, void *context);

static struct acpi_ec *make_acpi_ec(void)
{
	struct acpi_ec *ec = kzalloc(sizeof(struct acpi_ec), GFP_KERNEL);
	if (!ec)
		return NULL;
	ec->flags = 1 << EC_FLAGS_QUERY_PENDING;
	mutex_init(&ec->mutex);
	init_waitqueue_head(&ec->wait);
	INIT_LIST_HEAD(&ec->list);
	spin_lock_init(&ec->lock);
	return ec;
}

static acpi_status
acpi_ec_register_query_methods(acpi_handle handle, u32 level,
			       void *context, void **return_value)
{
	char node_name[5];
	struct acpi_buffer buffer = { sizeof(node_name), node_name };
	struct acpi_ec *ec = context;
	int value = 0;
	acpi_status status;

	status = acpi_get_name(handle, ACPI_SINGLE_NAME, &buffer);

	if (ACPI_SUCCESS(status) && sscanf(node_name, "_Q%x", &value) == 1) {
		acpi_ec_add_query_handler(ec, value, handle, NULL, NULL);
	}
	return AE_OK;
}

static acpi_status
ec_parse_device(acpi_handle handle, u32 Level, void *context, void **retval)
{
	acpi_status status;
	unsigned long long tmp = 0;

	struct acpi_ec *ec = context;

	/* clear addr values, ec_parse_io_ports depend on it */
	ec->command_addr = ec->data_addr = 0;

	status = acpi_walk_resources(handle, METHOD_NAME__CRS,
				     ec_parse_io_ports, ec);
	if (ACPI_FAILURE(status))
		return status;

	/* Get GPE bit assignment (EC events). */
	/* TODO: Add support for _GPE returning a package */
	status = acpi_evaluate_integer(handle, "_GPE", NULL, &tmp);
	if (ACPI_FAILURE(status))
		return status;
	ec->gpe = tmp;
	/* Use the global lock for all EC transactions? */
	tmp = 0;
	acpi_evaluate_integer(handle, "_GLK", NULL, &tmp);
	ec->global_lock = tmp;
	ec->handle = handle;
	return AE_CTRL_TERMINATE;
}

static int ec_install_handlers(struct acpi_ec *ec)
{
	acpi_status status;
	if (test_bit(EC_FLAGS_HANDLERS_INSTALLED, &ec->flags))
		return 0;
	status = acpi_install_gpe_handler(NULL, ec->gpe,
				  ACPI_GPE_EDGE_TRIGGERED,
				  &acpi_ec_gpe_handler, ec);
	if (ACPI_FAILURE(status))
		return -ENODEV;

	acpi_enable_gpe(NULL, ec->gpe);
	status = acpi_install_address_space_handler(ec->handle,
						    ACPI_ADR_SPACE_EC,
						    &acpi_ec_space_handler,
						    NULL, ec);
	if (ACPI_FAILURE(status)) {
		if (status == AE_NOT_FOUND) {
			/*
			 * Maybe OS fails in evaluating the _REG object.
			 * The AE_NOT_FOUND error will be ignored and OS
			 * continue to initialize EC.
			 */
			pr_err("Fail in evaluating the _REG object"
				" of EC device. Broken bios is suspected.\n");
		} else {
			acpi_disable_gpe(NULL, ec->gpe);
			acpi_remove_gpe_handler(NULL, ec->gpe,
				&acpi_ec_gpe_handler);
			return -ENODEV;
		}
	}

	set_bit(EC_FLAGS_HANDLERS_INSTALLED, &ec->flags);
	return 0;
}

static void ec_remove_handlers(struct acpi_ec *ec)
{
	acpi_disable_gpe(NULL, ec->gpe);
	if (ACPI_FAILURE(acpi_remove_address_space_handler(ec->handle,
				ACPI_ADR_SPACE_EC, &acpi_ec_space_handler)))
		pr_err("failed to remove space handler\n");
	if (ACPI_FAILURE(acpi_remove_gpe_handler(NULL, ec->gpe,
				&acpi_ec_gpe_handler)))
		pr_err("failed to remove gpe handler\n");
	clear_bit(EC_FLAGS_HANDLERS_INSTALLED, &ec->flags);
}

static int acpi_ec_add(struct acpi_device *device)
{
	struct acpi_ec *ec = NULL;
	int ret;

	strcpy(acpi_device_name(device), ACPI_EC_DEVICE_NAME);
	strcpy(acpi_device_class(device), ACPI_EC_CLASS);

	/* Check for boot EC */
	if (boot_ec &&
	    (boot_ec->handle == device->handle ||
	     boot_ec->handle == ACPI_ROOT_OBJECT)) {
		ec = boot_ec;
		boot_ec = NULL;
	} else {
		ec = make_acpi_ec();
		if (!ec)
			return -ENOMEM;
	}
	if (ec_parse_device(device->handle, 0, ec, NULL) !=
		AE_CTRL_TERMINATE) {
			kfree(ec);
			return -EINVAL;
	}

	/* Find and register all query methods */
	acpi_walk_namespace(ACPI_TYPE_METHOD, ec->handle, 1,
			    acpi_ec_register_query_methods, NULL, ec, NULL);

	if (!first_ec)
		first_ec = ec;
	device->driver_data = ec;

	ret = !!request_region(ec->data_addr, 1, "EC data");
	WARN(!ret, "Could not request EC data io port 0x%lx", ec->data_addr);
	ret = !!request_region(ec->command_addr, 1, "EC cmd");
	WARN(!ret, "Could not request EC cmd io port 0x%lx", ec->command_addr);

	pr_info("GPE = 0x%lx, I/O: command/status = 0x%lx, data = 0x%lx\n",
			  ec->gpe, ec->command_addr, ec->data_addr);

	ret = ec_install_handlers(ec);

	/* EC is fully operational, allow queries */
	clear_bit(EC_FLAGS_QUERY_PENDING, &ec->flags);

	/* Clear stale _Q events if hardware might require that */
	if (EC_FLAGS_CLEAR_ON_RESUME) {
<<<<<<< HEAD
		mutex_lock(&ec->lock);
		acpi_ec_clear(ec);
		mutex_unlock(&ec->lock);
=======
		mutex_lock(&ec->mutex);
		acpi_ec_clear(ec);
		mutex_unlock(&ec->mutex);
>>>>>>> c3ade0e0
	}
	return ret;
}

static int acpi_ec_remove(struct acpi_device *device)
{
	struct acpi_ec *ec;
	struct acpi_ec_query_handler *handler, *tmp;

	if (!device)
		return -EINVAL;

	ec = acpi_driver_data(device);
	ec_remove_handlers(ec);
	mutex_lock(&ec->mutex);
	list_for_each_entry_safe(handler, tmp, &ec->list, node) {
		list_del(&handler->node);
		kfree(handler);
	}
	mutex_unlock(&ec->mutex);
	release_region(ec->data_addr, 1);
	release_region(ec->command_addr, 1);
	device->driver_data = NULL;
	if (ec == first_ec)
		first_ec = NULL;
	kfree(ec);
	return 0;
}

static acpi_status
ec_parse_io_ports(struct acpi_resource *resource, void *context)
{
	struct acpi_ec *ec = context;

	if (resource->type != ACPI_RESOURCE_TYPE_IO)
		return AE_OK;

	/*
	 * The first address region returned is the data port, and
	 * the second address region returned is the status/command
	 * port.
	 */
	if (ec->data_addr == 0)
		ec->data_addr = resource->data.io.minimum;
	else if (ec->command_addr == 0)
		ec->command_addr = resource->data.io.minimum;
	else
		return AE_CTRL_TERMINATE;

	return AE_OK;
}

int __init acpi_boot_ec_enable(void)
{
	if (!boot_ec || test_bit(EC_FLAGS_HANDLERS_INSTALLED, &boot_ec->flags))
		return 0;
	if (!ec_install_handlers(boot_ec)) {
		first_ec = boot_ec;
		return 0;
	}
	return -EFAULT;
}

static const struct acpi_device_id ec_device_ids[] = {
	{"PNP0C09", 0},
	{"", 0},
};

/* Some BIOS do not survive early DSDT scan, skip it */
static int ec_skip_dsdt_scan(const struct dmi_system_id *id)
{
	EC_FLAGS_SKIP_DSDT_SCAN = 1;
	return 0;
}

/* ASUStek often supplies us with broken ECDT, validate it */
static int ec_validate_ecdt(const struct dmi_system_id *id)
{
	EC_FLAGS_VALIDATE_ECDT = 1;
	return 0;
}

/* MSI EC needs special treatment, enable it */
static int ec_flag_msi(const struct dmi_system_id *id)
{
	pr_debug("Detected MSI hardware, enabling workarounds.\n");
	EC_FLAGS_MSI = 1;
	EC_FLAGS_VALIDATE_ECDT = 1;
	return 0;
}

/*
 * Clevo M720 notebook actually works ok with IRQ mode, if we lifted
 * the GPE storm threshold back to 20
 */
static int ec_enlarge_storm_threshold(const struct dmi_system_id *id)
{
	pr_debug("Setting the EC GPE storm threshold to 20\n");
	ec_storm_threshold  = 20;
	return 0;
}

/*
 * On some hardware it is necessary to clear events accumulated by the EC during
 * sleep. These ECs stop reporting GPEs until they are manually polled, if too
 * many events are accumulated. (e.g. Samsung Series 5/9 notebooks)
 *
 * https://bugzilla.kernel.org/show_bug.cgi?id=44161
 *
 * Ideally, the EC should also be instructed NOT to accumulate events during
 * sleep (which Windows seems to do somehow), but the interface to control this
 * behaviour is not known at this time.
 *
 * Models known to be affected are Samsung 530Uxx/535Uxx/540Uxx/550Pxx/900Xxx,
 * however it is very likely that other Samsung models are affected.
 *
 * On systems which don't accumulate _Q events during sleep, this extra check
 * should be harmless.
 */
static int ec_clear_on_resume(const struct dmi_system_id *id)
{
	pr_debug("Detected system needing EC poll on resume.\n");
	EC_FLAGS_CLEAR_ON_RESUME = 1;
	return 0;
}

<<<<<<< HEAD
static struct dmi_system_id __initdata ec_dmi_table[] = {
=======
static struct dmi_system_id ec_dmi_table[] __initdata = {
>>>>>>> c3ade0e0
	{
	ec_skip_dsdt_scan, "Compal JFL92", {
	DMI_MATCH(DMI_BIOS_VENDOR, "COMPAL"),
	DMI_MATCH(DMI_BOARD_NAME, "JFL92") }, NULL},
	{
	ec_flag_msi, "MSI hardware", {
	DMI_MATCH(DMI_BIOS_VENDOR, "Micro-Star")}, NULL},
	{
	ec_flag_msi, "MSI hardware", {
	DMI_MATCH(DMI_SYS_VENDOR, "Micro-Star")}, NULL},
	{
	ec_flag_msi, "MSI hardware", {
	DMI_MATCH(DMI_CHASSIS_VENDOR, "MICRO-Star")}, NULL},
	{
	ec_flag_msi, "MSI hardware", {
	DMI_MATCH(DMI_CHASSIS_VENDOR, "MICRO-STAR")}, NULL},
	{
	ec_flag_msi, "Quanta hardware", {
	DMI_MATCH(DMI_SYS_VENDOR, "Quanta"),
	DMI_MATCH(DMI_PRODUCT_NAME, "TW8/SW8/DW8"),}, NULL},
	{
	ec_flag_msi, "Quanta hardware", {
	DMI_MATCH(DMI_SYS_VENDOR, "Quanta"),
	DMI_MATCH(DMI_PRODUCT_NAME, "TW9/SW9"),}, NULL},
	{
	ec_validate_ecdt, "ASUS hardware", {
	DMI_MATCH(DMI_BIOS_VENDOR, "ASUS") }, NULL},
	{
	ec_validate_ecdt, "ASUS hardware", {
	DMI_MATCH(DMI_BOARD_VENDOR, "ASUSTeK Computer Inc.") }, NULL},
	{
	ec_enlarge_storm_threshold, "CLEVO hardware", {
	DMI_MATCH(DMI_SYS_VENDOR, "CLEVO Co."),
	DMI_MATCH(DMI_PRODUCT_NAME, "M720T/M730T"),}, NULL},
	{
<<<<<<< HEAD
=======
	ec_skip_dsdt_scan, "HP Folio 13", {
	DMI_MATCH(DMI_SYS_VENDOR, "Hewlett-Packard"),
	DMI_MATCH(DMI_PRODUCT_NAME, "HP Folio 13"),}, NULL},
	{
>>>>>>> c3ade0e0
	ec_validate_ecdt, "ASUS hardware", {
	DMI_MATCH(DMI_SYS_VENDOR, "ASUSTek Computer Inc."),
	DMI_MATCH(DMI_PRODUCT_NAME, "L4R"),}, NULL},
	{
	ec_clear_on_resume, "Samsung hardware", {
	DMI_MATCH(DMI_SYS_VENDOR, "SAMSUNG ELECTRONICS CO., LTD.")}, NULL},
	{},
};

int __init acpi_ec_ecdt_probe(void)
{
	acpi_status status;
	struct acpi_ec *saved_ec = NULL;
	struct acpi_table_ecdt *ecdt_ptr;

	boot_ec = make_acpi_ec();
	if (!boot_ec)
		return -ENOMEM;
	/*
	 * Generate a boot ec context
	 */
	dmi_check_system(ec_dmi_table);
	status = acpi_get_table(ACPI_SIG_ECDT, 1,
				(struct acpi_table_header **)&ecdt_ptr);
	if (ACPI_SUCCESS(status)) {
		pr_info("EC description table is found, configuring boot EC\n");
		boot_ec->command_addr = ecdt_ptr->control.address;
		boot_ec->data_addr = ecdt_ptr->data.address;
		boot_ec->gpe = ecdt_ptr->gpe;
		boot_ec->handle = ACPI_ROOT_OBJECT;
		acpi_get_handle(ACPI_ROOT_OBJECT, ecdt_ptr->id, &boot_ec->handle);
		/* Don't trust ECDT, which comes from ASUSTek */
		if (!EC_FLAGS_VALIDATE_ECDT)
			goto install;
		saved_ec = kmemdup(boot_ec, sizeof(struct acpi_ec), GFP_KERNEL);
		if (!saved_ec)
			return -ENOMEM;
	/* fall through */
	}

	if (EC_FLAGS_SKIP_DSDT_SCAN)
		return -ENODEV;

	/* This workaround is needed only on some broken machines,
	 * which require early EC, but fail to provide ECDT */
	pr_debug("Look up EC in DSDT\n");
	status = acpi_get_devices(ec_device_ids[0].id, ec_parse_device,
					boot_ec, NULL);
	/* Check that acpi_get_devices actually find something */
	if (ACPI_FAILURE(status) || !boot_ec->handle)
		goto error;
	if (saved_ec) {
		/* try to find good ECDT from ASUSTek */
		if (saved_ec->command_addr != boot_ec->command_addr ||
		    saved_ec->data_addr != boot_ec->data_addr ||
		    saved_ec->gpe != boot_ec->gpe ||
		    saved_ec->handle != boot_ec->handle)
			pr_info("ASUSTek keeps feeding us with broken "
			"ECDT tables, which are very hard to workaround. "
			"Trying to use DSDT EC info instead. Please send "
			"output of acpidump to linux-acpi@vger.kernel.org\n");
		kfree(saved_ec);
		saved_ec = NULL;
	} else {
		/* We really need to limit this workaround, the only ASUS,
		* which needs it, has fake EC._INI method, so use it as flag.
		* Keep boot_ec struct as it will be needed soon.
		*/
		if (!dmi_name_in_vendors("ASUS") ||
		    !acpi_has_method(boot_ec->handle, "_INI"))
			return -ENODEV;
	}
install:
	if (!ec_install_handlers(boot_ec)) {
		first_ec = boot_ec;
		return 0;
	}
error:
	kfree(boot_ec);
	boot_ec = NULL;
	return -ENODEV;
}

static struct acpi_driver acpi_ec_driver = {
	.name = "ec",
	.class = ACPI_EC_CLASS,
	.ids = ec_device_ids,
	.ops = {
		.add = acpi_ec_add,
		.remove = acpi_ec_remove,
		},
};

int __init acpi_ec_init(void)
{
	int result = 0;

	/* Now register the driver for the EC */
	result = acpi_bus_register_driver(&acpi_ec_driver);
	if (result < 0)
		return -ENODEV;

	return result;
}

/* EC driver currently not unloadable */
#if 0
static void __exit acpi_ec_exit(void)
{

	acpi_bus_unregister_driver(&acpi_ec_driver);
	return;
}
#endif	/* 0 */<|MERGE_RESOLUTION|>--- conflicted
+++ resolved
@@ -91,13 +91,6 @@
 static unsigned int ec_storm_threshold  __read_mostly = 8;
 module_param(ec_storm_threshold, uint, 0644);
 MODULE_PARM_DESC(ec_storm_threshold, "Maxim false GPE numbers not considered as GPE storm");
-<<<<<<< HEAD
-
-/* If we find an EC via the ECDT, we need to keep a ptr to its context */
-/* External interfaces use first EC only, so remember */
-typedef int (*acpi_ec_query_func) (void *data);
-=======
->>>>>>> c3ade0e0
 
 struct acpi_ec_query_handler {
 	struct list_head node;
@@ -245,13 +238,8 @@
 			}
 			advance_transaction(ec, acpi_ec_read_status(ec));
 		} while (time_before(jiffies, delay));
-<<<<<<< HEAD
-		pr_debug(PREFIX "controller reset, restart transaction\n");
-		spin_lock_irqsave(&ec->curr_lock, flags);
-=======
 		pr_debug("controller reset, restart transaction\n");
 		spin_lock_irqsave(&ec->lock, flags);
->>>>>>> c3ade0e0
 		start_transaction(ec);
 		spin_unlock_irqrestore(&ec->lock, flags);
 	}
@@ -340,14 +328,9 @@
 		/* It is safe to enable the GPE outside of the transaction. */
 		acpi_enable_gpe(NULL, ec->gpe);
 	} else if (t->irq_count > ec_storm_threshold) {
-<<<<<<< HEAD
-		pr_info(PREFIX "GPE storm detected, "
-			"transactions will use polling mode\n");
-=======
 		pr_info("GPE storm detected(%d GPEs), "
 			"transactions will use polling mode\n",
 			t->irq_count);
->>>>>>> c3ade0e0
 		set_bit(EC_FLAGS_GPE_STORM, &ec->flags);
 	}
 	pr_debug("transaction end\n");
@@ -450,8 +433,6 @@
 
 EXPORT_SYMBOL(ec_transaction);
 
-<<<<<<< HEAD
-=======
 /* Get the handle to the EC device */
 acpi_handle ec_get_handle(void)
 {
@@ -462,7 +443,6 @@
 
 EXPORT_SYMBOL(ec_get_handle);
 
->>>>>>> c3ade0e0
 /*
  * Process _Q events that might have accumulated in the EC.
  * Run with locked ec mutex.
@@ -511,11 +491,7 @@
 	if (EC_FLAGS_CLEAR_ON_RESUME)
 		acpi_ec_clear(ec);
 
-<<<<<<< HEAD
-	mutex_unlock(&ec->lock);
-=======
 	mutex_unlock(&ec->mutex);
->>>>>>> c3ade0e0
 }
 
 void acpi_ec_unblock_transactions_early(void)
@@ -638,15 +614,9 @@
 	struct acpi_ec *ec = ec_cxt;
 	if (!ec)
 		return;
-<<<<<<< HEAD
-	mutex_lock(&ec->lock);
-	acpi_ec_sync_query(ec, NULL);
-	mutex_unlock(&ec->lock);
-=======
 	mutex_lock(&ec->mutex);
 	acpi_ec_sync_query(ec, NULL);
 	mutex_unlock(&ec->mutex);
->>>>>>> c3ade0e0
 }
 
 static int ec_check_sci(struct acpi_ec *ec, u8 state)
@@ -887,15 +857,9 @@
 
 	/* Clear stale _Q events if hardware might require that */
 	if (EC_FLAGS_CLEAR_ON_RESUME) {
-<<<<<<< HEAD
-		mutex_lock(&ec->lock);
-		acpi_ec_clear(ec);
-		mutex_unlock(&ec->lock);
-=======
 		mutex_lock(&ec->mutex);
 		acpi_ec_clear(ec);
 		mutex_unlock(&ec->mutex);
->>>>>>> c3ade0e0
 	}
 	return ret;
 }
@@ -1022,11 +986,7 @@
 	return 0;
 }
 
-<<<<<<< HEAD
-static struct dmi_system_id __initdata ec_dmi_table[] = {
-=======
 static struct dmi_system_id ec_dmi_table[] __initdata = {
->>>>>>> c3ade0e0
 	{
 	ec_skip_dsdt_scan, "Compal JFL92", {
 	DMI_MATCH(DMI_BIOS_VENDOR, "COMPAL"),
@@ -1062,13 +1022,10 @@
 	DMI_MATCH(DMI_SYS_VENDOR, "CLEVO Co."),
 	DMI_MATCH(DMI_PRODUCT_NAME, "M720T/M730T"),}, NULL},
 	{
-<<<<<<< HEAD
-=======
 	ec_skip_dsdt_scan, "HP Folio 13", {
 	DMI_MATCH(DMI_SYS_VENDOR, "Hewlett-Packard"),
 	DMI_MATCH(DMI_PRODUCT_NAME, "HP Folio 13"),}, NULL},
 	{
->>>>>>> c3ade0e0
 	ec_validate_ecdt, "ASUS hardware", {
 	DMI_MATCH(DMI_SYS_VENDOR, "ASUSTek Computer Inc."),
 	DMI_MATCH(DMI_PRODUCT_NAME, "L4R"),}, NULL},
