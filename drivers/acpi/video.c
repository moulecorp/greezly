--- conflicted
+++ resolved
@@ -407,15 +407,9 @@
 	return 0;
 }
 
-<<<<<<< HEAD
-static int video_ignore_initial_backlight(const struct dmi_system_id *d)
-{
-	use_bios_initial_backlight = 0;
-=======
 static int __init video_set_use_native_backlight(const struct dmi_system_id *d)
 {
 	use_native_backlight_dmi = true;
->>>>>>> c3ade0e0
 	return 0;
 }
 
@@ -464,45 +458,6 @@
 		},
 	},
 	{
-<<<<<<< HEAD
-	 .callback = video_ignore_initial_backlight,
-	 .ident = "HP Folio 13-2000",
-	 .matches = {
-		DMI_MATCH(DMI_BOARD_VENDOR, "Hewlett-Packard"),
-		DMI_MATCH(DMI_PRODUCT_NAME, "HP Folio 13 - 2000 Notebook PC"),
-		},
-	},
-	{
-	 .callback = video_ignore_initial_backlight,
-	 .ident = "HP Pavilion dm4",
-	 .matches = {
-		DMI_MATCH(DMI_BOARD_VENDOR, "Hewlett-Packard"),
-		DMI_MATCH(DMI_PRODUCT_NAME, "HP Pavilion dm4 Notebook PC"),
-		},
-	},
-	{
-	 .callback = video_ignore_initial_backlight,
-	 .ident = "HP Pavilion g6 Notebook PC",
-	 .matches = {
-		 DMI_MATCH(DMI_BOARD_VENDOR, "Hewlett-Packard"),
-		 DMI_MATCH(DMI_PRODUCT_NAME, "HP Pavilion g6 Notebook PC"),
-		},
-	},
-	{
-	 .callback = video_ignore_initial_backlight,
-	 .ident = "HP 1000 Notebook PC",
-	 .matches = {
-		DMI_MATCH(DMI_BOARD_VENDOR, "Hewlett-Packard"),
-		DMI_MATCH(DMI_PRODUCT_NAME, "HP 1000 Notebook PC"),
-		},
-	},
-	{
-	 .callback = video_ignore_initial_backlight,
-	 .ident = "HP Pavilion m4",
-	 .matches = {
-		DMI_MATCH(DMI_BOARD_VENDOR, "Hewlett-Packard"),
-		DMI_MATCH(DMI_PRODUCT_NAME, "HP Pavilion m4 Notebook PC"),
-=======
 	 .callback = video_set_use_native_backlight,
 	 .ident = "ThinkPad T430 and T430s",
 	 .matches = {
@@ -622,7 +577,6 @@
 	.matches = {
 		DMI_MATCH(DMI_SYS_VENDOR, "Hewlett-Packard"),
 		DMI_MATCH(DMI_PRODUCT_NAME, "HP EliteBook 8780w"),
->>>>>>> c3ade0e0
 		},
 	},
 	{}
