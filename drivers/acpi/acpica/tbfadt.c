--- conflicted
+++ resolved
@@ -452,32 +452,6 @@
 	u8 length;
 	u32 i;
 
-<<<<<<< HEAD
-	/*
-	 * Expand the 32-bit FACS and DSDT addresses to 64-bit as necessary.
-	 * Later code will always use the X 64-bit field. Also, check for an
-	 * address mismatch between the 32-bit and 64-bit address fields
-	 * (FIRMWARE_CTRL/X_FIRMWARE_CTRL, DSDT/X_DSDT) which would indicate
-	 * the presence of two FACS or two DSDT tables.
-	 */
-	if (!acpi_gbl_FADT.Xfacs) {
-		acpi_gbl_FADT.Xfacs = (u64) acpi_gbl_FADT.facs;
-	} else if (acpi_gbl_FADT.facs &&
-		   (acpi_gbl_FADT.Xfacs != (u64) acpi_gbl_FADT.facs)) {
-		ACPI_WARNING((AE_INFO,
-		    "32/64 FACS address mismatch in FADT - two FACS tables!"));
-	}
-
-	if (!acpi_gbl_FADT.Xdsdt) {
-		acpi_gbl_FADT.Xdsdt = (u64) acpi_gbl_FADT.dsdt;
-	} else if (acpi_gbl_FADT.dsdt &&
-		   (acpi_gbl_FADT.Xdsdt != (u64) acpi_gbl_FADT.dsdt)) {
-		ACPI_WARNING((AE_INFO,
-		    "32/64 DSDT address mismatch in FADT - two DSDT tables!"));
-	}
-
-=======
->>>>>>> c3ade0e0
 	/*
 	 * For ACPI 1.0 FADTs (revision 1 or 2), ensure that reserved fields which
 	 * should be zero are indeed zero. This will workaround BIOSs that
@@ -495,10 +469,6 @@
 		acpi_gbl_FADT.cst_control = 0;
 		acpi_gbl_FADT.boot_flags = 0;
 	}
-
-	/* Update the local FADT table header length */
-
-	acpi_gbl_FADT.header.length = sizeof(struct acpi_table_fadt);
 
 	/*
 	 * Now we can update the local FADT length to the length of the
