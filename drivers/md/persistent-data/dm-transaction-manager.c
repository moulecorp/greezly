--- conflicted
+++ resolved
@@ -346,30 +346,12 @@
 			goto bad;
 		}
 
-<<<<<<< HEAD
-		*sm = dm_sm_checker_create(inner);
-		if (IS_ERR(*sm)) {
-			r = PTR_ERR(*sm);
-			goto bad2;
-		}
-
-=======
->>>>>>> c3ade0e0
 	} else {
 		r = dm_sm_metadata_open(*sm, *tm, sm_root, sm_len);
 		if (r) {
 			DMERR("couldn't open metadata space map");
 			goto bad;
 		}
-<<<<<<< HEAD
-
-		*sm = dm_sm_checker_create(inner);
-		if (IS_ERR(*sm)) {
-			r = PTR_ERR(*sm);
-			goto bad2;
-		}
-=======
->>>>>>> c3ade0e0
 	}
 
 	return 0;
