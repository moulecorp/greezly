--- conflicted
+++ resolved
@@ -164,8 +164,6 @@
 	return r;
 }
 
-<<<<<<< HEAD
-=======
 void ro_pop(struct ro_spine *s)
 {
 	BUG_ON(!s->count);
@@ -173,7 +171,6 @@
 	unlock_block(s->info, s->nodes[s->count]);
 }
 
->>>>>>> c3ade0e0
 struct btree_node *ro_node(struct ro_spine *s)
 {
 	struct dm_block *block;
