/*
 * Copyright (C) 2011 Red Hat, Inc.
 *
 * This file is released under the GPL.
 */

#ifndef DM_BTREE_INTERNAL_H
#define DM_BTREE_INTERNAL_H

#include "dm-btree.h"

/*----------------------------------------------------------------*/

/*
 * We'll need 2 accessor functions for n->csum and n->blocknr
 * to support dm-btree-spine.c in that case.
 */

enum node_flags {
	INTERNAL_NODE = 1,
	LEAF_NODE = 1 << 1
};

/*
 * Every btree node begins with this structure.  Make sure it's a multiple
 * of 8-bytes in size, otherwise the 64bit keys will be mis-aligned.
 */
struct node_header {
	__le32 csum;
	__le32 flags;
	__le64 blocknr; /* Block this node is supposed to live in. */

	__le32 nr_entries;
	__le32 max_entries;
	__le32 value_size;
	__le32 padding;
} __packed;

struct btree_node {
	struct node_header header;
	__le64 keys[0];
} __packed;


void inc_children(struct dm_transaction_manager *tm, struct btree_node *n,
		  struct dm_btree_value_type *vt);

int new_block(struct dm_btree_info *info, struct dm_block **result);
int unlock_block(struct dm_btree_info *info, struct dm_block *b);

/*
 * Spines keep track of the rolling locks.  There are 2 variants, read-only
 * and one that uses shadowing.  These are separate structs to allow the
 * type checker to spot misuse, for example accidentally calling read_lock
 * on a shadow spine.
 */
struct ro_spine {
	struct dm_btree_info *info;

	int count;
	struct dm_block *nodes[2];
};

void init_ro_spine(struct ro_spine *s, struct dm_btree_info *info);
int exit_ro_spine(struct ro_spine *s);
int ro_step(struct ro_spine *s, dm_block_t new_child);
<<<<<<< HEAD
=======
void ro_pop(struct ro_spine *s);
>>>>>>> c3ade0e0
struct btree_node *ro_node(struct ro_spine *s);

struct shadow_spine {
	struct dm_btree_info *info;

	int count;
	struct dm_block *nodes[2];

	dm_block_t root;
};

void init_shadow_spine(struct shadow_spine *s, struct dm_btree_info *info);
int exit_shadow_spine(struct shadow_spine *s);

int shadow_step(struct shadow_spine *s, dm_block_t b,
		struct dm_btree_value_type *vt);

/*
 * The spine must have at least one entry before calling this.
 */
struct dm_block *shadow_current(struct shadow_spine *s);

/*
 * The spine must have at least two entries before calling this.
 */
struct dm_block *shadow_parent(struct shadow_spine *s);

int shadow_has_parent(struct shadow_spine *s);

int shadow_root(struct shadow_spine *s);

/*
 * Some inlines.
 */
static inline __le64 *key_ptr(struct btree_node *n, uint32_t index)
{
	return n->keys + index;
}

static inline void *value_base(struct btree_node *n)
{
	return &n->keys[le32_to_cpu(n->header.max_entries)];
}

<<<<<<< HEAD
/*
 * FIXME: Now that value size is stored in node we don't need the third parm.
 */
static inline void *value_ptr(struct btree_node *n, uint32_t index, size_t value_size)
=======
static inline void *value_ptr(struct btree_node *n, uint32_t index)
>>>>>>> c3ade0e0
{
	uint32_t value_size = le32_to_cpu(n->header.value_size);
	return value_base(n) + (value_size * index);
}

/*
 * Assumes the values are suitably-aligned and converts to core format.
 */
static inline uint64_t value64(struct btree_node *n, uint32_t index)
{
	__le64 *values_le = value_base(n);

	return le64_to_cpu(values_le[index]);
}

/*
 * Searching for a key within a single node.
 */
int lower_bound(struct btree_node *n, uint64_t key);

extern struct dm_block_validator btree_node_validator;

#endif	/* DM_BTREE_INTERNAL_H */<|MERGE_RESOLUTION|>--- conflicted
+++ resolved
@@ -64,10 +64,7 @@
 void init_ro_spine(struct ro_spine *s, struct dm_btree_info *info);
 int exit_ro_spine(struct ro_spine *s);
 int ro_step(struct ro_spine *s, dm_block_t new_child);
-<<<<<<< HEAD
-=======
 void ro_pop(struct ro_spine *s);
->>>>>>> c3ade0e0
 struct btree_node *ro_node(struct ro_spine *s);
 
 struct shadow_spine {
@@ -112,14 +109,7 @@
 	return &n->keys[le32_to_cpu(n->header.max_entries)];
 }
 
-<<<<<<< HEAD
-/*
- * FIXME: Now that value size is stored in node we don't need the third parm.
- */
-static inline void *value_ptr(struct btree_node *n, uint32_t index, size_t value_size)
-=======
 static inline void *value_ptr(struct btree_node *n, uint32_t index)
->>>>>>> c3ade0e0
 {
 	uint32_t value_size = le32_to_cpu(n->header.value_size);
 	return value_base(n) + (value_size * index);
