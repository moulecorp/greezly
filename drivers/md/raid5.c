--- conflicted
+++ resolved
@@ -244,21 +244,6 @@
 
 static void raid5_wakeup_stripe_thread(struct stripe_head *sh)
 {
-<<<<<<< HEAD
-	if (atomic_dec_and_test(&sh->count)) {
-		BUG_ON(!list_empty(&sh->lru));
-		BUG_ON(atomic_read(&conf->active_stripes)==0);
-		if (test_bit(STRIPE_HANDLE, &sh->state)) {
-			if (test_bit(STRIPE_DELAYED, &sh->state) &&
-			    !test_bit(STRIPE_PREREAD_ACTIVE, &sh->state))
-				list_add_tail(&sh->lru, &conf->delayed_list);
-			else if (test_bit(STRIPE_BIT_DELAY, &sh->state) &&
-				   sh->bm_seq - conf->seq_write > 0)
-				list_add_tail(&sh->lru, &conf->bitmap_list);
-			else {
-				clear_bit(STRIPE_DELAYED, &sh->state);
-				clear_bit(STRIPE_BIT_DELAY, &sh->state);
-=======
 	struct r5conf *conf = sh->raid_conf;
 	struct r5worker_group *group;
 	int thread_cnt;
@@ -316,7 +301,6 @@
 			clear_bit(STRIPE_DELAYED, &sh->state);
 			clear_bit(STRIPE_BIT_DELAY, &sh->state);
 			if (conf->worker_cnt_per_group == 0) {
->>>>>>> c3ade0e0
 				list_add_tail(&sh->lru, &conf->handle_list);
 			} else {
 				raid5_wakeup_stripe_thread(sh);
@@ -2018,17 +2002,11 @@
 			atomic_add_unchecked(STRIPE_SECTORS, &rdev->corrected_errors);
 			clear_bit(R5_ReadError, &sh->dev[i].flags);
 			clear_bit(R5_ReWrite, &sh->dev[i].flags);
-<<<<<<< HEAD
-		}
-		if (atomic_read_unchecked(&conf->disks[i].rdev->read_errors))
-			atomic_set_unchecked(&conf->disks[i].rdev->read_errors, 0);
-=======
 		} else if (test_bit(R5_ReadNoMerge, &sh->dev[i].flags))
 			clear_bit(R5_ReadNoMerge, &sh->dev[i].flags);
 
 		if (atomic_read_unchecked(&rdev->read_errors))
 			atomic_set_unchecked(&rdev->read_errors, 0);
->>>>>>> c3ade0e0
 	} else {
 		const char *bdn = bdevname(rdev->bdev, b);
 		int retry = 0;
@@ -2036,9 +2014,6 @@
 
 		clear_bit(R5_UPTODATE, &sh->dev[i].flags);
 		atomic_inc_unchecked(&rdev->read_errors);
-<<<<<<< HEAD
-		if (conf->mddev->degraded >= conf->max_degraded)
-=======
 		if (test_bit(R5_ReadRepl, &sh->dev[i].flags))
 			printk_ratelimited(
 				KERN_WARNING
@@ -2049,7 +2024,6 @@
 				bdn);
 		else if (conf->mddev->degraded >= conf->max_degraded) {
 			set_bad = 1;
->>>>>>> c3ade0e0
 			printk_ratelimited(
 				KERN_WARNING
 				"md/raid:%s: read error not correctable "
@@ -2067,11 +2041,7 @@
 				mdname(conf->mddev),
 				(unsigned long long)s,
 				bdn);
-<<<<<<< HEAD
-		else if (atomic_read_unchecked(&rdev->read_errors)
-=======
 		} else if (atomic_read_unchecked(&rdev->read_errors)
->>>>>>> c3ade0e0
 			 > conf->max_nr_stripes)
 			printk(KERN_WARNING
 			       "md/raid:%s: Too many read errors, failing device %s.\n",
@@ -2140,15 +2110,6 @@
 		return;
 	}
 
-<<<<<<< HEAD
-	if (!uptodate) {
-		set_bit(STRIPE_DEGRADED, &sh->state);
-		set_bit(WriteErrorSeen, &conf->disks[i].rdev->flags);
-		set_bit(R5_WriteError, &sh->dev[i].flags);
-	} else if (is_badblock(conf->disks[i].rdev, sh->sector, STRIPE_SECTORS,
-			       &first_bad, &bad_sectors))
-		set_bit(R5_MadeGood, &sh->dev[i].flags);
-=======
 	if (replacement) {
 		if (!uptodate)
 			md_error(conf->mddev, rdev);
@@ -2177,7 +2138,6 @@
 		}
 	}
 	rdev_dec_pending(rdev, conf->mddev);
->>>>>>> c3ade0e0
 
 	if (!test_and_clear_bit(R5_DOUBLE_LOCKED, &sh->dev[i].flags))
 		clear_bit(R5_LOCKED, &sh->dev[i].flags);
@@ -3659,10 +3619,6 @@
 			set_bit(R5_Insync, &dev->flags);
 
 		if (test_bit(R5_WriteError, &dev->flags)) {
-<<<<<<< HEAD
-			clear_bit(R5_Insync, &dev->flags);
-			if (!test_bit(Faulty, &rdev->flags)) {
-=======
 			/* This flag does not apply to '.replacement'
 			 * only to .rdev, so make sure to check that*/
 			struct md_rdev *rdev2 = rcu_dereference(
@@ -3670,22 +3626,17 @@
 			if (rdev2 == rdev)
 				clear_bit(R5_Insync, &dev->flags);
 			if (rdev2 && !test_bit(Faulty, &rdev2->flags)) {
->>>>>>> c3ade0e0
 				s->handle_bad_blocks = 1;
 				atomic_inc(&rdev2->nr_pending);
 			} else
 				clear_bit(R5_WriteError, &dev->flags);
 		}
 		if (test_bit(R5_MadeGood, &dev->flags)) {
-<<<<<<< HEAD
-			if (!test_bit(Faulty, &rdev->flags)) {
-=======
 			/* This flag does not apply to '.replacement'
 			 * only to .rdev, so make sure to check that*/
 			struct md_rdev *rdev2 = rcu_dereference(
 				conf->disks[i].rdev);
 			if (rdev2 && !test_bit(Faulty, &rdev2->flags)) {
->>>>>>> c3ade0e0
 				s->handle_bad_blocks = 1;
 				atomic_inc(&rdev2->nr_pending);
 			} else
@@ -4327,11 +4278,7 @@
 		}
 
 		/* No reshape active, so we can trust rdev->data_offset */
-<<<<<<< HEAD
-		align_bi->bi_sector += rdev->data_offset;
-=======
 		align_bi->bi_iter.bi_sector += rdev->data_offset;
->>>>>>> c3ade0e0
 
 		spin_lock_irq(&conf->device_lock);
 		wait_event_lock_irq(conf->wait_for_stripe,
