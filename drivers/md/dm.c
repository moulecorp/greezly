/*
 * Copyright (C) 2001, 2002 Sistina Software (UK) Limited.
 * Copyright (C) 2004-2008 Red Hat, Inc. All rights reserved.
 *
 * This file is released under the GPL.
 */

#include "dm.h"
#include "dm-uevent.h"

#include <linux/init.h>
#include <linux/module.h>
#include <linux/mutex.h>
#include <linux/moduleparam.h>
#include <linux/blkpg.h>
#include <linux/bio.h>
#include <linux/mempool.h>
#include <linux/slab.h>
#include <linux/idr.h>
#include <linux/hdreg.h>
#include <linux/delay.h>

#include <trace/events/block.h>

#define DM_MSG_PREFIX "core"

#ifdef CONFIG_PRINTK
/*
 * ratelimit state to be used in DMXXX_LIMIT().
 */
DEFINE_RATELIMIT_STATE(dm_ratelimit_state,
		       DEFAULT_RATELIMIT_INTERVAL,
		       DEFAULT_RATELIMIT_BURST);
EXPORT_SYMBOL(dm_ratelimit_state);
#endif

/*
 * Cookies are numeric values sent with CHANGE and REMOVE
 * uevents while resuming, removing or renaming the device.
 */
#define DM_COOKIE_ENV_VAR_NAME "DM_COOKIE"
#define DM_COOKIE_LENGTH 24

static const char *_name = DM_NAME;

static unsigned int major = 0;
static unsigned int _major = 0;

static DEFINE_IDR(_minor_idr);

static DEFINE_SPINLOCK(_minor_lock);

static void do_deferred_remove(struct work_struct *w);

static DECLARE_WORK(deferred_remove_work, do_deferred_remove);

/*
 * For bio-based dm.
 * One of these is allocated per bio.
 */
struct dm_io {
	struct mapped_device *md;
	int error;
	atomic_t io_count;
	struct bio *bio;
	unsigned long start_time;
	spinlock_t endio_lock;
	struct dm_stats_aux stats_aux;
};

/*
 * For request-based dm.
 * One of these is allocated per request.
 */
struct dm_rq_target_io {
	struct mapped_device *md;
	struct dm_target *ti;
	struct request *orig, clone;
	int error;
	union map_info info;
};

/*
 * For request-based dm - the bio clones we allocate are embedded in these
 * structs.
 *
 * We allocate these with bio_alloc_bioset, using the front_pad parameter when
 * the bioset is created - this means the bio has to come at the end of the
 * struct.
 */
struct dm_rq_clone_bio_info {
	struct bio *orig;
	struct dm_rq_target_io *tio;
	struct bio clone;
};

union map_info *dm_get_mapinfo(struct bio *bio)
{
	if (bio && bio->bi_private)
		return &((struct dm_target_io *)bio->bi_private)->info;
	return NULL;
}

union map_info *dm_get_rq_mapinfo(struct request *rq)
{
	if (rq && rq->end_io_data)
		return &((struct dm_rq_target_io *)rq->end_io_data)->info;
	return NULL;
}
EXPORT_SYMBOL_GPL(dm_get_rq_mapinfo);

#define MINOR_ALLOCED ((void *)-1)

/*
 * Bits for the md->flags field.
 */
#define DMF_BLOCK_IO_FOR_SUSPEND 0
#define DMF_SUSPENDED 1
#define DMF_FROZEN 2
#define DMF_FREEING 3
#define DMF_DELETING 4
#define DMF_NOFLUSH_SUSPENDING 5
#define DMF_MERGE_IS_OPTIONAL 6
#define DMF_DEFERRED_REMOVE 7

/*
 * A dummy definition to make RCU happy.
 * struct dm_table should never be dereferenced in this file.
 */
struct dm_table {
	int undefined__;
};

/*
 * Work processed by per-device workqueue.
 */
struct mapped_device {
	struct srcu_struct io_barrier;
	struct mutex suspend_lock;
	atomic_t holders;
	atomic_t open_count;

	/*
	 * The current mapping.
	 * Use dm_get_live_table{_fast} or take suspend_lock for
	 * dereference.
	 */
	struct dm_table *map;

	unsigned long flags;

	struct request_queue *queue;
	unsigned type;
	/* Protect queue and type against concurrent access. */
	struct mutex type_lock;

	struct target_type *immutable_target_type;

	struct gendisk *disk;
	char name[16];

	void *interface_ptr;

	/*
	 * A list of ios that arrived while we were suspended.
	 */
	atomic_t pending[2];
	wait_queue_head_t wait;
	struct work_struct work;
	struct bio_list deferred;
	spinlock_t deferred_lock;

	/*
	 * Processing queue (flush)
	 */
	struct workqueue_struct *wq;

	/*
	 * io objects are allocated from here.
	 */
	mempool_t *io_pool;

	struct bio_set *bs;

	/*
	 * Event handling.
	 */
	atomic_unchecked_t event_nr;
	wait_queue_head_t eventq;
	atomic_unchecked_t uevent_seq;
	struct list_head uevent_list;
	spinlock_t uevent_lock; /* Protect access to uevent_list */

	/*
	 * freeze/thaw support require holding onto a super block
	 */
	struct super_block *frozen_sb;
	struct block_device *bdev;

	/* forced geometry settings */
	struct hd_geometry geometry;

	/* kobject and completion */
	struct dm_kobject_holder kobj_holder;

	/* zero-length flush that will be cloned and submitted to targets */
	struct bio flush_bio;

	struct dm_stats stats;
};

/*
 * For mempools pre-allocation at the table loading time.
 */
struct dm_md_mempools {
	mempool_t *io_pool;
	struct bio_set *bs;
};

#define RESERVED_BIO_BASED_IOS		16
#define RESERVED_REQUEST_BASED_IOS	256
#define RESERVED_MAX_IOS		1024
static struct kmem_cache *_io_cache;
static struct kmem_cache *_rq_tio_cache;

/*
 * Bio-based DM's mempools' reserved IOs set by the user.
 */
static unsigned reserved_bio_based_ios = RESERVED_BIO_BASED_IOS;

/*
 * Request-based DM's mempools' reserved IOs set by the user.
 */
static unsigned reserved_rq_based_ios = RESERVED_REQUEST_BASED_IOS;

static unsigned __dm_get_reserved_ios(unsigned *reserved_ios,
				      unsigned def, unsigned max)
{
	unsigned ios = ACCESS_ONCE(*reserved_ios);
	unsigned modified_ios = 0;

	if (!ios)
		modified_ios = def;
	else if (ios > max)
		modified_ios = max;

	if (modified_ios) {
		(void)cmpxchg(reserved_ios, ios, modified_ios);
		ios = modified_ios;
	}

	return ios;
}

unsigned dm_get_reserved_bio_based_ios(void)
{
	return __dm_get_reserved_ios(&reserved_bio_based_ios,
				     RESERVED_BIO_BASED_IOS, RESERVED_MAX_IOS);
}
EXPORT_SYMBOL_GPL(dm_get_reserved_bio_based_ios);

unsigned dm_get_reserved_rq_based_ios(void)
{
	return __dm_get_reserved_ios(&reserved_rq_based_ios,
				     RESERVED_REQUEST_BASED_IOS, RESERVED_MAX_IOS);
}
EXPORT_SYMBOL_GPL(dm_get_reserved_rq_based_ios);

static int __init local_init(void)
{
	int r = -ENOMEM;

	/* allocate a slab for the dm_ios */
	_io_cache = KMEM_CACHE(dm_io, 0);
	if (!_io_cache)
		return r;

	_rq_tio_cache = KMEM_CACHE(dm_rq_target_io, 0);
	if (!_rq_tio_cache)
		goto out_free_io_cache;

	r = dm_uevent_init();
	if (r)
		goto out_free_rq_tio_cache;

	_major = major;
	r = register_blkdev(_major, _name);
	if (r < 0)
		goto out_uevent_exit;

	if (!_major)
		_major = r;

	return 0;

out_uevent_exit:
	dm_uevent_exit();
out_free_rq_tio_cache:
	kmem_cache_destroy(_rq_tio_cache);
out_free_io_cache:
	kmem_cache_destroy(_io_cache);

	return r;
}

static void local_exit(void)
{
	flush_scheduled_work();

	kmem_cache_destroy(_rq_tio_cache);
	kmem_cache_destroy(_io_cache);
	unregister_blkdev(_major, _name);
	dm_uevent_exit();

	_major = 0;

	DMINFO("cleaned up");
}

static int (*_inits[])(void) __initdata = {
	local_init,
	dm_target_init,
	dm_linear_init,
	dm_stripe_init,
	dm_io_init,
	dm_kcopyd_init,
	dm_interface_init,
	dm_statistics_init,
};

static void (*_exits[])(void) = {
	local_exit,
	dm_target_exit,
	dm_linear_exit,
	dm_stripe_exit,
	dm_io_exit,
	dm_kcopyd_exit,
	dm_interface_exit,
	dm_statistics_exit,
};

static int __init dm_init(void)
{
	const int count = ARRAY_SIZE(_inits);

	int r, i;

	for (i = 0; i < count; i++) {
		r = _inits[i]();
		if (r)
			goto bad;
	}

	return 0;

      bad:
	while (i--)
		_exits[i]();

	return r;
}

static void __exit dm_exit(void)
{
	int i = ARRAY_SIZE(_exits);

	while (i--)
		_exits[i]();

	/*
	 * Should be empty by this point.
	 */
	idr_destroy(&_minor_idr);
}

/*
 * Block device functions
 */
int dm_deleting_md(struct mapped_device *md)
{
	return test_bit(DMF_DELETING, &md->flags);
}

static int dm_blk_open(struct block_device *bdev, fmode_t mode)
{
	struct mapped_device *md;

	spin_lock(&_minor_lock);

	md = bdev->bd_disk->private_data;
	if (!md)
		goto out;

	if (test_bit(DMF_FREEING, &md->flags) ||
	    dm_deleting_md(md)) {
		md = NULL;
		goto out;
	}

	dm_get(md);
	atomic_inc(&md->open_count);

out:
	spin_unlock(&_minor_lock);

	return md ? 0 : -ENXIO;
}

static void dm_blk_close(struct gendisk *disk, fmode_t mode)
{
	struct mapped_device *md = disk->private_data;

	spin_lock(&_minor_lock);

	if (atomic_dec_and_test(&md->open_count) &&
	    (test_bit(DMF_DEFERRED_REMOVE, &md->flags)))
		schedule_work(&deferred_remove_work);

	dm_put(md);

	spin_unlock(&_minor_lock);
}

int dm_open_count(struct mapped_device *md)
{
	return atomic_read(&md->open_count);
}

/*
 * Guarantees nothing is using the device before it's deleted.
 */
int dm_lock_for_deletion(struct mapped_device *md, bool mark_deferred, bool only_deferred)
{
	int r = 0;

	spin_lock(&_minor_lock);

	if (dm_open_count(md)) {
		r = -EBUSY;
		if (mark_deferred)
			set_bit(DMF_DEFERRED_REMOVE, &md->flags);
	} else if (only_deferred && !test_bit(DMF_DEFERRED_REMOVE, &md->flags))
		r = -EEXIST;
	else
		set_bit(DMF_DELETING, &md->flags);

	spin_unlock(&_minor_lock);

	return r;
}

int dm_cancel_deferred_remove(struct mapped_device *md)
{
	int r = 0;

	spin_lock(&_minor_lock);

	if (test_bit(DMF_DELETING, &md->flags))
		r = -EBUSY;
	else
		clear_bit(DMF_DEFERRED_REMOVE, &md->flags);

	spin_unlock(&_minor_lock);

	return r;
}

static void do_deferred_remove(struct work_struct *w)
{
	dm_deferred_remove();
}

sector_t dm_get_size(struct mapped_device *md)
{
	return get_capacity(md->disk);
}

struct dm_stats *dm_get_stats(struct mapped_device *md)
{
	return &md->stats;
}

static int dm_blk_getgeo(struct block_device *bdev, struct hd_geometry *geo)
{
	struct mapped_device *md = bdev->bd_disk->private_data;

	return dm_get_geometry(md, geo);
}

static int dm_blk_ioctl(struct block_device *bdev, fmode_t mode,
			unsigned int cmd, unsigned long arg)
{
	struct mapped_device *md = bdev->bd_disk->private_data;
	int srcu_idx;
	struct dm_table *map;
	struct dm_target *tgt;
	int r = -ENOTTY;

retry:
	map = dm_get_live_table(md, &srcu_idx);

	if (!map || !dm_table_get_size(map))
		goto out;

	/* We only support devices that have a single target */
	if (dm_table_get_num_targets(map) != 1)
		goto out;

	tgt = dm_table_get_target(map, 0);

	if (dm_suspended_md(md)) {
		r = -EAGAIN;
		goto out;
	}

	if (tgt->type->ioctl)
		r = tgt->type->ioctl(tgt, cmd, arg);

out:
	dm_put_live_table(md, srcu_idx);

	if (r == -ENOTCONN) {
		msleep(10);
		goto retry;
	}

	return r;
}

static struct dm_io *alloc_io(struct mapped_device *md)
{
	return mempool_alloc(md->io_pool, GFP_NOIO);
}

static void free_io(struct mapped_device *md, struct dm_io *io)
{
	mempool_free(io, md->io_pool);
}

static void free_tio(struct mapped_device *md, struct dm_target_io *tio)
{
	bio_put(&tio->clone);
}

static struct dm_rq_target_io *alloc_rq_tio(struct mapped_device *md,
					    gfp_t gfp_mask)
{
	return mempool_alloc(md->io_pool, gfp_mask);
}

static void free_rq_tio(struct dm_rq_target_io *tio)
{
	mempool_free(tio, tio->md->io_pool);
}

static int md_in_flight(struct mapped_device *md)
{
	return atomic_read(&md->pending[READ]) +
	       atomic_read(&md->pending[WRITE]);
}

static void start_io_acct(struct dm_io *io)
{
	struct mapped_device *md = io->md;
	struct bio *bio = io->bio;
	int cpu;
	int rw = bio_data_dir(bio);

	io->start_time = jiffies;

	cpu = part_stat_lock();
	part_round_stats(cpu, &dm_disk(md)->part0);
	part_stat_unlock();
	atomic_set(&dm_disk(md)->part0.in_flight[rw],
		atomic_inc_return(&md->pending[rw]));

	if (unlikely(dm_stats_used(&md->stats)))
		dm_stats_account_io(&md->stats, bio->bi_rw, bio->bi_iter.bi_sector,
				    bio_sectors(bio), false, 0, &io->stats_aux);
}

static void end_io_acct(struct dm_io *io)
{
	struct mapped_device *md = io->md;
	struct bio *bio = io->bio;
	unsigned long duration = jiffies - io->start_time;
	int pending, cpu;
	int rw = bio_data_dir(bio);

	cpu = part_stat_lock();
	part_round_stats(cpu, &dm_disk(md)->part0);
	part_stat_add(cpu, &dm_disk(md)->part0, ticks[rw], duration);
	part_stat_unlock();

	if (unlikely(dm_stats_used(&md->stats)))
		dm_stats_account_io(&md->stats, bio->bi_rw, bio->bi_iter.bi_sector,
				    bio_sectors(bio), true, duration, &io->stats_aux);

	/*
	 * After this is decremented the bio must not be touched if it is
	 * a flush.
	 */
	pending = atomic_dec_return(&md->pending[rw]);
	atomic_set(&dm_disk(md)->part0.in_flight[rw], pending);
	pending += atomic_read(&md->pending[rw^0x1]);

	/* nudge anyone waiting on suspend queue */
	if (!pending)
		wake_up(&md->wait);
}

/*
 * Add the bio to the list of deferred io.
 */
static void queue_io(struct mapped_device *md, struct bio *bio)
{
	unsigned long flags;

	spin_lock_irqsave(&md->deferred_lock, flags);
	bio_list_add(&md->deferred, bio);
	spin_unlock_irqrestore(&md->deferred_lock, flags);
	queue_work(md->wq, &md->work);
}

/*
 * Everyone (including functions in this file), should use this
 * function to access the md->map field, and make sure they call
 * dm_put_live_table() when finished.
 */
struct dm_table *dm_get_live_table(struct mapped_device *md, int *srcu_idx) __acquires(md->io_barrier)
{
	*srcu_idx = srcu_read_lock(&md->io_barrier);

	return srcu_dereference(md->map, &md->io_barrier);
}

void dm_put_live_table(struct mapped_device *md, int srcu_idx) __releases(md->io_barrier)
{
	srcu_read_unlock(&md->io_barrier, srcu_idx);
}

void dm_sync_table(struct mapped_device *md)
{
	synchronize_srcu(&md->io_barrier);
	synchronize_rcu_expedited();
}

/*
 * A fast alternative to dm_get_live_table/dm_put_live_table.
 * The caller must not block between these two functions.
 */
static struct dm_table *dm_get_live_table_fast(struct mapped_device *md) __acquires(RCU)
{
	rcu_read_lock();
	return rcu_dereference(md->map);
}

static void dm_put_live_table_fast(struct mapped_device *md) __releases(RCU)
{
	rcu_read_unlock();
}

/*
 * Get the geometry associated with a dm device
 */
int dm_get_geometry(struct mapped_device *md, struct hd_geometry *geo)
{
	*geo = md->geometry;

	return 0;
}

/*
 * Set the geometry of a device.
 */
int dm_set_geometry(struct mapped_device *md, struct hd_geometry *geo)
{
	sector_t sz = (sector_t)geo->cylinders * geo->heads * geo->sectors;

	if (geo->start > sz) {
		DMWARN("Start sector is beyond the geometry limits.");
		return -EINVAL;
	}

	md->geometry = *geo;

	return 0;
}

/*-----------------------------------------------------------------
 * CRUD START:
 *   A more elegant soln is in the works that uses the queue
 *   merge fn, unfortunately there are a couple of changes to
 *   the block layer that I want to make for this.  So in the
 *   interests of getting something for people to use I give
 *   you this clearly demarcated crap.
 *---------------------------------------------------------------*/

static int __noflush_suspending(struct mapped_device *md)
{
	return test_bit(DMF_NOFLUSH_SUSPENDING, &md->flags);
}

/*
 * Decrements the number of outstanding ios that a bio has been
 * cloned into, completing the original io if necc.
 */
static void dec_pending(struct dm_io *io, int error)
{
	unsigned long flags;
	int io_error;
	struct bio *bio;
	struct mapped_device *md = io->md;

	/* Push-back supersedes any I/O errors */
	if (unlikely(error)) {
		spin_lock_irqsave(&io->endio_lock, flags);
		if (!(io->error > 0 && __noflush_suspending(md)))
			io->error = error;
		spin_unlock_irqrestore(&io->endio_lock, flags);
	}

	if (atomic_dec_and_test(&io->io_count)) {
		if (io->error == DM_ENDIO_REQUEUE) {
			/*
			 * Target requested pushing back the I/O.
			 */
			spin_lock_irqsave(&md->deferred_lock, flags);
			if (__noflush_suspending(md))
				bio_list_add_head(&md->deferred, io->bio);
			else
				/* noflush suspend was interrupted. */
				io->error = -EIO;
			spin_unlock_irqrestore(&md->deferred_lock, flags);
		}

		io_error = io->error;
		bio = io->bio;
		end_io_acct(io);
		free_io(md, io);

		if (io_error == DM_ENDIO_REQUEUE)
			return;

		if ((bio->bi_rw & REQ_FLUSH) && bio->bi_iter.bi_size) {
			/*
			 * Preflush done for flush with data, reissue
			 * without REQ_FLUSH.
			 */
			bio->bi_rw &= ~REQ_FLUSH;
			queue_io(md, bio);
		} else {
			/* done with normal IO or empty flush */
			trace_block_bio_complete(md->queue, bio, io_error);
			bio_endio(bio, io_error);
		}
	}
}

static void clone_endio(struct bio *bio, int error)
{
	int r = 0;
	struct dm_target_io *tio = bio->bi_private;
	struct dm_io *io = tio->io;
	struct mapped_device *md = tio->io->md;
	dm_endio_fn endio = tio->ti->type->end_io;

	if (!bio_flagged(bio, BIO_UPTODATE) && !error)
		error = -EIO;

	if (endio) {
		r = endio(tio->ti, bio, error);
		if (r < 0 || r == DM_ENDIO_REQUEUE)
			/*
			 * error and requeue request are handled
			 * in dec_pending().
			 */
			error = r;
		else if (r == DM_ENDIO_INCOMPLETE)
			/* The target will handle the io */
			return;
		else if (r) {
			DMWARN("unimplemented target endio return value: %d", r);
			BUG();
		}
	}

	free_tio(md, tio);
	dec_pending(io, error);
}

/*
 * Partial completion handling for request-based dm
 */
static void end_clone_bio(struct bio *clone, int error)
{
	struct dm_rq_clone_bio_info *info = clone->bi_private;
	struct dm_rq_target_io *tio = info->tio;
	struct bio *bio = info->orig;
	unsigned int nr_bytes = info->orig->bi_iter.bi_size;

	bio_put(clone);

	if (tio->error)
		/*
		 * An error has already been detected on the request.
		 * Once error occurred, just let clone->end_io() handle
		 * the remainder.
		 */
		return;
	else if (error) {
		/*
		 * Don't notice the error to the upper layer yet.
		 * The error handling decision is made by the target driver,
		 * when the request is completed.
		 */
		tio->error = error;
		return;
	}

	/*
	 * I/O for the bio successfully completed.
	 * Notice the data completion to the upper layer.
	 */

	/*
	 * bios are processed from the head of the list.
	 * So the completing bio should always be rq->bio.
	 * If it's not, something wrong is happening.
	 */
	if (tio->orig->bio != bio)
		DMERR("bio completion is going in the middle of the request");

	/*
	 * Update the original request.
	 * Do not use blk_end_request() here, because it may complete
	 * the original request before the clone, and break the ordering.
	 */
	blk_update_request(tio->orig, 0, nr_bytes);
}

/*
 * Don't touch any member of the md after calling this function because
 * the md may be freed in dm_put() at the end of this function.
 * Or do dm_get() before calling this function and dm_put() later.
 */
static void rq_completed(struct mapped_device *md, int rw, int run_queue)
{
	atomic_dec(&md->pending[rw]);

	/* nudge anyone waiting on suspend queue */
	if (!md_in_flight(md))
		wake_up(&md->wait);

	/*
	 * Run this off this callpath, as drivers could invoke end_io while
	 * inside their request_fn (and holding the queue lock). Calling
	 * back into ->request_fn() could deadlock attempting to grab the
	 * queue lock again.
	 */
	if (run_queue)
		blk_run_queue_async(md->queue);

	/*
	 * dm_put() must be at the end of this function. See the comment above
	 */
	dm_put(md);
}

static void free_rq_clone(struct request *clone)
{
	struct dm_rq_target_io *tio = clone->end_io_data;

	blk_rq_unprep_clone(clone);
	free_rq_tio(tio);
}

/*
 * Complete the clone and the original request.
 * Must be called without queue lock.
 */
static void dm_end_request(struct request *clone, int error)
{
	int rw = rq_data_dir(clone);
	struct dm_rq_target_io *tio = clone->end_io_data;
	struct mapped_device *md = tio->md;
	struct request *rq = tio->orig;

	if (rq->cmd_type == REQ_TYPE_BLOCK_PC) {
		rq->errors = clone->errors;
		rq->resid_len = clone->resid_len;

		if (rq->sense)
			/*
			 * We are using the sense buffer of the original
			 * request.
			 * So setting the length of the sense data is enough.
			 */
			rq->sense_len = clone->sense_len;
	}

	free_rq_clone(clone);
	blk_end_request_all(rq, error);
	rq_completed(md, rw, true);
}

static void dm_unprep_request(struct request *rq)
{
	struct request *clone = rq->special;

	rq->special = NULL;
	rq->cmd_flags &= ~REQ_DONTPREP;

	free_rq_clone(clone);
}

/*
 * Requeue the original request of a clone.
 */
void dm_requeue_unmapped_request(struct request *clone)
{
	int rw = rq_data_dir(clone);
	struct dm_rq_target_io *tio = clone->end_io_data;
	struct mapped_device *md = tio->md;
	struct request *rq = tio->orig;
	struct request_queue *q = rq->q;
	unsigned long flags;

	dm_unprep_request(rq);

	spin_lock_irqsave(q->queue_lock, flags);
	blk_requeue_request(q, rq);
	spin_unlock_irqrestore(q->queue_lock, flags);

	rq_completed(md, rw, 0);
}
EXPORT_SYMBOL_GPL(dm_requeue_unmapped_request);

static void __stop_queue(struct request_queue *q)
{
	blk_stop_queue(q);
}

static void stop_queue(struct request_queue *q)
{
	unsigned long flags;

	spin_lock_irqsave(q->queue_lock, flags);
	__stop_queue(q);
	spin_unlock_irqrestore(q->queue_lock, flags);
}

static void __start_queue(struct request_queue *q)
{
	if (blk_queue_stopped(q))
		blk_start_queue(q);
}

static void start_queue(struct request_queue *q)
{
	unsigned long flags;

	spin_lock_irqsave(q->queue_lock, flags);
	__start_queue(q);
	spin_unlock_irqrestore(q->queue_lock, flags);
}

static void dm_done(struct request *clone, int error, bool mapped)
{
	int r = error;
	struct dm_rq_target_io *tio = clone->end_io_data;
	dm_request_endio_fn rq_end_io = NULL;
<<<<<<< HEAD

	if (tio->ti) {
		rq_end_io = tio->ti->type->rq_end_io;

=======

	if (tio->ti) {
		rq_end_io = tio->ti->type->rq_end_io;

>>>>>>> c3ade0e0
		if (mapped && rq_end_io)
			r = rq_end_io(tio->ti, clone, error, &tio->info);
	}

	if (r <= 0)
		/* The target wants to complete the I/O */
		dm_end_request(clone, r);
	else if (r == DM_ENDIO_INCOMPLETE)
		/* The target will handle the I/O */
		return;
	else if (r == DM_ENDIO_REQUEUE)
		/* The target wants to requeue the I/O */
		dm_requeue_unmapped_request(clone);
	else {
		DMWARN("unimplemented target endio return value: %d", r);
		BUG();
	}
}

/*
 * Request completion handler for request-based dm
 */
static void dm_softirq_done(struct request *rq)
{
	bool mapped = true;
	struct request *clone = rq->completion_data;
	struct dm_rq_target_io *tio = clone->end_io_data;

	if (rq->cmd_flags & REQ_FAILED)
		mapped = false;

	dm_done(clone, tio->error, mapped);
}

/*
 * Complete the clone and the original request with the error status
 * through softirq context.
 */
static void dm_complete_request(struct request *clone, int error)
{
	struct dm_rq_target_io *tio = clone->end_io_data;
	struct request *rq = tio->orig;

	tio->error = error;
	rq->completion_data = clone;
	blk_complete_request(rq);
}

/*
 * Complete the not-mapped clone and the original request with the error status
 * through softirq context.
 * Target's rq_end_io() function isn't called.
 * This may be used when the target's map_rq() function fails.
 */
void dm_kill_unmapped_request(struct request *clone, int error)
{
	struct dm_rq_target_io *tio = clone->end_io_data;
	struct request *rq = tio->orig;

	rq->cmd_flags |= REQ_FAILED;
	dm_complete_request(clone, error);
}
EXPORT_SYMBOL_GPL(dm_kill_unmapped_request);

/*
 * Called with the queue lock held
 */
static void end_clone_request(struct request *clone, int error)
{
	/*
	 * For just cleaning up the information of the queue in which
	 * the clone was dispatched.
	 * The clone is *NOT* freed actually here because it is alloced from
	 * dm own mempool and REQ_ALLOCED isn't set in clone->cmd_flags.
	 */
	__blk_put_request(clone->q, clone);

	/*
	 * Actual request completion is done in a softirq context which doesn't
	 * hold the queue lock.  Otherwise, deadlock could occur because:
	 *     - another request may be submitted by the upper level driver
	 *       of the stacking during the completion
	 *     - the submission which requires queue lock may be done
	 *       against this queue
	 */
	dm_complete_request(clone, error);
}

/*
 * Return maximum size of I/O possible at the supplied sector up to the current
 * target boundary.
 */
static sector_t max_io_len_target_boundary(sector_t sector, struct dm_target *ti)
{
	sector_t target_offset = dm_target_offset(ti, sector);

	return ti->len - target_offset;
}

static sector_t max_io_len(sector_t sector, struct dm_target *ti)
{
	sector_t len = max_io_len_target_boundary(sector, ti);
	sector_t offset, max_len;

	/*
	 * Does the target need to split even further?
	 */
	if (ti->max_io_len) {
		offset = dm_target_offset(ti, sector);
		if (unlikely(ti->max_io_len & (ti->max_io_len - 1)))
			max_len = sector_div(offset, ti->max_io_len);
		else
			max_len = offset & (ti->max_io_len - 1);
		max_len = ti->max_io_len - max_len;

		if (len > max_len)
			len = max_len;
	}

	return len;
}

int dm_set_target_max_io_len(struct dm_target *ti, sector_t len)
{
	if (len > UINT_MAX) {
		DMERR("Specified maximum size of target IO (%llu) exceeds limit (%u)",
		      (unsigned long long)len, UINT_MAX);
		ti->error = "Maximum size of target IO is too large";
		return -EINVAL;
	}

	ti->max_io_len = (uint32_t) len;

	return 0;
}
EXPORT_SYMBOL_GPL(dm_set_target_max_io_len);

static void __map_bio(struct dm_target_io *tio)
{
	int r;
	sector_t sector;
	struct mapped_device *md;
	struct bio *clone = &tio->clone;
	struct dm_target *ti = tio->ti;

	clone->bi_end_io = clone_endio;
	clone->bi_private = tio;

	/*
	 * Map the clone.  If r == 0 we don't need to do
	 * anything, the target has assumed ownership of
	 * this io.
	 */
	atomic_inc(&tio->io->io_count);
	sector = clone->bi_iter.bi_sector;
	r = ti->type->map(ti, clone);
	if (r == DM_MAPIO_REMAPPED) {
		/* the bio has been remapped so dispatch it */

		trace_block_bio_remap(bdev_get_queue(clone->bi_bdev), clone,
				      tio->io->bio->bi_bdev->bd_dev, sector);

		generic_make_request(clone);
	} else if (r < 0 || r == DM_MAPIO_REQUEUE) {
		/* error the io and bail out, or requeue it if needed */
		md = tio->io->md;
		dec_pending(tio->io, r);
		free_tio(md, tio);
	} else if (r) {
		DMWARN("unimplemented target map return value: %d", r);
		BUG();
	}
}

struct clone_info {
	struct mapped_device *md;
	struct dm_table *map;
	struct bio *bio;
	struct dm_io *io;
	sector_t sector;
	sector_t sector_count;
};

static void bio_setup_sector(struct bio *bio, sector_t sector, sector_t len)
{
	bio->bi_iter.bi_sector = sector;
	bio->bi_iter.bi_size = to_bytes(len);
}

/*
 * Creates a bio that consists of range of complete bvecs.
 */
static void clone_bio(struct dm_target_io *tio, struct bio *bio,
		      sector_t sector, unsigned len)
{
	struct bio *clone = &tio->clone;

	__bio_clone_fast(clone, bio);

	if (bio_integrity(bio))
		bio_integrity_clone(clone, bio, GFP_NOIO);

	bio_advance(clone, to_bytes(sector - clone->bi_iter.bi_sector));
	clone->bi_iter.bi_size = to_bytes(len);

	if (bio_integrity(bio))
		bio_integrity_trim(clone, 0, len);
}

static struct dm_target_io *alloc_tio(struct clone_info *ci,
				      struct dm_target *ti, int nr_iovecs,
				      unsigned target_bio_nr)
{
	struct dm_target_io *tio;
	struct bio *clone;

	clone = bio_alloc_bioset(GFP_NOIO, nr_iovecs, ci->md->bs);
	tio = container_of(clone, struct dm_target_io, clone);

	tio->io = ci->io;
	tio->ti = ti;
	memset(&tio->info, 0, sizeof(tio->info));
	tio->target_bio_nr = target_bio_nr;

	return tio;
}

static void __clone_and_map_simple_bio(struct clone_info *ci,
				       struct dm_target *ti,
				       unsigned target_bio_nr, sector_t len)
{
	struct dm_target_io *tio = alloc_tio(ci, ti, ci->bio->bi_max_vecs, target_bio_nr);
	struct bio *clone = &tio->clone;

	/*
	 * Discard requests require the bio's inline iovecs be initialized.
	 * ci->bio->bi_max_vecs is BIO_INLINE_VECS anyway, for both flush
	 * and discard, so no need for concern about wasted bvec allocations.
	 */
	 __bio_clone_fast(clone, ci->bio);
	if (len)
		bio_setup_sector(clone, ci->sector, len);

	__map_bio(tio);
}

static void __send_duplicate_bios(struct clone_info *ci, struct dm_target *ti,
				  unsigned num_bios, sector_t len)
{
	unsigned target_bio_nr;

	for (target_bio_nr = 0; target_bio_nr < num_bios; target_bio_nr++)
		__clone_and_map_simple_bio(ci, ti, target_bio_nr, len);
}

static int __send_empty_flush(struct clone_info *ci)
{
	unsigned target_nr = 0;
	struct dm_target *ti;

	BUG_ON(bio_has_data(ci->bio));
	while ((ti = dm_table_get_target(ci->map, target_nr++)))
		__send_duplicate_bios(ci, ti, ti->num_flush_bios, 0);

	return 0;
}

static void __clone_and_map_data_bio(struct clone_info *ci, struct dm_target *ti,
				     sector_t sector, unsigned len)
{
	struct bio *bio = ci->bio;
	struct dm_target_io *tio;
	unsigned target_bio_nr;
	unsigned num_target_bios = 1;

	/*
	 * Does the target want to receive duplicate copies of the bio?
	 */
	if (bio_data_dir(bio) == WRITE && ti->num_write_bios)
		num_target_bios = ti->num_write_bios(ti, bio);

	for (target_bio_nr = 0; target_bio_nr < num_target_bios; target_bio_nr++) {
		tio = alloc_tio(ci, ti, 0, target_bio_nr);
		clone_bio(tio, bio, sector, len);
		__map_bio(tio);
	}
}

typedef unsigned (*get_num_bios_fn)(struct dm_target *ti);

static unsigned get_num_discard_bios(struct dm_target *ti)
{
	return ti->num_discard_bios;
}

static unsigned get_num_write_same_bios(struct dm_target *ti)
{
	return ti->num_write_same_bios;
}

typedef bool (*is_split_required_fn)(struct dm_target *ti);

static bool is_split_required_for_discard(struct dm_target *ti)
{
	return ti->split_discard_bios;
}

static int __send_changing_extent_only(struct clone_info *ci,
				       get_num_bios_fn get_num_bios,
				       is_split_required_fn is_split_required)
{
	struct dm_target *ti;
	sector_t len;
	unsigned num_bios;

	do {
		ti = dm_table_find_target(ci->map, ci->sector);
		if (!dm_target_is_valid(ti))
			return -EIO;

		/*
		 * Even though the device advertised support for this type of
		 * request, that does not mean every target supports it, and
		 * reconfiguration might also have changed that since the
		 * check was performed.
		 */
		num_bios = get_num_bios ? get_num_bios(ti) : 0;
		if (!num_bios)
			return -EOPNOTSUPP;

		if (is_split_required && !is_split_required(ti))
			len = min(ci->sector_count, max_io_len_target_boundary(ci->sector, ti));
		else
			len = min(ci->sector_count, max_io_len(ci->sector, ti));

		__send_duplicate_bios(ci, ti, num_bios, len);

		ci->sector += len;
	} while (ci->sector_count -= len);

	return 0;
}

static int __send_discard(struct clone_info *ci)
{
	return __send_changing_extent_only(ci, get_num_discard_bios,
					   is_split_required_for_discard);
}

static int __send_write_same(struct clone_info *ci)
{
	return __send_changing_extent_only(ci, get_num_write_same_bios, NULL);
}

/*
 * Select the correct strategy for processing a non-flush bio.
 */
static int __split_and_process_non_flush(struct clone_info *ci)
{
	struct bio *bio = ci->bio;
	struct dm_target *ti;
	unsigned len;

	if (unlikely(bio->bi_rw & REQ_DISCARD))
		return __send_discard(ci);
	else if (unlikely(bio->bi_rw & REQ_WRITE_SAME))
		return __send_write_same(ci);

	ti = dm_table_find_target(ci->map, ci->sector);
	if (!dm_target_is_valid(ti))
		return -EIO;

	len = min_t(sector_t, max_io_len(ci->sector, ti), ci->sector_count);

	__clone_and_map_data_bio(ci, ti, ci->sector, len);

	ci->sector += len;
	ci->sector_count -= len;

	return 0;
}

/*
 * Entry point to split a bio into clones and submit them to the targets.
 */
static void __split_and_process_bio(struct mapped_device *md,
				    struct dm_table *map, struct bio *bio)
{
	struct clone_info ci;
	int error = 0;

	if (unlikely(!map)) {
		bio_io_error(bio);
		return;
	}

	ci.map = map;
	ci.md = md;
	ci.io = alloc_io(md);
	ci.io->error = 0;
	atomic_set(&ci.io->io_count, 1);
	ci.io->bio = bio;
	ci.io->md = md;
	spin_lock_init(&ci.io->endio_lock);
	ci.sector = bio->bi_iter.bi_sector;

	start_io_acct(ci.io);

	if (bio->bi_rw & REQ_FLUSH) {
		ci.bio = &ci.md->flush_bio;
		ci.sector_count = 0;
		error = __send_empty_flush(&ci);
		/* dec_pending submits any data associated with flush */
	} else {
		ci.bio = bio;
		ci.sector_count = bio_sectors(bio);
		while (ci.sector_count && !error)
			error = __split_and_process_non_flush(&ci);
	}

	/* drop the extra reference count */
	dec_pending(ci.io, error);
}
/*-----------------------------------------------------------------
 * CRUD END
 *---------------------------------------------------------------*/

static int dm_merge_bvec(struct request_queue *q,
			 struct bvec_merge_data *bvm,
			 struct bio_vec *biovec)
{
	struct mapped_device *md = q->queuedata;
	struct dm_table *map = dm_get_live_table_fast(md);
	struct dm_target *ti;
	sector_t max_sectors;
	int max_size = 0;

	if (unlikely(!map))
		goto out;

	ti = dm_table_find_target(map, bvm->bi_sector);
	if (!dm_target_is_valid(ti))
		goto out;

	/*
	 * Find maximum amount of I/O that won't need splitting
	 */
	max_sectors = min(max_io_len(bvm->bi_sector, ti),
			  (sector_t) BIO_MAX_SECTORS);
	max_size = (max_sectors << SECTOR_SHIFT) - bvm->bi_size;
	if (max_size < 0)
		max_size = 0;

	/*
	 * merge_bvec_fn() returns number of bytes
	 * it can accept at this offset
	 * max is precomputed maximal io size
	 */
	if (max_size && ti->type->merge)
		max_size = ti->type->merge(ti, bvm, biovec, max_size);
	/*
	 * If the target doesn't support merge method and some of the devices
	 * provided their merge_bvec method (we know this by looking at
	 * queue_max_hw_sectors), then we can't allow bios with multiple vector
	 * entries.  So always set max_size to 0, and the code below allows
	 * just one page.
	 */
	else if (queue_max_hw_sectors(q) <= PAGE_SIZE >> 9)

		max_size = 0;

out:
	dm_put_live_table_fast(md);
	/*
	 * Always allow an entire first page
	 */
	if (max_size <= biovec->bv_len && !(bvm->bi_size >> SECTOR_SHIFT))
		max_size = biovec->bv_len;

	return max_size;
}

/*
 * The request function that just remaps the bio built up by
 * dm_merge_bvec.
 */
static void _dm_request(struct request_queue *q, struct bio *bio)
{
	int rw = bio_data_dir(bio);
	struct mapped_device *md = q->queuedata;
	int cpu;
	int srcu_idx;
	struct dm_table *map;

	map = dm_get_live_table(md, &srcu_idx);

	cpu = part_stat_lock();
	part_stat_inc(cpu, &dm_disk(md)->part0, ios[rw]);
	part_stat_add(cpu, &dm_disk(md)->part0, sectors[rw], bio_sectors(bio));
	part_stat_unlock();

	/* if we're suspended, we have to queue this io for later */
	if (unlikely(test_bit(DMF_BLOCK_IO_FOR_SUSPEND, &md->flags))) {
		dm_put_live_table(md, srcu_idx);

		if (bio_rw(bio) != READA)
			queue_io(md, bio);
		else
			bio_io_error(bio);
		return;
	}

	__split_and_process_bio(md, map, bio);
	dm_put_live_table(md, srcu_idx);
	return;
}

int dm_request_based(struct mapped_device *md)
{
	return blk_queue_stackable(md->queue);
}

static void dm_request(struct request_queue *q, struct bio *bio)
{
	struct mapped_device *md = q->queuedata;

	if (dm_request_based(md))
		blk_queue_bio(q, bio);
	else
		_dm_request(q, bio);
}

void dm_dispatch_request(struct request *rq)
{
	int r;

	if (blk_queue_io_stat(rq->q))
		rq->cmd_flags |= REQ_IO_STAT;

	rq->start_time = jiffies;
	r = blk_insert_cloned_request(rq->q, rq);
	if (r)
		dm_complete_request(rq, r);
}
EXPORT_SYMBOL_GPL(dm_dispatch_request);

static int dm_rq_bio_constructor(struct bio *bio, struct bio *bio_orig,
				 void *data)
{
	struct dm_rq_target_io *tio = data;
	struct dm_rq_clone_bio_info *info =
		container_of(bio, struct dm_rq_clone_bio_info, clone);

	info->orig = bio_orig;
	info->tio = tio;
	bio->bi_end_io = end_clone_bio;
	bio->bi_private = info;

	return 0;
}

static int setup_clone(struct request *clone, struct request *rq,
		       struct dm_rq_target_io *tio)
{
	int r;

	r = blk_rq_prep_clone(clone, rq, tio->md->bs, GFP_ATOMIC,
			      dm_rq_bio_constructor, tio);
	if (r)
		return r;

	clone->cmd = rq->cmd;
	clone->cmd_len = rq->cmd_len;
	clone->sense = rq->sense;
	clone->buffer = rq->buffer;
	clone->end_io = end_clone_request;
	clone->end_io_data = tio;

	return 0;
}

static struct request *clone_rq(struct request *rq, struct mapped_device *md,
				gfp_t gfp_mask)
{
	struct request *clone;
	struct dm_rq_target_io *tio;

	tio = alloc_rq_tio(md, gfp_mask);
	if (!tio)
		return NULL;

	tio->md = md;
	tio->ti = NULL;
	tio->orig = rq;
	tio->error = 0;
	memset(&tio->info, 0, sizeof(tio->info));

	clone = &tio->clone;
	if (setup_clone(clone, rq, tio)) {
		/* -ENOMEM */
		free_rq_tio(tio);
		return NULL;
	}

	return clone;
}

/*
 * Called with the queue lock held.
 */
static int dm_prep_fn(struct request_queue *q, struct request *rq)
{
	struct mapped_device *md = q->queuedata;
	struct request *clone;

	if (unlikely(rq->special)) {
		DMWARN("Already has something in rq->special.");
		return BLKPREP_KILL;
	}

	clone = clone_rq(rq, md, GFP_ATOMIC);
	if (!clone)
		return BLKPREP_DEFER;

	rq->special = clone;
	rq->cmd_flags |= REQ_DONTPREP;

	return BLKPREP_OK;
}

/*
 * Returns:
 * 0  : the request has been processed (not requeued)
 * !0 : the request has been requeued
 */
static int map_request(struct dm_target *ti, struct request *clone,
		       struct mapped_device *md)
{
	int r, requeued = 0;
	struct dm_rq_target_io *tio = clone->end_io_data;

	tio->ti = ti;
	r = ti->type->map_rq(ti, clone, &tio->info);
	switch (r) {
	case DM_MAPIO_SUBMITTED:
		/* The target has taken the I/O to submit by itself later */
		break;
	case DM_MAPIO_REMAPPED:
		/* The target has remapped the I/O so dispatch it */
		trace_block_rq_remap(clone->q, clone, disk_devt(dm_disk(md)),
				     blk_rq_pos(tio->orig));
		dm_dispatch_request(clone);
		break;
	case DM_MAPIO_REQUEUE:
		/* The target wants to requeue the I/O */
		dm_requeue_unmapped_request(clone);
		requeued = 1;
		break;
	default:
		if (r > 0) {
			DMWARN("unimplemented target map return value: %d", r);
			BUG();
		}

		/* The target wants to complete the I/O */
		dm_kill_unmapped_request(clone, r);
		break;
	}

	return requeued;
}

static struct request *dm_start_request(struct mapped_device *md, struct request *orig)
{
	struct request *clone;

	blk_start_request(orig);
	clone = orig->special;
	atomic_inc(&md->pending[rq_data_dir(clone)]);

	/*
	 * Hold the md reference here for the in-flight I/O.
	 * We can't rely on the reference count by device opener,
	 * because the device may be closed during the request completion
	 * when all bios are completed.
	 * See the comment in rq_completed() too.
	 */
	dm_get(md);

	return clone;
}

/*
 * q->request_fn for request-based dm.
 * Called with the queue lock held.
 */
static void dm_request_fn(struct request_queue *q)
{
	struct mapped_device *md = q->queuedata;
	int srcu_idx;
	struct dm_table *map = dm_get_live_table(md, &srcu_idx);
	struct dm_target *ti;
	struct request *rq, *clone;
	sector_t pos;

	/*
	 * For suspend, check blk_queue_stopped() and increment
	 * ->pending within a single queue_lock not to increment the
	 * number of in-flight I/Os after the queue is stopped in
	 * dm_suspend().
	 */
	while (!blk_queue_stopped(q)) {
		rq = blk_peek_request(q);
		if (!rq)
			goto delay_and_out;

		/* always use block 0 to find the target for flushes for now */
		pos = 0;
		if (!(rq->cmd_flags & REQ_FLUSH))
			pos = blk_rq_pos(rq);

		ti = dm_table_find_target(map, pos);
		if (!dm_target_is_valid(ti)) {
			/*
			 * Must perform setup, that dm_done() requires,
			 * before calling dm_kill_unmapped_request
			 */
			DMERR_LIMIT("request attempted access beyond the end of device");
			clone = dm_start_request(md, rq);
			dm_kill_unmapped_request(clone, -EIO);
			continue;
		}

		if (ti->type->busy && ti->type->busy(ti))
			goto delay_and_out;

		clone = dm_start_request(md, rq);

		spin_unlock(q->queue_lock);
		if (map_request(ti, clone, md))
			goto requeued;

		BUG_ON(!irqs_disabled());
		spin_lock(q->queue_lock);
	}

	goto out;

requeued:
	BUG_ON(!irqs_disabled());
	spin_lock(q->queue_lock);

delay_and_out:
	blk_delay_queue(q, HZ / 10);
out:
<<<<<<< HEAD
	dm_table_put(map);
=======
	dm_put_live_table(md, srcu_idx);
>>>>>>> c3ade0e0
}

int dm_underlying_device_busy(struct request_queue *q)
{
	return blk_lld_busy(q);
}
EXPORT_SYMBOL_GPL(dm_underlying_device_busy);

static int dm_lld_busy(struct request_queue *q)
{
	int r;
	struct mapped_device *md = q->queuedata;
	struct dm_table *map = dm_get_live_table_fast(md);

	if (!map || test_bit(DMF_BLOCK_IO_FOR_SUSPEND, &md->flags))
		r = 1;
	else
		r = dm_table_any_busy_target(map);

	dm_put_live_table_fast(md);

	return r;
}

static int dm_any_congested(void *congested_data, int bdi_bits)
{
	int r = bdi_bits;
	struct mapped_device *md = congested_data;
	struct dm_table *map;

	if (!test_bit(DMF_BLOCK_IO_FOR_SUSPEND, &md->flags)) {
		map = dm_get_live_table_fast(md);
		if (map) {
			/*
			 * Request-based dm cares about only own queue for
			 * the query about congestion status of request_queue
			 */
			if (dm_request_based(md))
				r = md->queue->backing_dev_info.state &
				    bdi_bits;
			else
				r = dm_table_any_congested(map, bdi_bits);
		}
		dm_put_live_table_fast(md);
	}

	return r;
}

/*-----------------------------------------------------------------
 * An IDR is used to keep track of allocated minor numbers.
 *---------------------------------------------------------------*/
static void free_minor(int minor)
{
	spin_lock(&_minor_lock);
	idr_remove(&_minor_idr, minor);
	spin_unlock(&_minor_lock);
}

/*
 * See if the device with a specific minor # is free.
 */
static int specific_minor(int minor)
{
	int r;

	if (minor >= (1 << MINORBITS))
		return -EINVAL;

	idr_preload(GFP_KERNEL);
	spin_lock(&_minor_lock);

	r = idr_alloc(&_minor_idr, MINOR_ALLOCED, minor, minor + 1, GFP_NOWAIT);

	spin_unlock(&_minor_lock);
	idr_preload_end();
	if (r < 0)
		return r == -ENOSPC ? -EBUSY : r;
	return 0;
}

static int next_free_minor(int *minor)
{
	int r;

	idr_preload(GFP_KERNEL);
	spin_lock(&_minor_lock);

	r = idr_alloc(&_minor_idr, MINOR_ALLOCED, 0, 1 << MINORBITS, GFP_NOWAIT);

	spin_unlock(&_minor_lock);
	idr_preload_end();
	if (r < 0)
		return r;
	*minor = r;
	return 0;
}

static const struct block_device_operations dm_blk_dops;

static void dm_wq_work(struct work_struct *work);

static void dm_init_md_queue(struct mapped_device *md)
{
	/*
	 * Request-based dm devices cannot be stacked on top of bio-based dm
	 * devices.  The type of this dm device has not been decided yet.
	 * The type is decided at the first table loading time.
	 * To prevent problematic device stacking, clear the queue flag
	 * for request stacking support until then.
	 *
	 * This queue is new, so no concurrency on the queue_flags.
	 */
	queue_flag_clear_unlocked(QUEUE_FLAG_STACKABLE, md->queue);

	md->queue->queuedata = md;
	md->queue->backing_dev_info.congested_fn = dm_any_congested;
	md->queue->backing_dev_info.congested_data = md;
	blk_queue_make_request(md->queue, dm_request);
	blk_queue_bounce_limit(md->queue, BLK_BOUNCE_ANY);
	blk_queue_merge_bvec(md->queue, dm_merge_bvec);
}

/*
 * Allocate and initialise a blank device with a given minor.
 */
static struct mapped_device *alloc_dev(int minor)
{
	int r;
	struct mapped_device *md = kzalloc(sizeof(*md), GFP_KERNEL);
	void *old_md;

	if (!md) {
		DMWARN("unable to allocate device, out of memory.");
		return NULL;
	}

	if (!try_module_get(THIS_MODULE))
		goto bad_module_get;

	/* get a minor number for the dev */
	if (minor == DM_ANY_MINOR)
		r = next_free_minor(&minor);
	else
		r = specific_minor(minor);
	if (r < 0)
		goto bad_minor;

	r = init_srcu_struct(&md->io_barrier);
	if (r < 0)
		goto bad_io_barrier;

	md->type = DM_TYPE_NONE;
	mutex_init(&md->suspend_lock);
	mutex_init(&md->type_lock);
	spin_lock_init(&md->deferred_lock);
	atomic_set(&md->holders, 1);
	atomic_set(&md->open_count, 0);
	atomic_set_unchecked(&md->event_nr, 0);
	atomic_set_unchecked(&md->uevent_seq, 0);
	INIT_LIST_HEAD(&md->uevent_list);
	spin_lock_init(&md->uevent_lock);

	md->queue = blk_alloc_queue(GFP_KERNEL);
	if (!md->queue)
		goto bad_queue;

	dm_init_md_queue(md);

	md->disk = alloc_disk(1);
	if (!md->disk)
		goto bad_disk;

	atomic_set(&md->pending[0], 0);
	atomic_set(&md->pending[1], 0);
	init_waitqueue_head(&md->wait);
	INIT_WORK(&md->work, dm_wq_work);
	init_waitqueue_head(&md->eventq);
	init_completion(&md->kobj_holder.completion);

	md->disk->major = _major;
	md->disk->first_minor = minor;
	md->disk->fops = &dm_blk_dops;
	md->disk->queue = md->queue;
	md->disk->private_data = md;
	sprintf(md->disk->disk_name, "dm-%d", minor);
	add_disk(md->disk);
	format_dev_t(md->name, MKDEV(_major, minor));

	md->wq = alloc_workqueue("kdmflush", WQ_MEM_RECLAIM, 0);
	if (!md->wq)
		goto bad_thread;

	md->bdev = bdget_disk(md->disk, 0);
	if (!md->bdev)
		goto bad_bdev;

	bio_init(&md->flush_bio);
	md->flush_bio.bi_bdev = md->bdev;
	md->flush_bio.bi_rw = WRITE_FLUSH;

	dm_stats_init(&md->stats);

	/* Populate the mapping, nobody knows we exist yet */
	spin_lock(&_minor_lock);
	old_md = idr_replace(&_minor_idr, md, minor);
	spin_unlock(&_minor_lock);

	BUG_ON(old_md != MINOR_ALLOCED);

	return md;

bad_bdev:
	destroy_workqueue(md->wq);
bad_thread:
	del_gendisk(md->disk);
	put_disk(md->disk);
bad_disk:
	blk_cleanup_queue(md->queue);
bad_queue:
	cleanup_srcu_struct(&md->io_barrier);
bad_io_barrier:
	free_minor(minor);
bad_minor:
	module_put(THIS_MODULE);
bad_module_get:
	kfree(md);
	return NULL;
}

static void unlock_fs(struct mapped_device *md);

static void free_dev(struct mapped_device *md)
{
	int minor = MINOR(disk_devt(md->disk));

	unlock_fs(md);
	bdput(md->bdev);
	destroy_workqueue(md->wq);
	if (md->io_pool)
		mempool_destroy(md->io_pool);
	if (md->bs)
		bioset_free(md->bs);
	blk_integrity_unregister(md->disk);
	del_gendisk(md->disk);
	cleanup_srcu_struct(&md->io_barrier);
	free_minor(minor);

	spin_lock(&_minor_lock);
	md->disk->private_data = NULL;
	spin_unlock(&_minor_lock);

	put_disk(md->disk);
	blk_cleanup_queue(md->queue);
	dm_stats_cleanup(&md->stats);
	module_put(THIS_MODULE);
	kfree(md);
}

static void __bind_mempools(struct mapped_device *md, struct dm_table *t)
{
	struct dm_md_mempools *p = dm_table_get_md_mempools(t);

	if (md->io_pool && md->bs) {
		/* The md already has necessary mempools. */
		if (dm_table_get_type(t) == DM_TYPE_BIO_BASED) {
			/*
			 * Reload bioset because front_pad may have changed
			 * because a different table was loaded.
			 */
			bioset_free(md->bs);
			md->bs = p->bs;
			p->bs = NULL;
		} else if (dm_table_get_type(t) == DM_TYPE_REQUEST_BASED) {
			/*
			 * There's no need to reload with request-based dm
			 * because the size of front_pad doesn't change.
			 * Note for future: If you are to reload bioset,
			 * prep-ed requests in the queue may refer
			 * to bio from the old bioset, so you must walk
			 * through the queue to unprep.
			 */
		}
		goto out;
	}

	BUG_ON(!p || md->io_pool || md->bs);

	md->io_pool = p->io_pool;
	p->io_pool = NULL;
	md->bs = p->bs;
	p->bs = NULL;

out:
	/* mempool bind completed, now no need any mempools in the table */
	dm_table_free_md_mempools(t);
}

/*
 * Bind a table to the device.
 */
static void event_callback(void *context)
{
	unsigned long flags;
	LIST_HEAD(uevents);
	struct mapped_device *md = (struct mapped_device *) context;

	spin_lock_irqsave(&md->uevent_lock, flags);
	list_splice_init(&md->uevent_list, &uevents);
	spin_unlock_irqrestore(&md->uevent_lock, flags);

	dm_send_uevents(&uevents, &disk_to_dev(md->disk)->kobj);

	atomic_inc_unchecked(&md->event_nr);
	wake_up(&md->eventq);
}

/*
 * Protected by md->suspend_lock obtained by dm_swap_table().
 */
static void __set_size(struct mapped_device *md, sector_t size)
{
	set_capacity(md->disk, size);

	i_size_write(md->bdev->bd_inode, (loff_t)size << SECTOR_SHIFT);
}

/*
 * Return 1 if the queue has a compulsory merge_bvec_fn function.
 *
 * If this function returns 0, then the device is either a non-dm
 * device without a merge_bvec_fn, or it is a dm device that is
 * able to split any bios it receives that are too big.
 */
int dm_queue_merge_is_compulsory(struct request_queue *q)
{
	struct mapped_device *dev_md;

	if (!q->merge_bvec_fn)
		return 0;

	if (q->make_request_fn == dm_request) {
		dev_md = q->queuedata;
		if (test_bit(DMF_MERGE_IS_OPTIONAL, &dev_md->flags))
			return 0;
	}

	return 1;
}

static int dm_device_merge_is_compulsory(struct dm_target *ti,
					 struct dm_dev *dev, sector_t start,
					 sector_t len, void *data)
{
	struct block_device *bdev = dev->bdev;
	struct request_queue *q = bdev_get_queue(bdev);

	return dm_queue_merge_is_compulsory(q);
}

/*
 * Return 1 if it is acceptable to ignore merge_bvec_fn based
 * on the properties of the underlying devices.
 */
static int dm_table_merge_is_optional(struct dm_table *table)
{
	unsigned i = 0;
	struct dm_target *ti;

	while (i < dm_table_get_num_targets(table)) {
		ti = dm_table_get_target(table, i++);

		if (ti->type->iterate_devices &&
		    ti->type->iterate_devices(ti, dm_device_merge_is_compulsory, NULL))
			return 0;
	}

	return 1;
}

/*
 * Returns old map, which caller must destroy.
 */
static struct dm_table *__bind(struct mapped_device *md, struct dm_table *t,
			       struct queue_limits *limits)
{
	struct dm_table *old_map;
	struct request_queue *q = md->queue;
	sector_t size;
	int merge_is_optional;

	size = dm_table_get_size(t);

	/*
	 * Wipe any geometry if the size of the table changed.
	 */
	if (size != dm_get_size(md))
		memset(&md->geometry, 0, sizeof(md->geometry));

	__set_size(md, size);

	dm_table_event_callback(t, event_callback, md);

	/*
	 * The queue hasn't been stopped yet, if the old table type wasn't
	 * for request-based during suspension.  So stop it to prevent
	 * I/O mapping before resume.
	 * This must be done before setting the queue restrictions,
	 * because request-based dm may be run just after the setting.
	 */
	if (dm_table_request_based(t) && !blk_queue_stopped(q))
		stop_queue(q);

	__bind_mempools(md, t);

	merge_is_optional = dm_table_merge_is_optional(t);

	old_map = md->map;
	rcu_assign_pointer(md->map, t);
	md->immutable_target_type = dm_table_get_immutable_target_type(t);

	dm_table_set_restrictions(t, q, limits);
	if (merge_is_optional)
		set_bit(DMF_MERGE_IS_OPTIONAL, &md->flags);
	else
		clear_bit(DMF_MERGE_IS_OPTIONAL, &md->flags);
	dm_sync_table(md);

	return old_map;
}

/*
 * Returns unbound table for the caller to free.
 */
static struct dm_table *__unbind(struct mapped_device *md)
{
	struct dm_table *map = md->map;

	if (!map)
		return NULL;

	dm_table_event_callback(map, NULL, NULL);
	rcu_assign_pointer(md->map, NULL);
	dm_sync_table(md);

	return map;
}

/*
 * Constructor for a new device.
 */
int dm_create(int minor, struct mapped_device **result)
{
	struct mapped_device *md;

	md = alloc_dev(minor);
	if (!md)
		return -ENXIO;

	dm_sysfs_init(md);

	*result = md;
	return 0;
}

/*
 * Functions to manage md->type.
 * All are required to hold md->type_lock.
 */
void dm_lock_md_type(struct mapped_device *md)
{
	mutex_lock(&md->type_lock);
}

void dm_unlock_md_type(struct mapped_device *md)
{
	mutex_unlock(&md->type_lock);
}

void dm_set_md_type(struct mapped_device *md, unsigned type)
{
	BUG_ON(!mutex_is_locked(&md->type_lock));
	md->type = type;
}

unsigned dm_get_md_type(struct mapped_device *md)
{
	BUG_ON(!mutex_is_locked(&md->type_lock));
	return md->type;
}

struct target_type *dm_get_immutable_target_type(struct mapped_device *md)
{
	return md->immutable_target_type;
}

/*
 * The queue_limits are only valid as long as you have a reference
 * count on 'md'.
 */
struct queue_limits *dm_get_queue_limits(struct mapped_device *md)
{
	BUG_ON(!atomic_read(&md->holders));
	return &md->queue->limits;
}
EXPORT_SYMBOL_GPL(dm_get_queue_limits);

/*
 * Fully initialize a request-based queue (->elevator, ->request_fn, etc).
 */
static int dm_init_request_based_queue(struct mapped_device *md)
{
	struct request_queue *q = NULL;

	if (md->queue->elevator)
		return 1;

	/* Fully initialize the queue */
	q = blk_init_allocated_queue(md->queue, dm_request_fn, NULL);
	if (!q)
		return 0;

	md->queue = q;
	dm_init_md_queue(md);
	blk_queue_softirq_done(md->queue, dm_softirq_done);
	blk_queue_prep_rq(md->queue, dm_prep_fn);
	blk_queue_lld_busy(md->queue, dm_lld_busy);

	elv_register_queue(md->queue);

	return 1;
}

/*
 * Setup the DM device's queue based on md's type
 */
int dm_setup_md_queue(struct mapped_device *md)
{
	if ((dm_get_md_type(md) == DM_TYPE_REQUEST_BASED) &&
	    !dm_init_request_based_queue(md)) {
		DMWARN("Cannot initialize queue for request-based mapped device");
		return -EINVAL;
	}

	return 0;
}

static struct mapped_device *dm_find_md(dev_t dev)
{
	struct mapped_device *md;
	unsigned minor = MINOR(dev);

	if (MAJOR(dev) != _major || minor >= (1 << MINORBITS))
		return NULL;

	spin_lock(&_minor_lock);

	md = idr_find(&_minor_idr, minor);
	if (md && (md == MINOR_ALLOCED ||
		   (MINOR(disk_devt(dm_disk(md))) != minor) ||
		   dm_deleting_md(md) ||
		   test_bit(DMF_FREEING, &md->flags))) {
		md = NULL;
		goto out;
	}

out:
	spin_unlock(&_minor_lock);

	return md;
}

struct mapped_device *dm_get_md(dev_t dev)
{
	struct mapped_device *md = dm_find_md(dev);

	if (md)
		dm_get(md);

	return md;
}
EXPORT_SYMBOL_GPL(dm_get_md);

void *dm_get_mdptr(struct mapped_device *md)
{
	return md->interface_ptr;
}

void dm_set_mdptr(struct mapped_device *md, void *ptr)
{
	md->interface_ptr = ptr;
}

void dm_get(struct mapped_device *md)
{
	atomic_inc(&md->holders);
	BUG_ON(test_bit(DMF_FREEING, &md->flags));
}

const char *dm_device_name(struct mapped_device *md)
{
	return md->name;
}
EXPORT_SYMBOL_GPL(dm_device_name);

static void __dm_destroy(struct mapped_device *md, bool wait)
{
	struct dm_table *map;
	int srcu_idx;

	might_sleep();

	spin_lock(&_minor_lock);
	map = dm_get_live_table(md, &srcu_idx);
	idr_replace(&_minor_idr, MINOR_ALLOCED, MINOR(disk_devt(dm_disk(md))));
	set_bit(DMF_FREEING, &md->flags);
	spin_unlock(&_minor_lock);

	if (!dm_suspended_md(md)) {
		dm_table_presuspend_targets(map);
		dm_table_postsuspend_targets(map);
	}

	/* dm_put_live_table must be before msleep, otherwise deadlock is possible */
	dm_put_live_table(md, srcu_idx);

	/*
	 * Rare, but there may be I/O requests still going to complete,
	 * for example.  Wait for all references to disappear.
	 * No one should increment the reference count of the mapped_device,
	 * after the mapped_device state becomes DMF_FREEING.
	 */
	if (wait)
		while (atomic_read(&md->holders))
			msleep(1);
	else if (atomic_read(&md->holders))
		DMWARN("%s: Forcibly removing mapped_device still in use! (%d users)",
		       dm_device_name(md), atomic_read(&md->holders));

	dm_sysfs_exit(md);
	dm_table_destroy(__unbind(md));
	free_dev(md);
}

void dm_destroy(struct mapped_device *md)
{
	__dm_destroy(md, true);
}

void dm_destroy_immediate(struct mapped_device *md)
{
	__dm_destroy(md, false);
}

void dm_put(struct mapped_device *md)
{
	atomic_dec(&md->holders);
}
EXPORT_SYMBOL_GPL(dm_put);

static int dm_wait_for_completion(struct mapped_device *md, int interruptible)
{
	int r = 0;
	DECLARE_WAITQUEUE(wait, current);

	add_wait_queue(&md->wait, &wait);

	while (1) {
		set_current_state(interruptible);

		if (!md_in_flight(md))
			break;

		if (interruptible == TASK_INTERRUPTIBLE &&
		    signal_pending(current)) {
			r = -EINTR;
			break;
		}

		io_schedule();
	}
	set_current_state(TASK_RUNNING);

	remove_wait_queue(&md->wait, &wait);

	return r;
}

/*
 * Process the deferred bios
 */
static void dm_wq_work(struct work_struct *work)
{
	struct mapped_device *md = container_of(work, struct mapped_device,
						work);
	struct bio *c;
	int srcu_idx;
	struct dm_table *map;

	map = dm_get_live_table(md, &srcu_idx);

	while (!test_bit(DMF_BLOCK_IO_FOR_SUSPEND, &md->flags)) {
		spin_lock_irq(&md->deferred_lock);
		c = bio_list_pop(&md->deferred);
		spin_unlock_irq(&md->deferred_lock);

		if (!c)
			break;

		if (dm_request_based(md))
			generic_make_request(c);
		else
			__split_and_process_bio(md, map, c);
	}

	dm_put_live_table(md, srcu_idx);
}

static void dm_queue_flush(struct mapped_device *md)
{
	clear_bit(DMF_BLOCK_IO_FOR_SUSPEND, &md->flags);
	smp_mb__after_clear_bit();
	queue_work(md->wq, &md->work);
}

/*
 * Swap in a new table, returning the old one for the caller to destroy.
 */
struct dm_table *dm_swap_table(struct mapped_device *md, struct dm_table *table)
{
	struct dm_table *live_map = NULL, *map = ERR_PTR(-EINVAL);
	struct queue_limits limits;
	int r;

	mutex_lock(&md->suspend_lock);

	/* device must be suspended */
	if (!dm_suspended_md(md))
		goto out;

	/*
	 * If the new table has no data devices, retain the existing limits.
	 * This helps multipath with queue_if_no_path if all paths disappear,
	 * then new I/O is queued based on these limits, and then some paths
	 * reappear.
	 */
	if (dm_table_has_no_data_devices(table)) {
		live_map = dm_get_live_table_fast(md);
		if (live_map)
			limits = md->queue->limits;
		dm_put_live_table_fast(md);
	}

	if (!live_map) {
		r = dm_calculate_queue_limits(table, &limits);
		if (r) {
			map = ERR_PTR(r);
			goto out;
		}
	}

	map = __bind(md, table, &limits);

out:
	mutex_unlock(&md->suspend_lock);
	return map;
}

/*
 * Functions to lock and unlock any filesystem running on the
 * device.
 */
static int lock_fs(struct mapped_device *md)
{
	int r;

	WARN_ON(md->frozen_sb);

	md->frozen_sb = freeze_bdev(md->bdev);
	if (IS_ERR(md->frozen_sb)) {
		r = PTR_ERR(md->frozen_sb);
		md->frozen_sb = NULL;
		return r;
	}

	set_bit(DMF_FROZEN, &md->flags);

	return 0;
}

static void unlock_fs(struct mapped_device *md)
{
	if (!test_bit(DMF_FROZEN, &md->flags))
		return;

	thaw_bdev(md->bdev, md->frozen_sb);
	md->frozen_sb = NULL;
	clear_bit(DMF_FROZEN, &md->flags);
}

/*
 * We need to be able to change a mapping table under a mounted
 * filesystem.  For example we might want to move some data in
 * the background.  Before the table can be swapped with
 * dm_bind_table, dm_suspend must be called to flush any in
 * flight bios and ensure that any further io gets deferred.
 */
/*
 * Suspend mechanism in request-based dm.
 *
 * 1. Flush all I/Os by lock_fs() if needed.
 * 2. Stop dispatching any I/O by stopping the request_queue.
 * 3. Wait for all in-flight I/Os to be completed or requeued.
 *
 * To abort suspend, start the request_queue.
 */
int dm_suspend(struct mapped_device *md, unsigned suspend_flags)
{
	struct dm_table *map = NULL;
	int r = 0;
	int do_lockfs = suspend_flags & DM_SUSPEND_LOCKFS_FLAG ? 1 : 0;
	int noflush = suspend_flags & DM_SUSPEND_NOFLUSH_FLAG ? 1 : 0;

	mutex_lock(&md->suspend_lock);

	if (dm_suspended_md(md)) {
		r = -EINVAL;
		goto out_unlock;
	}

	map = md->map;

	/*
	 * DMF_NOFLUSH_SUSPENDING must be set before presuspend.
	 * This flag is cleared before dm_suspend returns.
	 */
	if (noflush)
		set_bit(DMF_NOFLUSH_SUSPENDING, &md->flags);

	/* This does not get reverted if there's an error later. */
	dm_table_presuspend_targets(map);

	/*
	 * Flush I/O to the device.
	 * Any I/O submitted after lock_fs() may not be flushed.
	 * noflush takes precedence over do_lockfs.
	 * (lock_fs() flushes I/Os and waits for them to complete.)
	 */
	if (!noflush && do_lockfs) {
		r = lock_fs(md);
		if (r)
			goto out_unlock;
	}

	/*
	 * Here we must make sure that no processes are submitting requests
	 * to target drivers i.e. no one may be executing
	 * __split_and_process_bio. This is called from dm_request and
	 * dm_wq_work.
	 *
	 * To get all processes out of __split_and_process_bio in dm_request,
	 * we take the write lock. To prevent any process from reentering
	 * __split_and_process_bio from dm_request and quiesce the thread
	 * (dm_wq_work), we set BMF_BLOCK_IO_FOR_SUSPEND and call
	 * flush_workqueue(md->wq).
	 */
	set_bit(DMF_BLOCK_IO_FOR_SUSPEND, &md->flags);
	synchronize_srcu(&md->io_barrier);

	/*
	 * Stop md->queue before flushing md->wq in case request-based
	 * dm defers requests to md->wq from md->queue.
	 */
	if (dm_request_based(md))
		stop_queue(md->queue);

	flush_workqueue(md->wq);

	/*
	 * At this point no more requests are entering target request routines.
	 * We call dm_wait_for_completion to wait for all existing requests
	 * to finish.
	 */
	r = dm_wait_for_completion(md, TASK_INTERRUPTIBLE);

	if (noflush)
		clear_bit(DMF_NOFLUSH_SUSPENDING, &md->flags);
	synchronize_srcu(&md->io_barrier);

	/* were we interrupted ? */
	if (r < 0) {
		dm_queue_flush(md);

		if (dm_request_based(md))
			start_queue(md->queue);

		unlock_fs(md);
		goto out_unlock; /* pushback list is already flushed, so skip flush */
	}

	/*
	 * If dm_wait_for_completion returned 0, the device is completely
	 * quiescent now. There is no request-processing activity. All new
	 * requests are being added to md->deferred list.
	 */

	set_bit(DMF_SUSPENDED, &md->flags);

	dm_table_postsuspend_targets(map);

out_unlock:
	mutex_unlock(&md->suspend_lock);
	return r;
}

int dm_resume(struct mapped_device *md)
{
	int r = -EINVAL;
	struct dm_table *map = NULL;

	mutex_lock(&md->suspend_lock);
	if (!dm_suspended_md(md))
		goto out;

	map = md->map;
	if (!map || !dm_table_get_size(map))
		goto out;

	r = dm_table_resume_targets(map);
	if (r)
		goto out;

	dm_queue_flush(md);

	/*
	 * Flushing deferred I/Os must be done after targets are resumed
	 * so that mapping of targets can work correctly.
	 * Request-based dm is queueing the deferred I/Os in its request_queue.
	 */
	if (dm_request_based(md))
		start_queue(md->queue);

	unlock_fs(md);

	clear_bit(DMF_SUSPENDED, &md->flags);

	r = 0;
out:
	mutex_unlock(&md->suspend_lock);

	return r;
}

/*
 * Internal suspend/resume works like userspace-driven suspend. It waits
 * until all bios finish and prevents issuing new bios to the target drivers.
 * It may be used only from the kernel.
 *
 * Internal suspend holds md->suspend_lock, which prevents interaction with
 * userspace-driven suspend.
 */

void dm_internal_suspend(struct mapped_device *md)
{
	mutex_lock(&md->suspend_lock);
	if (dm_suspended_md(md))
		return;

	set_bit(DMF_BLOCK_IO_FOR_SUSPEND, &md->flags);
	synchronize_srcu(&md->io_barrier);
	flush_workqueue(md->wq);
	dm_wait_for_completion(md, TASK_UNINTERRUPTIBLE);
}

void dm_internal_resume(struct mapped_device *md)
{
	if (dm_suspended_md(md))
		goto done;

	dm_queue_flush(md);

done:
	mutex_unlock(&md->suspend_lock);
}

/*-----------------------------------------------------------------
 * Event notification.
 *---------------------------------------------------------------*/
int dm_kobject_uevent(struct mapped_device *md, enum kobject_action action,
		       unsigned cookie)
{
	char udev_cookie[DM_COOKIE_LENGTH];
	char *envp[] = { udev_cookie, NULL };

	if (!cookie)
		return kobject_uevent(&disk_to_dev(md->disk)->kobj, action);
	else {
		snprintf(udev_cookie, DM_COOKIE_LENGTH, "%s=%u",
			 DM_COOKIE_ENV_VAR_NAME, cookie);
		return kobject_uevent_env(&disk_to_dev(md->disk)->kobj,
					  action, envp);
	}
}

uint32_t dm_next_uevent_seq(struct mapped_device *md)
{
	return atomic_add_return_unchecked(1, &md->uevent_seq);
}

uint32_t dm_get_event_nr(struct mapped_device *md)
{
	return atomic_read_unchecked(&md->event_nr);
}

int dm_wait_event(struct mapped_device *md, int event_nr)
{
	return wait_event_interruptible(md->eventq,
			(event_nr != atomic_read_unchecked(&md->event_nr)));
}

void dm_uevent_add(struct mapped_device *md, struct list_head *elist)
{
	unsigned long flags;

	spin_lock_irqsave(&md->uevent_lock, flags);
	list_add(elist, &md->uevent_list);
	spin_unlock_irqrestore(&md->uevent_lock, flags);
}

/*
 * The gendisk is only valid as long as you have a reference
 * count on 'md'.
 */
struct gendisk *dm_disk(struct mapped_device *md)
{
	return md->disk;
}

struct kobject *dm_kobject(struct mapped_device *md)
{
	return &md->kobj_holder.kobj;
}

struct mapped_device *dm_get_from_kobject(struct kobject *kobj)
{
	struct mapped_device *md;

	md = container_of(kobj, struct mapped_device, kobj_holder.kobj);

	if (test_bit(DMF_FREEING, &md->flags) ||
	    dm_deleting_md(md))
		return NULL;

	dm_get(md);
	return md;
}

int dm_suspended_md(struct mapped_device *md)
{
	return test_bit(DMF_SUSPENDED, &md->flags);
}

int dm_test_deferred_remove_flag(struct mapped_device *md)
{
	return test_bit(DMF_DEFERRED_REMOVE, &md->flags);
}

int dm_suspended(struct dm_target *ti)
{
	return dm_suspended_md(dm_table_get_md(ti->table));
}
EXPORT_SYMBOL_GPL(dm_suspended);

int dm_noflush_suspending(struct dm_target *ti)
{
	return __noflush_suspending(dm_table_get_md(ti->table));
}
EXPORT_SYMBOL_GPL(dm_noflush_suspending);

struct dm_md_mempools *dm_alloc_md_mempools(unsigned type, unsigned integrity, unsigned per_bio_data_size)
{
	struct dm_md_mempools *pools = kzalloc(sizeof(*pools), GFP_KERNEL);
	struct kmem_cache *cachep;
	unsigned int pool_size;
	unsigned int front_pad;

	if (!pools)
		return NULL;

	if (type == DM_TYPE_BIO_BASED) {
		cachep = _io_cache;
		pool_size = dm_get_reserved_bio_based_ios();
		front_pad = roundup(per_bio_data_size, __alignof__(struct dm_target_io)) + offsetof(struct dm_target_io, clone);
	} else if (type == DM_TYPE_REQUEST_BASED) {
		cachep = _rq_tio_cache;
		pool_size = dm_get_reserved_rq_based_ios();
		front_pad = offsetof(struct dm_rq_clone_bio_info, clone);
		/* per_bio_data_size is not used. See __bind_mempools(). */
		WARN_ON(per_bio_data_size != 0);
	} else
		goto out;

	pools->io_pool = mempool_create_slab_pool(pool_size, cachep);
	if (!pools->io_pool)
		goto out;

	pools->bs = bioset_create(pool_size, front_pad);
	if (!pools->bs)
		goto out;

	if (integrity && bioset_integrity_create(pools->bs, pool_size))
		goto out;

	return pools;

out:
	dm_free_md_mempools(pools);

	return NULL;
}

void dm_free_md_mempools(struct dm_md_mempools *pools)
{
	if (!pools)
		return;

	if (pools->io_pool)
		mempool_destroy(pools->io_pool);

	if (pools->bs)
		bioset_free(pools->bs);

	kfree(pools);
}

static const struct block_device_operations dm_blk_dops = {
	.open = dm_blk_open,
	.release = dm_blk_close,
	.ioctl = dm_blk_ioctl,
	.getgeo = dm_blk_getgeo,
	.owner = THIS_MODULE
};

EXPORT_SYMBOL(dm_get_mapinfo);

/*
 * module hooks
 */
module_init(dm_init);
module_exit(dm_exit);

module_param(major, uint, 0);
MODULE_PARM_DESC(major, "The major number of the device mapper");

module_param(reserved_bio_based_ios, uint, S_IRUGO | S_IWUSR);
MODULE_PARM_DESC(reserved_bio_based_ios, "Reserved IOs in bio-based mempools");

module_param(reserved_rq_based_ios, uint, S_IRUGO | S_IWUSR);
MODULE_PARM_DESC(reserved_rq_based_ios, "Reserved IOs in request-based mempools");

MODULE_DESCRIPTION(DM_NAME " driver");
MODULE_AUTHOR("Joe Thornber <dm-devel@redhat.com>");
MODULE_LICENSE("GPL");<|MERGE_RESOLUTION|>--- conflicted
+++ resolved
@@ -970,17 +970,10 @@
 	int r = error;
 	struct dm_rq_target_io *tio = clone->end_io_data;
 	dm_request_endio_fn rq_end_io = NULL;
-<<<<<<< HEAD
 
 	if (tio->ti) {
 		rq_end_io = tio->ti->type->rq_end_io;
 
-=======
-
-	if (tio->ti) {
-		rq_end_io = tio->ti->type->rq_end_io;
-
->>>>>>> c3ade0e0
 		if (mapped && rq_end_io)
 			r = rq_end_io(tio->ti, clone, error, &tio->info);
 	}
@@ -1736,11 +1729,7 @@
 delay_and_out:
 	blk_delay_queue(q, HZ / 10);
 out:
-<<<<<<< HEAD
-	dm_table_put(map);
-=======
 	dm_put_live_table(md, srcu_idx);
->>>>>>> c3ade0e0
 }
 
 int dm_underlying_device_busy(struct request_queue *q)
