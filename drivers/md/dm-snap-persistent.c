/*
 * Copyright (C) 2001-2002 Sistina Software (UK) Limited.
 * Copyright (C) 2006-2008 Red Hat GmbH
 *
 * This file is released under the GPL.
 */

#include "dm-exception-store.h"

#include <linux/mm.h>
#include <linux/pagemap.h>
#include <linux/vmalloc.h>
#include <linux/export.h>
#include <linux/slab.h>
#include <linux/dm-io.h>
#include "dm-bufio.h"

#define DM_MSG_PREFIX "persistent snapshot"
#define DM_CHUNK_SIZE_DEFAULT_SECTORS 32	/* 16KB */

#define DM_PREFETCH_CHUNKS		12

/*-----------------------------------------------------------------
 * Persistent snapshots, by persistent we mean that the snapshot
 * will survive a reboot.
 *---------------------------------------------------------------*/

/*
 * We need to store a record of which parts of the origin have
 * been copied to the snapshot device.  The snapshot code
 * requires that we copy exception chunks to chunk aligned areas
 * of the COW store.  It makes sense therefore, to store the
 * metadata in chunk size blocks.
 *
 * There is no backward or forward compatibility implemented,
 * snapshots with different disk versions than the kernel will
 * not be usable.  It is expected that "lvcreate" will blank out
 * the start of a fresh COW device before calling the snapshot
 * constructor.
 *
 * The first chunk of the COW device just contains the header.
 * After this there is a chunk filled with exception metadata,
 * followed by as many exception chunks as can fit in the
 * metadata areas.
 *
 * All on disk structures are in little-endian format.  The end
 * of the exceptions info is indicated by an exception with a
 * new_chunk of 0, which is invalid since it would point to the
 * header chunk.
 */

/*
 * Magic for persistent snapshots: "SnAp" - Feeble isn't it.
 */
#define SNAP_MAGIC 0x70416e53

/*
 * The on-disk version of the metadata.
 */
#define SNAPSHOT_DISK_VERSION 1

#define NUM_SNAPSHOT_HDR_CHUNKS 1

struct disk_header {
	__le32 magic;

	/*
	 * Is this snapshot valid.  There is no way of recovering
	 * an invalid snapshot.
	 */
	__le32 valid;

	/*
	 * Simple, incrementing version. no backward
	 * compatibility.
	 */
	__le32 version;

	/* In sectors */
	__le32 chunk_size;
} __packed;

struct disk_exception {
	__le64 old_chunk;
	__le64 new_chunk;
} __packed;

struct core_exception {
	uint64_t old_chunk;
	uint64_t new_chunk;
};

struct commit_callback {
	void (*callback)(void *, int success);
	void *context;
};

/*
 * The top level structure for a persistent exception store.
 */
struct pstore {
	struct dm_exception_store *store;
	int version;
	int valid;
	uint32_t exceptions_per_area;

	/*
	 * Now that we have an asynchronous kcopyd there is no
	 * need for large chunk sizes, so it wont hurt to have a
	 * whole chunks worth of metadata in memory at once.
	 */
	void *area;

	/*
	 * An area of zeros used to clear the next area.
	 */
	void *zero_area;

	/*
	 * An area used for header. The header can be written
	 * concurrently with metadata (when invalidating the snapshot),
	 * so it needs a separate buffer.
	 */
	void *header_area;

	/*
	 * Used to keep track of which metadata area the data in
	 * 'chunk' refers to.
	 */
	chunk_t current_area;

	/*
	 * The next free chunk for an exception.
	 *
	 * When creating exceptions, all the chunks here and above are
	 * free.  It holds the next chunk to be allocated.  On rare
	 * occasions (e.g. after a system crash) holes can be left in
	 * the exception store because chunks can be committed out of
	 * order.
	 *
	 * When merging exceptions, it does not necessarily mean all the
	 * chunks here and above are free.  It holds the value it would
	 * have held if all chunks had been committed in order of
	 * allocation.  Consequently the value may occasionally be
	 * slightly too low, but since it's only used for 'status' and
	 * it can never reach its minimum value too early this doesn't
	 * matter.
	 */

	chunk_t next_free;

	/*
	 * The index of next free exception in the current
	 * metadata area.
	 */
	uint32_t current_committed;

	atomic_t pending_count;
	uint32_t callback_count;
	struct commit_callback *callbacks;
	struct dm_io_client *io_client;

	struct workqueue_struct *metadata_wq;
};

static int alloc_area(struct pstore *ps)
{
	int r = -ENOMEM;
	size_t len;

	len = ps->store->chunk_size << SECTOR_SHIFT;

	/*
	 * Allocate the chunk_size block of memory that will hold
	 * a single metadata area.
	 */
	ps->area = vmalloc(len);
	if (!ps->area)
		goto err_area;

	ps->zero_area = vzalloc(len);
	if (!ps->zero_area)
		goto err_zero_area;

	ps->header_area = vmalloc(len);
	if (!ps->header_area)
		goto err_header_area;

	return 0;

err_header_area:
	vfree(ps->zero_area);

err_zero_area:
	vfree(ps->area);

err_area:
	return r;
}

static void free_area(struct pstore *ps)
{
	if (ps->area)
		vfree(ps->area);
	ps->area = NULL;

	if (ps->zero_area)
		vfree(ps->zero_area);
	ps->zero_area = NULL;

	if (ps->header_area)
		vfree(ps->header_area);
	ps->header_area = NULL;
}

struct mdata_req {
	struct dm_io_region *where;
	struct dm_io_request *io_req;
	struct work_struct work;
	int result;
};

static void do_metadata(struct work_struct *work)
{
	struct mdata_req *req = container_of(work, struct mdata_req, work);

	req->result = dm_io(req->io_req, 1, req->where, NULL);
}

/*
 * Read or write a chunk aligned and sized block of data from a device.
 */
static int chunk_io(struct pstore *ps, void *area, chunk_t chunk, int rw,
		    int metadata)
{
	struct dm_io_region where = {
		.bdev = dm_snap_cow(ps->store->snap)->bdev,
		.sector = ps->store->chunk_size * chunk,
		.count = ps->store->chunk_size,
	};
	struct dm_io_request io_req = {
		.bi_rw = rw,
		.mem.type = DM_IO_VMA,
		.mem.ptr.vma = area,
		.client = ps->io_client,
		.notify.fn = NULL,
	};
	struct mdata_req req;

	if (!metadata)
		return dm_io(&io_req, 1, &where, NULL);

	req.where = &where;
	req.io_req = &io_req;

	/*
	 * Issue the synchronous I/O from a different thread
	 * to avoid generic_make_request recursion.
	 */
	INIT_WORK_ONSTACK(&req.work, do_metadata);
	queue_work(ps->metadata_wq, &req.work);
	flush_workqueue(ps->metadata_wq);
	destroy_work_on_stack(&req.work);

	return req.result;
}

/*
 * Convert a metadata area index to a chunk index.
 */
static chunk_t area_location(struct pstore *ps, chunk_t area)
{
	return NUM_SNAPSHOT_HDR_CHUNKS + ((ps->exceptions_per_area + 1) * area);
}

static void skip_metadata(struct pstore *ps)
{
	uint32_t stride = ps->exceptions_per_area + 1;
	chunk_t next_free = ps->next_free;
	if (sector_div(next_free, stride) == NUM_SNAPSHOT_HDR_CHUNKS)
		ps->next_free++;
}

/*
 * Read or write a metadata area.  Remembering to skip the first
 * chunk which holds the header.
 */
static int area_io(struct pstore *ps, int rw)
{
	int r;
	chunk_t chunk;

	chunk = area_location(ps, ps->current_area);

	r = chunk_io(ps, ps->area, chunk, rw, 0);
	if (r)
		return r;

	return 0;
}

static void zero_memory_area(struct pstore *ps)
{
	memset(ps->area, 0, ps->store->chunk_size << SECTOR_SHIFT);
}

static int zero_disk_area(struct pstore *ps, chunk_t area)
{
	return chunk_io(ps, ps->zero_area, area_location(ps, area), WRITE, 0);
}

static int read_header(struct pstore *ps, int *new_snapshot)
{
	int r;
	struct disk_header *dh;
	unsigned chunk_size;
	int chunk_size_supplied = 1;
	char *chunk_err;

	/*
	 * Use default chunk size (or logical_block_size, if larger)
	 * if none supplied
	 */
	if (!ps->store->chunk_size) {
		ps->store->chunk_size = max(DM_CHUNK_SIZE_DEFAULT_SECTORS,
		    bdev_logical_block_size(dm_snap_cow(ps->store->snap)->
					    bdev) >> 9);
		ps->store->chunk_mask = ps->store->chunk_size - 1;
		ps->store->chunk_shift = ffs(ps->store->chunk_size) - 1;
		chunk_size_supplied = 0;
	}

	ps->io_client = dm_io_client_create();
	if (IS_ERR(ps->io_client))
		return PTR_ERR(ps->io_client);

	r = alloc_area(ps);
	if (r)
		return r;

	r = chunk_io(ps, ps->header_area, 0, READ, 1);
	if (r)
		goto bad;

	dh = ps->header_area;

	if (le32_to_cpu(dh->magic) == 0) {
		*new_snapshot = 1;
		return 0;
	}

	if (le32_to_cpu(dh->magic) != SNAP_MAGIC) {
		DMWARN("Invalid or corrupt snapshot");
		r = -ENXIO;
		goto bad;
	}

	*new_snapshot = 0;
	ps->valid = le32_to_cpu(dh->valid);
	ps->version = le32_to_cpu(dh->version);
	chunk_size = le32_to_cpu(dh->chunk_size);

	if (ps->store->chunk_size == chunk_size)
		return 0;

	if (chunk_size_supplied)
		DMWARN("chunk size %u in device metadata overrides "
		       "table chunk size of %u.",
		       chunk_size, ps->store->chunk_size);

	/* We had a bogus chunk_size. Fix stuff up. */
	free_area(ps);

	r = dm_exception_store_set_chunk_size(ps->store, chunk_size,
					      &chunk_err);
	if (r) {
		DMERR("invalid on-disk chunk size %u: %s.",
		      chunk_size, chunk_err);
		return r;
	}

	r = alloc_area(ps);
	return r;

bad:
	free_area(ps);
	return r;
}

static int write_header(struct pstore *ps)
{
	struct disk_header *dh;

	memset(ps->header_area, 0, ps->store->chunk_size << SECTOR_SHIFT);

	dh = ps->header_area;
	dh->magic = cpu_to_le32(SNAP_MAGIC);
	dh->valid = cpu_to_le32(ps->valid);
	dh->version = cpu_to_le32(ps->version);
	dh->chunk_size = cpu_to_le32(ps->store->chunk_size);

	return chunk_io(ps, ps->header_area, 0, WRITE, 1);
}

/*
 * Access functions for the disk exceptions, these do the endian conversions.
 */
static struct disk_exception *get_exception(struct pstore *ps, void *ps_area,
					    uint32_t index)
{
	BUG_ON(index >= ps->exceptions_per_area);

	return ((struct disk_exception *) ps_area) + index;
}

static void read_exception(struct pstore *ps, void *ps_area,
			   uint32_t index, struct core_exception *result)
{
	struct disk_exception *de = get_exception(ps, ps_area, index);

	/* copy it */
	result->old_chunk = le64_to_cpu(de->old_chunk);
	result->new_chunk = le64_to_cpu(de->new_chunk);
}

static void write_exception(struct pstore *ps,
			    uint32_t index, struct core_exception *e)
{
	struct disk_exception *de = get_exception(ps, ps->area, index);

	/* copy it */
	de->old_chunk = cpu_to_le64(e->old_chunk);
	de->new_chunk = cpu_to_le64(e->new_chunk);
}

static void clear_exception(struct pstore *ps, uint32_t index)
{
	struct disk_exception *de = get_exception(ps, ps->area, index);

	/* clear it */
	de->old_chunk = 0;
	de->new_chunk = 0;
}

/*
 * Registers the exceptions that are present in the current area.
 * 'full' is filled in to indicate if the area has been
 * filled.
 */
static int insert_exceptions(struct pstore *ps, void *ps_area,
			     int (*callback)(void *callback_context,
					     chunk_t old, chunk_t new),
			     void *callback_context,
			     int *full)
{
	int r;
	unsigned int i;
	struct core_exception e;

	/* presume the area is full */
	*full = 1;

	for (i = 0; i < ps->exceptions_per_area; i++) {
		read_exception(ps, ps_area, i, &e);

		/*
		 * If the new_chunk is pointing at the start of
		 * the COW device, where the first metadata area
		 * is we know that we've hit the end of the
		 * exceptions.  Therefore the area is not full.
		 */
		if (e.new_chunk == 0LL) {
			ps->current_committed = i;
			*full = 0;
			break;
		}

		/*
		 * Keep track of the start of the free chunks.
		 */
		if (ps->next_free <= e.new_chunk)
			ps->next_free = e.new_chunk + 1;

		/*
		 * Otherwise we add the exception to the snapshot.
		 */
		r = callback(callback_context, e.old_chunk, e.new_chunk);
		if (r)
			return r;
	}

	return 0;
}

static int read_exceptions(struct pstore *ps,
			   int (*callback)(void *callback_context, chunk_t old,
					   chunk_t new),
			   void *callback_context)
{
	int r, full = 1;
	struct dm_bufio_client *client;
	chunk_t prefetch_area = 0;

	client = dm_bufio_client_create(dm_snap_cow(ps->store->snap)->bdev,
					ps->store->chunk_size << SECTOR_SHIFT,
					1, 0, NULL, NULL);

	if (IS_ERR(client))
		return PTR_ERR(client);

	/*
	 * Setup for one current buffer + desired readahead buffers.
	 */
	dm_bufio_set_minimum_buffers(client, 1 + DM_PREFETCH_CHUNKS);

	/*
	 * Keeping reading chunks and inserting exceptions until
	 * we find a partially full area.
	 */
	for (ps->current_area = 0; full; ps->current_area++) {
		struct dm_buffer *bp;
		void *area;
		chunk_t chunk;

		if (unlikely(prefetch_area < ps->current_area))
			prefetch_area = ps->current_area;

		if (DM_PREFETCH_CHUNKS) do {
			chunk_t pf_chunk = area_location(ps, prefetch_area);
			if (unlikely(pf_chunk >= dm_bufio_get_device_size(client)))
				break;
			dm_bufio_prefetch(client, pf_chunk, 1);
			prefetch_area++;
			if (unlikely(!prefetch_area))
				break;
		} while (prefetch_area <= ps->current_area + DM_PREFETCH_CHUNKS);

		chunk = area_location(ps, ps->current_area);

		area = dm_bufio_read(client, chunk, &bp);
		if (unlikely(IS_ERR(area))) {
			r = PTR_ERR(area);
			goto ret_destroy_bufio;
		}

		r = insert_exceptions(ps, area, callback, callback_context,
				      &full);

		if (!full)
			memcpy(ps->area, area, ps->store->chunk_size << SECTOR_SHIFT);

		dm_bufio_release(bp);

		dm_bufio_forget(client, chunk);

		if (unlikely(r))
			goto ret_destroy_bufio;
	}

	ps->current_area--;

	skip_metadata(ps);

<<<<<<< HEAD
	return 0;
=======
	r = 0;

ret_destroy_bufio:
	dm_bufio_client_destroy(client);

	return r;
>>>>>>> c3ade0e0
}

static struct pstore *get_info(struct dm_exception_store *store)
{
	return (struct pstore *) store->context;
}

static void persistent_usage(struct dm_exception_store *store,
			     sector_t *total_sectors,
			     sector_t *sectors_allocated,
			     sector_t *metadata_sectors)
{
	struct pstore *ps = get_info(store);

	*sectors_allocated = ps->next_free * store->chunk_size;
	*total_sectors = get_dev_size(dm_snap_cow(store->snap)->bdev);

	/*
	 * First chunk is the fixed header.
	 * Then there are (ps->current_area + 1) metadata chunks, each one
	 * separated from the next by ps->exceptions_per_area data chunks.
	 */
	*metadata_sectors = (ps->current_area + 1 + NUM_SNAPSHOT_HDR_CHUNKS) *
			    store->chunk_size;
}

static void persistent_dtr(struct dm_exception_store *store)
{
	struct pstore *ps = get_info(store);

	destroy_workqueue(ps->metadata_wq);

	/* Created in read_header */
	if (ps->io_client)
		dm_io_client_destroy(ps->io_client);
	free_area(ps);

	/* Allocated in persistent_read_metadata */
	if (ps->callbacks)
		vfree(ps->callbacks);

	kfree(ps);
}

static int persistent_read_metadata(struct dm_exception_store *store,
				    int (*callback)(void *callback_context,
						    chunk_t old, chunk_t new),
				    void *callback_context)
{
	int r, uninitialized_var(new_snapshot);
	struct pstore *ps = get_info(store);

	/*
	 * Read the snapshot header.
	 */
	r = read_header(ps, &new_snapshot);
	if (r)
		return r;

	/*
	 * Now we know correct chunk_size, complete the initialisation.
	 */
	ps->exceptions_per_area = (ps->store->chunk_size << SECTOR_SHIFT) /
				  sizeof(struct disk_exception);
	ps->callbacks = dm_vcalloc(ps->exceptions_per_area,
				   sizeof(*ps->callbacks));
	if (!ps->callbacks)
		return -ENOMEM;

	/*
	 * Do we need to setup a new snapshot ?
	 */
	if (new_snapshot) {
		r = write_header(ps);
		if (r) {
			DMWARN("write_header failed");
			return r;
		}

		ps->current_area = 0;
		zero_memory_area(ps);
		r = zero_disk_area(ps, 0);
		if (r)
			DMWARN("zero_disk_area(0) failed");
		return r;
	}
	/*
	 * Sanity checks.
	 */
	if (ps->version != SNAPSHOT_DISK_VERSION) {
		DMWARN("unable to handle snapshot disk version %d",
		       ps->version);
		return -EINVAL;
	}

	/*
	 * Metadata are valid, but snapshot is invalidated
	 */
	if (!ps->valid)
		return 1;

	/*
	 * Read the metadata.
	 */
	r = read_exceptions(ps, callback, callback_context);

	return r;
}

static int persistent_prepare_exception(struct dm_exception_store *store,
					struct dm_exception *e)
{
	struct pstore *ps = get_info(store);
	sector_t size = get_dev_size(dm_snap_cow(store->snap)->bdev);

	/* Is there enough room ? */
	if (size < ((ps->next_free + 1) * store->chunk_size))
		return -ENOSPC;

	e->new_chunk = ps->next_free;

	/*
	 * Move onto the next free pending, making sure to take
	 * into account the location of the metadata chunks.
	 */
	ps->next_free++;
	skip_metadata(ps);

	atomic_inc(&ps->pending_count);
	return 0;
}

static void persistent_commit_exception(struct dm_exception_store *store,
					struct dm_exception *e,
					void (*callback) (void *, int success),
					void *callback_context)
{
	unsigned int i;
	struct pstore *ps = get_info(store);
	struct core_exception ce;
	struct commit_callback *cb;

	ce.old_chunk = e->old_chunk;
	ce.new_chunk = e->new_chunk;
	write_exception(ps, ps->current_committed++, &ce);

	/*
	 * Add the callback to the back of the array.  This code
	 * is the only place where the callback array is
	 * manipulated, and we know that it will never be called
	 * multiple times concurrently.
	 */
	cb = ps->callbacks + ps->callback_count++;
	cb->callback = callback;
	cb->context = callback_context;

	/*
	 * If there are exceptions in flight and we have not yet
	 * filled this metadata area there's nothing more to do.
	 */
	if (!atomic_dec_and_test(&ps->pending_count) &&
	    (ps->current_committed != ps->exceptions_per_area))
		return;

	/*
	 * If we completely filled the current area, then wipe the next one.
	 */
	if ((ps->current_committed == ps->exceptions_per_area) &&
	    zero_disk_area(ps, ps->current_area + 1))
		ps->valid = 0;

	/*
	 * Commit exceptions to disk.
	 */
	if (ps->valid && area_io(ps, WRITE_FLUSH_FUA))
		ps->valid = 0;

	/*
	 * Advance to the next area if this one is full.
	 */
	if (ps->current_committed == ps->exceptions_per_area) {
		ps->current_committed = 0;
		ps->current_area++;
		zero_memory_area(ps);
	}

	for (i = 0; i < ps->callback_count; i++) {
		cb = ps->callbacks + i;
		cb->callback(cb->context, ps->valid);
	}

	ps->callback_count = 0;
}

static int persistent_prepare_merge(struct dm_exception_store *store,
				    chunk_t *last_old_chunk,
				    chunk_t *last_new_chunk)
{
	struct pstore *ps = get_info(store);
	struct core_exception ce;
	int nr_consecutive;
	int r;

	/*
	 * When current area is empty, move back to preceding area.
	 */
	if (!ps->current_committed) {
		/*
		 * Have we finished?
		 */
		if (!ps->current_area)
			return 0;

		ps->current_area--;
		r = area_io(ps, READ);
		if (r < 0)
			return r;
		ps->current_committed = ps->exceptions_per_area;
	}

	read_exception(ps, ps->area, ps->current_committed - 1, &ce);
	*last_old_chunk = ce.old_chunk;
	*last_new_chunk = ce.new_chunk;

	/*
	 * Find number of consecutive chunks within the current area,
	 * working backwards.
	 */
	for (nr_consecutive = 1; nr_consecutive < ps->current_committed;
	     nr_consecutive++) {
		read_exception(ps, ps->area,
			       ps->current_committed - 1 - nr_consecutive, &ce);
		if (ce.old_chunk != *last_old_chunk - nr_consecutive ||
		    ce.new_chunk != *last_new_chunk - nr_consecutive)
			break;
	}

	return nr_consecutive;
}

static int persistent_commit_merge(struct dm_exception_store *store,
				   int nr_merged)
{
	int r, i;
	struct pstore *ps = get_info(store);

	BUG_ON(nr_merged > ps->current_committed);

	for (i = 0; i < nr_merged; i++)
		clear_exception(ps, ps->current_committed - 1 - i);

	r = area_io(ps, WRITE_FLUSH_FUA);
	if (r < 0)
		return r;

	ps->current_committed -= nr_merged;

	/*
	 * At this stage, only persistent_usage() uses ps->next_free, so
	 * we make no attempt to keep ps->next_free strictly accurate
	 * as exceptions may have been committed out-of-order originally.
	 * Once a snapshot has become merging, we set it to the value it
	 * would have held had all the exceptions been committed in order.
	 *
	 * ps->current_area does not get reduced by prepare_merge() until
	 * after commit_merge() has removed the nr_merged previous exceptions.
	 */
	ps->next_free = area_location(ps, ps->current_area) +
			ps->current_committed + 1;

	return 0;
}

static void persistent_drop_snapshot(struct dm_exception_store *store)
{
	struct pstore *ps = get_info(store);

	ps->valid = 0;
	if (write_header(ps))
		DMWARN("write header failed");
}

static int persistent_ctr(struct dm_exception_store *store,
			  unsigned argc, char **argv)
{
	struct pstore *ps;

	/* allocate the pstore */
	ps = kzalloc(sizeof(*ps), GFP_KERNEL);
	if (!ps)
		return -ENOMEM;

	ps->store = store;
	ps->valid = 1;
	ps->version = SNAPSHOT_DISK_VERSION;
	ps->area = NULL;
	ps->zero_area = NULL;
	ps->header_area = NULL;
	ps->next_free = NUM_SNAPSHOT_HDR_CHUNKS + 1; /* header and 1st area */
	ps->current_committed = 0;

	ps->callback_count = 0;
	atomic_set(&ps->pending_count, 0);
	ps->callbacks = NULL;

	ps->metadata_wq = alloc_workqueue("ksnaphd", WQ_MEM_RECLAIM, 0);
	if (!ps->metadata_wq) {
		kfree(ps);
		DMERR("couldn't start header metadata update thread");
		return -ENOMEM;
	}

	store->context = ps;

	return 0;
}

static unsigned persistent_status(struct dm_exception_store *store,
				  status_type_t status, char *result,
				  unsigned maxlen)
{
	unsigned sz = 0;

	switch (status) {
	case STATUSTYPE_INFO:
		break;
	case STATUSTYPE_TABLE:
		DMEMIT(" P %llu", (unsigned long long)store->chunk_size);
	}

	return sz;
}

static struct dm_exception_store_type _persistent_type = {
	.name = "persistent",
	.module = THIS_MODULE,
	.ctr = persistent_ctr,
	.dtr = persistent_dtr,
	.read_metadata = persistent_read_metadata,
	.prepare_exception = persistent_prepare_exception,
	.commit_exception = persistent_commit_exception,
	.prepare_merge = persistent_prepare_merge,
	.commit_merge = persistent_commit_merge,
	.drop_snapshot = persistent_drop_snapshot,
	.usage = persistent_usage,
	.status = persistent_status,
};

static struct dm_exception_store_type _persistent_compat_type = {
	.name = "P",
	.module = THIS_MODULE,
	.ctr = persistent_ctr,
	.dtr = persistent_dtr,
	.read_metadata = persistent_read_metadata,
	.prepare_exception = persistent_prepare_exception,
	.commit_exception = persistent_commit_exception,
	.prepare_merge = persistent_prepare_merge,
	.commit_merge = persistent_commit_merge,
	.drop_snapshot = persistent_drop_snapshot,
	.usage = persistent_usage,
	.status = persistent_status,
};

int dm_persistent_snapshot_init(void)
{
	int r;

	r = dm_exception_store_type_register(&_persistent_type);
	if (r) {
		DMERR("Unable to register persistent exception store type");
		return r;
	}

	r = dm_exception_store_type_register(&_persistent_compat_type);
	if (r) {
		DMERR("Unable to register old-style persistent exception "
		      "store type");
		dm_exception_store_type_unregister(&_persistent_type);
		return r;
	}

	return r;
}

void dm_persistent_snapshot_exit(void)
{
	dm_exception_store_type_unregister(&_persistent_type);
	dm_exception_store_type_unregister(&_persistent_compat_type);
}<|MERGE_RESOLUTION|>--- conflicted
+++ resolved
@@ -561,16 +561,12 @@
 
 	skip_metadata(ps);
 
-<<<<<<< HEAD
-	return 0;
-=======
 	r = 0;
 
 ret_destroy_bufio:
 	dm_bufio_client_destroy(client);
 
 	return r;
->>>>>>> c3ade0e0
 }
 
 static struct pstore *get_info(struct dm_exception_store *store)
