/*
 * Copyright (C) 2010-2011 Neil Brown
 * Copyright (C) 2010-2011 Red Hat, Inc. All rights reserved.
 *
 * This file is released under the GPL.
 */

#include <linux/slab.h>
#include <linux/module.h>

#include "md.h"
#include "raid1.h"
#include "raid5.h"
#include "raid10.h"
#include "bitmap.h"

#include <linux/device-mapper.h>

#define DM_MSG_PREFIX "raid"

/*
 * The following flags are used by dm-raid.c to set up the array state.
 * They must be cleared before md_run is called.
 */
#define FirstUse 10             /* rdev flag */

struct raid_dev {
	/*
	 * Two DM devices, one to hold metadata and one to hold the
	 * actual data/parity.  The reason for this is to not confuse
	 * ti->len and give more flexibility in altering size and
	 * characteristics.
	 *
	 * While it is possible for this device to be associated
	 * with a different physical device than the data_dev, it
	 * is intended for it to be the same.
	 *    |--------- Physical Device ---------|
	 *    |- meta_dev -|------ data_dev ------|
	 */
	struct dm_dev *meta_dev;
	struct dm_dev *data_dev;
	struct md_rdev rdev;
};

/*
 * Flags for rs->print_flags field.
 */
#define DMPF_SYNC              0x1
#define DMPF_NOSYNC            0x2
#define DMPF_REBUILD           0x4
#define DMPF_DAEMON_SLEEP      0x8
#define DMPF_MIN_RECOVERY_RATE 0x10
#define DMPF_MAX_RECOVERY_RATE 0x20
#define DMPF_MAX_WRITE_BEHIND  0x40
#define DMPF_STRIPE_CACHE      0x80
#define DMPF_REGION_SIZE       0x100
#define DMPF_RAID10_COPIES     0x200
#define DMPF_RAID10_FORMAT     0x400

struct raid_set {
	struct dm_target *ti;

	uint32_t bitmap_loaded;
	uint32_t print_flags;

	struct mddev md;
	struct raid_type *raid_type;
	struct dm_target_callbacks callbacks;

	struct raid_dev dev[0];
};

/* Supported raid types and properties. */
static struct raid_type {
	const char *name;		/* RAID algorithm. */
	const char *descr;		/* Descriptor text for logging. */
	const unsigned parity_devs;	/* # of parity devices. */
	const unsigned minimal_devs;	/* minimal # of devices in set. */
	const unsigned level;		/* RAID level. */
	const unsigned algorithm;	/* RAID algorithm. */
} raid_types[] = {
	{"raid1",    "RAID1 (mirroring)",               0, 2, 1, 0 /* NONE */},
	{"raid10",   "RAID10 (striped mirrors)",        0, 2, 10, UINT_MAX /* Varies */},
	{"raid4",    "RAID4 (dedicated parity disk)",	1, 2, 5, ALGORITHM_PARITY_0},
	{"raid5_la", "RAID5 (left asymmetric)",		1, 2, 5, ALGORITHM_LEFT_ASYMMETRIC},
	{"raid5_ra", "RAID5 (right asymmetric)",	1, 2, 5, ALGORITHM_RIGHT_ASYMMETRIC},
	{"raid5_ls", "RAID5 (left symmetric)",		1, 2, 5, ALGORITHM_LEFT_SYMMETRIC},
	{"raid5_rs", "RAID5 (right symmetric)",		1, 2, 5, ALGORITHM_RIGHT_SYMMETRIC},
	{"raid6_zr", "RAID6 (zero restart)",		2, 4, 6, ALGORITHM_ROTATING_ZERO_RESTART},
	{"raid6_nr", "RAID6 (N restart)",		2, 4, 6, ALGORITHM_ROTATING_N_RESTART},
	{"raid6_nc", "RAID6 (N continue)",		2, 4, 6, ALGORITHM_ROTATING_N_CONTINUE}
};

static char *raid10_md_layout_to_format(int layout)
{
	/*
	 * Bit 16 and 17 stand for "offset" and "use_far_sets"
	 * Refer to MD's raid10.c for details
	 */
	if ((layout & 0x10000) && (layout & 0x20000))
		return "offset";

	if ((layout & 0xFF) > 1)
		return "near";

	return "far";
}

static unsigned raid10_md_layout_to_copies(int layout)
{
	if ((layout & 0xFF) > 1)
		return layout & 0xFF;
	return (layout >> 8) & 0xFF;
}

static int raid10_format_to_md_layout(char *format, unsigned copies)
{
	unsigned n = 1, f = 1;

	if (!strcmp("near", format))
		n = copies;
	else
		f = copies;

	if (!strcmp("offset", format))
		return 0x30000 | (f << 8) | n;

	if (!strcmp("far", format))
		return 0x20000 | (f << 8) | n;

	return (f << 8) | n;
}

static struct raid_type *get_raid_type(char *name)
{
	int i;

	for (i = 0; i < ARRAY_SIZE(raid_types); i++)
		if (!strcmp(raid_types[i].name, name))
			return &raid_types[i];

	return NULL;
}

static struct raid_set *context_alloc(struct dm_target *ti, struct raid_type *raid_type, unsigned raid_devs)
{
	unsigned i;
	struct raid_set *rs;

	if (raid_devs <= raid_type->parity_devs) {
		ti->error = "Insufficient number of devices";
		return ERR_PTR(-EINVAL);
	}

	rs = kzalloc(sizeof(*rs) + raid_devs * sizeof(rs->dev[0]), GFP_KERNEL);
	if (!rs) {
		ti->error = "Cannot allocate raid context";
		return ERR_PTR(-ENOMEM);
	}

	mddev_init(&rs->md);

	rs->ti = ti;
	rs->raid_type = raid_type;
	rs->md.raid_disks = raid_devs;
	rs->md.level = raid_type->level;
	rs->md.new_level = rs->md.level;
	rs->md.layout = raid_type->algorithm;
	rs->md.new_layout = rs->md.layout;
	rs->md.delta_disks = 0;
	rs->md.recovery_cp = 0;

	for (i = 0; i < raid_devs; i++)
		md_rdev_init(&rs->dev[i].rdev);

	/*
	 * Remaining items to be initialized by further RAID params:
	 *  rs->md.persistent
	 *  rs->md.external
	 *  rs->md.chunk_sectors
	 *  rs->md.new_chunk_sectors
	 *  rs->md.dev_sectors
	 */

	return rs;
}

static void context_free(struct raid_set *rs)
{
	int i;

	for (i = 0; i < rs->md.raid_disks; i++) {
		if (rs->dev[i].meta_dev)
			dm_put_device(rs->ti, rs->dev[i].meta_dev);
		md_rdev_clear(&rs->dev[i].rdev);
		if (rs->dev[i].data_dev)
			dm_put_device(rs->ti, rs->dev[i].data_dev);
	}

	kfree(rs);
}

/*
 * For every device we have two words
 *  <meta_dev>: meta device name or '-' if missing
 *  <data_dev>: data device name or '-' if missing
 *
 * The following are permitted:
 *    - -
 *    - <data_dev>
 *    <meta_dev> <data_dev>
 *
 * The following is not allowed:
 *    <meta_dev> -
 *
 * This code parses those words.  If there is a failure,
 * the caller must use context_free to unwind the operations.
 */
static int dev_parms(struct raid_set *rs, char **argv)
{
	int i;
	int rebuild = 0;
	int metadata_available = 0;
	int ret = 0;

	for (i = 0; i < rs->md.raid_disks; i++, argv += 2) {
		rs->dev[i].rdev.raid_disk = i;

		rs->dev[i].meta_dev = NULL;
		rs->dev[i].data_dev = NULL;

		/*
		 * There are no offsets, since there is a separate device
		 * for data and metadata.
		 */
		rs->dev[i].rdev.data_offset = 0;
		rs->dev[i].rdev.mddev = &rs->md;

		if (strcmp(argv[0], "-")) {
			ret = dm_get_device(rs->ti, argv[0],
					    dm_table_get_mode(rs->ti->table),
					    &rs->dev[i].meta_dev);
			rs->ti->error = "RAID metadata device lookup failure";
			if (ret)
				return ret;

			rs->dev[i].rdev.sb_page = alloc_page(GFP_KERNEL);
			if (!rs->dev[i].rdev.sb_page)
				return -ENOMEM;
		}

		if (!strcmp(argv[1], "-")) {
			if (!test_bit(In_sync, &rs->dev[i].rdev.flags) &&
			    (!rs->dev[i].rdev.recovery_offset)) {
				rs->ti->error = "Drive designated for rebuild not specified";
				return -EINVAL;
			}

			rs->ti->error = "No data device supplied with metadata device";
			if (rs->dev[i].meta_dev)
				return -EINVAL;

			continue;
		}

		ret = dm_get_device(rs->ti, argv[1],
				    dm_table_get_mode(rs->ti->table),
				    &rs->dev[i].data_dev);
		if (ret) {
			rs->ti->error = "RAID device lookup failure";
			return ret;
		}

		if (rs->dev[i].meta_dev) {
			metadata_available = 1;
			rs->dev[i].rdev.meta_bdev = rs->dev[i].meta_dev->bdev;
		}
		rs->dev[i].rdev.bdev = rs->dev[i].data_dev->bdev;
		list_add(&rs->dev[i].rdev.same_set, &rs->md.disks);
		if (!test_bit(In_sync, &rs->dev[i].rdev.flags))
			rebuild++;
	}

	if (metadata_available) {
		rs->md.external = 0;
		rs->md.persistent = 1;
		rs->md.major_version = 2;
	} else if (rebuild && !rs->md.recovery_cp) {
		/*
		 * Without metadata, we will not be able to tell if the array
		 * is in-sync or not - we must assume it is not.  Therefore,
		 * it is impossible to rebuild a drive.
		 *
		 * Even if there is metadata, the on-disk information may
		 * indicate that the array is not in-sync and it will then
		 * fail at that time.
		 *
		 * User could specify 'nosync' option if desperate.
		 */
		DMERR("Unable to rebuild drive while array is not in-sync");
		rs->ti->error = "RAID device lookup failure";
		return -EINVAL;
	}

	return 0;
}

/*
 * validate_region_size
 * @rs
 * @region_size:  region size in sectors.  If 0, pick a size (4MiB default).
 *
 * Set rs->md.bitmap_info.chunksize (which really refers to 'region size').
 * Ensure that (ti->len/region_size < 2^21) - required by MD bitmap.
 *
 * Returns: 0 on success, -EINVAL on failure.
 */
static int validate_region_size(struct raid_set *rs, unsigned long region_size)
{
	unsigned long min_region_size = rs->ti->len / (1 << 21);

	if (!region_size) {
		/*
		 * Choose a reasonable default.  All figures in sectors.
		 */
		if (min_region_size > (1 << 13)) {
			/* If not a power of 2, make it the next power of 2 */
			if (min_region_size & (min_region_size - 1))
				region_size = 1 << fls(region_size);
			DMINFO("Choosing default region size of %lu sectors",
			       region_size);
		} else {
			DMINFO("Choosing default region size of 4MiB");
			region_size = 1 << 13; /* sectors */
		}
	} else {
		/*
		 * Validate user-supplied value.
		 */
		if (region_size > rs->ti->len) {
			rs->ti->error = "Supplied region size is too large";
			return -EINVAL;
		}

		if (region_size < min_region_size) {
			DMERR("Supplied region_size (%lu sectors) below minimum (%lu)",
			      region_size, min_region_size);
			rs->ti->error = "Supplied region size is too small";
			return -EINVAL;
		}

		if (!is_power_of_2(region_size)) {
			rs->ti->error = "Region size is not a power of 2";
			return -EINVAL;
		}

		if (region_size < rs->md.chunk_sectors) {
			rs->ti->error = "Region size is smaller than the chunk size";
			return -EINVAL;
		}
	}

	/*
	 * Convert sectors to bytes.
	 */
	rs->md.bitmap_info.chunksize = (region_size << 9);

	return 0;
}

/*
 * validate_raid_redundancy
 * @rs
 *
 * Determine if there are enough devices in the array that haven't
 * failed (or are being rebuilt) to form a usable array.
 *
 * Returns: 0 on success, -EINVAL on failure.
 */
static int validate_raid_redundancy(struct raid_set *rs)
{
	unsigned i, rebuild_cnt = 0;
	unsigned rebuilds_per_group = 0, copies, d;
	unsigned group_size, last_group_start;

	for (i = 0; i < rs->md.raid_disks; i++)
		if (!test_bit(In_sync, &rs->dev[i].rdev.flags) ||
		    !rs->dev[i].rdev.sb_page)
			rebuild_cnt++;

	switch (rs->raid_type->level) {
	case 1:
		if (rebuild_cnt >= rs->md.raid_disks)
			goto too_many;
		break;
	case 4:
	case 5:
	case 6:
		if (rebuild_cnt > rs->raid_type->parity_devs)
			goto too_many;
		break;
	case 10:
		copies = raid10_md_layout_to_copies(rs->md.layout);
		if (rebuild_cnt < copies)
			break;

		/*
		 * It is possible to have a higher rebuild count for RAID10,
		 * as long as the failed devices occur in different mirror
		 * groups (i.e. different stripes).
		 *
		 * When checking "near" format, make sure no adjacent devices
		 * have failed beyond what can be handled.  In addition to the
		 * simple case where the number of devices is a multiple of the
		 * number of copies, we must also handle cases where the number
		 * of devices is not a multiple of the number of copies.
		 * E.g.    dev1 dev2 dev3 dev4 dev5
		 *          A    A    B    B    C
		 *          C    D    D    E    E
		 */
		if (!strcmp("near", raid10_md_layout_to_format(rs->md.layout))) {
			for (i = 0; i < rs->md.raid_disks * copies; i++) {
				if (!(i % copies))
					rebuilds_per_group = 0;
				d = i % rs->md.raid_disks;
				if ((!rs->dev[d].rdev.sb_page ||
				     !test_bit(In_sync, &rs->dev[d].rdev.flags)) &&
				    (++rebuilds_per_group >= copies))
					goto too_many;
			}
			break;
		}

		/*
		 * When checking "far" and "offset" formats, we need to ensure
		 * that the device that holds its copy is not also dead or
		 * being rebuilt.  (Note that "far" and "offset" formats only
		 * support two copies right now.  These formats also only ever
		 * use the 'use_far_sets' variant.)
		 *
		 * This check is somewhat complicated by the need to account
		 * for arrays that are not a multiple of (far) copies.  This
		 * results in the need to treat the last (potentially larger)
		 * set differently.
		 */
		group_size = (rs->md.raid_disks / copies);
		last_group_start = (rs->md.raid_disks / group_size) - 1;
		last_group_start *= group_size;
		for (i = 0; i < rs->md.raid_disks; i++) {
			if (!(i % copies) && !(i > last_group_start))
				rebuilds_per_group = 0;
			if ((!rs->dev[i].rdev.sb_page ||
			     !test_bit(In_sync, &rs->dev[i].rdev.flags)) &&
			    (++rebuilds_per_group >= copies))
					goto too_many;
		}
		break;
	default:
		if (rebuild_cnt)
			return -EINVAL;
	}

	return 0;

too_many:
	return -EINVAL;
}

/*
 * Possible arguments are...
 *	<chunk_size> [optional_args]
 *
 * Argument definitions
 *    <chunk_size>			The number of sectors per disk that
 *                                      will form the "stripe"
 *    [[no]sync]			Force or prevent recovery of the
 *                                      entire array
 *    [rebuild <idx>]			Rebuild the drive indicated by the index
 *    [daemon_sleep <ms>]		Time between bitmap daemon work to
 *                                      clear bits
 *    [min_recovery_rate <kB/sec/disk>]	Throttle RAID initialization
 *    [max_recovery_rate <kB/sec/disk>]	Throttle RAID initialization
 *    [write_mostly <idx>]		Indicate a write mostly drive via index
 *    [max_write_behind <sectors>]	See '-write-behind=' (man mdadm)
 *    [stripe_cache <sectors>]		Stripe cache size for higher RAIDs
 *    [region_size <sectors>]           Defines granularity of bitmap
 *
 * RAID10-only options:
 *    [raid10_copies <# copies>]        Number of copies.  (Default: 2)
 *    [raid10_format <near|far|offset>] Layout algorithm.  (Default: near)
 */
static int parse_raid_params(struct raid_set *rs, char **argv,
			     unsigned num_raid_params)
{
	char *raid10_format = "near";
	unsigned raid10_copies = 2;
	unsigned i;
	unsigned long value, region_size = 0;
	sector_t sectors_per_dev = rs->ti->len;
	sector_t max_io_len;
	char *key;

	/*
	 * First, parse the in-order required arguments
	 * "chunk_size" is the only argument of this type.
	 */
	if ((kstrtoul(argv[0], 10, &value) < 0)) {
		rs->ti->error = "Bad chunk size";
		return -EINVAL;
	} else if (rs->raid_type->level == 1) {
		if (value)
			DMERR("Ignoring chunk size parameter for RAID 1");
		value = 0;
	} else if (!is_power_of_2(value)) {
		rs->ti->error = "Chunk size must be a power of 2";
		return -EINVAL;
	} else if (value < 8) {
		rs->ti->error = "Chunk size value is too small";
		return -EINVAL;
	}

	rs->md.new_chunk_sectors = rs->md.chunk_sectors = value;
	argv++;
	num_raid_params--;

	/*
	 * We set each individual device as In_sync with a completed
	 * 'recovery_offset'.  If there has been a device failure or
	 * replacement then one of the following cases applies:
	 *
	 *   1) User specifies 'rebuild'.
	 *      - Device is reset when param is read.
	 *   2) A new device is supplied.
	 *      - No matching superblock found, resets device.
	 *   3) Device failure was transient and returns on reload.
	 *      - Failure noticed, resets device for bitmap replay.
	 *   4) Device hadn't completed recovery after previous failure.
	 *      - Superblock is read and overrides recovery_offset.
	 *
	 * What is found in the superblocks of the devices is always
	 * authoritative, unless 'rebuild' or '[no]sync' was specified.
	 */
	for (i = 0; i < rs->md.raid_disks; i++) {
		set_bit(In_sync, &rs->dev[i].rdev.flags);
		rs->dev[i].rdev.recovery_offset = MaxSector;
	}

	/*
	 * Second, parse the unordered optional arguments
	 */
	for (i = 0; i < num_raid_params; i++) {
		if (!strcasecmp(argv[i], "nosync")) {
			rs->md.recovery_cp = MaxSector;
			rs->print_flags |= DMPF_NOSYNC;
			continue;
		}
		if (!strcasecmp(argv[i], "sync")) {
			rs->md.recovery_cp = 0;
			rs->print_flags |= DMPF_SYNC;
			continue;
		}

		/* The rest of the optional arguments come in key/value pairs */
		if ((i + 1) >= num_raid_params) {
			rs->ti->error = "Wrong number of raid parameters given";
			return -EINVAL;
		}

		key = argv[i++];

		/* Parameters that take a string value are checked here. */
		if (!strcasecmp(key, "raid10_format")) {
			if (rs->raid_type->level != 10) {
				rs->ti->error = "'raid10_format' is an invalid parameter for this RAID type";
				return -EINVAL;
			}
			if (strcmp("near", argv[i]) &&
			    strcmp("far", argv[i]) &&
			    strcmp("offset", argv[i])) {
				rs->ti->error = "Invalid 'raid10_format' value given";
				return -EINVAL;
			}
			raid10_format = argv[i];
			rs->print_flags |= DMPF_RAID10_FORMAT;
			continue;
		}

		if (kstrtoul(argv[i], 10, &value) < 0) {
			rs->ti->error = "Bad numerical argument given in raid params";
			return -EINVAL;
		}

		/* Parameters that take a numeric value are checked here */
		if (!strcasecmp(key, "rebuild")) {
			if (value >= rs->md.raid_disks) {
				rs->ti->error = "Invalid rebuild index given";
				return -EINVAL;
			}
			clear_bit(In_sync, &rs->dev[value].rdev.flags);
			rs->dev[value].rdev.recovery_offset = 0;
			rs->print_flags |= DMPF_REBUILD;
		} else if (!strcasecmp(key, "write_mostly")) {
			if (rs->raid_type->level != 1) {
				rs->ti->error = "write_mostly option is only valid for RAID1";
				return -EINVAL;
			}
			if (value >= rs->md.raid_disks) {
				rs->ti->error = "Invalid write_mostly drive index given";
				return -EINVAL;
			}
			set_bit(WriteMostly, &rs->dev[value].rdev.flags);
		} else if (!strcasecmp(key, "max_write_behind")) {
			if (rs->raid_type->level != 1) {
				rs->ti->error = "max_write_behind option is only valid for RAID1";
				return -EINVAL;
			}
			rs->print_flags |= DMPF_MAX_WRITE_BEHIND;

			/*
			 * In device-mapper, we specify things in sectors, but
			 * MD records this value in kB
			 */
			value /= 2;
			if (value > COUNTER_MAX) {
				rs->ti->error = "Max write-behind limit out of range";
				return -EINVAL;
			}
			rs->md.bitmap_info.max_write_behind = value;
		} else if (!strcasecmp(key, "daemon_sleep")) {
			rs->print_flags |= DMPF_DAEMON_SLEEP;
			if (!value || (value > MAX_SCHEDULE_TIMEOUT)) {
				rs->ti->error = "daemon sleep period out of range";
				return -EINVAL;
			}
			rs->md.bitmap_info.daemon_sleep = value;
		} else if (!strcasecmp(key, "stripe_cache")) {
			rs->print_flags |= DMPF_STRIPE_CACHE;

			/*
			 * In device-mapper, we specify things in sectors, but
			 * MD records this value in kB
			 */
			value /= 2;

			if ((rs->raid_type->level != 5) &&
			    (rs->raid_type->level != 6)) {
				rs->ti->error = "Inappropriate argument: stripe_cache";
				return -EINVAL;
			}
			if (raid5_set_cache_size(&rs->md, (int)value)) {
				rs->ti->error = "Bad stripe_cache size";
				return -EINVAL;
			}
		} else if (!strcasecmp(key, "min_recovery_rate")) {
			rs->print_flags |= DMPF_MIN_RECOVERY_RATE;
			if (value > INT_MAX) {
				rs->ti->error = "min_recovery_rate out of range";
				return -EINVAL;
			}
			rs->md.sync_speed_min = (int)value;
		} else if (!strcasecmp(key, "max_recovery_rate")) {
			rs->print_flags |= DMPF_MAX_RECOVERY_RATE;
			if (value > INT_MAX) {
				rs->ti->error = "max_recovery_rate out of range";
				return -EINVAL;
			}
			rs->md.sync_speed_max = (int)value;
		} else if (!strcasecmp(key, "region_size")) {
			rs->print_flags |= DMPF_REGION_SIZE;
			region_size = value;
		} else if (!strcasecmp(key, "raid10_copies") &&
			   (rs->raid_type->level == 10)) {
			if ((value < 2) || (value > 0xFF)) {
				rs->ti->error = "Bad value for 'raid10_copies'";
				return -EINVAL;
			}
			rs->print_flags |= DMPF_RAID10_COPIES;
			raid10_copies = value;
		} else {
			DMERR("Unable to parse RAID parameter: %s", key);
			rs->ti->error = "Unable to parse RAID parameters";
			return -EINVAL;
		}
	}

	if (validate_region_size(rs, region_size))
		return -EINVAL;

	if (rs->md.chunk_sectors)
		max_io_len = rs->md.chunk_sectors;
	else
		max_io_len = region_size;

	if (dm_set_target_max_io_len(rs->ti, max_io_len))
		return -EINVAL;

	if (rs->raid_type->level == 10) {
		if (raid10_copies > rs->md.raid_disks) {
			rs->ti->error = "Not enough devices to satisfy specification";
			return -EINVAL;
		}

		/*
		 * If the format is not "near", we only support
		 * two copies at the moment.
		 */
		if (strcmp("near", raid10_format) && (raid10_copies > 2)) {
			rs->ti->error = "Too many copies for given RAID10 format.";
			return -EINVAL;
		}

		/* (Len * #mirrors) / #devices */
		sectors_per_dev = rs->ti->len * raid10_copies;
		sector_div(sectors_per_dev, rs->md.raid_disks);

		rs->md.layout = raid10_format_to_md_layout(raid10_format,
							   raid10_copies);
		rs->md.new_layout = rs->md.layout;
	} else if ((rs->raid_type->level > 1) &&
		   sector_div(sectors_per_dev,
			      (rs->md.raid_disks - rs->raid_type->parity_devs))) {
		rs->ti->error = "Target length not divisible by number of data devices";
		return -EINVAL;
	}
	rs->md.dev_sectors = sectors_per_dev;

	/* Assume there are no metadata devices until the drives are parsed */
	rs->md.persistent = 0;
	rs->md.external = 1;

	return 0;
}

static void do_table_event(struct work_struct *ws)
{
	struct raid_set *rs = container_of(ws, struct raid_set, md.event_work);

	dm_table_event(rs->ti->table);
}

static int raid_is_congested(struct dm_target_callbacks *cb, int bits)
{
	struct raid_set *rs = container_of(cb, struct raid_set, callbacks);

	if (rs->raid_type->level == 1)
		return md_raid1_congested(&rs->md, bits);

	if (rs->raid_type->level == 10)
		return md_raid10_congested(&rs->md, bits);

	return md_raid5_congested(&rs->md, bits);
}

/*
 * This structure is never routinely used by userspace, unlike md superblocks.
 * Devices with this superblock should only ever be accessed via device-mapper.
 */
#define DM_RAID_MAGIC 0x64526D44
struct dm_raid_superblock {
	__le32 magic;		/* "DmRd" */
	__le32 features;	/* Used to indicate possible future changes */

	__le32 num_devices;	/* Number of devices in this array. (Max 64) */
	__le32 array_position;	/* The position of this drive in the array */

	__le64 events;		/* Incremented by md when superblock updated */
	__le64 failed_devices;	/* Bit field of devices to indicate failures */

	/*
	 * This offset tracks the progress of the repair or replacement of
	 * an individual drive.
	 */
	__le64 disk_recovery_offset;

	/*
	 * This offset tracks the progress of the initial array
	 * synchronisation/parity calculation.
	 */
	__le64 array_resync_offset;

	/*
	 * RAID characteristics
	 */
	__le32 level;
	__le32 layout;
	__le32 stripe_sectors;

	__u8 pad[452];		/* Round struct to 512 bytes. */
				/* Always set to 0 when writing. */
} __packed;

static int read_disk_sb(struct md_rdev *rdev, int size)
{
	BUG_ON(!rdev->sb_page);

	if (rdev->sb_loaded)
		return 0;

	if (!sync_page_io(rdev, 0, size, rdev->sb_page, READ, 1)) {
		DMERR("Failed to read superblock of device at position %d",
		      rdev->raid_disk);
		md_error(rdev->mddev, rdev);
		return -EINVAL;
	}

	rdev->sb_loaded = 1;

	return 0;
}

static void super_sync(struct mddev *mddev, struct md_rdev *rdev)
{
	int i;
	uint64_t failed_devices;
	struct dm_raid_superblock *sb;
	struct raid_set *rs = container_of(mddev, struct raid_set, md);

	sb = page_address(rdev->sb_page);
	failed_devices = le64_to_cpu(sb->failed_devices);

	for (i = 0; i < mddev->raid_disks; i++)
		if (!rs->dev[i].data_dev ||
		    test_bit(Faulty, &(rs->dev[i].rdev.flags)))
			failed_devices |= (1ULL << i);

	memset(sb, 0, sizeof(*sb));

	sb->magic = cpu_to_le32(DM_RAID_MAGIC);
	sb->features = cpu_to_le32(0);	/* No features yet */

	sb->num_devices = cpu_to_le32(mddev->raid_disks);
	sb->array_position = cpu_to_le32(rdev->raid_disk);

	sb->events = cpu_to_le64(mddev->events);
	sb->failed_devices = cpu_to_le64(failed_devices);

	sb->disk_recovery_offset = cpu_to_le64(rdev->recovery_offset);
	sb->array_resync_offset = cpu_to_le64(mddev->recovery_cp);

	sb->level = cpu_to_le32(mddev->level);
	sb->layout = cpu_to_le32(mddev->layout);
	sb->stripe_sectors = cpu_to_le32(mddev->chunk_sectors);
}

/*
 * super_load
 *
 * This function creates a superblock if one is not found on the device
 * and will decide which superblock to use if there's a choice.
 *
 * Return: 1 if use rdev, 0 if use refdev, -Exxx otherwise
 */
static int super_load(struct md_rdev *rdev, struct md_rdev *refdev)
{
	int ret;
	struct dm_raid_superblock *sb;
	struct dm_raid_superblock *refsb;
	uint64_t events_sb, events_refsb;

	rdev->sb_start = 0;
	rdev->sb_size = sizeof(*sb);

	ret = read_disk_sb(rdev, rdev->sb_size);
	if (ret)
		return ret;

	sb = page_address(rdev->sb_page);

	/*
	 * Two cases that we want to write new superblocks and rebuild:
	 * 1) New device (no matching magic number)
	 * 2) Device specified for rebuild (!In_sync w/ offset == 0)
	 */
	if ((sb->magic != cpu_to_le32(DM_RAID_MAGIC)) ||
	    (!test_bit(In_sync, &rdev->flags) && !rdev->recovery_offset)) {
		super_sync(rdev->mddev, rdev);

		set_bit(FirstUse, &rdev->flags);

		/* Force writing of superblocks to disk */
		set_bit(MD_CHANGE_DEVS, &rdev->mddev->flags);

		/* Any superblock is better than none, choose that if given */
		return refdev ? 0 : 1;
	}

	if (!refdev)
		return 1;

	events_sb = le64_to_cpu(sb->events);

	refsb = page_address(refdev->sb_page);
	events_refsb = le64_to_cpu(refsb->events);

	return (events_sb > events_refsb) ? 1 : 0;
}

static int super_init_validation(struct mddev *mddev, struct md_rdev *rdev)
{
	int role;
	struct raid_set *rs = container_of(mddev, struct raid_set, md);
	uint64_t events_sb;
	uint64_t failed_devices;
	struct dm_raid_superblock *sb;
	uint32_t new_devs = 0;
	uint32_t rebuilds = 0;
	struct md_rdev *r;
	struct dm_raid_superblock *sb2;

	sb = page_address(rdev->sb_page);
	events_sb = le64_to_cpu(sb->events);
	failed_devices = le64_to_cpu(sb->failed_devices);

	/*
	 * Initialise to 1 if this is a new superblock.
	 */
	mddev->events = events_sb ? : 1;

	/*
	 * Reshaping is not currently allowed
	 */
	if (le32_to_cpu(sb->level) != mddev->level) {
		DMERR("Reshaping arrays not yet supported. (RAID level change)");
		return -EINVAL;
	}
	if (le32_to_cpu(sb->layout) != mddev->layout) {
		DMERR("Reshaping arrays not yet supported. (RAID layout change)");
		DMERR("  0x%X vs 0x%X", le32_to_cpu(sb->layout), mddev->layout);
		DMERR("  Old layout: %s w/ %d copies",
		      raid10_md_layout_to_format(le32_to_cpu(sb->layout)),
		      raid10_md_layout_to_copies(le32_to_cpu(sb->layout)));
		DMERR("  New layout: %s w/ %d copies",
		      raid10_md_layout_to_format(mddev->layout),
		      raid10_md_layout_to_copies(mddev->layout));
		return -EINVAL;
	}
	if (le32_to_cpu(sb->stripe_sectors) != mddev->chunk_sectors) {
		DMERR("Reshaping arrays not yet supported. (stripe sectors change)");
		return -EINVAL;
	}

	/* We can only change the number of devices in RAID1 right now */
	if ((rs->raid_type->level != 1) &&
	    (le32_to_cpu(sb->num_devices) != mddev->raid_disks)) {
		DMERR("Reshaping arrays not yet supported. (device count change)");
		return -EINVAL;
	}

	if (!(rs->print_flags & (DMPF_SYNC | DMPF_NOSYNC)))
		mddev->recovery_cp = le64_to_cpu(sb->array_resync_offset);

	/*
	 * During load, we set FirstUse if a new superblock was written.
	 * There are two reasons we might not have a superblock:
	 * 1) The array is brand new - in which case, all of the
	 *    devices must have their In_sync bit set.  Also,
	 *    recovery_cp must be 0, unless forced.
	 * 2) This is a new device being added to an old array
	 *    and the new device needs to be rebuilt - in which
	 *    case the In_sync bit will /not/ be set and
	 *    recovery_cp must be MaxSector.
	 */
	rdev_for_each(r, mddev) {
		if (!test_bit(In_sync, &r->flags)) {
			DMINFO("Device %d specified for rebuild: "
			       "Clearing superblock", r->raid_disk);
			rebuilds++;
		} else if (test_bit(FirstUse, &r->flags))
			new_devs++;
	}

	if (!rebuilds) {
		if (new_devs == mddev->raid_disks) {
			DMINFO("Superblocks created for new array");
			set_bit(MD_ARRAY_FIRST_USE, &mddev->flags);
		} else if (new_devs) {
			DMERR("New device injected "
			      "into existing array without 'rebuild' "
			      "parameter specified");
			return -EINVAL;
		}
	} else if (new_devs) {
		DMERR("'rebuild' devices cannot be "
		      "injected into an array with other first-time devices");
		return -EINVAL;
	} else if (mddev->recovery_cp != MaxSector) {
		DMERR("'rebuild' specified while array is not in-sync");
		return -EINVAL;
	}

	/*
	 * Now we set the Faulty bit for those devices that are
	 * recorded in the superblock as failed.
	 */
	rdev_for_each(r, mddev) {
		if (!r->sb_page)
			continue;
		sb2 = page_address(r->sb_page);
		sb2->failed_devices = 0;

		/*
		 * Check for any device re-ordering.
		 */
		if (!test_bit(FirstUse, &r->flags) && (r->raid_disk >= 0)) {
			role = le32_to_cpu(sb2->array_position);
			if (role != r->raid_disk) {
				if (rs->raid_type->level != 1) {
					rs->ti->error = "Cannot change device "
						"positions in RAID array";
					return -EINVAL;
				}
				DMINFO("RAID1 device #%d now at position #%d",
				       role, r->raid_disk);
			}

			/*
			 * Partial recovery is performed on
			 * returning failed devices.
			 */
			if (failed_devices & (1 << role))
				set_bit(Faulty, &r->flags);
		}
	}

	return 0;
}

static int super_validate(struct mddev *mddev, struct md_rdev *rdev)
{
	struct dm_raid_superblock *sb = page_address(rdev->sb_page);

	/*
	 * If mddev->events is not set, we know we have not yet initialized
	 * the array.
	 */
	if (!mddev->events && super_init_validation(mddev, rdev))
		return -EINVAL;

	mddev->bitmap_info.offset = 4096 >> 9; /* Enable bitmap creation */
	rdev->mddev->bitmap_info.default_offset = 4096 >> 9;
	if (!test_bit(FirstUse, &rdev->flags)) {
		rdev->recovery_offset = le64_to_cpu(sb->disk_recovery_offset);
		if (rdev->recovery_offset != MaxSector)
			clear_bit(In_sync, &rdev->flags);
	}

	/*
	 * If a device comes back, set it as not In_sync and no longer faulty.
	 */
	if (test_bit(Faulty, &rdev->flags)) {
		clear_bit(Faulty, &rdev->flags);
		clear_bit(In_sync, &rdev->flags);
		rdev->saved_raid_disk = rdev->raid_disk;
		rdev->recovery_offset = 0;
	}

	clear_bit(FirstUse, &rdev->flags);

	return 0;
}

/*
 * Analyse superblocks and select the freshest.
 */
static int analyse_superblocks(struct dm_target *ti, struct raid_set *rs)
{
	int ret;
	struct raid_dev *dev;
	struct md_rdev *rdev, *tmp, *freshest;
	struct mddev *mddev = &rs->md;

	freshest = NULL;
	rdev_for_each_safe(rdev, tmp, mddev) {
		/*
		 * Skipping super_load due to DMPF_SYNC will cause
		 * the array to undergo initialization again as
		 * though it were new.  This is the intended effect
		 * of the "sync" directive.
		 *
		 * When reshaping capability is added, we must ensure
		 * that the "sync" directive is disallowed during the
		 * reshape.
		 */
		if (rs->print_flags & DMPF_SYNC)
			continue;

		if (!rdev->meta_bdev)
			continue;

		ret = super_load(rdev, freshest);

		switch (ret) {
		case 1:
			freshest = rdev;
			break;
		case 0:
			break;
		default:
			dev = container_of(rdev, struct raid_dev, rdev);
			if (dev->meta_dev)
				dm_put_device(ti, dev->meta_dev);

			dev->meta_dev = NULL;
			rdev->meta_bdev = NULL;

			if (rdev->sb_page)
				put_page(rdev->sb_page);

			rdev->sb_page = NULL;

			rdev->sb_loaded = 0;

			/*
			 * We might be able to salvage the data device
			 * even though the meta device has failed.  For
			 * now, we behave as though '- -' had been
			 * set for this device in the table.
			 */
			if (dev->data_dev)
				dm_put_device(ti, dev->data_dev);

			dev->data_dev = NULL;
			rdev->bdev = NULL;

			list_del(&rdev->same_set);
		}
	}

	if (!freshest)
		return 0;

	if (validate_raid_redundancy(rs)) {
		rs->ti->error = "Insufficient redundancy to activate array";
		return -EINVAL;
	}

	/*
	 * Validation of the freshest device provides the source of
	 * validation for the remaining devices.
	 */
	ti->error = "Unable to assemble array: Invalid superblocks";
	if (super_validate(mddev, freshest))
		return -EINVAL;

	rdev_for_each(rdev, mddev)
		if ((rdev != freshest) && super_validate(mddev, rdev))
			return -EINVAL;

	return 0;
}

/*
 * Construct a RAID4/5/6 mapping:
 * Args:
 *	<raid_type> <#raid_params> <raid_params>		\
 *	<#raid_devs> { <meta_dev1> <dev1> .. <meta_devN> <devN> }
 *
 * <raid_params> varies by <raid_type>.  See 'parse_raid_params' for
 * details on possible <raid_params>.
 */
static int raid_ctr(struct dm_target *ti, unsigned argc, char **argv)
{
	int ret;
	struct raid_type *rt;
	unsigned long num_raid_params, num_raid_devs;
	struct raid_set *rs = NULL;

	/* Must have at least <raid_type> <#raid_params> */
	if (argc < 2) {
		ti->error = "Too few arguments";
		return -EINVAL;
	}

	/* raid type */
	rt = get_raid_type(argv[0]);
	if (!rt) {
		ti->error = "Unrecognised raid_type";
		return -EINVAL;
	}
	argc--;
	argv++;

	/* number of RAID parameters */
	if (kstrtoul(argv[0], 10, &num_raid_params) < 0) {
		ti->error = "Cannot understand number of RAID parameters";
		return -EINVAL;
	}
	argc--;
	argv++;

	/* Skip over RAID params for now and find out # of devices */
	if (num_raid_params + 1 > argc) {
		ti->error = "Arguments do not agree with counts given";
		return -EINVAL;
	}

	if ((kstrtoul(argv[num_raid_params], 10, &num_raid_devs) < 0) ||
	    (num_raid_devs >= INT_MAX)) {
		ti->error = "Cannot understand number of raid devices";
		return -EINVAL;
	}

	rs = context_alloc(ti, rt, (unsigned)num_raid_devs);
	if (IS_ERR(rs))
		return PTR_ERR(rs);

	ret = parse_raid_params(rs, argv, (unsigned)num_raid_params);
	if (ret)
		goto bad;

	ret = -EINVAL;

	argc -= num_raid_params + 1; /* +1: we already have num_raid_devs */
	argv += num_raid_params + 1;

	if (argc != (num_raid_devs * 2)) {
		ti->error = "Supplied RAID devices does not match the count given";
		goto bad;
	}

	ret = dev_parms(rs, argv);
	if (ret)
		goto bad;

	rs->md.sync_super = super_sync;
	ret = analyse_superblocks(ti, rs);
	if (ret)
		goto bad;

	INIT_WORK(&rs->md.event_work, do_table_event);
	ti->private = rs;
<<<<<<< HEAD
	ti->num_flush_requests = 1;
=======
	ti->num_flush_bios = 1;
>>>>>>> c3ade0e0

	mutex_lock(&rs->md.reconfig_mutex);
	ret = md_run(&rs->md);
	rs->md.in_sync = 0; /* Assume already marked dirty */
	mutex_unlock(&rs->md.reconfig_mutex);

	if (ret) {
		ti->error = "Fail to run raid array";
		goto bad;
	}

	if (ti->len != rs->md.array_sectors) {
		ti->error = "Array size does not match requested target length";
		ret = -EINVAL;
		goto size_mismatch;
	}
	rs->callbacks.congested_fn = raid_is_congested;
	dm_table_add_target_callbacks(ti->table, &rs->callbacks);

	mddev_suspend(&rs->md);
	return 0;

size_mismatch:
	md_stop(&rs->md);
bad:
	context_free(rs);

	return ret;
}

static void raid_dtr(struct dm_target *ti)
{
	struct raid_set *rs = ti->private;

	list_del_init(&rs->callbacks.list);
	md_stop(&rs->md);
	context_free(rs);
}

static int raid_map(struct dm_target *ti, struct bio *bio)
{
	struct raid_set *rs = ti->private;
	struct mddev *mddev = &rs->md;

	mddev->pers->make_request(mddev, bio);

	return DM_MAPIO_SUBMITTED;
}

<<<<<<< HEAD
static void raid_status(struct dm_target *ti, status_type_t type,
			char *result, unsigned maxlen)
=======
static const char *decipher_sync_action(struct mddev *mddev)
{
	if (test_bit(MD_RECOVERY_FROZEN, &mddev->recovery))
		return "frozen";

	if (test_bit(MD_RECOVERY_RUNNING, &mddev->recovery) ||
	    (!mddev->ro && test_bit(MD_RECOVERY_NEEDED, &mddev->recovery))) {
		if (test_bit(MD_RECOVERY_RESHAPE, &mddev->recovery))
			return "reshape";

		if (test_bit(MD_RECOVERY_SYNC, &mddev->recovery)) {
			if (!test_bit(MD_RECOVERY_REQUESTED, &mddev->recovery))
				return "resync";
			else if (test_bit(MD_RECOVERY_CHECK, &mddev->recovery))
				return "check";
			return "repair";
		}

		if (test_bit(MD_RECOVERY_RECOVER, &mddev->recovery))
			return "recover";
	}

	return "idle";
}

static void raid_status(struct dm_target *ti, status_type_t type,
			unsigned status_flags, char *result, unsigned maxlen)
>>>>>>> c3ade0e0
{
	struct raid_set *rs = ti->private;
	unsigned raid_param_cnt = 1; /* at least 1 for chunksize */
	unsigned sz = 0;
	int i, array_in_sync = 0;
	sector_t sync;

	switch (type) {
	case STATUSTYPE_INFO:
		DMEMIT("%s %d ", rs->raid_type->name, rs->md.raid_disks);

		if (test_bit(MD_RECOVERY_RUNNING, &rs->md.recovery))
			sync = rs->md.curr_resync_completed;
		else
			sync = rs->md.recovery_cp;

		if (sync >= rs->md.resync_max_sectors) {
			/*
			 * Sync complete.
			 */
			array_in_sync = 1;
			sync = rs->md.resync_max_sectors;
		} else if (test_bit(MD_RECOVERY_REQUESTED, &rs->md.recovery)) {
			/*
			 * If "check" or "repair" is occurring, the array has
			 * undergone and initial sync and the health characters
			 * should not be 'a' anymore.
			 */
			array_in_sync = 1;
		} else {
			/*
			 * The array may be doing an initial sync, or it may
			 * be rebuilding individual components.  If all the
			 * devices are In_sync, then it is the array that is
			 * being initialized.
			 */
			for (i = 0; i < rs->md.raid_disks; i++)
				if (!test_bit(In_sync, &rs->dev[i].rdev.flags))
					array_in_sync = 1;
		}

		/*
		 * Status characters:
		 *  'D' = Dead/Failed device
		 *  'a' = Alive but not in-sync
		 *  'A' = Alive and in-sync
		 */
		for (i = 0; i < rs->md.raid_disks; i++) {
			if (test_bit(Faulty, &rs->dev[i].rdev.flags))
				DMEMIT("D");
			else if (!array_in_sync ||
				 !test_bit(In_sync, &rs->dev[i].rdev.flags))
				DMEMIT("a");
			else
				DMEMIT("A");
		}

		/*
		 * In-sync ratio:
		 *  The in-sync ratio shows the progress of:
		 *   - Initializing the array
		 *   - Rebuilding a subset of devices of the array
		 *  The user can distinguish between the two by referring
		 *  to the status characters.
		 */
		DMEMIT(" %llu/%llu",
		       (unsigned long long) sync,
		       (unsigned long long) rs->md.resync_max_sectors);

		/*
		 * Sync action:
		 *   See Documentation/device-mapper/dm-raid.c for
		 *   information on each of these states.
		 */
		DMEMIT(" %s", decipher_sync_action(&rs->md));

		/*
		 * resync_mismatches/mismatch_cnt
		 *   This field shows the number of discrepancies found when
		 *   performing a "check" of the array.
		 */
		DMEMIT(" %llu",
		       (strcmp(rs->md.last_sync_action, "check")) ? 0 :
		       (unsigned long long)
		       atomic64_read(&rs->md.resync_mismatches));
		break;
	case STATUSTYPE_TABLE:
		/* The string you would use to construct this array */
		for (i = 0; i < rs->md.raid_disks; i++) {
			if ((rs->print_flags & DMPF_REBUILD) &&
			    rs->dev[i].data_dev &&
			    !test_bit(In_sync, &rs->dev[i].rdev.flags))
				raid_param_cnt += 2; /* for rebuilds */
			if (rs->dev[i].data_dev &&
			    test_bit(WriteMostly, &rs->dev[i].rdev.flags))
				raid_param_cnt += 2;
		}

		raid_param_cnt += (hweight32(rs->print_flags & ~DMPF_REBUILD) * 2);
		if (rs->print_flags & (DMPF_SYNC | DMPF_NOSYNC))
			raid_param_cnt--;

		DMEMIT("%s %u %u", rs->raid_type->name,
		       raid_param_cnt, rs->md.chunk_sectors);

		if ((rs->print_flags & DMPF_SYNC) &&
		    (rs->md.recovery_cp == MaxSector))
			DMEMIT(" sync");
		if (rs->print_flags & DMPF_NOSYNC)
			DMEMIT(" nosync");

		for (i = 0; i < rs->md.raid_disks; i++)
			if ((rs->print_flags & DMPF_REBUILD) &&
			    rs->dev[i].data_dev &&
			    !test_bit(In_sync, &rs->dev[i].rdev.flags))
				DMEMIT(" rebuild %u", i);

		if (rs->print_flags & DMPF_DAEMON_SLEEP)
			DMEMIT(" daemon_sleep %lu",
			       rs->md.bitmap_info.daemon_sleep);

		if (rs->print_flags & DMPF_MIN_RECOVERY_RATE)
			DMEMIT(" min_recovery_rate %d", rs->md.sync_speed_min);

		if (rs->print_flags & DMPF_MAX_RECOVERY_RATE)
			DMEMIT(" max_recovery_rate %d", rs->md.sync_speed_max);

		for (i = 0; i < rs->md.raid_disks; i++)
			if (rs->dev[i].data_dev &&
			    test_bit(WriteMostly, &rs->dev[i].rdev.flags))
				DMEMIT(" write_mostly %u", i);

		if (rs->print_flags & DMPF_MAX_WRITE_BEHIND)
			DMEMIT(" max_write_behind %lu",
			       rs->md.bitmap_info.max_write_behind);

		if (rs->print_flags & DMPF_STRIPE_CACHE) {
			struct r5conf *conf = rs->md.private;

			/* convert from kiB to sectors */
			DMEMIT(" stripe_cache %d",
			       conf ? conf->max_nr_stripes * 2 : 0);
		}

		if (rs->print_flags & DMPF_REGION_SIZE)
			DMEMIT(" region_size %lu",
			       rs->md.bitmap_info.chunksize >> 9);

		if (rs->print_flags & DMPF_RAID10_COPIES)
			DMEMIT(" raid10_copies %u",
			       raid10_md_layout_to_copies(rs->md.layout));

		if (rs->print_flags & DMPF_RAID10_FORMAT)
			DMEMIT(" raid10_format %s",
			       raid10_md_layout_to_format(rs->md.layout));

		DMEMIT(" %d", rs->md.raid_disks);
		for (i = 0; i < rs->md.raid_disks; i++) {
			if (rs->dev[i].meta_dev)
				DMEMIT(" %s", rs->dev[i].meta_dev->name);
			else
				DMEMIT(" -");

			if (rs->dev[i].data_dev)
				DMEMIT(" %s", rs->dev[i].data_dev->name);
			else
				DMEMIT(" -");
		}
	}
<<<<<<< HEAD
=======
}

static int raid_message(struct dm_target *ti, unsigned argc, char **argv)
{
	struct raid_set *rs = ti->private;
	struct mddev *mddev = &rs->md;

	if (!strcasecmp(argv[0], "reshape")) {
		DMERR("Reshape not supported.");
		return -EINVAL;
	}

	if (!mddev->pers || !mddev->pers->sync_request)
		return -EINVAL;

	if (!strcasecmp(argv[0], "frozen"))
		set_bit(MD_RECOVERY_FROZEN, &mddev->recovery);
	else
		clear_bit(MD_RECOVERY_FROZEN, &mddev->recovery);

	if (!strcasecmp(argv[0], "idle") || !strcasecmp(argv[0], "frozen")) {
		if (mddev->sync_thread) {
			set_bit(MD_RECOVERY_INTR, &mddev->recovery);
			md_reap_sync_thread(mddev);
		}
	} else if (test_bit(MD_RECOVERY_RUNNING, &mddev->recovery) ||
		   test_bit(MD_RECOVERY_NEEDED, &mddev->recovery))
		return -EBUSY;
	else if (!strcasecmp(argv[0], "resync"))
		set_bit(MD_RECOVERY_NEEDED, &mddev->recovery);
	else if (!strcasecmp(argv[0], "recover")) {
		set_bit(MD_RECOVERY_RECOVER, &mddev->recovery);
		set_bit(MD_RECOVERY_NEEDED, &mddev->recovery);
	} else {
		if (!strcasecmp(argv[0], "check"))
			set_bit(MD_RECOVERY_CHECK, &mddev->recovery);
		else if (!!strcasecmp(argv[0], "repair"))
			return -EINVAL;
		set_bit(MD_RECOVERY_REQUESTED, &mddev->recovery);
		set_bit(MD_RECOVERY_SYNC, &mddev->recovery);
	}
	if (mddev->ro == 2) {
		/* A write to sync_action is enough to justify
		 * canceling read-auto mode
		 */
		mddev->ro = 0;
		if (!mddev->suspended)
			md_wakeup_thread(mddev->sync_thread);
	}
	set_bit(MD_RECOVERY_NEEDED, &mddev->recovery);
	if (!mddev->suspended)
		md_wakeup_thread(mddev->thread);

	return 0;
>>>>>>> c3ade0e0
}

static int raid_iterate_devices(struct dm_target *ti,
				iterate_devices_callout_fn fn, void *data)
{
	struct raid_set *rs = ti->private;
	unsigned i;
	int ret = 0;

	for (i = 0; !ret && i < rs->md.raid_disks; i++)
		if (rs->dev[i].data_dev)
			ret = fn(ti,
				 rs->dev[i].data_dev,
				 0, /* No offset on data devs */
				 rs->md.dev_sectors,
				 data);

	return ret;
}

static void raid_io_hints(struct dm_target *ti, struct queue_limits *limits)
{
	struct raid_set *rs = ti->private;
	unsigned chunk_size = rs->md.chunk_sectors << 9;
	struct r5conf *conf = rs->md.private;

	blk_limits_io_min(limits, chunk_size);
	blk_limits_io_opt(limits, chunk_size * (conf->raid_disks - conf->max_degraded));
}

static void raid_presuspend(struct dm_target *ti)
{
	struct raid_set *rs = ti->private;

	md_stop_writes(&rs->md);
}

static void raid_postsuspend(struct dm_target *ti)
{
	struct raid_set *rs = ti->private;

	mddev_suspend(&rs->md);
}

static void attempt_restore_of_faulty_devices(struct raid_set *rs)
{
	int i;
	uint64_t failed_devices, cleared_failed_devices = 0;
	unsigned long flags;
	struct dm_raid_superblock *sb;
	struct md_rdev *r;

	for (i = 0; i < rs->md.raid_disks; i++) {
		r = &rs->dev[i].rdev;
		if (test_bit(Faulty, &r->flags) && r->sb_page &&
		    sync_page_io(r, 0, r->sb_size, r->sb_page, READ, 1)) {
			DMINFO("Faulty %s device #%d has readable super block."
			       "  Attempting to revive it.",
			       rs->raid_type->name, i);

			/*
			 * Faulty bit may be set, but sometimes the array can
			 * be suspended before the personalities can respond
			 * by removing the device from the array (i.e. calling
			 * 'hot_remove_disk').  If they haven't yet removed
			 * the failed device, its 'raid_disk' number will be
			 * '>= 0' - meaning we must call this function
			 * ourselves.
			 */
			if ((r->raid_disk >= 0) &&
			    (r->mddev->pers->hot_remove_disk(r->mddev, r) != 0))
				/* Failed to revive this device, try next */
				continue;

			r->raid_disk = i;
			r->saved_raid_disk = i;
			flags = r->flags;
			clear_bit(Faulty, &r->flags);
			clear_bit(WriteErrorSeen, &r->flags);
			clear_bit(In_sync, &r->flags);
			if (r->mddev->pers->hot_add_disk(r->mddev, r)) {
				r->raid_disk = -1;
				r->saved_raid_disk = -1;
				r->flags = flags;
			} else {
				r->recovery_offset = 0;
				cleared_failed_devices |= 1 << i;
			}
		}
	}
	if (cleared_failed_devices) {
		rdev_for_each(r, &rs->md) {
			sb = page_address(r->sb_page);
			failed_devices = le64_to_cpu(sb->failed_devices);
			failed_devices &= ~cleared_failed_devices;
			sb->failed_devices = cpu_to_le64(failed_devices);
		}
	}
}

static void raid_resume(struct dm_target *ti)
{
	struct raid_set *rs = ti->private;

	set_bit(MD_CHANGE_DEVS, &rs->md.flags);
	if (!rs->bitmap_loaded) {
		bitmap_load(&rs->md);
		rs->bitmap_loaded = 1;
	} else {
		/*
		 * A secondary resume while the device is active.
		 * Take this opportunity to check whether any failed
		 * devices are reachable again.
		 */
		attempt_restore_of_faulty_devices(rs);
	}

	clear_bit(MD_RECOVERY_FROZEN, &rs->md.recovery);
	mddev_resume(&rs->md);
}

static struct target_type raid_target = {
	.name = "raid",
<<<<<<< HEAD
	.version = {1, 1, 1},
=======
	.version = {1, 5, 2},
>>>>>>> c3ade0e0
	.module = THIS_MODULE,
	.ctr = raid_ctr,
	.dtr = raid_dtr,
	.map = raid_map,
	.status = raid_status,
	.message = raid_message,
	.iterate_devices = raid_iterate_devices,
	.io_hints = raid_io_hints,
	.presuspend = raid_presuspend,
	.postsuspend = raid_postsuspend,
	.resume = raid_resume,
};

static int __init dm_raid_init(void)
{
	DMINFO("Loading target version %u.%u.%u",
	       raid_target.version[0],
	       raid_target.version[1],
	       raid_target.version[2]);
	return dm_register_target(&raid_target);
}

static void __exit dm_raid_exit(void)
{
	dm_unregister_target(&raid_target);
}

module_init(dm_raid_init);
module_exit(dm_raid_exit);

MODULE_DESCRIPTION(DM_NAME " raid4/5/6 target");
MODULE_ALIAS("dm-raid1");
MODULE_ALIAS("dm-raid10");
MODULE_ALIAS("dm-raid4");
MODULE_ALIAS("dm-raid5");
MODULE_ALIAS("dm-raid6");
MODULE_AUTHOR("Neil Brown <dm-devel@redhat.com>");
MODULE_LICENSE("GPL");<|MERGE_RESOLUTION|>--- conflicted
+++ resolved
@@ -1229,11 +1229,7 @@
 
 	INIT_WORK(&rs->md.event_work, do_table_event);
 	ti->private = rs;
-<<<<<<< HEAD
-	ti->num_flush_requests = 1;
-=======
 	ti->num_flush_bios = 1;
->>>>>>> c3ade0e0
 
 	mutex_lock(&rs->md.reconfig_mutex);
 	ret = md_run(&rs->md);
@@ -1283,10 +1279,6 @@
 	return DM_MAPIO_SUBMITTED;
 }
 
-<<<<<<< HEAD
-static void raid_status(struct dm_target *ti, status_type_t type,
-			char *result, unsigned maxlen)
-=======
 static const char *decipher_sync_action(struct mddev *mddev)
 {
 	if (test_bit(MD_RECOVERY_FROZEN, &mddev->recovery))
@@ -1314,7 +1306,6 @@
 
 static void raid_status(struct dm_target *ti, status_type_t type,
 			unsigned status_flags, char *result, unsigned maxlen)
->>>>>>> c3ade0e0
 {
 	struct raid_set *rs = ti->private;
 	unsigned raid_param_cnt = 1; /* at least 1 for chunksize */
@@ -1484,8 +1475,6 @@
 				DMEMIT(" -");
 		}
 	}
-<<<<<<< HEAD
-=======
 }
 
 static int raid_message(struct dm_target *ti, unsigned argc, char **argv)
@@ -1540,7 +1529,6 @@
 		md_wakeup_thread(mddev->thread);
 
 	return 0;
->>>>>>> c3ade0e0
 }
 
 static int raid_iterate_devices(struct dm_target *ti,
@@ -1664,11 +1652,7 @@
 
 static struct target_type raid_target = {
 	.name = "raid",
-<<<<<<< HEAD
-	.version = {1, 1, 1},
-=======
 	.version = {1, 5, 2},
->>>>>>> c3ade0e0
 	.module = THIS_MODULE,
 	.ctr = raid_ctr,
 	.dtr = raid_dtr,
