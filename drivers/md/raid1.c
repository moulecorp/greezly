/*
 * raid1.c : Multiple Devices driver for Linux
 *
 * Copyright (C) 1999, 2000, 2001 Ingo Molnar, Red Hat
 *
 * Copyright (C) 1996, 1997, 1998 Ingo Molnar, Miguel de Icaza, Gadi Oxman
 *
 * RAID-1 management functions.
 *
 * Better read-balancing code written by Mika Kuoppala <miku@iki.fi>, 2000
 *
 * Fixes to reconstruction by Jakob Østergaard" <jakob@ostenfeld.dk>
 * Various fixes by Neil Brown <neilb@cse.unsw.edu.au>
 *
 * Changes by Peter T. Breuer <ptb@it.uc3m.es> 31/1/2003 to support
 * bitmapped intelligence in resync:
 *
 *      - bitmap marked during normal i/o
 *      - bitmap used to skip nondirty blocks during sync
 *
 * Additions to bitmap code, (C) 2003-2004 Paul Clements, SteelEye Technology:
 * - persistent bitmap code
 *
 * This program is free software; you can redistribute it and/or modify
 * it under the terms of the GNU General Public License as published by
 * the Free Software Foundation; either version 2, or (at your option)
 * any later version.
 *
 * You should have received a copy of the GNU General Public License
 * (for example /usr/src/linux/COPYING); if not, write to the Free
 * Software Foundation, Inc., 675 Mass Ave, Cambridge, MA 02139, USA.
 */

#include <linux/slab.h>
#include <linux/delay.h>
#include <linux/blkdev.h>
#include <linux/module.h>
#include <linux/seq_file.h>
#include <linux/ratelimit.h>
#include "md.h"
#include "raid1.h"
#include "bitmap.h"

/*
 * Number of guaranteed r1bios in case of extreme VM load:
 */
#define	NR_RAID1_BIOS 256

/* when we get a read error on a read-only array, we redirect to another
 * device without failing the first device, or trying to over-write to
 * correct the read error.  To keep track of bad blocks on a per-bio
 * level, we store IO_BLOCKED in the appropriate 'bios' pointer
 */
#define IO_BLOCKED ((struct bio *)1)
/* When we successfully write to a known bad-block, we need to remove the
 * bad-block marking which must be done from process context.  So we record
 * the success by setting devs[n].bio to IO_MADE_GOOD
 */
#define IO_MADE_GOOD ((struct bio *)2)

#define BIO_SPECIAL(bio) ((unsigned long)bio <= 2)

/* When there are this many requests queue to be written by
 * the raid1 thread, we become 'congested' to provide back-pressure
 * for writeback.
 */
static int max_queued_requests = 1024;

static void allow_barrier(struct r1conf *conf, sector_t start_next_window,
			  sector_t bi_sector);
static void lower_barrier(struct r1conf *conf);

static void * r1bio_pool_alloc(gfp_t gfp_flags, void *data)
{
	struct pool_info *pi = data;
	int size = offsetof(struct r1bio, bios[pi->raid_disks]);

	/* allocate a r1bio with room for raid_disks entries in the bios array */
	return kzalloc(size, gfp_flags);
}

static void r1bio_pool_free(void *r1_bio, void *data)
{
	kfree(r1_bio);
}

#define RESYNC_BLOCK_SIZE (64*1024)
#define RESYNC_DEPTH 32
#define RESYNC_SECTORS (RESYNC_BLOCK_SIZE >> 9)
#define RESYNC_PAGES ((RESYNC_BLOCK_SIZE + PAGE_SIZE-1) / PAGE_SIZE)
#define RESYNC_WINDOW (RESYNC_BLOCK_SIZE * RESYNC_DEPTH)
#define RESYNC_WINDOW_SECTORS (RESYNC_WINDOW >> 9)
#define NEXT_NORMALIO_DISTANCE (3 * RESYNC_WINDOW_SECTORS)

static void * r1buf_pool_alloc(gfp_t gfp_flags, void *data)
{
	struct pool_info *pi = data;
	struct r1bio *r1_bio;
	struct bio *bio;
	int need_pages;
	int i, j;

	r1_bio = r1bio_pool_alloc(gfp_flags, pi);
	if (!r1_bio)
		return NULL;

	/*
	 * Allocate bios : 1 for reading, n-1 for writing
	 */
	for (j = pi->raid_disks ; j-- ; ) {
		bio = bio_kmalloc(gfp_flags, RESYNC_PAGES);
		if (!bio)
			goto out_free_bio;
		r1_bio->bios[j] = bio;
	}
	/*
	 * Allocate RESYNC_PAGES data pages and attach them to
	 * the first bio.
	 * If this is a user-requested check/repair, allocate
	 * RESYNC_PAGES for each bio.
	 */
	if (test_bit(MD_RECOVERY_REQUESTED, &pi->mddev->recovery))
		need_pages = pi->raid_disks;
	else
		need_pages = 1;
	for (j = 0; j < need_pages; j++) {
		bio = r1_bio->bios[j];
		bio->bi_vcnt = RESYNC_PAGES;

		if (bio_alloc_pages(bio, gfp_flags))
			goto out_free_pages;
	}
	/* If not user-requests, copy the page pointers to all bios */
	if (!test_bit(MD_RECOVERY_REQUESTED, &pi->mddev->recovery)) {
		for (i=0; i<RESYNC_PAGES ; i++)
			for (j=1; j<pi->raid_disks; j++)
				r1_bio->bios[j]->bi_io_vec[i].bv_page =
					r1_bio->bios[0]->bi_io_vec[i].bv_page;
	}

	r1_bio->master_bio = NULL;

	return r1_bio;

out_free_pages:
	while (--j >= 0) {
		struct bio_vec *bv;

		bio_for_each_segment_all(bv, r1_bio->bios[j], i)
			__free_page(bv->bv_page);
	}

out_free_bio:
	while (++j < pi->raid_disks)
		bio_put(r1_bio->bios[j]);
	r1bio_pool_free(r1_bio, data);
	return NULL;
}

static void r1buf_pool_free(void *__r1_bio, void *data)
{
	struct pool_info *pi = data;
	int i,j;
	struct r1bio *r1bio = __r1_bio;

	for (i = 0; i < RESYNC_PAGES; i++)
		for (j = pi->raid_disks; j-- ;) {
			if (j == 0 ||
			    r1bio->bios[j]->bi_io_vec[i].bv_page !=
			    r1bio->bios[0]->bi_io_vec[i].bv_page)
				safe_put_page(r1bio->bios[j]->bi_io_vec[i].bv_page);
		}
	for (i=0 ; i < pi->raid_disks; i++)
		bio_put(r1bio->bios[i]);

	r1bio_pool_free(r1bio, data);
}

static void put_all_bios(struct r1conf *conf, struct r1bio *r1_bio)
{
	int i;

	for (i = 0; i < conf->raid_disks * 2; i++) {
		struct bio **bio = r1_bio->bios + i;
		if (!BIO_SPECIAL(*bio))
			bio_put(*bio);
		*bio = NULL;
	}
}

static void free_r1bio(struct r1bio *r1_bio)
{
	struct r1conf *conf = r1_bio->mddev->private;

	put_all_bios(conf, r1_bio);
	mempool_free(r1_bio, conf->r1bio_pool);
}

static void put_buf(struct r1bio *r1_bio)
{
	struct r1conf *conf = r1_bio->mddev->private;
	int i;

	for (i = 0; i < conf->raid_disks * 2; i++) {
		struct bio *bio = r1_bio->bios[i];
		if (bio->bi_end_io)
			rdev_dec_pending(conf->mirrors[i].rdev, r1_bio->mddev);
	}

	mempool_free(r1_bio, conf->r1buf_pool);

	lower_barrier(conf);
}

static void reschedule_retry(struct r1bio *r1_bio)
{
	unsigned long flags;
	struct mddev *mddev = r1_bio->mddev;
	struct r1conf *conf = mddev->private;

	spin_lock_irqsave(&conf->device_lock, flags);
	list_add(&r1_bio->retry_list, &conf->retry_list);
	conf->nr_queued ++;
	spin_unlock_irqrestore(&conf->device_lock, flags);

	wake_up(&conf->wait_barrier);
	md_wakeup_thread(mddev->thread);
}

/*
 * raid_end_bio_io() is called when we have finished servicing a mirrored
 * operation and are ready to return a success/failure code to the buffer
 * cache layer.
 */
static void call_bio_endio(struct r1bio *r1_bio)
{
	struct bio *bio = r1_bio->master_bio;
	int done;
	struct r1conf *conf = r1_bio->mddev->private;
	sector_t start_next_window = r1_bio->start_next_window;
	sector_t bi_sector = bio->bi_iter.bi_sector;

	if (bio->bi_phys_segments) {
		unsigned long flags;
		spin_lock_irqsave(&conf->device_lock, flags);
		bio->bi_phys_segments--;
		done = (bio->bi_phys_segments == 0);
		spin_unlock_irqrestore(&conf->device_lock, flags);
		/*
		 * make_request() might be waiting for
		 * bi_phys_segments to decrease
		 */
		wake_up(&conf->wait_barrier);
	} else
		done = 1;

	if (!test_bit(R1BIO_Uptodate, &r1_bio->state))
		clear_bit(BIO_UPTODATE, &bio->bi_flags);
	if (done) {
		bio_endio(bio, 0);
		/*
		 * Wake up any possible resync thread that waits for the device
		 * to go idle.
		 */
		allow_barrier(conf, start_next_window, bi_sector);
	}
}

static void raid_end_bio_io(struct r1bio *r1_bio)
{
	struct bio *bio = r1_bio->master_bio;

	/* if nobody has done the final endio yet, do it now */
	if (!test_and_set_bit(R1BIO_Returned, &r1_bio->state)) {
		pr_debug("raid1: sync end %s on sectors %llu-%llu\n",
			 (bio_data_dir(bio) == WRITE) ? "write" : "read",
			 (unsigned long long) bio->bi_iter.bi_sector,
			 (unsigned long long) bio_end_sector(bio) - 1);

		call_bio_endio(r1_bio);
	}
	free_r1bio(r1_bio);
}

/*
 * Update disk head position estimator based on IRQ completion info.
 */
static inline void update_head_pos(int disk, struct r1bio *r1_bio)
{
	struct r1conf *conf = r1_bio->mddev->private;

	conf->mirrors[disk].head_position =
		r1_bio->sector + (r1_bio->sectors);
}

/*
 * Find the disk number which triggered given bio
 */
static int find_bio_disk(struct r1bio *r1_bio, struct bio *bio)
{
	int mirror;
	struct r1conf *conf = r1_bio->mddev->private;
	int raid_disks = conf->raid_disks;

	for (mirror = 0; mirror < raid_disks * 2; mirror++)
		if (r1_bio->bios[mirror] == bio)
			break;

	BUG_ON(mirror == raid_disks * 2);
	update_head_pos(mirror, r1_bio);

	return mirror;
}

static void raid1_end_read_request(struct bio *bio, int error)
{
	int uptodate = test_bit(BIO_UPTODATE, &bio->bi_flags);
	struct r1bio *r1_bio = bio->bi_private;
	int mirror;
	struct r1conf *conf = r1_bio->mddev->private;

	mirror = r1_bio->read_disk;
	/*
	 * this branch is our 'one mirror IO has finished' event handler:
	 */
	update_head_pos(mirror, r1_bio);

	if (uptodate)
		set_bit(R1BIO_Uptodate, &r1_bio->state);
	else {
		/* If all other devices have failed, we want to return
		 * the error upwards rather than fail the last device.
		 * Here we redefine "uptodate" to mean "Don't want to retry"
		 */
		unsigned long flags;
		spin_lock_irqsave(&conf->device_lock, flags);
		if (r1_bio->mddev->degraded == conf->raid_disks ||
		    (r1_bio->mddev->degraded == conf->raid_disks-1 &&
		     !test_bit(Faulty, &conf->mirrors[mirror].rdev->flags)))
			uptodate = 1;
		spin_unlock_irqrestore(&conf->device_lock, flags);
	}

	if (uptodate) {
		raid_end_bio_io(r1_bio);
		rdev_dec_pending(conf->mirrors[mirror].rdev, conf->mddev);
	} else {
		/*
		 * oops, read error:
		 */
		char b[BDEVNAME_SIZE];
		printk_ratelimited(
			KERN_ERR "md/raid1:%s: %s: "
			"rescheduling sector %llu\n",
			mdname(conf->mddev),
			bdevname(conf->mirrors[mirror].rdev->bdev,
				 b),
			(unsigned long long)r1_bio->sector);
		set_bit(R1BIO_ReadError, &r1_bio->state);
		reschedule_retry(r1_bio);
		/* don't drop the reference on read_disk yet */
	}
}

static void close_write(struct r1bio *r1_bio)
{
	/* it really is the end of this request */
	if (test_bit(R1BIO_BehindIO, &r1_bio->state)) {
		/* free extra copy of the data pages */
		int i = r1_bio->behind_page_count;
		while (i--)
			safe_put_page(r1_bio->behind_bvecs[i].bv_page);
		kfree(r1_bio->behind_bvecs);
		r1_bio->behind_bvecs = NULL;
	}
	/* clear the bitmap if all writes complete successfully */
	bitmap_endwrite(r1_bio->mddev->bitmap, r1_bio->sector,
			r1_bio->sectors,
			!test_bit(R1BIO_Degraded, &r1_bio->state),
			test_bit(R1BIO_BehindIO, &r1_bio->state));
	md_write_end(r1_bio->mddev);
}

static void r1_bio_write_done(struct r1bio *r1_bio)
{
	if (!atomic_dec_and_test(&r1_bio->remaining))
		return;

	if (test_bit(R1BIO_WriteError, &r1_bio->state))
		reschedule_retry(r1_bio);
	else {
		close_write(r1_bio);
		if (test_bit(R1BIO_MadeGood, &r1_bio->state))
			reschedule_retry(r1_bio);
		else
			raid_end_bio_io(r1_bio);
	}
}

static void raid1_end_write_request(struct bio *bio, int error)
{
	int uptodate = test_bit(BIO_UPTODATE, &bio->bi_flags);
	struct r1bio *r1_bio = bio->bi_private;
	int mirror, behind = test_bit(R1BIO_BehindIO, &r1_bio->state);
	struct r1conf *conf = r1_bio->mddev->private;
	struct bio *to_put = NULL;

	mirror = find_bio_disk(r1_bio, bio);

	/*
	 * 'one mirror IO has finished' event handler:
	 */
	if (!uptodate) {
		set_bit(WriteErrorSeen,
			&conf->mirrors[mirror].rdev->flags);
		if (!test_and_set_bit(WantReplacement,
				      &conf->mirrors[mirror].rdev->flags))
			set_bit(MD_RECOVERY_NEEDED, &
				conf->mddev->recovery);

		set_bit(R1BIO_WriteError, &r1_bio->state);
	} else {
		/*
		 * Set R1BIO_Uptodate in our master bio, so that we
		 * will return a good error code for to the higher
		 * levels even if IO on some other mirrored buffer
		 * fails.
		 *
		 * The 'master' represents the composite IO operation
		 * to user-side. So if something waits for IO, then it
		 * will wait for the 'master' bio.
		 */
		sector_t first_bad;
		int bad_sectors;

		r1_bio->bios[mirror] = NULL;
		to_put = bio;
		/*
		 * Do not set R1BIO_Uptodate if the current device is
		 * rebuilding or Faulty. This is because we cannot use
		 * such device for properly reading the data back (we could
		 * potentially use it, if the current write would have felt
		 * before rdev->recovery_offset, but for simplicity we don't
		 * check this here.
		 */
		if (test_bit(In_sync, &conf->mirrors[mirror].rdev->flags) &&
		    !test_bit(Faulty, &conf->mirrors[mirror].rdev->flags))
			set_bit(R1BIO_Uptodate, &r1_bio->state);

		/* Maybe we can clear some bad blocks. */
		if (is_badblock(conf->mirrors[mirror].rdev,
				r1_bio->sector, r1_bio->sectors,
				&first_bad, &bad_sectors)) {
			r1_bio->bios[mirror] = IO_MADE_GOOD;
			set_bit(R1BIO_MadeGood, &r1_bio->state);
		}
	}

	if (behind) {
		if (test_bit(WriteMostly, &conf->mirrors[mirror].rdev->flags))
			atomic_dec(&r1_bio->behind_remaining);

		/*
		 * In behind mode, we ACK the master bio once the I/O
		 * has safely reached all non-writemostly
		 * disks. Setting the Returned bit ensures that this
		 * gets done only once -- we don't ever want to return
		 * -EIO here, instead we'll wait
		 */
		if (atomic_read(&r1_bio->behind_remaining) >= (atomic_read(&r1_bio->remaining)-1) &&
		    test_bit(R1BIO_Uptodate, &r1_bio->state)) {
			/* Maybe we can return now */
			if (!test_and_set_bit(R1BIO_Returned, &r1_bio->state)) {
				struct bio *mbio = r1_bio->master_bio;
				pr_debug("raid1: behind end write sectors"
					 " %llu-%llu\n",
					 (unsigned long long) mbio->bi_iter.bi_sector,
					 (unsigned long long) bio_end_sector(mbio) - 1);
				call_bio_endio(r1_bio);
			}
		}
	}
	if (r1_bio->bios[mirror] == NULL)
		rdev_dec_pending(conf->mirrors[mirror].rdev,
				 conf->mddev);

	/*
	 * Let's see if all mirrored write operations have finished
	 * already.
	 */
	r1_bio_write_done(r1_bio);

	if (to_put)
		bio_put(to_put);
}


/*
 * This routine returns the disk from which the requested read should
 * be done. There is a per-array 'next expected sequential IO' sector
 * number - if this matches on the next IO then we use the last disk.
 * There is also a per-disk 'last know head position' sector that is
 * maintained from IRQ contexts, both the normal and the resync IO
 * completion handlers update this position correctly. If there is no
 * perfect sequential match then we pick the disk whose head is closest.
 *
 * If there are 2 mirrors in the same 2 devices, performance degrades
 * because position is mirror, not device based.
 *
 * The rdev for the device selected will have nr_pending incremented.
 */
static int read_balance(struct r1conf *conf, struct r1bio *r1_bio, int *max_sectors)
{
	const sector_t this_sector = r1_bio->sector;
	int sectors;
	int best_good_sectors;
	int best_disk, best_dist_disk, best_pending_disk;
	int has_nonrot_disk;
	int disk;
	sector_t best_dist;
	unsigned int min_pending;
	struct md_rdev *rdev;
	int choose_first;
	int choose_next_idle;

	rcu_read_lock();
	/*
	 * Check if we can balance. We can balance on the whole
	 * device if no resync is going on, or below the resync window.
	 * We take the first readable disk when above the resync window.
	 */
 retry:
	sectors = r1_bio->sectors;
	best_disk = -1;
	best_dist_disk = -1;
	best_dist = MaxSector;
	best_pending_disk = -1;
	min_pending = UINT_MAX;
	best_good_sectors = 0;
	has_nonrot_disk = 0;
	choose_next_idle = 0;

	if (conf->mddev->recovery_cp < MaxSector &&
	    (this_sector + sectors >= conf->next_resync))
		choose_first = 1;
	else
		choose_first = 0;

	for (disk = 0 ; disk < conf->raid_disks * 2 ; disk++) {
		sector_t dist;
		sector_t first_bad;
		int bad_sectors;
		unsigned int pending;
		bool nonrot;

		rdev = rcu_dereference(conf->mirrors[disk].rdev);
		if (r1_bio->bios[disk] == IO_BLOCKED
		    || rdev == NULL
		    || test_bit(Unmerged, &rdev->flags)
		    || test_bit(Faulty, &rdev->flags))
			continue;
		if (!test_bit(In_sync, &rdev->flags) &&
		    rdev->recovery_offset < this_sector + sectors)
			continue;
		if (test_bit(WriteMostly, &rdev->flags)) {
			/* Don't balance among write-mostly, just
			 * use the first as a last resort */
			if (best_disk < 0) {
				if (is_badblock(rdev, this_sector, sectors,
						&first_bad, &bad_sectors)) {
					if (first_bad < this_sector)
						/* Cannot use this */
						continue;
					best_good_sectors = first_bad - this_sector;
				} else
					best_good_sectors = sectors;
				best_disk = disk;
			}
			continue;
		}
		/* This is a reasonable device to use.  It might
		 * even be best.
		 */
		if (is_badblock(rdev, this_sector, sectors,
				&first_bad, &bad_sectors)) {
			if (best_dist < MaxSector)
				/* already have a better device */
				continue;
			if (first_bad <= this_sector) {
				/* cannot read here. If this is the 'primary'
				 * device, then we must not read beyond
				 * bad_sectors from another device..
				 */
				bad_sectors -= (this_sector - first_bad);
				if (choose_first && sectors > bad_sectors)
					sectors = bad_sectors;
				if (best_good_sectors > sectors)
					best_good_sectors = sectors;

			} else {
				sector_t good_sectors = first_bad - this_sector;
				if (good_sectors > best_good_sectors) {
					best_good_sectors = good_sectors;
					best_disk = disk;
				}
				if (choose_first)
					break;
			}
			continue;
		} else
			best_good_sectors = sectors;

		nonrot = blk_queue_nonrot(bdev_get_queue(rdev->bdev));
		has_nonrot_disk |= nonrot;
		pending = atomic_read(&rdev->nr_pending);
		dist = abs(this_sector - conf->mirrors[disk].head_position);
		if (choose_first) {
			best_disk = disk;
			break;
		}
		/* Don't change to another disk for sequential reads */
		if (conf->mirrors[disk].next_seq_sect == this_sector
		    || dist == 0) {
			int opt_iosize = bdev_io_opt(rdev->bdev) >> 9;
			struct raid1_info *mirror = &conf->mirrors[disk];

			best_disk = disk;
			/*
			 * If buffered sequential IO size exceeds optimal
			 * iosize, check if there is idle disk. If yes, choose
			 * the idle disk. read_balance could already choose an
			 * idle disk before noticing it's a sequential IO in
			 * this disk. This doesn't matter because this disk
			 * will idle, next time it will be utilized after the
			 * first disk has IO size exceeds optimal iosize. In
			 * this way, iosize of the first disk will be optimal
			 * iosize at least. iosize of the second disk might be
			 * small, but not a big deal since when the second disk
			 * starts IO, the first disk is likely still busy.
			 */
			if (nonrot && opt_iosize > 0 &&
			    mirror->seq_start != MaxSector &&
			    mirror->next_seq_sect > opt_iosize &&
			    mirror->next_seq_sect - opt_iosize >=
			    mirror->seq_start) {
				choose_next_idle = 1;
				continue;
			}
			break;
		}
		/* If device is idle, use it */
		if (pending == 0) {
			best_disk = disk;
			break;
		}

		if (choose_next_idle)
			continue;

		if (min_pending > pending) {
			min_pending = pending;
			best_pending_disk = disk;
		}

		if (dist < best_dist) {
			best_dist = dist;
			best_dist_disk = disk;
		}
	}

	/*
	 * If all disks are rotational, choose the closest disk. If any disk is
	 * non-rotational, choose the disk with less pending request even the
	 * disk is rotational, which might/might not be optimal for raids with
	 * mixed ratation/non-rotational disks depending on workload.
	 */
	if (best_disk == -1) {
		if (has_nonrot_disk)
			best_disk = best_pending_disk;
		else
			best_disk = best_dist_disk;
	}

	if (best_disk >= 0) {
		rdev = rcu_dereference(conf->mirrors[best_disk].rdev);
		if (!rdev)
			goto retry;
		atomic_inc(&rdev->nr_pending);
		if (test_bit(Faulty, &rdev->flags)) {
			/* cannot risk returning a device that failed
			 * before we inc'ed nr_pending
			 */
			rdev_dec_pending(rdev, conf->mddev);
			goto retry;
		}
		sectors = best_good_sectors;

		if (conf->mirrors[best_disk].next_seq_sect != this_sector)
			conf->mirrors[best_disk].seq_start = this_sector;

		conf->mirrors[best_disk].next_seq_sect = this_sector + sectors;
	}
	rcu_read_unlock();
	*max_sectors = sectors;

	return best_disk;
}

static int raid1_mergeable_bvec(struct request_queue *q,
				struct bvec_merge_data *bvm,
				struct bio_vec *biovec)
{
	struct mddev *mddev = q->queuedata;
	struct r1conf *conf = mddev->private;
	sector_t sector = bvm->bi_sector + get_start_sect(bvm->bi_bdev);
	int max = biovec->bv_len;

	if (mddev->merge_check_needed) {
		int disk;
		rcu_read_lock();
		for (disk = 0; disk < conf->raid_disks * 2; disk++) {
			struct md_rdev *rdev = rcu_dereference(
				conf->mirrors[disk].rdev);
			if (rdev && !test_bit(Faulty, &rdev->flags)) {
				struct request_queue *q =
					bdev_get_queue(rdev->bdev);
				if (q->merge_bvec_fn) {
					bvm->bi_sector = sector +
						rdev->data_offset;
					bvm->bi_bdev = rdev->bdev;
					max = min(max, q->merge_bvec_fn(
							  q, bvm, biovec));
				}
			}
		}
		rcu_read_unlock();
	}
	return max;

}

int md_raid1_congested(struct mddev *mddev, int bits)
{
	struct r1conf *conf = mddev->private;
	int i, ret = 0;

	if ((bits & (1 << BDI_async_congested)) &&
	    conf->pending_count >= max_queued_requests)
		return 1;

	rcu_read_lock();
	for (i = 0; i < conf->raid_disks * 2; i++) {
		struct md_rdev *rdev = rcu_dereference(conf->mirrors[i].rdev);
		if (rdev && !test_bit(Faulty, &rdev->flags)) {
			struct request_queue *q = bdev_get_queue(rdev->bdev);

			BUG_ON(!q);

			/* Note the '|| 1' - when read_balance prefers
			 * non-congested targets, it can be removed
			 */
			if ((bits & (1<<BDI_async_congested)) || 1)
				ret |= bdi_congested(&q->backing_dev_info, bits);
			else
				ret &= bdi_congested(&q->backing_dev_info, bits);
		}
	}
	rcu_read_unlock();
	return ret;
}
EXPORT_SYMBOL_GPL(md_raid1_congested);

static int raid1_congested(void *data, int bits)
{
	struct mddev *mddev = data;

	return mddev_congested(mddev, bits) ||
		md_raid1_congested(mddev, bits);
}

static void flush_pending_writes(struct r1conf *conf)
{
	/* Any writes that have been queued but are awaiting
	 * bitmap updates get flushed here.
	 */
	spin_lock_irq(&conf->device_lock);

	if (conf->pending_bio_list.head) {
		struct bio *bio;
		bio = bio_list_get(&conf->pending_bio_list);
		conf->pending_count = 0;
		spin_unlock_irq(&conf->device_lock);
		/* flush any pending bitmap writes to
		 * disk before proceeding w/ I/O */
		bitmap_unplug(conf->mddev->bitmap);
		wake_up(&conf->wait_barrier);

		while (bio) { /* submit pending writes */
			struct bio *next = bio->bi_next;
			bio->bi_next = NULL;
			if (unlikely((bio->bi_rw & REQ_DISCARD) &&
			    !blk_queue_discard(bdev_get_queue(bio->bi_bdev))))
				/* Just ignore it */
				bio_endio(bio, 0);
			else
				generic_make_request(bio);
			bio = next;
		}
	} else
		spin_unlock_irq(&conf->device_lock);
}

/* Barriers....
 * Sometimes we need to suspend IO while we do something else,
 * either some resync/recovery, or reconfigure the array.
 * To do this we raise a 'barrier'.
 * The 'barrier' is a counter that can be raised multiple times
 * to count how many activities are happening which preclude
 * normal IO.
 * We can only raise the barrier if there is no pending IO.
 * i.e. if nr_pending == 0.
 * We choose only to raise the barrier if no-one is waiting for the
 * barrier to go down.  This means that as soon as an IO request
 * is ready, no other operations which require a barrier will start
 * until the IO request has had a chance.
 *
 * So: regular IO calls 'wait_barrier'.  When that returns there
 *    is no backgroup IO happening,  It must arrange to call
 *    allow_barrier when it has finished its IO.
 * backgroup IO calls must call raise_barrier.  Once that returns
 *    there is no normal IO happeing.  It must arrange to call
 *    lower_barrier when the particular background IO completes.
 */
static void raise_barrier(struct r1conf *conf)
{
	spin_lock_irq(&conf->resync_lock);

	/* Wait until no block IO is waiting */
	wait_event_lock_irq(conf->wait_barrier, !conf->nr_waiting,
			    conf->resync_lock);

	/* block any new IO from starting */
	conf->barrier++;

	/* For these conditions we must wait:
	 * A: while the array is in frozen state
	 * B: while barrier >= RESYNC_DEPTH, meaning resync reach
	 *    the max count which allowed.
	 * C: next_resync + RESYNC_SECTORS > start_next_window, meaning
	 *    next resync will reach to the window which normal bios are
	 *    handling.
	 */
	wait_event_lock_irq(conf->wait_barrier,
			    !conf->array_frozen &&
			    conf->barrier < RESYNC_DEPTH &&
			    (conf->start_next_window >=
			     conf->next_resync + RESYNC_SECTORS),
			    conf->resync_lock);

	spin_unlock_irq(&conf->resync_lock);
}

static void lower_barrier(struct r1conf *conf)
{
	unsigned long flags;
	BUG_ON(conf->barrier <= 0);
	spin_lock_irqsave(&conf->resync_lock, flags);
	conf->barrier--;
	spin_unlock_irqrestore(&conf->resync_lock, flags);
	wake_up(&conf->wait_barrier);
}

static bool need_to_wait_for_sync(struct r1conf *conf, struct bio *bio)
{
	bool wait = false;

	if (conf->array_frozen || !bio)
		wait = true;
	else if (conf->barrier && bio_data_dir(bio) == WRITE) {
		if (conf->next_resync < RESYNC_WINDOW_SECTORS)
			wait = true;
		else if ((conf->next_resync - RESYNC_WINDOW_SECTORS
				>= bio_end_sector(bio)) ||
			 (conf->next_resync + NEXT_NORMALIO_DISTANCE
				<= bio->bi_iter.bi_sector))
			wait = false;
		else
			wait = true;
	}

	return wait;
}

static sector_t wait_barrier(struct r1conf *conf, struct bio *bio)
{
	sector_t sector = 0;

	spin_lock_irq(&conf->resync_lock);
	if (need_to_wait_for_sync(conf, bio)) {
		conf->nr_waiting++;
		/* Wait for the barrier to drop.
		 * However if there are already pending
		 * requests (preventing the barrier from
		 * rising completely), and the
		 * pre-process bio queue isn't empty,
		 * then don't wait, as we need to empty
		 * that queue to get the nr_pending
		 * count down.
		 */
		wait_event_lock_irq(conf->wait_barrier,
<<<<<<< HEAD
				    !conf->barrier ||
				    (conf->nr_pending &&
				     current->bio_list &&
				     !bio_list_empty(current->bio_list)),
				    conf->resync_lock,
			);
=======
				    !conf->array_frozen &&
				    (!conf->barrier ||
				    ((conf->start_next_window <
				      conf->next_resync + RESYNC_SECTORS) &&
				     current->bio_list &&
				     !bio_list_empty(current->bio_list))),
				    conf->resync_lock);
>>>>>>> c3ade0e0
		conf->nr_waiting--;
	}

	if (bio && bio_data_dir(bio) == WRITE) {
		if (conf->next_resync + NEXT_NORMALIO_DISTANCE
		    <= bio->bi_iter.bi_sector) {
			if (conf->start_next_window == MaxSector)
				conf->start_next_window =
					conf->next_resync +
					NEXT_NORMALIO_DISTANCE;

			if ((conf->start_next_window + NEXT_NORMALIO_DISTANCE)
			    <= bio->bi_iter.bi_sector)
				conf->next_window_requests++;
			else
				conf->current_window_requests++;
			sector = conf->start_next_window;
		}
	}

	conf->nr_pending++;
	spin_unlock_irq(&conf->resync_lock);
	return sector;
}

static void allow_barrier(struct r1conf *conf, sector_t start_next_window,
			  sector_t bi_sector)
{
	unsigned long flags;

	spin_lock_irqsave(&conf->resync_lock, flags);
	conf->nr_pending--;
	if (start_next_window) {
		if (start_next_window == conf->start_next_window) {
			if (conf->start_next_window + NEXT_NORMALIO_DISTANCE
			    <= bi_sector)
				conf->next_window_requests--;
			else
				conf->current_window_requests--;
		} else
			conf->current_window_requests--;

		if (!conf->current_window_requests) {
			if (conf->next_window_requests) {
				conf->current_window_requests =
					conf->next_window_requests;
				conf->next_window_requests = 0;
				conf->start_next_window +=
					NEXT_NORMALIO_DISTANCE;
			} else
				conf->start_next_window = MaxSector;
		}
	}
	spin_unlock_irqrestore(&conf->resync_lock, flags);
	wake_up(&conf->wait_barrier);
}

static void freeze_array(struct r1conf *conf, int extra)
{
	/* stop syncio and normal IO and wait for everything to
	 * go quite.
	 * We wait until nr_pending match nr_queued+extra
	 * This is called in the context of one normal IO request
	 * that has failed. Thus any sync request that might be pending
	 * will be blocked by nr_pending, and we need to wait for
	 * pending IO requests to complete or be queued for re-try.
	 * Thus the number queued (nr_queued) plus this request (extra)
	 * must match the number of pending IOs (nr_pending) before
	 * we continue.
	 */
	spin_lock_irq(&conf->resync_lock);
	conf->array_frozen = 1;
	wait_event_lock_irq_cmd(conf->wait_barrier,
				conf->nr_pending == conf->nr_queued+extra,
				conf->resync_lock,
				flush_pending_writes(conf));
	spin_unlock_irq(&conf->resync_lock);
}
static void unfreeze_array(struct r1conf *conf)
{
	/* reverse the effect of the freeze */
	spin_lock_irq(&conf->resync_lock);
	conf->array_frozen = 0;
	wake_up(&conf->wait_barrier);
	spin_unlock_irq(&conf->resync_lock);
}


/* duplicate the data pages for behind I/O 
 */
static void alloc_behind_pages(struct bio *bio, struct r1bio *r1_bio)
{
	int i;
	struct bio_vec *bvec;
	struct bio_vec *bvecs = kzalloc(bio->bi_vcnt * sizeof(struct bio_vec),
					GFP_NOIO);
	if (unlikely(!bvecs))
		return;

	bio_for_each_segment_all(bvec, bio, i) {
		bvecs[i] = *bvec;
		bvecs[i].bv_page = alloc_page(GFP_NOIO);
		if (unlikely(!bvecs[i].bv_page))
			goto do_sync_io;
		memcpy(kmap(bvecs[i].bv_page) + bvec->bv_offset,
		       kmap(bvec->bv_page) + bvec->bv_offset, bvec->bv_len);
		kunmap(bvecs[i].bv_page);
		kunmap(bvec->bv_page);
	}
	r1_bio->behind_bvecs = bvecs;
	r1_bio->behind_page_count = bio->bi_vcnt;
	set_bit(R1BIO_BehindIO, &r1_bio->state);
	return;

do_sync_io:
	for (i = 0; i < bio->bi_vcnt; i++)
		if (bvecs[i].bv_page)
			put_page(bvecs[i].bv_page);
	kfree(bvecs);
	pr_debug("%dB behind alloc failed, doing sync I/O\n",
		 bio->bi_iter.bi_size);
}

struct raid1_plug_cb {
	struct blk_plug_cb	cb;
	struct bio_list		pending;
	int			pending_cnt;
};

static void raid1_unplug(struct blk_plug_cb *cb, bool from_schedule)
{
	struct raid1_plug_cb *plug = container_of(cb, struct raid1_plug_cb,
						  cb);
	struct mddev *mddev = plug->cb.data;
	struct r1conf *conf = mddev->private;
	struct bio *bio;

	if (from_schedule || current->bio_list) {
		spin_lock_irq(&conf->device_lock);
		bio_list_merge(&conf->pending_bio_list, &plug->pending);
		conf->pending_count += plug->pending_cnt;
		spin_unlock_irq(&conf->device_lock);
		wake_up(&conf->wait_barrier);
		md_wakeup_thread(mddev->thread);
		kfree(plug);
		return;
	}

	/* we aren't scheduling, so we can do the write-out directly. */
	bio = bio_list_get(&plug->pending);
	bitmap_unplug(mddev->bitmap);
	wake_up(&conf->wait_barrier);

	while (bio) { /* submit pending writes */
		struct bio *next = bio->bi_next;
		bio->bi_next = NULL;
		if (unlikely((bio->bi_rw & REQ_DISCARD) &&
		    !blk_queue_discard(bdev_get_queue(bio->bi_bdev))))
			/* Just ignore it */
			bio_endio(bio, 0);
		else
			generic_make_request(bio);
		bio = next;
	}
	kfree(plug);
}

static void make_request(struct mddev *mddev, struct bio * bio)
{
	struct r1conf *conf = mddev->private;
	struct raid1_info *mirror;
	struct r1bio *r1_bio;
	struct bio *read_bio;
	int i, disks;
	struct bitmap *bitmap;
	unsigned long flags;
	const int rw = bio_data_dir(bio);
	const unsigned long do_sync = (bio->bi_rw & REQ_SYNC);
	const unsigned long do_flush_fua = (bio->bi_rw & (REQ_FLUSH | REQ_FUA));
	const unsigned long do_discard = (bio->bi_rw
					  & (REQ_DISCARD | REQ_SECURE));
	const unsigned long do_same = (bio->bi_rw & REQ_WRITE_SAME);
	struct md_rdev *blocked_rdev;
	struct blk_plug_cb *cb;
	struct raid1_plug_cb *plug = NULL;
	int first_clone;
	int sectors_handled;
	int max_sectors;
	sector_t start_next_window;

	/*
	 * Register the new request and wait if the reconstruction
	 * thread has put up a bar for new requests.
	 * Continue immediately if no resync is active currently.
	 */

	md_write_start(mddev, bio); /* wait on superblock update early */

	if (bio_data_dir(bio) == WRITE &&
	    bio_end_sector(bio) > mddev->suspend_lo &&
	    bio->bi_iter.bi_sector < mddev->suspend_hi) {
		/* As the suspend_* range is controlled by
		 * userspace, we want an interruptible
		 * wait.
		 */
		DEFINE_WAIT(w);
		for (;;) {
			flush_signals(current);
			prepare_to_wait(&conf->wait_barrier,
					&w, TASK_INTERRUPTIBLE);
			if (bio_end_sector(bio) <= mddev->suspend_lo ||
			    bio->bi_iter.bi_sector >= mddev->suspend_hi)
				break;
			schedule();
		}
		finish_wait(&conf->wait_barrier, &w);
	}

	start_next_window = wait_barrier(conf, bio);

	bitmap = mddev->bitmap;

	/*
	 * make_request() can abort the operation when READA is being
	 * used and no empty request is available.
	 *
	 */
	r1_bio = mempool_alloc(conf->r1bio_pool, GFP_NOIO);

	r1_bio->master_bio = bio;
	r1_bio->sectors = bio_sectors(bio);
	r1_bio->state = 0;
	r1_bio->mddev = mddev;
	r1_bio->sector = bio->bi_iter.bi_sector;

	/* We might need to issue multiple reads to different
	 * devices if there are bad blocks around, so we keep
	 * track of the number of reads in bio->bi_phys_segments.
	 * If this is 0, there is only one r1_bio and no locking
	 * will be needed when requests complete.  If it is
	 * non-zero, then it is the number of not-completed requests.
	 */
	bio->bi_phys_segments = 0;
	clear_bit(BIO_SEG_VALID, &bio->bi_flags);

	if (rw == READ) {
		/*
		 * read balancing logic:
		 */
		int rdisk;

read_again:
		rdisk = read_balance(conf, r1_bio, &max_sectors);

		if (rdisk < 0) {
			/* couldn't find anywhere to read from */
			raid_end_bio_io(r1_bio);
			return;
		}
		mirror = conf->mirrors + rdisk;

		if (test_bit(WriteMostly, &mirror->rdev->flags) &&
		    bitmap) {
			/* Reading from a write-mostly device must
			 * take care not to over-take any writes
			 * that are 'behind'
			 */
			wait_event(bitmap->behind_wait,
				   atomic_read(&bitmap->behind_writes) == 0);
		}
		r1_bio->read_disk = rdisk;

		read_bio = bio_clone_mddev(bio, GFP_NOIO, mddev);
		bio_trim(read_bio, r1_bio->sector - bio->bi_iter.bi_sector,
			 max_sectors);

		r1_bio->bios[rdisk] = read_bio;

		read_bio->bi_iter.bi_sector = r1_bio->sector +
			mirror->rdev->data_offset;
		read_bio->bi_bdev = mirror->rdev->bdev;
		read_bio->bi_end_io = raid1_end_read_request;
		read_bio->bi_rw = READ | do_sync;
		read_bio->bi_private = r1_bio;

		if (max_sectors < r1_bio->sectors) {
			/* could not read all from this device, so we will
			 * need another r1_bio.
			 */

			sectors_handled = (r1_bio->sector + max_sectors
					   - bio->bi_iter.bi_sector);
			r1_bio->sectors = max_sectors;
			spin_lock_irq(&conf->device_lock);
			if (bio->bi_phys_segments == 0)
				bio->bi_phys_segments = 2;
			else
				bio->bi_phys_segments++;
			spin_unlock_irq(&conf->device_lock);
			/* Cannot call generic_make_request directly
			 * as that will be queued in __make_request
			 * and subsequent mempool_alloc might block waiting
			 * for it.  So hand bio over to raid1d.
			 */
			reschedule_retry(r1_bio);

			r1_bio = mempool_alloc(conf->r1bio_pool, GFP_NOIO);

			r1_bio->master_bio = bio;
			r1_bio->sectors = bio_sectors(bio) - sectors_handled;
			r1_bio->state = 0;
			r1_bio->mddev = mddev;
			r1_bio->sector = bio->bi_iter.bi_sector +
				sectors_handled;
			goto read_again;
		} else
			generic_make_request(read_bio);
		return;
	}

	/*
	 * WRITE:
	 */
	if (conf->pending_count >= max_queued_requests) {
		md_wakeup_thread(mddev->thread);
		wait_event(conf->wait_barrier,
			   conf->pending_count < max_queued_requests);
	}
	/* first select target devices under rcu_lock and
	 * inc refcount on their rdev.  Record them by setting
	 * bios[x] to bio
	 * If there are known/acknowledged bad blocks on any device on
	 * which we have seen a write error, we want to avoid writing those
	 * blocks.
	 * This potentially requires several writes to write around
	 * the bad blocks.  Each set of writes gets it's own r1bio
	 * with a set of bios attached.
	 */

	disks = conf->raid_disks * 2;
 retry_write:
	r1_bio->start_next_window = start_next_window;
	blocked_rdev = NULL;
	rcu_read_lock();
	max_sectors = r1_bio->sectors;
	for (i = 0;  i < disks; i++) {
		struct md_rdev *rdev = rcu_dereference(conf->mirrors[i].rdev);
		if (rdev && unlikely(test_bit(Blocked, &rdev->flags))) {
			atomic_inc(&rdev->nr_pending);
			blocked_rdev = rdev;
			break;
		}
		r1_bio->bios[i] = NULL;
		if (!rdev || test_bit(Faulty, &rdev->flags)
		    || test_bit(Unmerged, &rdev->flags)) {
			if (i < conf->raid_disks)
				set_bit(R1BIO_Degraded, &r1_bio->state);
			continue;
		}

		atomic_inc(&rdev->nr_pending);
		if (test_bit(WriteErrorSeen, &rdev->flags)) {
			sector_t first_bad;
			int bad_sectors;
			int is_bad;

			is_bad = is_badblock(rdev, r1_bio->sector,
					     max_sectors,
					     &first_bad, &bad_sectors);
			if (is_bad < 0) {
				/* mustn't write here until the bad block is
				 * acknowledged*/
				set_bit(BlockedBadBlocks, &rdev->flags);
				blocked_rdev = rdev;
				break;
			}
			if (is_bad && first_bad <= r1_bio->sector) {
				/* Cannot write here at all */
				bad_sectors -= (r1_bio->sector - first_bad);
				if (bad_sectors < max_sectors)
					/* mustn't write more than bad_sectors
					 * to other devices yet
					 */
					max_sectors = bad_sectors;
				rdev_dec_pending(rdev, mddev);
				/* We don't set R1BIO_Degraded as that
				 * only applies if the disk is
				 * missing, so it might be re-added,
				 * and we want to know to recover this
				 * chunk.
				 * In this case the device is here,
				 * and the fact that this chunk is not
				 * in-sync is recorded in the bad
				 * block log
				 */
				continue;
			}
			if (is_bad) {
				int good_sectors = first_bad - r1_bio->sector;
				if (good_sectors < max_sectors)
					max_sectors = good_sectors;
			}
		}
		r1_bio->bios[i] = bio;
	}
	rcu_read_unlock();

	if (unlikely(blocked_rdev)) {
		/* Wait for this device to become unblocked */
		int j;
		sector_t old = start_next_window;

		for (j = 0; j < i; j++)
			if (r1_bio->bios[j])
				rdev_dec_pending(conf->mirrors[j].rdev, mddev);
		r1_bio->state = 0;
		allow_barrier(conf, start_next_window, bio->bi_iter.bi_sector);
		md_wait_for_blocked_rdev(blocked_rdev, mddev);
		start_next_window = wait_barrier(conf, bio);
		/*
		 * We must make sure the multi r1bios of bio have
		 * the same value of bi_phys_segments
		 */
		if (bio->bi_phys_segments && old &&
		    old != start_next_window)
			/* Wait for the former r1bio(s) to complete */
			wait_event(conf->wait_barrier,
				   bio->bi_phys_segments == 1);
		goto retry_write;
	}

	if (max_sectors < r1_bio->sectors) {
		/* We are splitting this write into multiple parts, so
		 * we need to prepare for allocating another r1_bio.
		 */
		r1_bio->sectors = max_sectors;
		spin_lock_irq(&conf->device_lock);
		if (bio->bi_phys_segments == 0)
			bio->bi_phys_segments = 2;
		else
			bio->bi_phys_segments++;
		spin_unlock_irq(&conf->device_lock);
	}
	sectors_handled = r1_bio->sector + max_sectors - bio->bi_iter.bi_sector;

	atomic_set(&r1_bio->remaining, 1);
	atomic_set(&r1_bio->behind_remaining, 0);

	first_clone = 1;
	for (i = 0; i < disks; i++) {
		struct bio *mbio;
		if (!r1_bio->bios[i])
			continue;

		mbio = bio_clone_mddev(bio, GFP_NOIO, mddev);
		bio_trim(mbio, r1_bio->sector - bio->bi_iter.bi_sector, max_sectors);

		if (first_clone) {
			/* do behind I/O ?
			 * Not if there are too many, or cannot
			 * allocate memory, or a reader on WriteMostly
			 * is waiting for behind writes to flush */
			if (bitmap &&
			    (atomic_read(&bitmap->behind_writes)
			     < mddev->bitmap_info.max_write_behind) &&
			    !waitqueue_active(&bitmap->behind_wait))
				alloc_behind_pages(mbio, r1_bio);

			bitmap_startwrite(bitmap, r1_bio->sector,
					  r1_bio->sectors,
					  test_bit(R1BIO_BehindIO,
						   &r1_bio->state));
			first_clone = 0;
		}
		if (r1_bio->behind_bvecs) {
			struct bio_vec *bvec;
			int j;

			/*
			 * We trimmed the bio, so _all is legit
			 */
			bio_for_each_segment_all(bvec, mbio, j)
				bvec->bv_page = r1_bio->behind_bvecs[j].bv_page;
			if (test_bit(WriteMostly, &conf->mirrors[i].rdev->flags))
				atomic_inc(&r1_bio->behind_remaining);
		}

		r1_bio->bios[i] = mbio;

		mbio->bi_iter.bi_sector	= (r1_bio->sector +
				   conf->mirrors[i].rdev->data_offset);
		mbio->bi_bdev = conf->mirrors[i].rdev->bdev;
		mbio->bi_end_io	= raid1_end_write_request;
		mbio->bi_rw =
			WRITE | do_flush_fua | do_sync | do_discard | do_same;
		mbio->bi_private = r1_bio;

		atomic_inc(&r1_bio->remaining);

		cb = blk_check_plugged(raid1_unplug, mddev, sizeof(*plug));
		if (cb)
			plug = container_of(cb, struct raid1_plug_cb, cb);
		else
			plug = NULL;
		spin_lock_irqsave(&conf->device_lock, flags);
		if (plug) {
			bio_list_add(&plug->pending, mbio);
			plug->pending_cnt++;
		} else {
			bio_list_add(&conf->pending_bio_list, mbio);
			conf->pending_count++;
		}
		spin_unlock_irqrestore(&conf->device_lock, flags);
		if (!plug)
			md_wakeup_thread(mddev->thread);
	}
	/* Mustn't call r1_bio_write_done before this next test,
	 * as it could result in the bio being freed.
	 */
	if (sectors_handled < bio_sectors(bio)) {
		r1_bio_write_done(r1_bio);
		/* We need another r1_bio.  It has already been counted
		 * in bio->bi_phys_segments
		 */
		r1_bio = mempool_alloc(conf->r1bio_pool, GFP_NOIO);
		r1_bio->master_bio = bio;
		r1_bio->sectors = bio_sectors(bio) - sectors_handled;
		r1_bio->state = 0;
		r1_bio->mddev = mddev;
		r1_bio->sector = bio->bi_iter.bi_sector + sectors_handled;
		goto retry_write;
	}

	r1_bio_write_done(r1_bio);

	/* In case raid1d snuck in to freeze_array */
	wake_up(&conf->wait_barrier);
}

static void status(struct seq_file *seq, struct mddev *mddev)
{
	struct r1conf *conf = mddev->private;
	int i;

	seq_printf(seq, " [%d/%d] [", conf->raid_disks,
		   conf->raid_disks - mddev->degraded);
	rcu_read_lock();
	for (i = 0; i < conf->raid_disks; i++) {
		struct md_rdev *rdev = rcu_dereference(conf->mirrors[i].rdev);
		seq_printf(seq, "%s",
			   rdev && test_bit(In_sync, &rdev->flags) ? "U" : "_");
	}
	rcu_read_unlock();
	seq_printf(seq, "]");
}


static void error(struct mddev *mddev, struct md_rdev *rdev)
{
	char b[BDEVNAME_SIZE];
	struct r1conf *conf = mddev->private;

	/*
	 * If it is not operational, then we have already marked it as dead
	 * else if it is the last working disks, ignore the error, let the
	 * next level up know.
	 * else mark the drive as failed
	 */
	if (test_bit(In_sync, &rdev->flags)
	    && (conf->raid_disks - mddev->degraded) == 1) {
		/*
		 * Don't fail the drive, act as though we were just a
		 * normal single drive.
		 * However don't try a recovery from this drive as
		 * it is very likely to fail.
		 */
		conf->recovery_disabled = mddev->recovery_disabled;
		return;
	}
	set_bit(Blocked, &rdev->flags);
	if (test_and_clear_bit(In_sync, &rdev->flags)) {
		unsigned long flags;
		spin_lock_irqsave(&conf->device_lock, flags);
		mddev->degraded++;
		set_bit(Faulty, &rdev->flags);
		spin_unlock_irqrestore(&conf->device_lock, flags);
		/*
		 * if recovery is running, make sure it aborts.
		 */
		set_bit(MD_RECOVERY_INTR, &mddev->recovery);
	} else
		set_bit(Faulty, &rdev->flags);
	set_bit(MD_CHANGE_DEVS, &mddev->flags);
	printk(KERN_ALERT
	       "md/raid1:%s: Disk failure on %s, disabling device.\n"
	       "md/raid1:%s: Operation continuing on %d devices.\n",
	       mdname(mddev), bdevname(rdev->bdev, b),
	       mdname(mddev), conf->raid_disks - mddev->degraded);
}

static void print_conf(struct r1conf *conf)
{
	int i;

	printk(KERN_DEBUG "RAID1 conf printout:\n");
	if (!conf) {
		printk(KERN_DEBUG "(!conf)\n");
		return;
	}
	printk(KERN_DEBUG " --- wd:%d rd:%d\n", conf->raid_disks - conf->mddev->degraded,
		conf->raid_disks);

	rcu_read_lock();
	for (i = 0; i < conf->raid_disks; i++) {
		char b[BDEVNAME_SIZE];
		struct md_rdev *rdev = rcu_dereference(conf->mirrors[i].rdev);
		if (rdev)
			printk(KERN_DEBUG " disk %d, wo:%d, o:%d, dev:%s\n",
			       i, !test_bit(In_sync, &rdev->flags),
			       !test_bit(Faulty, &rdev->flags),
			       bdevname(rdev->bdev,b));
	}
	rcu_read_unlock();
}

static void close_sync(struct r1conf *conf)
{
	wait_barrier(conf, NULL);
	allow_barrier(conf, 0, 0);

	mempool_destroy(conf->r1buf_pool);
	conf->r1buf_pool = NULL;

	conf->next_resync = 0;
	conf->start_next_window = MaxSector;
}

static int raid1_spare_active(struct mddev *mddev)
{
	int i;
	struct r1conf *conf = mddev->private;
	int count = 0;
	unsigned long flags;

	/*
	 * Find all failed disks within the RAID1 configuration 
	 * and mark them readable.
	 * Called under mddev lock, so rcu protection not needed.
	 */
	for (i = 0; i < conf->raid_disks; i++) {
		struct md_rdev *rdev = conf->mirrors[i].rdev;
		struct md_rdev *repl = conf->mirrors[conf->raid_disks + i].rdev;
		if (repl
		    && repl->recovery_offset == MaxSector
		    && !test_bit(Faulty, &repl->flags)
		    && !test_and_set_bit(In_sync, &repl->flags)) {
			/* replacement has just become active */
			if (!rdev ||
			    !test_and_clear_bit(In_sync, &rdev->flags))
				count++;
			if (rdev) {
				/* Replaced device not technically
				 * faulty, but we need to be sure
				 * it gets removed and never re-added
				 */
				set_bit(Faulty, &rdev->flags);
				sysfs_notify_dirent_safe(
					rdev->sysfs_state);
			}
		}
		if (rdev
		    && rdev->recovery_offset == MaxSector
		    && !test_bit(Faulty, &rdev->flags)
		    && !test_and_set_bit(In_sync, &rdev->flags)) {
			count++;
			sysfs_notify_dirent_safe(rdev->sysfs_state);
		}
	}
	spin_lock_irqsave(&conf->device_lock, flags);
	mddev->degraded -= count;
	spin_unlock_irqrestore(&conf->device_lock, flags);

	print_conf(conf);
	return count;
}


static int raid1_add_disk(struct mddev *mddev, struct md_rdev *rdev)
{
	struct r1conf *conf = mddev->private;
	int err = -EEXIST;
	int mirror = 0;
	struct raid1_info *p;
	int first = 0;
	int last = conf->raid_disks - 1;
	struct request_queue *q = bdev_get_queue(rdev->bdev);

	if (mddev->recovery_disabled == conf->recovery_disabled)
		return -EBUSY;

	if (rdev->raid_disk >= 0)
		first = last = rdev->raid_disk;

	if (q->merge_bvec_fn) {
		set_bit(Unmerged, &rdev->flags);
		mddev->merge_check_needed = 1;
	}

	for (mirror = first; mirror <= last; mirror++) {
		p = conf->mirrors+mirror;
		if (!p->rdev) {

			if (mddev->gendisk)
				disk_stack_limits(mddev->gendisk, rdev->bdev,
						  rdev->data_offset << 9);

			p->head_position = 0;
			rdev->raid_disk = mirror;
			err = 0;
			/* As all devices are equivalent, we don't need a full recovery
			 * if this was recently any drive of the array
			 */
			if (rdev->saved_raid_disk < 0)
				conf->fullsync = 1;
			rcu_assign_pointer(p->rdev, rdev);
			break;
		}
		if (test_bit(WantReplacement, &p->rdev->flags) &&
		    p[conf->raid_disks].rdev == NULL) {
			/* Add this device as a replacement */
			clear_bit(In_sync, &rdev->flags);
			set_bit(Replacement, &rdev->flags);
			rdev->raid_disk = mirror;
			err = 0;
			conf->fullsync = 1;
			rcu_assign_pointer(p[conf->raid_disks].rdev, rdev);
			break;
		}
	}
	if (err == 0 && test_bit(Unmerged, &rdev->flags)) {
		/* Some requests might not have seen this new
		 * merge_bvec_fn.  We must wait for them to complete
		 * before merging the device fully.
		 * First we make sure any code which has tested
		 * our function has submitted the request, then
		 * we wait for all outstanding requests to complete.
		 */
		synchronize_sched();
		freeze_array(conf, 0);
		unfreeze_array(conf);
		clear_bit(Unmerged, &rdev->flags);
	}
	md_integrity_add_rdev(rdev, mddev);
	if (mddev->queue && blk_queue_discard(bdev_get_queue(rdev->bdev)))
		queue_flag_set_unlocked(QUEUE_FLAG_DISCARD, mddev->queue);
	print_conf(conf);
	return err;
}

static int raid1_remove_disk(struct mddev *mddev, struct md_rdev *rdev)
{
	struct r1conf *conf = mddev->private;
	int err = 0;
	int number = rdev->raid_disk;
	struct raid1_info *p = conf->mirrors + number;

	if (rdev != p->rdev)
		p = conf->mirrors + conf->raid_disks + number;

	print_conf(conf);
	if (rdev == p->rdev) {
		if (test_bit(In_sync, &rdev->flags) ||
		    atomic_read(&rdev->nr_pending)) {
			err = -EBUSY;
			goto abort;
		}
		/* Only remove non-faulty devices if recovery
		 * is not possible.
		 */
		if (!test_bit(Faulty, &rdev->flags) &&
		    mddev->recovery_disabled != conf->recovery_disabled &&
		    mddev->degraded < conf->raid_disks) {
			err = -EBUSY;
			goto abort;
		}
		p->rdev = NULL;
		synchronize_rcu();
		if (atomic_read(&rdev->nr_pending)) {
			/* lost the race, try later */
			err = -EBUSY;
			p->rdev = rdev;
			goto abort;
		} else if (conf->mirrors[conf->raid_disks + number].rdev) {
			/* We just removed a device that is being replaced.
			 * Move down the replacement.  We drain all IO before
			 * doing this to avoid confusion.
			 */
			struct md_rdev *repl =
				conf->mirrors[conf->raid_disks + number].rdev;
			freeze_array(conf, 0);
			clear_bit(Replacement, &repl->flags);
			p->rdev = repl;
			conf->mirrors[conf->raid_disks + number].rdev = NULL;
			unfreeze_array(conf);
			clear_bit(WantReplacement, &rdev->flags);
		} else
			clear_bit(WantReplacement, &rdev->flags);
		err = md_integrity_register(mddev);
	}
abort:

	print_conf(conf);
	return err;
}


static void end_sync_read(struct bio *bio, int error)
{
	struct r1bio *r1_bio = bio->bi_private;

	update_head_pos(r1_bio->read_disk, r1_bio);

	/*
	 * we have read a block, now it needs to be re-written,
	 * or re-read if the read failed.
	 * We don't do much here, just schedule handling by raid1d
	 */
	if (test_bit(BIO_UPTODATE, &bio->bi_flags))
		set_bit(R1BIO_Uptodate, &r1_bio->state);

	if (atomic_dec_and_test(&r1_bio->remaining))
		reschedule_retry(r1_bio);
}

static void end_sync_write(struct bio *bio, int error)
{
	int uptodate = test_bit(BIO_UPTODATE, &bio->bi_flags);
	struct r1bio *r1_bio = bio->bi_private;
	struct mddev *mddev = r1_bio->mddev;
	struct r1conf *conf = mddev->private;
	int mirror=0;
	sector_t first_bad;
	int bad_sectors;

	mirror = find_bio_disk(r1_bio, bio);

	if (!uptodate) {
		sector_t sync_blocks = 0;
		sector_t s = r1_bio->sector;
		long sectors_to_go = r1_bio->sectors;
		/* make sure these bits doesn't get cleared. */
		do {
			bitmap_end_sync(mddev->bitmap, s,
					&sync_blocks, 1);
			s += sync_blocks;
			sectors_to_go -= sync_blocks;
		} while (sectors_to_go > 0);
		set_bit(WriteErrorSeen,
			&conf->mirrors[mirror].rdev->flags);
		if (!test_and_set_bit(WantReplacement,
				      &conf->mirrors[mirror].rdev->flags))
			set_bit(MD_RECOVERY_NEEDED, &
				mddev->recovery);
		set_bit(R1BIO_WriteError, &r1_bio->state);
	} else if (is_badblock(conf->mirrors[mirror].rdev,
			       r1_bio->sector,
			       r1_bio->sectors,
			       &first_bad, &bad_sectors) &&
		   !is_badblock(conf->mirrors[r1_bio->read_disk].rdev,
				r1_bio->sector,
				r1_bio->sectors,
				&first_bad, &bad_sectors)
		)
		set_bit(R1BIO_MadeGood, &r1_bio->state);

	if (atomic_dec_and_test(&r1_bio->remaining)) {
		int s = r1_bio->sectors;
		if (test_bit(R1BIO_MadeGood, &r1_bio->state) ||
		    test_bit(R1BIO_WriteError, &r1_bio->state))
			reschedule_retry(r1_bio);
		else {
			put_buf(r1_bio);
			md_done_sync(mddev, s, uptodate);
		}
	}
}

static int r1_sync_page_io(struct md_rdev *rdev, sector_t sector,
			    int sectors, struct page *page, int rw)
{
	if (sync_page_io(rdev, sector, sectors << 9, page, rw, false))
		/* success */
		return 1;
	if (rw == WRITE) {
		set_bit(WriteErrorSeen, &rdev->flags);
		if (!test_and_set_bit(WantReplacement,
				      &rdev->flags))
			set_bit(MD_RECOVERY_NEEDED, &
				rdev->mddev->recovery);
	}
	/* need to record an error - either for the block or the device */
	if (!rdev_set_badblocks(rdev, sector, sectors, 0))
		md_error(rdev->mddev, rdev);
	return 0;
}

static int fix_sync_read_error(struct r1bio *r1_bio)
{
	/* Try some synchronous reads of other devices to get
	 * good data, much like with normal read errors.  Only
	 * read into the pages we already have so we don't
	 * need to re-issue the read request.
	 * We don't need to freeze the array, because being in an
	 * active sync request, there is no normal IO, and
	 * no overlapping syncs.
	 * We don't need to check is_badblock() again as we
	 * made sure that anything with a bad block in range
	 * will have bi_end_io clear.
	 */
	struct mddev *mddev = r1_bio->mddev;
	struct r1conf *conf = mddev->private;
	struct bio *bio = r1_bio->bios[r1_bio->read_disk];
	sector_t sect = r1_bio->sector;
	int sectors = r1_bio->sectors;
	int idx = 0;

	while(sectors) {
		int s = sectors;
		int d = r1_bio->read_disk;
		int success = 0;
		struct md_rdev *rdev;
		int start;

		if (s > (PAGE_SIZE>>9))
			s = PAGE_SIZE >> 9;
		do {
			if (r1_bio->bios[d]->bi_end_io == end_sync_read) {
				/* No rcu protection needed here devices
				 * can only be removed when no resync is
				 * active, and resync is currently active
				 */
				rdev = conf->mirrors[d].rdev;
				if (sync_page_io(rdev, sect, s<<9,
						 bio->bi_io_vec[idx].bv_page,
						 READ, false)) {
					success = 1;
					break;
				}
			}
			d++;
			if (d == conf->raid_disks * 2)
				d = 0;
		} while (!success && d != r1_bio->read_disk);

		if (!success) {
			char b[BDEVNAME_SIZE];
			int abort = 0;
			/* Cannot read from anywhere, this block is lost.
			 * Record a bad block on each device.  If that doesn't
			 * work just disable and interrupt the recovery.
			 * Don't fail devices as that won't really help.
			 */
			printk(KERN_ALERT "md/raid1:%s: %s: unrecoverable I/O read error"
			       " for block %llu\n",
			       mdname(mddev),
			       bdevname(bio->bi_bdev, b),
			       (unsigned long long)r1_bio->sector);
			for (d = 0; d < conf->raid_disks * 2; d++) {
				rdev = conf->mirrors[d].rdev;
				if (!rdev || test_bit(Faulty, &rdev->flags))
					continue;
				if (!rdev_set_badblocks(rdev, sect, s, 0))
					abort = 1;
			}
			if (abort) {
				conf->recovery_disabled =
					mddev->recovery_disabled;
				set_bit(MD_RECOVERY_INTR, &mddev->recovery);
				md_done_sync(mddev, r1_bio->sectors, 0);
				put_buf(r1_bio);
				return 0;
			}
			/* Try next page */
			sectors -= s;
			sect += s;
			idx++;
			continue;
		}

		start = d;
		/* write it back and re-read */
		while (d != r1_bio->read_disk) {
			if (d == 0)
				d = conf->raid_disks * 2;
			d--;
			if (r1_bio->bios[d]->bi_end_io != end_sync_read)
				continue;
			rdev = conf->mirrors[d].rdev;
			if (r1_sync_page_io(rdev, sect, s,
					    bio->bi_io_vec[idx].bv_page,
					    WRITE) == 0) {
				r1_bio->bios[d]->bi_end_io = NULL;
				rdev_dec_pending(rdev, mddev);
			}
		}
		d = start;
		while (d != r1_bio->read_disk) {
			if (d == 0)
				d = conf->raid_disks * 2;
			d--;
			if (r1_bio->bios[d]->bi_end_io != end_sync_read)
				continue;
			rdev = conf->mirrors[d].rdev;
			if (r1_sync_page_io(rdev, sect, s,
					    bio->bi_io_vec[idx].bv_page,
					    READ) != 0)
				atomic_add_unchecked(s, &rdev->corrected_errors);
		}
		sectors -= s;
		sect += s;
		idx ++;
	}
	set_bit(R1BIO_Uptodate, &r1_bio->state);
	set_bit(BIO_UPTODATE, &bio->bi_flags);
	return 1;
}

static int process_checks(struct r1bio *r1_bio)
{
	/* We have read all readable devices.  If we haven't
	 * got the block, then there is no hope left.
	 * If we have, then we want to do a comparison
	 * and skip the write if everything is the same.
	 * If any blocks failed to read, then we need to
	 * attempt an over-write
	 */
	struct mddev *mddev = r1_bio->mddev;
	struct r1conf *conf = mddev->private;
	int primary;
	int i;
	int vcnt;

	/* Fix variable parts of all bios */
	vcnt = (r1_bio->sectors + PAGE_SIZE / 512 - 1) >> (PAGE_SHIFT - 9);
	for (i = 0; i < conf->raid_disks * 2; i++) {
		int j;
		int size;
		int uptodate;
		struct bio *b = r1_bio->bios[i];
		if (b->bi_end_io != end_sync_read)
			continue;
		/* fixup the bio for reuse, but preserve BIO_UPTODATE */
		uptodate = test_bit(BIO_UPTODATE, &b->bi_flags);
		bio_reset(b);
		if (!uptodate)
			clear_bit(BIO_UPTODATE, &b->bi_flags);
		b->bi_vcnt = vcnt;
		b->bi_iter.bi_size = r1_bio->sectors << 9;
		b->bi_iter.bi_sector = r1_bio->sector +
			conf->mirrors[i].rdev->data_offset;
		b->bi_bdev = conf->mirrors[i].rdev->bdev;
		b->bi_end_io = end_sync_read;
		b->bi_private = r1_bio;

		size = b->bi_iter.bi_size;
		for (j = 0; j < vcnt ; j++) {
			struct bio_vec *bi;
			bi = &b->bi_io_vec[j];
			bi->bv_offset = 0;
			if (size > PAGE_SIZE)
				bi->bv_len = PAGE_SIZE;
			else
				bi->bv_len = size;
			size -= PAGE_SIZE;
		}
	}
	for (primary = 0; primary < conf->raid_disks * 2; primary++)
		if (r1_bio->bios[primary]->bi_end_io == end_sync_read &&
		    test_bit(BIO_UPTODATE, &r1_bio->bios[primary]->bi_flags)) {
			r1_bio->bios[primary]->bi_end_io = NULL;
			rdev_dec_pending(conf->mirrors[primary].rdev, mddev);
			break;
		}
	r1_bio->read_disk = primary;
	for (i = 0; i < conf->raid_disks * 2; i++) {
		int j;
		struct bio *pbio = r1_bio->bios[primary];
		struct bio *sbio = r1_bio->bios[i];
		int uptodate = test_bit(BIO_UPTODATE, &sbio->bi_flags);

		if (sbio->bi_end_io != end_sync_read)
			continue;
		/* Now we can 'fixup' the BIO_UPTODATE flag */
		set_bit(BIO_UPTODATE, &sbio->bi_flags);

		if (uptodate) {
			for (j = vcnt; j-- ; ) {
				struct page *p, *s;
				p = pbio->bi_io_vec[j].bv_page;
				s = sbio->bi_io_vec[j].bv_page;
				if (memcmp(page_address(p),
					   page_address(s),
					   sbio->bi_io_vec[j].bv_len))
					break;
			}
		} else
			j = 0;
		if (j >= 0)
			atomic64_add(r1_bio->sectors, &mddev->resync_mismatches);
		if (j < 0 || (test_bit(MD_RECOVERY_CHECK, &mddev->recovery)
			      && uptodate)) {
			/* No need to write to this device. */
			sbio->bi_end_io = NULL;
			rdev_dec_pending(conf->mirrors[i].rdev, mddev);
			continue;
		}

		bio_copy_data(sbio, pbio);
	}
	return 0;
}

static void sync_request_write(struct mddev *mddev, struct r1bio *r1_bio)
{
	struct r1conf *conf = mddev->private;
	int i;
	int disks = conf->raid_disks * 2;
	struct bio *bio, *wbio;

	bio = r1_bio->bios[r1_bio->read_disk];

	if (!test_bit(R1BIO_Uptodate, &r1_bio->state))
		/* ouch - failed to read all of that. */
		if (!fix_sync_read_error(r1_bio))
			return;

	if (test_bit(MD_RECOVERY_REQUESTED, &mddev->recovery))
		if (process_checks(r1_bio) < 0)
			return;
	/*
	 * schedule writes
	 */
	atomic_set(&r1_bio->remaining, 1);
	for (i = 0; i < disks ; i++) {
		wbio = r1_bio->bios[i];
		if (wbio->bi_end_io == NULL ||
		    (wbio->bi_end_io == end_sync_read &&
		     (i == r1_bio->read_disk ||
		      !test_bit(MD_RECOVERY_SYNC, &mddev->recovery))))
			continue;

		wbio->bi_rw = WRITE;
		wbio->bi_end_io = end_sync_write;
		atomic_inc(&r1_bio->remaining);
		md_sync_acct(conf->mirrors[i].rdev->bdev, bio_sectors(wbio));

		generic_make_request(wbio);
	}

	if (atomic_dec_and_test(&r1_bio->remaining)) {
		/* if we're here, all write(s) have completed, so clean up */
		int s = r1_bio->sectors;
		if (test_bit(R1BIO_MadeGood, &r1_bio->state) ||
		    test_bit(R1BIO_WriteError, &r1_bio->state))
			reschedule_retry(r1_bio);
		else {
			put_buf(r1_bio);
			md_done_sync(mddev, s, 1);
		}
	}
}

/*
 * This is a kernel thread which:
 *
 *	1.	Retries failed read operations on working mirrors.
 *	2.	Updates the raid superblock when problems encounter.
 *	3.	Performs writes following reads for array synchronising.
 */

static void fix_read_error(struct r1conf *conf, int read_disk,
			   sector_t sect, int sectors)
{
	struct mddev *mddev = conf->mddev;
	while(sectors) {
		int s = sectors;
		int d = read_disk;
		int success = 0;
		int start;
		struct md_rdev *rdev;

		if (s > (PAGE_SIZE>>9))
			s = PAGE_SIZE >> 9;

		do {
			/* Note: no rcu protection needed here
			 * as this is synchronous in the raid1d thread
			 * which is the thread that might remove
			 * a device.  If raid1d ever becomes multi-threaded....
			 */
			sector_t first_bad;
			int bad_sectors;

			rdev = conf->mirrors[d].rdev;
			if (rdev &&
			    (test_bit(In_sync, &rdev->flags) ||
			     (!test_bit(Faulty, &rdev->flags) &&
			      rdev->recovery_offset >= sect + s)) &&
			    is_badblock(rdev, sect, s,
					&first_bad, &bad_sectors) == 0 &&
			    sync_page_io(rdev, sect, s<<9,
					 conf->tmppage, READ, false))
				success = 1;
			else {
				d++;
				if (d == conf->raid_disks * 2)
					d = 0;
			}
		} while (!success && d != read_disk);

		if (!success) {
			/* Cannot read from anywhere - mark it bad */
			struct md_rdev *rdev = conf->mirrors[read_disk].rdev;
			if (!rdev_set_badblocks(rdev, sect, s, 0))
				md_error(mddev, rdev);
			break;
		}
		/* write it back and re-read */
		start = d;
		while (d != read_disk) {
			if (d==0)
				d = conf->raid_disks * 2;
			d--;
			rdev = conf->mirrors[d].rdev;
			if (rdev &&
			    test_bit(In_sync, &rdev->flags))
				r1_sync_page_io(rdev, sect, s,
						conf->tmppage, WRITE);
		}
		d = start;
		while (d != read_disk) {
			char b[BDEVNAME_SIZE];
			if (d==0)
				d = conf->raid_disks * 2;
			d--;
			rdev = conf->mirrors[d].rdev;
			if (rdev &&
			    test_bit(In_sync, &rdev->flags)) {
				if (r1_sync_page_io(rdev, sect, s,
						    conf->tmppage, READ)) {
					atomic_add_unchecked(s, &rdev->corrected_errors);
					printk(KERN_INFO
					       "md/raid1:%s: read error corrected "
					       "(%d sectors at %llu on %s)\n",
					       mdname(mddev), s,
					       (unsigned long long)(sect +
					           rdev->data_offset),
					       bdevname(rdev->bdev, b));
				}
			}
		}
		sectors -= s;
		sect += s;
	}
}

static int narrow_write_error(struct r1bio *r1_bio, int i)
{
	struct mddev *mddev = r1_bio->mddev;
	struct r1conf *conf = mddev->private;
	struct md_rdev *rdev = conf->mirrors[i].rdev;

	/* bio has the data to be written to device 'i' where
	 * we just recently had a write error.
	 * We repeatedly clone the bio and trim down to one block,
	 * then try the write.  Where the write fails we record
	 * a bad block.
	 * It is conceivable that the bio doesn't exactly align with
	 * blocks.  We must handle this somehow.
	 *
	 * We currently own a reference on the rdev.
	 */

	int block_sectors;
	sector_t sector;
	int sectors;
	int sect_to_write = r1_bio->sectors;
	int ok = 1;

	if (rdev->badblocks.shift < 0)
		return 0;

	block_sectors = 1 << rdev->badblocks.shift;
	sector = r1_bio->sector;
	sectors = ((sector + block_sectors)
		   & ~(sector_t)(block_sectors - 1))
		- sector;

	while (sect_to_write) {
		struct bio *wbio;
		if (sectors > sect_to_write)
			sectors = sect_to_write;
		/* Write at 'sector' for 'sectors'*/

		if (test_bit(R1BIO_BehindIO, &r1_bio->state)) {
			unsigned vcnt = r1_bio->behind_page_count;
			struct bio_vec *vec = r1_bio->behind_bvecs;

			while (!vec->bv_page) {
				vec++;
				vcnt--;
			}

			wbio = bio_alloc_mddev(GFP_NOIO, vcnt, mddev);
			memcpy(wbio->bi_io_vec, vec, vcnt * sizeof(struct bio_vec));

			wbio->bi_vcnt = vcnt;
		} else {
			wbio = bio_clone_mddev(r1_bio->master_bio, GFP_NOIO, mddev);
		}

		wbio->bi_rw = WRITE;
		wbio->bi_iter.bi_sector = r1_bio->sector;
		wbio->bi_iter.bi_size = r1_bio->sectors << 9;

		bio_trim(wbio, sector - r1_bio->sector, sectors);
		wbio->bi_iter.bi_sector += rdev->data_offset;
		wbio->bi_bdev = rdev->bdev;
		if (submit_bio_wait(WRITE, wbio) == 0)
			/* failure! */
			ok = rdev_set_badblocks(rdev, sector,
						sectors, 0)
				&& ok;

		bio_put(wbio);
		sect_to_write -= sectors;
		sector += sectors;
		sectors = block_sectors;
	}
	return ok;
}

static void handle_sync_write_finished(struct r1conf *conf, struct r1bio *r1_bio)
{
	int m;
	int s = r1_bio->sectors;
	for (m = 0; m < conf->raid_disks * 2 ; m++) {
		struct md_rdev *rdev = conf->mirrors[m].rdev;
		struct bio *bio = r1_bio->bios[m];
		if (bio->bi_end_io == NULL)
			continue;
		if (test_bit(BIO_UPTODATE, &bio->bi_flags) &&
		    test_bit(R1BIO_MadeGood, &r1_bio->state)) {
			rdev_clear_badblocks(rdev, r1_bio->sector, s, 0);
		}
		if (!test_bit(BIO_UPTODATE, &bio->bi_flags) &&
		    test_bit(R1BIO_WriteError, &r1_bio->state)) {
			if (!rdev_set_badblocks(rdev, r1_bio->sector, s, 0))
				md_error(conf->mddev, rdev);
		}
	}
	put_buf(r1_bio);
	md_done_sync(conf->mddev, s, 1);
}

static void handle_write_finished(struct r1conf *conf, struct r1bio *r1_bio)
{
	int m;
	for (m = 0; m < conf->raid_disks * 2 ; m++)
		if (r1_bio->bios[m] == IO_MADE_GOOD) {
			struct md_rdev *rdev = conf->mirrors[m].rdev;
			rdev_clear_badblocks(rdev,
					     r1_bio->sector,
					     r1_bio->sectors, 0);
			rdev_dec_pending(rdev, conf->mddev);
		} else if (r1_bio->bios[m] != NULL) {
			/* This drive got a write error.  We need to
			 * narrow down and record precise write
			 * errors.
			 */
			if (!narrow_write_error(r1_bio, m)) {
				md_error(conf->mddev,
					 conf->mirrors[m].rdev);
				/* an I/O failed, we can't clear the bitmap */
				set_bit(R1BIO_Degraded, &r1_bio->state);
			}
			rdev_dec_pending(conf->mirrors[m].rdev,
					 conf->mddev);
		}
	if (test_bit(R1BIO_WriteError, &r1_bio->state))
		close_write(r1_bio);
	raid_end_bio_io(r1_bio);
}

static void handle_read_error(struct r1conf *conf, struct r1bio *r1_bio)
{
	int disk;
	int max_sectors;
	struct mddev *mddev = conf->mddev;
	struct bio *bio;
	char b[BDEVNAME_SIZE];
	struct md_rdev *rdev;

	clear_bit(R1BIO_ReadError, &r1_bio->state);
	/* we got a read error. Maybe the drive is bad.  Maybe just
	 * the block and we can fix it.
	 * We freeze all other IO, and try reading the block from
	 * other devices.  When we find one, we re-write
	 * and check it that fixes the read error.
	 * This is all done synchronously while the array is
	 * frozen
	 */
	if (mddev->ro == 0) {
		freeze_array(conf, 1);
		fix_read_error(conf, r1_bio->read_disk,
			       r1_bio->sector, r1_bio->sectors);
		unfreeze_array(conf);
	} else
		md_error(mddev, conf->mirrors[r1_bio->read_disk].rdev);
	rdev_dec_pending(conf->mirrors[r1_bio->read_disk].rdev, conf->mddev);

	bio = r1_bio->bios[r1_bio->read_disk];
	bdevname(bio->bi_bdev, b);
read_more:
	disk = read_balance(conf, r1_bio, &max_sectors);
	if (disk == -1) {
		printk(KERN_ALERT "md/raid1:%s: %s: unrecoverable I/O"
		       " read error for block %llu\n",
		       mdname(mddev), b, (unsigned long long)r1_bio->sector);
		raid_end_bio_io(r1_bio);
	} else {
		const unsigned long do_sync
			= r1_bio->master_bio->bi_rw & REQ_SYNC;
		if (bio) {
			r1_bio->bios[r1_bio->read_disk] =
				mddev->ro ? IO_BLOCKED : NULL;
			bio_put(bio);
		}
		r1_bio->read_disk = disk;
		bio = bio_clone_mddev(r1_bio->master_bio, GFP_NOIO, mddev);
		bio_trim(bio, r1_bio->sector - bio->bi_iter.bi_sector,
			 max_sectors);
		r1_bio->bios[r1_bio->read_disk] = bio;
		rdev = conf->mirrors[disk].rdev;
		printk_ratelimited(KERN_ERR
				   "md/raid1:%s: redirecting sector %llu"
				   " to other mirror: %s\n",
				   mdname(mddev),
				   (unsigned long long)r1_bio->sector,
				   bdevname(rdev->bdev, b));
		bio->bi_iter.bi_sector = r1_bio->sector + rdev->data_offset;
		bio->bi_bdev = rdev->bdev;
		bio->bi_end_io = raid1_end_read_request;
		bio->bi_rw = READ | do_sync;
		bio->bi_private = r1_bio;
		if (max_sectors < r1_bio->sectors) {
			/* Drat - have to split this up more */
			struct bio *mbio = r1_bio->master_bio;
			int sectors_handled = (r1_bio->sector + max_sectors
					       - mbio->bi_iter.bi_sector);
			r1_bio->sectors = max_sectors;
			spin_lock_irq(&conf->device_lock);
			if (mbio->bi_phys_segments == 0)
				mbio->bi_phys_segments = 2;
			else
				mbio->bi_phys_segments++;
			spin_unlock_irq(&conf->device_lock);
			generic_make_request(bio);
			bio = NULL;

			r1_bio = mempool_alloc(conf->r1bio_pool, GFP_NOIO);

			r1_bio->master_bio = mbio;
			r1_bio->sectors = bio_sectors(mbio) - sectors_handled;
			r1_bio->state = 0;
			set_bit(R1BIO_ReadError, &r1_bio->state);
			r1_bio->mddev = mddev;
			r1_bio->sector = mbio->bi_iter.bi_sector +
				sectors_handled;

			goto read_more;
		} else
			generic_make_request(bio);
	}
}

static void raid1d(struct md_thread *thread)
{
	struct mddev *mddev = thread->mddev;
	struct r1bio *r1_bio;
	unsigned long flags;
	struct r1conf *conf = mddev->private;
	struct list_head *head = &conf->retry_list;
	struct blk_plug plug;

	md_check_recovery(mddev);

	blk_start_plug(&plug);
	for (;;) {

		flush_pending_writes(conf);

		spin_lock_irqsave(&conf->device_lock, flags);
		if (list_empty(head)) {
			spin_unlock_irqrestore(&conf->device_lock, flags);
			break;
		}
		r1_bio = list_entry(head->prev, struct r1bio, retry_list);
		list_del(head->prev);
		conf->nr_queued--;
		spin_unlock_irqrestore(&conf->device_lock, flags);

		mddev = r1_bio->mddev;
		conf = mddev->private;
		if (test_bit(R1BIO_IsSync, &r1_bio->state)) {
			if (test_bit(R1BIO_MadeGood, &r1_bio->state) ||
			    test_bit(R1BIO_WriteError, &r1_bio->state))
				handle_sync_write_finished(conf, r1_bio);
			else
				sync_request_write(mddev, r1_bio);
		} else if (test_bit(R1BIO_MadeGood, &r1_bio->state) ||
			   test_bit(R1BIO_WriteError, &r1_bio->state))
			handle_write_finished(conf, r1_bio);
		else if (test_bit(R1BIO_ReadError, &r1_bio->state))
			handle_read_error(conf, r1_bio);
		else
			/* just a partial read to be scheduled from separate
			 * context
			 */
			generic_make_request(r1_bio->bios[r1_bio->read_disk]);

		cond_resched();
		if (mddev->flags & ~(1<<MD_CHANGE_PENDING))
			md_check_recovery(mddev);
	}
	blk_finish_plug(&plug);
}


static int init_resync(struct r1conf *conf)
{
	int buffs;

	buffs = RESYNC_WINDOW / RESYNC_BLOCK_SIZE;
	BUG_ON(conf->r1buf_pool);
	conf->r1buf_pool = mempool_create(buffs, r1buf_pool_alloc, r1buf_pool_free,
					  conf->poolinfo);
	if (!conf->r1buf_pool)
		return -ENOMEM;
	conf->next_resync = 0;
	return 0;
}

/*
 * perform a "sync" on one "block"
 *
 * We need to make sure that no normal I/O request - particularly write
 * requests - conflict with active sync requests.
 *
 * This is achieved by tracking pending requests and a 'barrier' concept
 * that can be installed to exclude normal IO requests.
 */

static sector_t sync_request(struct mddev *mddev, sector_t sector_nr, int *skipped, int go_faster)
{
	struct r1conf *conf = mddev->private;
	struct r1bio *r1_bio;
	struct bio *bio;
	sector_t max_sector, nr_sectors;
	int disk = -1;
	int i;
	int wonly = -1;
	int write_targets = 0, read_targets = 0;
	sector_t sync_blocks;
	int still_degraded = 0;
	int good_sectors = RESYNC_SECTORS;
	int min_bad = 0; /* number of sectors that are bad in all devices */

	if (!conf->r1buf_pool)
		if (init_resync(conf))
			return 0;

	max_sector = mddev->dev_sectors;
	if (sector_nr >= max_sector) {
		/* If we aborted, we need to abort the
		 * sync on the 'current' bitmap chunk (there will
		 * only be one in raid1 resync.
		 * We can find the current addess in mddev->curr_resync
		 */
		if (mddev->curr_resync < max_sector) /* aborted */
			bitmap_end_sync(mddev->bitmap, mddev->curr_resync,
						&sync_blocks, 1);
		else /* completed sync */
			conf->fullsync = 0;

		bitmap_close_sync(mddev->bitmap);
		close_sync(conf);
		return 0;
	}

	if (mddev->bitmap == NULL &&
	    mddev->recovery_cp == MaxSector &&
	    !test_bit(MD_RECOVERY_REQUESTED, &mddev->recovery) &&
	    conf->fullsync == 0) {
		*skipped = 1;
		return max_sector - sector_nr;
	}
	/* before building a request, check if we can skip these blocks..
	 * This call the bitmap_start_sync doesn't actually record anything
	 */
	if (!bitmap_start_sync(mddev->bitmap, sector_nr, &sync_blocks, 1) &&
	    !conf->fullsync && !test_bit(MD_RECOVERY_REQUESTED, &mddev->recovery)) {
		/* We can skip this block, and probably several more */
		*skipped = 1;
		return sync_blocks;
	}
	/*
	 * If there is non-resync activity waiting for a turn,
	 * and resync is going fast enough,
	 * then let it though before starting on this new sync request.
	 */
	if (!go_faster && conf->nr_waiting)
		msleep_interruptible(1000);

	bitmap_cond_end_sync(mddev->bitmap, sector_nr);
	r1_bio = mempool_alloc(conf->r1buf_pool, GFP_NOIO);
	raise_barrier(conf);

	conf->next_resync = sector_nr;

	rcu_read_lock();
	/*
	 * If we get a correctably read error during resync or recovery,
	 * we might want to read from a different device.  So we
	 * flag all drives that could conceivably be read from for READ,
	 * and any others (which will be non-In_sync devices) for WRITE.
	 * If a read fails, we try reading from something else for which READ
	 * is OK.
	 */

	r1_bio->mddev = mddev;
	r1_bio->sector = sector_nr;
	r1_bio->state = 0;
	set_bit(R1BIO_IsSync, &r1_bio->state);

	for (i = 0; i < conf->raid_disks * 2; i++) {
		struct md_rdev *rdev;
		bio = r1_bio->bios[i];
		bio_reset(bio);

		rdev = rcu_dereference(conf->mirrors[i].rdev);
		if (rdev == NULL ||
		    test_bit(Faulty, &rdev->flags)) {
			if (i < conf->raid_disks)
				still_degraded = 1;
		} else if (!test_bit(In_sync, &rdev->flags)) {
			bio->bi_rw = WRITE;
			bio->bi_end_io = end_sync_write;
			write_targets ++;
		} else {
			/* may need to read from here */
			sector_t first_bad = MaxSector;
			int bad_sectors;

			if (is_badblock(rdev, sector_nr, good_sectors,
					&first_bad, &bad_sectors)) {
				if (first_bad > sector_nr)
					good_sectors = first_bad - sector_nr;
				else {
					bad_sectors -= (sector_nr - first_bad);
					if (min_bad == 0 ||
					    min_bad > bad_sectors)
						min_bad = bad_sectors;
				}
			}
			if (sector_nr < first_bad) {
				if (test_bit(WriteMostly, &rdev->flags)) {
					if (wonly < 0)
						wonly = i;
				} else {
					if (disk < 0)
						disk = i;
				}
				bio->bi_rw = READ;
				bio->bi_end_io = end_sync_read;
				read_targets++;
			} else if (!test_bit(WriteErrorSeen, &rdev->flags) &&
				test_bit(MD_RECOVERY_SYNC, &mddev->recovery) &&
				!test_bit(MD_RECOVERY_CHECK, &mddev->recovery)) {
				/*
				 * The device is suitable for reading (InSync),
				 * but has bad block(s) here. Let's try to correct them,
				 * if we are doing resync or repair. Otherwise, leave
				 * this device alone for this sync request.
				 */
				bio->bi_rw = WRITE;
				bio->bi_end_io = end_sync_write;
				write_targets++;
			}
		}
		if (bio->bi_end_io) {
			atomic_inc(&rdev->nr_pending);
			bio->bi_iter.bi_sector = sector_nr + rdev->data_offset;
			bio->bi_bdev = rdev->bdev;
			bio->bi_private = r1_bio;
		}
	}
	rcu_read_unlock();
	if (disk < 0)
		disk = wonly;
	r1_bio->read_disk = disk;

	if (read_targets == 0 && min_bad > 0) {
		/* These sectors are bad on all InSync devices, so we
		 * need to mark them bad on all write targets
		 */
		int ok = 1;
		for (i = 0 ; i < conf->raid_disks * 2 ; i++)
			if (r1_bio->bios[i]->bi_end_io == end_sync_write) {
				struct md_rdev *rdev = conf->mirrors[i].rdev;
				ok = rdev_set_badblocks(rdev, sector_nr,
							min_bad, 0
					) && ok;
			}
		set_bit(MD_CHANGE_DEVS, &mddev->flags);
		*skipped = 1;
		put_buf(r1_bio);

		if (!ok) {
			/* Cannot record the badblocks, so need to
			 * abort the resync.
			 * If there are multiple read targets, could just
			 * fail the really bad ones ???
			 */
			conf->recovery_disabled = mddev->recovery_disabled;
			set_bit(MD_RECOVERY_INTR, &mddev->recovery);
			return 0;
		} else
			return min_bad;

	}
	if (min_bad > 0 && min_bad < good_sectors) {
		/* only resync enough to reach the next bad->good
		 * transition */
		good_sectors = min_bad;
	}

	if (test_bit(MD_RECOVERY_SYNC, &mddev->recovery) && read_targets > 0)
		/* extra read targets are also write targets */
		write_targets += read_targets-1;

	if (write_targets == 0 || read_targets == 0) {
		/* There is nowhere to write, so all non-sync
		 * drives must be failed - so we are finished
		 */
		sector_t rv;
		if (min_bad > 0)
			max_sector = sector_nr + min_bad;
		rv = max_sector - sector_nr;
		*skipped = 1;
		put_buf(r1_bio);
		return rv;
	}

	if (max_sector > mddev->resync_max)
		max_sector = mddev->resync_max; /* Don't do IO beyond here */
	if (max_sector > sector_nr + good_sectors)
		max_sector = sector_nr + good_sectors;
	nr_sectors = 0;
	sync_blocks = 0;
	do {
		struct page *page;
		int len = PAGE_SIZE;
		if (sector_nr + (len>>9) > max_sector)
			len = (max_sector - sector_nr) << 9;
		if (len == 0)
			break;
		if (sync_blocks == 0) {
			if (!bitmap_start_sync(mddev->bitmap, sector_nr,
					       &sync_blocks, still_degraded) &&
			    !conf->fullsync &&
			    !test_bit(MD_RECOVERY_REQUESTED, &mddev->recovery))
				break;
			BUG_ON(sync_blocks < (PAGE_SIZE>>9));
			if ((len >> 9) > sync_blocks)
				len = sync_blocks<<9;
		}

		for (i = 0 ; i < conf->raid_disks * 2; i++) {
			bio = r1_bio->bios[i];
			if (bio->bi_end_io) {
				page = bio->bi_io_vec[bio->bi_vcnt].bv_page;
				if (bio_add_page(bio, page, len, 0) == 0) {
					/* stop here */
					bio->bi_io_vec[bio->bi_vcnt].bv_page = page;
					while (i > 0) {
						i--;
						bio = r1_bio->bios[i];
						if (bio->bi_end_io==NULL)
							continue;
						/* remove last page from this bio */
						bio->bi_vcnt--;
						bio->bi_iter.bi_size -= len;
						bio->bi_flags &= ~(1<< BIO_SEG_VALID);
					}
					goto bio_full;
				}
			}
		}
		nr_sectors += len>>9;
		sector_nr += len>>9;
		sync_blocks -= (len>>9);
	} while (r1_bio->bios[disk]->bi_vcnt < RESYNC_PAGES);
 bio_full:
	r1_bio->sectors = nr_sectors;

	/* For a user-requested sync, we read all readable devices and do a
	 * compare
	 */
	if (test_bit(MD_RECOVERY_REQUESTED, &mddev->recovery)) {
		atomic_set(&r1_bio->remaining, read_targets);
<<<<<<< HEAD
		for (i = 0; i < conf->raid_disks && read_targets; i++) {
=======
		for (i = 0; i < conf->raid_disks * 2 && read_targets; i++) {
>>>>>>> c3ade0e0
			bio = r1_bio->bios[i];
			if (bio->bi_end_io == end_sync_read) {
				read_targets--;
				md_sync_acct(bio->bi_bdev, nr_sectors);
				generic_make_request(bio);
			}
		}
	} else {
		atomic_set(&r1_bio->remaining, 1);
		bio = r1_bio->bios[r1_bio->read_disk];
		md_sync_acct(bio->bi_bdev, nr_sectors);
		generic_make_request(bio);

	}
	return nr_sectors;
}

static sector_t raid1_size(struct mddev *mddev, sector_t sectors, int raid_disks)
{
	if (sectors)
		return sectors;

	return mddev->dev_sectors;
}

static struct r1conf *setup_conf(struct mddev *mddev)
{
	struct r1conf *conf;
	int i;
	struct raid1_info *disk;
	struct md_rdev *rdev;
	int err = -ENOMEM;

	conf = kzalloc(sizeof(struct r1conf), GFP_KERNEL);
	if (!conf)
		goto abort;

	conf->mirrors = kzalloc(sizeof(struct raid1_info)
				* mddev->raid_disks * 2,
				 GFP_KERNEL);
	if (!conf->mirrors)
		goto abort;

	conf->tmppage = alloc_page(GFP_KERNEL);
	if (!conf->tmppage)
		goto abort;

	conf->poolinfo = kzalloc(sizeof(*conf->poolinfo), GFP_KERNEL);
	if (!conf->poolinfo)
		goto abort;
	conf->poolinfo->raid_disks = mddev->raid_disks * 2;
	conf->r1bio_pool = mempool_create(NR_RAID1_BIOS, r1bio_pool_alloc,
					  r1bio_pool_free,
					  conf->poolinfo);
	if (!conf->r1bio_pool)
		goto abort;

	conf->poolinfo->mddev = mddev;

	err = -EINVAL;
	spin_lock_init(&conf->device_lock);
	rdev_for_each(rdev, mddev) {
		struct request_queue *q;
		int disk_idx = rdev->raid_disk;
		if (disk_idx >= mddev->raid_disks
		    || disk_idx < 0)
			continue;
		if (test_bit(Replacement, &rdev->flags))
			disk = conf->mirrors + mddev->raid_disks + disk_idx;
		else
			disk = conf->mirrors + disk_idx;

		if (disk->rdev)
			goto abort;
		disk->rdev = rdev;
		q = bdev_get_queue(rdev->bdev);
		if (q->merge_bvec_fn)
			mddev->merge_check_needed = 1;

		disk->head_position = 0;
		disk->seq_start = MaxSector;
	}
	conf->raid_disks = mddev->raid_disks;
	conf->mddev = mddev;
	INIT_LIST_HEAD(&conf->retry_list);

	spin_lock_init(&conf->resync_lock);
	init_waitqueue_head(&conf->wait_barrier);

	bio_list_init(&conf->pending_bio_list);
	conf->pending_count = 0;
	conf->recovery_disabled = mddev->recovery_disabled - 1;

	conf->start_next_window = MaxSector;
	conf->current_window_requests = conf->next_window_requests = 0;

	err = -EIO;
	for (i = 0; i < conf->raid_disks * 2; i++) {

		disk = conf->mirrors + i;

		if (i < conf->raid_disks &&
		    disk[conf->raid_disks].rdev) {
			/* This slot has a replacement. */
			if (!disk->rdev) {
				/* No original, just make the replacement
				 * a recovering spare
				 */
				disk->rdev =
					disk[conf->raid_disks].rdev;
				disk[conf->raid_disks].rdev = NULL;
			} else if (!test_bit(In_sync, &disk->rdev->flags))
				/* Original is not in_sync - bad */
				goto abort;
		}

		if (!disk->rdev ||
		    !test_bit(In_sync, &disk->rdev->flags)) {
			disk->head_position = 0;
			if (disk->rdev &&
			    (disk->rdev->saved_raid_disk < 0))
				conf->fullsync = 1;
		}
	}

	err = -ENOMEM;
	conf->thread = md_register_thread(raid1d, mddev, "raid1");
	if (!conf->thread) {
		printk(KERN_ERR
		       "md/raid1:%s: couldn't allocate thread\n",
		       mdname(mddev));
		goto abort;
	}

	return conf;

 abort:
	if (conf) {
		if (conf->r1bio_pool)
			mempool_destroy(conf->r1bio_pool);
		kfree(conf->mirrors);
		safe_put_page(conf->tmppage);
		kfree(conf->poolinfo);
		kfree(conf);
	}
	return ERR_PTR(err);
}

static int stop(struct mddev *mddev);
static int run(struct mddev *mddev)
{
	struct r1conf *conf;
	int i;
	struct md_rdev *rdev;
	int ret;
	bool discard_supported = false;

	if (mddev->level != 1) {
		printk(KERN_ERR "md/raid1:%s: raid level not set to mirroring (%d)\n",
		       mdname(mddev), mddev->level);
		return -EIO;
	}
	if (mddev->reshape_position != MaxSector) {
		printk(KERN_ERR "md/raid1:%s: reshape_position set but not supported\n",
		       mdname(mddev));
		return -EIO;
	}
	/*
	 * copy the already verified devices into our private RAID1
	 * bookkeeping area. [whatever we allocate in run(),
	 * should be freed in stop()]
	 */
	if (mddev->private == NULL)
		conf = setup_conf(mddev);
	else
		conf = mddev->private;

	if (IS_ERR(conf))
		return PTR_ERR(conf);

	if (mddev->queue)
		blk_queue_max_write_same_sectors(mddev->queue, 0);

	rdev_for_each(rdev, mddev) {
		if (!mddev->gendisk)
			continue;
		disk_stack_limits(mddev->gendisk, rdev->bdev,
				  rdev->data_offset << 9);
		if (blk_queue_discard(bdev_get_queue(rdev->bdev)))
			discard_supported = true;
	}

	mddev->degraded = 0;
	for (i=0; i < conf->raid_disks; i++)
		if (conf->mirrors[i].rdev == NULL ||
		    !test_bit(In_sync, &conf->mirrors[i].rdev->flags) ||
		    test_bit(Faulty, &conf->mirrors[i].rdev->flags))
			mddev->degraded++;

	if (conf->raid_disks - mddev->degraded == 1)
		mddev->recovery_cp = MaxSector;

	if (mddev->recovery_cp != MaxSector)
		printk(KERN_NOTICE "md/raid1:%s: not clean"
		       " -- starting background reconstruction\n",
		       mdname(mddev));
	printk(KERN_INFO 
		"md/raid1:%s: active with %d out of %d mirrors\n",
		mdname(mddev), mddev->raid_disks - mddev->degraded, 
		mddev->raid_disks);

	/*
	 * Ok, everything is just fine now
	 */
	mddev->thread = conf->thread;
	conf->thread = NULL;
	mddev->private = conf;

	md_set_array_sectors(mddev, raid1_size(mddev, 0, 0));

	if (mddev->queue) {
		mddev->queue->backing_dev_info.congested_fn = raid1_congested;
		mddev->queue->backing_dev_info.congested_data = mddev;
		blk_queue_merge_bvec(mddev->queue, raid1_mergeable_bvec);

		if (discard_supported)
			queue_flag_set_unlocked(QUEUE_FLAG_DISCARD,
						mddev->queue);
		else
			queue_flag_clear_unlocked(QUEUE_FLAG_DISCARD,
						  mddev->queue);
	}

	ret =  md_integrity_register(mddev);
	if (ret)
		stop(mddev);
	return ret;
}

static int stop(struct mddev *mddev)
{
	struct r1conf *conf = mddev->private;
	struct bitmap *bitmap = mddev->bitmap;

	/* wait for behind writes to complete */
	if (bitmap && atomic_read(&bitmap->behind_writes) > 0) {
		printk(KERN_INFO "md/raid1:%s: behind writes in progress - waiting to stop.\n",
		       mdname(mddev));
		/* need to kick something here to make sure I/O goes? */
		wait_event(bitmap->behind_wait,
			   atomic_read(&bitmap->behind_writes) == 0);
	}

	freeze_array(conf, 0);
	unfreeze_array(conf);

	md_unregister_thread(&mddev->thread);
	if (conf->r1bio_pool)
		mempool_destroy(conf->r1bio_pool);
	kfree(conf->mirrors);
	safe_put_page(conf->tmppage);
	kfree(conf->poolinfo);
	kfree(conf);
	mddev->private = NULL;
	return 0;
}

static int raid1_resize(struct mddev *mddev, sector_t sectors)
{
	/* no resync is happening, and there is enough space
	 * on all devices, so we can resize.
	 * We need to make sure resync covers any new space.
	 * If the array is shrinking we should possibly wait until
	 * any io in the removed space completes, but it hardly seems
	 * worth it.
	 */
	sector_t newsize = raid1_size(mddev, sectors, 0);
	if (mddev->external_size &&
	    mddev->array_sectors > newsize)
		return -EINVAL;
	if (mddev->bitmap) {
		int ret = bitmap_resize(mddev->bitmap, newsize, 0, 0);
		if (ret)
			return ret;
	}
	md_set_array_sectors(mddev, newsize);
	set_capacity(mddev->gendisk, mddev->array_sectors);
	revalidate_disk(mddev->gendisk);
	if (sectors > mddev->dev_sectors &&
	    mddev->recovery_cp > mddev->dev_sectors) {
		mddev->recovery_cp = mddev->dev_sectors;
		set_bit(MD_RECOVERY_NEEDED, &mddev->recovery);
	}
	mddev->dev_sectors = sectors;
	mddev->resync_max_sectors = sectors;
	return 0;
}

static int raid1_reshape(struct mddev *mddev)
{
	/* We need to:
	 * 1/ resize the r1bio_pool
	 * 2/ resize conf->mirrors
	 *
	 * We allocate a new r1bio_pool if we can.
	 * Then raise a device barrier and wait until all IO stops.
	 * Then resize conf->mirrors and swap in the new r1bio pool.
	 *
	 * At the same time, we "pack" the devices so that all the missing
	 * devices have the higher raid_disk numbers.
	 */
	mempool_t *newpool, *oldpool;
	struct pool_info *newpoolinfo;
	struct raid1_info *newmirrors;
	struct r1conf *conf = mddev->private;
	int cnt, raid_disks;
	unsigned long flags;
	int d, d2, err;

	/* Cannot change chunk_size, layout, or level */
	if (mddev->chunk_sectors != mddev->new_chunk_sectors ||
	    mddev->layout != mddev->new_layout ||
	    mddev->level != mddev->new_level) {
		mddev->new_chunk_sectors = mddev->chunk_sectors;
		mddev->new_layout = mddev->layout;
		mddev->new_level = mddev->level;
		return -EINVAL;
	}

	err = md_allow_write(mddev);
	if (err)
		return err;

	raid_disks = mddev->raid_disks + mddev->delta_disks;

	if (raid_disks < conf->raid_disks) {
		cnt=0;
		for (d= 0; d < conf->raid_disks; d++)
			if (conf->mirrors[d].rdev)
				cnt++;
		if (cnt > raid_disks)
			return -EBUSY;
	}

	newpoolinfo = kmalloc(sizeof(*newpoolinfo), GFP_KERNEL);
	if (!newpoolinfo)
		return -ENOMEM;
	newpoolinfo->mddev = mddev;
	newpoolinfo->raid_disks = raid_disks * 2;

	newpool = mempool_create(NR_RAID1_BIOS, r1bio_pool_alloc,
				 r1bio_pool_free, newpoolinfo);
	if (!newpool) {
		kfree(newpoolinfo);
		return -ENOMEM;
	}
	newmirrors = kzalloc(sizeof(struct raid1_info) * raid_disks * 2,
			     GFP_KERNEL);
	if (!newmirrors) {
		kfree(newpoolinfo);
		mempool_destroy(newpool);
		return -ENOMEM;
	}

	freeze_array(conf, 0);

	/* ok, everything is stopped */
	oldpool = conf->r1bio_pool;
	conf->r1bio_pool = newpool;

	for (d = d2 = 0; d < conf->raid_disks; d++) {
		struct md_rdev *rdev = conf->mirrors[d].rdev;
		if (rdev && rdev->raid_disk != d2) {
			sysfs_unlink_rdev(mddev, rdev);
			rdev->raid_disk = d2;
			sysfs_unlink_rdev(mddev, rdev);
			if (sysfs_link_rdev(mddev, rdev))
				printk(KERN_WARNING
				       "md/raid1:%s: cannot register rd%d\n",
				       mdname(mddev), rdev->raid_disk);
		}
		if (rdev)
			newmirrors[d2++].rdev = rdev;
	}
	kfree(conf->mirrors);
	conf->mirrors = newmirrors;
	kfree(conf->poolinfo);
	conf->poolinfo = newpoolinfo;

	spin_lock_irqsave(&conf->device_lock, flags);
	mddev->degraded += (raid_disks - conf->raid_disks);
	spin_unlock_irqrestore(&conf->device_lock, flags);
	conf->raid_disks = mddev->raid_disks = raid_disks;
	mddev->delta_disks = 0;

	unfreeze_array(conf);

	set_bit(MD_RECOVERY_NEEDED, &mddev->recovery);
	md_wakeup_thread(mddev->thread);

	mempool_destroy(oldpool);
	return 0;
}

static void raid1_quiesce(struct mddev *mddev, int state)
{
	struct r1conf *conf = mddev->private;

	switch(state) {
	case 2: /* wake for suspend */
		wake_up(&conf->wait_barrier);
		break;
	case 1:
		freeze_array(conf, 0);
		break;
	case 0:
		unfreeze_array(conf);
		break;
	}
}

static void *raid1_takeover(struct mddev *mddev)
{
	/* raid1 can take over:
	 *  raid5 with 2 devices, any layout or chunk size
	 */
	if (mddev->level == 5 && mddev->raid_disks == 2) {
		struct r1conf *conf;
		mddev->new_level = 1;
		mddev->new_layout = 0;
		mddev->new_chunk_sectors = 0;
		conf = setup_conf(mddev);
		if (!IS_ERR(conf))
			/* Array must appear to be quiesced */
			conf->array_frozen = 1;
		return conf;
	}
	return ERR_PTR(-EINVAL);
}

static struct md_personality raid1_personality =
{
	.name		= "raid1",
	.level		= 1,
	.owner		= THIS_MODULE,
	.make_request	= make_request,
	.run		= run,
	.stop		= stop,
	.status		= status,
	.error_handler	= error,
	.hot_add_disk	= raid1_add_disk,
	.hot_remove_disk= raid1_remove_disk,
	.spare_active	= raid1_spare_active,
	.sync_request	= sync_request,
	.resize		= raid1_resize,
	.size		= raid1_size,
	.check_reshape	= raid1_reshape,
	.quiesce	= raid1_quiesce,
	.takeover	= raid1_takeover,
};

static int __init raid_init(void)
{
	return register_md_personality(&raid1_personality);
}

static void raid_exit(void)
{
	unregister_md_personality(&raid1_personality);
}

module_init(raid_init);
module_exit(raid_exit);
MODULE_LICENSE("GPL");
MODULE_DESCRIPTION("RAID1 (mirroring) personality for MD");
MODULE_ALIAS("md-personality-3"); /* RAID1 */
MODULE_ALIAS("md-raid1");
MODULE_ALIAS("md-level-1");

module_param(max_queued_requests, int, S_IRUGO|S_IWUSR);<|MERGE_RESOLUTION|>--- conflicted
+++ resolved
@@ -908,14 +908,6 @@
 		 * count down.
 		 */
 		wait_event_lock_irq(conf->wait_barrier,
-<<<<<<< HEAD
-				    !conf->barrier ||
-				    (conf->nr_pending &&
-				     current->bio_list &&
-				     !bio_list_empty(current->bio_list)),
-				    conf->resync_lock,
-			);
-=======
 				    !conf->array_frozen &&
 				    (!conf->barrier ||
 				    ((conf->start_next_window <
@@ -923,7 +915,6 @@
 				     current->bio_list &&
 				     !bio_list_empty(current->bio_list))),
 				    conf->resync_lock);
->>>>>>> c3ade0e0
 		conf->nr_waiting--;
 	}
 
@@ -2745,11 +2736,7 @@
 	 */
 	if (test_bit(MD_RECOVERY_REQUESTED, &mddev->recovery)) {
 		atomic_set(&r1_bio->remaining, read_targets);
-<<<<<<< HEAD
-		for (i = 0; i < conf->raid_disks && read_targets; i++) {
-=======
 		for (i = 0; i < conf->raid_disks * 2 && read_targets; i++) {
->>>>>>> c3ade0e0
 			bio = r1_bio->bios[i];
 			if (bio->bi_end_io == end_sync_read) {
 				read_targets--;
