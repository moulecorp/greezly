/*
 * Copyright (C) 2003 Sistina Software Limited.
 * Copyright (C) 2004-2005 Red Hat, Inc. All rights reserved.
 *
 * This file is released under the GPL.
 */

#include <linux/device-mapper.h>

#include "dm.h"
#include "dm-path-selector.h"
#include "dm-uevent.h"

#include <linux/ctype.h>
#include <linux/init.h>
#include <linux/mempool.h>
#include <linux/module.h>
#include <linux/pagemap.h>
#include <linux/slab.h>
#include <linux/time.h>
#include <linux/workqueue.h>
#include <linux/delay.h>
#include <scsi/scsi_dh.h>
#include <linux/atomic.h>

#define DM_MSG_PREFIX "multipath"
#define DM_PG_INIT_DELAY_MSECS 2000
#define DM_PG_INIT_DELAY_DEFAULT ((unsigned) -1)

/* Path properties */
struct pgpath {
	struct list_head list;

	struct priority_group *pg;	/* Owning PG */
	unsigned is_active;		/* Path status */
	unsigned fail_count;		/* Cumulative failure count */

	struct dm_path path;
	struct delayed_work activate_path;
};

#define path_to_pgpath(__pgp) container_of((__pgp), struct pgpath, path)

/*
 * Paths are grouped into Priority Groups and numbered from 1 upwards.
 * Each has a path selector which controls which path gets used.
 */
struct priority_group {
	struct list_head list;

	struct multipath *m;		/* Owning multipath instance */
	struct path_selector ps;

	unsigned pg_num;		/* Reference number */
	unsigned bypassed;		/* Temporarily bypass this PG? */

	unsigned nr_pgpaths;		/* Number of paths in PG */
	struct list_head pgpaths;
};

/* Multipath context */
struct multipath {
	struct list_head list;
	struct dm_target *ti;

	const char *hw_handler_name;
	char *hw_handler_params;

	spinlock_t lock;

	unsigned nr_priority_groups;
	struct list_head priority_groups;

	wait_queue_head_t pg_init_wait;	/* Wait for pg_init completion */

	unsigned pg_init_required;	/* pg_init needs calling? */
	unsigned pg_init_in_progress;	/* Only one pg_init allowed at once */
	unsigned pg_init_delay_retry;	/* Delay pg_init retry? */

	unsigned nr_valid_paths;	/* Total number of usable paths */
	struct pgpath *current_pgpath;
	struct priority_group *current_pg;
	struct priority_group *next_pg;	/* Switch to this PG if set */
	unsigned repeat_count;		/* I/Os left before calling PS again */

<<<<<<< HEAD
	unsigned queue_io;		/* Must we queue all I/O? */
	unsigned queue_if_no_path;	/* Queue I/O if last path fails? */
	unsigned saved_queue_if_no_path;/* Saved state during suspension */
	unsigned pg_init_disabled:1;	/* pg_init is not currently allowed */
=======
	unsigned queue_io:1;		/* Must we queue all I/O? */
	unsigned queue_if_no_path:1;	/* Queue I/O if last path fails? */
	unsigned saved_queue_if_no_path:1; /* Saved state during suspension */
	unsigned retain_attached_hw_handler:1; /* If there's already a hw_handler present, don't change it. */
	unsigned pg_init_disabled:1;	/* pg_init is not currently allowed */

>>>>>>> c3ade0e0
	unsigned pg_init_retries;	/* Number of times to retry pg_init */
	unsigned pg_init_count;		/* Number of times pg_init called */
	unsigned pg_init_delay_msecs;	/* Number of msecs before pg_init retry */

	unsigned queue_size;
	struct work_struct process_queued_ios;
	struct list_head queued_ios;

	struct work_struct trigger_event;

	/*
	 * We must use a mempool of dm_mpath_io structs so that we
	 * can resubmit bios on error.
	 */
	mempool_t *mpio_pool;

	struct mutex work_mutex;
};

/*
 * Context information attached to each bio we process.
 */
struct dm_mpath_io {
	struct pgpath *pgpath;
	size_t nr_bytes;
};

typedef int (*action_fn) (struct pgpath *pgpath);

static struct kmem_cache *_mpio_cache;

static struct workqueue_struct *kmultipathd, *kmpath_handlerd;
static void process_queued_ios(struct work_struct *work);
static void trigger_event(struct work_struct *work);
static void activate_path(struct work_struct *work);


/*-----------------------------------------------
 * Allocation routines
 *-----------------------------------------------*/

static struct pgpath *alloc_pgpath(void)
{
	struct pgpath *pgpath = kzalloc(sizeof(*pgpath), GFP_KERNEL);

	if (pgpath) {
		pgpath->is_active = 1;
		INIT_DELAYED_WORK(&pgpath->activate_path, activate_path);
	}

	return pgpath;
}

static void free_pgpath(struct pgpath *pgpath)
{
	kfree(pgpath);
}

static struct priority_group *alloc_priority_group(void)
{
	struct priority_group *pg;

	pg = kzalloc(sizeof(*pg), GFP_KERNEL);

	if (pg)
		INIT_LIST_HEAD(&pg->pgpaths);

	return pg;
}

static void free_pgpaths(struct list_head *pgpaths, struct dm_target *ti)
{
	struct pgpath *pgpath, *tmp;
	struct multipath *m = ti->private;

	list_for_each_entry_safe(pgpath, tmp, pgpaths, list) {
		list_del(&pgpath->list);
		if (m->hw_handler_name)
			scsi_dh_detach(bdev_get_queue(pgpath->path.dev->bdev));
		dm_put_device(ti, pgpath->path.dev);
		free_pgpath(pgpath);
	}
}

static void free_priority_group(struct priority_group *pg,
				struct dm_target *ti)
{
	struct path_selector *ps = &pg->ps;

	if (ps->type) {
		ps->type->destroy(ps);
		dm_put_path_selector(ps->type);
	}

	free_pgpaths(&pg->pgpaths, ti);
	kfree(pg);
}

static struct multipath *alloc_multipath(struct dm_target *ti)
{
	struct multipath *m;
	unsigned min_ios = dm_get_reserved_rq_based_ios();

	m = kzalloc(sizeof(*m), GFP_KERNEL);
	if (m) {
		INIT_LIST_HEAD(&m->priority_groups);
		INIT_LIST_HEAD(&m->queued_ios);
		spin_lock_init(&m->lock);
		m->queue_io = 1;
		m->pg_init_delay_msecs = DM_PG_INIT_DELAY_DEFAULT;
		INIT_WORK(&m->process_queued_ios, process_queued_ios);
		INIT_WORK(&m->trigger_event, trigger_event);
		init_waitqueue_head(&m->pg_init_wait);
		mutex_init(&m->work_mutex);
		m->mpio_pool = mempool_create_slab_pool(min_ios, _mpio_cache);
		if (!m->mpio_pool) {
			kfree(m);
			return NULL;
		}
		m->ti = ti;
		ti->private = m;
	}

	return m;
}

static void free_multipath(struct multipath *m)
{
	struct priority_group *pg, *tmp;

	list_for_each_entry_safe(pg, tmp, &m->priority_groups, list) {
		list_del(&pg->list);
		free_priority_group(pg, m->ti);
	}

	kfree(m->hw_handler_name);
	kfree(m->hw_handler_params);
	mempool_destroy(m->mpio_pool);
	kfree(m);
}

static int set_mapinfo(struct multipath *m, union map_info *info)
{
	struct dm_mpath_io *mpio;

	mpio = mempool_alloc(m->mpio_pool, GFP_ATOMIC);
	if (!mpio)
		return -ENOMEM;

	memset(mpio, 0, sizeof(*mpio));
	info->ptr = mpio;

	return 0;
}

static void clear_mapinfo(struct multipath *m, union map_info *info)
{
	struct dm_mpath_io *mpio = info->ptr;

	info->ptr = NULL;
	mempool_free(mpio, m->mpio_pool);
}

/*-----------------------------------------------
 * Path selection
 *-----------------------------------------------*/

static void __pg_init_all_paths(struct multipath *m)
{
	struct pgpath *pgpath;
	unsigned long pg_init_delay = 0;

	m->pg_init_count++;
	m->pg_init_required = 0;
	if (m->pg_init_delay_retry)
		pg_init_delay = msecs_to_jiffies(m->pg_init_delay_msecs != DM_PG_INIT_DELAY_DEFAULT ?
						 m->pg_init_delay_msecs : DM_PG_INIT_DELAY_MSECS);
	list_for_each_entry(pgpath, &m->current_pg->pgpaths, list) {
		/* Skip failed paths */
		if (!pgpath->is_active)
			continue;
		if (queue_delayed_work(kmpath_handlerd, &pgpath->activate_path,
				       pg_init_delay))
			m->pg_init_in_progress++;
	}
}

static void __switch_pg(struct multipath *m, struct pgpath *pgpath)
{
	m->current_pg = pgpath->pg;

	/* Must we initialise the PG first, and queue I/O till it's ready? */
	if (m->hw_handler_name) {
		m->pg_init_required = 1;
		m->queue_io = 1;
	} else {
		m->pg_init_required = 0;
		m->queue_io = 0;
	}

	m->pg_init_count = 0;
}

static int __choose_path_in_pg(struct multipath *m, struct priority_group *pg,
			       size_t nr_bytes)
{
	struct dm_path *path;

	path = pg->ps.type->select_path(&pg->ps, &m->repeat_count, nr_bytes);
	if (!path)
		return -ENXIO;

	m->current_pgpath = path_to_pgpath(path);

	if (m->current_pg != pg)
		__switch_pg(m, m->current_pgpath);

	return 0;
}

static void __choose_pgpath(struct multipath *m, size_t nr_bytes)
{
	struct priority_group *pg;
	unsigned bypassed = 1;

	if (!m->nr_valid_paths)
		goto failed;

	/* Were we instructed to switch PG? */
	if (m->next_pg) {
		pg = m->next_pg;
		m->next_pg = NULL;
		if (!__choose_path_in_pg(m, pg, nr_bytes))
			return;
	}

	/* Don't change PG until it has no remaining paths */
	if (m->current_pg && !__choose_path_in_pg(m, m->current_pg, nr_bytes))
		return;

	/*
	 * Loop through priority groups until we find a valid path.
	 * First time we skip PGs marked 'bypassed'.
	 * Second time we only try the ones we skipped, but set
	 * pg_init_delay_retry so we do not hammer controllers.
	 */
	do {
		list_for_each_entry(pg, &m->priority_groups, list) {
			if (pg->bypassed == bypassed)
				continue;
			if (!__choose_path_in_pg(m, pg, nr_bytes)) {
				if (!bypassed)
					m->pg_init_delay_retry = 1;
				return;
			}
		}
	} while (bypassed--);

failed:
	m->current_pgpath = NULL;
	m->current_pg = NULL;
}

/*
 * Check whether bios must be queued in the device-mapper core rather
 * than here in the target.
 *
 * m->lock must be held on entry.
 *
 * If m->queue_if_no_path and m->saved_queue_if_no_path hold the
 * same value then we are not between multipath_presuspend()
 * and multipath_resume() calls and we have no need to check
 * for the DMF_NOFLUSH_SUSPENDING flag.
 */
static int __must_push_back(struct multipath *m)
{
	return (m->queue_if_no_path != m->saved_queue_if_no_path &&
		dm_noflush_suspending(m->ti));
}

static int map_io(struct multipath *m, struct request *clone,
		  union map_info *map_context, unsigned was_queued)
{
	int r = DM_MAPIO_REMAPPED;
	size_t nr_bytes = blk_rq_bytes(clone);
	unsigned long flags;
	struct pgpath *pgpath;
	struct block_device *bdev;
	struct dm_mpath_io *mpio = map_context->ptr;

	spin_lock_irqsave(&m->lock, flags);

	/* Do we need to select a new pgpath? */
	if (!m->current_pgpath ||
	    (!m->queue_io && (m->repeat_count && --m->repeat_count == 0)))
		__choose_pgpath(m, nr_bytes);

	pgpath = m->current_pgpath;

	if (was_queued)
		m->queue_size--;

	if (m->pg_init_required) {
		if (!m->pg_init_in_progress)
			queue_work(kmultipathd, &m->process_queued_ios);
		r = DM_MAPIO_REQUEUE;
	} else if ((pgpath && m->queue_io) ||
		   (!pgpath && m->queue_if_no_path)) {
		/* Queue for the daemon to resubmit */
		list_add_tail(&clone->queuelist, &m->queued_ios);
		m->queue_size++;
		if (!m->queue_io)
			queue_work(kmultipathd, &m->process_queued_ios);
		pgpath = NULL;
		r = DM_MAPIO_SUBMITTED;
	} else if (pgpath) {
		bdev = pgpath->path.dev->bdev;
		clone->q = bdev_get_queue(bdev);
		clone->rq_disk = bdev->bd_disk;
	} else if (__must_push_back(m))
		r = DM_MAPIO_REQUEUE;
	else
		r = -EIO;	/* Failed */

	mpio->pgpath = pgpath;
	mpio->nr_bytes = nr_bytes;

	if (r == DM_MAPIO_REMAPPED && pgpath->pg->ps.type->start_io)
		pgpath->pg->ps.type->start_io(&pgpath->pg->ps, &pgpath->path,
					      nr_bytes);

	spin_unlock_irqrestore(&m->lock, flags);

	return r;
}

/*
 * If we run out of usable paths, should we queue I/O or error it?
 */
static int queue_if_no_path(struct multipath *m, unsigned queue_if_no_path,
			    unsigned save_old_value)
{
	unsigned long flags;

	spin_lock_irqsave(&m->lock, flags);

	if (save_old_value)
		m->saved_queue_if_no_path = m->queue_if_no_path;
	else
		m->saved_queue_if_no_path = queue_if_no_path;
	m->queue_if_no_path = queue_if_no_path;
	if (!m->queue_if_no_path && m->queue_size)
		queue_work(kmultipathd, &m->process_queued_ios);

	spin_unlock_irqrestore(&m->lock, flags);

	return 0;
}

/*-----------------------------------------------------------------
 * The multipath daemon is responsible for resubmitting queued ios.
 *---------------------------------------------------------------*/

static void dispatch_queued_ios(struct multipath *m)
{
	int r;
	unsigned long flags;
	union map_info *info;
	struct request *clone, *n;
	LIST_HEAD(cl);

	spin_lock_irqsave(&m->lock, flags);
	list_splice_init(&m->queued_ios, &cl);
	spin_unlock_irqrestore(&m->lock, flags);

	list_for_each_entry_safe(clone, n, &cl, queuelist) {
		list_del_init(&clone->queuelist);

		info = dm_get_rq_mapinfo(clone);

		r = map_io(m, clone, info, 1);
		if (r < 0) {
			clear_mapinfo(m, info);
			dm_kill_unmapped_request(clone, r);
		} else if (r == DM_MAPIO_REMAPPED)
			dm_dispatch_request(clone);
		else if (r == DM_MAPIO_REQUEUE) {
			clear_mapinfo(m, info);
			dm_requeue_unmapped_request(clone);
		}
	}
}

static void process_queued_ios(struct work_struct *work)
{
	struct multipath *m =
		container_of(work, struct multipath, process_queued_ios);
	struct pgpath *pgpath = NULL;
	unsigned must_queue = 1;
	unsigned long flags;

	spin_lock_irqsave(&m->lock, flags);

	if (!m->current_pgpath)
		__choose_pgpath(m, 0);

	pgpath = m->current_pgpath;

	if ((pgpath && !m->queue_io) ||
	    (!pgpath && !m->queue_if_no_path))
		must_queue = 0;

	if (m->pg_init_required && !m->pg_init_in_progress && pgpath &&
	    !m->pg_init_disabled)
		__pg_init_all_paths(m);

	spin_unlock_irqrestore(&m->lock, flags);
	if (!must_queue)
		dispatch_queued_ios(m);
}

/*
 * An event is triggered whenever a path is taken out of use.
 * Includes path failure and PG bypass.
 */
static void trigger_event(struct work_struct *work)
{
	struct multipath *m =
		container_of(work, struct multipath, trigger_event);

	dm_table_event(m->ti->table);
}

/*-----------------------------------------------------------------
 * Constructor/argument parsing:
 * <#multipath feature args> [<arg>]*
 * <#hw_handler args> [hw_handler [<arg>]*]
 * <#priority groups>
 * <initial priority group>
 *     [<selector> <#selector args> [<arg>]*
 *      <#paths> <#per-path selector args>
 *         [<path> [<arg>]* ]+ ]+
 *---------------------------------------------------------------*/
static int parse_path_selector(struct dm_arg_set *as, struct priority_group *pg,
			       struct dm_target *ti)
{
	int r;
	struct path_selector_type *pst;
	unsigned ps_argc;

	static struct dm_arg _args[] = {
		{0, 1024, "invalid number of path selector args"},
	};

	pst = dm_get_path_selector(dm_shift_arg(as));
	if (!pst) {
		ti->error = "unknown path selector type";
		return -EINVAL;
	}

	r = dm_read_arg_group(_args, as, &ps_argc, &ti->error);
	if (r) {
		dm_put_path_selector(pst);
		return -EINVAL;
	}

	r = pst->create(&pg->ps, ps_argc, as->argv);
	if (r) {
		dm_put_path_selector(pst);
		ti->error = "path selector constructor failed";
		return r;
	}

	pg->ps.type = pst;
	dm_consume_args(as, ps_argc);

	return 0;
}

static struct pgpath *parse_path(struct dm_arg_set *as, struct path_selector *ps,
			       struct dm_target *ti)
{
	int r;
	struct pgpath *p;
	struct multipath *m = ti->private;
	struct request_queue *q = NULL;
	const char *attached_handler_name;

	/* we need at least a path arg */
	if (as->argc < 1) {
		ti->error = "no device given";
		return ERR_PTR(-EINVAL);
	}

	p = alloc_pgpath();
	if (!p)
		return ERR_PTR(-ENOMEM);

	r = dm_get_device(ti, dm_shift_arg(as), dm_table_get_mode(ti->table),
			  &p->path.dev);
	if (r) {
		ti->error = "error getting device";
		goto bad;
	}

	if (m->retain_attached_hw_handler || m->hw_handler_name)
		q = bdev_get_queue(p->path.dev->bdev);

	if (m->retain_attached_hw_handler) {
		attached_handler_name = scsi_dh_attached_handler_name(q, GFP_KERNEL);
		if (attached_handler_name) {
			/*
			 * Reset hw_handler_name to match the attached handler
			 * and clear any hw_handler_params associated with the
			 * ignored handler.
			 *
			 * NB. This modifies the table line to show the actual
			 * handler instead of the original table passed in.
			 */
			kfree(m->hw_handler_name);
			m->hw_handler_name = attached_handler_name;

			kfree(m->hw_handler_params);
			m->hw_handler_params = NULL;
		}
	}

	if (m->hw_handler_name) {
		/*
		 * Increments scsi_dh reference, even when using an
		 * already-attached handler.
		 */
		r = scsi_dh_attach(q, m->hw_handler_name);
		if (r == -EBUSY) {
			/*
			 * Already attached to different hw_handler:
			 * try to reattach with correct one.
			 */
			scsi_dh_detach(q);
			r = scsi_dh_attach(q, m->hw_handler_name);
		}

		if (r < 0) {
			ti->error = "error attaching hardware handler";
			dm_put_device(ti, p->path.dev);
			goto bad;
		}

		if (m->hw_handler_params) {
			r = scsi_dh_set_params(q, m->hw_handler_params);
			if (r < 0) {
				ti->error = "unable to set hardware "
							"handler parameters";
				scsi_dh_detach(q);
				dm_put_device(ti, p->path.dev);
				goto bad;
			}
		}
	}

	r = ps->type->add_path(ps, &p->path, as->argc, as->argv, &ti->error);
	if (r) {
		dm_put_device(ti, p->path.dev);
		goto bad;
	}

	return p;

 bad:
	free_pgpath(p);
	return ERR_PTR(r);
}

static struct priority_group *parse_priority_group(struct dm_arg_set *as,
						   struct multipath *m)
{
	static struct dm_arg _args[] = {
		{1, 1024, "invalid number of paths"},
		{0, 1024, "invalid number of selector args"}
	};

	int r;
	unsigned i, nr_selector_args, nr_args;
	struct priority_group *pg;
	struct dm_target *ti = m->ti;

	if (as->argc < 2) {
		as->argc = 0;
		ti->error = "not enough priority group arguments";
		return ERR_PTR(-EINVAL);
	}

	pg = alloc_priority_group();
	if (!pg) {
		ti->error = "couldn't allocate priority group";
		return ERR_PTR(-ENOMEM);
	}
	pg->m = m;

	r = parse_path_selector(as, pg, ti);
	if (r)
		goto bad;

	/*
	 * read the paths
	 */
	r = dm_read_arg(_args, as, &pg->nr_pgpaths, &ti->error);
	if (r)
		goto bad;

	r = dm_read_arg(_args + 1, as, &nr_selector_args, &ti->error);
	if (r)
		goto bad;

	nr_args = 1 + nr_selector_args;
	for (i = 0; i < pg->nr_pgpaths; i++) {
		struct pgpath *pgpath;
		struct dm_arg_set path_args;

		if (as->argc < nr_args) {
			ti->error = "not enough path parameters";
			r = -EINVAL;
			goto bad;
		}

		path_args.argc = nr_args;
		path_args.argv = as->argv;

		pgpath = parse_path(&path_args, &pg->ps, ti);
		if (IS_ERR(pgpath)) {
			r = PTR_ERR(pgpath);
			goto bad;
		}

		pgpath->pg = pg;
		list_add_tail(&pgpath->list, &pg->pgpaths);
		dm_consume_args(as, nr_args);
	}

	return pg;

 bad:
	free_priority_group(pg, ti);
	return ERR_PTR(r);
}

static int parse_hw_handler(struct dm_arg_set *as, struct multipath *m)
{
	unsigned hw_argc;
	int ret;
	struct dm_target *ti = m->ti;

	static struct dm_arg _args[] = {
		{0, 1024, "invalid number of hardware handler args"},
	};

	if (dm_read_arg_group(_args, as, &hw_argc, &ti->error))
		return -EINVAL;

	if (!hw_argc)
		return 0;

	m->hw_handler_name = kstrdup(dm_shift_arg(as), GFP_KERNEL);
	if (!try_then_request_module(scsi_dh_handler_exist(m->hw_handler_name),
				     "scsi_dh_%s", m->hw_handler_name)) {
		ti->error = "unknown hardware handler type";
		ret = -EINVAL;
		goto fail;
	}

	if (hw_argc > 1) {
		char *p;
		int i, j, len = 4;

		for (i = 0; i <= hw_argc - 2; i++)
			len += strlen(as->argv[i]) + 1;
		p = m->hw_handler_params = kzalloc(len, GFP_KERNEL);
		if (!p) {
			ti->error = "memory allocation failed";
			ret = -ENOMEM;
			goto fail;
		}
		j = sprintf(p, "%d", hw_argc - 1);
		for (i = 0, p+=j+1; i <= hw_argc - 2; i++, p+=j+1)
			j = sprintf(p, "%s", as->argv[i]);
	}
	dm_consume_args(as, hw_argc - 1);

	return 0;
fail:
	kfree(m->hw_handler_name);
	m->hw_handler_name = NULL;
	return ret;
}

static int parse_features(struct dm_arg_set *as, struct multipath *m)
{
	int r;
	unsigned argc;
	struct dm_target *ti = m->ti;
	const char *arg_name;

	static struct dm_arg _args[] = {
		{0, 6, "invalid number of feature args"},
		{1, 50, "pg_init_retries must be between 1 and 50"},
		{0, 60000, "pg_init_delay_msecs must be between 0 and 60000"},
	};

	r = dm_read_arg_group(_args, as, &argc, &ti->error);
	if (r)
		return -EINVAL;

	if (!argc)
		return 0;

	do {
		arg_name = dm_shift_arg(as);
		argc--;

		if (!strcasecmp(arg_name, "queue_if_no_path")) {
			r = queue_if_no_path(m, 1, 0);
			continue;
		}

		if (!strcasecmp(arg_name, "retain_attached_hw_handler")) {
			m->retain_attached_hw_handler = 1;
			continue;
		}

		if (!strcasecmp(arg_name, "pg_init_retries") &&
		    (argc >= 1)) {
			r = dm_read_arg(_args + 1, as, &m->pg_init_retries, &ti->error);
			argc--;
			continue;
		}

		if (!strcasecmp(arg_name, "pg_init_delay_msecs") &&
		    (argc >= 1)) {
			r = dm_read_arg(_args + 2, as, &m->pg_init_delay_msecs, &ti->error);
			argc--;
			continue;
		}

		ti->error = "Unrecognised multipath feature request";
		r = -EINVAL;
	} while (argc && !r);

	return r;
}

static int multipath_ctr(struct dm_target *ti, unsigned int argc,
			 char **argv)
{
	/* target arguments */
	static struct dm_arg _args[] = {
		{0, 1024, "invalid number of priority groups"},
		{0, 1024, "invalid initial priority group number"},
	};

	int r;
	struct multipath *m;
	struct dm_arg_set as;
	unsigned pg_count = 0;
	unsigned next_pg_num;

	as.argc = argc;
	as.argv = argv;

	m = alloc_multipath(ti);
	if (!m) {
		ti->error = "can't allocate multipath";
		return -EINVAL;
	}

	r = parse_features(&as, m);
	if (r)
		goto bad;

	r = parse_hw_handler(&as, m);
	if (r)
		goto bad;

	r = dm_read_arg(_args, &as, &m->nr_priority_groups, &ti->error);
	if (r)
		goto bad;

	r = dm_read_arg(_args + 1, &as, &next_pg_num, &ti->error);
	if (r)
		goto bad;

	if ((!m->nr_priority_groups && next_pg_num) ||
	    (m->nr_priority_groups && !next_pg_num)) {
		ti->error = "invalid initial priority group";
		r = -EINVAL;
		goto bad;
	}

	/* parse the priority groups */
	while (as.argc) {
		struct priority_group *pg;

		pg = parse_priority_group(&as, m);
		if (IS_ERR(pg)) {
			r = PTR_ERR(pg);
			goto bad;
		}

		m->nr_valid_paths += pg->nr_pgpaths;
		list_add_tail(&pg->list, &m->priority_groups);
		pg_count++;
		pg->pg_num = pg_count;
		if (!--next_pg_num)
			m->next_pg = pg;
	}

	if (pg_count != m->nr_priority_groups) {
		ti->error = "priority group count mismatch";
		r = -EINVAL;
		goto bad;
	}

	ti->num_flush_bios = 1;
	ti->num_discard_bios = 1;
	ti->num_write_same_bios = 1;

	return 0;

 bad:
	free_multipath(m);
	return r;
}

static void multipath_wait_for_pg_init_completion(struct multipath *m)
{
	DECLARE_WAITQUEUE(wait, current);
	unsigned long flags;

	add_wait_queue(&m->pg_init_wait, &wait);

	while (1) {
		set_current_state(TASK_UNINTERRUPTIBLE);

		spin_lock_irqsave(&m->lock, flags);
		if (!m->pg_init_in_progress) {
			spin_unlock_irqrestore(&m->lock, flags);
			break;
		}
		spin_unlock_irqrestore(&m->lock, flags);

		io_schedule();
	}
	set_current_state(TASK_RUNNING);

	remove_wait_queue(&m->pg_init_wait, &wait);
}

static void flush_multipath_work(struct multipath *m)
{
	unsigned long flags;

	spin_lock_irqsave(&m->lock, flags);
	m->pg_init_disabled = 1;
	spin_unlock_irqrestore(&m->lock, flags);

	flush_workqueue(kmpath_handlerd);
	multipath_wait_for_pg_init_completion(m);
	flush_workqueue(kmultipathd);
<<<<<<< HEAD
	flush_work_sync(&m->trigger_event);
=======
	flush_work(&m->trigger_event);
>>>>>>> c3ade0e0

	spin_lock_irqsave(&m->lock, flags);
	m->pg_init_disabled = 0;
	spin_unlock_irqrestore(&m->lock, flags);
}

static void multipath_dtr(struct dm_target *ti)
{
	struct multipath *m = ti->private;

	flush_multipath_work(m);
	free_multipath(m);
}

/*
 * Map cloned requests
 */
static int multipath_map(struct dm_target *ti, struct request *clone,
			 union map_info *map_context)
{
	int r;
	struct multipath *m = (struct multipath *) ti->private;

	if (set_mapinfo(m, map_context) < 0)
		/* ENOMEM, requeue */
		return DM_MAPIO_REQUEUE;

	clone->cmd_flags |= REQ_FAILFAST_TRANSPORT;
	r = map_io(m, clone, map_context, 0);
	if (r < 0 || r == DM_MAPIO_REQUEUE)
		clear_mapinfo(m, map_context);

	return r;
}

/*
 * Take a path out of use.
 */
static int fail_path(struct pgpath *pgpath)
{
	unsigned long flags;
	struct multipath *m = pgpath->pg->m;

	spin_lock_irqsave(&m->lock, flags);

	if (!pgpath->is_active)
		goto out;

	DMWARN("Failing path %s.", pgpath->path.dev->name);

	pgpath->pg->ps.type->fail_path(&pgpath->pg->ps, &pgpath->path);
	pgpath->is_active = 0;
	pgpath->fail_count++;

	m->nr_valid_paths--;

	if (pgpath == m->current_pgpath)
		m->current_pgpath = NULL;

	dm_path_uevent(DM_UEVENT_PATH_FAILED, m->ti,
		      pgpath->path.dev->name, m->nr_valid_paths);

	schedule_work(&m->trigger_event);

out:
	spin_unlock_irqrestore(&m->lock, flags);

	return 0;
}

/*
 * Reinstate a previously-failed path
 */
static int reinstate_path(struct pgpath *pgpath)
{
	int r = 0;
	unsigned long flags;
	struct multipath *m = pgpath->pg->m;

	spin_lock_irqsave(&m->lock, flags);

	if (pgpath->is_active)
		goto out;

	if (!pgpath->pg->ps.type->reinstate_path) {
		DMWARN("Reinstate path not supported by path selector %s",
		       pgpath->pg->ps.type->name);
		r = -EINVAL;
		goto out;
	}

	r = pgpath->pg->ps.type->reinstate_path(&pgpath->pg->ps, &pgpath->path);
	if (r)
		goto out;

	pgpath->is_active = 1;

	if (!m->nr_valid_paths++ && m->queue_size) {
		m->current_pgpath = NULL;
		queue_work(kmultipathd, &m->process_queued_ios);
	} else if (m->hw_handler_name && (m->current_pg == pgpath->pg)) {
		if (queue_work(kmpath_handlerd, &pgpath->activate_path.work))
			m->pg_init_in_progress++;
	}

	dm_path_uevent(DM_UEVENT_PATH_REINSTATED, m->ti,
		      pgpath->path.dev->name, m->nr_valid_paths);

	schedule_work(&m->trigger_event);

out:
	spin_unlock_irqrestore(&m->lock, flags);

	return r;
}

/*
 * Fail or reinstate all paths that match the provided struct dm_dev.
 */
static int action_dev(struct multipath *m, struct dm_dev *dev,
		      action_fn action)
{
	int r = -EINVAL;
	struct pgpath *pgpath;
	struct priority_group *pg;

	list_for_each_entry(pg, &m->priority_groups, list) {
		list_for_each_entry(pgpath, &pg->pgpaths, list) {
			if (pgpath->path.dev == dev)
				r = action(pgpath);
		}
	}

	return r;
}

/*
 * Temporarily try to avoid having to use the specified PG
 */
static void bypass_pg(struct multipath *m, struct priority_group *pg,
		      int bypassed)
{
	unsigned long flags;

	spin_lock_irqsave(&m->lock, flags);

	pg->bypassed = bypassed;
	m->current_pgpath = NULL;
	m->current_pg = NULL;

	spin_unlock_irqrestore(&m->lock, flags);

	schedule_work(&m->trigger_event);
}

/*
 * Switch to using the specified PG from the next I/O that gets mapped
 */
static int switch_pg_num(struct multipath *m, const char *pgstr)
{
	struct priority_group *pg;
	unsigned pgnum;
	unsigned long flags;
	char dummy;

	if (!pgstr || (sscanf(pgstr, "%u%c", &pgnum, &dummy) != 1) || !pgnum ||
	    (pgnum > m->nr_priority_groups)) {
		DMWARN("invalid PG number supplied to switch_pg_num");
		return -EINVAL;
	}

	spin_lock_irqsave(&m->lock, flags);
	list_for_each_entry(pg, &m->priority_groups, list) {
		pg->bypassed = 0;
		if (--pgnum)
			continue;

		m->current_pgpath = NULL;
		m->current_pg = NULL;
		m->next_pg = pg;
	}
	spin_unlock_irqrestore(&m->lock, flags);

	schedule_work(&m->trigger_event);
	return 0;
}

/*
 * Set/clear bypassed status of a PG.
 * PGs are numbered upwards from 1 in the order they were declared.
 */
static int bypass_pg_num(struct multipath *m, const char *pgstr, int bypassed)
{
	struct priority_group *pg;
	unsigned pgnum;
	char dummy;

	if (!pgstr || (sscanf(pgstr, "%u%c", &pgnum, &dummy) != 1) || !pgnum ||
	    (pgnum > m->nr_priority_groups)) {
		DMWARN("invalid PG number supplied to bypass_pg");
		return -EINVAL;
	}

	list_for_each_entry(pg, &m->priority_groups, list) {
		if (!--pgnum)
			break;
	}

	bypass_pg(m, pg, bypassed);
	return 0;
}

/*
 * Should we retry pg_init immediately?
 */
static int pg_init_limit_reached(struct multipath *m, struct pgpath *pgpath)
{
	unsigned long flags;
	int limit_reached = 0;

	spin_lock_irqsave(&m->lock, flags);

	if (m->pg_init_count <= m->pg_init_retries && !m->pg_init_disabled)
		m->pg_init_required = 1;
	else
		limit_reached = 1;

	spin_unlock_irqrestore(&m->lock, flags);

	return limit_reached;
}

static void pg_init_done(void *data, int errors)
{
	struct pgpath *pgpath = data;
	struct priority_group *pg = pgpath->pg;
	struct multipath *m = pg->m;
	unsigned long flags;
	unsigned delay_retry = 0;

	/* device or driver problems */
	switch (errors) {
	case SCSI_DH_OK:
		break;
	case SCSI_DH_NOSYS:
		if (!m->hw_handler_name) {
			errors = 0;
			break;
		}
		DMERR("Could not failover the device: Handler scsi_dh_%s "
		      "Error %d.", m->hw_handler_name, errors);
		/*
		 * Fail path for now, so we do not ping pong
		 */
		fail_path(pgpath);
		break;
	case SCSI_DH_DEV_TEMP_BUSY:
		/*
		 * Probably doing something like FW upgrade on the
		 * controller so try the other pg.
		 */
		bypass_pg(m, pg, 1);
		break;
	case SCSI_DH_RETRY:
		/* Wait before retrying. */
		delay_retry = 1;
	case SCSI_DH_IMM_RETRY:
	case SCSI_DH_RES_TEMP_UNAVAIL:
		if (pg_init_limit_reached(m, pgpath))
			fail_path(pgpath);
		errors = 0;
		break;
	default:
		/*
		 * We probably do not want to fail the path for a device
		 * error, but this is what the old dm did. In future
		 * patches we can do more advanced handling.
		 */
		fail_path(pgpath);
	}

	spin_lock_irqsave(&m->lock, flags);
	if (errors) {
		if (pgpath == m->current_pgpath) {
			DMERR("Could not failover device. Error %d.", errors);
			m->current_pgpath = NULL;
			m->current_pg = NULL;
		}
	} else if (!m->pg_init_required)
		pg->bypassed = 0;

	if (--m->pg_init_in_progress)
		/* Activations of other paths are still on going */
		goto out;

	if (!m->pg_init_required)
		m->queue_io = 0;

	m->pg_init_delay_retry = delay_retry;
	queue_work(kmultipathd, &m->process_queued_ios);

	/*
	 * Wake up any thread waiting to suspend.
	 */
	wake_up(&m->pg_init_wait);

out:
	spin_unlock_irqrestore(&m->lock, flags);
}

static void activate_path(struct work_struct *work)
{
	struct pgpath *pgpath =
		container_of(work, struct pgpath, activate_path.work);

	scsi_dh_activate(bdev_get_queue(pgpath->path.dev->bdev),
				pg_init_done, pgpath);
}

static int noretry_error(int error)
{
	switch (error) {
	case -EOPNOTSUPP:
	case -EREMOTEIO:
	case -EILSEQ:
	case -ENODATA:
	case -ENOSPC:
		return 1;
	}

	/* Anything else could be a path failure, so should be retried */
	return 0;
}

/*
 * end_io handling
 */
static int do_end_io(struct multipath *m, struct request *clone,
		     int error, struct dm_mpath_io *mpio)
{
	/*
	 * We don't queue any clone request inside the multipath target
	 * during end I/O handling, since those clone requests don't have
	 * bio clones.  If we queue them inside the multipath target,
	 * we need to make bio clones, that requires memory allocation.
	 * (See drivers/md/dm.c:end_clone_bio() about why the clone requests
	 *  don't have bio clones.)
	 * Instead of queueing the clone request here, we queue the original
	 * request into dm core, which will remake a clone request and
	 * clone bios for it and resubmit it later.
	 */
	int r = DM_ENDIO_REQUEUE;
	unsigned long flags;

	if (!error && !clone->errors)
		return 0;	/* I/O complete */

	if (noretry_error(error)) {
		if ((clone->cmd_flags & REQ_WRITE_SAME) &&
		    !clone->q->limits.max_write_same_sectors) {
			struct queue_limits *limits;

			/* device doesn't really support WRITE SAME, disable it */
			limits = dm_get_queue_limits(dm_table_get_md(m->ti->table));
			limits->max_write_same_sectors = 0;
		}
		return error;
	}

	if (mpio->pgpath)
		fail_path(mpio->pgpath);

	spin_lock_irqsave(&m->lock, flags);
	if (!m->nr_valid_paths) {
		if (!m->queue_if_no_path) {
			if (!__must_push_back(m))
				r = -EIO;
		} else {
			if (error == -EBADE)
				r = error;
		}
	}
	spin_unlock_irqrestore(&m->lock, flags);

	return r;
}

static int multipath_end_io(struct dm_target *ti, struct request *clone,
			    int error, union map_info *map_context)
{
	struct multipath *m = ti->private;
	struct dm_mpath_io *mpio = map_context->ptr;
	struct pgpath *pgpath;
	struct path_selector *ps;
	int r;

	BUG_ON(!mpio);

	r  = do_end_io(m, clone, error, mpio);
	pgpath = mpio->pgpath;
	if (pgpath) {
		ps = &pgpath->pg->ps;
		if (ps->type->end_io)
			ps->type->end_io(ps, &pgpath->path, mpio->nr_bytes);
	}
	clear_mapinfo(m, map_context);

	return r;
}

/*
 * Suspend can't complete until all the I/O is processed so if
 * the last path fails we must error any remaining I/O.
 * Note that if the freeze_bdev fails while suspending, the
 * queue_if_no_path state is lost - userspace should reset it.
 */
static void multipath_presuspend(struct dm_target *ti)
{
	struct multipath *m = (struct multipath *) ti->private;

	queue_if_no_path(m, 0, 1);
}

static void multipath_postsuspend(struct dm_target *ti)
{
	struct multipath *m = ti->private;

	mutex_lock(&m->work_mutex);
	flush_multipath_work(m);
	mutex_unlock(&m->work_mutex);
}

/*
 * Restore the queue_if_no_path setting.
 */
static void multipath_resume(struct dm_target *ti)
{
	struct multipath *m = (struct multipath *) ti->private;
	unsigned long flags;

	spin_lock_irqsave(&m->lock, flags);
	m->queue_if_no_path = m->saved_queue_if_no_path;
	spin_unlock_irqrestore(&m->lock, flags);
}

/*
 * Info output has the following format:
 * num_multipath_feature_args [multipath_feature_args]*
 * num_handler_status_args [handler_status_args]*
 * num_groups init_group_number
 *            [A|D|E num_ps_status_args [ps_status_args]*
 *             num_paths num_selector_args
 *             [path_dev A|F fail_count [selector_args]* ]+ ]+
 *
 * Table output has the following format (identical to the constructor string):
 * num_feature_args [features_args]*
 * num_handler_args hw_handler [hw_handler_args]*
 * num_groups init_group_number
 *     [priority selector-name num_ps_args [ps_args]*
 *      num_paths num_selector_args [path_dev [selector_args]* ]+ ]+
 */
static void multipath_status(struct dm_target *ti, status_type_t type,
<<<<<<< HEAD
			     char *result, unsigned maxlen)
=======
			     unsigned status_flags, char *result, unsigned maxlen)
>>>>>>> c3ade0e0
{
	int sz = 0;
	unsigned long flags;
	struct multipath *m = (struct multipath *) ti->private;
	struct priority_group *pg;
	struct pgpath *p;
	unsigned pg_num;
	char state;

	spin_lock_irqsave(&m->lock, flags);

	/* Features */
	if (type == STATUSTYPE_INFO)
		DMEMIT("2 %u %u ", m->queue_size, m->pg_init_count);
	else {
		DMEMIT("%u ", m->queue_if_no_path +
			      (m->pg_init_retries > 0) * 2 +
			      (m->pg_init_delay_msecs != DM_PG_INIT_DELAY_DEFAULT) * 2 +
			      m->retain_attached_hw_handler);
		if (m->queue_if_no_path)
			DMEMIT("queue_if_no_path ");
		if (m->pg_init_retries)
			DMEMIT("pg_init_retries %u ", m->pg_init_retries);
		if (m->pg_init_delay_msecs != DM_PG_INIT_DELAY_DEFAULT)
			DMEMIT("pg_init_delay_msecs %u ", m->pg_init_delay_msecs);
		if (m->retain_attached_hw_handler)
			DMEMIT("retain_attached_hw_handler ");
	}

	if (!m->hw_handler_name || type == STATUSTYPE_INFO)
		DMEMIT("0 ");
	else
		DMEMIT("1 %s ", m->hw_handler_name);

	DMEMIT("%u ", m->nr_priority_groups);

	if (m->next_pg)
		pg_num = m->next_pg->pg_num;
	else if (m->current_pg)
		pg_num = m->current_pg->pg_num;
	else
		pg_num = (m->nr_priority_groups ? 1 : 0);

	DMEMIT("%u ", pg_num);

	switch (type) {
	case STATUSTYPE_INFO:
		list_for_each_entry(pg, &m->priority_groups, list) {
			if (pg->bypassed)
				state = 'D';	/* Disabled */
			else if (pg == m->current_pg)
				state = 'A';	/* Currently Active */
			else
				state = 'E';	/* Enabled */

			DMEMIT("%c ", state);

			if (pg->ps.type->status)
				sz += pg->ps.type->status(&pg->ps, NULL, type,
							  result + sz,
							  maxlen - sz);
			else
				DMEMIT("0 ");

			DMEMIT("%u %u ", pg->nr_pgpaths,
			       pg->ps.type->info_args);

			list_for_each_entry(p, &pg->pgpaths, list) {
				DMEMIT("%s %s %u ", p->path.dev->name,
				       p->is_active ? "A" : "F",
				       p->fail_count);
				if (pg->ps.type->status)
					sz += pg->ps.type->status(&pg->ps,
					      &p->path, type, result + sz,
					      maxlen - sz);
			}
		}
		break;

	case STATUSTYPE_TABLE:
		list_for_each_entry(pg, &m->priority_groups, list) {
			DMEMIT("%s ", pg->ps.type->name);

			if (pg->ps.type->status)
				sz += pg->ps.type->status(&pg->ps, NULL, type,
							  result + sz,
							  maxlen - sz);
			else
				DMEMIT("0 ");

			DMEMIT("%u %u ", pg->nr_pgpaths,
			       pg->ps.type->table_args);

			list_for_each_entry(p, &pg->pgpaths, list) {
				DMEMIT("%s ", p->path.dev->name);
				if (pg->ps.type->status)
					sz += pg->ps.type->status(&pg->ps,
					      &p->path, type, result + sz,
					      maxlen - sz);
			}
		}
		break;
	}

	spin_unlock_irqrestore(&m->lock, flags);
}

static int multipath_message(struct dm_target *ti, unsigned argc, char **argv)
{
	int r = -EINVAL;
	struct dm_dev *dev;
	struct multipath *m = (struct multipath *) ti->private;
	action_fn action;

	mutex_lock(&m->work_mutex);

	if (dm_suspended(ti)) {
		r = -EBUSY;
		goto out;
	}

	if (argc == 1) {
		if (!strcasecmp(argv[0], "queue_if_no_path")) {
			r = queue_if_no_path(m, 1, 0);
			goto out;
		} else if (!strcasecmp(argv[0], "fail_if_no_path")) {
			r = queue_if_no_path(m, 0, 0);
			goto out;
		}
	}

	if (argc != 2) {
		DMWARN("Unrecognised multipath message received.");
		goto out;
	}

	if (!strcasecmp(argv[0], "disable_group")) {
		r = bypass_pg_num(m, argv[1], 1);
		goto out;
	} else if (!strcasecmp(argv[0], "enable_group")) {
		r = bypass_pg_num(m, argv[1], 0);
		goto out;
	} else if (!strcasecmp(argv[0], "switch_group")) {
		r = switch_pg_num(m, argv[1]);
		goto out;
	} else if (!strcasecmp(argv[0], "reinstate_path"))
		action = reinstate_path;
	else if (!strcasecmp(argv[0], "fail_path"))
		action = fail_path;
	else {
		DMWARN("Unrecognised multipath message received.");
		goto out;
	}

	r = dm_get_device(ti, argv[1], dm_table_get_mode(ti->table), &dev);
	if (r) {
		DMWARN("message: error getting device %s",
		       argv[1]);
		goto out;
	}

	r = action_dev(m, dev, action);

	dm_put_device(ti, dev);

out:
	mutex_unlock(&m->work_mutex);
	return r;
}

static int multipath_ioctl(struct dm_target *ti, unsigned int cmd,
			   unsigned long arg)
{
	struct multipath *m = ti->private;
	struct pgpath *pgpath;
	struct block_device *bdev;
	fmode_t mode;
	unsigned long flags;
	int r;

	bdev = NULL;
	mode = 0;
	r = 0;

	spin_lock_irqsave(&m->lock, flags);

	if (!m->current_pgpath)
		__choose_pgpath(m, 0);

	pgpath = m->current_pgpath;

	if (pgpath) {
		bdev = pgpath->path.dev->bdev;
		mode = pgpath->path.dev->mode;
	}

	if ((pgpath && m->queue_io) || (!pgpath && m->queue_if_no_path))
		r = -ENOTCONN;
	else if (!bdev)
		r = -EIO;

	spin_unlock_irqrestore(&m->lock, flags);

	/*
	 * Only pass ioctls through if the device sizes match exactly.
	 */
<<<<<<< HEAD
	if (!r && ti->len != i_size_read(bdev->bd_inode) >> SECTOR_SHIFT)
		r = scsi_verify_blk_ioctl(NULL, cmd);
=======
	if (!bdev || ti->len != i_size_read(bdev->bd_inode) >> SECTOR_SHIFT) {
		int err = scsi_verify_blk_ioctl(NULL, cmd);
		if (err)
			r = err;
	}

	if (r == -ENOTCONN && !fatal_signal_pending(current))
		queue_work(kmultipathd, &m->process_queued_ios);
>>>>>>> c3ade0e0

	return r ? : __blkdev_driver_ioctl(bdev, mode, cmd, arg);
}

static int multipath_iterate_devices(struct dm_target *ti,
				     iterate_devices_callout_fn fn, void *data)
{
	struct multipath *m = ti->private;
	struct priority_group *pg;
	struct pgpath *p;
	int ret = 0;

	list_for_each_entry(pg, &m->priority_groups, list) {
		list_for_each_entry(p, &pg->pgpaths, list) {
			ret = fn(ti, p->path.dev, ti->begin, ti->len, data);
			if (ret)
				goto out;
		}
	}

out:
	return ret;
}

static int __pgpath_busy(struct pgpath *pgpath)
{
	struct request_queue *q = bdev_get_queue(pgpath->path.dev->bdev);

	return dm_underlying_device_busy(q);
}

/*
 * We return "busy", only when we can map I/Os but underlying devices
 * are busy (so even if we map I/Os now, the I/Os will wait on
 * the underlying queue).
 * In other words, if we want to kill I/Os or queue them inside us
 * due to map unavailability, we don't return "busy".  Otherwise,
 * dm core won't give us the I/Os and we can't do what we want.
 */
static int multipath_busy(struct dm_target *ti)
{
	int busy = 0, has_active = 0;
	struct multipath *m = ti->private;
	struct priority_group *pg;
	struct pgpath *pgpath;
	unsigned long flags;

	spin_lock_irqsave(&m->lock, flags);

	/* pg_init in progress, requeue until done */
	if (m->pg_init_in_progress) {
		busy = 1;
		goto out;
	}
	/* Guess which priority_group will be used at next mapping time */
	if (unlikely(!m->current_pgpath && m->next_pg))
		pg = m->next_pg;
	else if (likely(m->current_pg))
		pg = m->current_pg;
	else
		/*
		 * We don't know which pg will be used at next mapping time.
		 * We don't call __choose_pgpath() here to avoid to trigger
		 * pg_init just by busy checking.
		 * So we don't know whether underlying devices we will be using
		 * at next mapping time are busy or not. Just try mapping.
		 */
		goto out;

	/*
	 * If there is one non-busy active path at least, the path selector
	 * will be able to select it. So we consider such a pg as not busy.
	 */
	busy = 1;
	list_for_each_entry(pgpath, &pg->pgpaths, list)
		if (pgpath->is_active) {
			has_active = 1;

			if (!__pgpath_busy(pgpath)) {
				busy = 0;
				break;
			}
		}

	if (!has_active)
		/*
		 * No active path in this pg, so this pg won't be used and
		 * the current_pg will be changed at next mapping time.
		 * We need to try mapping to determine it.
		 */
		busy = 0;

out:
	spin_unlock_irqrestore(&m->lock, flags);

	return busy;
}

/*-----------------------------------------------------------------
 * Module setup
 *---------------------------------------------------------------*/
static struct target_type multipath_target = {
	.name = "multipath",
<<<<<<< HEAD
	.version = {1, 3, 2},
=======
	.version = {1, 6, 0},
>>>>>>> c3ade0e0
	.module = THIS_MODULE,
	.ctr = multipath_ctr,
	.dtr = multipath_dtr,
	.map_rq = multipath_map,
	.rq_end_io = multipath_end_io,
	.presuspend = multipath_presuspend,
	.postsuspend = multipath_postsuspend,
	.resume = multipath_resume,
	.status = multipath_status,
	.message = multipath_message,
	.ioctl  = multipath_ioctl,
	.iterate_devices = multipath_iterate_devices,
	.busy = multipath_busy,
};

static int __init dm_multipath_init(void)
{
	int r;

	/* allocate a slab for the dm_ios */
	_mpio_cache = KMEM_CACHE(dm_mpath_io, 0);
	if (!_mpio_cache)
		return -ENOMEM;

	r = dm_register_target(&multipath_target);
	if (r < 0) {
		DMERR("register failed %d", r);
		kmem_cache_destroy(_mpio_cache);
		return -EINVAL;
	}

	kmultipathd = alloc_workqueue("kmpathd", WQ_MEM_RECLAIM, 0);
	if (!kmultipathd) {
		DMERR("failed to create workqueue kmpathd");
		dm_unregister_target(&multipath_target);
		kmem_cache_destroy(_mpio_cache);
		return -ENOMEM;
	}

	/*
	 * A separate workqueue is used to handle the device handlers
	 * to avoid overloading existing workqueue. Overloading the
	 * old workqueue would also create a bottleneck in the
	 * path of the storage hardware device activation.
	 */
	kmpath_handlerd = alloc_ordered_workqueue("kmpath_handlerd",
						  WQ_MEM_RECLAIM);
	if (!kmpath_handlerd) {
		DMERR("failed to create workqueue kmpath_handlerd");
		destroy_workqueue(kmultipathd);
		dm_unregister_target(&multipath_target);
		kmem_cache_destroy(_mpio_cache);
		return -ENOMEM;
	}

	DMINFO("version %u.%u.%u loaded",
	       multipath_target.version[0], multipath_target.version[1],
	       multipath_target.version[2]);

	return r;
}

static void __exit dm_multipath_exit(void)
{
	destroy_workqueue(kmpath_handlerd);
	destroy_workqueue(kmultipathd);

	dm_unregister_target(&multipath_target);
	kmem_cache_destroy(_mpio_cache);
}

module_init(dm_multipath_init);
module_exit(dm_multipath_exit);

MODULE_DESCRIPTION(DM_NAME " multipath target");
MODULE_AUTHOR("Sistina Software <dm-devel@redhat.com>");
MODULE_LICENSE("GPL");<|MERGE_RESOLUTION|>--- conflicted
+++ resolved
@@ -83,19 +83,12 @@
 	struct priority_group *next_pg;	/* Switch to this PG if set */
 	unsigned repeat_count;		/* I/Os left before calling PS again */
 
-<<<<<<< HEAD
-	unsigned queue_io;		/* Must we queue all I/O? */
-	unsigned queue_if_no_path;	/* Queue I/O if last path fails? */
-	unsigned saved_queue_if_no_path;/* Saved state during suspension */
-	unsigned pg_init_disabled:1;	/* pg_init is not currently allowed */
-=======
 	unsigned queue_io:1;		/* Must we queue all I/O? */
 	unsigned queue_if_no_path:1;	/* Queue I/O if last path fails? */
 	unsigned saved_queue_if_no_path:1; /* Saved state during suspension */
 	unsigned retain_attached_hw_handler:1; /* If there's already a hw_handler present, don't change it. */
 	unsigned pg_init_disabled:1;	/* pg_init is not currently allowed */
 
->>>>>>> c3ade0e0
 	unsigned pg_init_retries;	/* Number of times to retry pg_init */
 	unsigned pg_init_count;		/* Number of times pg_init called */
 	unsigned pg_init_delay_msecs;	/* Number of msecs before pg_init retry */
@@ -963,11 +956,7 @@
 	flush_workqueue(kmpath_handlerd);
 	multipath_wait_for_pg_init_completion(m);
 	flush_workqueue(kmultipathd);
-<<<<<<< HEAD
-	flush_work_sync(&m->trigger_event);
-=======
 	flush_work(&m->trigger_event);
->>>>>>> c3ade0e0
 
 	spin_lock_irqsave(&m->lock, flags);
 	m->pg_init_disabled = 0;
@@ -1430,11 +1419,7 @@
  *      num_paths num_selector_args [path_dev [selector_args]* ]+ ]+
  */
 static void multipath_status(struct dm_target *ti, status_type_t type,
-<<<<<<< HEAD
-			     char *result, unsigned maxlen)
-=======
 			     unsigned status_flags, char *result, unsigned maxlen)
->>>>>>> c3ade0e0
 {
 	int sz = 0;
 	unsigned long flags;
@@ -1641,10 +1626,6 @@
 	/*
 	 * Only pass ioctls through if the device sizes match exactly.
 	 */
-<<<<<<< HEAD
-	if (!r && ti->len != i_size_read(bdev->bd_inode) >> SECTOR_SHIFT)
-		r = scsi_verify_blk_ioctl(NULL, cmd);
-=======
 	if (!bdev || ti->len != i_size_read(bdev->bd_inode) >> SECTOR_SHIFT) {
 		int err = scsi_verify_blk_ioctl(NULL, cmd);
 		if (err)
@@ -1653,7 +1634,6 @@
 
 	if (r == -ENOTCONN && !fatal_signal_pending(current))
 		queue_work(kmultipathd, &m->process_queued_ios);
->>>>>>> c3ade0e0
 
 	return r ? : __blkdev_driver_ioctl(bdev, mode, cmd, arg);
 }
@@ -1757,11 +1737,7 @@
  *---------------------------------------------------------------*/
 static struct target_type multipath_target = {
 	.name = "multipath",
-<<<<<<< HEAD
-	.version = {1, 3, 2},
-=======
 	.version = {1, 6, 0},
->>>>>>> c3ade0e0
 	.module = THIS_MODULE,
 	.ctr = multipath_ctr,
 	.dtr = multipath_dtr,
