/*
 * Copyright (C) 2001, 2002 Sistina Software (UK) Limited.
 * Copyright (C) 2004 - 2006 Red Hat, Inc. All rights reserved.
 *
 * This file is released under the GPL.
 */

#include "dm.h"

#include <linux/module.h>
#include <linux/vmalloc.h>
#include <linux/miscdevice.h>
#include <linux/init.h>
#include <linux/wait.h>
#include <linux/slab.h>
#include <linux/dm-ioctl.h>
#include <linux/hdreg.h>
#include <linux/compat.h>

#include <asm/uaccess.h>

#define DM_MSG_PREFIX "ioctl"
#define DM_DRIVER_EMAIL "dm-devel@redhat.com"

/*-----------------------------------------------------------------
 * The ioctl interface needs to be able to look up devices by
 * name or uuid.
 *---------------------------------------------------------------*/
struct hash_cell {
	struct list_head name_list;
	struct list_head uuid_list;

	char *name;
	char *uuid;
	struct mapped_device *md;
	struct dm_table *new_map;
};

/*
 * A dummy definition to make RCU happy.
 * struct dm_table should never be dereferenced in this file.
 */
struct dm_table {
	int undefined__;
};

struct vers_iter {
    size_t param_size;
    struct dm_target_versions *vers, *old_vers;
    char *end;
    uint32_t flags;
};


#define NUM_BUCKETS 64
#define MASK_BUCKETS (NUM_BUCKETS - 1)
static struct list_head _name_buckets[NUM_BUCKETS];
static struct list_head _uuid_buckets[NUM_BUCKETS];

static void dm_hash_remove_all(bool keep_open_devices, bool mark_deferred, bool only_deferred);

/*
 * Guards access to both hash tables.
 */
static DECLARE_RWSEM(_hash_lock);

/*
 * Protects use of mdptr to obtain hash cell name and uuid from mapped device.
 */
static DEFINE_MUTEX(dm_hash_cells_mutex);

static void init_buckets(struct list_head *buckets)
{
	unsigned int i;

	for (i = 0; i < NUM_BUCKETS; i++)
		INIT_LIST_HEAD(buckets + i);
}

static int dm_hash_init(void)
{
	init_buckets(_name_buckets);
	init_buckets(_uuid_buckets);
	return 0;
}

static void dm_hash_exit(void)
{
	dm_hash_remove_all(false, false, false);
}

/*-----------------------------------------------------------------
 * Hash function:
 * We're not really concerned with the str hash function being
 * fast since it's only used by the ioctl interface.
 *---------------------------------------------------------------*/
static unsigned int hash_str(const char *str)
{
	const unsigned int hash_mult = 2654435387U;
	unsigned int h = 0;

	while (*str)
		h = (h + (unsigned int) *str++) * hash_mult;

	return h & MASK_BUCKETS;
}

/*-----------------------------------------------------------------
 * Code for looking up a device by name
 *---------------------------------------------------------------*/
static struct hash_cell *__get_name_cell(const char *str)
{
	struct hash_cell *hc;
	unsigned int h = hash_str(str);

	list_for_each_entry (hc, _name_buckets + h, name_list)
		if (!strcmp(hc->name, str)) {
			dm_get(hc->md);
			return hc;
		}

	return NULL;
}

static struct hash_cell *__get_uuid_cell(const char *str)
{
	struct hash_cell *hc;
	unsigned int h = hash_str(str);

	list_for_each_entry (hc, _uuid_buckets + h, uuid_list)
		if (!strcmp(hc->uuid, str)) {
			dm_get(hc->md);
			return hc;
		}

	return NULL;
}

static struct hash_cell *__get_dev_cell(uint64_t dev)
{
	struct mapped_device *md;
	struct hash_cell *hc;

	md = dm_get_md(huge_decode_dev(dev));
	if (!md)
		return NULL;

	hc = dm_get_mdptr(md);
	if (!hc) {
		dm_put(md);
		return NULL;
	}

	return hc;
}

/*-----------------------------------------------------------------
 * Inserting, removing and renaming a device.
 *---------------------------------------------------------------*/
static struct hash_cell *alloc_cell(const char *name, const char *uuid,
				    struct mapped_device *md)
{
	struct hash_cell *hc;

	hc = kmalloc(sizeof(*hc), GFP_KERNEL);
	if (!hc)
		return NULL;

	hc->name = kstrdup(name, GFP_KERNEL);
	if (!hc->name) {
		kfree(hc);
		return NULL;
	}

	if (!uuid)
		hc->uuid = NULL;

	else {
		hc->uuid = kstrdup(uuid, GFP_KERNEL);
		if (!hc->uuid) {
			kfree(hc->name);
			kfree(hc);
			return NULL;
		}
	}

	INIT_LIST_HEAD(&hc->name_list);
	INIT_LIST_HEAD(&hc->uuid_list);
	hc->md = md;
	hc->new_map = NULL;
	return hc;
}

static void free_cell(struct hash_cell *hc)
{
	if (hc) {
		kfree(hc->name);
		kfree(hc->uuid);
		kfree(hc);
	}
}

/*
 * The kdev_t and uuid of a device can never change once it is
 * initially inserted.
 */
static int dm_hash_insert(const char *name, const char *uuid, struct mapped_device *md)
{
	struct hash_cell *cell, *hc;

	/*
	 * Allocate the new cells.
	 */
	cell = alloc_cell(name, uuid, md);
	if (!cell)
		return -ENOMEM;

	/*
	 * Insert the cell into both hash tables.
	 */
	down_write(&_hash_lock);
	hc = __get_name_cell(name);
	if (hc) {
		dm_put(hc->md);
		goto bad;
	}

	list_add(&cell->name_list, _name_buckets + hash_str(name));

	if (uuid) {
		hc = __get_uuid_cell(uuid);
		if (hc) {
			list_del(&cell->name_list);
			dm_put(hc->md);
			goto bad;
		}
		list_add(&cell->uuid_list, _uuid_buckets + hash_str(uuid));
	}
	dm_get(md);
	mutex_lock(&dm_hash_cells_mutex);
	dm_set_mdptr(md, cell);
	mutex_unlock(&dm_hash_cells_mutex);
	up_write(&_hash_lock);

	return 0;

 bad:
	up_write(&_hash_lock);
	free_cell(cell);
	return -EBUSY;
}

static struct dm_table *__hash_remove(struct hash_cell *hc)
{
	struct dm_table *table;
	int srcu_idx;

	/* remove from the dev hash */
	list_del(&hc->uuid_list);
	list_del(&hc->name_list);
	mutex_lock(&dm_hash_cells_mutex);
	dm_set_mdptr(hc->md, NULL);
	mutex_unlock(&dm_hash_cells_mutex);

	table = dm_get_live_table(hc->md, &srcu_idx);
	if (table)
		dm_table_event(table);
	dm_put_live_table(hc->md, srcu_idx);

	table = NULL;
	if (hc->new_map)
		table = hc->new_map;
	dm_put(hc->md);
	free_cell(hc);

	return table;
}

static void dm_hash_remove_all(bool keep_open_devices, bool mark_deferred, bool only_deferred)
{
	int i, dev_skipped;
	struct hash_cell *hc;
	struct mapped_device *md;
	struct dm_table *t;

retry:
	dev_skipped = 0;

	down_write(&_hash_lock);

	for (i = 0; i < NUM_BUCKETS; i++) {
		list_for_each_entry(hc, _name_buckets + i, name_list) {
			md = hc->md;
			dm_get(md);

			if (keep_open_devices &&
			    dm_lock_for_deletion(md, mark_deferred, only_deferred)) {
				dm_put(md);
				dev_skipped++;
				continue;
			}

			t = __hash_remove(hc);

			up_write(&_hash_lock);

			if (t) {
				dm_sync_table(md);
				dm_table_destroy(t);
			}
			dm_put(md);
			if (likely(keep_open_devices))
				dm_destroy(md);
			else
				dm_destroy_immediate(md);

			/*
			 * Some mapped devices may be using other mapped
			 * devices, so repeat until we make no further
			 * progress.  If a new mapped device is created
			 * here it will also get removed.
			 */
			goto retry;
		}
	}

	up_write(&_hash_lock);

	if (dev_skipped)
		DMWARN("remove_all left %d open device(s)", dev_skipped);
}

/*
 * Set the uuid of a hash_cell that isn't already set.
 */
static void __set_cell_uuid(struct hash_cell *hc, char *new_uuid)
{
	mutex_lock(&dm_hash_cells_mutex);
	hc->uuid = new_uuid;
	mutex_unlock(&dm_hash_cells_mutex);

	list_add(&hc->uuid_list, _uuid_buckets + hash_str(new_uuid));
}

/*
 * Changes the name of a hash_cell and returns the old name for
 * the caller to free.
 */
static char *__change_cell_name(struct hash_cell *hc, char *new_name)
{
	char *old_name;

	/*
	 * Rename and move the name cell.
	 */
	list_del(&hc->name_list);
	old_name = hc->name;

	mutex_lock(&dm_hash_cells_mutex);
	hc->name = new_name;
	mutex_unlock(&dm_hash_cells_mutex);

	list_add(&hc->name_list, _name_buckets + hash_str(new_name));

	return old_name;
}

static struct mapped_device *dm_hash_rename(struct dm_ioctl *param,
					    const char *new)
{
	char *new_data, *old_name = NULL;
	struct hash_cell *hc;
	struct dm_table *table;
	struct mapped_device *md;
	unsigned change_uuid = (param->flags & DM_UUID_FLAG) ? 1 : 0;
	int srcu_idx;

	/*
	 * duplicate new.
	 */
	new_data = kstrdup(new, GFP_KERNEL);
	if (!new_data)
		return ERR_PTR(-ENOMEM);

	down_write(&_hash_lock);

	/*
	 * Is new free ?
	 */
	if (change_uuid)
		hc = __get_uuid_cell(new);
	else
		hc = __get_name_cell(new);

	if (hc) {
		DMWARN("Unable to change %s on mapped device %s to one that "
		       "already exists: %s",
		       change_uuid ? "uuid" : "name",
		       param->name, new);
		dm_put(hc->md);
		up_write(&_hash_lock);
		kfree(new_data);
		return ERR_PTR(-EBUSY);
	}

	/*
	 * Is there such a device as 'old' ?
	 */
	hc = __get_name_cell(param->name);
	if (!hc) {
		DMWARN("Unable to rename non-existent device, %s to %s%s",
		       param->name, change_uuid ? "uuid " : "", new);
		up_write(&_hash_lock);
		kfree(new_data);
		return ERR_PTR(-ENXIO);
	}

	/*
	 * Does this device already have a uuid?
	 */
	if (change_uuid && hc->uuid) {
		DMWARN("Unable to change uuid of mapped device %s to %s "
		       "because uuid is already set to %s",
		       param->name, new, hc->uuid);
		dm_put(hc->md);
		up_write(&_hash_lock);
		kfree(new_data);
		return ERR_PTR(-EINVAL);
	}

	if (change_uuid)
		__set_cell_uuid(hc, new_data);
	else
		old_name = __change_cell_name(hc, new_data);

	/*
	 * Wake up any dm event waiters.
	 */
	table = dm_get_live_table(hc->md, &srcu_idx);
	if (table)
		dm_table_event(table);
	dm_put_live_table(hc->md, srcu_idx);

	if (!dm_kobject_uevent(hc->md, KOBJ_CHANGE, param->event_nr))
		param->flags |= DM_UEVENT_GENERATED_FLAG;

	md = hc->md;
	up_write(&_hash_lock);
	kfree(old_name);

	return md;
}

void dm_deferred_remove(void)
{
	dm_hash_remove_all(true, false, true);
}

/*-----------------------------------------------------------------
 * Implementation of the ioctl commands
 *---------------------------------------------------------------*/
/*
 * All the ioctl commands get dispatched to functions with this
 * prototype.
 */
typedef int (*ioctl_fn)(struct dm_ioctl *param, size_t param_size);

static int remove_all(struct dm_ioctl *param, size_t param_size)
{
	dm_hash_remove_all(true, !!(param->flags & DM_DEFERRED_REMOVE), false);
	param->data_size = 0;
	return 0;
}

/*
 * Round up the ptr to an 8-byte boundary.
 */
#define ALIGN_MASK 7
static inline void *align_ptr(void *ptr)
{
	return (void *) (((size_t) (ptr + ALIGN_MASK)) & ~ALIGN_MASK);
}

/*
 * Retrieves the data payload buffer from an already allocated
 * struct dm_ioctl.
 */
static void *get_result_buffer(struct dm_ioctl *param, size_t param_size,
			       size_t *len)
{
	param->data_start = align_ptr(param + 1) - (void *) param;

	if (param->data_start < param_size)
		*len = param_size - param->data_start;
	else
		*len = 0;

	return ((void *) param) + param->data_start;
}

static int list_devices(struct dm_ioctl *param, size_t param_size)
{
	unsigned int i;
	struct hash_cell *hc;
	size_t len, needed = 0;
	struct gendisk *disk;
	struct dm_name_list *nl, *old_nl = NULL;

	down_write(&_hash_lock);

	/*
	 * Loop through all the devices working out how much
	 * space we need.
	 */
	for (i = 0; i < NUM_BUCKETS; i++) {
		list_for_each_entry (hc, _name_buckets + i, name_list) {
			needed += sizeof(struct dm_name_list);
			needed += strlen(hc->name) + 1;
			needed += ALIGN_MASK;
		}
	}

	/*
	 * Grab our output buffer.
	 */
	nl = get_result_buffer(param, param_size, &len);
	if (len < needed) {
		param->flags |= DM_BUFFER_FULL_FLAG;
		goto out;
	}
	param->data_size = param->data_start + needed;

	nl->dev = 0;	/* Flags no data */

	/*
	 * Now loop through filling out the names.
	 */
	for (i = 0; i < NUM_BUCKETS; i++) {
		list_for_each_entry (hc, _name_buckets + i, name_list) {
			if (old_nl)
				old_nl->next = (uint32_t) ((void *) nl -
							   (void *) old_nl);
			disk = dm_disk(hc->md);
			nl->dev = huge_encode_dev(disk_devt(disk));
			nl->next = 0;
			strcpy(nl->name, hc->name);

			old_nl = nl;
			nl = align_ptr(((void *) ++nl) + strlen(hc->name) + 1);
		}
	}

 out:
	up_write(&_hash_lock);
	return 0;
}

static void list_version_get_needed(struct target_type *tt, void *needed_param)
{
    size_t *needed = needed_param;

    *needed += sizeof(struct dm_target_versions);
    *needed += strlen(tt->name);
    *needed += ALIGN_MASK;
}

static void list_version_get_info(struct target_type *tt, void *param)
{
    struct vers_iter *info = param;

    /* Check space - it might have changed since the first iteration */
    if ((char *)info->vers + sizeof(tt->version) + strlen(tt->name) + 1 >
	info->end) {

	info->flags = DM_BUFFER_FULL_FLAG;
	return;
    }

    if (info->old_vers)
	info->old_vers->next = (uint32_t) ((void *)info->vers -
					   (void *)info->old_vers);
    info->vers->version[0] = tt->version[0];
    info->vers->version[1] = tt->version[1];
    info->vers->version[2] = tt->version[2];
    info->vers->next = 0;
    strcpy(info->vers->name, tt->name);

    info->old_vers = info->vers;
    info->vers = align_ptr(((void *) ++info->vers) + strlen(tt->name) + 1);
}

static int list_versions(struct dm_ioctl *param, size_t param_size)
{
	size_t len, needed = 0;
	struct dm_target_versions *vers;
	struct vers_iter iter_info;

	/*
	 * Loop through all the devices working out how much
	 * space we need.
	 */
	dm_target_iterate(list_version_get_needed, &needed);

	/*
	 * Grab our output buffer.
	 */
	vers = get_result_buffer(param, param_size, &len);
	if (len < needed) {
		param->flags |= DM_BUFFER_FULL_FLAG;
		goto out;
	}
	param->data_size = param->data_start + needed;

	iter_info.param_size = param_size;
	iter_info.old_vers = NULL;
	iter_info.vers = vers;
	iter_info.flags = 0;
	iter_info.end = (char *)vers+len;

	/*
	 * Now loop through filling out the names & versions.
	 */
	dm_target_iterate(list_version_get_info, &iter_info);
	param->flags |= iter_info.flags;

 out:
	return 0;
}

static int check_name(const char *name)
{
	if (strchr(name, '/')) {
		DMWARN("invalid device name");
		return -EINVAL;
	}

	return 0;
}

/*
 * On successful return, the caller must not attempt to acquire
 * _hash_lock without first calling dm_table_put, because dm_table_destroy
 * waits for this dm_table_put and could be called under this lock.
 */
static struct dm_table *dm_get_inactive_table(struct mapped_device *md, int *srcu_idx)
{
	struct hash_cell *hc;
	struct dm_table *table = NULL;

	/* increment rcu count, we don't care about the table pointer */
	dm_get_live_table(md, srcu_idx);

	down_read(&_hash_lock);
	hc = dm_get_mdptr(md);
	if (!hc || hc->md != md) {
		DMWARN("device has been removed from the dev hash table.");
		goto out;
	}

	table = hc->new_map;

out:
	up_read(&_hash_lock);

	return table;
}

static struct dm_table *dm_get_live_or_inactive_table(struct mapped_device *md,
						      struct dm_ioctl *param,
						      int *srcu_idx)
{
	return (param->flags & DM_QUERY_INACTIVE_TABLE_FLAG) ?
		dm_get_inactive_table(md, srcu_idx) : dm_get_live_table(md, srcu_idx);
}

/*
 * Fills in a dm_ioctl structure, ready for sending back to
 * userland.
 */
static void __dev_status(struct mapped_device *md, struct dm_ioctl *param)
{
	struct gendisk *disk = dm_disk(md);
	struct dm_table *table;
	int srcu_idx;

	param->flags &= ~(DM_SUSPEND_FLAG | DM_READONLY_FLAG |
			  DM_ACTIVE_PRESENT_FLAG);

	if (dm_suspended_md(md))
		param->flags |= DM_SUSPEND_FLAG;

	if (dm_test_deferred_remove_flag(md))
		param->flags |= DM_DEFERRED_REMOVE;

	param->dev = huge_encode_dev(disk_devt(disk));

	/*
	 * Yes, this will be out of date by the time it gets back
	 * to userland, but it is still very useful for
	 * debugging.
	 */
	param->open_count = dm_open_count(md);

	param->event_nr = dm_get_event_nr(md);
	param->target_count = 0;

	table = dm_get_live_table(md, &srcu_idx);
	if (table) {
		if (!(param->flags & DM_QUERY_INACTIVE_TABLE_FLAG)) {
			if (get_disk_ro(disk))
				param->flags |= DM_READONLY_FLAG;
			param->target_count = dm_table_get_num_targets(table);
		}

		param->flags |= DM_ACTIVE_PRESENT_FLAG;
	}
	dm_put_live_table(md, srcu_idx);

	if (param->flags & DM_QUERY_INACTIVE_TABLE_FLAG) {
		int srcu_idx;
		table = dm_get_inactive_table(md, &srcu_idx);
		if (table) {
			if (!(dm_table_get_mode(table) & FMODE_WRITE))
				param->flags |= DM_READONLY_FLAG;
			param->target_count = dm_table_get_num_targets(table);
		}
		dm_put_live_table(md, srcu_idx);
	}
}

static int dev_create(struct dm_ioctl *param, size_t param_size)
{
	int r, m = DM_ANY_MINOR;
	struct mapped_device *md;

	r = check_name(param->name);
	if (r)
		return r;

	if (param->flags & DM_PERSISTENT_DEV_FLAG)
		m = MINOR(huge_decode_dev(param->dev));

	r = dm_create(m, &md);
	if (r)
		return r;

	r = dm_hash_insert(param->name, *param->uuid ? param->uuid : NULL, md);
	if (r) {
		dm_put(md);
		dm_destroy(md);
		return r;
	}

	param->flags &= ~DM_INACTIVE_PRESENT_FLAG;

	__dev_status(md, param);

	dm_put(md);

	return 0;
}

/*
 * Always use UUID for lookups if it's present, otherwise use name or dev.
 */
static struct hash_cell *__find_device_hash_cell(struct dm_ioctl *param)
{
	struct hash_cell *hc = NULL;

	if (*param->uuid) {
		if (*param->name || param->dev)
			return NULL;

		hc = __get_uuid_cell(param->uuid);
		if (!hc)
			return NULL;
	} else if (*param->name) {
		if (param->dev)
			return NULL;

		hc = __get_name_cell(param->name);
		if (!hc)
			return NULL;
	} else if (param->dev) {
		hc = __get_dev_cell(param->dev);
		if (!hc)
			return NULL;
	} else
		return NULL;

	/*
	 * Sneakily write in both the name and the uuid
	 * while we have the cell.
	 */
	strlcpy(param->name, hc->name, sizeof(param->name));
	if (hc->uuid)
		strlcpy(param->uuid, hc->uuid, sizeof(param->uuid));
	else
		param->uuid[0] = '\0';

	if (hc->new_map)
		param->flags |= DM_INACTIVE_PRESENT_FLAG;
	else
		param->flags &= ~DM_INACTIVE_PRESENT_FLAG;

	return hc;
}

static struct mapped_device *find_device(struct dm_ioctl *param)
{
	struct hash_cell *hc;
	struct mapped_device *md = NULL;

	down_read(&_hash_lock);
	hc = __find_device_hash_cell(param);
	if (hc)
		md = hc->md;
	up_read(&_hash_lock);

	return md;
}

static int dev_remove(struct dm_ioctl *param, size_t param_size)
{
	struct hash_cell *hc;
	struct mapped_device *md;
	int r;
	struct dm_table *t;

	down_write(&_hash_lock);
	hc = __find_device_hash_cell(param);

	if (!hc) {
		DMDEBUG_LIMIT("device doesn't appear to be in the dev hash table.");
		up_write(&_hash_lock);
		return -ENXIO;
	}

	md = hc->md;

	/*
	 * Ensure the device is not open and nothing further can open it.
	 */
	r = dm_lock_for_deletion(md, !!(param->flags & DM_DEFERRED_REMOVE), false);
	if (r) {
		if (r == -EBUSY && param->flags & DM_DEFERRED_REMOVE) {
			up_write(&_hash_lock);
			dm_put(md);
			return 0;
		}
		DMDEBUG_LIMIT("unable to remove open device %s", hc->name);
		up_write(&_hash_lock);
		dm_put(md);
		return r;
	}

	t = __hash_remove(hc);
	up_write(&_hash_lock);

	if (t) {
		dm_sync_table(md);
		dm_table_destroy(t);
	}

	param->flags &= ~DM_DEFERRED_REMOVE;

	if (!dm_kobject_uevent(md, KOBJ_REMOVE, param->event_nr))
		param->flags |= DM_UEVENT_GENERATED_FLAG;

	dm_put(md);
	dm_destroy(md);
	return 0;
}

/*
 * Check a string doesn't overrun the chunk of
 * memory we copied from userland.
 */
static int invalid_str(char *str, void *end)
{
	while ((void *) str < end)
		if (!*str++)
			return 0;

	return -EINVAL;
}

static int dev_rename(struct dm_ioctl *param, size_t param_size)
{
	int r;
	char *new_data = (char *) param + param->data_start;
	struct mapped_device *md;
	unsigned change_uuid = (param->flags & DM_UUID_FLAG) ? 1 : 0;

	if (new_data < param->data ||
	    invalid_str(new_data, (void *) param + param_size) || !*new_data ||
	    strlen(new_data) > (change_uuid ? DM_UUID_LEN - 1 : DM_NAME_LEN - 1)) {
		DMWARN("Invalid new mapped device name or uuid string supplied.");
		return -EINVAL;
	}

	if (!change_uuid) {
		r = check_name(new_data);
		if (r)
			return r;
	}

	md = dm_hash_rename(param, new_data);
	if (IS_ERR(md))
		return PTR_ERR(md);

	__dev_status(md, param);
	dm_put(md);

	return 0;
}

static int dev_set_geometry(struct dm_ioctl *param, size_t param_size)
{
	int r = -EINVAL, x;
	struct mapped_device *md;
	struct hd_geometry geometry;
	unsigned long indata[4];
	char *geostr = (char *) param + param->data_start;
	char dummy;

	md = find_device(param);
	if (!md)
		return -ENXIO;

	if (geostr < param->data ||
	    invalid_str(geostr, (void *) param + param_size)) {
		DMWARN("Invalid geometry supplied.");
		goto out;
	}

	x = sscanf(geostr, "%lu %lu %lu %lu%c", indata,
		   indata + 1, indata + 2, indata + 3, &dummy);

	if (x != 4) {
		DMWARN("Unable to interpret geometry settings.");
		goto out;
	}

	if (indata[0] > 65535 || indata[1] > 255 ||
	    indata[2] > 255 || indata[3] > ULONG_MAX) {
		DMWARN("Geometry exceeds range limits.");
		goto out;
	}

	geometry.cylinders = indata[0];
	geometry.heads = indata[1];
	geometry.sectors = indata[2];
	geometry.start = indata[3];

	r = dm_set_geometry(md, &geometry);

	param->data_size = 0;

out:
	dm_put(md);
	return r;
}

static int do_suspend(struct dm_ioctl *param)
{
	int r = 0;
	unsigned suspend_flags = DM_SUSPEND_LOCKFS_FLAG;
	struct mapped_device *md;

	md = find_device(param);
	if (!md)
		return -ENXIO;

	if (param->flags & DM_SKIP_LOCKFS_FLAG)
		suspend_flags &= ~DM_SUSPEND_LOCKFS_FLAG;
	if (param->flags & DM_NOFLUSH_FLAG)
		suspend_flags |= DM_SUSPEND_NOFLUSH_FLAG;

	if (!dm_suspended_md(md)) {
		r = dm_suspend(md, suspend_flags);
		if (r)
			goto out;
	}

	__dev_status(md, param);

out:
	dm_put(md);

	return r;
}

static int do_resume(struct dm_ioctl *param)
{
	int r = 0;
	unsigned suspend_flags = DM_SUSPEND_LOCKFS_FLAG;
	struct hash_cell *hc;
	struct mapped_device *md;
	struct dm_table *new_map, *old_map = NULL;

	down_write(&_hash_lock);

	hc = __find_device_hash_cell(param);
	if (!hc) {
		DMDEBUG_LIMIT("device doesn't appear to be in the dev hash table.");
		up_write(&_hash_lock);
		return -ENXIO;
	}

	md = hc->md;

	new_map = hc->new_map;
	hc->new_map = NULL;
	param->flags &= ~DM_INACTIVE_PRESENT_FLAG;

	up_write(&_hash_lock);

	/* Do we need to load a new map ? */
	if (new_map) {
		/* Suspend if it isn't already suspended */
		if (param->flags & DM_SKIP_LOCKFS_FLAG)
			suspend_flags &= ~DM_SUSPEND_LOCKFS_FLAG;
		if (param->flags & DM_NOFLUSH_FLAG)
			suspend_flags |= DM_SUSPEND_NOFLUSH_FLAG;
		if (!dm_suspended_md(md))
			dm_suspend(md, suspend_flags);

		old_map = dm_swap_table(md, new_map);
		if (IS_ERR(old_map)) {
			dm_sync_table(md);
			dm_table_destroy(new_map);
			dm_put(md);
			return PTR_ERR(old_map);
		}

		if (dm_table_get_mode(new_map) & FMODE_WRITE)
			set_disk_ro(dm_disk(md), 0);
		else
			set_disk_ro(dm_disk(md), 1);
	}

	if (dm_suspended_md(md)) {
		r = dm_resume(md);
		if (!r && !dm_kobject_uevent(md, KOBJ_CHANGE, param->event_nr))
			param->flags |= DM_UEVENT_GENERATED_FLAG;
	}

	/*
	 * Since dm_swap_table synchronizes RCU, nobody should be in
	 * read-side critical section already.
	 */
	if (old_map)
		dm_table_destroy(old_map);

	if (!r)
		__dev_status(md, param);

	dm_put(md);
	return r;
}

/*
 * Set or unset the suspension state of a device.
 * If the device already is in the requested state we just return its status.
 */
static int dev_suspend(struct dm_ioctl *param, size_t param_size)
{
	if (param->flags & DM_SUSPEND_FLAG)
		return do_suspend(param);

	return do_resume(param);
}

/*
 * Copies device info back to user space, used by
 * the create and info ioctls.
 */
static int dev_status(struct dm_ioctl *param, size_t param_size)
{
	struct mapped_device *md;

	md = find_device(param);
	if (!md)
		return -ENXIO;

	__dev_status(md, param);
	dm_put(md);

	return 0;
}

/*
 * Build up the status struct for each target
 */
static void retrieve_status(struct dm_table *table,
			    struct dm_ioctl *param, size_t param_size)
{
	unsigned int i, num_targets;
	struct dm_target_spec *spec;
	char *outbuf, *outptr;
	status_type_t type;
	size_t remaining, len, used = 0;
	unsigned status_flags = 0;

	outptr = outbuf = get_result_buffer(param, param_size, &len);

	if (param->flags & DM_STATUS_TABLE_FLAG)
		type = STATUSTYPE_TABLE;
	else
		type = STATUSTYPE_INFO;

	/* Get all the target info */
	num_targets = dm_table_get_num_targets(table);
	for (i = 0; i < num_targets; i++) {
		struct dm_target *ti = dm_table_get_target(table, i);
		size_t l;

		remaining = len - (outptr - outbuf);
		if (remaining <= sizeof(struct dm_target_spec)) {
			param->flags |= DM_BUFFER_FULL_FLAG;
			break;
		}

		spec = (struct dm_target_spec *) outptr;

		spec->status = 0;
		spec->sector_start = ti->begin;
		spec->length = ti->len;
		strncpy(spec->target_type, ti->type->name,
			sizeof(spec->target_type));

		outptr += sizeof(struct dm_target_spec);
		remaining = len - (outptr - outbuf);
		if (remaining <= 0) {
			param->flags |= DM_BUFFER_FULL_FLAG;
			break;
		}

		/* Get the status/table string from the target driver */
		if (ti->type->status) {
<<<<<<< HEAD
			ti->type->status(ti, type, outptr, remaining);
=======
			if (param->flags & DM_NOFLUSH_FLAG)
				status_flags |= DM_STATUS_NOFLUSH_FLAG;
			ti->type->status(ti, type, status_flags, outptr, remaining);
>>>>>>> c3ade0e0
		} else
			outptr[0] = '\0';

		l = strlen(outptr) + 1;
		if (l == remaining) {
			param->flags |= DM_BUFFER_FULL_FLAG;
			break;
		}

		outptr += l;
		used = param->data_start + (outptr - outbuf);

		outptr = align_ptr(outptr);
		spec->next = outptr - outbuf;
	}

	if (used)
		param->data_size = used;

	param->target_count = num_targets;
}

/*
 * Wait for a device to report an event
 */
static int dev_wait(struct dm_ioctl *param, size_t param_size)
{
	int r = 0;
	struct mapped_device *md;
	struct dm_table *table;
	int srcu_idx;

	md = find_device(param);
	if (!md)
		return -ENXIO;

	/*
	 * Wait for a notification event
	 */
	if (dm_wait_event(md, param->event_nr)) {
		r = -ERESTARTSYS;
		goto out;
	}

	/*
	 * The userland program is going to want to know what
	 * changed to trigger the event, so we may as well tell
	 * him and save an ioctl.
	 */
	__dev_status(md, param);

	table = dm_get_live_or_inactive_table(md, param, &srcu_idx);
	if (table)
		retrieve_status(table, param, param_size);
	dm_put_live_table(md, srcu_idx);

out:
	dm_put(md);

	return r;
}

static inline fmode_t get_mode(struct dm_ioctl *param)
{
	fmode_t mode = FMODE_READ | FMODE_WRITE;

	if (param->flags & DM_READONLY_FLAG)
		mode = FMODE_READ;

	return mode;
}

static int next_target(struct dm_target_spec *last, uint32_t next, void *end,
		       struct dm_target_spec **spec, char **target_params)
{
	*spec = (struct dm_target_spec *) ((unsigned char *) last + next);
	*target_params = (char *) (*spec + 1);

	if (*spec < (last + 1))
		return -EINVAL;

	return invalid_str(*target_params, end);
}

static int populate_table(struct dm_table *table,
			  struct dm_ioctl *param, size_t param_size)
{
	int r;
	unsigned int i = 0;
	struct dm_target_spec *spec = (struct dm_target_spec *) param;
	uint32_t next = param->data_start;
	void *end = (void *) param + param_size;
	char *target_params;

	if (!param->target_count) {
		DMWARN("populate_table: no targets specified");
		return -EINVAL;
	}

	for (i = 0; i < param->target_count; i++) {

		r = next_target(spec, next, end, &spec, &target_params);
		if (r) {
			DMWARN("unable to find target");
			return r;
		}

		r = dm_table_add_target(table, spec->target_type,
					(sector_t) spec->sector_start,
					(sector_t) spec->length,
					target_params);
		if (r) {
			DMWARN("error adding target to table");
			return r;
		}

		next = spec->next;
	}

	return dm_table_complete(table);
}

static int table_load(struct dm_ioctl *param, size_t param_size)
{
	int r;
	struct hash_cell *hc;
	struct dm_table *t, *old_map = NULL;
	struct mapped_device *md;
	struct target_type *immutable_target_type;

	md = find_device(param);
	if (!md)
		return -ENXIO;

	r = dm_table_create(&t, get_mode(param), param->target_count, md);
	if (r)
		goto err;

	/* Protect md->type and md->queue against concurrent table loads. */
	dm_lock_md_type(md);
	r = populate_table(t, param, param_size);
	if (r)
		goto err_unlock_md_type;

	immutable_target_type = dm_get_immutable_target_type(md);
	if (immutable_target_type &&
	    (immutable_target_type != dm_table_get_immutable_target_type(t))) {
		DMWARN("can't replace immutable target type %s",
		       immutable_target_type->name);
		r = -EINVAL;
		goto err_unlock_md_type;
	}

	if (dm_get_md_type(md) == DM_TYPE_NONE)
		/* Initial table load: acquire type of table. */
		dm_set_md_type(md, dm_table_get_type(t));
	else if (dm_get_md_type(md) != dm_table_get_type(t)) {
		DMWARN("can't change device type after initial table load.");
		r = -EINVAL;
		goto err_unlock_md_type;
	}

	/* setup md->queue to reflect md's type (may block) */
	r = dm_setup_md_queue(md);
	if (r) {
		DMWARN("unable to set up device queue for new table.");
		goto err_unlock_md_type;
	}
	dm_unlock_md_type(md);

	/* stage inactive table */
	down_write(&_hash_lock);
	hc = dm_get_mdptr(md);
	if (!hc || hc->md != md) {
		DMWARN("device has been removed from the dev hash table.");
		up_write(&_hash_lock);
		r = -ENXIO;
		goto err_destroy_table;
	}

	if (hc->new_map)
		old_map = hc->new_map;
	hc->new_map = t;
	up_write(&_hash_lock);

	param->flags |= DM_INACTIVE_PRESENT_FLAG;
	__dev_status(md, param);

	if (old_map) {
		dm_sync_table(md);
		dm_table_destroy(old_map);
	}

	dm_put(md);

	return 0;

err_unlock_md_type:
	dm_unlock_md_type(md);
err_destroy_table:
	dm_table_destroy(t);
err:
	dm_put(md);

	return r;
}

static int table_clear(struct dm_ioctl *param, size_t param_size)
{
	struct hash_cell *hc;
	struct mapped_device *md;
	struct dm_table *old_map = NULL;

	down_write(&_hash_lock);

	hc = __find_device_hash_cell(param);
	if (!hc) {
		DMDEBUG_LIMIT("device doesn't appear to be in the dev hash table.");
		up_write(&_hash_lock);
		return -ENXIO;
	}

	if (hc->new_map) {
		old_map = hc->new_map;
		hc->new_map = NULL;
	}

	param->flags &= ~DM_INACTIVE_PRESENT_FLAG;

	__dev_status(hc->md, param);
	md = hc->md;
	up_write(&_hash_lock);
	if (old_map) {
		dm_sync_table(md);
		dm_table_destroy(old_map);
	}
	dm_put(md);

	return 0;
}

/*
 * Retrieves a list of devices used by a particular dm device.
 */
static void retrieve_deps(struct dm_table *table,
			  struct dm_ioctl *param, size_t param_size)
{
	unsigned int count = 0;
	struct list_head *tmp;
	size_t len, needed;
	struct dm_dev_internal *dd;
	struct dm_target_deps *deps;

	deps = get_result_buffer(param, param_size, &len);

	/*
	 * Count the devices.
	 */
	list_for_each (tmp, dm_table_get_devices(table))
		count++;

	/*
	 * Check we have enough space.
	 */
	needed = sizeof(*deps) + (sizeof(*deps->dev) * count);
	if (len < needed) {
		param->flags |= DM_BUFFER_FULL_FLAG;
		return;
	}

	/*
	 * Fill in the devices.
	 */
	deps->count = count;
	count = 0;
	list_for_each_entry (dd, dm_table_get_devices(table), list)
		deps->dev[count++] = huge_encode_dev(dd->dm_dev.bdev->bd_dev);

	param->data_size = param->data_start + needed;
}

static int table_deps(struct dm_ioctl *param, size_t param_size)
{
	struct mapped_device *md;
	struct dm_table *table;
	int srcu_idx;

	md = find_device(param);
	if (!md)
		return -ENXIO;

	__dev_status(md, param);

	table = dm_get_live_or_inactive_table(md, param, &srcu_idx);
	if (table)
		retrieve_deps(table, param, param_size);
	dm_put_live_table(md, srcu_idx);

	dm_put(md);

	return 0;
}

/*
 * Return the status of a device as a text string for each
 * target.
 */
static int table_status(struct dm_ioctl *param, size_t param_size)
{
	struct mapped_device *md;
	struct dm_table *table;
	int srcu_idx;

	md = find_device(param);
	if (!md)
		return -ENXIO;

	__dev_status(md, param);

	table = dm_get_live_or_inactive_table(md, param, &srcu_idx);
	if (table)
		retrieve_status(table, param, param_size);
	dm_put_live_table(md, srcu_idx);

	dm_put(md);

	return 0;
}

/*
 * Process device-mapper dependent messages.  Messages prefixed with '@'
 * are processed by the DM core.  All others are delivered to the target.
 * Returns a number <= 1 if message was processed by device mapper.
 * Returns 2 if message should be delivered to the target.
 */
static int message_for_md(struct mapped_device *md, unsigned argc, char **argv,
			  char *result, unsigned maxlen)
{
	int r;

	if (**argv != '@')
		return 2; /* no '@' prefix, deliver to target */

	if (!strcasecmp(argv[0], "@cancel_deferred_remove")) {
		if (argc != 1) {
			DMERR("Invalid arguments for @cancel_deferred_remove");
			return -EINVAL;
		}
		return dm_cancel_deferred_remove(md);
	}

	r = dm_stats_message(md, argc, argv, result, maxlen);
	if (r < 2)
		return r;

	DMERR("Unsupported message sent to DM core: %s", argv[0]);
	return -EINVAL;
}

/*
 * Pass a message to the target that's at the supplied device offset.
 */
static int target_message(struct dm_ioctl *param, size_t param_size)
{
	int r, argc;
	char **argv;
	struct mapped_device *md;
	struct dm_table *table;
	struct dm_target *ti;
	struct dm_target_msg *tmsg = (void *) param + param->data_start;
	size_t maxlen;
	char *result = get_result_buffer(param, param_size, &maxlen);
	int srcu_idx;

	md = find_device(param);
	if (!md)
		return -ENXIO;

	if (tmsg < (struct dm_target_msg *) param->data ||
	    invalid_str(tmsg->message, (void *) param + param_size)) {
		DMWARN("Invalid target message parameters.");
		r = -EINVAL;
		goto out;
	}

	r = dm_split_args(&argc, &argv, tmsg->message);
	if (r) {
		DMWARN("Failed to split target message parameters");
		goto out;
	}

	if (!argc) {
		DMWARN("Empty message received.");
		goto out_argv;
	}

	r = message_for_md(md, argc, argv, result, maxlen);
	if (r <= 1)
		goto out_argv;

	table = dm_get_live_table(md, &srcu_idx);
	if (!table)
		goto out_table;

	if (dm_deleting_md(md)) {
		r = -ENXIO;
		goto out_table;
	}

	ti = dm_table_find_target(table, tmsg->sector);
	if (!dm_target_is_valid(ti)) {
		DMWARN("Target message sector outside device.");
		r = -EINVAL;
	} else if (ti->type->message)
		r = ti->type->message(ti, argc, argv);
	else {
		DMWARN("Target type does not support messages");
		r = -EINVAL;
	}

 out_table:
	dm_put_live_table(md, srcu_idx);
 out_argv:
	kfree(argv);
 out:
	if (r >= 0)
		__dev_status(md, param);

	if (r == 1) {
		param->flags |= DM_DATA_OUT_FLAG;
		if (dm_message_test_buffer_overflow(result, maxlen))
			param->flags |= DM_BUFFER_FULL_FLAG;
		else
			param->data_size = param->data_start + strlen(result) + 1;
		r = 0;
	}

	dm_put(md);
	return r;
}

/*
 * The ioctl parameter block consists of two parts, a dm_ioctl struct
 * followed by a data buffer.  This flag is set if the second part,
 * which has a variable size, is not used by the function processing
 * the ioctl.
 */
#define IOCTL_FLAGS_NO_PARAMS	1

/*-----------------------------------------------------------------
 * Implementation of open/close/ioctl on the special char
 * device.
 *---------------------------------------------------------------*/
static ioctl_fn lookup_ioctl(unsigned int cmd, int *ioctl_flags)
{
	static struct {
		int cmd;
		int flags;
		ioctl_fn fn;
	} _ioctls[] = {
		{DM_VERSION_CMD, 0, NULL}, /* version is dealt with elsewhere */
		{DM_REMOVE_ALL_CMD, IOCTL_FLAGS_NO_PARAMS, remove_all},
		{DM_LIST_DEVICES_CMD, 0, list_devices},

		{DM_DEV_CREATE_CMD, IOCTL_FLAGS_NO_PARAMS, dev_create},
		{DM_DEV_REMOVE_CMD, IOCTL_FLAGS_NO_PARAMS, dev_remove},
		{DM_DEV_RENAME_CMD, 0, dev_rename},
		{DM_DEV_SUSPEND_CMD, IOCTL_FLAGS_NO_PARAMS, dev_suspend},
		{DM_DEV_STATUS_CMD, IOCTL_FLAGS_NO_PARAMS, dev_status},
		{DM_DEV_WAIT_CMD, 0, dev_wait},

		{DM_TABLE_LOAD_CMD, 0, table_load},
		{DM_TABLE_CLEAR_CMD, IOCTL_FLAGS_NO_PARAMS, table_clear},
		{DM_TABLE_DEPS_CMD, 0, table_deps},
		{DM_TABLE_STATUS_CMD, 0, table_status},

		{DM_LIST_VERSIONS_CMD, 0, list_versions},

		{DM_TARGET_MSG_CMD, 0, target_message},
		{DM_DEV_SET_GEOMETRY_CMD, 0, dev_set_geometry}
	};

	if (unlikely(cmd >= ARRAY_SIZE(_ioctls)))
		return NULL;

	*ioctl_flags = _ioctls[cmd].flags;
	return _ioctls[cmd].fn;
}

/*
 * As well as checking the version compatibility this always
 * copies the kernel interface version out.
 */
static int check_version(unsigned int cmd, struct dm_ioctl __user *user)
{
	uint32_t version[3];
	int r = 0;

	if (copy_from_user(version, user->version, sizeof(version)))
		return -EFAULT;

	if ((DM_VERSION_MAJOR != version[0]) ||
	    (DM_VERSION_MINOR < version[1])) {
		DMWARN("ioctl interface mismatch: "
		       "kernel(%u.%u.%u), user(%u.%u.%u), cmd(%d)",
		       DM_VERSION_MAJOR, DM_VERSION_MINOR,
		       DM_VERSION_PATCHLEVEL,
		       version[0], version[1], version[2], cmd);
		r = -EINVAL;
	}

	/*
	 * Fill in the kernel version.
	 */
	version[0] = DM_VERSION_MAJOR;
	version[1] = DM_VERSION_MINOR;
	version[2] = DM_VERSION_PATCHLEVEL;
	if (copy_to_user(user->version, version, sizeof(version)))
		return -EFAULT;

	return r;
}

#define DM_PARAMS_KMALLOC	0x0001	/* Params alloced with kmalloc */
#define DM_PARAMS_VMALLOC	0x0002	/* Params alloced with vmalloc */
#define DM_WIPE_BUFFER		0x0010	/* Wipe input buffer before returning from ioctl */

static void free_params(struct dm_ioctl *param, size_t param_size, int param_flags)
{
	if (param_flags & DM_WIPE_BUFFER)
		memset(param, 0, param_size);

	if (param_flags & DM_PARAMS_KMALLOC)
		kfree(param);
	if (param_flags & DM_PARAMS_VMALLOC)
		vfree(param);
}

static int copy_params(struct dm_ioctl __user *user, struct dm_ioctl *param_kernel,
		       int ioctl_flags,
		       struct dm_ioctl **param, int *param_flags)
{
	struct dm_ioctl *dmi;
	int secure_data;
	const size_t minimum_data_size = sizeof(*param_kernel) - sizeof(param_kernel->data);

	if (copy_from_user(param_kernel, user, minimum_data_size))
		return -EFAULT;

	if (param_kernel->data_size < minimum_data_size)
		return -EINVAL;

	secure_data = param_kernel->flags & DM_SECURE_DATA_FLAG;

	*param_flags = secure_data ? DM_WIPE_BUFFER : 0;

	if (ioctl_flags & IOCTL_FLAGS_NO_PARAMS) {
		dmi = param_kernel;
		dmi->data_size = minimum_data_size;
		goto data_copied;
	}

	/*
	 * Try to avoid low memory issues when a device is suspended.
	 * Use kmalloc() rather than vmalloc() when we can.
	 */
	dmi = NULL;
	if (param_kernel->data_size <= KMALLOC_MAX_SIZE) {
		dmi = kmalloc(param_kernel->data_size, GFP_NOIO | __GFP_NORETRY | __GFP_NOMEMALLOC | __GFP_NOWARN);
		if (dmi)
			*param_flags |= DM_PARAMS_KMALLOC;
	}

	if (!dmi) {
		unsigned noio_flag;
		noio_flag = memalloc_noio_save();
		dmi = __vmalloc(param_kernel->data_size, GFP_NOIO | __GFP_REPEAT | __GFP_HIGH | __GFP_HIGHMEM, PAGE_KERNEL);
		memalloc_noio_restore(noio_flag);
		if (dmi)
			*param_flags |= DM_PARAMS_VMALLOC;
	}

	if (!dmi) {
		if (secure_data && clear_user(user, param_kernel->data_size))
			return -EFAULT;
		return -ENOMEM;
	}

	if (copy_from_user(dmi, user, param_kernel->data_size))
		goto bad;

<<<<<<< HEAD
	/*
	 * Abort if something changed the ioctl data while it was being copied.
	 */
	if (dmi->data_size != tmp.data_size) {
=======
data_copied:
	/*
	 * Abort if something changed the ioctl data while it was being copied.
	 */
	if (dmi->data_size != param_kernel->data_size) {
>>>>>>> c3ade0e0
		DMERR("rejecting ioctl: data size modified while processing parameters");
		goto bad;
	}

	/* Wipe the user buffer so we do not return it to userspace */
	if (secure_data && clear_user(user, param_kernel->data_size))
		goto bad;

	*param = dmi;
	return 0;

bad:
	free_params(dmi, param_kernel->data_size, *param_flags);

	return -EFAULT;
}

static int validate_params(uint cmd, struct dm_ioctl *param)
{
	/* Always clear this flag */
	param->flags &= ~DM_BUFFER_FULL_FLAG;
	param->flags &= ~DM_UEVENT_GENERATED_FLAG;
	param->flags &= ~DM_SECURE_DATA_FLAG;
	param->flags &= ~DM_DATA_OUT_FLAG;

	/* Ignores parameters */
	if (cmd == DM_REMOVE_ALL_CMD ||
	    cmd == DM_LIST_DEVICES_CMD ||
	    cmd == DM_LIST_VERSIONS_CMD)
		return 0;

	if (cmd == DM_DEV_CREATE_CMD) {
		if (!*param->name) {
			DMWARN("name not supplied when creating device");
			return -EINVAL;
		}
	} else if ((*param->uuid && *param->name)) {
		DMWARN("only supply one of name or uuid, cmd(%u)", cmd);
		return -EINVAL;
	}

	/* Ensure strings are terminated */
	param->name[DM_NAME_LEN - 1] = '\0';
	param->uuid[DM_UUID_LEN - 1] = '\0';

	return 0;
}

static int ctl_ioctl(uint command, struct dm_ioctl __user *user)
{
	int r = 0;
	int ioctl_flags;
	int param_flags;
	unsigned int cmd;
	struct dm_ioctl *uninitialized_var(param);
	ioctl_fn fn = NULL;
	size_t input_param_size;
	struct dm_ioctl param_kernel;

	/* only root can play with this */
	if (!capable(CAP_SYS_ADMIN))
		return -EACCES;

	if (_IOC_TYPE(command) != DM_IOCTL)
		return -ENOTTY;

	cmd = _IOC_NR(command);

	/*
	 * Check the interface version passed in.  This also
	 * writes out the kernel's interface version.
	 */
	r = check_version(cmd, user);
	if (r)
		return r;

	/*
	 * Nothing more to do for the version command.
	 */
	if (cmd == DM_VERSION_CMD)
		return 0;

	fn = lookup_ioctl(cmd, &ioctl_flags);
	if (!fn) {
		DMWARN("dm_ctl_ioctl: unknown command 0x%x", command);
		return -ENOTTY;
	}

	/*
	 * Copy the parameters into kernel space.
	 */
	r = copy_params(user, &param_kernel, ioctl_flags, &param, &param_flags);

	if (r)
		return r;

	input_param_size = param->data_size;
	r = validate_params(cmd, param);
	if (r)
		goto out;

	param->data_size = sizeof(*param);
	r = fn(param, input_param_size);

	if (unlikely(param->flags & DM_BUFFER_FULL_FLAG) &&
	    unlikely(ioctl_flags & IOCTL_FLAGS_NO_PARAMS))
		DMERR("ioctl %d tried to output some data but has IOCTL_FLAGS_NO_PARAMS set", cmd);

	/*
	 * Copy the results back to userland.
	 */
	if (!r && copy_to_user(user, param, param->data_size))
		r = -EFAULT;

out:
	free_params(param, input_param_size, param_flags);
	return r;
}

static long dm_ctl_ioctl(struct file *file, uint command, ulong u)
{
	return (long)ctl_ioctl(command, (struct dm_ioctl __user *)u);
}

#ifdef CONFIG_COMPAT
static long dm_compat_ctl_ioctl(struct file *file, uint command, ulong u)
{
	return (long)dm_ctl_ioctl(file, command, (ulong) compat_ptr(u));
}
#else
#define dm_compat_ctl_ioctl NULL
#endif

static const struct file_operations _ctl_fops = {
	.open = nonseekable_open,
	.unlocked_ioctl	 = dm_ctl_ioctl,
	.compat_ioctl = dm_compat_ctl_ioctl,
	.owner	 = THIS_MODULE,
	.llseek  = noop_llseek,
};

static struct miscdevice _dm_misc = {
	.minor		= MAPPER_CTRL_MINOR,
	.name  		= DM_NAME,
	.nodename	= DM_DIR "/" DM_CONTROL_NODE,
	.fops  		= &_ctl_fops
};

MODULE_ALIAS_MISCDEV(MAPPER_CTRL_MINOR);
MODULE_ALIAS("devname:" DM_DIR "/" DM_CONTROL_NODE);

/*
 * Create misc character device and link to DM_DIR/control.
 */
int __init dm_interface_init(void)
{
	int r;

	r = dm_hash_init();
	if (r)
		return r;

	r = misc_register(&_dm_misc);
	if (r) {
		DMERR("misc_register failed for control device");
		dm_hash_exit();
		return r;
	}

	DMINFO("%d.%d.%d%s initialised: %s", DM_VERSION_MAJOR,
	       DM_VERSION_MINOR, DM_VERSION_PATCHLEVEL, DM_VERSION_EXTRA,
	       DM_DRIVER_EMAIL);
	return 0;
}

void dm_interface_exit(void)
{
	if (misc_deregister(&_dm_misc) < 0)
		DMERR("misc_deregister failed for control device");

	dm_hash_exit();
}

/**
 * dm_copy_name_and_uuid - Copy mapped device name & uuid into supplied buffers
 * @md: Pointer to mapped_device
 * @name: Buffer (size DM_NAME_LEN) for name
 * @uuid: Buffer (size DM_UUID_LEN) for uuid or empty string if uuid not defined
 */
int dm_copy_name_and_uuid(struct mapped_device *md, char *name, char *uuid)
{
	int r = 0;
	struct hash_cell *hc;

	if (!md)
		return -ENXIO;

	mutex_lock(&dm_hash_cells_mutex);
	hc = dm_get_mdptr(md);
	if (!hc || hc->md != md) {
		r = -ENXIO;
		goto out;
	}

	if (name)
		strcpy(name, hc->name);
	if (uuid)
		strcpy(uuid, hc->uuid ? : "");

out:
	mutex_unlock(&dm_hash_cells_mutex);

	return r;
}<|MERGE_RESOLUTION|>--- conflicted
+++ resolved
@@ -1139,13 +1139,9 @@
 
 		/* Get the status/table string from the target driver */
 		if (ti->type->status) {
-<<<<<<< HEAD
-			ti->type->status(ti, type, outptr, remaining);
-=======
 			if (param->flags & DM_NOFLUSH_FLAG)
 				status_flags |= DM_STATUS_NOFLUSH_FLAG;
 			ti->type->status(ti, type, status_flags, outptr, remaining);
->>>>>>> c3ade0e0
 		} else
 			outptr[0] = '\0';
 
@@ -1737,18 +1733,11 @@
 	if (copy_from_user(dmi, user, param_kernel->data_size))
 		goto bad;
 
-<<<<<<< HEAD
+data_copied:
 	/*
 	 * Abort if something changed the ioctl data while it was being copied.
 	 */
-	if (dmi->data_size != tmp.data_size) {
-=======
-data_copied:
-	/*
-	 * Abort if something changed the ioctl data while it was being copied.
-	 */
 	if (dmi->data_size != param_kernel->data_size) {
->>>>>>> c3ade0e0
 		DMERR("rejecting ioctl: data size modified while processing parameters");
 		goto bad;
 	}
