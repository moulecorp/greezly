--- conflicted
+++ resolved
@@ -1898,11 +1898,7 @@
 }
 
 static void snapshot_status(struct dm_target *ti, status_type_t type,
-<<<<<<< HEAD
-			    char *result, unsigned maxlen)
-=======
 			    unsigned status_flags, char *result, unsigned maxlen)
->>>>>>> c3ade0e0
 {
 	unsigned sz = 0;
 	struct dm_snapshot *snap = ti->private;
@@ -2202,11 +2198,7 @@
 }
 
 static void origin_status(struct dm_target *ti, status_type_t type,
-<<<<<<< HEAD
-			  char *result, unsigned maxlen)
-=======
 			  unsigned status_flags, char *result, unsigned maxlen)
->>>>>>> c3ade0e0
 {
 	struct dm_dev *dev = ti->private;
 
@@ -2245,11 +2237,7 @@
 
 static struct target_type origin_target = {
 	.name    = "snapshot-origin",
-<<<<<<< HEAD
-	.version = {1, 7, 2},
-=======
 	.version = {1, 8, 1},
->>>>>>> c3ade0e0
 	.module  = THIS_MODULE,
 	.ctr     = origin_ctr,
 	.dtr     = origin_dtr,
@@ -2262,11 +2250,7 @@
 
 static struct target_type snapshot_target = {
 	.name    = "snapshot",
-<<<<<<< HEAD
-	.version = {1, 10, 2},
-=======
 	.version = {1, 12, 0},
->>>>>>> c3ade0e0
 	.module  = THIS_MODULE,
 	.ctr     = snapshot_ctr,
 	.dtr     = snapshot_dtr,
