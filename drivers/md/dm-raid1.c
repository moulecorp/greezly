/*
 * Copyright (C) 2003 Sistina Software Limited.
 * Copyright (C) 2005-2008 Red Hat, Inc. All rights reserved.
 *
 * This file is released under the GPL.
 */

#include "dm-bio-record.h"

#include <linux/init.h>
#include <linux/mempool.h>
#include <linux/module.h>
#include <linux/pagemap.h>
#include <linux/slab.h>
#include <linux/workqueue.h>
#include <linux/device-mapper.h>
#include <linux/dm-io.h>
#include <linux/dm-dirty-log.h>
#include <linux/dm-kcopyd.h>
#include <linux/dm-region-hash.h>

#define DM_MSG_PREFIX "raid1"

#define MAX_RECOVERY 1	/* Maximum number of regions recovered in parallel. */

#define DM_RAID1_HANDLE_ERRORS 0x01
#define errors_handled(p)	((p)->features & DM_RAID1_HANDLE_ERRORS)

static DECLARE_WAIT_QUEUE_HEAD(_kmirrord_recovery_stopped);

/*-----------------------------------------------------------------
 * Mirror set structures.
 *---------------------------------------------------------------*/
enum dm_raid1_error {
	DM_RAID1_WRITE_ERROR,
	DM_RAID1_FLUSH_ERROR,
	DM_RAID1_SYNC_ERROR,
	DM_RAID1_READ_ERROR
};

struct mirror {
	struct mirror_set *ms;
	atomic_unchecked_t error_count;
	unsigned long error_type;
	struct dm_dev *dev;
	sector_t offset;
};

struct mirror_set {
	struct dm_target *ti;
	struct list_head list;

	uint64_t features;

	spinlock_t lock;	/* protects the lists */
	struct bio_list reads;
	struct bio_list writes;
	struct bio_list failures;
	struct bio_list holds;	/* bios are waiting until suspend */

	struct dm_region_hash *rh;
	struct dm_kcopyd_client *kcopyd_client;
	struct dm_io_client *io_client;

	/* recovery */
	region_t nr_regions;
	int in_sync;
	int log_failure;
	int leg_failure;
	atomic_t suspend;

	atomic_t default_mirror;	/* Default mirror */

	struct workqueue_struct *kmirrord_wq;
	struct work_struct kmirrord_work;
	struct timer_list timer;
	unsigned long timer_pending;

	struct work_struct trigger_event;

	unsigned nr_mirrors;
	struct mirror mirror[0];
};

DECLARE_DM_KCOPYD_THROTTLE_WITH_MODULE_PARM(raid1_resync_throttle,
		"A percentage of time allocated for raid resynchronization");

static void wakeup_mirrord(void *context)
{
	struct mirror_set *ms = context;

	queue_work(ms->kmirrord_wq, &ms->kmirrord_work);
}

static void delayed_wake_fn(unsigned long data)
{
	struct mirror_set *ms = (struct mirror_set *) data;

	clear_bit(0, &ms->timer_pending);
	wakeup_mirrord(ms);
}

static void delayed_wake(struct mirror_set *ms)
{
	if (test_and_set_bit(0, &ms->timer_pending))
		return;

	ms->timer.expires = jiffies + HZ / 5;
	ms->timer.data = (unsigned long) ms;
	ms->timer.function = delayed_wake_fn;
	add_timer(&ms->timer);
}

static void wakeup_all_recovery_waiters(void *context)
{
	wake_up_all(&_kmirrord_recovery_stopped);
}

static void queue_bio(struct mirror_set *ms, struct bio *bio, int rw)
{
	unsigned long flags;
	int should_wake = 0;
	struct bio_list *bl;

	bl = (rw == WRITE) ? &ms->writes : &ms->reads;
	spin_lock_irqsave(&ms->lock, flags);
	should_wake = !(bl->head);
	bio_list_add(bl, bio);
	spin_unlock_irqrestore(&ms->lock, flags);

	if (should_wake)
		wakeup_mirrord(ms);
}

static void dispatch_bios(void *context, struct bio_list *bio_list)
{
	struct mirror_set *ms = context;
	struct bio *bio;

	while ((bio = bio_list_pop(bio_list)))
		queue_bio(ms, bio, WRITE);
}

struct dm_raid1_bio_record {
	struct mirror *m;
	/* if details->bi_bdev == NULL, details were not saved */
	struct dm_bio_details details;
	region_t write_region;
};

/*
 * Every mirror should look like this one.
 */
#define DEFAULT_MIRROR 0

/*
 * This is yucky.  We squirrel the mirror struct away inside
 * bi_next for read/write buffers.  This is safe since the bh
 * doesn't get submitted to the lower levels of block layer.
 */
static struct mirror *bio_get_m(struct bio *bio)
{
	return (struct mirror *) bio->bi_next;
}

static void bio_set_m(struct bio *bio, struct mirror *m)
{
	bio->bi_next = (struct bio *) m;
}

static struct mirror *get_default_mirror(struct mirror_set *ms)
{
	return &ms->mirror[atomic_read(&ms->default_mirror)];
}

static void set_default_mirror(struct mirror *m)
{
	struct mirror_set *ms = m->ms;
	struct mirror *m0 = &(ms->mirror[0]);

	atomic_set(&ms->default_mirror, m - m0);
}

static struct mirror *get_valid_mirror(struct mirror_set *ms)
{
	struct mirror *m;

	for (m = ms->mirror; m < ms->mirror + ms->nr_mirrors; m++)
		if (!atomic_read_unchecked(&m->error_count))
			return m;

	return NULL;
}

/* fail_mirror
 * @m: mirror device to fail
 * @error_type: one of the enum's, DM_RAID1_*_ERROR
 *
 * If errors are being handled, record the type of
 * error encountered for this device.  If this type
 * of error has already been recorded, we can return;
 * otherwise, we must signal userspace by triggering
 * an event.  Additionally, if the device is the
 * primary device, we must choose a new primary, but
 * only if the mirror is in-sync.
 *
 * This function must not block.
 */
static void fail_mirror(struct mirror *m, enum dm_raid1_error error_type)
{
	struct mirror_set *ms = m->ms;
	struct mirror *new;

	ms->leg_failure = 1;

	/*
	 * error_count is used for nothing more than a
	 * simple way to tell if a device has encountered
	 * errors.
	 */
	atomic_inc_unchecked(&m->error_count);

	if (test_and_set_bit(error_type, &m->error_type))
		return;

	if (!errors_handled(ms))
		return;

	if (m != get_default_mirror(ms))
		goto out;

	if (!ms->in_sync) {
		/*
		 * Better to issue requests to same failing device
		 * than to risk returning corrupt data.
		 */
		DMERR("Primary mirror (%s) failed while out-of-sync: "
		      "Reads may fail.", m->dev->name);
		goto out;
	}

	new = get_valid_mirror(ms);
	if (new)
		set_default_mirror(new);
	else
		DMWARN("All sides of mirror have failed.");

out:
	schedule_work(&ms->trigger_event);
}

static int mirror_flush(struct dm_target *ti)
{
	struct mirror_set *ms = ti->private;
	unsigned long error_bits;

	unsigned int i;
	struct dm_io_region io[ms->nr_mirrors];
	struct mirror *m;
	struct dm_io_request io_req = {
		.bi_rw = WRITE_FLUSH,
		.mem.type = DM_IO_KMEM,
		.mem.ptr.addr = NULL,
		.client = ms->io_client,
	};

	for (i = 0, m = ms->mirror; i < ms->nr_mirrors; i++, m++) {
		io[i].bdev = m->dev->bdev;
		io[i].sector = 0;
		io[i].count = 0;
	}

	error_bits = -1;
	dm_io(&io_req, ms->nr_mirrors, io, &error_bits);
	if (unlikely(error_bits != 0)) {
		for (i = 0; i < ms->nr_mirrors; i++)
			if (test_bit(i, &error_bits))
				fail_mirror(ms->mirror + i,
					    DM_RAID1_FLUSH_ERROR);
		return -EIO;
	}

	return 0;
}

/*-----------------------------------------------------------------
 * Recovery.
 *
 * When a mirror is first activated we may find that some regions
 * are in the no-sync state.  We have to recover these by
 * recopying from the default mirror to all the others.
 *---------------------------------------------------------------*/
static void recovery_complete(int read_err, unsigned long write_err,
			      void *context)
{
	struct dm_region *reg = context;
	struct mirror_set *ms = dm_rh_region_context(reg);
	int m, bit = 0;

	if (read_err) {
		/* Read error means the failure of default mirror. */
		DMERR_LIMIT("Unable to read primary mirror during recovery");
		fail_mirror(get_default_mirror(ms), DM_RAID1_SYNC_ERROR);
	}

	if (write_err) {
		DMERR_LIMIT("Write error during recovery (error = 0x%lx)",
			    write_err);
		/*
		 * Bits correspond to devices (excluding default mirror).
		 * The default mirror cannot change during recovery.
		 */
		for (m = 0; m < ms->nr_mirrors; m++) {
			if (&ms->mirror[m] == get_default_mirror(ms))
				continue;
			if (test_bit(bit, &write_err))
				fail_mirror(ms->mirror + m,
					    DM_RAID1_SYNC_ERROR);
			bit++;
		}
	}

	dm_rh_recovery_end(reg, !(read_err || write_err));
}

static int recover(struct mirror_set *ms, struct dm_region *reg)
{
	int r;
	unsigned i;
	struct dm_io_region from, to[DM_KCOPYD_MAX_REGIONS], *dest;
	struct mirror *m;
	unsigned long flags = 0;
	region_t key = dm_rh_get_region_key(reg);
	sector_t region_size = dm_rh_get_region_size(ms->rh);

	/* fill in the source */
	m = get_default_mirror(ms);
	from.bdev = m->dev->bdev;
	from.sector = m->offset + dm_rh_region_to_sector(ms->rh, key);
	if (key == (ms->nr_regions - 1)) {
		/*
		 * The final region may be smaller than
		 * region_size.
		 */
		from.count = ms->ti->len & (region_size - 1);
		if (!from.count)
			from.count = region_size;
	} else
		from.count = region_size;

	/* fill in the destinations */
	for (i = 0, dest = to; i < ms->nr_mirrors; i++) {
		if (&ms->mirror[i] == get_default_mirror(ms))
			continue;

		m = ms->mirror + i;
		dest->bdev = m->dev->bdev;
		dest->sector = m->offset + dm_rh_region_to_sector(ms->rh, key);
		dest->count = from.count;
		dest++;
	}

	/* hand to kcopyd */
	if (!errors_handled(ms))
		set_bit(DM_KCOPYD_IGNORE_ERROR, &flags);

	r = dm_kcopyd_copy(ms->kcopyd_client, &from, ms->nr_mirrors - 1, to,
			   flags, recovery_complete, reg);

	return r;
}

static void do_recovery(struct mirror_set *ms)
{
	struct dm_region *reg;
	struct dm_dirty_log *log = dm_rh_dirty_log(ms->rh);
	int r;

	/*
	 * Start quiescing some regions.
	 */
	dm_rh_recovery_prepare(ms->rh);

	/*
	 * Copy any already quiesced regions.
	 */
	while ((reg = dm_rh_recovery_start(ms->rh))) {
		r = recover(ms, reg);
		if (r)
			dm_rh_recovery_end(reg, 0);
	}

	/*
	 * Update the in sync flag.
	 */
	if (!ms->in_sync &&
	    (log->type->get_sync_count(log) == ms->nr_regions)) {
		/* the sync is complete */
		dm_table_event(ms->ti->table);
		ms->in_sync = 1;
	}
}

/*-----------------------------------------------------------------
 * Reads
 *---------------------------------------------------------------*/
static struct mirror *choose_mirror(struct mirror_set *ms, sector_t sector)
{
	struct mirror *m = get_default_mirror(ms);

	do {
		if (likely(!atomic_read_unchecked(&m->error_count)))
			return m;

		if (m-- == ms->mirror)
			m += ms->nr_mirrors;
	} while (m != get_default_mirror(ms));

	return NULL;
}

static int default_ok(struct mirror *m)
{
	struct mirror *default_mirror = get_default_mirror(m->ms);

	return !atomic_read_unchecked(&default_mirror->error_count);
}

static int mirror_available(struct mirror_set *ms, struct bio *bio)
{
	struct dm_dirty_log *log = dm_rh_dirty_log(ms->rh);
	region_t region = dm_rh_bio_to_region(ms->rh, bio);

	if (log->type->in_sync(log, region, 0))
		return choose_mirror(ms,  bio->bi_iter.bi_sector) ? 1 : 0;

	return 0;
}

/*
 * remap a buffer to a particular mirror.
 */
static sector_t map_sector(struct mirror *m, struct bio *bio)
{
	if (unlikely(!bio->bi_iter.bi_size))
		return 0;
	return m->offset + dm_target_offset(m->ms->ti, bio->bi_iter.bi_sector);
}

static void map_bio(struct mirror *m, struct bio *bio)
{
	bio->bi_bdev = m->dev->bdev;
	bio->bi_iter.bi_sector = map_sector(m, bio);
}

static void map_region(struct dm_io_region *io, struct mirror *m,
		       struct bio *bio)
{
	io->bdev = m->dev->bdev;
	io->sector = map_sector(m, bio);
	io->count = bio_sectors(bio);
}

static void hold_bio(struct mirror_set *ms, struct bio *bio)
{
	/*
	 * Lock is required to avoid race condition during suspend
	 * process.
	 */
	spin_lock_irq(&ms->lock);

	if (atomic_read(&ms->suspend)) {
		spin_unlock_irq(&ms->lock);

		/*
		 * If device is suspended, complete the bio.
		 */
		if (dm_noflush_suspending(ms->ti))
			bio_endio(bio, DM_ENDIO_REQUEUE);
		else
			bio_endio(bio, -EIO);
		return;
	}

	/*
	 * Hold bio until the suspend is complete.
	 */
	bio_list_add(&ms->holds, bio);
	spin_unlock_irq(&ms->lock);
}

/*-----------------------------------------------------------------
 * Reads
 *---------------------------------------------------------------*/
static void read_callback(unsigned long error, void *context)
{
	struct bio *bio = context;
	struct mirror *m;

	m = bio_get_m(bio);
	bio_set_m(bio, NULL);

	if (likely(!error)) {
		bio_endio(bio, 0);
		return;
	}

	fail_mirror(m, DM_RAID1_READ_ERROR);

	if (likely(default_ok(m)) || mirror_available(m->ms, bio)) {
		DMWARN_LIMIT("Read failure on mirror device %s.  "
			     "Trying alternative device.",
			     m->dev->name);
		queue_bio(m->ms, bio, bio_rw(bio));
		return;
	}

	DMERR_LIMIT("Read failure on mirror device %s.  Failing I/O.",
		    m->dev->name);
	bio_endio(bio, -EIO);
}

/* Asynchronous read. */
static void read_async_bio(struct mirror *m, struct bio *bio)
{
	struct dm_io_region io;
	struct dm_io_request io_req = {
		.bi_rw = READ,
		.mem.type = DM_IO_BIO,
		.mem.ptr.bio = bio,
		.notify.fn = read_callback,
		.notify.context = bio,
		.client = m->ms->io_client,
	};

	map_region(&io, m, bio);
	bio_set_m(bio, m);
	BUG_ON(dm_io(&io_req, 1, &io, NULL));
}

static inline int region_in_sync(struct mirror_set *ms, region_t region,
				 int may_block)
{
	int state = dm_rh_get_state(ms->rh, region, may_block);
	return state == DM_RH_CLEAN || state == DM_RH_DIRTY;
}

static void do_reads(struct mirror_set *ms, struct bio_list *reads)
{
	region_t region;
	struct bio *bio;
	struct mirror *m;

	while ((bio = bio_list_pop(reads))) {
		region = dm_rh_bio_to_region(ms->rh, bio);
		m = get_default_mirror(ms);

		/*
		 * We can only read balance if the region is in sync.
		 */
		if (likely(region_in_sync(ms, region, 1)))
<<<<<<< HEAD
			m = choose_mirror(ms, bio->bi_sector);
=======
			m = choose_mirror(ms, bio->bi_iter.bi_sector);
>>>>>>> c3ade0e0
		else if (m && atomic_read_unchecked(&m->error_count))
			m = NULL;

		if (likely(m))
			read_async_bio(m, bio);
		else
			bio_endio(bio, -EIO);
	}
}

/*-----------------------------------------------------------------
 * Writes.
 *
 * We do different things with the write io depending on the
 * state of the region that it's in:
 *
 * SYNC: 	increment pending, use kcopyd to write to *all* mirrors
 * RECOVERING:	delay the io until recovery completes
 * NOSYNC:	increment pending, just write to the default mirror
 *---------------------------------------------------------------*/


static void write_callback(unsigned long error, void *context)
{
	unsigned i, ret = 0;
	struct bio *bio = (struct bio *) context;
	struct mirror_set *ms;
	int should_wake = 0;
	unsigned long flags;

	ms = bio_get_m(bio)->ms;
	bio_set_m(bio, NULL);

	/*
	 * NOTE: We don't decrement the pending count here,
	 * instead it is done by the targets endio function.
	 * This way we handle both writes to SYNC and NOSYNC
	 * regions with the same code.
	 */
	if (likely(!error)) {
		bio_endio(bio, ret);
		return;
	}

	for (i = 0; i < ms->nr_mirrors; i++)
		if (test_bit(i, &error))
			fail_mirror(ms->mirror + i, DM_RAID1_WRITE_ERROR);

	/*
	 * Need to raise event.  Since raising
	 * events can block, we need to do it in
	 * the main thread.
	 */
	spin_lock_irqsave(&ms->lock, flags);
	if (!ms->failures.head)
		should_wake = 1;
	bio_list_add(&ms->failures, bio);
	spin_unlock_irqrestore(&ms->lock, flags);
	if (should_wake)
		wakeup_mirrord(ms);
}

static void do_write(struct mirror_set *ms, struct bio *bio)
{
	unsigned int i;
	struct dm_io_region io[ms->nr_mirrors], *dest = io;
	struct mirror *m;
	struct dm_io_request io_req = {
		.bi_rw = WRITE | (bio->bi_rw & WRITE_FLUSH_FUA),
		.mem.type = DM_IO_BIO,
		.mem.ptr.bio = bio,
		.notify.fn = write_callback,
		.notify.context = bio,
		.client = ms->io_client,
	};

	if (bio->bi_rw & REQ_DISCARD) {
		io_req.bi_rw |= REQ_DISCARD;
		io_req.mem.type = DM_IO_KMEM;
		io_req.mem.ptr.addr = NULL;
	}

	for (i = 0, m = ms->mirror; i < ms->nr_mirrors; i++, m++)
		map_region(dest++, m, bio);

	/*
	 * Use default mirror because we only need it to retrieve the reference
	 * to the mirror set in write_callback().
	 */
	bio_set_m(bio, get_default_mirror(ms));

	BUG_ON(dm_io(&io_req, ms->nr_mirrors, io, NULL));
}

static void do_writes(struct mirror_set *ms, struct bio_list *writes)
{
	int state;
	struct bio *bio;
	struct bio_list sync, nosync, recover, *this_list = NULL;
	struct bio_list requeue;
	struct dm_dirty_log *log = dm_rh_dirty_log(ms->rh);
	region_t region;

	if (!writes->head)
		return;

	/*
	 * Classify each write.
	 */
	bio_list_init(&sync);
	bio_list_init(&nosync);
	bio_list_init(&recover);
	bio_list_init(&requeue);

	while ((bio = bio_list_pop(writes))) {
		if ((bio->bi_rw & REQ_FLUSH) ||
		    (bio->bi_rw & REQ_DISCARD)) {
			bio_list_add(&sync, bio);
			continue;
		}

		region = dm_rh_bio_to_region(ms->rh, bio);

		if (log->type->is_remote_recovering &&
		    log->type->is_remote_recovering(log, region)) {
			bio_list_add(&requeue, bio);
			continue;
		}

		state = dm_rh_get_state(ms->rh, region, 1);
		switch (state) {
		case DM_RH_CLEAN:
		case DM_RH_DIRTY:
			this_list = &sync;
			break;

		case DM_RH_NOSYNC:
			this_list = &nosync;
			break;

		case DM_RH_RECOVERING:
			this_list = &recover;
			break;
		}

		bio_list_add(this_list, bio);
	}

	/*
	 * Add bios that are delayed due to remote recovery
	 * back on to the write queue
	 */
	if (unlikely(requeue.head)) {
		spin_lock_irq(&ms->lock);
		bio_list_merge(&ms->writes, &requeue);
		spin_unlock_irq(&ms->lock);
		delayed_wake(ms);
	}

	/*
	 * Increment the pending counts for any regions that will
	 * be written to (writes to recover regions are going to
	 * be delayed).
	 */
	dm_rh_inc_pending(ms->rh, &sync);
	dm_rh_inc_pending(ms->rh, &nosync);

	/*
	 * If the flush fails on a previous call and succeeds here,
	 * we must not reset the log_failure variable.  We need
	 * userspace interaction to do that.
	 */
	ms->log_failure = dm_rh_flush(ms->rh) ? 1 : ms->log_failure;

	/*
	 * Dispatch io.
	 */
	if (unlikely(ms->log_failure) && errors_handled(ms)) {
		spin_lock_irq(&ms->lock);
		bio_list_merge(&ms->failures, &sync);
		spin_unlock_irq(&ms->lock);
		wakeup_mirrord(ms);
	} else
		while ((bio = bio_list_pop(&sync)))
			do_write(ms, bio);

	while ((bio = bio_list_pop(&recover)))
		dm_rh_delay(ms->rh, bio);

	while ((bio = bio_list_pop(&nosync))) {
		if (unlikely(ms->leg_failure) && errors_handled(ms)) {
			spin_lock_irq(&ms->lock);
			bio_list_add(&ms->failures, bio);
			spin_unlock_irq(&ms->lock);
			wakeup_mirrord(ms);
		} else {
			map_bio(get_default_mirror(ms), bio);
			generic_make_request(bio);
		}
	}
}

static void do_failures(struct mirror_set *ms, struct bio_list *failures)
{
	struct bio *bio;

	if (likely(!failures->head))
		return;

	/*
	 * If the log has failed, unattempted writes are being
	 * put on the holds list.  We can't issue those writes
	 * until a log has been marked, so we must store them.
	 *
	 * If a 'noflush' suspend is in progress, we can requeue
	 * the I/O's to the core.  This give userspace a chance
	 * to reconfigure the mirror, at which point the core
	 * will reissue the writes.  If the 'noflush' flag is
	 * not set, we have no choice but to return errors.
	 *
	 * Some writes on the failures list may have been
	 * submitted before the log failure and represent a
	 * failure to write to one of the devices.  It is ok
	 * for us to treat them the same and requeue them
	 * as well.
	 */
	while ((bio = bio_list_pop(failures))) {
		if (!ms->log_failure) {
			ms->in_sync = 0;
			dm_rh_mark_nosync(ms->rh, bio);
		}

		/*
		 * If all the legs are dead, fail the I/O.
		 * If we have been told to handle errors, hold the bio
		 * and wait for userspace to deal with the problem.
		 * Otherwise pretend that the I/O succeeded. (This would
		 * be wrong if the failed leg returned after reboot and
		 * got replicated back to the good legs.)
		 */
		if (!get_valid_mirror(ms))
			bio_endio(bio, -EIO);
		else if (errors_handled(ms))
			hold_bio(ms, bio);
		else
			bio_endio(bio, 0);
	}
}

static void trigger_event(struct work_struct *work)
{
	struct mirror_set *ms =
		container_of(work, struct mirror_set, trigger_event);

	dm_table_event(ms->ti->table);
}

/*-----------------------------------------------------------------
 * kmirrord
 *---------------------------------------------------------------*/
static void do_mirror(struct work_struct *work)
{
	struct mirror_set *ms = container_of(work, struct mirror_set,
					     kmirrord_work);
	struct bio_list reads, writes, failures;
	unsigned long flags;

	spin_lock_irqsave(&ms->lock, flags);
	reads = ms->reads;
	writes = ms->writes;
	failures = ms->failures;
	bio_list_init(&ms->reads);
	bio_list_init(&ms->writes);
	bio_list_init(&ms->failures);
	spin_unlock_irqrestore(&ms->lock, flags);

	dm_rh_update_states(ms->rh, errors_handled(ms));
	do_recovery(ms);
	do_reads(ms, &reads);
	do_writes(ms, &writes);
	do_failures(ms, &failures);
}

/*-----------------------------------------------------------------
 * Target functions
 *---------------------------------------------------------------*/
static struct mirror_set *alloc_context(unsigned int nr_mirrors,
					uint32_t region_size,
					struct dm_target *ti,
					struct dm_dirty_log *dl)
{
	size_t len;
	struct mirror_set *ms = NULL;

	len = sizeof(*ms) + (sizeof(ms->mirror[0]) * nr_mirrors);

	ms = kzalloc(len, GFP_KERNEL);
	if (!ms) {
		ti->error = "Cannot allocate mirror context";
		return NULL;
	}

	spin_lock_init(&ms->lock);
	bio_list_init(&ms->reads);
	bio_list_init(&ms->writes);
	bio_list_init(&ms->failures);
	bio_list_init(&ms->holds);

	ms->ti = ti;
	ms->nr_mirrors = nr_mirrors;
	ms->nr_regions = dm_sector_div_up(ti->len, region_size);
	ms->in_sync = 0;
	ms->log_failure = 0;
	ms->leg_failure = 0;
	atomic_set(&ms->suspend, 0);
	atomic_set(&ms->default_mirror, DEFAULT_MIRROR);

	ms->io_client = dm_io_client_create();
	if (IS_ERR(ms->io_client)) {
		ti->error = "Error creating dm_io client";
		kfree(ms);
 		return NULL;
	}

	ms->rh = dm_region_hash_create(ms, dispatch_bios, wakeup_mirrord,
				       wakeup_all_recovery_waiters,
				       ms->ti->begin, MAX_RECOVERY,
				       dl, region_size, ms->nr_regions);
	if (IS_ERR(ms->rh)) {
		ti->error = "Error creating dirty region hash";
		dm_io_client_destroy(ms->io_client);
		kfree(ms);
		return NULL;
	}

	return ms;
}

static void free_context(struct mirror_set *ms, struct dm_target *ti,
			 unsigned int m)
{
	while (m--)
		dm_put_device(ti, ms->mirror[m].dev);

	dm_io_client_destroy(ms->io_client);
	dm_region_hash_destroy(ms->rh);
	kfree(ms);
}

static int get_mirror(struct mirror_set *ms, struct dm_target *ti,
		      unsigned int mirror, char **argv)
{
	unsigned long long offset;
	char dummy;

	if (sscanf(argv[1], "%llu%c", &offset, &dummy) != 1) {
		ti->error = "Invalid offset";
		return -EINVAL;
	}

	if (dm_get_device(ti, argv[0], dm_table_get_mode(ti->table),
			  &ms->mirror[mirror].dev)) {
		ti->error = "Device lookup failure";
		return -ENXIO;
	}

	ms->mirror[mirror].ms = ms;
	atomic_set_unchecked(&(ms->mirror[mirror].error_count), 0);
	ms->mirror[mirror].error_type = 0;
	ms->mirror[mirror].offset = offset;

	return 0;
}

/*
 * Create dirty log: log_type #log_params <log_params>
 */
static struct dm_dirty_log *create_dirty_log(struct dm_target *ti,
					     unsigned argc, char **argv,
					     unsigned *args_used)
{
	unsigned param_count;
	struct dm_dirty_log *dl;
	char dummy;

	if (argc < 2) {
		ti->error = "Insufficient mirror log arguments";
		return NULL;
	}

	if (sscanf(argv[1], "%u%c", &param_count, &dummy) != 1) {
		ti->error = "Invalid mirror log argument count";
		return NULL;
	}

	*args_used = 2 + param_count;

	if (argc < *args_used) {
		ti->error = "Insufficient mirror log arguments";
		return NULL;
	}

	dl = dm_dirty_log_create(argv[0], ti, mirror_flush, param_count,
				 argv + 2);
	if (!dl) {
		ti->error = "Error creating mirror dirty log";
		return NULL;
	}

	return dl;
}

static int parse_features(struct mirror_set *ms, unsigned argc, char **argv,
			  unsigned *args_used)
{
	unsigned num_features;
	struct dm_target *ti = ms->ti;
	char dummy;

	*args_used = 0;

	if (!argc)
		return 0;

	if (sscanf(argv[0], "%u%c", &num_features, &dummy) != 1) {
		ti->error = "Invalid number of features";
		return -EINVAL;
	}

	argc--;
	argv++;
	(*args_used)++;

	if (num_features > argc) {
		ti->error = "Not enough arguments to support feature count";
		return -EINVAL;
	}

	if (!strcmp("handle_errors", argv[0]))
		ms->features |= DM_RAID1_HANDLE_ERRORS;
	else {
		ti->error = "Unrecognised feature requested";
		return -EINVAL;
	}

	(*args_used)++;

	return 0;
}

/*
 * Construct a mirror mapping:
 *
 * log_type #log_params <log_params>
 * #mirrors [mirror_path offset]{2,}
 * [#features <features>]
 *
 * log_type is "core" or "disk"
 * #log_params is between 1 and 3
 *
 * If present, features must be "handle_errors".
 */
static int mirror_ctr(struct dm_target *ti, unsigned int argc, char **argv)
{
	int r;
	unsigned int nr_mirrors, m, args_used;
	struct mirror_set *ms;
	struct dm_dirty_log *dl;
	char dummy;

	dl = create_dirty_log(ti, argc, argv, &args_used);
	if (!dl)
		return -EINVAL;

	argv += args_used;
	argc -= args_used;

	if (!argc || sscanf(argv[0], "%u%c", &nr_mirrors, &dummy) != 1 ||
	    nr_mirrors < 2 || nr_mirrors > DM_KCOPYD_MAX_REGIONS + 1) {
		ti->error = "Invalid number of mirrors";
		dm_dirty_log_destroy(dl);
		return -EINVAL;
	}

	argv++, argc--;

	if (argc < nr_mirrors * 2) {
		ti->error = "Too few mirror arguments";
		dm_dirty_log_destroy(dl);
		return -EINVAL;
	}

	ms = alloc_context(nr_mirrors, dl->type->get_region_size(dl), ti, dl);
	if (!ms) {
		dm_dirty_log_destroy(dl);
		return -ENOMEM;
	}

	/* Get the mirror parameter sets */
	for (m = 0; m < nr_mirrors; m++) {
		r = get_mirror(ms, ti, m, argv);
		if (r) {
			free_context(ms, ti, m);
			return r;
		}
		argv += 2;
		argc -= 2;
	}

	ti->private = ms;
<<<<<<< HEAD
	ti->split_io = dm_rh_get_region_size(ms->rh);
	ti->num_flush_requests = 1;
	ti->num_discard_requests = 1;
	ti->discard_zeroes_data_unsupported = 1;
=======
>>>>>>> c3ade0e0

	r = dm_set_target_max_io_len(ti, dm_rh_get_region_size(ms->rh));
	if (r)
		goto err_free_context;

	ti->num_flush_bios = 1;
	ti->num_discard_bios = 1;
	ti->per_bio_data_size = sizeof(struct dm_raid1_bio_record);
	ti->discard_zeroes_data_unsupported = true;

	ms->kmirrord_wq = alloc_workqueue("kmirrord", WQ_MEM_RECLAIM, 0);
	if (!ms->kmirrord_wq) {
		DMERR("couldn't start kmirrord");
		r = -ENOMEM;
		goto err_free_context;
	}
	INIT_WORK(&ms->kmirrord_work, do_mirror);
	init_timer(&ms->timer);
	ms->timer_pending = 0;
	INIT_WORK(&ms->trigger_event, trigger_event);

	r = parse_features(ms, argc, argv, &args_used);
	if (r)
		goto err_destroy_wq;

	argv += args_used;
	argc -= args_used;

	/*
	 * Any read-balancing addition depends on the
	 * DM_RAID1_HANDLE_ERRORS flag being present.
	 * This is because the decision to balance depends
	 * on the sync state of a region.  If the above
	 * flag is not present, we ignore errors; and
	 * the sync state may be inaccurate.
	 */

	if (argc) {
		ti->error = "Too many mirror arguments";
		r = -EINVAL;
		goto err_destroy_wq;
	}

	ms->kcopyd_client = dm_kcopyd_client_create(&dm_kcopyd_throttle);
	if (IS_ERR(ms->kcopyd_client)) {
		r = PTR_ERR(ms->kcopyd_client);
		goto err_destroy_wq;
	}

	wakeup_mirrord(ms);
	return 0;

err_destroy_wq:
	destroy_workqueue(ms->kmirrord_wq);
err_free_context:
	free_context(ms, ti, ms->nr_mirrors);
	return r;
}

static void mirror_dtr(struct dm_target *ti)
{
	struct mirror_set *ms = (struct mirror_set *) ti->private;

	del_timer_sync(&ms->timer);
	flush_workqueue(ms->kmirrord_wq);
	flush_work(&ms->trigger_event);
	dm_kcopyd_client_destroy(ms->kcopyd_client);
	destroy_workqueue(ms->kmirrord_wq);
	free_context(ms, ti, ms->nr_mirrors);
}

/*
 * Mirror mapping function
 */
static int mirror_map(struct dm_target *ti, struct bio *bio)
{
	int r, rw = bio_rw(bio);
	struct mirror *m;
	struct mirror_set *ms = ti->private;
	struct dm_dirty_log *log = dm_rh_dirty_log(ms->rh);
	struct dm_raid1_bio_record *bio_record =
	  dm_per_bio_data(bio, sizeof(struct dm_raid1_bio_record));

	bio_record->details.bi_bdev = NULL;

	if (rw == WRITE) {
		/* Save region for mirror_end_io() handler */
		bio_record->write_region = dm_rh_bio_to_region(ms->rh, bio);
		queue_bio(ms, bio, rw);
		return DM_MAPIO_SUBMITTED;
	}

	r = log->type->in_sync(log, dm_rh_bio_to_region(ms->rh, bio), 0);
	if (r < 0 && r != -EWOULDBLOCK)
		return r;

	/*
	 * If region is not in-sync queue the bio.
	 */
	if (!r || (r == -EWOULDBLOCK)) {
		if (rw == READA)
			return -EWOULDBLOCK;

		queue_bio(ms, bio, rw);
		return DM_MAPIO_SUBMITTED;
	}

	/*
	 * The region is in-sync and we can perform reads directly.
	 * Store enough information so we can retry if it fails.
	 */
	m = choose_mirror(ms, bio->bi_iter.bi_sector);
	if (unlikely(!m))
		return -EIO;

	dm_bio_record(&bio_record->details, bio);
	bio_record->m = m;

	map_bio(m, bio);

	return DM_MAPIO_REMAPPED;
}

static int mirror_end_io(struct dm_target *ti, struct bio *bio, int error)
{
	int rw = bio_rw(bio);
	struct mirror_set *ms = (struct mirror_set *) ti->private;
	struct mirror *m = NULL;
	struct dm_bio_details *bd = NULL;
	struct dm_raid1_bio_record *bio_record =
	  dm_per_bio_data(bio, sizeof(struct dm_raid1_bio_record));

	/*
	 * We need to dec pending if this was a write.
	 */
	if (rw == WRITE) {
		if (!(bio->bi_rw & (REQ_FLUSH | REQ_DISCARD)))
<<<<<<< HEAD
			dm_rh_dec(ms->rh, map_context->ll);
=======
			dm_rh_dec(ms->rh, bio_record->write_region);
>>>>>>> c3ade0e0
		return error;
	}

	if (error == -EOPNOTSUPP)
		goto out;

	if ((error == -EWOULDBLOCK) && (bio->bi_rw & REQ_RAHEAD))
		goto out;

	if (unlikely(error)) {
		if (!bio_record->details.bi_bdev) {
			/*
			 * There wasn't enough memory to record necessary
			 * information for a retry or there was no other
			 * mirror in-sync.
			 */
			DMERR_LIMIT("Mirror read failed.");
			return -EIO;
		}

		m = bio_record->m;

		DMERR("Mirror read failed from %s. Trying alternative device.",
		      m->dev->name);

		fail_mirror(m, DM_RAID1_READ_ERROR);

		/*
		 * A failed read is requeued for another attempt using an intact
		 * mirror.
		 */
		if (default_ok(m) || mirror_available(ms, bio)) {
			bd = &bio_record->details;

			dm_bio_restore(bd, bio);
			bio_record->details.bi_bdev = NULL;

			atomic_inc(&bio->bi_remaining);

			queue_bio(ms, bio, rw);
			return DM_ENDIO_INCOMPLETE;
		}
		DMERR("All replicated volumes dead, failing I/O");
	}

out:
	bio_record->details.bi_bdev = NULL;

	return error;
}

static void mirror_presuspend(struct dm_target *ti)
{
	struct mirror_set *ms = (struct mirror_set *) ti->private;
	struct dm_dirty_log *log = dm_rh_dirty_log(ms->rh);

	struct bio_list holds;
	struct bio *bio;

	atomic_set(&ms->suspend, 1);

	/*
	 * Process bios in the hold list to start recovery waiting
	 * for bios in the hold list. After the process, no bio has
	 * a chance to be added in the hold list because ms->suspend
	 * is set.
	 */
	spin_lock_irq(&ms->lock);
	holds = ms->holds;
	bio_list_init(&ms->holds);
	spin_unlock_irq(&ms->lock);

	while ((bio = bio_list_pop(&holds)))
		hold_bio(ms, bio);

	/*
	 * We must finish up all the work that we've
	 * generated (i.e. recovery work).
	 */
	dm_rh_stop_recovery(ms->rh);

	wait_event(_kmirrord_recovery_stopped,
		   !dm_rh_recovery_in_flight(ms->rh));

	if (log->type->presuspend && log->type->presuspend(log))
		/* FIXME: need better error handling */
		DMWARN("log presuspend failed");

	/*
	 * Now that recovery is complete/stopped and the
	 * delayed bios are queued, we need to wait for
	 * the worker thread to complete.  This way,
	 * we know that all of our I/O has been pushed.
	 */
	flush_workqueue(ms->kmirrord_wq);
}

static void mirror_postsuspend(struct dm_target *ti)
{
	struct mirror_set *ms = ti->private;
	struct dm_dirty_log *log = dm_rh_dirty_log(ms->rh);

	if (log->type->postsuspend && log->type->postsuspend(log))
		/* FIXME: need better error handling */
		DMWARN("log postsuspend failed");
}

static void mirror_resume(struct dm_target *ti)
{
	struct mirror_set *ms = ti->private;
	struct dm_dirty_log *log = dm_rh_dirty_log(ms->rh);

	atomic_set(&ms->suspend, 0);
	if (log->type->resume && log->type->resume(log))
		/* FIXME: need better error handling */
		DMWARN("log resume failed");
	dm_rh_start_recovery(ms->rh);
}

/*
 * device_status_char
 * @m: mirror device/leg we want the status of
 *
 * We return one character representing the most severe error
 * we have encountered.
 *    A => Alive - No failures
 *    D => Dead - A write failure occurred leaving mirror out-of-sync
 *    S => Sync - A sychronization failure occurred, mirror out-of-sync
 *    R => Read - A read failure occurred, mirror data unaffected
 *
 * Returns: <char>
 */
static char device_status_char(struct mirror *m)
{
	if (!atomic_read_unchecked(&(m->error_count)))
		return 'A';

	return (test_bit(DM_RAID1_FLUSH_ERROR, &(m->error_type))) ? 'F' :
		(test_bit(DM_RAID1_WRITE_ERROR, &(m->error_type))) ? 'D' :
		(test_bit(DM_RAID1_SYNC_ERROR, &(m->error_type))) ? 'S' :
		(test_bit(DM_RAID1_READ_ERROR, &(m->error_type))) ? 'R' : 'U';
}


static void mirror_status(struct dm_target *ti, status_type_t type,
<<<<<<< HEAD
			  char *result, unsigned maxlen)
=======
			  unsigned status_flags, char *result, unsigned maxlen)
>>>>>>> c3ade0e0
{
	unsigned int m, sz = 0;
	struct mirror_set *ms = (struct mirror_set *) ti->private;
	struct dm_dirty_log *log = dm_rh_dirty_log(ms->rh);
	char buffer[ms->nr_mirrors + 1];

	switch (type) {
	case STATUSTYPE_INFO:
		DMEMIT("%d ", ms->nr_mirrors);
		for (m = 0; m < ms->nr_mirrors; m++) {
			DMEMIT("%s ", ms->mirror[m].dev->name);
			buffer[m] = device_status_char(&(ms->mirror[m]));
		}
		buffer[m] = '\0';

		DMEMIT("%llu/%llu 1 %s ",
		      (unsigned long long)log->type->get_sync_count(log),
		      (unsigned long long)ms->nr_regions, buffer);

		sz += log->type->status(log, type, result+sz, maxlen-sz);

		break;

	case STATUSTYPE_TABLE:
		sz = log->type->status(log, type, result, maxlen);

		DMEMIT("%d", ms->nr_mirrors);
		for (m = 0; m < ms->nr_mirrors; m++)
			DMEMIT(" %s %llu", ms->mirror[m].dev->name,
			       (unsigned long long)ms->mirror[m].offset);

		if (ms->features & DM_RAID1_HANDLE_ERRORS)
			DMEMIT(" 1 handle_errors");
	}
}

static int mirror_iterate_devices(struct dm_target *ti,
				  iterate_devices_callout_fn fn, void *data)
{
	struct mirror_set *ms = ti->private;
	int ret = 0;
	unsigned i;

	for (i = 0; !ret && i < ms->nr_mirrors; i++)
		ret = fn(ti, ms->mirror[i].dev,
			 ms->mirror[i].offset, ti->len, data);

	return ret;
}

static struct target_type mirror_target = {
	.name	 = "mirror",
<<<<<<< HEAD
	.version = {1, 12, 2},
=======
	.version = {1, 13, 2},
>>>>>>> c3ade0e0
	.module	 = THIS_MODULE,
	.ctr	 = mirror_ctr,
	.dtr	 = mirror_dtr,
	.map	 = mirror_map,
	.end_io	 = mirror_end_io,
	.presuspend = mirror_presuspend,
	.postsuspend = mirror_postsuspend,
	.resume	 = mirror_resume,
	.status	 = mirror_status,
	.iterate_devices = mirror_iterate_devices,
};

static int __init dm_mirror_init(void)
{
	int r;

	r = dm_register_target(&mirror_target);
	if (r < 0) {
		DMERR("Failed to register mirror target");
		goto bad_target;
	}

	return 0;

bad_target:
	return r;
}

static void __exit dm_mirror_exit(void)
{
	dm_unregister_target(&mirror_target);
}

/* Module hooks */
module_init(dm_mirror_init);
module_exit(dm_mirror_exit);

MODULE_DESCRIPTION(DM_NAME " mirror target");
MODULE_AUTHOR("Joe Thornber");
MODULE_LICENSE("GPL");<|MERGE_RESOLUTION|>--- conflicted
+++ resolved
@@ -559,11 +559,7 @@
 		 * We can only read balance if the region is in sync.
 		 */
 		if (likely(region_in_sync(ms, region, 1)))
-<<<<<<< HEAD
-			m = choose_mirror(ms, bio->bi_sector);
-=======
 			m = choose_mirror(ms, bio->bi_iter.bi_sector);
->>>>>>> c3ade0e0
 		else if (m && atomic_read_unchecked(&m->error_count))
 			m = NULL;
 
@@ -1074,13 +1070,6 @@
 	}
 
 	ti->private = ms;
-<<<<<<< HEAD
-	ti->split_io = dm_rh_get_region_size(ms->rh);
-	ti->num_flush_requests = 1;
-	ti->num_discard_requests = 1;
-	ti->discard_zeroes_data_unsupported = 1;
-=======
->>>>>>> c3ade0e0
 
 	r = dm_set_target_max_io_len(ti, dm_rh_get_region_size(ms->rh));
 	if (r)
@@ -1218,11 +1207,7 @@
 	 */
 	if (rw == WRITE) {
 		if (!(bio->bi_rw & (REQ_FLUSH | REQ_DISCARD)))
-<<<<<<< HEAD
-			dm_rh_dec(ms->rh, map_context->ll);
-=======
 			dm_rh_dec(ms->rh, bio_record->write_region);
->>>>>>> c3ade0e0
 		return error;
 	}
 
@@ -1368,11 +1353,7 @@
 
 
 static void mirror_status(struct dm_target *ti, status_type_t type,
-<<<<<<< HEAD
-			  char *result, unsigned maxlen)
-=======
 			  unsigned status_flags, char *result, unsigned maxlen)
->>>>>>> c3ade0e0
 {
 	unsigned int m, sz = 0;
 	struct mirror_set *ms = (struct mirror_set *) ti->private;
@@ -1425,11 +1406,7 @@
 
 static struct target_type mirror_target = {
 	.name	 = "mirror",
-<<<<<<< HEAD
-	.version = {1, 12, 2},
-=======
 	.version = {1, 13, 2},
->>>>>>> c3ade0e0
 	.module	 = THIS_MODULE,
 	.ctr	 = mirror_ctr,
 	.dtr	 = mirror_dtr,
