/*
 * Copyright (C) 2003 Sistina Software (UK) Limited.
 * Copyright (C) 2004, 2010-2011 Red Hat, Inc. All rights reserved.
 *
 * This file is released under the GPL.
 */

#include <linux/device-mapper.h>

#include <linux/module.h>
#include <linux/init.h>
#include <linux/blkdev.h>
#include <linux/bio.h>
#include <linux/slab.h>

#define DM_MSG_PREFIX "flakey"

#define all_corrupt_bio_flags_match(bio, fc)	\
	(((bio)->bi_rw & (fc)->corrupt_bio_flags) == (fc)->corrupt_bio_flags)

/*
 * Flakey: Used for testing only, simulates intermittent,
 * catastrophic device failure.
 */
struct flakey_c {
	struct dm_dev *dev;
	unsigned long start_time;
	sector_t start;
	unsigned up_interval;
	unsigned down_interval;
	unsigned long flags;
	unsigned corrupt_bio_byte;
	unsigned corrupt_bio_rw;
	unsigned corrupt_bio_value;
	unsigned corrupt_bio_flags;
};

enum feature_flag_bits {
	DROP_WRITES
};

struct per_bio_data {
	bool bio_submitted;
};

static int parse_features(struct dm_arg_set *as, struct flakey_c *fc,
			  struct dm_target *ti)
{
	int r;
	unsigned argc;
	const char *arg_name;

	static struct dm_arg _args[] = {
		{0, 6, "Invalid number of feature args"},
		{1, UINT_MAX, "Invalid corrupt bio byte"},
		{0, 255, "Invalid corrupt value to write into bio byte (0-255)"},
		{0, UINT_MAX, "Invalid corrupt bio flags mask"},
	};

	/* No feature arguments supplied. */
	if (!as->argc)
		return 0;

	r = dm_read_arg_group(_args, as, &argc, &ti->error);
	if (r)
		return r;

	while (argc) {
		arg_name = dm_shift_arg(as);
		argc--;

		/*
		 * drop_writes
		 */
		if (!strcasecmp(arg_name, "drop_writes")) {
			if (test_and_set_bit(DROP_WRITES, &fc->flags)) {
				ti->error = "Feature drop_writes duplicated";
				return -EINVAL;
			}

			continue;
		}

		/*
		 * corrupt_bio_byte <Nth_byte> <direction> <value> <bio_flags>
		 */
		if (!strcasecmp(arg_name, "corrupt_bio_byte")) {
			if (!argc) {
				ti->error = "Feature corrupt_bio_byte requires parameters";
				return -EINVAL;
			}

			r = dm_read_arg(_args + 1, as, &fc->corrupt_bio_byte, &ti->error);
			if (r)
				return r;
			argc--;

			/*
			 * Direction r or w?
			 */
			arg_name = dm_shift_arg(as);
			if (!strcasecmp(arg_name, "w"))
				fc->corrupt_bio_rw = WRITE;
			else if (!strcasecmp(arg_name, "r"))
				fc->corrupt_bio_rw = READ;
			else {
				ti->error = "Invalid corrupt bio direction (r or w)";
				return -EINVAL;
			}
			argc--;

			/*
			 * Value of byte (0-255) to write in place of correct one.
			 */
			r = dm_read_arg(_args + 2, as, &fc->corrupt_bio_value, &ti->error);
			if (r)
				return r;
			argc--;

			/*
			 * Only corrupt bios with these flags set.
			 */
			r = dm_read_arg(_args + 3, as, &fc->corrupt_bio_flags, &ti->error);
			if (r)
				return r;
			argc--;

			continue;
		}

		ti->error = "Unrecognised flakey feature requested";
		return -EINVAL;
	}

	if (test_bit(DROP_WRITES, &fc->flags) && (fc->corrupt_bio_rw == WRITE)) {
		ti->error = "drop_writes is incompatible with corrupt_bio_byte with the WRITE flag set";
		return -EINVAL;
	}

	return 0;
}

/*
 * Construct a flakey mapping:
 * <dev_path> <offset> <up interval> <down interval> [<#feature args> [<arg>]*]
 *
 *   Feature args:
 *     [drop_writes]
 *     [corrupt_bio_byte <Nth_byte> <direction> <value> <bio_flags>]
 *
 *   Nth_byte starts from 1 for the first byte.
 *   Direction is r for READ or w for WRITE.
 *   bio_flags is ignored if 0.
 */
static int flakey_ctr(struct dm_target *ti, unsigned int argc, char **argv)
{
	static struct dm_arg _args[] = {
		{0, UINT_MAX, "Invalid up interval"},
		{0, UINT_MAX, "Invalid down interval"},
	};

	int r;
	struct flakey_c *fc;
	unsigned long long tmpll;
	struct dm_arg_set as;
	const char *devname;
	char dummy;

	as.argc = argc;
	as.argv = argv;

	if (argc < 4) {
		ti->error = "Invalid argument count";
		return -EINVAL;
	}

	fc = kzalloc(sizeof(*fc), GFP_KERNEL);
	if (!fc) {
		ti->error = "Cannot allocate context";
		return -ENOMEM;
	}
	fc->start_time = jiffies;

	devname = dm_shift_arg(&as);

	if (sscanf(dm_shift_arg(&as), "%llu%c", &tmpll, &dummy) != 1) {
		ti->error = "Invalid device sector";
		goto bad;
	}
	fc->start = tmpll;

	r = dm_read_arg(_args, &as, &fc->up_interval, &ti->error);
	if (r)
		goto bad;

	r = dm_read_arg(_args, &as, &fc->down_interval, &ti->error);
	if (r)
		goto bad;

	if (!(fc->up_interval + fc->down_interval)) {
		ti->error = "Total (up + down) interval is zero";
		goto bad;
	}

	if (fc->up_interval + fc->down_interval < fc->up_interval) {
		ti->error = "Interval overflow";
		goto bad;
	}

	r = parse_features(&as, fc, ti);
	if (r)
		goto bad;

	if (dm_get_device(ti, devname, dm_table_get_mode(ti->table), &fc->dev)) {
		ti->error = "Device lookup failed";
		goto bad;
	}

	ti->num_flush_bios = 1;
	ti->num_discard_bios = 1;
	ti->per_bio_data_size = sizeof(struct per_bio_data);
	ti->private = fc;
	return 0;

bad:
	kfree(fc);
	return -EINVAL;
}

static void flakey_dtr(struct dm_target *ti)
{
	struct flakey_c *fc = ti->private;

	dm_put_device(ti, fc->dev);
	kfree(fc);
}

static sector_t flakey_map_sector(struct dm_target *ti, sector_t bi_sector)
{
	struct flakey_c *fc = ti->private;

	return fc->start + dm_target_offset(ti, bi_sector);
}

static void flakey_map_bio(struct dm_target *ti, struct bio *bio)
{
	struct flakey_c *fc = ti->private;

	bio->bi_bdev = fc->dev->bdev;
	if (bio_sectors(bio))
		bio->bi_iter.bi_sector =
			flakey_map_sector(ti, bio->bi_iter.bi_sector);
}

static void corrupt_bio_data(struct bio *bio, struct flakey_c *fc)
{
	unsigned bio_bytes = bio_cur_bytes(bio);
	char *data = bio_data(bio);

	/*
	 * Overwrite the Nth byte of the data returned.
	 */
	if (data && bio_bytes >= fc->corrupt_bio_byte) {
		data[fc->corrupt_bio_byte - 1] = fc->corrupt_bio_value;

		DMDEBUG("Corrupting data bio=%p by writing %u to byte %u "
			"(rw=%c bi_rw=%lu bi_sector=%llu cur_bytes=%u)\n",
			bio, fc->corrupt_bio_value, fc->corrupt_bio_byte,
			(bio_data_dir(bio) == WRITE) ? 'w' : 'r', bio->bi_rw,
			(unsigned long long)bio->bi_iter.bi_sector, bio_bytes);
	}
}

static int flakey_map(struct dm_target *ti, struct bio *bio)
{
	struct flakey_c *fc = ti->private;
	unsigned elapsed;
	struct per_bio_data *pb = dm_per_bio_data(bio, sizeof(struct per_bio_data));
	pb->bio_submitted = false;

	/* Are we alive ? */
	elapsed = (jiffies - fc->start_time) / HZ;
	if (elapsed % (fc->up_interval + fc->down_interval) >= fc->up_interval) {
		/*
		 * Flag this bio as submitted while down.
		 */
		pb->bio_submitted = true;

		/*
		 * Map reads as normal.
		 */
		if (bio_data_dir(bio) == READ)
			goto map_bio;

		/*
		 * Drop writes?
		 */
		if (test_bit(DROP_WRITES, &fc->flags)) {
			bio_endio(bio, 0);
			return DM_MAPIO_SUBMITTED;
		}

		/*
		 * Corrupt matching writes.
		 */
		if (fc->corrupt_bio_byte && (fc->corrupt_bio_rw == WRITE)) {
			if (all_corrupt_bio_flags_match(bio, fc))
				corrupt_bio_data(bio, fc);
			goto map_bio;
		}

		/*
		 * By default, error all I/O.
		 */
		return -EIO;
	}

map_bio:
	flakey_map_bio(ti, bio);

	return DM_MAPIO_REMAPPED;
}

static int flakey_end_io(struct dm_target *ti, struct bio *bio, int error)
{
	struct flakey_c *fc = ti->private;
	struct per_bio_data *pb = dm_per_bio_data(bio, sizeof(struct per_bio_data));

	/*
	 * Corrupt successful READs while in down state.
	 * If flags were specified, only corrupt those that match.
	 */
<<<<<<< HEAD
	if (fc->corrupt_bio_byte && !error && bio_submitted_while_down &&
=======
	if (fc->corrupt_bio_byte && !error && pb->bio_submitted &&
>>>>>>> c3ade0e0
	    (bio_data_dir(bio) == READ) && (fc->corrupt_bio_rw == READ) &&
	    all_corrupt_bio_flags_match(bio, fc))
		corrupt_bio_data(bio, fc);

	return error;
}

static void flakey_status(struct dm_target *ti, status_type_t type,
<<<<<<< HEAD
			  char *result, unsigned maxlen)
=======
			  unsigned status_flags, char *result, unsigned maxlen)
>>>>>>> c3ade0e0
{
	unsigned sz = 0;
	struct flakey_c *fc = ti->private;
	unsigned drop_writes;

	switch (type) {
	case STATUSTYPE_INFO:
		result[0] = '\0';
		break;

	case STATUSTYPE_TABLE:
		DMEMIT("%s %llu %u %u ", fc->dev->name,
		       (unsigned long long)fc->start, fc->up_interval,
		       fc->down_interval);

		drop_writes = test_bit(DROP_WRITES, &fc->flags);
		DMEMIT("%u ", drop_writes + (fc->corrupt_bio_byte > 0) * 5);

		if (drop_writes)
			DMEMIT("drop_writes ");

		if (fc->corrupt_bio_byte)
			DMEMIT("corrupt_bio_byte %u %c %u %u ",
			       fc->corrupt_bio_byte,
			       (fc->corrupt_bio_rw == WRITE) ? 'w' : 'r',
			       fc->corrupt_bio_value, fc->corrupt_bio_flags);

		break;
	}
}

static int flakey_ioctl(struct dm_target *ti, unsigned int cmd, unsigned long arg)
{
	struct flakey_c *fc = ti->private;
	struct dm_dev *dev = fc->dev;
	int r = 0;

	/*
	 * Only pass ioctls through if the device sizes match exactly.
	 */
	if (fc->start ||
	    ti->len != i_size_read(dev->bdev->bd_inode) >> SECTOR_SHIFT)
		r = scsi_verify_blk_ioctl(NULL, cmd);

	return r ? : __blkdev_driver_ioctl(dev->bdev, dev->mode, cmd, arg);
}

static int flakey_merge(struct dm_target *ti, struct bvec_merge_data *bvm,
			struct bio_vec *biovec, int max_size)
{
	struct flakey_c *fc = ti->private;
	struct request_queue *q = bdev_get_queue(fc->dev->bdev);

	if (!q->merge_bvec_fn)
		return max_size;

	bvm->bi_bdev = fc->dev->bdev;
	bvm->bi_sector = flakey_map_sector(ti, bvm->bi_sector);

	return min(max_size, q->merge_bvec_fn(q, bvm, biovec));
}

static int flakey_iterate_devices(struct dm_target *ti, iterate_devices_callout_fn fn, void *data)
{
	struct flakey_c *fc = ti->private;

	return fn(ti, fc->dev, fc->start, ti->len, data);
}

static struct target_type flakey_target = {
	.name   = "flakey",
<<<<<<< HEAD
	.version = {1, 2, 1},
=======
	.version = {1, 3, 1},
>>>>>>> c3ade0e0
	.module = THIS_MODULE,
	.ctr    = flakey_ctr,
	.dtr    = flakey_dtr,
	.map    = flakey_map,
	.end_io = flakey_end_io,
	.status = flakey_status,
	.ioctl	= flakey_ioctl,
	.merge	= flakey_merge,
	.iterate_devices = flakey_iterate_devices,
};

static int __init dm_flakey_init(void)
{
	int r = dm_register_target(&flakey_target);

	if (r < 0)
		DMERR("register failed %d", r);

	return r;
}

static void __exit dm_flakey_exit(void)
{
	dm_unregister_target(&flakey_target);
}

/* Module hooks */
module_init(dm_flakey_init);
module_exit(dm_flakey_exit);

MODULE_DESCRIPTION(DM_NAME " flakey target");
MODULE_AUTHOR("Joe Thornber <dm-devel@redhat.com>");
MODULE_LICENSE("GPL");<|MERGE_RESOLUTION|>--- conflicted
+++ resolved
@@ -330,11 +330,7 @@
 	 * Corrupt successful READs while in down state.
 	 * If flags were specified, only corrupt those that match.
 	 */
-<<<<<<< HEAD
-	if (fc->corrupt_bio_byte && !error && bio_submitted_while_down &&
-=======
 	if (fc->corrupt_bio_byte && !error && pb->bio_submitted &&
->>>>>>> c3ade0e0
 	    (bio_data_dir(bio) == READ) && (fc->corrupt_bio_rw == READ) &&
 	    all_corrupt_bio_flags_match(bio, fc))
 		corrupt_bio_data(bio, fc);
@@ -343,11 +339,7 @@
 }
 
 static void flakey_status(struct dm_target *ti, status_type_t type,
-<<<<<<< HEAD
-			  char *result, unsigned maxlen)
-=======
 			  unsigned status_flags, char *result, unsigned maxlen)
->>>>>>> c3ade0e0
 {
 	unsigned sz = 0;
 	struct flakey_c *fc = ti->private;
@@ -419,11 +411,7 @@
 
 static struct target_type flakey_target = {
 	.name   = "flakey",
-<<<<<<< HEAD
-	.version = {1, 2, 1},
-=======
 	.version = {1, 3, 1},
->>>>>>> c3ade0e0
 	.module = THIS_MODULE,
 	.ctr    = flakey_ctr,
 	.dtr    = flakey_dtr,
