/*
 * Copyright (C) 2001-2003 Sistina Software (UK) Limited.
 *
 * This file is released under the GPL.
 */

#include "dm.h"
#include <linux/module.h>
#include <linux/init.h>
#include <linux/blkdev.h>
#include <linux/bio.h>
#include <linux/slab.h>
#include <linux/device-mapper.h>

#define DM_MSG_PREFIX "linear"

/*
 * Linear: maps a linear range of a device.
 */
struct linear_c {
	struct dm_dev *dev;
	sector_t start;
};

/*
 * Construct a linear mapping: <dev_path> <offset>
 */
static int linear_ctr(struct dm_target *ti, unsigned int argc, char **argv)
{
	struct linear_c *lc;
	unsigned long long tmp;
	char dummy;

	if (argc != 2) {
		ti->error = "Invalid argument count";
		return -EINVAL;
	}

	lc = kmalloc(sizeof(*lc), GFP_KERNEL);
	if (lc == NULL) {
		ti->error = "dm-linear: Cannot allocate linear context";
		return -ENOMEM;
	}

	if (sscanf(argv[1], "%llu%c", &tmp, &dummy) != 1) {
		ti->error = "dm-linear: Invalid device sector";
		goto bad;
	}
	lc->start = tmp;

	if (dm_get_device(ti, argv[0], dm_table_get_mode(ti->table), &lc->dev)) {
		ti->error = "dm-linear: Device lookup failed";
		goto bad;
	}

	ti->num_flush_bios = 1;
	ti->num_discard_bios = 1;
	ti->num_write_same_bios = 1;
	ti->private = lc;
	return 0;

      bad:
	kfree(lc);
	return -EINVAL;
}

static void linear_dtr(struct dm_target *ti)
{
	struct linear_c *lc = (struct linear_c *) ti->private;

	dm_put_device(ti, lc->dev);
	kfree(lc);
}

static sector_t linear_map_sector(struct dm_target *ti, sector_t bi_sector)
{
	struct linear_c *lc = ti->private;

	return lc->start + dm_target_offset(ti, bi_sector);
}

static void linear_map_bio(struct dm_target *ti, struct bio *bio)
{
	struct linear_c *lc = ti->private;

	bio->bi_bdev = lc->dev->bdev;
	if (bio_sectors(bio))
		bio->bi_iter.bi_sector =
			linear_map_sector(ti, bio->bi_iter.bi_sector);
}

static int linear_map(struct dm_target *ti, struct bio *bio)
{
	linear_map_bio(ti, bio);

	return DM_MAPIO_REMAPPED;
}

static void linear_status(struct dm_target *ti, status_type_t type,
<<<<<<< HEAD
			  char *result, unsigned maxlen)
=======
			  unsigned status_flags, char *result, unsigned maxlen)
>>>>>>> c3ade0e0
{
	struct linear_c *lc = (struct linear_c *) ti->private;

	switch (type) {
	case STATUSTYPE_INFO:
		result[0] = '\0';
		break;

	case STATUSTYPE_TABLE:
		snprintf(result, maxlen, "%s %llu", lc->dev->name,
				(unsigned long long)lc->start);
		break;
	}
}

static int linear_ioctl(struct dm_target *ti, unsigned int cmd,
			unsigned long arg)
{
	struct linear_c *lc = (struct linear_c *) ti->private;
	struct dm_dev *dev = lc->dev;
	int r = 0;

	/*
	 * Only pass ioctls through if the device sizes match exactly.
	 */
	if (lc->start ||
	    ti->len != i_size_read(dev->bdev->bd_inode) >> SECTOR_SHIFT)
		r = scsi_verify_blk_ioctl(NULL, cmd);

	return r ? : __blkdev_driver_ioctl(dev->bdev, dev->mode, cmd, arg);
}

static int linear_merge(struct dm_target *ti, struct bvec_merge_data *bvm,
			struct bio_vec *biovec, int max_size)
{
	struct linear_c *lc = ti->private;
	struct request_queue *q = bdev_get_queue(lc->dev->bdev);

	if (!q->merge_bvec_fn)
		return max_size;

	bvm->bi_bdev = lc->dev->bdev;
	bvm->bi_sector = linear_map_sector(ti, bvm->bi_sector);

	return min(max_size, q->merge_bvec_fn(q, bvm, biovec));
}

static int linear_iterate_devices(struct dm_target *ti,
				  iterate_devices_callout_fn fn, void *data)
{
	struct linear_c *lc = ti->private;

	return fn(ti, lc->dev, lc->start, ti->len, data);
}

static struct target_type linear_target = {
	.name   = "linear",
<<<<<<< HEAD
	.version = {1, 1, 1},
=======
	.version = {1, 2, 1},
>>>>>>> c3ade0e0
	.module = THIS_MODULE,
	.ctr    = linear_ctr,
	.dtr    = linear_dtr,
	.map    = linear_map,
	.status = linear_status,
	.ioctl  = linear_ioctl,
	.merge  = linear_merge,
	.iterate_devices = linear_iterate_devices,
};

int __init dm_linear_init(void)
{
	int r = dm_register_target(&linear_target);

	if (r < 0)
		DMERR("register failed %d", r);

	return r;
}

void dm_linear_exit(void)
{
	dm_unregister_target(&linear_target);
}<|MERGE_RESOLUTION|>--- conflicted
+++ resolved
@@ -97,11 +97,7 @@
 }
 
 static void linear_status(struct dm_target *ti, status_type_t type,
-<<<<<<< HEAD
-			  char *result, unsigned maxlen)
-=======
 			  unsigned status_flags, char *result, unsigned maxlen)
->>>>>>> c3ade0e0
 {
 	struct linear_c *lc = (struct linear_c *) ti->private;
 
@@ -159,11 +155,7 @@
 
 static struct target_type linear_target = {
 	.name   = "linear",
-<<<<<<< HEAD
-	.version = {1, 1, 1},
-=======
 	.version = {1, 2, 1},
->>>>>>> c3ade0e0
 	.module = THIS_MODULE,
 	.ctr    = linear_ctr,
 	.dtr    = linear_dtr,
