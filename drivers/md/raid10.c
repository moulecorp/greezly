/*
 * raid10.c : Multiple Devices driver for Linux
 *
 * Copyright (C) 2000-2004 Neil Brown
 *
 * RAID-10 support for md.
 *
 * Base on code in raid1.c.  See raid1.c for further copyright information.
 *
 *
 * This program is free software; you can redistribute it and/or modify
 * it under the terms of the GNU General Public License as published by
 * the Free Software Foundation; either version 2, or (at your option)
 * any later version.
 *
 * You should have received a copy of the GNU General Public License
 * (for example /usr/src/linux/COPYING); if not, write to the Free
 * Software Foundation, Inc., 675 Mass Ave, Cambridge, MA 02139, USA.
 */

#include <linux/slab.h>
#include <linux/delay.h>
#include <linux/blkdev.h>
#include <linux/module.h>
#include <linux/seq_file.h>
#include <linux/ratelimit.h>
#include <linux/kthread.h>
#include "md.h"
#include "raid10.h"
#include "raid0.h"
#include "bitmap.h"

/*
 * RAID10 provides a combination of RAID0 and RAID1 functionality.
 * The layout of data is defined by
 *    chunk_size
 *    raid_disks
 *    near_copies (stored in low byte of layout)
 *    far_copies (stored in second byte of layout)
 *    far_offset (stored in bit 16 of layout )
 *    use_far_sets (stored in bit 17 of layout )
 *
 * The data to be stored is divided into chunks using chunksize.  Each device
 * is divided into far_copies sections.   In each section, chunks are laid out
 * in a style similar to raid0, but near_copies copies of each chunk is stored
 * (each on a different drive).  The starting device for each section is offset
 * near_copies from the starting device of the previous section.  Thus there
 * are (near_copies * far_copies) of each chunk, and each is on a different
 * drive.  near_copies and far_copies must be at least one, and their product
 * is at most raid_disks.
 *
 * If far_offset is true, then the far_copies are handled a bit differently.
 * The copies are still in different stripes, but instead of being very far
 * apart on disk, there are adjacent stripes.
 *
 * The far and offset algorithms are handled slightly differently if
 * 'use_far_sets' is true.  In this case, the array's devices are grouped into
 * sets that are (near_copies * far_copies) in size.  The far copied stripes
 * are still shifted by 'near_copies' devices, but this shifting stays confined
 * to the set rather than the entire array.  This is done to improve the number
 * of device combinations that can fail without causing the array to fail.
 * Example 'far' algorithm w/o 'use_far_sets' (each letter represents a chunk
 * on a device):
 *    A B C D    A B C D E
 *      ...         ...
 *    D A B C    E A B C D
 * Example 'far' algorithm w/ 'use_far_sets' enabled (sets illustrated w/ []'s):
 *    [A B] [C D]    [A B] [C D E]
 *    |...| |...|    |...| | ... |
 *    [B A] [D C]    [B A] [E C D]
 */

/*
 * Number of guaranteed r10bios in case of extreme VM load:
 */
#define	NR_RAID10_BIOS 256

/* when we get a read error on a read-only array, we redirect to another
 * device without failing the first device, or trying to over-write to
 * correct the read error.  To keep track of bad blocks on a per-bio
 * level, we store IO_BLOCKED in the appropriate 'bios' pointer
 */
#define IO_BLOCKED ((struct bio *)1)
/* When we successfully write to a known bad-block, we need to remove the
 * bad-block marking which must be done from process context.  So we record
 * the success by setting devs[n].bio to IO_MADE_GOOD
 */
#define IO_MADE_GOOD ((struct bio *)2)

#define BIO_SPECIAL(bio) ((unsigned long)bio <= 2)

/* When there are this many requests queued to be written by
 * the raid10 thread, we become 'congested' to provide back-pressure
 * for writeback.
 */
static int max_queued_requests = 1024;

static void allow_barrier(struct r10conf *conf);
static void lower_barrier(struct r10conf *conf);
static int _enough(struct r10conf *conf, int previous, int ignore);
static sector_t reshape_request(struct mddev *mddev, sector_t sector_nr,
				int *skipped);
static void reshape_request_write(struct mddev *mddev, struct r10bio *r10_bio);
static void end_reshape_write(struct bio *bio, int error);
static void end_reshape(struct r10conf *conf);

static void * r10bio_pool_alloc(gfp_t gfp_flags, void *data)
{
	struct r10conf *conf = data;
	int size = offsetof(struct r10bio, devs[conf->copies]);

	/* allocate a r10bio with room for raid_disks entries in the
	 * bios array */
	return kzalloc(size, gfp_flags);
}

static void r10bio_pool_free(void *r10_bio, void *data)
{
	kfree(r10_bio);
}

/* Maximum size of each resync request */
#define RESYNC_BLOCK_SIZE (64*1024)
#define RESYNC_PAGES ((RESYNC_BLOCK_SIZE + PAGE_SIZE-1) / PAGE_SIZE)
/* amount of memory to reserve for resync requests */
#define RESYNC_WINDOW (1024*1024)
/* maximum number of concurrent requests, memory permitting */
#define RESYNC_DEPTH (32*1024*1024/RESYNC_BLOCK_SIZE)

/*
 * When performing a resync, we need to read and compare, so
 * we need as many pages are there are copies.
 * When performing a recovery, we need 2 bios, one for read,
 * one for write (we recover only one drive per r10buf)
 *
 */
static void * r10buf_pool_alloc(gfp_t gfp_flags, void *data)
{
	struct r10conf *conf = data;
	struct page *page;
	struct r10bio *r10_bio;
	struct bio *bio;
	int i, j;
	int nalloc;

	r10_bio = r10bio_pool_alloc(gfp_flags, conf);
	if (!r10_bio)
		return NULL;

	if (test_bit(MD_RECOVERY_SYNC, &conf->mddev->recovery) ||
	    test_bit(MD_RECOVERY_RESHAPE, &conf->mddev->recovery))
		nalloc = conf->copies; /* resync */
	else
		nalloc = 2; /* recovery */

	/*
	 * Allocate bios.
	 */
	for (j = nalloc ; j-- ; ) {
		bio = bio_kmalloc(gfp_flags, RESYNC_PAGES);
		if (!bio)
			goto out_free_bio;
		r10_bio->devs[j].bio = bio;
		if (!conf->have_replacement)
			continue;
		bio = bio_kmalloc(gfp_flags, RESYNC_PAGES);
		if (!bio)
			goto out_free_bio;
		r10_bio->devs[j].repl_bio = bio;
	}
	/*
	 * Allocate RESYNC_PAGES data pages and attach them
	 * where needed.
	 */
	for (j = 0 ; j < nalloc; j++) {
		struct bio *rbio = r10_bio->devs[j].repl_bio;
		bio = r10_bio->devs[j].bio;
		for (i = 0; i < RESYNC_PAGES; i++) {
			if (j > 0 && !test_bit(MD_RECOVERY_SYNC,
					       &conf->mddev->recovery)) {
				/* we can share bv_page's during recovery
				 * and reshape */
				struct bio *rbio = r10_bio->devs[0].bio;
				page = rbio->bi_io_vec[i].bv_page;
				get_page(page);
			} else
				page = alloc_page(gfp_flags);
			if (unlikely(!page))
				goto out_free_pages;

			bio->bi_io_vec[i].bv_page = page;
			if (rbio)
				rbio->bi_io_vec[i].bv_page = page;
		}
	}

	return r10_bio;

out_free_pages:
	for ( ; i > 0 ; i--)
		safe_put_page(bio->bi_io_vec[i-1].bv_page);
	while (j--)
		for (i = 0; i < RESYNC_PAGES ; i++)
			safe_put_page(r10_bio->devs[j].bio->bi_io_vec[i].bv_page);
	j = 0;
out_free_bio:
	for ( ; j < nalloc; j++) {
		if (r10_bio->devs[j].bio)
			bio_put(r10_bio->devs[j].bio);
		if (r10_bio->devs[j].repl_bio)
			bio_put(r10_bio->devs[j].repl_bio);
	}
	r10bio_pool_free(r10_bio, conf);
	return NULL;
}

static void r10buf_pool_free(void *__r10_bio, void *data)
{
	int i;
	struct r10conf *conf = data;
	struct r10bio *r10bio = __r10_bio;
	int j;

	for (j=0; j < conf->copies; j++) {
		struct bio *bio = r10bio->devs[j].bio;
		if (bio) {
			for (i = 0; i < RESYNC_PAGES; i++) {
				safe_put_page(bio->bi_io_vec[i].bv_page);
				bio->bi_io_vec[i].bv_page = NULL;
			}
			bio_put(bio);
		}
		bio = r10bio->devs[j].repl_bio;
		if (bio)
			bio_put(bio);
	}
	r10bio_pool_free(r10bio, conf);
}

static void put_all_bios(struct r10conf *conf, struct r10bio *r10_bio)
{
	int i;

	for (i = 0; i < conf->copies; i++) {
		struct bio **bio = & r10_bio->devs[i].bio;
		if (!BIO_SPECIAL(*bio))
			bio_put(*bio);
		*bio = NULL;
		bio = &r10_bio->devs[i].repl_bio;
		if (r10_bio->read_slot < 0 && !BIO_SPECIAL(*bio))
			bio_put(*bio);
		*bio = NULL;
	}
}

static void free_r10bio(struct r10bio *r10_bio)
{
	struct r10conf *conf = r10_bio->mddev->private;

	put_all_bios(conf, r10_bio);
	mempool_free(r10_bio, conf->r10bio_pool);
}

static void put_buf(struct r10bio *r10_bio)
{
	struct r10conf *conf = r10_bio->mddev->private;

	mempool_free(r10_bio, conf->r10buf_pool);

	lower_barrier(conf);
}

static void reschedule_retry(struct r10bio *r10_bio)
{
	unsigned long flags;
	struct mddev *mddev = r10_bio->mddev;
	struct r10conf *conf = mddev->private;

	spin_lock_irqsave(&conf->device_lock, flags);
	list_add(&r10_bio->retry_list, &conf->retry_list);
	conf->nr_queued ++;
	spin_unlock_irqrestore(&conf->device_lock, flags);

	/* wake up frozen array... */
	wake_up(&conf->wait_barrier);

	md_wakeup_thread(mddev->thread);
}

/*
 * raid_end_bio_io() is called when we have finished servicing a mirrored
 * operation and are ready to return a success/failure code to the buffer
 * cache layer.
 */
static void raid_end_bio_io(struct r10bio *r10_bio)
{
	struct bio *bio = r10_bio->master_bio;
	int done;
	struct r10conf *conf = r10_bio->mddev->private;

	if (bio->bi_phys_segments) {
		unsigned long flags;
		spin_lock_irqsave(&conf->device_lock, flags);
		bio->bi_phys_segments--;
		done = (bio->bi_phys_segments == 0);
		spin_unlock_irqrestore(&conf->device_lock, flags);
	} else
		done = 1;
	if (!test_bit(R10BIO_Uptodate, &r10_bio->state))
		clear_bit(BIO_UPTODATE, &bio->bi_flags);
	if (done) {
		bio_endio(bio, 0);
		/*
		 * Wake up any possible resync thread that waits for the device
		 * to go idle.
		 */
		allow_barrier(conf);
	}
	free_r10bio(r10_bio);
}

/*
 * Update disk head position estimator based on IRQ completion info.
 */
static inline void update_head_pos(int slot, struct r10bio *r10_bio)
{
	struct r10conf *conf = r10_bio->mddev->private;

	conf->mirrors[r10_bio->devs[slot].devnum].head_position =
		r10_bio->devs[slot].addr + (r10_bio->sectors);
}

/*
 * Find the disk number which triggered given bio
 */
static int find_bio_disk(struct r10conf *conf, struct r10bio *r10_bio,
			 struct bio *bio, int *slotp, int *replp)
{
	int slot;
	int repl = 0;

	for (slot = 0; slot < conf->copies; slot++) {
		if (r10_bio->devs[slot].bio == bio)
			break;
		if (r10_bio->devs[slot].repl_bio == bio) {
			repl = 1;
			break;
		}
	}

	BUG_ON(slot == conf->copies);
	update_head_pos(slot, r10_bio);

	if (slotp)
		*slotp = slot;
	if (replp)
		*replp = repl;
	return r10_bio->devs[slot].devnum;
}

static void raid10_end_read_request(struct bio *bio, int error)
{
	int uptodate = test_bit(BIO_UPTODATE, &bio->bi_flags);
	struct r10bio *r10_bio = bio->bi_private;
	int slot, dev;
	struct md_rdev *rdev;
	struct r10conf *conf = r10_bio->mddev->private;


	slot = r10_bio->read_slot;
	dev = r10_bio->devs[slot].devnum;
	rdev = r10_bio->devs[slot].rdev;
	/*
	 * this branch is our 'one mirror IO has finished' event handler:
	 */
	update_head_pos(slot, r10_bio);

	if (uptodate) {
		/*
		 * Set R10BIO_Uptodate in our master bio, so that
		 * we will return a good error code to the higher
		 * levels even if IO on some other mirrored buffer fails.
		 *
		 * The 'master' represents the composite IO operation to
		 * user-side. So if something waits for IO, then it will
		 * wait for the 'master' bio.
		 */
		set_bit(R10BIO_Uptodate, &r10_bio->state);
	} else {
		/* If all other devices that store this block have
		 * failed, we want to return the error upwards rather
		 * than fail the last device.  Here we redefine
		 * "uptodate" to mean "Don't want to retry"
		 */
		if (!_enough(conf, test_bit(R10BIO_Previous, &r10_bio->state),
			     rdev->raid_disk))
			uptodate = 1;
	}
	if (uptodate) {
		raid_end_bio_io(r10_bio);
		rdev_dec_pending(rdev, conf->mddev);
	} else {
		/*
		 * oops, read error - keep the refcount on the rdev
		 */
		char b[BDEVNAME_SIZE];
		printk_ratelimited(KERN_ERR
				   "md/raid10:%s: %s: rescheduling sector %llu\n",
				   mdname(conf->mddev),
				   bdevname(rdev->bdev, b),
				   (unsigned long long)r10_bio->sector);
		set_bit(R10BIO_ReadError, &r10_bio->state);
		reschedule_retry(r10_bio);
	}
}

static void close_write(struct r10bio *r10_bio)
{
	/* clear the bitmap if all writes complete successfully */
	bitmap_endwrite(r10_bio->mddev->bitmap, r10_bio->sector,
			r10_bio->sectors,
			!test_bit(R10BIO_Degraded, &r10_bio->state),
			0);
	md_write_end(r10_bio->mddev);
}

static void one_write_done(struct r10bio *r10_bio)
{
	if (atomic_dec_and_test(&r10_bio->remaining)) {
		if (test_bit(R10BIO_WriteError, &r10_bio->state))
			reschedule_retry(r10_bio);
		else {
			close_write(r10_bio);
			if (test_bit(R10BIO_MadeGood, &r10_bio->state))
				reschedule_retry(r10_bio);
			else
				raid_end_bio_io(r10_bio);
		}
	}
}

static void raid10_end_write_request(struct bio *bio, int error)
{
	int uptodate = test_bit(BIO_UPTODATE, &bio->bi_flags);
	struct r10bio *r10_bio = bio->bi_private;
	int dev;
	int dec_rdev = 1;
	struct r10conf *conf = r10_bio->mddev->private;
	int slot, repl;
	struct md_rdev *rdev = NULL;

	dev = find_bio_disk(conf, r10_bio, bio, &slot, &repl);

	if (repl)
		rdev = conf->mirrors[dev].replacement;
	if (!rdev) {
		smp_rmb();
		repl = 0;
		rdev = conf->mirrors[dev].rdev;
	}
	/*
	 * this branch is our 'one mirror IO has finished' event handler:
	 */
	if (!uptodate) {
		if (repl)
			/* Never record new bad blocks to replacement,
			 * just fail it.
			 */
			md_error(rdev->mddev, rdev);
		else {
			set_bit(WriteErrorSeen,	&rdev->flags);
			if (!test_and_set_bit(WantReplacement, &rdev->flags))
				set_bit(MD_RECOVERY_NEEDED,
					&rdev->mddev->recovery);
			set_bit(R10BIO_WriteError, &r10_bio->state);
			dec_rdev = 0;
		}
	} else {
		/*
		 * Set R10BIO_Uptodate in our master bio, so that
		 * we will return a good error code for to the higher
		 * levels even if IO on some other mirrored buffer fails.
		 *
		 * The 'master' represents the composite IO operation to
		 * user-side. So if something waits for IO, then it will
		 * wait for the 'master' bio.
		 */
		sector_t first_bad;
		int bad_sectors;

		/*
		 * Do not set R10BIO_Uptodate if the current device is
		 * rebuilding or Faulty. This is because we cannot use
		 * such device for properly reading the data back (we could
		 * potentially use it, if the current write would have felt
		 * before rdev->recovery_offset, but for simplicity we don't
		 * check this here.
		 */
<<<<<<< HEAD
		if (test_bit(In_sync, &conf->mirrors[dev].rdev->flags) &&
		    !test_bit(Faulty, &conf->mirrors[dev].rdev->flags))
=======
		if (test_bit(In_sync, &rdev->flags) &&
		    !test_bit(Faulty, &rdev->flags))
>>>>>>> c3ade0e0
			set_bit(R10BIO_Uptodate, &r10_bio->state);

		/* Maybe we can clear some bad blocks. */
		if (is_badblock(rdev,
				r10_bio->devs[slot].addr,
				r10_bio->sectors,
				&first_bad, &bad_sectors)) {
			bio_put(bio);
			if (repl)
				r10_bio->devs[slot].repl_bio = IO_MADE_GOOD;
			else
				r10_bio->devs[slot].bio = IO_MADE_GOOD;
			dec_rdev = 0;
			set_bit(R10BIO_MadeGood, &r10_bio->state);
		}
	}

	/*
	 *
	 * Let's see if all mirrored write operations have finished
	 * already.
	 */
	one_write_done(r10_bio);
	if (dec_rdev)
		rdev_dec_pending(rdev, conf->mddev);
}

/*
 * RAID10 layout manager
 * As well as the chunksize and raid_disks count, there are two
 * parameters: near_copies and far_copies.
 * near_copies * far_copies must be <= raid_disks.
 * Normally one of these will be 1.
 * If both are 1, we get raid0.
 * If near_copies == raid_disks, we get raid1.
 *
 * Chunks are laid out in raid0 style with near_copies copies of the
 * first chunk, followed by near_copies copies of the next chunk and
 * so on.
 * If far_copies > 1, then after 1/far_copies of the array has been assigned
 * as described above, we start again with a device offset of near_copies.
 * So we effectively have another copy of the whole array further down all
 * the drives, but with blocks on different drives.
 * With this layout, and block is never stored twice on the one device.
 *
 * raid10_find_phys finds the sector offset of a given virtual sector
 * on each device that it is on.
 *
 * raid10_find_virt does the reverse mapping, from a device and a
 * sector offset to a virtual address
 */

static void __raid10_find_phys(struct geom *geo, struct r10bio *r10bio)
{
	int n,f;
	sector_t sector;
	sector_t chunk;
	sector_t stripe;
	int dev;
	int slot = 0;
	int last_far_set_start, last_far_set_size;

	last_far_set_start = (geo->raid_disks / geo->far_set_size) - 1;
	last_far_set_start *= geo->far_set_size;

	last_far_set_size = geo->far_set_size;
	last_far_set_size += (geo->raid_disks % geo->far_set_size);

	/* now calculate first sector/dev */
	chunk = r10bio->sector >> geo->chunk_shift;
	sector = r10bio->sector & geo->chunk_mask;

	chunk *= geo->near_copies;
	stripe = chunk;
	dev = sector_div(stripe, geo->raid_disks);
	if (geo->far_offset)
		stripe *= geo->far_copies;

	sector += stripe << geo->chunk_shift;

	/* and calculate all the others */
	for (n = 0; n < geo->near_copies; n++) {
		int d = dev;
		int set;
		sector_t s = sector;
		r10bio->devs[slot].devnum = d;
		r10bio->devs[slot].addr = s;
		slot++;

		for (f = 1; f < geo->far_copies; f++) {
			set = d / geo->far_set_size;
			d += geo->near_copies;

			if ((geo->raid_disks % geo->far_set_size) &&
			    (d > last_far_set_start)) {
				d -= last_far_set_start;
				d %= last_far_set_size;
				d += last_far_set_start;
			} else {
				d %= geo->far_set_size;
				d += geo->far_set_size * set;
			}
			s += geo->stride;
			r10bio->devs[slot].devnum = d;
			r10bio->devs[slot].addr = s;
			slot++;
		}
		dev++;
		if (dev >= geo->raid_disks) {
			dev = 0;
			sector += (geo->chunk_mask + 1);
		}
	}
}

static void raid10_find_phys(struct r10conf *conf, struct r10bio *r10bio)
{
	struct geom *geo = &conf->geo;

	if (conf->reshape_progress != MaxSector &&
	    ((r10bio->sector >= conf->reshape_progress) !=
	     conf->mddev->reshape_backwards)) {
		set_bit(R10BIO_Previous, &r10bio->state);
		geo = &conf->prev;
	} else
		clear_bit(R10BIO_Previous, &r10bio->state);

	__raid10_find_phys(geo, r10bio);
}

static sector_t raid10_find_virt(struct r10conf *conf, sector_t sector, int dev)
{
	sector_t offset, chunk, vchunk;
	/* Never use conf->prev as this is only called during resync
	 * or recovery, so reshape isn't happening
	 */
	struct geom *geo = &conf->geo;
	int far_set_start = (dev / geo->far_set_size) * geo->far_set_size;
	int far_set_size = geo->far_set_size;
	int last_far_set_start;

	if (geo->raid_disks % geo->far_set_size) {
		last_far_set_start = (geo->raid_disks / geo->far_set_size) - 1;
		last_far_set_start *= geo->far_set_size;

		if (dev >= last_far_set_start) {
			far_set_size = geo->far_set_size;
			far_set_size += (geo->raid_disks % geo->far_set_size);
			far_set_start = last_far_set_start;
		}
	}

	offset = sector & geo->chunk_mask;
	if (geo->far_offset) {
		int fc;
		chunk = sector >> geo->chunk_shift;
		fc = sector_div(chunk, geo->far_copies);
		dev -= fc * geo->near_copies;
		if (dev < far_set_start)
			dev += far_set_size;
	} else {
		while (sector >= geo->stride) {
			sector -= geo->stride;
			if (dev < (geo->near_copies + far_set_start))
				dev += far_set_size - geo->near_copies;
			else
				dev -= geo->near_copies;
		}
		chunk = sector >> geo->chunk_shift;
	}
	vchunk = chunk * geo->raid_disks + dev;
	sector_div(vchunk, geo->near_copies);
	return (vchunk << geo->chunk_shift) + offset;
}

/**
 *	raid10_mergeable_bvec -- tell bio layer if a two requests can be merged
 *	@q: request queue
 *	@bvm: properties of new bio
 *	@biovec: the request that could be merged to it.
 *
 *	Return amount of bytes we can accept at this offset
 *	This requires checking for end-of-chunk if near_copies != raid_disks,
 *	and for subordinate merge_bvec_fns if merge_check_needed.
 */
static int raid10_mergeable_bvec(struct request_queue *q,
				 struct bvec_merge_data *bvm,
				 struct bio_vec *biovec)
{
	struct mddev *mddev = q->queuedata;
	struct r10conf *conf = mddev->private;
	sector_t sector = bvm->bi_sector + get_start_sect(bvm->bi_bdev);
	int max;
	unsigned int chunk_sectors;
	unsigned int bio_sectors = bvm->bi_size >> 9;
	struct geom *geo = &conf->geo;

	chunk_sectors = (conf->geo.chunk_mask & conf->prev.chunk_mask) + 1;
	if (conf->reshape_progress != MaxSector &&
	    ((sector >= conf->reshape_progress) !=
	     conf->mddev->reshape_backwards))
		geo = &conf->prev;

	if (geo->near_copies < geo->raid_disks) {
		max = (chunk_sectors - ((sector & (chunk_sectors - 1))
					+ bio_sectors)) << 9;
		if (max < 0)
			/* bio_add cannot handle a negative return */
			max = 0;
		if (max <= biovec->bv_len && bio_sectors == 0)
			return biovec->bv_len;
	} else
		max = biovec->bv_len;

	if (mddev->merge_check_needed) {
		struct {
			struct r10bio r10_bio;
			struct r10dev devs[conf->copies];
		} on_stack;
		struct r10bio *r10_bio = &on_stack.r10_bio;
		int s;
		if (conf->reshape_progress != MaxSector) {
			/* Cannot give any guidance during reshape */
			if (max <= biovec->bv_len && bio_sectors == 0)
				return biovec->bv_len;
			return 0;
		}
		r10_bio->sector = sector;
		raid10_find_phys(conf, r10_bio);
		rcu_read_lock();
		for (s = 0; s < conf->copies; s++) {
			int disk = r10_bio->devs[s].devnum;
			struct md_rdev *rdev = rcu_dereference(
				conf->mirrors[disk].rdev);
			if (rdev && !test_bit(Faulty, &rdev->flags)) {
				struct request_queue *q =
					bdev_get_queue(rdev->bdev);
				if (q->merge_bvec_fn) {
					bvm->bi_sector = r10_bio->devs[s].addr
						+ rdev->data_offset;
					bvm->bi_bdev = rdev->bdev;
					max = min(max, q->merge_bvec_fn(
							  q, bvm, biovec));
				}
			}
			rdev = rcu_dereference(conf->mirrors[disk].replacement);
			if (rdev && !test_bit(Faulty, &rdev->flags)) {
				struct request_queue *q =
					bdev_get_queue(rdev->bdev);
				if (q->merge_bvec_fn) {
					bvm->bi_sector = r10_bio->devs[s].addr
						+ rdev->data_offset;
					bvm->bi_bdev = rdev->bdev;
					max = min(max, q->merge_bvec_fn(
							  q, bvm, biovec));
				}
			}
		}
		rcu_read_unlock();
	}
	return max;
}

/*
 * This routine returns the disk from which the requested read should
 * be done. There is a per-array 'next expected sequential IO' sector
 * number - if this matches on the next IO then we use the last disk.
 * There is also a per-disk 'last know head position' sector that is
 * maintained from IRQ contexts, both the normal and the resync IO
 * completion handlers update this position correctly. If there is no
 * perfect sequential match then we pick the disk whose head is closest.
 *
 * If there are 2 mirrors in the same 2 devices, performance degrades
 * because position is mirror, not device based.
 *
 * The rdev for the device selected will have nr_pending incremented.
 */

/*
 * FIXME: possibly should rethink readbalancing and do it differently
 * depending on near_copies / far_copies geometry.
 */
static struct md_rdev *read_balance(struct r10conf *conf,
				    struct r10bio *r10_bio,
				    int *max_sectors)
{
	const sector_t this_sector = r10_bio->sector;
	int disk, slot;
	int sectors = r10_bio->sectors;
	int best_good_sectors;
	sector_t new_distance, best_dist;
	struct md_rdev *best_rdev, *rdev = NULL;
	int do_balance;
	int best_slot;
	struct geom *geo = &conf->geo;

	raid10_find_phys(conf, r10_bio);
	rcu_read_lock();
retry:
	sectors = r10_bio->sectors;
	best_slot = -1;
	best_rdev = NULL;
	best_dist = MaxSector;
	best_good_sectors = 0;
	do_balance = 1;
	/*
	 * Check if we can balance. We can balance on the whole
	 * device if no resync is going on (recovery is ok), or below
	 * the resync window. We take the first readable disk when
	 * above the resync window.
	 */
	if (conf->mddev->recovery_cp < MaxSector
	    && (this_sector + sectors >= conf->next_resync))
		do_balance = 0;

	for (slot = 0; slot < conf->copies ; slot++) {
		sector_t first_bad;
		int bad_sectors;
		sector_t dev_sector;

		if (r10_bio->devs[slot].bio == IO_BLOCKED)
			continue;
		disk = r10_bio->devs[slot].devnum;
		rdev = rcu_dereference(conf->mirrors[disk].replacement);
		if (rdev == NULL || test_bit(Faulty, &rdev->flags) ||
		    test_bit(Unmerged, &rdev->flags) ||
		    r10_bio->devs[slot].addr + sectors > rdev->recovery_offset)
			rdev = rcu_dereference(conf->mirrors[disk].rdev);
		if (rdev == NULL ||
		    test_bit(Faulty, &rdev->flags) ||
		    test_bit(Unmerged, &rdev->flags))
			continue;
		if (!test_bit(In_sync, &rdev->flags) &&
		    r10_bio->devs[slot].addr + sectors > rdev->recovery_offset)
			continue;

		dev_sector = r10_bio->devs[slot].addr;
		if (is_badblock(rdev, dev_sector, sectors,
				&first_bad, &bad_sectors)) {
			if (best_dist < MaxSector)
				/* Already have a better slot */
				continue;
			if (first_bad <= dev_sector) {
				/* Cannot read here.  If this is the
				 * 'primary' device, then we must not read
				 * beyond 'bad_sectors' from another device.
				 */
				bad_sectors -= (dev_sector - first_bad);
				if (!do_balance && sectors > bad_sectors)
					sectors = bad_sectors;
				if (best_good_sectors > sectors)
					best_good_sectors = sectors;
			} else {
				sector_t good_sectors =
					first_bad - dev_sector;
				if (good_sectors > best_good_sectors) {
					best_good_sectors = good_sectors;
					best_slot = slot;
					best_rdev = rdev;
				}
				if (!do_balance)
					/* Must read from here */
					break;
			}
			continue;
		} else
			best_good_sectors = sectors;

		if (!do_balance)
			break;

		/* This optimisation is debatable, and completely destroys
		 * sequential read speed for 'far copies' arrays.  So only
		 * keep it for 'near' arrays, and review those later.
		 */
		if (geo->near_copies > 1 && !atomic_read(&rdev->nr_pending))
			break;

		/* for far > 1 always use the lowest address */
		if (geo->far_copies > 1)
			new_distance = r10_bio->devs[slot].addr;
		else
			new_distance = abs(r10_bio->devs[slot].addr -
					   conf->mirrors[disk].head_position);
		if (new_distance < best_dist) {
			best_dist = new_distance;
			best_slot = slot;
			best_rdev = rdev;
		}
	}
	if (slot >= conf->copies) {
		slot = best_slot;
		rdev = best_rdev;
	}

	if (slot >= 0) {
		atomic_inc(&rdev->nr_pending);
		if (test_bit(Faulty, &rdev->flags)) {
			/* Cannot risk returning a device that failed
			 * before we inc'ed nr_pending
			 */
			rdev_dec_pending(rdev, conf->mddev);
			goto retry;
		}
		r10_bio->read_slot = slot;
	} else
		rdev = NULL;
	rcu_read_unlock();
	*max_sectors = best_good_sectors;

	return rdev;
}

int md_raid10_congested(struct mddev *mddev, int bits)
{
	struct r10conf *conf = mddev->private;
	int i, ret = 0;

	if ((bits & (1 << BDI_async_congested)) &&
	    conf->pending_count >= max_queued_requests)
		return 1;

	rcu_read_lock();
	for (i = 0;
	     (i < conf->geo.raid_disks || i < conf->prev.raid_disks)
		     && ret == 0;
	     i++) {
		struct md_rdev *rdev = rcu_dereference(conf->mirrors[i].rdev);
		if (rdev && !test_bit(Faulty, &rdev->flags)) {
			struct request_queue *q = bdev_get_queue(rdev->bdev);

			ret |= bdi_congested(&q->backing_dev_info, bits);
		}
	}
	rcu_read_unlock();
	return ret;
}
EXPORT_SYMBOL_GPL(md_raid10_congested);

static int raid10_congested(void *data, int bits)
{
	struct mddev *mddev = data;

	return mddev_congested(mddev, bits) ||
		md_raid10_congested(mddev, bits);
}

static void flush_pending_writes(struct r10conf *conf)
{
	/* Any writes that have been queued but are awaiting
	 * bitmap updates get flushed here.
	 */
	spin_lock_irq(&conf->device_lock);

	if (conf->pending_bio_list.head) {
		struct bio *bio;
		bio = bio_list_get(&conf->pending_bio_list);
		conf->pending_count = 0;
		spin_unlock_irq(&conf->device_lock);
		/* flush any pending bitmap writes to disk
		 * before proceeding w/ I/O */
		bitmap_unplug(conf->mddev->bitmap);
		wake_up(&conf->wait_barrier);

		while (bio) { /* submit pending writes */
			struct bio *next = bio->bi_next;
			bio->bi_next = NULL;
			if (unlikely((bio->bi_rw & REQ_DISCARD) &&
			    !blk_queue_discard(bdev_get_queue(bio->bi_bdev))))
				/* Just ignore it */
				bio_endio(bio, 0);
			else
				generic_make_request(bio);
			bio = next;
		}
	} else
		spin_unlock_irq(&conf->device_lock);
}

/* Barriers....
 * Sometimes we need to suspend IO while we do something else,
 * either some resync/recovery, or reconfigure the array.
 * To do this we raise a 'barrier'.
 * The 'barrier' is a counter that can be raised multiple times
 * to count how many activities are happening which preclude
 * normal IO.
 * We can only raise the barrier if there is no pending IO.
 * i.e. if nr_pending == 0.
 * We choose only to raise the barrier if no-one is waiting for the
 * barrier to go down.  This means that as soon as an IO request
 * is ready, no other operations which require a barrier will start
 * until the IO request has had a chance.
 *
 * So: regular IO calls 'wait_barrier'.  When that returns there
 *    is no backgroup IO happening,  It must arrange to call
 *    allow_barrier when it has finished its IO.
 * backgroup IO calls must call raise_barrier.  Once that returns
 *    there is no normal IO happeing.  It must arrange to call
 *    lower_barrier when the particular background IO completes.
 */

static void raise_barrier(struct r10conf *conf, int force)
{
	BUG_ON(force && !conf->barrier);
	spin_lock_irq(&conf->resync_lock);

	/* Wait until no block IO is waiting (unless 'force') */
	wait_event_lock_irq(conf->wait_barrier, force || !conf->nr_waiting,
			    conf->resync_lock);

	/* block any new IO from starting */
	conf->barrier++;

	/* Now wait for all pending IO to complete */
	wait_event_lock_irq(conf->wait_barrier,
			    !conf->nr_pending && conf->barrier < RESYNC_DEPTH,
			    conf->resync_lock);

	spin_unlock_irq(&conf->resync_lock);
}

static void lower_barrier(struct r10conf *conf)
{
	unsigned long flags;
	spin_lock_irqsave(&conf->resync_lock, flags);
	conf->barrier--;
	spin_unlock_irqrestore(&conf->resync_lock, flags);
	wake_up(&conf->wait_barrier);
}

static void wait_barrier(struct r10conf *conf)
{
	spin_lock_irq(&conf->resync_lock);
	if (conf->barrier) {
		conf->nr_waiting++;
		/* Wait for the barrier to drop.
		 * However if there are already pending
		 * requests (preventing the barrier from
		 * rising completely), and the
		 * pre-process bio queue isn't empty,
		 * then don't wait, as we need to empty
		 * that queue to get the nr_pending
		 * count down.
		 */
		wait_event_lock_irq(conf->wait_barrier,
				    !conf->barrier ||
				    (conf->nr_pending &&
				     current->bio_list &&
				     !bio_list_empty(current->bio_list)),
<<<<<<< HEAD
				    conf->resync_lock,
			);
=======
				    conf->resync_lock);
>>>>>>> c3ade0e0
		conf->nr_waiting--;
	}
	conf->nr_pending++;
	spin_unlock_irq(&conf->resync_lock);
}

static void allow_barrier(struct r10conf *conf)
{
	unsigned long flags;
	spin_lock_irqsave(&conf->resync_lock, flags);
	conf->nr_pending--;
	spin_unlock_irqrestore(&conf->resync_lock, flags);
	wake_up(&conf->wait_barrier);
}

static void freeze_array(struct r10conf *conf, int extra)
{
	/* stop syncio and normal IO and wait for everything to
	 * go quiet.
	 * We increment barrier and nr_waiting, and then
	 * wait until nr_pending match nr_queued+extra
	 * This is called in the context of one normal IO request
	 * that has failed. Thus any sync request that might be pending
	 * will be blocked by nr_pending, and we need to wait for
	 * pending IO requests to complete or be queued for re-try.
	 * Thus the number queued (nr_queued) plus this request (extra)
	 * must match the number of pending IOs (nr_pending) before
	 * we continue.
	 */
	spin_lock_irq(&conf->resync_lock);
	conf->barrier++;
	conf->nr_waiting++;
	wait_event_lock_irq_cmd(conf->wait_barrier,
				conf->nr_pending == conf->nr_queued+extra,
				conf->resync_lock,
				flush_pending_writes(conf));

	spin_unlock_irq(&conf->resync_lock);
}

static void unfreeze_array(struct r10conf *conf)
{
	/* reverse the effect of the freeze */
	spin_lock_irq(&conf->resync_lock);
	conf->barrier--;
	conf->nr_waiting--;
	wake_up(&conf->wait_barrier);
	spin_unlock_irq(&conf->resync_lock);
}

static sector_t choose_data_offset(struct r10bio *r10_bio,
				   struct md_rdev *rdev)
{
	if (!test_bit(MD_RECOVERY_RESHAPE, &rdev->mddev->recovery) ||
	    test_bit(R10BIO_Previous, &r10_bio->state))
		return rdev->data_offset;
	else
		return rdev->new_data_offset;
}

struct raid10_plug_cb {
	struct blk_plug_cb	cb;
	struct bio_list		pending;
	int			pending_cnt;
};

static void raid10_unplug(struct blk_plug_cb *cb, bool from_schedule)
{
	struct raid10_plug_cb *plug = container_of(cb, struct raid10_plug_cb,
						   cb);
	struct mddev *mddev = plug->cb.data;
	struct r10conf *conf = mddev->private;
	struct bio *bio;

	if (from_schedule || current->bio_list) {
		spin_lock_irq(&conf->device_lock);
		bio_list_merge(&conf->pending_bio_list, &plug->pending);
		conf->pending_count += plug->pending_cnt;
		spin_unlock_irq(&conf->device_lock);
		wake_up(&conf->wait_barrier);
		md_wakeup_thread(mddev->thread);
		kfree(plug);
		return;
	}

	/* we aren't scheduling, so we can do the write-out directly. */
	bio = bio_list_get(&plug->pending);
	bitmap_unplug(mddev->bitmap);
	wake_up(&conf->wait_barrier);

	while (bio) { /* submit pending writes */
		struct bio *next = bio->bi_next;
		bio->bi_next = NULL;
		if (unlikely((bio->bi_rw & REQ_DISCARD) &&
		    !blk_queue_discard(bdev_get_queue(bio->bi_bdev))))
			/* Just ignore it */
			bio_endio(bio, 0);
		else
			generic_make_request(bio);
		bio = next;
	}
	kfree(plug);
}

static void __make_request(struct mddev *mddev, struct bio *bio)
{
	struct r10conf *conf = mddev->private;
	struct r10bio *r10_bio;
	struct bio *read_bio;
	int i;
	const int rw = bio_data_dir(bio);
	const unsigned long do_sync = (bio->bi_rw & REQ_SYNC);
	const unsigned long do_fua = (bio->bi_rw & REQ_FUA);
	const unsigned long do_discard = (bio->bi_rw
					  & (REQ_DISCARD | REQ_SECURE));
	const unsigned long do_same = (bio->bi_rw & REQ_WRITE_SAME);
	unsigned long flags;
	struct md_rdev *blocked_rdev;
	struct blk_plug_cb *cb;
	struct raid10_plug_cb *plug = NULL;
	int sectors_handled;
	int max_sectors;
	int sectors;

	/*
	 * Register the new request and wait if the reconstruction
	 * thread has put up a bar for new requests.
	 * Continue immediately if no resync is active currently.
	 */
	wait_barrier(conf);

	sectors = bio_sectors(bio);
	while (test_bit(MD_RECOVERY_RESHAPE, &mddev->recovery) &&
	    bio->bi_iter.bi_sector < conf->reshape_progress &&
	    bio->bi_iter.bi_sector + sectors > conf->reshape_progress) {
		/* IO spans the reshape position.  Need to wait for
		 * reshape to pass
		 */
		allow_barrier(conf);
		wait_event(conf->wait_barrier,
			   conf->reshape_progress <= bio->bi_iter.bi_sector ||
			   conf->reshape_progress >= bio->bi_iter.bi_sector +
			   sectors);
		wait_barrier(conf);
	}
	if (test_bit(MD_RECOVERY_RESHAPE, &mddev->recovery) &&
	    bio_data_dir(bio) == WRITE &&
	    (mddev->reshape_backwards
	     ? (bio->bi_iter.bi_sector < conf->reshape_safe &&
		bio->bi_iter.bi_sector + sectors > conf->reshape_progress)
	     : (bio->bi_iter.bi_sector + sectors > conf->reshape_safe &&
		bio->bi_iter.bi_sector < conf->reshape_progress))) {
		/* Need to update reshape_position in metadata */
		mddev->reshape_position = conf->reshape_progress;
		set_bit(MD_CHANGE_DEVS, &mddev->flags);
		set_bit(MD_CHANGE_PENDING, &mddev->flags);
		md_wakeup_thread(mddev->thread);
		wait_event(mddev->sb_wait,
			   !test_bit(MD_CHANGE_PENDING, &mddev->flags));

		conf->reshape_safe = mddev->reshape_position;
	}

	r10_bio = mempool_alloc(conf->r10bio_pool, GFP_NOIO);

	r10_bio->master_bio = bio;
	r10_bio->sectors = sectors;

	r10_bio->mddev = mddev;
	r10_bio->sector = bio->bi_iter.bi_sector;
	r10_bio->state = 0;

	/* We might need to issue multiple reads to different
	 * devices if there are bad blocks around, so we keep
	 * track of the number of reads in bio->bi_phys_segments.
	 * If this is 0, there is only one r10_bio and no locking
	 * will be needed when the request completes.  If it is
	 * non-zero, then it is the number of not-completed requests.
	 */
	bio->bi_phys_segments = 0;
	clear_bit(BIO_SEG_VALID, &bio->bi_flags);

	if (rw == READ) {
		/*
		 * read balancing logic:
		 */
		struct md_rdev *rdev;
		int slot;

read_again:
		rdev = read_balance(conf, r10_bio, &max_sectors);
		if (!rdev) {
			raid_end_bio_io(r10_bio);
			return;
		}
		slot = r10_bio->read_slot;

		read_bio = bio_clone_mddev(bio, GFP_NOIO, mddev);
		bio_trim(read_bio, r10_bio->sector - bio->bi_iter.bi_sector,
			 max_sectors);

		r10_bio->devs[slot].bio = read_bio;
		r10_bio->devs[slot].rdev = rdev;

		read_bio->bi_iter.bi_sector = r10_bio->devs[slot].addr +
			choose_data_offset(r10_bio, rdev);
		read_bio->bi_bdev = rdev->bdev;
		read_bio->bi_end_io = raid10_end_read_request;
		read_bio->bi_rw = READ | do_sync;
		read_bio->bi_private = r10_bio;

		if (max_sectors < r10_bio->sectors) {
			/* Could not read all from this device, so we will
			 * need another r10_bio.
			 */
			sectors_handled = (r10_bio->sector + max_sectors
<<<<<<< HEAD
					   - bio->bi_sector);
=======
					   - bio->bi_iter.bi_sector);
>>>>>>> c3ade0e0
			r10_bio->sectors = max_sectors;
			spin_lock_irq(&conf->device_lock);
			if (bio->bi_phys_segments == 0)
				bio->bi_phys_segments = 2;
			else
				bio->bi_phys_segments++;
			spin_unlock_irq(&conf->device_lock);
			/* Cannot call generic_make_request directly
			 * as that will be queued in __generic_make_request
			 * and subsequent mempool_alloc might block
			 * waiting for it.  so hand bio over to raid10d.
			 */
			reschedule_retry(r10_bio);

			r10_bio = mempool_alloc(conf->r10bio_pool, GFP_NOIO);

			r10_bio->master_bio = bio;
			r10_bio->sectors = bio_sectors(bio) - sectors_handled;
			r10_bio->state = 0;
			r10_bio->mddev = mddev;
			r10_bio->sector = bio->bi_iter.bi_sector +
				sectors_handled;
			goto read_again;
		} else
			generic_make_request(read_bio);
		return;
	}

	/*
	 * WRITE:
	 */
	if (conf->pending_count >= max_queued_requests) {
		md_wakeup_thread(mddev->thread);
		wait_event(conf->wait_barrier,
			   conf->pending_count < max_queued_requests);
	}
	/* first select target devices under rcu_lock and
	 * inc refcount on their rdev.  Record them by setting
	 * bios[x] to bio
	 * If there are known/acknowledged bad blocks on any device
	 * on which we have seen a write error, we want to avoid
	 * writing to those blocks.  This potentially requires several
	 * writes to write around the bad blocks.  Each set of writes
	 * gets its own r10_bio with a set of bios attached.  The number
	 * of r10_bios is recored in bio->bi_phys_segments just as with
	 * the read case.
	 */

	r10_bio->read_slot = -1; /* make sure repl_bio gets freed */
	raid10_find_phys(conf, r10_bio);
retry_write:
	blocked_rdev = NULL;
	rcu_read_lock();
	max_sectors = r10_bio->sectors;

	for (i = 0;  i < conf->copies; i++) {
		int d = r10_bio->devs[i].devnum;
		struct md_rdev *rdev = rcu_dereference(conf->mirrors[d].rdev);
		struct md_rdev *rrdev = rcu_dereference(
			conf->mirrors[d].replacement);
		if (rdev == rrdev)
			rrdev = NULL;
		if (rdev && unlikely(test_bit(Blocked, &rdev->flags))) {
			atomic_inc(&rdev->nr_pending);
			blocked_rdev = rdev;
			break;
		}
		if (rrdev && unlikely(test_bit(Blocked, &rrdev->flags))) {
			atomic_inc(&rrdev->nr_pending);
			blocked_rdev = rrdev;
			break;
		}
		if (rdev && (test_bit(Faulty, &rdev->flags)
			     || test_bit(Unmerged, &rdev->flags)))
			rdev = NULL;
		if (rrdev && (test_bit(Faulty, &rrdev->flags)
			      || test_bit(Unmerged, &rrdev->flags)))
			rrdev = NULL;

		r10_bio->devs[i].bio = NULL;
		r10_bio->devs[i].repl_bio = NULL;

		if (!rdev && !rrdev) {
			set_bit(R10BIO_Degraded, &r10_bio->state);
			continue;
		}
		if (rdev && test_bit(WriteErrorSeen, &rdev->flags)) {
			sector_t first_bad;
			sector_t dev_sector = r10_bio->devs[i].addr;
			int bad_sectors;
			int is_bad;

			is_bad = is_badblock(rdev, dev_sector,
					     max_sectors,
					     &first_bad, &bad_sectors);
			if (is_bad < 0) {
				/* Mustn't write here until the bad block
				 * is acknowledged
				 */
				atomic_inc(&rdev->nr_pending);
				set_bit(BlockedBadBlocks, &rdev->flags);
				blocked_rdev = rdev;
				break;
			}
			if (is_bad && first_bad <= dev_sector) {
				/* Cannot write here at all */
				bad_sectors -= (dev_sector - first_bad);
				if (bad_sectors < max_sectors)
					/* Mustn't write more than bad_sectors
					 * to other devices yet
					 */
					max_sectors = bad_sectors;
				/* We don't set R10BIO_Degraded as that
				 * only applies if the disk is missing,
				 * so it might be re-added, and we want to
				 * know to recover this chunk.
				 * In this case the device is here, and the
				 * fact that this chunk is not in-sync is
				 * recorded in the bad block log.
				 */
				continue;
			}
			if (is_bad) {
				int good_sectors = first_bad - dev_sector;
				if (good_sectors < max_sectors)
					max_sectors = good_sectors;
			}
		}
		if (rdev) {
			r10_bio->devs[i].bio = bio;
			atomic_inc(&rdev->nr_pending);
		}
		if (rrdev) {
			r10_bio->devs[i].repl_bio = bio;
			atomic_inc(&rrdev->nr_pending);
		}
	}
	rcu_read_unlock();

	if (unlikely(blocked_rdev)) {
		/* Have to wait for this device to get unblocked, then retry */
		int j;
		int d;

		for (j = 0; j < i; j++) {
			if (r10_bio->devs[j].bio) {
				d = r10_bio->devs[j].devnum;
				rdev_dec_pending(conf->mirrors[d].rdev, mddev);
			}
			if (r10_bio->devs[j].repl_bio) {
				struct md_rdev *rdev;
				d = r10_bio->devs[j].devnum;
				rdev = conf->mirrors[d].replacement;
				if (!rdev) {
					/* Race with remove_disk */
					smp_mb();
					rdev = conf->mirrors[d].rdev;
				}
				rdev_dec_pending(rdev, mddev);
			}
		}
		allow_barrier(conf);
		md_wait_for_blocked_rdev(blocked_rdev, mddev);
		wait_barrier(conf);
		goto retry_write;
	}

	if (max_sectors < r10_bio->sectors) {
		/* We are splitting this into multiple parts, so
		 * we need to prepare for allocating another r10_bio.
		 */
		r10_bio->sectors = max_sectors;
		spin_lock_irq(&conf->device_lock);
		if (bio->bi_phys_segments == 0)
			bio->bi_phys_segments = 2;
		else
			bio->bi_phys_segments++;
		spin_unlock_irq(&conf->device_lock);
	}
	sectors_handled = r10_bio->sector + max_sectors -
		bio->bi_iter.bi_sector;

	atomic_set(&r10_bio->remaining, 1);
	bitmap_startwrite(mddev->bitmap, r10_bio->sector, r10_bio->sectors, 0);

	for (i = 0; i < conf->copies; i++) {
		struct bio *mbio;
		int d = r10_bio->devs[i].devnum;
		if (r10_bio->devs[i].bio) {
			struct md_rdev *rdev = conf->mirrors[d].rdev;
			mbio = bio_clone_mddev(bio, GFP_NOIO, mddev);
			bio_trim(mbio, r10_bio->sector - bio->bi_iter.bi_sector,
				 max_sectors);
			r10_bio->devs[i].bio = mbio;

			mbio->bi_iter.bi_sector	= (r10_bio->devs[i].addr+
					   choose_data_offset(r10_bio,
							      rdev));
			mbio->bi_bdev = rdev->bdev;
			mbio->bi_end_io	= raid10_end_write_request;
			mbio->bi_rw =
				WRITE | do_sync | do_fua | do_discard | do_same;
			mbio->bi_private = r10_bio;

			atomic_inc(&r10_bio->remaining);

			cb = blk_check_plugged(raid10_unplug, mddev,
					       sizeof(*plug));
			if (cb)
				plug = container_of(cb, struct raid10_plug_cb,
						    cb);
			else
				plug = NULL;
			spin_lock_irqsave(&conf->device_lock, flags);
			if (plug) {
				bio_list_add(&plug->pending, mbio);
				plug->pending_cnt++;
			} else {
				bio_list_add(&conf->pending_bio_list, mbio);
				conf->pending_count++;
			}
			spin_unlock_irqrestore(&conf->device_lock, flags);
			if (!plug)
				md_wakeup_thread(mddev->thread);
		}

		if (r10_bio->devs[i].repl_bio) {
			struct md_rdev *rdev = conf->mirrors[d].replacement;
			if (rdev == NULL) {
				/* Replacement just got moved to main 'rdev' */
				smp_mb();
				rdev = conf->mirrors[d].rdev;
			}
			mbio = bio_clone_mddev(bio, GFP_NOIO, mddev);
			bio_trim(mbio, r10_bio->sector - bio->bi_iter.bi_sector,
				 max_sectors);
			r10_bio->devs[i].repl_bio = mbio;

			mbio->bi_iter.bi_sector	= (r10_bio->devs[i].addr +
					   choose_data_offset(
						   r10_bio, rdev));
			mbio->bi_bdev = rdev->bdev;
			mbio->bi_end_io	= raid10_end_write_request;
			mbio->bi_rw =
				WRITE | do_sync | do_fua | do_discard | do_same;
			mbio->bi_private = r10_bio;

			atomic_inc(&r10_bio->remaining);
			spin_lock_irqsave(&conf->device_lock, flags);
			bio_list_add(&conf->pending_bio_list, mbio);
			conf->pending_count++;
			spin_unlock_irqrestore(&conf->device_lock, flags);
			if (!mddev_check_plugged(mddev))
				md_wakeup_thread(mddev->thread);
		}
	}

	/* Don't remove the bias on 'remaining' (one_write_done) until
	 * after checking if we need to go around again.
	 */

	if (sectors_handled < bio_sectors(bio)) {
		one_write_done(r10_bio);
		/* We need another r10_bio.  It has already been counted
		 * in bio->bi_phys_segments.
		 */
		r10_bio = mempool_alloc(conf->r10bio_pool, GFP_NOIO);

		r10_bio->master_bio = bio;
		r10_bio->sectors = bio_sectors(bio) - sectors_handled;

		r10_bio->mddev = mddev;
		r10_bio->sector = bio->bi_iter.bi_sector + sectors_handled;
		r10_bio->state = 0;
		goto retry_write;
	}
	one_write_done(r10_bio);
}

static void make_request(struct mddev *mddev, struct bio *bio)
{
	struct r10conf *conf = mddev->private;
	sector_t chunk_mask = (conf->geo.chunk_mask & conf->prev.chunk_mask);
	int chunk_sects = chunk_mask + 1;

	struct bio *split;

	if (unlikely(bio->bi_rw & REQ_FLUSH)) {
		md_flush_request(mddev, bio);
		return;
	}

	md_write_start(mddev, bio);


	do {

		/*
		 * If this request crosses a chunk boundary, we need to split
		 * it.
		 */
		if (unlikely((bio->bi_iter.bi_sector & chunk_mask) +
			     bio_sectors(bio) > chunk_sects
			     && (conf->geo.near_copies < conf->geo.raid_disks
				 || conf->prev.near_copies <
				 conf->prev.raid_disks))) {
			split = bio_split(bio, chunk_sects -
					  (bio->bi_iter.bi_sector &
					   (chunk_sects - 1)),
					  GFP_NOIO, fs_bio_set);
			bio_chain(split, bio);
		} else {
			split = bio;
		}

		__make_request(mddev, split);
	} while (split != bio);

	/* In case raid10d snuck in to freeze_array */
	wake_up(&conf->wait_barrier);
}

static void status(struct seq_file *seq, struct mddev *mddev)
{
	struct r10conf *conf = mddev->private;
	int i;

	if (conf->geo.near_copies < conf->geo.raid_disks)
		seq_printf(seq, " %dK chunks", mddev->chunk_sectors / 2);
	if (conf->geo.near_copies > 1)
		seq_printf(seq, " %d near-copies", conf->geo.near_copies);
	if (conf->geo.far_copies > 1) {
		if (conf->geo.far_offset)
			seq_printf(seq, " %d offset-copies", conf->geo.far_copies);
		else
			seq_printf(seq, " %d far-copies", conf->geo.far_copies);
	}
	seq_printf(seq, " [%d/%d] [", conf->geo.raid_disks,
					conf->geo.raid_disks - mddev->degraded);
	for (i = 0; i < conf->geo.raid_disks; i++)
		seq_printf(seq, "%s",
			      conf->mirrors[i].rdev &&
			      test_bit(In_sync, &conf->mirrors[i].rdev->flags) ? "U" : "_");
	seq_printf(seq, "]");
}

/* check if there are enough drives for
 * every block to appear on atleast one.
 * Don't consider the device numbered 'ignore'
 * as we might be about to remove it.
 */
static int _enough(struct r10conf *conf, int previous, int ignore)
{
	int first = 0;
	int has_enough = 0;
	int disks, ncopies;
	if (previous) {
		disks = conf->prev.raid_disks;
		ncopies = conf->prev.near_copies;
	} else {
		disks = conf->geo.raid_disks;
		ncopies = conf->geo.near_copies;
	}

	rcu_read_lock();
	do {
		int n = conf->copies;
		int cnt = 0;
		int this = first;
		while (n--) {
<<<<<<< HEAD
			if (conf->mirrors[this].rdev &&
			    this != ignore)
				cnt++;
			this = (this+1) % conf->raid_disks;
		}
		if (cnt == 0)
			return 0;
		first = (first + conf->near_copies) % conf->raid_disks;
=======
			struct md_rdev *rdev;
			if (this != ignore &&
			    (rdev = rcu_dereference(conf->mirrors[this].rdev)) &&
			    test_bit(In_sync, &rdev->flags))
				cnt++;
			this = (this+1) % disks;
		}
		if (cnt == 0)
			goto out;
		first = (first + ncopies) % disks;
>>>>>>> c3ade0e0
	} while (first != 0);
	has_enough = 1;
out:
	rcu_read_unlock();
	return has_enough;
}

static int enough(struct r10conf *conf, int ignore)
{
	/* when calling 'enough', both 'prev' and 'geo' must
	 * be stable.
	 * This is ensured if ->reconfig_mutex or ->device_lock
	 * is held.
	 */
	return _enough(conf, 0, ignore) &&
		_enough(conf, 1, ignore);
}

static void error(struct mddev *mddev, struct md_rdev *rdev)
{
	char b[BDEVNAME_SIZE];
	struct r10conf *conf = mddev->private;
	unsigned long flags;

	/*
	 * If it is not operational, then we have already marked it as dead
	 * else if it is the last working disks, ignore the error, let the
	 * next level up know.
	 * else mark the drive as failed
	 */
	spin_lock_irqsave(&conf->device_lock, flags);
	if (test_bit(In_sync, &rdev->flags)
	    && !enough(conf, rdev->raid_disk)) {
		/*
		 * Don't fail the drive, just return an IO error.
		 */
		spin_unlock_irqrestore(&conf->device_lock, flags);
		return;
	}
	if (test_and_clear_bit(In_sync, &rdev->flags)) {
		mddev->degraded++;
			/*
		 * if recovery is running, make sure it aborts.
		 */
		set_bit(MD_RECOVERY_INTR, &mddev->recovery);
	}
	set_bit(Blocked, &rdev->flags);
	set_bit(Faulty, &rdev->flags);
	set_bit(MD_CHANGE_DEVS, &mddev->flags);
	spin_unlock_irqrestore(&conf->device_lock, flags);
	printk(KERN_ALERT
	       "md/raid10:%s: Disk failure on %s, disabling device.\n"
	       "md/raid10:%s: Operation continuing on %d devices.\n",
	       mdname(mddev), bdevname(rdev->bdev, b),
	       mdname(mddev), conf->geo.raid_disks - mddev->degraded);
}

static void print_conf(struct r10conf *conf)
{
	int i;
	struct raid10_info *tmp;

	printk(KERN_DEBUG "RAID10 conf printout:\n");
	if (!conf) {
		printk(KERN_DEBUG "(!conf)\n");
		return;
	}
	printk(KERN_DEBUG " --- wd:%d rd:%d\n", conf->geo.raid_disks - conf->mddev->degraded,
		conf->geo.raid_disks);

	for (i = 0; i < conf->geo.raid_disks; i++) {
		char b[BDEVNAME_SIZE];
		tmp = conf->mirrors + i;
		if (tmp->rdev)
			printk(KERN_DEBUG " disk %d, wo:%d, o:%d, dev:%s\n",
				i, !test_bit(In_sync, &tmp->rdev->flags),
			        !test_bit(Faulty, &tmp->rdev->flags),
				bdevname(tmp->rdev->bdev,b));
	}
}

static void close_sync(struct r10conf *conf)
{
	wait_barrier(conf);
	allow_barrier(conf);

	mempool_destroy(conf->r10buf_pool);
	conf->r10buf_pool = NULL;
}

static int raid10_spare_active(struct mddev *mddev)
{
	int i;
	struct r10conf *conf = mddev->private;
	struct raid10_info *tmp;
	int count = 0;
	unsigned long flags;

	/*
	 * Find all non-in_sync disks within the RAID10 configuration
	 * and mark them in_sync
	 */
	for (i = 0; i < conf->geo.raid_disks; i++) {
		tmp = conf->mirrors + i;
		if (tmp->replacement
		    && tmp->replacement->recovery_offset == MaxSector
		    && !test_bit(Faulty, &tmp->replacement->flags)
		    && !test_and_set_bit(In_sync, &tmp->replacement->flags)) {
			/* Replacement has just become active */
			if (!tmp->rdev
			    || !test_and_clear_bit(In_sync, &tmp->rdev->flags))
				count++;
			if (tmp->rdev) {
				/* Replaced device not technically faulty,
				 * but we need to be sure it gets removed
				 * and never re-added.
				 */
				set_bit(Faulty, &tmp->rdev->flags);
				sysfs_notify_dirent_safe(
					tmp->rdev->sysfs_state);
			}
			sysfs_notify_dirent_safe(tmp->replacement->sysfs_state);
		} else if (tmp->rdev
			   && tmp->rdev->recovery_offset == MaxSector
			   && !test_bit(Faulty, &tmp->rdev->flags)
			   && !test_and_set_bit(In_sync, &tmp->rdev->flags)) {
			count++;
			sysfs_notify_dirent_safe(tmp->rdev->sysfs_state);
		}
	}
	spin_lock_irqsave(&conf->device_lock, flags);
	mddev->degraded -= count;
	spin_unlock_irqrestore(&conf->device_lock, flags);

	print_conf(conf);
	return count;
}


static int raid10_add_disk(struct mddev *mddev, struct md_rdev *rdev)
{
	struct r10conf *conf = mddev->private;
	int err = -EEXIST;
	int mirror;
	int first = 0;
	int last = conf->geo.raid_disks - 1;
	struct request_queue *q = bdev_get_queue(rdev->bdev);

	if (mddev->recovery_cp < MaxSector)
		/* only hot-add to in-sync arrays, as recovery is
		 * very different from resync
		 */
		return -EBUSY;
	if (rdev->saved_raid_disk < 0 && !_enough(conf, 1, -1))
		return -EINVAL;

	if (rdev->raid_disk >= 0)
		first = last = rdev->raid_disk;

	if (q->merge_bvec_fn) {
		set_bit(Unmerged, &rdev->flags);
		mddev->merge_check_needed = 1;
	}

	if (rdev->saved_raid_disk >= first &&
	    conf->mirrors[rdev->saved_raid_disk].rdev == NULL)
		mirror = rdev->saved_raid_disk;
	else
		mirror = first;
	for ( ; mirror <= last ; mirror++) {
		struct raid10_info *p = &conf->mirrors[mirror];
		if (p->recovery_disabled == mddev->recovery_disabled)
			continue;
		if (p->rdev) {
			if (!test_bit(WantReplacement, &p->rdev->flags) ||
			    p->replacement != NULL)
				continue;
			clear_bit(In_sync, &rdev->flags);
			set_bit(Replacement, &rdev->flags);
			rdev->raid_disk = mirror;
			err = 0;
			if (mddev->gendisk)
				disk_stack_limits(mddev->gendisk, rdev->bdev,
						  rdev->data_offset << 9);
			conf->fullsync = 1;
			rcu_assign_pointer(p->replacement, rdev);
			break;
		}

		if (mddev->gendisk)
			disk_stack_limits(mddev->gendisk, rdev->bdev,
					  rdev->data_offset << 9);

		p->head_position = 0;
		p->recovery_disabled = mddev->recovery_disabled - 1;
		rdev->raid_disk = mirror;
		err = 0;
		if (rdev->saved_raid_disk != mirror)
			conf->fullsync = 1;
		rcu_assign_pointer(p->rdev, rdev);
		break;
	}
	if (err == 0 && test_bit(Unmerged, &rdev->flags)) {
		/* Some requests might not have seen this new
		 * merge_bvec_fn.  We must wait for them to complete
		 * before merging the device fully.
		 * First we make sure any code which has tested
		 * our function has submitted the request, then
		 * we wait for all outstanding requests to complete.
		 */
		synchronize_sched();
		freeze_array(conf, 0);
		unfreeze_array(conf);
		clear_bit(Unmerged, &rdev->flags);
	}
	md_integrity_add_rdev(rdev, mddev);
	if (mddev->queue && blk_queue_discard(bdev_get_queue(rdev->bdev)))
		queue_flag_set_unlocked(QUEUE_FLAG_DISCARD, mddev->queue);

	print_conf(conf);
	return err;
}

static int raid10_remove_disk(struct mddev *mddev, struct md_rdev *rdev)
{
	struct r10conf *conf = mddev->private;
	int err = 0;
	int number = rdev->raid_disk;
	struct md_rdev **rdevp;
	struct raid10_info *p = conf->mirrors + number;

	print_conf(conf);
	if (rdev == p->rdev)
		rdevp = &p->rdev;
	else if (rdev == p->replacement)
		rdevp = &p->replacement;
	else
		return 0;

	if (test_bit(In_sync, &rdev->flags) ||
	    atomic_read(&rdev->nr_pending)) {
		err = -EBUSY;
		goto abort;
	}
	/* Only remove faulty devices if recovery
	 * is not possible.
	 */
	if (!test_bit(Faulty, &rdev->flags) &&
	    mddev->recovery_disabled != p->recovery_disabled &&
	    (!p->replacement || p->replacement == rdev) &&
	    number < conf->geo.raid_disks &&
	    enough(conf, -1)) {
		err = -EBUSY;
		goto abort;
	}
	*rdevp = NULL;
	synchronize_rcu();
	if (atomic_read(&rdev->nr_pending)) {
		/* lost the race, try later */
		err = -EBUSY;
		*rdevp = rdev;
		goto abort;
	} else if (p->replacement) {
		/* We must have just cleared 'rdev' */
		p->rdev = p->replacement;
		clear_bit(Replacement, &p->replacement->flags);
		smp_mb(); /* Make sure other CPUs may see both as identical
			   * but will never see neither -- if they are careful.
			   */
		p->replacement = NULL;
		clear_bit(WantReplacement, &rdev->flags);
	} else
		/* We might have just remove the Replacement as faulty
		 * Clear the flag just in case
		 */
		clear_bit(WantReplacement, &rdev->flags);

	err = md_integrity_register(mddev);

abort:

	print_conf(conf);
	return err;
}


static void end_sync_read(struct bio *bio, int error)
{
	struct r10bio *r10_bio = bio->bi_private;
	struct r10conf *conf = r10_bio->mddev->private;
	int d;

	if (bio == r10_bio->master_bio) {
		/* this is a reshape read */
		d = r10_bio->read_slot; /* really the read dev */
	} else
		d = find_bio_disk(conf, r10_bio, bio, NULL, NULL);

	if (test_bit(BIO_UPTODATE, &bio->bi_flags))
		set_bit(R10BIO_Uptodate, &r10_bio->state);
	else
		/* The write handler will notice the lack of
		 * R10BIO_Uptodate and record any errors etc
		 */
		atomic_add_unchecked(r10_bio->sectors,
			   &conf->mirrors[d].rdev->corrected_errors);

	/* for reconstruct, we always reschedule after a read.
	 * for resync, only after all reads
	 */
	rdev_dec_pending(conf->mirrors[d].rdev, conf->mddev);
	if (test_bit(R10BIO_IsRecover, &r10_bio->state) ||
	    atomic_dec_and_test(&r10_bio->remaining)) {
		/* we have read all the blocks,
		 * do the comparison in process context in raid10d
		 */
		reschedule_retry(r10_bio);
	}
}

static void end_sync_request(struct r10bio *r10_bio)
{
	struct mddev *mddev = r10_bio->mddev;

	while (atomic_dec_and_test(&r10_bio->remaining)) {
		if (r10_bio->master_bio == NULL) {
			/* the primary of several recovery bios */
			sector_t s = r10_bio->sectors;
			if (test_bit(R10BIO_MadeGood, &r10_bio->state) ||
			    test_bit(R10BIO_WriteError, &r10_bio->state))
				reschedule_retry(r10_bio);
			else
				put_buf(r10_bio);
			md_done_sync(mddev, s, 1);
			break;
		} else {
			struct r10bio *r10_bio2 = (struct r10bio *)r10_bio->master_bio;
			if (test_bit(R10BIO_MadeGood, &r10_bio->state) ||
			    test_bit(R10BIO_WriteError, &r10_bio->state))
				reschedule_retry(r10_bio);
			else
				put_buf(r10_bio);
			r10_bio = r10_bio2;
		}
	}
}

static void end_sync_write(struct bio *bio, int error)
{
	int uptodate = test_bit(BIO_UPTODATE, &bio->bi_flags);
	struct r10bio *r10_bio = bio->bi_private;
	struct mddev *mddev = r10_bio->mddev;
	struct r10conf *conf = mddev->private;
	int d;
	sector_t first_bad;
	int bad_sectors;
	int slot;
	int repl;
	struct md_rdev *rdev = NULL;

	d = find_bio_disk(conf, r10_bio, bio, &slot, &repl);
	if (repl)
		rdev = conf->mirrors[d].replacement;
	else
		rdev = conf->mirrors[d].rdev;

	if (!uptodate) {
		if (repl)
			md_error(mddev, rdev);
		else {
			set_bit(WriteErrorSeen, &rdev->flags);
			if (!test_and_set_bit(WantReplacement, &rdev->flags))
				set_bit(MD_RECOVERY_NEEDED,
					&rdev->mddev->recovery);
			set_bit(R10BIO_WriteError, &r10_bio->state);
		}
	} else if (is_badblock(rdev,
			     r10_bio->devs[slot].addr,
			     r10_bio->sectors,
			     &first_bad, &bad_sectors))
		set_bit(R10BIO_MadeGood, &r10_bio->state);

	rdev_dec_pending(rdev, mddev);

	end_sync_request(r10_bio);
}

/*
 * Note: sync and recover and handled very differently for raid10
 * This code is for resync.
 * For resync, we read through virtual addresses and read all blocks.
 * If there is any error, we schedule a write.  The lowest numbered
 * drive is authoritative.
 * However requests come for physical address, so we need to map.
 * For every physical address there are raid_disks/copies virtual addresses,
 * which is always are least one, but is not necessarly an integer.
 * This means that a physical address can span multiple chunks, so we may
 * have to submit multiple io requests for a single sync request.
 */
/*
 * We check if all blocks are in-sync and only write to blocks that
 * aren't in sync
 */
static void sync_request_write(struct mddev *mddev, struct r10bio *r10_bio)
{
	struct r10conf *conf = mddev->private;
	int i, first;
	struct bio *tbio, *fbio;
	int vcnt;

	atomic_set(&r10_bio->remaining, 1);

	/* find the first device with a block */
	for (i=0; i<conf->copies; i++)
		if (test_bit(BIO_UPTODATE, &r10_bio->devs[i].bio->bi_flags))
			break;

	if (i == conf->copies)
		goto done;

	first = i;
	fbio = r10_bio->devs[i].bio;

	vcnt = (r10_bio->sectors + (PAGE_SIZE >> 9) - 1) >> (PAGE_SHIFT - 9);
	/* now find blocks with errors */
	for (i=0 ; i < conf->copies ; i++) {
		int  j, d;

		tbio = r10_bio->devs[i].bio;

		if (tbio->bi_end_io != end_sync_read)
			continue;
		if (i == first)
			continue;
		if (test_bit(BIO_UPTODATE, &r10_bio->devs[i].bio->bi_flags)) {
			/* We know that the bi_io_vec layout is the same for
			 * both 'first' and 'i', so we just compare them.
			 * All vec entries are PAGE_SIZE;
			 */
			int sectors = r10_bio->sectors;
			for (j = 0; j < vcnt; j++) {
				int len = PAGE_SIZE;
				if (sectors < (len / 512))
					len = sectors * 512;
				if (memcmp(page_address(fbio->bi_io_vec[j].bv_page),
					   page_address(tbio->bi_io_vec[j].bv_page),
					   len))
					break;
				sectors -= len/512;
			}
			if (j == vcnt)
				continue;
			atomic64_add(r10_bio->sectors, &mddev->resync_mismatches);
			if (test_bit(MD_RECOVERY_CHECK, &mddev->recovery))
				/* Don't fix anything. */
				continue;
		}
		/* Ok, we need to write this bio, either to correct an
		 * inconsistency or to correct an unreadable block.
		 * First we need to fixup bv_offset, bv_len and
		 * bi_vecs, as the read request might have corrupted these
		 */
		bio_reset(tbio);

		tbio->bi_vcnt = vcnt;
		tbio->bi_iter.bi_size = r10_bio->sectors << 9;
		tbio->bi_rw = WRITE;
		tbio->bi_private = r10_bio;
		tbio->bi_iter.bi_sector = r10_bio->devs[i].addr;

		for (j=0; j < vcnt ; j++) {
			tbio->bi_io_vec[j].bv_offset = 0;
			tbio->bi_io_vec[j].bv_len = PAGE_SIZE;

			memcpy(page_address(tbio->bi_io_vec[j].bv_page),
			       page_address(fbio->bi_io_vec[j].bv_page),
			       PAGE_SIZE);
		}
		tbio->bi_end_io = end_sync_write;

		d = r10_bio->devs[i].devnum;
		atomic_inc(&conf->mirrors[d].rdev->nr_pending);
		atomic_inc(&r10_bio->remaining);
		md_sync_acct(conf->mirrors[d].rdev->bdev, bio_sectors(tbio));

		tbio->bi_iter.bi_sector += conf->mirrors[d].rdev->data_offset;
		tbio->bi_bdev = conf->mirrors[d].rdev->bdev;
		generic_make_request(tbio);
	}

	/* Now write out to any replacement devices
	 * that are active
	 */
	for (i = 0; i < conf->copies; i++) {
		int j, d;

		tbio = r10_bio->devs[i].repl_bio;
		if (!tbio || !tbio->bi_end_io)
			continue;
		if (r10_bio->devs[i].bio->bi_end_io != end_sync_write
		    && r10_bio->devs[i].bio != fbio)
			for (j = 0; j < vcnt; j++)
				memcpy(page_address(tbio->bi_io_vec[j].bv_page),
				       page_address(fbio->bi_io_vec[j].bv_page),
				       PAGE_SIZE);
		d = r10_bio->devs[i].devnum;
		atomic_inc(&r10_bio->remaining);
		md_sync_acct(conf->mirrors[d].replacement->bdev,
			     bio_sectors(tbio));
		generic_make_request(tbio);
	}

done:
	if (atomic_dec_and_test(&r10_bio->remaining)) {
		md_done_sync(mddev, r10_bio->sectors, 1);
		put_buf(r10_bio);
	}
}

/*
 * Now for the recovery code.
 * Recovery happens across physical sectors.
 * We recover all non-is_sync drives by finding the virtual address of
 * each, and then choose a working drive that also has that virt address.
 * There is a separate r10_bio for each non-in_sync drive.
 * Only the first two slots are in use. The first for reading,
 * The second for writing.
 *
 */
static void fix_recovery_read_error(struct r10bio *r10_bio)
{
	/* We got a read error during recovery.
	 * We repeat the read in smaller page-sized sections.
	 * If a read succeeds, write it to the new device or record
	 * a bad block if we cannot.
	 * If a read fails, record a bad block on both old and
	 * new devices.
	 */
	struct mddev *mddev = r10_bio->mddev;
	struct r10conf *conf = mddev->private;
	struct bio *bio = r10_bio->devs[0].bio;
	sector_t sect = 0;
	int sectors = r10_bio->sectors;
	int idx = 0;
	int dr = r10_bio->devs[0].devnum;
	int dw = r10_bio->devs[1].devnum;

	while (sectors) {
		int s = sectors;
		struct md_rdev *rdev;
		sector_t addr;
		int ok;

		if (s > (PAGE_SIZE>>9))
			s = PAGE_SIZE >> 9;

		rdev = conf->mirrors[dr].rdev;
		addr = r10_bio->devs[0].addr + sect,
		ok = sync_page_io(rdev,
				  addr,
				  s << 9,
				  bio->bi_io_vec[idx].bv_page,
				  READ, false);
		if (ok) {
			rdev = conf->mirrors[dw].rdev;
			addr = r10_bio->devs[1].addr + sect;
			ok = sync_page_io(rdev,
					  addr,
					  s << 9,
					  bio->bi_io_vec[idx].bv_page,
					  WRITE, false);
			if (!ok) {
				set_bit(WriteErrorSeen, &rdev->flags);
				if (!test_and_set_bit(WantReplacement,
						      &rdev->flags))
					set_bit(MD_RECOVERY_NEEDED,
						&rdev->mddev->recovery);
			}
		}
		if (!ok) {
			/* We don't worry if we cannot set a bad block -
			 * it really is bad so there is no loss in not
			 * recording it yet
			 */
			rdev_set_badblocks(rdev, addr, s, 0);

			if (rdev != conf->mirrors[dw].rdev) {
				/* need bad block on destination too */
				struct md_rdev *rdev2 = conf->mirrors[dw].rdev;
				addr = r10_bio->devs[1].addr + sect;
				ok = rdev_set_badblocks(rdev2, addr, s, 0);
				if (!ok) {
					/* just abort the recovery */
					printk(KERN_NOTICE
					       "md/raid10:%s: recovery aborted"
					       " due to read error\n",
					       mdname(mddev));

					conf->mirrors[dw].recovery_disabled
						= mddev->recovery_disabled;
					set_bit(MD_RECOVERY_INTR,
						&mddev->recovery);
					break;
				}
			}
		}

		sectors -= s;
		sect += s;
		idx++;
	}
}

static void recovery_request_write(struct mddev *mddev, struct r10bio *r10_bio)
{
	struct r10conf *conf = mddev->private;
	int d;
	struct bio *wbio, *wbio2;

	if (!test_bit(R10BIO_Uptodate, &r10_bio->state)) {
		fix_recovery_read_error(r10_bio);
		end_sync_request(r10_bio);
		return;
	}

	/*
	 * share the pages with the first bio
	 * and submit the write request
	 */
	d = r10_bio->devs[1].devnum;
	wbio = r10_bio->devs[1].bio;
	wbio2 = r10_bio->devs[1].repl_bio;
	/* Need to test wbio2->bi_end_io before we call
	 * generic_make_request as if the former is NULL,
	 * the latter is free to free wbio2.
	 */
	if (wbio2 && !wbio2->bi_end_io)
		wbio2 = NULL;
	if (wbio->bi_end_io) {
		atomic_inc(&conf->mirrors[d].rdev->nr_pending);
		md_sync_acct(conf->mirrors[d].rdev->bdev, bio_sectors(wbio));
		generic_make_request(wbio);
	}
	if (wbio2) {
		atomic_inc(&conf->mirrors[d].replacement->nr_pending);
		md_sync_acct(conf->mirrors[d].replacement->bdev,
			     bio_sectors(wbio2));
		generic_make_request(wbio2);
	}
}


/*
 * Used by fix_read_error() to decay the per rdev read_errors.
 * We halve the read error count for every hour that has elapsed
 * since the last recorded read error.
 *
 */
static void check_decay_read_errors(struct mddev *mddev, struct md_rdev *rdev)
{
	struct timespec cur_time_mon;
	unsigned long hours_since_last;
	unsigned int read_errors = atomic_read_unchecked(&rdev->read_errors);

	ktime_get_ts(&cur_time_mon);

	if (rdev->last_read_error.tv_sec == 0 &&
	    rdev->last_read_error.tv_nsec == 0) {
		/* first time we've seen a read error */
		rdev->last_read_error = cur_time_mon;
		return;
	}

	hours_since_last = (cur_time_mon.tv_sec -
			    rdev->last_read_error.tv_sec) / 3600;

	rdev->last_read_error = cur_time_mon;

	/*
	 * if hours_since_last is > the number of bits in read_errors
	 * just set read errors to 0. We do this to avoid
	 * overflowing the shift of read_errors by hours_since_last.
	 */
	if (hours_since_last >= 8 * sizeof(read_errors))
		atomic_set_unchecked(&rdev->read_errors, 0);
	else
		atomic_set_unchecked(&rdev->read_errors, read_errors >> hours_since_last);
}

static int r10_sync_page_io(struct md_rdev *rdev, sector_t sector,
			    int sectors, struct page *page, int rw)
{
	sector_t first_bad;
	int bad_sectors;

	if (is_badblock(rdev, sector, sectors, &first_bad, &bad_sectors)
	    && (rw == READ || test_bit(WriteErrorSeen, &rdev->flags)))
		return -1;
	if (sync_page_io(rdev, sector, sectors << 9, page, rw, false))
		/* success */
		return 1;
	if (rw == WRITE) {
		set_bit(WriteErrorSeen, &rdev->flags);
		if (!test_and_set_bit(WantReplacement, &rdev->flags))
			set_bit(MD_RECOVERY_NEEDED,
				&rdev->mddev->recovery);
	}
	/* need to record an error - either for the block or the device */
	if (!rdev_set_badblocks(rdev, sector, sectors, 0))
		md_error(rdev->mddev, rdev);
	return 0;
}

/*
 * This is a kernel thread which:
 *
 *	1.	Retries failed read operations on working mirrors.
 *	2.	Updates the raid superblock when problems encounter.
 *	3.	Performs writes following reads for array synchronising.
 */

static void fix_read_error(struct r10conf *conf, struct mddev *mddev, struct r10bio *r10_bio)
{
	int sect = 0; /* Offset from r10_bio->sector */
	int sectors = r10_bio->sectors;
	struct md_rdev*rdev;
	int max_read_errors = atomic_read(&mddev->max_corr_read_errors);
	int d = r10_bio->devs[r10_bio->read_slot].devnum;

	/* still own a reference to this rdev, so it cannot
	 * have been cleared recently.
	 */
	rdev = conf->mirrors[d].rdev;

	if (test_bit(Faulty, &rdev->flags))
		/* drive has already been failed, just ignore any
		   more fix_read_error() attempts */
		return;

	check_decay_read_errors(mddev, rdev);
	atomic_inc_unchecked(&rdev->read_errors);
	if (atomic_read_unchecked(&rdev->read_errors) > max_read_errors) {
		char b[BDEVNAME_SIZE];
		bdevname(rdev->bdev, b);

		printk(KERN_NOTICE
		       "md/raid10:%s: %s: Raid device exceeded "
		       "read_error threshold [cur %d:max %d]\n",
		       mdname(mddev), b,
		       atomic_read_unchecked(&rdev->read_errors), max_read_errors);
		printk(KERN_NOTICE
		       "md/raid10:%s: %s: Failing raid device\n",
		       mdname(mddev), b);
		md_error(mddev, conf->mirrors[d].rdev);
		r10_bio->devs[r10_bio->read_slot].bio = IO_BLOCKED;
		return;
	}

	while(sectors) {
		int s = sectors;
		int sl = r10_bio->read_slot;
		int success = 0;
		int start;

		if (s > (PAGE_SIZE>>9))
			s = PAGE_SIZE >> 9;

		rcu_read_lock();
		do {
			sector_t first_bad;
			int bad_sectors;

			d = r10_bio->devs[sl].devnum;
			rdev = rcu_dereference(conf->mirrors[d].rdev);
			if (rdev &&
			    !test_bit(Unmerged, &rdev->flags) &&
			    test_bit(In_sync, &rdev->flags) &&
			    is_badblock(rdev, r10_bio->devs[sl].addr + sect, s,
					&first_bad, &bad_sectors) == 0) {
				atomic_inc(&rdev->nr_pending);
				rcu_read_unlock();
				success = sync_page_io(rdev,
						       r10_bio->devs[sl].addr +
						       sect,
						       s<<9,
						       conf->tmppage, READ, false);
				rdev_dec_pending(rdev, mddev);
				rcu_read_lock();
				if (success)
					break;
			}
			sl++;
			if (sl == conf->copies)
				sl = 0;
		} while (!success && sl != r10_bio->read_slot);
		rcu_read_unlock();

		if (!success) {
			/* Cannot read from anywhere, just mark the block
			 * as bad on the first device to discourage future
			 * reads.
			 */
			int dn = r10_bio->devs[r10_bio->read_slot].devnum;
			rdev = conf->mirrors[dn].rdev;

			if (!rdev_set_badblocks(
				    rdev,
				    r10_bio->devs[r10_bio->read_slot].addr
				    + sect,
				    s, 0)) {
				md_error(mddev, rdev);
				r10_bio->devs[r10_bio->read_slot].bio
					= IO_BLOCKED;
			}
			break;
		}

		start = sl;
		/* write it back and re-read */
		rcu_read_lock();
		while (sl != r10_bio->read_slot) {
			char b[BDEVNAME_SIZE];

			if (sl==0)
				sl = conf->copies;
			sl--;
			d = r10_bio->devs[sl].devnum;
			rdev = rcu_dereference(conf->mirrors[d].rdev);
			if (!rdev ||
			    test_bit(Unmerged, &rdev->flags) ||
			    !test_bit(In_sync, &rdev->flags))
				continue;

			atomic_inc(&rdev->nr_pending);
			rcu_read_unlock();
			if (r10_sync_page_io(rdev,
					     r10_bio->devs[sl].addr +
					     sect,
					     s, conf->tmppage, WRITE)
			    == 0) {
				/* Well, this device is dead */
				printk(KERN_NOTICE
				       "md/raid10:%s: read correction "
				       "write failed"
				       " (%d sectors at %llu on %s)\n",
				       mdname(mddev), s,
				       (unsigned long long)(
					       sect +
					       choose_data_offset(r10_bio,
								  rdev)),
				       bdevname(rdev->bdev, b));
				printk(KERN_NOTICE "md/raid10:%s: %s: failing "
				       "drive\n",
				       mdname(mddev),
				       bdevname(rdev->bdev, b));
			}
			rdev_dec_pending(rdev, mddev);
			rcu_read_lock();
		}
		sl = start;
		while (sl != r10_bio->read_slot) {
			char b[BDEVNAME_SIZE];

			if (sl==0)
				sl = conf->copies;
			sl--;
			d = r10_bio->devs[sl].devnum;
			rdev = rcu_dereference(conf->mirrors[d].rdev);
			if (!rdev ||
			    !test_bit(In_sync, &rdev->flags))
				continue;

			atomic_inc(&rdev->nr_pending);
			rcu_read_unlock();
			switch (r10_sync_page_io(rdev,
					     r10_bio->devs[sl].addr +
					     sect,
					     s, conf->tmppage,
						 READ)) {
			case 0:
				/* Well, this device is dead */
				printk(KERN_NOTICE
				       "md/raid10:%s: unable to read back "
				       "corrected sectors"
				       " (%d sectors at %llu on %s)\n",
				       mdname(mddev), s,
				       (unsigned long long)(
					       sect +
					       choose_data_offset(r10_bio, rdev)),
				       bdevname(rdev->bdev, b));
				printk(KERN_NOTICE "md/raid10:%s: %s: failing "
				       "drive\n",
				       mdname(mddev),
				       bdevname(rdev->bdev, b));
				break;
			case 1:
				printk(KERN_INFO
				       "md/raid10:%s: read error corrected"
				       " (%d sectors at %llu on %s)\n",
				       mdname(mddev), s,
				       (unsigned long long)(
					       sect +
					       choose_data_offset(r10_bio, rdev)),
				       bdevname(rdev->bdev, b));
				atomic_add_unchecked(s, &rdev->corrected_errors);
			}

			rdev_dec_pending(rdev, mddev);
			rcu_read_lock();
		}
		rcu_read_unlock();

		sectors -= s;
		sect += s;
	}
}

static int narrow_write_error(struct r10bio *r10_bio, int i)
{
	struct bio *bio = r10_bio->master_bio;
	struct mddev *mddev = r10_bio->mddev;
	struct r10conf *conf = mddev->private;
	struct md_rdev *rdev = conf->mirrors[r10_bio->devs[i].devnum].rdev;
	/* bio has the data to be written to slot 'i' where
	 * we just recently had a write error.
	 * We repeatedly clone the bio and trim down to one block,
	 * then try the write.  Where the write fails we record
	 * a bad block.
	 * It is conceivable that the bio doesn't exactly align with
	 * blocks.  We must handle this.
	 *
	 * We currently own a reference to the rdev.
	 */

	int block_sectors;
	sector_t sector;
	int sectors;
	int sect_to_write = r10_bio->sectors;
	int ok = 1;

	if (rdev->badblocks.shift < 0)
		return 0;

	block_sectors = 1 << rdev->badblocks.shift;
	sector = r10_bio->sector;
	sectors = ((r10_bio->sector + block_sectors)
		   & ~(sector_t)(block_sectors - 1))
		- sector;

	while (sect_to_write) {
		struct bio *wbio;
		if (sectors > sect_to_write)
			sectors = sect_to_write;
		/* Write at 'sector' for 'sectors' */
		wbio = bio_clone_mddev(bio, GFP_NOIO, mddev);
		bio_trim(wbio, sector - bio->bi_iter.bi_sector, sectors);
		wbio->bi_iter.bi_sector = (r10_bio->devs[i].addr+
				   choose_data_offset(r10_bio, rdev) +
				   (sector - r10_bio->sector));
		wbio->bi_bdev = rdev->bdev;
		if (submit_bio_wait(WRITE, wbio) == 0)
			/* Failure! */
			ok = rdev_set_badblocks(rdev, sector,
						sectors, 0)
				&& ok;

		bio_put(wbio);
		sect_to_write -= sectors;
		sector += sectors;
		sectors = block_sectors;
	}
	return ok;
}

static void handle_read_error(struct mddev *mddev, struct r10bio *r10_bio)
{
	int slot = r10_bio->read_slot;
	struct bio *bio;
	struct r10conf *conf = mddev->private;
	struct md_rdev *rdev = r10_bio->devs[slot].rdev;
	char b[BDEVNAME_SIZE];
	unsigned long do_sync;
	int max_sectors;

	/* we got a read error. Maybe the drive is bad.  Maybe just
	 * the block and we can fix it.
	 * We freeze all other IO, and try reading the block from
	 * other devices.  When we find one, we re-write
	 * and check it that fixes the read error.
	 * This is all done synchronously while the array is
	 * frozen.
	 */
	bio = r10_bio->devs[slot].bio;
	bdevname(bio->bi_bdev, b);
	bio_put(bio);
	r10_bio->devs[slot].bio = NULL;

	if (mddev->ro == 0) {
		freeze_array(conf, 1);
		fix_read_error(conf, mddev, r10_bio);
		unfreeze_array(conf);
	} else
		r10_bio->devs[slot].bio = IO_BLOCKED;

	rdev_dec_pending(rdev, mddev);

read_more:
	rdev = read_balance(conf, r10_bio, &max_sectors);
	if (rdev == NULL) {
		printk(KERN_ALERT "md/raid10:%s: %s: unrecoverable I/O"
		       " read error for block %llu\n",
		       mdname(mddev), b,
		       (unsigned long long)r10_bio->sector);
		raid_end_bio_io(r10_bio);
		return;
	}

	do_sync = (r10_bio->master_bio->bi_rw & REQ_SYNC);
	slot = r10_bio->read_slot;
	printk_ratelimited(
		KERN_ERR
		"md/raid10:%s: %s: redirecting "
		"sector %llu to another mirror\n",
		mdname(mddev),
		bdevname(rdev->bdev, b),
		(unsigned long long)r10_bio->sector);
	bio = bio_clone_mddev(r10_bio->master_bio,
			      GFP_NOIO, mddev);
	bio_trim(bio, r10_bio->sector - bio->bi_iter.bi_sector, max_sectors);
	r10_bio->devs[slot].bio = bio;
	r10_bio->devs[slot].rdev = rdev;
	bio->bi_iter.bi_sector = r10_bio->devs[slot].addr
		+ choose_data_offset(r10_bio, rdev);
	bio->bi_bdev = rdev->bdev;
	bio->bi_rw = READ | do_sync;
	bio->bi_private = r10_bio;
	bio->bi_end_io = raid10_end_read_request;
	if (max_sectors < r10_bio->sectors) {
		/* Drat - have to split this up more */
		struct bio *mbio = r10_bio->master_bio;
		int sectors_handled =
			r10_bio->sector + max_sectors
			- mbio->bi_iter.bi_sector;
		r10_bio->sectors = max_sectors;
		spin_lock_irq(&conf->device_lock);
		if (mbio->bi_phys_segments == 0)
			mbio->bi_phys_segments = 2;
		else
			mbio->bi_phys_segments++;
		spin_unlock_irq(&conf->device_lock);
		generic_make_request(bio);

		r10_bio = mempool_alloc(conf->r10bio_pool,
					GFP_NOIO);
		r10_bio->master_bio = mbio;
		r10_bio->sectors = bio_sectors(mbio) - sectors_handled;
		r10_bio->state = 0;
		set_bit(R10BIO_ReadError,
			&r10_bio->state);
		r10_bio->mddev = mddev;
		r10_bio->sector = mbio->bi_iter.bi_sector
			+ sectors_handled;

		goto read_more;
	} else
		generic_make_request(bio);
}

static void handle_write_completed(struct r10conf *conf, struct r10bio *r10_bio)
{
	/* Some sort of write request has finished and it
	 * succeeded in writing where we thought there was a
	 * bad block.  So forget the bad block.
	 * Or possibly if failed and we need to record
	 * a bad block.
	 */
	int m;
	struct md_rdev *rdev;

	if (test_bit(R10BIO_IsSync, &r10_bio->state) ||
	    test_bit(R10BIO_IsRecover, &r10_bio->state)) {
		for (m = 0; m < conf->copies; m++) {
			int dev = r10_bio->devs[m].devnum;
			rdev = conf->mirrors[dev].rdev;
			if (r10_bio->devs[m].bio == NULL)
				continue;
			if (test_bit(BIO_UPTODATE,
				     &r10_bio->devs[m].bio->bi_flags)) {
				rdev_clear_badblocks(
					rdev,
					r10_bio->devs[m].addr,
					r10_bio->sectors, 0);
			} else {
				if (!rdev_set_badblocks(
					    rdev,
					    r10_bio->devs[m].addr,
					    r10_bio->sectors, 0))
					md_error(conf->mddev, rdev);
			}
			rdev = conf->mirrors[dev].replacement;
			if (r10_bio->devs[m].repl_bio == NULL)
				continue;
			if (test_bit(BIO_UPTODATE,
				     &r10_bio->devs[m].repl_bio->bi_flags)) {
				rdev_clear_badblocks(
					rdev,
					r10_bio->devs[m].addr,
					r10_bio->sectors, 0);
			} else {
				if (!rdev_set_badblocks(
					    rdev,
					    r10_bio->devs[m].addr,
					    r10_bio->sectors, 0))
					md_error(conf->mddev, rdev);
			}
		}
		put_buf(r10_bio);
	} else {
		for (m = 0; m < conf->copies; m++) {
			int dev = r10_bio->devs[m].devnum;
			struct bio *bio = r10_bio->devs[m].bio;
			rdev = conf->mirrors[dev].rdev;
			if (bio == IO_MADE_GOOD) {
				rdev_clear_badblocks(
					rdev,
					r10_bio->devs[m].addr,
					r10_bio->sectors, 0);
				rdev_dec_pending(rdev, conf->mddev);
			} else if (bio != NULL &&
				   !test_bit(BIO_UPTODATE, &bio->bi_flags)) {
				if (!narrow_write_error(r10_bio, m)) {
					md_error(conf->mddev, rdev);
					set_bit(R10BIO_Degraded,
						&r10_bio->state);
				}
				rdev_dec_pending(rdev, conf->mddev);
			}
			bio = r10_bio->devs[m].repl_bio;
			rdev = conf->mirrors[dev].replacement;
			if (rdev && bio == IO_MADE_GOOD) {
				rdev_clear_badblocks(
					rdev,
					r10_bio->devs[m].addr,
					r10_bio->sectors, 0);
				rdev_dec_pending(rdev, conf->mddev);
			}
		}
		if (test_bit(R10BIO_WriteError,
			     &r10_bio->state))
			close_write(r10_bio);
		raid_end_bio_io(r10_bio);
	}
}

static void raid10d(struct md_thread *thread)
{
	struct mddev *mddev = thread->mddev;
	struct r10bio *r10_bio;
	unsigned long flags;
	struct r10conf *conf = mddev->private;
	struct list_head *head = &conf->retry_list;
	struct blk_plug plug;

	md_check_recovery(mddev);

	blk_start_plug(&plug);
	for (;;) {

		flush_pending_writes(conf);

		spin_lock_irqsave(&conf->device_lock, flags);
		if (list_empty(head)) {
			spin_unlock_irqrestore(&conf->device_lock, flags);
			break;
		}
		r10_bio = list_entry(head->prev, struct r10bio, retry_list);
		list_del(head->prev);
		conf->nr_queued--;
		spin_unlock_irqrestore(&conf->device_lock, flags);

		mddev = r10_bio->mddev;
		conf = mddev->private;
		if (test_bit(R10BIO_MadeGood, &r10_bio->state) ||
		    test_bit(R10BIO_WriteError, &r10_bio->state))
			handle_write_completed(conf, r10_bio);
		else if (test_bit(R10BIO_IsReshape, &r10_bio->state))
			reshape_request_write(mddev, r10_bio);
		else if (test_bit(R10BIO_IsSync, &r10_bio->state))
			sync_request_write(mddev, r10_bio);
		else if (test_bit(R10BIO_IsRecover, &r10_bio->state))
			recovery_request_write(mddev, r10_bio);
		else if (test_bit(R10BIO_ReadError, &r10_bio->state))
			handle_read_error(mddev, r10_bio);
		else {
			/* just a partial read to be scheduled from a
			 * separate context
			 */
			int slot = r10_bio->read_slot;
			generic_make_request(r10_bio->devs[slot].bio);
		}

		cond_resched();
		if (mddev->flags & ~(1<<MD_CHANGE_PENDING))
			md_check_recovery(mddev);
	}
	blk_finish_plug(&plug);
}


static int init_resync(struct r10conf *conf)
{
	int buffs;
	int i;

	buffs = RESYNC_WINDOW / RESYNC_BLOCK_SIZE;
	BUG_ON(conf->r10buf_pool);
	conf->have_replacement = 0;
	for (i = 0; i < conf->geo.raid_disks; i++)
		if (conf->mirrors[i].replacement)
			conf->have_replacement = 1;
	conf->r10buf_pool = mempool_create(buffs, r10buf_pool_alloc, r10buf_pool_free, conf);
	if (!conf->r10buf_pool)
		return -ENOMEM;
	conf->next_resync = 0;
	return 0;
}

/*
 * perform a "sync" on one "block"
 *
 * We need to make sure that no normal I/O request - particularly write
 * requests - conflict with active sync requests.
 *
 * This is achieved by tracking pending requests and a 'barrier' concept
 * that can be installed to exclude normal IO requests.
 *
 * Resync and recovery are handled very differently.
 * We differentiate by looking at MD_RECOVERY_SYNC in mddev->recovery.
 *
 * For resync, we iterate over virtual addresses, read all copies,
 * and update if there are differences.  If only one copy is live,
 * skip it.
 * For recovery, we iterate over physical addresses, read a good
 * value for each non-in_sync drive, and over-write.
 *
 * So, for recovery we may have several outstanding complex requests for a
 * given address, one for each out-of-sync device.  We model this by allocating
 * a number of r10_bio structures, one for each out-of-sync device.
 * As we setup these structures, we collect all bio's together into a list
 * which we then process collectively to add pages, and then process again
 * to pass to generic_make_request.
 *
 * The r10_bio structures are linked using a borrowed master_bio pointer.
 * This link is counted in ->remaining.  When the r10_bio that points to NULL
 * has its remaining count decremented to 0, the whole complex operation
 * is complete.
 *
 */

static sector_t sync_request(struct mddev *mddev, sector_t sector_nr,
			     int *skipped, int go_faster)
{
	struct r10conf *conf = mddev->private;
	struct r10bio *r10_bio;
	struct bio *biolist = NULL, *bio;
	sector_t max_sector, nr_sectors;
	int i;
	int max_sync;
	sector_t sync_blocks;
	sector_t sectors_skipped = 0;
	int chunks_skipped = 0;
	sector_t chunk_mask = conf->geo.chunk_mask;

	if (!conf->r10buf_pool)
		if (init_resync(conf))
			return 0;

	/*
	 * Allow skipping a full rebuild for incremental assembly
	 * of a clean array, like RAID1 does.
	 */
	if (mddev->bitmap == NULL &&
	    mddev->recovery_cp == MaxSector &&
	    mddev->reshape_position == MaxSector &&
	    !test_bit(MD_RECOVERY_SYNC, &mddev->recovery) &&
	    !test_bit(MD_RECOVERY_REQUESTED, &mddev->recovery) &&
	    !test_bit(MD_RECOVERY_RESHAPE, &mddev->recovery) &&
	    conf->fullsync == 0) {
		*skipped = 1;
		return mddev->dev_sectors - sector_nr;
	}

 skipped:
	max_sector = mddev->dev_sectors;
	if (test_bit(MD_RECOVERY_SYNC, &mddev->recovery) ||
	    test_bit(MD_RECOVERY_RESHAPE, &mddev->recovery))
		max_sector = mddev->resync_max_sectors;
	if (sector_nr >= max_sector) {
		/* If we aborted, we need to abort the
		 * sync on the 'current' bitmap chucks (there can
		 * be several when recovering multiple devices).
		 * as we may have started syncing it but not finished.
		 * We can find the current address in
		 * mddev->curr_resync, but for recovery,
		 * we need to convert that to several
		 * virtual addresses.
		 */
		if (test_bit(MD_RECOVERY_RESHAPE, &mddev->recovery)) {
			end_reshape(conf);
			return 0;
		}

		if (mddev->curr_resync < max_sector) { /* aborted */
			if (test_bit(MD_RECOVERY_SYNC, &mddev->recovery))
				bitmap_end_sync(mddev->bitmap, mddev->curr_resync,
						&sync_blocks, 1);
			else for (i = 0; i < conf->geo.raid_disks; i++) {
				sector_t sect =
					raid10_find_virt(conf, mddev->curr_resync, i);
				bitmap_end_sync(mddev->bitmap, sect,
						&sync_blocks, 1);
			}
		} else {
			/* completed sync */
			if ((!mddev->bitmap || conf->fullsync)
			    && conf->have_replacement
			    && test_bit(MD_RECOVERY_SYNC, &mddev->recovery)) {
				/* Completed a full sync so the replacements
				 * are now fully recovered.
				 */
				for (i = 0; i < conf->geo.raid_disks; i++)
					if (conf->mirrors[i].replacement)
						conf->mirrors[i].replacement
							->recovery_offset
							= MaxSector;
			}
			conf->fullsync = 0;
		}
		bitmap_close_sync(mddev->bitmap);
		close_sync(conf);
		*skipped = 1;
		return sectors_skipped;
	}

	if (test_bit(MD_RECOVERY_RESHAPE, &mddev->recovery))
		return reshape_request(mddev, sector_nr, skipped);

	if (chunks_skipped >= conf->geo.raid_disks) {
		/* if there has been nothing to do on any drive,
		 * then there is nothing to do at all..
		 */
		*skipped = 1;
		return (max_sector - sector_nr) + sectors_skipped;
	}

	if (max_sector > mddev->resync_max)
		max_sector = mddev->resync_max; /* Don't do IO beyond here */

	/* make sure whole request will fit in a chunk - if chunks
	 * are meaningful
	 */
	if (conf->geo.near_copies < conf->geo.raid_disks &&
	    max_sector > (sector_nr | chunk_mask))
		max_sector = (sector_nr | chunk_mask) + 1;
	/*
	 * If there is non-resync activity waiting for us then
	 * put in a delay to throttle resync.
	 */
	if (!go_faster && conf->nr_waiting)
		msleep_interruptible(1000);

	/* Again, very different code for resync and recovery.
	 * Both must result in an r10bio with a list of bios that
	 * have bi_end_io, bi_sector, bi_bdev set,
	 * and bi_private set to the r10bio.
	 * For recovery, we may actually create several r10bios
	 * with 2 bios in each, that correspond to the bios in the main one.
	 * In this case, the subordinate r10bios link back through a
	 * borrowed master_bio pointer, and the counter in the master
	 * includes a ref from each subordinate.
	 */
	/* First, we decide what to do and set ->bi_end_io
	 * To end_sync_read if we want to read, and
	 * end_sync_write if we will want to write.
	 */

	max_sync = RESYNC_PAGES << (PAGE_SHIFT-9);
	if (!test_bit(MD_RECOVERY_SYNC, &mddev->recovery)) {
		/* recovery... the complicated one */
		int j;
		r10_bio = NULL;

		for (i = 0 ; i < conf->geo.raid_disks; i++) {
			int still_degraded;
			struct r10bio *rb2;
			sector_t sect;
			int must_sync;
			int any_working;
			struct raid10_info *mirror = &conf->mirrors[i];

			if ((mirror->rdev == NULL ||
			     test_bit(In_sync, &mirror->rdev->flags))
			    &&
			    (mirror->replacement == NULL ||
			     test_bit(Faulty,
				      &mirror->replacement->flags)))
				continue;

			still_degraded = 0;
			/* want to reconstruct this device */
			rb2 = r10_bio;
			sect = raid10_find_virt(conf, sector_nr, i);
			if (sect >= mddev->resync_max_sectors) {
				/* last stripe is not complete - don't
				 * try to recover this sector.
				 */
				continue;
			}
<<<<<<< HEAD
			/* Unless we are doing a full sync, we only need
			 * to recover the block if it is set in the bitmap
=======
			/* Unless we are doing a full sync, or a replacement
			 * we only need to recover the block if it is set in
			 * the bitmap
>>>>>>> c3ade0e0
			 */
			must_sync = bitmap_start_sync(mddev->bitmap, sect,
						      &sync_blocks, 1);
			if (sync_blocks < max_sync)
				max_sync = sync_blocks;
			if (!must_sync &&
			    mirror->replacement == NULL &&
			    !conf->fullsync) {
				/* yep, skip the sync_blocks here, but don't assume
				 * that there will never be anything to do here
				 */
				chunks_skipped = -1;
				continue;
			}

			r10_bio = mempool_alloc(conf->r10buf_pool, GFP_NOIO);
			raise_barrier(conf, rb2 != NULL);
			atomic_set(&r10_bio->remaining, 0);

			r10_bio->master_bio = (struct bio*)rb2;
			if (rb2)
				atomic_inc(&rb2->remaining);
			r10_bio->mddev = mddev;
			set_bit(R10BIO_IsRecover, &r10_bio->state);
			r10_bio->sector = sect;

			raid10_find_phys(conf, r10_bio);

			/* Need to check if the array will still be
			 * degraded
			 */
			for (j = 0; j < conf->geo.raid_disks; j++)
				if (conf->mirrors[j].rdev == NULL ||
				    test_bit(Faulty, &conf->mirrors[j].rdev->flags)) {
					still_degraded = 1;
					break;
				}

			must_sync = bitmap_start_sync(mddev->bitmap, sect,
						      &sync_blocks, still_degraded);

			any_working = 0;
			for (j=0; j<conf->copies;j++) {
				int k;
				int d = r10_bio->devs[j].devnum;
				sector_t from_addr, to_addr;
				struct md_rdev *rdev;
				sector_t sector, first_bad;
				int bad_sectors;
				if (!conf->mirrors[d].rdev ||
				    !test_bit(In_sync, &conf->mirrors[d].rdev->flags))
					continue;
				/* This is where we read from */
				any_working = 1;
				rdev = conf->mirrors[d].rdev;
				sector = r10_bio->devs[j].addr;

				if (is_badblock(rdev, sector, max_sync,
						&first_bad, &bad_sectors)) {
					if (first_bad > sector)
						max_sync = first_bad - sector;
					else {
						bad_sectors -= (sector
								- first_bad);
						if (max_sync > bad_sectors)
							max_sync = bad_sectors;
						continue;
					}
				}
				bio = r10_bio->devs[0].bio;
				bio_reset(bio);
				bio->bi_next = biolist;
				biolist = bio;
				bio->bi_private = r10_bio;
				bio->bi_end_io = end_sync_read;
				bio->bi_rw = READ;
				from_addr = r10_bio->devs[j].addr;
				bio->bi_iter.bi_sector = from_addr +
					rdev->data_offset;
				bio->bi_bdev = rdev->bdev;
				atomic_inc(&rdev->nr_pending);
				/* and we write to 'i' (if not in_sync) */

				for (k=0; k<conf->copies; k++)
					if (r10_bio->devs[k].devnum == i)
						break;
				BUG_ON(k == conf->copies);
				to_addr = r10_bio->devs[k].addr;
				r10_bio->devs[0].devnum = d;
				r10_bio->devs[0].addr = from_addr;
				r10_bio->devs[1].devnum = i;
				r10_bio->devs[1].addr = to_addr;

				rdev = mirror->rdev;
				if (!test_bit(In_sync, &rdev->flags)) {
					bio = r10_bio->devs[1].bio;
					bio_reset(bio);
					bio->bi_next = biolist;
					biolist = bio;
					bio->bi_private = r10_bio;
					bio->bi_end_io = end_sync_write;
					bio->bi_rw = WRITE;
					bio->bi_iter.bi_sector = to_addr
						+ rdev->data_offset;
					bio->bi_bdev = rdev->bdev;
					atomic_inc(&r10_bio->remaining);
				} else
					r10_bio->devs[1].bio->bi_end_io = NULL;

				/* and maybe write to replacement */
				bio = r10_bio->devs[1].repl_bio;
				if (bio)
					bio->bi_end_io = NULL;
				rdev = mirror->replacement;
				/* Note: if rdev != NULL, then bio
				 * cannot be NULL as r10buf_pool_alloc will
				 * have allocated it.
				 * So the second test here is pointless.
				 * But it keeps semantic-checkers happy, and
				 * this comment keeps human reviewers
				 * happy.
				 */
				if (rdev == NULL || bio == NULL ||
				    test_bit(Faulty, &rdev->flags))
					break;
				bio_reset(bio);
				bio->bi_next = biolist;
				biolist = bio;
				bio->bi_private = r10_bio;
				bio->bi_end_io = end_sync_write;
				bio->bi_rw = WRITE;
				bio->bi_iter.bi_sector = to_addr +
					rdev->data_offset;
				bio->bi_bdev = rdev->bdev;
				atomic_inc(&r10_bio->remaining);
				break;
			}
			if (j == conf->copies) {
				/* Cannot recover, so abort the recovery or
				 * record a bad block */
				if (any_working) {
					/* problem is that there are bad blocks
					 * on other device(s)
					 */
					int k;
					for (k = 0; k < conf->copies; k++)
						if (r10_bio->devs[k].devnum == i)
							break;
					if (!test_bit(In_sync,
						      &mirror->rdev->flags)
					    && !rdev_set_badblocks(
						    mirror->rdev,
						    r10_bio->devs[k].addr,
						    max_sync, 0))
						any_working = 0;
					if (mirror->replacement &&
					    !rdev_set_badblocks(
						    mirror->replacement,
						    r10_bio->devs[k].addr,
						    max_sync, 0))
						any_working = 0;
				}
				if (!any_working)  {
					if (!test_and_set_bit(MD_RECOVERY_INTR,
							      &mddev->recovery))
						printk(KERN_INFO "md/raid10:%s: insufficient "
						       "working devices for recovery.\n",
						       mdname(mddev));
					mirror->recovery_disabled
						= mddev->recovery_disabled;
				}
				put_buf(r10_bio);
				if (rb2)
					atomic_dec(&rb2->remaining);
				r10_bio = rb2;
				break;
			}
		}
		if (biolist == NULL) {
			while (r10_bio) {
				struct r10bio *rb2 = r10_bio;
				r10_bio = (struct r10bio*) rb2->master_bio;
				rb2->master_bio = NULL;
				put_buf(rb2);
			}
			goto giveup;
		}
	} else {
		/* resync. Schedule a read for every block at this virt offset */
		int count = 0;

		bitmap_cond_end_sync(mddev->bitmap, sector_nr);

		if (!bitmap_start_sync(mddev->bitmap, sector_nr,
				       &sync_blocks, mddev->degraded) &&
		    !conf->fullsync && !test_bit(MD_RECOVERY_REQUESTED,
						 &mddev->recovery)) {
			/* We can skip this block */
			*skipped = 1;
			return sync_blocks + sectors_skipped;
		}
		if (sync_blocks < max_sync)
			max_sync = sync_blocks;
		r10_bio = mempool_alloc(conf->r10buf_pool, GFP_NOIO);

		r10_bio->mddev = mddev;
		atomic_set(&r10_bio->remaining, 0);
		raise_barrier(conf, 0);
		conf->next_resync = sector_nr;

		r10_bio->master_bio = NULL;
		r10_bio->sector = sector_nr;
		set_bit(R10BIO_IsSync, &r10_bio->state);
		raid10_find_phys(conf, r10_bio);
		r10_bio->sectors = (sector_nr | chunk_mask) - sector_nr + 1;

		for (i = 0; i < conf->copies; i++) {
			int d = r10_bio->devs[i].devnum;
			sector_t first_bad, sector;
			int bad_sectors;

			if (r10_bio->devs[i].repl_bio)
				r10_bio->devs[i].repl_bio->bi_end_io = NULL;

			bio = r10_bio->devs[i].bio;
			bio_reset(bio);
			clear_bit(BIO_UPTODATE, &bio->bi_flags);
			if (conf->mirrors[d].rdev == NULL ||
			    test_bit(Faulty, &conf->mirrors[d].rdev->flags))
				continue;
			sector = r10_bio->devs[i].addr;
			if (is_badblock(conf->mirrors[d].rdev,
					sector, max_sync,
					&first_bad, &bad_sectors)) {
				if (first_bad > sector)
					max_sync = first_bad - sector;
				else {
					bad_sectors -= (sector - first_bad);
					if (max_sync > bad_sectors)
						max_sync = bad_sectors;
					continue;
				}
			}
			atomic_inc(&conf->mirrors[d].rdev->nr_pending);
			atomic_inc(&r10_bio->remaining);
			bio->bi_next = biolist;
			biolist = bio;
			bio->bi_private = r10_bio;
			bio->bi_end_io = end_sync_read;
			bio->bi_rw = READ;
			bio->bi_iter.bi_sector = sector +
				conf->mirrors[d].rdev->data_offset;
			bio->bi_bdev = conf->mirrors[d].rdev->bdev;
			count++;

			if (conf->mirrors[d].replacement == NULL ||
			    test_bit(Faulty,
				     &conf->mirrors[d].replacement->flags))
				continue;

			/* Need to set up for writing to the replacement */
			bio = r10_bio->devs[i].repl_bio;
			bio_reset(bio);
			clear_bit(BIO_UPTODATE, &bio->bi_flags);

			sector = r10_bio->devs[i].addr;
			atomic_inc(&conf->mirrors[d].rdev->nr_pending);
			bio->bi_next = biolist;
			biolist = bio;
			bio->bi_private = r10_bio;
			bio->bi_end_io = end_sync_write;
			bio->bi_rw = WRITE;
			bio->bi_iter.bi_sector = sector +
				conf->mirrors[d].replacement->data_offset;
			bio->bi_bdev = conf->mirrors[d].replacement->bdev;
			count++;
		}

		if (count < 2) {
			for (i=0; i<conf->copies; i++) {
				int d = r10_bio->devs[i].devnum;
				if (r10_bio->devs[i].bio->bi_end_io)
					rdev_dec_pending(conf->mirrors[d].rdev,
							 mddev);
				if (r10_bio->devs[i].repl_bio &&
				    r10_bio->devs[i].repl_bio->bi_end_io)
					rdev_dec_pending(
						conf->mirrors[d].replacement,
						mddev);
			}
			put_buf(r10_bio);
			biolist = NULL;
			goto giveup;
		}
	}

	nr_sectors = 0;
	if (sector_nr + max_sync < max_sector)
		max_sector = sector_nr + max_sync;
	do {
		struct page *page;
		int len = PAGE_SIZE;
		if (sector_nr + (len>>9) > max_sector)
			len = (max_sector - sector_nr) << 9;
		if (len == 0)
			break;
		for (bio= biolist ; bio ; bio=bio->bi_next) {
			struct bio *bio2;
			page = bio->bi_io_vec[bio->bi_vcnt].bv_page;
			if (bio_add_page(bio, page, len, 0))
				continue;

			/* stop here */
			bio->bi_io_vec[bio->bi_vcnt].bv_page = page;
			for (bio2 = biolist;
			     bio2 && bio2 != bio;
			     bio2 = bio2->bi_next) {
				/* remove last page from this bio */
				bio2->bi_vcnt--;
				bio2->bi_iter.bi_size -= len;
				bio2->bi_flags &= ~(1<< BIO_SEG_VALID);
			}
			goto bio_full;
		}
		nr_sectors += len>>9;
		sector_nr += len>>9;
	} while (biolist->bi_vcnt < RESYNC_PAGES);
 bio_full:
	r10_bio->sectors = nr_sectors;

	while (biolist) {
		bio = biolist;
		biolist = biolist->bi_next;

		bio->bi_next = NULL;
		r10_bio = bio->bi_private;
		r10_bio->sectors = nr_sectors;

		if (bio->bi_end_io == end_sync_read) {
			md_sync_acct(bio->bi_bdev, nr_sectors);
			set_bit(BIO_UPTODATE, &bio->bi_flags);
			generic_make_request(bio);
		}
	}

	if (sectors_skipped)
		/* pretend they weren't skipped, it makes
		 * no important difference in this case
		 */
		md_done_sync(mddev, sectors_skipped, 1);

	return sectors_skipped + nr_sectors;
 giveup:
	/* There is nowhere to write, so all non-sync
	 * drives must be failed or in resync, all drives
	 * have a bad block, so try the next chunk...
	 */
	if (sector_nr + max_sync < max_sector)
		max_sector = sector_nr + max_sync;

	sectors_skipped += (max_sector - sector_nr);
	chunks_skipped ++;
	sector_nr = max_sector;
	goto skipped;
}

static sector_t
raid10_size(struct mddev *mddev, sector_t sectors, int raid_disks)
{
	sector_t size;
	struct r10conf *conf = mddev->private;

	if (!raid_disks)
		raid_disks = min(conf->geo.raid_disks,
				 conf->prev.raid_disks);
	if (!sectors)
		sectors = conf->dev_sectors;

	size = sectors >> conf->geo.chunk_shift;
	sector_div(size, conf->geo.far_copies);
	size = size * raid_disks;
	sector_div(size, conf->geo.near_copies);

	return size << conf->geo.chunk_shift;
}

static void calc_sectors(struct r10conf *conf, sector_t size)
{
	/* Calculate the number of sectors-per-device that will
	 * actually be used, and set conf->dev_sectors and
	 * conf->stride
	 */

	size = size >> conf->geo.chunk_shift;
	sector_div(size, conf->geo.far_copies);
	size = size * conf->geo.raid_disks;
	sector_div(size, conf->geo.near_copies);
	/* 'size' is now the number of chunks in the array */
	/* calculate "used chunks per device" */
	size = size * conf->copies;

	/* We need to round up when dividing by raid_disks to
	 * get the stride size.
	 */
	size = DIV_ROUND_UP_SECTOR_T(size, conf->geo.raid_disks);

	conf->dev_sectors = size << conf->geo.chunk_shift;

	if (conf->geo.far_offset)
		conf->geo.stride = 1 << conf->geo.chunk_shift;
	else {
		sector_div(size, conf->geo.far_copies);
		conf->geo.stride = size << conf->geo.chunk_shift;
	}
}

enum geo_type {geo_new, geo_old, geo_start};
static int setup_geo(struct geom *geo, struct mddev *mddev, enum geo_type new)
{
	int nc, fc, fo;
	int layout, chunk, disks;
	switch (new) {
	case geo_old:
		layout = mddev->layout;
		chunk = mddev->chunk_sectors;
		disks = mddev->raid_disks - mddev->delta_disks;
		break;
	case geo_new:
		layout = mddev->new_layout;
		chunk = mddev->new_chunk_sectors;
		disks = mddev->raid_disks;
		break;
	default: /* avoid 'may be unused' warnings */
	case geo_start: /* new when starting reshape - raid_disks not
			 * updated yet. */
		layout = mddev->new_layout;
		chunk = mddev->new_chunk_sectors;
		disks = mddev->raid_disks + mddev->delta_disks;
		break;
	}
	if (layout >> 18)
		return -1;
	if (chunk < (PAGE_SIZE >> 9) ||
	    !is_power_of_2(chunk))
		return -2;
	nc = layout & 255;
	fc = (layout >> 8) & 255;
	fo = layout & (1<<16);
	geo->raid_disks = disks;
	geo->near_copies = nc;
	geo->far_copies = fc;
	geo->far_offset = fo;
	geo->far_set_size = (layout & (1<<17)) ? disks / fc : disks;
	geo->chunk_mask = chunk - 1;
	geo->chunk_shift = ffz(~chunk);
	return nc*fc;
}

static struct r10conf *setup_conf(struct mddev *mddev)
{
	struct r10conf *conf = NULL;
	int err = -EINVAL;
	struct geom geo;
	int copies;

	copies = setup_geo(&geo, mddev, geo_new);

	if (copies == -2) {
		printk(KERN_ERR "md/raid10:%s: chunk size must be "
		       "at least PAGE_SIZE(%ld) and be a power of 2.\n",
		       mdname(mddev), PAGE_SIZE);
		goto out;
	}

	if (copies < 2 || copies > mddev->raid_disks) {
		printk(KERN_ERR "md/raid10:%s: unsupported raid10 layout: 0x%8x\n",
		       mdname(mddev), mddev->new_layout);
		goto out;
	}

	err = -ENOMEM;
	conf = kzalloc(sizeof(struct r10conf), GFP_KERNEL);
	if (!conf)
		goto out;

	/* FIXME calc properly */
	conf->mirrors = kzalloc(sizeof(struct raid10_info)*(mddev->raid_disks +
							    max(0,-mddev->delta_disks)),
				GFP_KERNEL);
	if (!conf->mirrors)
		goto out;

	conf->tmppage = alloc_page(GFP_KERNEL);
	if (!conf->tmppage)
		goto out;

	conf->geo = geo;
	conf->copies = copies;
	conf->r10bio_pool = mempool_create(NR_RAID10_BIOS, r10bio_pool_alloc,
					   r10bio_pool_free, conf);
	if (!conf->r10bio_pool)
		goto out;

	calc_sectors(conf, mddev->dev_sectors);
	if (mddev->reshape_position == MaxSector) {
		conf->prev = conf->geo;
		conf->reshape_progress = MaxSector;
	} else {
		if (setup_geo(&conf->prev, mddev, geo_old) != conf->copies) {
			err = -EINVAL;
			goto out;
		}
		conf->reshape_progress = mddev->reshape_position;
		if (conf->prev.far_offset)
			conf->prev.stride = 1 << conf->prev.chunk_shift;
		else
			/* far_copies must be 1 */
			conf->prev.stride = conf->dev_sectors;
	}
	spin_lock_init(&conf->device_lock);
	INIT_LIST_HEAD(&conf->retry_list);

	spin_lock_init(&conf->resync_lock);
	init_waitqueue_head(&conf->wait_barrier);

	conf->thread = md_register_thread(raid10d, mddev, "raid10");
	if (!conf->thread)
		goto out;

	conf->mddev = mddev;
	return conf;

 out:
	if (err == -ENOMEM)
		printk(KERN_ERR "md/raid10:%s: couldn't allocate memory.\n",
		       mdname(mddev));
	if (conf) {
		if (conf->r10bio_pool)
			mempool_destroy(conf->r10bio_pool);
		kfree(conf->mirrors);
		safe_put_page(conf->tmppage);
		kfree(conf);
	}
	return ERR_PTR(err);
}

static int run(struct mddev *mddev)
{
	struct r10conf *conf;
	int i, disk_idx, chunk_size;
	struct raid10_info *disk;
	struct md_rdev *rdev;
	sector_t size;
	sector_t min_offset_diff = 0;
	int first = 1;
	bool discard_supported = false;

	if (mddev->private == NULL) {
		conf = setup_conf(mddev);
		if (IS_ERR(conf))
			return PTR_ERR(conf);
		mddev->private = conf;
	}
	conf = mddev->private;
	if (!conf)
		goto out;

	mddev->thread = conf->thread;
	conf->thread = NULL;

	chunk_size = mddev->chunk_sectors << 9;
	if (mddev->queue) {
		blk_queue_max_discard_sectors(mddev->queue,
					      mddev->chunk_sectors);
		blk_queue_max_write_same_sectors(mddev->queue, 0);
		blk_queue_io_min(mddev->queue, chunk_size);
		if (conf->geo.raid_disks % conf->geo.near_copies)
			blk_queue_io_opt(mddev->queue, chunk_size * conf->geo.raid_disks);
		else
			blk_queue_io_opt(mddev->queue, chunk_size *
					 (conf->geo.raid_disks / conf->geo.near_copies));
	}

	rdev_for_each(rdev, mddev) {
		long long diff;
		struct request_queue *q;

		disk_idx = rdev->raid_disk;
		if (disk_idx < 0)
			continue;
		if (disk_idx >= conf->geo.raid_disks &&
		    disk_idx >= conf->prev.raid_disks)
			continue;
		disk = conf->mirrors + disk_idx;

		if (test_bit(Replacement, &rdev->flags)) {
			if (disk->replacement)
				goto out_free_conf;
			disk->replacement = rdev;
		} else {
			if (disk->rdev)
				goto out_free_conf;
			disk->rdev = rdev;
		}
		q = bdev_get_queue(rdev->bdev);
		if (q->merge_bvec_fn)
			mddev->merge_check_needed = 1;
		diff = (rdev->new_data_offset - rdev->data_offset);
		if (!mddev->reshape_backwards)
			diff = -diff;
		if (diff < 0)
			diff = 0;
		if (first || diff < min_offset_diff)
			min_offset_diff = diff;

		if (mddev->gendisk)
			disk_stack_limits(mddev->gendisk, rdev->bdev,
					  rdev->data_offset << 9);

		disk->head_position = 0;

		if (blk_queue_discard(bdev_get_queue(rdev->bdev)))
			discard_supported = true;
	}

	if (mddev->queue) {
		if (discard_supported)
			queue_flag_set_unlocked(QUEUE_FLAG_DISCARD,
						mddev->queue);
		else
			queue_flag_clear_unlocked(QUEUE_FLAG_DISCARD,
						  mddev->queue);
	}
	/* need to check that every block has at least one working mirror */
	if (!enough(conf, -1)) {
		printk(KERN_ERR "md/raid10:%s: not enough operational mirrors.\n",
		       mdname(mddev));
		goto out_free_conf;
	}

	if (conf->reshape_progress != MaxSector) {
		/* must ensure that shape change is supported */
		if (conf->geo.far_copies != 1 &&
		    conf->geo.far_offset == 0)
			goto out_free_conf;
		if (conf->prev.far_copies != 1 &&
		    conf->prev.far_offset == 0)
			goto out_free_conf;
	}

	mddev->degraded = 0;
	for (i = 0;
	     i < conf->geo.raid_disks
		     || i < conf->prev.raid_disks;
	     i++) {

		disk = conf->mirrors + i;

		if (!disk->rdev && disk->replacement) {
			/* The replacement is all we have - use it */
			disk->rdev = disk->replacement;
			disk->replacement = NULL;
			clear_bit(Replacement, &disk->rdev->flags);
		}

		if (!disk->rdev ||
		    !test_bit(In_sync, &disk->rdev->flags)) {
			disk->head_position = 0;
			mddev->degraded++;
			if (disk->rdev &&
			    disk->rdev->saved_raid_disk < 0)
				conf->fullsync = 1;
		}
		disk->recovery_disabled = mddev->recovery_disabled - 1;
	}

	if (mddev->recovery_cp != MaxSector)
		printk(KERN_NOTICE "md/raid10:%s: not clean"
		       " -- starting background reconstruction\n",
		       mdname(mddev));
	printk(KERN_INFO
		"md/raid10:%s: active with %d out of %d devices\n",
		mdname(mddev), conf->geo.raid_disks - mddev->degraded,
		conf->geo.raid_disks);
	/*
	 * Ok, everything is just fine now
	 */
	mddev->dev_sectors = conf->dev_sectors;
	size = raid10_size(mddev, 0, 0);
	md_set_array_sectors(mddev, size);
	mddev->resync_max_sectors = size;

	if (mddev->queue) {
		int stripe = conf->geo.raid_disks *
			((mddev->chunk_sectors << 9) / PAGE_SIZE);
		mddev->queue->backing_dev_info.congested_fn = raid10_congested;
		mddev->queue->backing_dev_info.congested_data = mddev;

		/* Calculate max read-ahead size.
		 * We need to readahead at least twice a whole stripe....
		 * maybe...
		 */
		stripe /= conf->geo.near_copies;
		if (mddev->queue->backing_dev_info.ra_pages < 2 * stripe)
			mddev->queue->backing_dev_info.ra_pages = 2 * stripe;
		blk_queue_merge_bvec(mddev->queue, raid10_mergeable_bvec);
	}


	if (md_integrity_register(mddev))
		goto out_free_conf;

	if (conf->reshape_progress != MaxSector) {
		unsigned long before_length, after_length;

		before_length = ((1 << conf->prev.chunk_shift) *
				 conf->prev.far_copies);
		after_length = ((1 << conf->geo.chunk_shift) *
				conf->geo.far_copies);

		if (max(before_length, after_length) > min_offset_diff) {
			/* This cannot work */
			printk("md/raid10: offset difference not enough to continue reshape\n");
			goto out_free_conf;
		}
		conf->offset_diff = min_offset_diff;

		conf->reshape_safe = conf->reshape_progress;
		clear_bit(MD_RECOVERY_SYNC, &mddev->recovery);
		clear_bit(MD_RECOVERY_CHECK, &mddev->recovery);
		set_bit(MD_RECOVERY_RESHAPE, &mddev->recovery);
		set_bit(MD_RECOVERY_RUNNING, &mddev->recovery);
		mddev->sync_thread = md_register_thread(md_do_sync, mddev,
							"reshape");
	}

	return 0;

out_free_conf:
	md_unregister_thread(&mddev->thread);
	if (conf->r10bio_pool)
		mempool_destroy(conf->r10bio_pool);
	safe_put_page(conf->tmppage);
	kfree(conf->mirrors);
	kfree(conf);
	mddev->private = NULL;
out:
	return -EIO;
}

static int stop(struct mddev *mddev)
{
	struct r10conf *conf = mddev->private;

	raise_barrier(conf, 0);
	lower_barrier(conf);

	md_unregister_thread(&mddev->thread);
	if (mddev->queue)
		/* the unplug fn references 'conf'*/
		blk_sync_queue(mddev->queue);

	if (conf->r10bio_pool)
		mempool_destroy(conf->r10bio_pool);
	safe_put_page(conf->tmppage);
	kfree(conf->mirrors);
	kfree(conf);
	mddev->private = NULL;
	return 0;
}

static void raid10_quiesce(struct mddev *mddev, int state)
{
	struct r10conf *conf = mddev->private;

	switch(state) {
	case 1:
		raise_barrier(conf, 0);
		break;
	case 0:
		lower_barrier(conf);
		break;
	}
}

static int raid10_resize(struct mddev *mddev, sector_t sectors)
{
	/* Resize of 'far' arrays is not supported.
	 * For 'near' and 'offset' arrays we can set the
	 * number of sectors used to be an appropriate multiple
	 * of the chunk size.
	 * For 'offset', this is far_copies*chunksize.
	 * For 'near' the multiplier is the LCM of
	 * near_copies and raid_disks.
	 * So if far_copies > 1 && !far_offset, fail.
	 * Else find LCM(raid_disks, near_copy)*far_copies and
	 * multiply by chunk_size.  Then round to this number.
	 * This is mostly done by raid10_size()
	 */
	struct r10conf *conf = mddev->private;
	sector_t oldsize, size;

	if (mddev->reshape_position != MaxSector)
		return -EBUSY;

	if (conf->geo.far_copies > 1 && !conf->geo.far_offset)
		return -EINVAL;

	oldsize = raid10_size(mddev, 0, 0);
	size = raid10_size(mddev, sectors, 0);
	if (mddev->external_size &&
	    mddev->array_sectors > size)
		return -EINVAL;
	if (mddev->bitmap) {
		int ret = bitmap_resize(mddev->bitmap, size, 0, 0);
		if (ret)
			return ret;
	}
	md_set_array_sectors(mddev, size);
	set_capacity(mddev->gendisk, mddev->array_sectors);
	revalidate_disk(mddev->gendisk);
	if (sectors > mddev->dev_sectors &&
	    mddev->recovery_cp > oldsize) {
		mddev->recovery_cp = oldsize;
		set_bit(MD_RECOVERY_NEEDED, &mddev->recovery);
	}
	calc_sectors(conf, sectors);
	mddev->dev_sectors = conf->dev_sectors;
	mddev->resync_max_sectors = size;
	return 0;
}

static void *raid10_takeover_raid0(struct mddev *mddev)
{
	struct md_rdev *rdev;
	struct r10conf *conf;

	if (mddev->degraded > 0) {
		printk(KERN_ERR "md/raid10:%s: Error: degraded raid0!\n",
		       mdname(mddev));
		return ERR_PTR(-EINVAL);
	}

	/* Set new parameters */
	mddev->new_level = 10;
	/* new layout: far_copies = 1, near_copies = 2 */
	mddev->new_layout = (1<<8) + 2;
	mddev->new_chunk_sectors = mddev->chunk_sectors;
	mddev->delta_disks = mddev->raid_disks;
	mddev->raid_disks *= 2;
	/* make sure it will be not marked as dirty */
	mddev->recovery_cp = MaxSector;

	conf = setup_conf(mddev);
	if (!IS_ERR(conf)) {
		rdev_for_each(rdev, mddev)
			if (rdev->raid_disk >= 0)
				rdev->new_raid_disk = rdev->raid_disk * 2;
		conf->barrier = 1;
	}

	return conf;
}

static void *raid10_takeover(struct mddev *mddev)
{
	struct r0conf *raid0_conf;

	/* raid10 can take over:
	 *  raid0 - providing it has only two drives
	 */
	if (mddev->level == 0) {
		/* for raid0 takeover only one zone is supported */
		raid0_conf = mddev->private;
		if (raid0_conf->nr_strip_zones > 1) {
			printk(KERN_ERR "md/raid10:%s: cannot takeover raid 0"
			       " with more than one zone.\n",
			       mdname(mddev));
			return ERR_PTR(-EINVAL);
		}
		return raid10_takeover_raid0(mddev);
	}
	return ERR_PTR(-EINVAL);
}

static int raid10_check_reshape(struct mddev *mddev)
{
	/* Called when there is a request to change
	 * - layout (to ->new_layout)
	 * - chunk size (to ->new_chunk_sectors)
	 * - raid_disks (by delta_disks)
	 * or when trying to restart a reshape that was ongoing.
	 *
	 * We need to validate the request and possibly allocate
	 * space if that might be an issue later.
	 *
	 * Currently we reject any reshape of a 'far' mode array,
	 * allow chunk size to change if new is generally acceptable,
	 * allow raid_disks to increase, and allow
	 * a switch between 'near' mode and 'offset' mode.
	 */
	struct r10conf *conf = mddev->private;
	struct geom geo;

	if (conf->geo.far_copies != 1 && !conf->geo.far_offset)
		return -EINVAL;

	if (setup_geo(&geo, mddev, geo_start) != conf->copies)
		/* mustn't change number of copies */
		return -EINVAL;
	if (geo.far_copies > 1 && !geo.far_offset)
		/* Cannot switch to 'far' mode */
		return -EINVAL;

	if (mddev->array_sectors & geo.chunk_mask)
			/* not factor of array size */
			return -EINVAL;

	if (!enough(conf, -1))
		return -EINVAL;

	kfree(conf->mirrors_new);
	conf->mirrors_new = NULL;
	if (mddev->delta_disks > 0) {
		/* allocate new 'mirrors' list */
		conf->mirrors_new = kzalloc(
			sizeof(struct raid10_info)
			*(mddev->raid_disks +
			  mddev->delta_disks),
			GFP_KERNEL);
		if (!conf->mirrors_new)
			return -ENOMEM;
	}
	return 0;
}

/*
 * Need to check if array has failed when deciding whether to:
 *  - start an array
 *  - remove non-faulty devices
 *  - add a spare
 *  - allow a reshape
 * This determination is simple when no reshape is happening.
 * However if there is a reshape, we need to carefully check
 * both the before and after sections.
 * This is because some failed devices may only affect one
 * of the two sections, and some non-in_sync devices may
 * be insync in the section most affected by failed devices.
 */
static int calc_degraded(struct r10conf *conf)
{
	int degraded, degraded2;
	int i;

	rcu_read_lock();
	degraded = 0;
	/* 'prev' section first */
	for (i = 0; i < conf->prev.raid_disks; i++) {
		struct md_rdev *rdev = rcu_dereference(conf->mirrors[i].rdev);
		if (!rdev || test_bit(Faulty, &rdev->flags))
			degraded++;
		else if (!test_bit(In_sync, &rdev->flags))
			/* When we can reduce the number of devices in
			 * an array, this might not contribute to
			 * 'degraded'.  It does now.
			 */
			degraded++;
	}
	rcu_read_unlock();
	if (conf->geo.raid_disks == conf->prev.raid_disks)
		return degraded;
	rcu_read_lock();
	degraded2 = 0;
	for (i = 0; i < conf->geo.raid_disks; i++) {
		struct md_rdev *rdev = rcu_dereference(conf->mirrors[i].rdev);
		if (!rdev || test_bit(Faulty, &rdev->flags))
			degraded2++;
		else if (!test_bit(In_sync, &rdev->flags)) {
			/* If reshape is increasing the number of devices,
			 * this section has already been recovered, so
			 * it doesn't contribute to degraded.
			 * else it does.
			 */
			if (conf->geo.raid_disks <= conf->prev.raid_disks)
				degraded2++;
		}
	}
	rcu_read_unlock();
	if (degraded2 > degraded)
		return degraded2;
	return degraded;
}

static int raid10_start_reshape(struct mddev *mddev)
{
	/* A 'reshape' has been requested. This commits
	 * the various 'new' fields and sets MD_RECOVER_RESHAPE
	 * This also checks if there are enough spares and adds them
	 * to the array.
	 * We currently require enough spares to make the final
	 * array non-degraded.  We also require that the difference
	 * between old and new data_offset - on each device - is
	 * enough that we never risk over-writing.
	 */

	unsigned long before_length, after_length;
	sector_t min_offset_diff = 0;
	int first = 1;
	struct geom new;
	struct r10conf *conf = mddev->private;
	struct md_rdev *rdev;
	int spares = 0;
	int ret;

	if (test_bit(MD_RECOVERY_RUNNING, &mddev->recovery))
		return -EBUSY;

	if (setup_geo(&new, mddev, geo_start) != conf->copies)
		return -EINVAL;

	before_length = ((1 << conf->prev.chunk_shift) *
			 conf->prev.far_copies);
	after_length = ((1 << conf->geo.chunk_shift) *
			conf->geo.far_copies);

	rdev_for_each(rdev, mddev) {
		if (!test_bit(In_sync, &rdev->flags)
		    && !test_bit(Faulty, &rdev->flags))
			spares++;
		if (rdev->raid_disk >= 0) {
			long long diff = (rdev->new_data_offset
					  - rdev->data_offset);
			if (!mddev->reshape_backwards)
				diff = -diff;
			if (diff < 0)
				diff = 0;
			if (first || diff < min_offset_diff)
				min_offset_diff = diff;
		}
	}

	if (max(before_length, after_length) > min_offset_diff)
		return -EINVAL;

	if (spares < mddev->delta_disks)
		return -EINVAL;

	conf->offset_diff = min_offset_diff;
	spin_lock_irq(&conf->device_lock);
	if (conf->mirrors_new) {
		memcpy(conf->mirrors_new, conf->mirrors,
		       sizeof(struct raid10_info)*conf->prev.raid_disks);
		smp_mb();
		kfree(conf->mirrors_old); /* FIXME and elsewhere */
		conf->mirrors_old = conf->mirrors;
		conf->mirrors = conf->mirrors_new;
		conf->mirrors_new = NULL;
	}
	setup_geo(&conf->geo, mddev, geo_start);
	smp_mb();
	if (mddev->reshape_backwards) {
		sector_t size = raid10_size(mddev, 0, 0);
		if (size < mddev->array_sectors) {
			spin_unlock_irq(&conf->device_lock);
			printk(KERN_ERR "md/raid10:%s: array size must be reduce before number of disks\n",
			       mdname(mddev));
			return -EINVAL;
		}
		mddev->resync_max_sectors = size;
		conf->reshape_progress = size;
	} else
		conf->reshape_progress = 0;
	spin_unlock_irq(&conf->device_lock);

	if (mddev->delta_disks && mddev->bitmap) {
		ret = bitmap_resize(mddev->bitmap,
				    raid10_size(mddev, 0,
						conf->geo.raid_disks),
				    0, 0);
		if (ret)
			goto abort;
	}
	if (mddev->delta_disks > 0) {
		rdev_for_each(rdev, mddev)
			if (rdev->raid_disk < 0 &&
			    !test_bit(Faulty, &rdev->flags)) {
				if (raid10_add_disk(mddev, rdev) == 0) {
					if (rdev->raid_disk >=
					    conf->prev.raid_disks)
						set_bit(In_sync, &rdev->flags);
					else
						rdev->recovery_offset = 0;

					if (sysfs_link_rdev(mddev, rdev))
						/* Failure here  is OK */;
				}
			} else if (rdev->raid_disk >= conf->prev.raid_disks
				   && !test_bit(Faulty, &rdev->flags)) {
				/* This is a spare that was manually added */
				set_bit(In_sync, &rdev->flags);
			}
	}
	/* When a reshape changes the number of devices,
	 * ->degraded is measured against the larger of the
	 * pre and  post numbers.
	 */
	spin_lock_irq(&conf->device_lock);
	mddev->degraded = calc_degraded(conf);
	spin_unlock_irq(&conf->device_lock);
	mddev->raid_disks = conf->geo.raid_disks;
	mddev->reshape_position = conf->reshape_progress;
	set_bit(MD_CHANGE_DEVS, &mddev->flags);

	clear_bit(MD_RECOVERY_SYNC, &mddev->recovery);
	clear_bit(MD_RECOVERY_CHECK, &mddev->recovery);
	set_bit(MD_RECOVERY_RESHAPE, &mddev->recovery);
	set_bit(MD_RECOVERY_RUNNING, &mddev->recovery);

	mddev->sync_thread = md_register_thread(md_do_sync, mddev,
						"reshape");
	if (!mddev->sync_thread) {
		ret = -EAGAIN;
		goto abort;
	}
	conf->reshape_checkpoint = jiffies;
	md_wakeup_thread(mddev->sync_thread);
	md_new_event(mddev);
	return 0;

abort:
	mddev->recovery = 0;
	spin_lock_irq(&conf->device_lock);
	conf->geo = conf->prev;
	mddev->raid_disks = conf->geo.raid_disks;
	rdev_for_each(rdev, mddev)
		rdev->new_data_offset = rdev->data_offset;
	smp_wmb();
	conf->reshape_progress = MaxSector;
	mddev->reshape_position = MaxSector;
	spin_unlock_irq(&conf->device_lock);
	return ret;
}

/* Calculate the last device-address that could contain
 * any block from the chunk that includes the array-address 's'
 * and report the next address.
 * i.e. the address returned will be chunk-aligned and after
 * any data that is in the chunk containing 's'.
 */
static sector_t last_dev_address(sector_t s, struct geom *geo)
{
	s = (s | geo->chunk_mask) + 1;
	s >>= geo->chunk_shift;
	s *= geo->near_copies;
	s = DIV_ROUND_UP_SECTOR_T(s, geo->raid_disks);
	s *= geo->far_copies;
	s <<= geo->chunk_shift;
	return s;
}

/* Calculate the first device-address that could contain
 * any block from the chunk that includes the array-address 's'.
 * This too will be the start of a chunk
 */
static sector_t first_dev_address(sector_t s, struct geom *geo)
{
	s >>= geo->chunk_shift;
	s *= geo->near_copies;
	sector_div(s, geo->raid_disks);
	s *= geo->far_copies;
	s <<= geo->chunk_shift;
	return s;
}

static sector_t reshape_request(struct mddev *mddev, sector_t sector_nr,
				int *skipped)
{
	/* We simply copy at most one chunk (smallest of old and new)
	 * at a time, possibly less if that exceeds RESYNC_PAGES,
	 * or we hit a bad block or something.
	 * This might mean we pause for normal IO in the middle of
	 * a chunk, but that is not a problem was mddev->reshape_position
	 * can record any location.
	 *
	 * If we will want to write to a location that isn't
	 * yet recorded as 'safe' (i.e. in metadata on disk) then
	 * we need to flush all reshape requests and update the metadata.
	 *
	 * When reshaping forwards (e.g. to more devices), we interpret
	 * 'safe' as the earliest block which might not have been copied
	 * down yet.  We divide this by previous stripe size and multiply
	 * by previous stripe length to get lowest device offset that we
	 * cannot write to yet.
	 * We interpret 'sector_nr' as an address that we want to write to.
	 * From this we use last_device_address() to find where we might
	 * write to, and first_device_address on the  'safe' position.
	 * If this 'next' write position is after the 'safe' position,
	 * we must update the metadata to increase the 'safe' position.
	 *
	 * When reshaping backwards, we round in the opposite direction
	 * and perform the reverse test:  next write position must not be
	 * less than current safe position.
	 *
	 * In all this the minimum difference in data offsets
	 * (conf->offset_diff - always positive) allows a bit of slack,
	 * so next can be after 'safe', but not by more than offset_disk
	 *
	 * We need to prepare all the bios here before we start any IO
	 * to ensure the size we choose is acceptable to all devices.
	 * The means one for each copy for write-out and an extra one for
	 * read-in.
	 * We store the read-in bio in ->master_bio and the others in
	 * ->devs[x].bio and ->devs[x].repl_bio.
	 */
	struct r10conf *conf = mddev->private;
	struct r10bio *r10_bio;
	sector_t next, safe, last;
	int max_sectors;
	int nr_sectors;
	int s;
	struct md_rdev *rdev;
	int need_flush = 0;
	struct bio *blist;
	struct bio *bio, *read_bio;
	int sectors_done = 0;

	if (sector_nr == 0) {
		/* If restarting in the middle, skip the initial sectors */
		if (mddev->reshape_backwards &&
		    conf->reshape_progress < raid10_size(mddev, 0, 0)) {
			sector_nr = (raid10_size(mddev, 0, 0)
				     - conf->reshape_progress);
		} else if (!mddev->reshape_backwards &&
			   conf->reshape_progress > 0)
			sector_nr = conf->reshape_progress;
		if (sector_nr) {
			mddev->curr_resync_completed = sector_nr;
			sysfs_notify(&mddev->kobj, NULL, "sync_completed");
			*skipped = 1;
			return sector_nr;
		}
	}

	/* We don't use sector_nr to track where we are up to
	 * as that doesn't work well for ->reshape_backwards.
	 * So just use ->reshape_progress.
	 */
	if (mddev->reshape_backwards) {
		/* 'next' is the earliest device address that we might
		 * write to for this chunk in the new layout
		 */
		next = first_dev_address(conf->reshape_progress - 1,
					 &conf->geo);

		/* 'safe' is the last device address that we might read from
		 * in the old layout after a restart
		 */
		safe = last_dev_address(conf->reshape_safe - 1,
					&conf->prev);

		if (next + conf->offset_diff < safe)
			need_flush = 1;

		last = conf->reshape_progress - 1;
		sector_nr = last & ~(sector_t)(conf->geo.chunk_mask
					       & conf->prev.chunk_mask);
		if (sector_nr + RESYNC_BLOCK_SIZE/512 < last)
			sector_nr = last + 1 - RESYNC_BLOCK_SIZE/512;
	} else {
		/* 'next' is after the last device address that we
		 * might write to for this chunk in the new layout
		 */
		next = last_dev_address(conf->reshape_progress, &conf->geo);

		/* 'safe' is the earliest device address that we might
		 * read from in the old layout after a restart
		 */
		safe = first_dev_address(conf->reshape_safe, &conf->prev);

		/* Need to update metadata if 'next' might be beyond 'safe'
		 * as that would possibly corrupt data
		 */
		if (next > safe + conf->offset_diff)
			need_flush = 1;

		sector_nr = conf->reshape_progress;
		last  = sector_nr | (conf->geo.chunk_mask
				     & conf->prev.chunk_mask);

		if (sector_nr + RESYNC_BLOCK_SIZE/512 <= last)
			last = sector_nr + RESYNC_BLOCK_SIZE/512 - 1;
	}

	if (need_flush ||
	    time_after(jiffies, conf->reshape_checkpoint + 10*HZ)) {
		/* Need to update reshape_position in metadata */
		wait_barrier(conf);
		mddev->reshape_position = conf->reshape_progress;
		if (mddev->reshape_backwards)
			mddev->curr_resync_completed = raid10_size(mddev, 0, 0)
				- conf->reshape_progress;
		else
			mddev->curr_resync_completed = conf->reshape_progress;
		conf->reshape_checkpoint = jiffies;
		set_bit(MD_CHANGE_DEVS, &mddev->flags);
		md_wakeup_thread(mddev->thread);
		wait_event(mddev->sb_wait, mddev->flags == 0 ||
			   test_bit(MD_RECOVERY_INTR, &mddev->recovery));
		if (test_bit(MD_RECOVERY_INTR, &mddev->recovery)) {
			allow_barrier(conf);
			return sectors_done;
		}
		conf->reshape_safe = mddev->reshape_position;
		allow_barrier(conf);
	}

read_more:
	/* Now schedule reads for blocks from sector_nr to last */
	r10_bio = mempool_alloc(conf->r10buf_pool, GFP_NOIO);
	raise_barrier(conf, sectors_done != 0);
	atomic_set(&r10_bio->remaining, 0);
	r10_bio->mddev = mddev;
	r10_bio->sector = sector_nr;
	set_bit(R10BIO_IsReshape, &r10_bio->state);
	r10_bio->sectors = last - sector_nr + 1;
	rdev = read_balance(conf, r10_bio, &max_sectors);
	BUG_ON(!test_bit(R10BIO_Previous, &r10_bio->state));

	if (!rdev) {
		/* Cannot read from here, so need to record bad blocks
		 * on all the target devices.
		 */
		// FIXME
		set_bit(MD_RECOVERY_INTR, &mddev->recovery);
		return sectors_done;
	}

	read_bio = bio_alloc_mddev(GFP_KERNEL, RESYNC_PAGES, mddev);

	read_bio->bi_bdev = rdev->bdev;
	read_bio->bi_iter.bi_sector = (r10_bio->devs[r10_bio->read_slot].addr
			       + rdev->data_offset);
	read_bio->bi_private = r10_bio;
	read_bio->bi_end_io = end_sync_read;
	read_bio->bi_rw = READ;
	read_bio->bi_flags &= ~(BIO_POOL_MASK - 1);
	read_bio->bi_flags |= 1 << BIO_UPTODATE;
	read_bio->bi_vcnt = 0;
	read_bio->bi_iter.bi_size = 0;
	r10_bio->master_bio = read_bio;
	r10_bio->read_slot = r10_bio->devs[r10_bio->read_slot].devnum;

	/* Now find the locations in the new layout */
	__raid10_find_phys(&conf->geo, r10_bio);

	blist = read_bio;
	read_bio->bi_next = NULL;

	for (s = 0; s < conf->copies*2; s++) {
		struct bio *b;
		int d = r10_bio->devs[s/2].devnum;
		struct md_rdev *rdev2;
		if (s&1) {
			rdev2 = conf->mirrors[d].replacement;
			b = r10_bio->devs[s/2].repl_bio;
		} else {
			rdev2 = conf->mirrors[d].rdev;
			b = r10_bio->devs[s/2].bio;
		}
		if (!rdev2 || test_bit(Faulty, &rdev2->flags))
			continue;

		bio_reset(b);
		b->bi_bdev = rdev2->bdev;
		b->bi_iter.bi_sector = r10_bio->devs[s/2].addr +
			rdev2->new_data_offset;
		b->bi_private = r10_bio;
		b->bi_end_io = end_reshape_write;
		b->bi_rw = WRITE;
		b->bi_next = blist;
		blist = b;
	}

	/* Now add as many pages as possible to all of these bios. */

	nr_sectors = 0;
	for (s = 0 ; s < max_sectors; s += PAGE_SIZE >> 9) {
		struct page *page = r10_bio->devs[0].bio->bi_io_vec[s/(PAGE_SIZE>>9)].bv_page;
		int len = (max_sectors - s) << 9;
		if (len > PAGE_SIZE)
			len = PAGE_SIZE;
		for (bio = blist; bio ; bio = bio->bi_next) {
			struct bio *bio2;
			if (bio_add_page(bio, page, len, 0))
				continue;

			/* Didn't fit, must stop */
			for (bio2 = blist;
			     bio2 && bio2 != bio;
			     bio2 = bio2->bi_next) {
				/* Remove last page from this bio */
				bio2->bi_vcnt--;
				bio2->bi_iter.bi_size -= len;
				bio2->bi_flags &= ~(1<<BIO_SEG_VALID);
			}
			goto bio_full;
		}
		sector_nr += len >> 9;
		nr_sectors += len >> 9;
	}
bio_full:
	r10_bio->sectors = nr_sectors;

	/* Now submit the read */
	md_sync_acct(read_bio->bi_bdev, r10_bio->sectors);
	atomic_inc(&r10_bio->remaining);
	read_bio->bi_next = NULL;
	generic_make_request(read_bio);
	sector_nr += nr_sectors;
	sectors_done += nr_sectors;
	if (sector_nr <= last)
		goto read_more;

	/* Now that we have done the whole section we can
	 * update reshape_progress
	 */
	if (mddev->reshape_backwards)
		conf->reshape_progress -= sectors_done;
	else
		conf->reshape_progress += sectors_done;

	return sectors_done;
}

static void end_reshape_request(struct r10bio *r10_bio);
static int handle_reshape_read_error(struct mddev *mddev,
				     struct r10bio *r10_bio);
static void reshape_request_write(struct mddev *mddev, struct r10bio *r10_bio)
{
	/* Reshape read completed.  Hopefully we have a block
	 * to write out.
	 * If we got a read error then we do sync 1-page reads from
	 * elsewhere until we find the data - or give up.
	 */
	struct r10conf *conf = mddev->private;
	int s;

	if (!test_bit(R10BIO_Uptodate, &r10_bio->state))
		if (handle_reshape_read_error(mddev, r10_bio) < 0) {
			/* Reshape has been aborted */
			md_done_sync(mddev, r10_bio->sectors, 0);
			return;
		}

	/* We definitely have the data in the pages, schedule the
	 * writes.
	 */
	atomic_set(&r10_bio->remaining, 1);
	for (s = 0; s < conf->copies*2; s++) {
		struct bio *b;
		int d = r10_bio->devs[s/2].devnum;
		struct md_rdev *rdev;
		if (s&1) {
			rdev = conf->mirrors[d].replacement;
			b = r10_bio->devs[s/2].repl_bio;
		} else {
			rdev = conf->mirrors[d].rdev;
			b = r10_bio->devs[s/2].bio;
		}
		if (!rdev || test_bit(Faulty, &rdev->flags))
			continue;
		atomic_inc(&rdev->nr_pending);
		md_sync_acct(b->bi_bdev, r10_bio->sectors);
		atomic_inc(&r10_bio->remaining);
		b->bi_next = NULL;
		generic_make_request(b);
	}
	end_reshape_request(r10_bio);
}

static void end_reshape(struct r10conf *conf)
{
	if (test_bit(MD_RECOVERY_INTR, &conf->mddev->recovery))
		return;

	spin_lock_irq(&conf->device_lock);
	conf->prev = conf->geo;
	md_finish_reshape(conf->mddev);
	smp_wmb();
	conf->reshape_progress = MaxSector;
	spin_unlock_irq(&conf->device_lock);

	/* read-ahead size must cover two whole stripes, which is
	 * 2 * (datadisks) * chunksize where 'n' is the number of raid devices
	 */
	if (conf->mddev->queue) {
		int stripe = conf->geo.raid_disks *
			((conf->mddev->chunk_sectors << 9) / PAGE_SIZE);
		stripe /= conf->geo.near_copies;
		if (conf->mddev->queue->backing_dev_info.ra_pages < 2 * stripe)
			conf->mddev->queue->backing_dev_info.ra_pages = 2 * stripe;
	}
	conf->fullsync = 0;
}


static int handle_reshape_read_error(struct mddev *mddev,
				     struct r10bio *r10_bio)
{
	/* Use sync reads to get the blocks from somewhere else */
	int sectors = r10_bio->sectors;
	struct r10conf *conf = mddev->private;
	struct {
		struct r10bio r10_bio;
		struct r10dev devs[conf->copies];
	} on_stack;
	struct r10bio *r10b = &on_stack.r10_bio;
	int slot = 0;
	int idx = 0;
	struct bio_vec *bvec = r10_bio->master_bio->bi_io_vec;

	r10b->sector = r10_bio->sector;
	__raid10_find_phys(&conf->prev, r10b);

	while (sectors) {
		int s = sectors;
		int success = 0;
		int first_slot = slot;

		if (s > (PAGE_SIZE >> 9))
			s = PAGE_SIZE >> 9;

		while (!success) {
			int d = r10b->devs[slot].devnum;
			struct md_rdev *rdev = conf->mirrors[d].rdev;
			sector_t addr;
			if (rdev == NULL ||
			    test_bit(Faulty, &rdev->flags) ||
			    !test_bit(In_sync, &rdev->flags))
				goto failed;

			addr = r10b->devs[slot].addr + idx * PAGE_SIZE;
			success = sync_page_io(rdev,
					       addr,
					       s << 9,
					       bvec[idx].bv_page,
					       READ, false);
			if (success)
				break;
		failed:
			slot++;
			if (slot >= conf->copies)
				slot = 0;
			if (slot == first_slot)
				break;
		}
		if (!success) {
			/* couldn't read this block, must give up */
			set_bit(MD_RECOVERY_INTR,
				&mddev->recovery);
			return -EIO;
		}
		sectors -= s;
		idx++;
	}
	return 0;
}

static void end_reshape_write(struct bio *bio, int error)
{
	int uptodate = test_bit(BIO_UPTODATE, &bio->bi_flags);
	struct r10bio *r10_bio = bio->bi_private;
	struct mddev *mddev = r10_bio->mddev;
	struct r10conf *conf = mddev->private;
	int d;
	int slot;
	int repl;
	struct md_rdev *rdev = NULL;

	d = find_bio_disk(conf, r10_bio, bio, &slot, &repl);
	if (repl)
		rdev = conf->mirrors[d].replacement;
	if (!rdev) {
		smp_mb();
		rdev = conf->mirrors[d].rdev;
	}

	if (!uptodate) {
		/* FIXME should record badblock */
		md_error(mddev, rdev);
	}

	rdev_dec_pending(rdev, mddev);
	end_reshape_request(r10_bio);
}

static void end_reshape_request(struct r10bio *r10_bio)
{
	if (!atomic_dec_and_test(&r10_bio->remaining))
		return;
	md_done_sync(r10_bio->mddev, r10_bio->sectors, 1);
	bio_put(r10_bio->master_bio);
	put_buf(r10_bio);
}

static void raid10_finish_reshape(struct mddev *mddev)
{
	struct r10conf *conf = mddev->private;

	if (test_bit(MD_RECOVERY_INTR, &mddev->recovery))
		return;

	if (mddev->delta_disks > 0) {
		sector_t size = raid10_size(mddev, 0, 0);
		md_set_array_sectors(mddev, size);
		if (mddev->recovery_cp > mddev->resync_max_sectors) {
			mddev->recovery_cp = mddev->resync_max_sectors;
			set_bit(MD_RECOVERY_NEEDED, &mddev->recovery);
		}
		mddev->resync_max_sectors = size;
		set_capacity(mddev->gendisk, mddev->array_sectors);
		revalidate_disk(mddev->gendisk);
	} else {
		int d;
		for (d = conf->geo.raid_disks ;
		     d < conf->geo.raid_disks - mddev->delta_disks;
		     d++) {
			struct md_rdev *rdev = conf->mirrors[d].rdev;
			if (rdev)
				clear_bit(In_sync, &rdev->flags);
			rdev = conf->mirrors[d].replacement;
			if (rdev)
				clear_bit(In_sync, &rdev->flags);
		}
	}
	mddev->layout = mddev->new_layout;
	mddev->chunk_sectors = 1 << conf->geo.chunk_shift;
	mddev->reshape_position = MaxSector;
	mddev->delta_disks = 0;
	mddev->reshape_backwards = 0;
}

static struct md_personality raid10_personality =
{
	.name		= "raid10",
	.level		= 10,
	.owner		= THIS_MODULE,
	.make_request	= make_request,
	.run		= run,
	.stop		= stop,
	.status		= status,
	.error_handler	= error,
	.hot_add_disk	= raid10_add_disk,
	.hot_remove_disk= raid10_remove_disk,
	.spare_active	= raid10_spare_active,
	.sync_request	= sync_request,
	.quiesce	= raid10_quiesce,
	.size		= raid10_size,
	.resize		= raid10_resize,
	.takeover	= raid10_takeover,
	.check_reshape	= raid10_check_reshape,
	.start_reshape	= raid10_start_reshape,
	.finish_reshape	= raid10_finish_reshape,
};

static int __init raid_init(void)
{
	return register_md_personality(&raid10_personality);
}

static void raid_exit(void)
{
	unregister_md_personality(&raid10_personality);
}

module_init(raid_init);
module_exit(raid_exit);
MODULE_LICENSE("GPL");
MODULE_DESCRIPTION("RAID10 (striped mirror) personality for MD");
MODULE_ALIAS("md-personality-9"); /* RAID10 */
MODULE_ALIAS("md-raid10");
MODULE_ALIAS("md-level-10");

module_param(max_queued_requests, int, S_IRUGO|S_IWUSR);<|MERGE_RESOLUTION|>--- conflicted
+++ resolved
@@ -496,13 +496,8 @@
 		 * before rdev->recovery_offset, but for simplicity we don't
 		 * check this here.
 		 */
-<<<<<<< HEAD
-		if (test_bit(In_sync, &conf->mirrors[dev].rdev->flags) &&
-		    !test_bit(Faulty, &conf->mirrors[dev].rdev->flags))
-=======
 		if (test_bit(In_sync, &rdev->flags) &&
 		    !test_bit(Faulty, &rdev->flags))
->>>>>>> c3ade0e0
 			set_bit(R10BIO_Uptodate, &r10_bio->state);
 
 		/* Maybe we can clear some bad blocks. */
@@ -1052,12 +1047,7 @@
 				    (conf->nr_pending &&
 				     current->bio_list &&
 				     !bio_list_empty(current->bio_list)),
-<<<<<<< HEAD
-				    conf->resync_lock,
-			);
-=======
 				    conf->resync_lock);
->>>>>>> c3ade0e0
 		conf->nr_waiting--;
 	}
 	conf->nr_pending++;
@@ -1274,11 +1264,7 @@
 			 * need another r10_bio.
 			 */
 			sectors_handled = (r10_bio->sector + max_sectors
-<<<<<<< HEAD
-					   - bio->bi_sector);
-=======
 					   - bio->bi_iter.bi_sector);
->>>>>>> c3ade0e0
 			r10_bio->sectors = max_sectors;
 			spin_lock_irq(&conf->device_lock);
 			if (bio->bi_phys_segments == 0)
@@ -1649,16 +1635,6 @@
 		int cnt = 0;
 		int this = first;
 		while (n--) {
-<<<<<<< HEAD
-			if (conf->mirrors[this].rdev &&
-			    this != ignore)
-				cnt++;
-			this = (this+1) % conf->raid_disks;
-		}
-		if (cnt == 0)
-			return 0;
-		first = (first + conf->near_copies) % conf->raid_disks;
-=======
 			struct md_rdev *rdev;
 			if (this != ignore &&
 			    (rdev = rcu_dereference(conf->mirrors[this].rdev)) &&
@@ -1669,7 +1645,6 @@
 		if (cnt == 0)
 			goto out;
 		first = (first + ncopies) % disks;
->>>>>>> c3ade0e0
 	} while (first != 0);
 	has_enough = 1;
 out:
@@ -3088,14 +3063,9 @@
 				 */
 				continue;
 			}
-<<<<<<< HEAD
-			/* Unless we are doing a full sync, we only need
-			 * to recover the block if it is set in the bitmap
-=======
 			/* Unless we are doing a full sync, or a replacement
 			 * we only need to recover the block if it is set in
 			 * the bitmap
->>>>>>> c3ade0e0
 			 */
 			must_sync = bitmap_start_sync(mddev->bitmap, sect,
 						      &sync_blocks, 1);
