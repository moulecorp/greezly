--- conflicted
+++ resolved
@@ -174,11 +174,8 @@
 
 	  In unsure, say N.
 
-<<<<<<< HEAD
-=======
 source "drivers/md/bcache/Kconfig"
 
->>>>>>> c3ade0e0
 config BLK_DEV_DM_BUILTIN
 	boolean
 
