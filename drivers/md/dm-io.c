--- conflicted
+++ resolved
@@ -288,12 +288,8 @@
 	unsigned num_bvecs;
 	sector_t remaining = where->count;
 	struct request_queue *q = bdev_get_queue(where->bdev);
-<<<<<<< HEAD
-	sector_t discard_sectors;
-=======
 	unsigned short logical_block_size = queue_logical_block_size(q);
 	sector_t num_sectors;
->>>>>>> c3ade0e0
 
 	/*
 	 * where->count may be zero if rw holds a flush and we need to
@@ -303,11 +299,7 @@
 		/*
 		 * Allocate a suitably sized-bio.
 		 */
-<<<<<<< HEAD
-		if (rw & REQ_DISCARD)
-=======
 		if ((rw & REQ_DISCARD) || (rw & REQ_WRITE_SAME))
->>>>>>> c3ade0e0
 			num_bvecs = 1;
 		else
 			num_bvecs = min_t(int, bio_get_nr_vecs(where->bdev),
@@ -320,11 +312,6 @@
 		store_io_and_region_in_bio(bio, io, region);
 
 		if (rw & REQ_DISCARD) {
-<<<<<<< HEAD
-			discard_sectors = min_t(sector_t, q->limits.max_discard_sectors, remaining);
-			bio->bi_size = discard_sectors << SECTOR_SHIFT;
-			remaining -= discard_sectors;
-=======
 			num_sectors = min_t(sector_t, q->limits.max_discard_sectors, remaining);
 			bio->bi_iter.bi_size = num_sectors << SECTOR_SHIFT;
 			remaining -= num_sectors;
@@ -340,7 +327,6 @@
 			offset = 0;
 			remaining -= num_sectors;
 			dp->next_page(dp);
->>>>>>> c3ade0e0
 		} else while (remaining) {
 			/*
 			 * Try and add as many pages as possible.
