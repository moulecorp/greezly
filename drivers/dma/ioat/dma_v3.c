--- conflicted
+++ resolved
@@ -442,11 +442,7 @@
 static void ioat3_cleanup(struct ioat2_dma_chan *ioat)
 {
 	struct ioat_chan_common *chan = &ioat->base;
-<<<<<<< HEAD
-	dma_addr_t phys_complete;
-=======
 	u64 phys_complete;
->>>>>>> c3ade0e0
 
 	spin_lock_bh(&chan->cleanup_lock);
 
@@ -479,11 +475,7 @@
 static void ioat3_restart_channel(struct ioat2_dma_chan *ioat)
 {
 	struct ioat_chan_common *chan = &ioat->base;
-<<<<<<< HEAD
-	dma_addr_t phys_complete;
-=======
 	u64 phys_complete;
->>>>>>> c3ade0e0
 
 	ioat2_quiesce(chan, 0);
 	if (ioat3_cleanup_preamble(chan, &phys_complete))
@@ -503,15 +495,9 @@
 	u32 chanerr_int;
 	u32 chanerr;
 
-<<<<<<< HEAD
-	if (test_bit(IOAT_COMPLETION_PENDING, &chan->state)) {
-		dma_addr_t phys_complete;
-		u64 status;
-=======
 	/* cleanup so tail points to descriptor that caused the error */
 	if (ioat3_cleanup_preamble(chan, &phys_complete))
 		__cleanup(ioat, phys_complete);
->>>>>>> c3ade0e0
 
 	chanerr = readl(chan->reg_base + IOAT_CHANERR_OFFSET);
 	pci_read_config_dword(pdev, IOAT_PCI_CHANERR_INT_OFFSET, &chanerr_int);
