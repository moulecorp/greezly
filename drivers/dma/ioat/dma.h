/*
 * Copyright(c) 2004 - 2009 Intel Corporation. All rights reserved.
 *
 * This program is free software; you can redistribute it and/or modify it
 * under the terms of the GNU General Public License as published by the Free
 * Software Foundation; either version 2 of the License, or (at your option)
 * any later version.
 *
 * This program is distributed in the hope that it will be useful, but WITHOUT
 * ANY WARRANTY; without even the implied warranty of MERCHANTABILITY or
 * FITNESS FOR A PARTICULAR PURPOSE.  See the GNU General Public License for
 * more details.
 *
 * You should have received a copy of the GNU General Public License along with
 * this program; if not, write to the Free Software Foundation, Inc., 59
 * Temple Place - Suite 330, Boston, MA  02111-1307, USA.
 *
 * The full GNU General Public License is included in this distribution in the
 * file called COPYING.
 */
#ifndef IOATDMA_H
#define IOATDMA_H

#include <linux/dmaengine.h>
#include "hw.h"
#include "registers.h"
#include <linux/init.h>
#include <linux/dmapool.h>
#include <linux/cache.h>
#include <linux/pci_ids.h>
#include <net/tcp.h>

#define IOAT_DMA_VERSION  "4.00"

#define IOAT_LOW_COMPLETION_MASK	0xffffffc0
#define IOAT_DMA_DCA_ANY_CPU		~0

#define to_ioatdma_device(dev) container_of(dev, struct ioatdma_device, common)
#define to_ioat_desc(lh) container_of(lh, struct ioat_desc_sw, node)
#define tx_to_ioat_desc(tx) container_of(tx, struct ioat_desc_sw, txd)
#define to_dev(ioat_chan) (&(ioat_chan)->device->pdev->dev)
#define to_pdev(ioat_chan) ((ioat_chan)->device->pdev)

#define chan_num(ch) ((int)((ch)->reg_base - (ch)->device->reg_base) / 0x80)

/*
 * workaround for IOAT ver.3.0 null descriptor issue
 * (channel returns error when size is 0)
 */
#define NULL_DESC_BUFFER_SIZE 1

enum ioat_irq_mode {
	IOAT_NOIRQ = 0,
	IOAT_MSIX,
	IOAT_MSI,
	IOAT_INTX
};

/**
 * struct ioatdma_device - internal representation of a IOAT device
 * @pdev: PCI-Express device
 * @reg_base: MMIO register space base address
 * @dma_pool: for allocating DMA descriptors
 * @common: embedded struct dma_device
 * @version: version of ioatdma device
 * @msix_entries: irq handlers
 * @idx: per channel data
 * @dca: direct cache access context
 * @intr_quirk: interrupt setup quirk (for ioat_v1 devices)
 * @enumerate_channels: hw version specific channel enumeration
 * @reset_hw: hw version specific channel (re)initialization
 * @cleanup_fn: select between the v2 and v3 cleanup routines
 * @timer_fn: select between the v2 and v3 timer watchdog routines
 * @self_test: hardware version specific self test for each supported op type
 *
 * Note: the v3 cleanup routine supports raid operations
 */
struct ioatdma_device {
	struct pci_dev *pdev;
	void __iomem *reg_base;
	struct pci_pool *dma_pool;
	struct pci_pool *completion_pool;
#define MAX_SED_POOLS	5
	struct dma_pool *sed_hw_pool[MAX_SED_POOLS];
	struct dma_device common;
	u8 version;
	struct msix_entry msix_entries[4];
	struct ioat_chan_common *idx[4];
	struct dca_provider *dca;
	enum ioat_irq_mode irq_mode;
	u32 cap;
	void (*intr_quirk)(struct ioatdma_device *device);
	int (*enumerate_channels)(struct ioatdma_device *device);
	int (*reset_hw)(struct ioat_chan_common *chan);
	void (*cleanup_fn)(unsigned long data);
	void (*timer_fn)(unsigned long data);
	int (*self_test)(struct ioatdma_device *device);
};

struct ioat_chan_common {
	struct dma_chan common;
	void __iomem *reg_base;
	dma_addr_t last_completion;
	spinlock_t cleanup_lock;
	unsigned long state;
	#define IOAT_COMPLETION_PENDING 0
	#define IOAT_COMPLETION_ACK 1
	#define IOAT_RESET_PENDING 2
	#define IOAT_KOBJ_INIT_FAIL 3
	#define IOAT_RESHAPE_PENDING 4
	#define IOAT_RUN 5
	#define IOAT_CHAN_ACTIVE 6
	struct timer_list timer;
	#define COMPLETION_TIMEOUT msecs_to_jiffies(100)
	#define IDLE_TIMEOUT msecs_to_jiffies(2000)
	#define RESET_DELAY msecs_to_jiffies(100)
	struct ioatdma_device *device;
	dma_addr_t completion_dma;
	u64 *completion;
	struct tasklet_struct cleanup_task;
	struct kobject kobj;
};

struct ioat_sysfs_entry {
	struct attribute attr;
	ssize_t (*show)(struct dma_chan *, char *);
};

/**
 * struct ioat_dma_chan - internal representation of a DMA channel
 */
struct ioat_dma_chan {
	struct ioat_chan_common base;

	size_t xfercap;	/* XFERCAP register value expanded out */

	spinlock_t desc_lock;
	struct list_head free_desc;
	struct list_head used_desc;

	int pending;
	u16 desccount;
	u16 active;
};

/**
 * struct ioat_sed_ent - wrapper around super extended hardware descriptor
 * @hw: hardware SED
 * @sed_dma: dma address for the SED
 * @list: list member
 * @parent: point to the dma descriptor that's the parent
 */
struct ioat_sed_ent {
	struct ioat_sed_raw_descriptor *hw;
	dma_addr_t dma;
	struct ioat_ring_ent *parent;
	unsigned int hw_pool;
};

static inline struct ioat_chan_common *to_chan_common(struct dma_chan *c)
{
	return container_of(c, struct ioat_chan_common, common);
}

static inline struct ioat_dma_chan *to_ioat_chan(struct dma_chan *c)
{
	struct ioat_chan_common *chan = to_chan_common(c);

	return container_of(chan, struct ioat_dma_chan, base);
}

/* wrapper around hardware descriptor format + additional software fields */

/**
 * struct ioat_desc_sw - wrapper around hardware descriptor
 * @hw: hardware DMA descriptor (for memcpy)
 * @node: this descriptor will either be on the free list,
 *     or attached to a transaction list (tx_list)
 * @txd: the generic software descriptor for all engines
 * @id: identifier for debug
 */
struct ioat_desc_sw {
	struct ioat_dma_descriptor *hw;
	struct list_head node;
	size_t len;
	struct list_head tx_list;
	struct dma_async_tx_descriptor txd;
	#ifdef DEBUG
	int id;
	#endif
};

#ifdef DEBUG
#define set_desc_id(desc, i) ((desc)->id = (i))
#define desc_id(desc) ((desc)->id)
#else
#define set_desc_id(desc, i)
#define desc_id(desc) (0)
#endif

static inline void
__dump_desc_dbg(struct ioat_chan_common *chan, struct ioat_dma_descriptor *hw,
		struct dma_async_tx_descriptor *tx, int id)
{
	struct device *dev = to_dev(chan);

	dev_dbg(dev, "desc[%d]: (%#llx->%#llx) cookie: %d flags: %#x"
		" ctl: %#10.8x (op: %#x int_en: %d compl: %d)\n", id,
		(unsigned long long) tx->phys,
		(unsigned long long) hw->next, tx->cookie, tx->flags,
		hw->ctl, hw->ctl_f.op, hw->ctl_f.int_en, hw->ctl_f.compl_write);
}

#define dump_desc_dbg(c, d) \
	({ if (d) __dump_desc_dbg(&c->base, d->hw, &d->txd, desc_id(d)); 0; })

static inline void ioat_set_tcp_copy_break(unsigned long copybreak)
{
	#ifdef CONFIG_NET_DMA
	sysctl_tcp_dma_copybreak = copybreak;
	#endif
}

static inline struct ioat_chan_common *
ioat_chan_by_index(struct ioatdma_device *device, int index)
{
	return device->idx[index];
}

static inline u64 ioat_chansts_32(struct ioat_chan_common *chan)
{
	u8 ver = chan->device->version;
	u64 status;
	u32 status_lo;

	/* We need to read the low address first as this causes the
	 * chipset to latch the upper bits for the subsequent read
	 */
	status_lo = readl(chan->reg_base + IOAT_CHANSTS_OFFSET_LOW(ver));
	status = readl(chan->reg_base + IOAT_CHANSTS_OFFSET_HIGH(ver));
	status <<= 32;
	status |= status_lo;

	return status;
}

#if BITS_PER_LONG == 64

static inline u64 ioat_chansts(struct ioat_chan_common *chan)
{
	u8 ver = chan->device->version;
	u64 status;

	 /* With IOAT v3.3 the status register is 64bit.  */
	if (ver >= IOAT_VER_3_3)
		status = readq(chan->reg_base + IOAT_CHANSTS_OFFSET(ver));
	else
		status = ioat_chansts_32(chan);

	return status;
}

#else
#define ioat_chansts ioat_chansts_32
#endif

static inline void ioat_start(struct ioat_chan_common *chan)
{
	u8 ver = chan->device->version;

	writeb(IOAT_CHANCMD_START, chan->reg_base + IOAT_CHANCMD_OFFSET(ver));
}

static inline u64 ioat_chansts_to_addr(u64 status)
{
	return status & IOAT_CHANSTS_COMPLETED_DESCRIPTOR_ADDR;
}

static inline u32 ioat_chanerr(struct ioat_chan_common *chan)
{
	return readl(chan->reg_base + IOAT_CHANERR_OFFSET);
}

static inline void ioat_suspend(struct ioat_chan_common *chan)
{
	u8 ver = chan->device->version;

	writeb(IOAT_CHANCMD_SUSPEND, chan->reg_base + IOAT_CHANCMD_OFFSET(ver));
}

static inline void ioat_reset(struct ioat_chan_common *chan)
{
	u8 ver = chan->device->version;

	writeb(IOAT_CHANCMD_RESET, chan->reg_base + IOAT_CHANCMD_OFFSET(ver));
}

static inline bool ioat_reset_pending(struct ioat_chan_common *chan)
{
	u8 ver = chan->device->version;
	u8 cmd;

	cmd = readb(chan->reg_base + IOAT_CHANCMD_OFFSET(ver));
	return (cmd & IOAT_CHANCMD_RESET) == IOAT_CHANCMD_RESET;
}

static inline void ioat_set_chainaddr(struct ioat_dma_chan *ioat, u64 addr)
{
	struct ioat_chan_common *chan = &ioat->base;

	writel(addr & 0x00000000FFFFFFFF,
	       chan->reg_base + IOAT1_CHAINADDR_OFFSET_LOW);
	writel(addr >> 32,
	       chan->reg_base + IOAT1_CHAINADDR_OFFSET_HIGH);
}

static inline bool is_ioat_active(unsigned long status)
{
	return ((status & IOAT_CHANSTS_STATUS) == IOAT_CHANSTS_ACTIVE);
}

static inline bool is_ioat_idle(unsigned long status)
{
	return ((status & IOAT_CHANSTS_STATUS) == IOAT_CHANSTS_DONE);
}

static inline bool is_ioat_halted(unsigned long status)
{
	return ((status & IOAT_CHANSTS_STATUS) == IOAT_CHANSTS_HALTED);
}

static inline bool is_ioat_suspended(unsigned long status)
{
	return ((status & IOAT_CHANSTS_STATUS) == IOAT_CHANSTS_SUSPENDED);
}

/* channel was fatally programmed */
static inline bool is_ioat_bug(unsigned long err)
{
	return !!err;
}

<<<<<<< HEAD
static inline void ioat_unmap(struct pci_dev *pdev, dma_addr_t addr, size_t len,
			      int direction, enum dma_ctrl_flags flags, bool dst)
{
	if ((dst && (flags & DMA_COMPL_DEST_UNMAP_SINGLE)) ||
	    (!dst && (flags & DMA_COMPL_SRC_UNMAP_SINGLE)))
		pci_unmap_single(pdev, addr, len, direction);
	else
		pci_unmap_page(pdev, addr, len, direction);
}

int __devinit ioat_probe(struct ioatdma_device *device);
int __devinit ioat_register(struct ioatdma_device *device);
int __devinit ioat1_dma_probe(struct ioatdma_device *dev, int dca);
int __devinit ioat_dma_self_test(struct ioatdma_device *device);
void __devexit ioat_dma_remove(struct ioatdma_device *device);
struct dca_provider * __devinit ioat_dca_init(struct pci_dev *pdev,
					      void __iomem *iobase);
=======
int ioat_probe(struct ioatdma_device *device);
int ioat_register(struct ioatdma_device *device);
int ioat1_dma_probe(struct ioatdma_device *dev, int dca);
int ioat_dma_self_test(struct ioatdma_device *device);
void ioat_dma_remove(struct ioatdma_device *device);
struct dca_provider *ioat_dca_init(struct pci_dev *pdev, void __iomem *iobase);
>>>>>>> c3ade0e0
dma_addr_t ioat_get_current_completion(struct ioat_chan_common *chan);
void ioat_init_channel(struct ioatdma_device *device,
		       struct ioat_chan_common *chan, int idx);
enum dma_status ioat_dma_tx_status(struct dma_chan *c, dma_cookie_t cookie,
				   struct dma_tx_state *txstate);
bool ioat_cleanup_preamble(struct ioat_chan_common *chan,
			   dma_addr_t *phys_complete);
void ioat_kobject_add(struct ioatdma_device *device, struct kobj_type *type);
void ioat_kobject_del(struct ioatdma_device *device);
<<<<<<< HEAD
=======
int ioat_dma_setup_interrupts(struct ioatdma_device *device);
>>>>>>> c3ade0e0
void ioat_stop(struct ioat_chan_common *chan);
extern const struct sysfs_ops ioat_sysfs_ops;
extern struct ioat_sysfs_entry ioat_version_attr;
extern struct ioat_sysfs_entry ioat_cap_attr;
#endif /* IOATDMA_H */<|MERGE_RESOLUTION|>--- conflicted
+++ resolved
@@ -340,32 +340,12 @@
 	return !!err;
 }
 
-<<<<<<< HEAD
-static inline void ioat_unmap(struct pci_dev *pdev, dma_addr_t addr, size_t len,
-			      int direction, enum dma_ctrl_flags flags, bool dst)
-{
-	if ((dst && (flags & DMA_COMPL_DEST_UNMAP_SINGLE)) ||
-	    (!dst && (flags & DMA_COMPL_SRC_UNMAP_SINGLE)))
-		pci_unmap_single(pdev, addr, len, direction);
-	else
-		pci_unmap_page(pdev, addr, len, direction);
-}
-
-int __devinit ioat_probe(struct ioatdma_device *device);
-int __devinit ioat_register(struct ioatdma_device *device);
-int __devinit ioat1_dma_probe(struct ioatdma_device *dev, int dca);
-int __devinit ioat_dma_self_test(struct ioatdma_device *device);
-void __devexit ioat_dma_remove(struct ioatdma_device *device);
-struct dca_provider * __devinit ioat_dca_init(struct pci_dev *pdev,
-					      void __iomem *iobase);
-=======
 int ioat_probe(struct ioatdma_device *device);
 int ioat_register(struct ioatdma_device *device);
 int ioat1_dma_probe(struct ioatdma_device *dev, int dca);
 int ioat_dma_self_test(struct ioatdma_device *device);
 void ioat_dma_remove(struct ioatdma_device *device);
 struct dca_provider *ioat_dca_init(struct pci_dev *pdev, void __iomem *iobase);
->>>>>>> c3ade0e0
 dma_addr_t ioat_get_current_completion(struct ioat_chan_common *chan);
 void ioat_init_channel(struct ioatdma_device *device,
 		       struct ioat_chan_common *chan, int idx);
@@ -375,10 +355,7 @@
 			   dma_addr_t *phys_complete);
 void ioat_kobject_add(struct ioatdma_device *device, struct kobj_type *type);
 void ioat_kobject_del(struct ioatdma_device *device);
-<<<<<<< HEAD
-=======
 int ioat_dma_setup_interrupts(struct ioatdma_device *device);
->>>>>>> c3ade0e0
 void ioat_stop(struct ioat_chan_common *chan);
 extern const struct sysfs_ops ioat_sysfs_ops;
 extern struct ioat_sysfs_entry ioat_version_attr;
