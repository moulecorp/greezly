/*
 * Intel I/OAT DMA Linux driver
 * Copyright(c) 2004 - 2009 Intel Corporation.
 *
 * This program is free software; you can redistribute it and/or modify it
 * under the terms and conditions of the GNU General Public License,
 * version 2, as published by the Free Software Foundation.
 *
 * This program is distributed in the hope that it will be useful, but WITHOUT
 * ANY WARRANTY; without even the implied warranty of MERCHANTABILITY or
 * FITNESS FOR A PARTICULAR PURPOSE.  See the GNU General Public License for
 * more details.
 *
 * You should have received a copy of the GNU General Public License along with
 * this program; if not, write to the Free Software Foundation, Inc.,
 * 51 Franklin St - Fifth Floor, Boston, MA 02110-1301 USA.
 *
 * The full GNU General Public License is included in this distribution in
 * the file called "COPYING".
 *
 */

/*
 * This driver supports an Intel I/OAT DMA engine (versions >= 2), which
 * does asynchronous data movement and checksumming operations.
 */

#include <linux/init.h>
#include <linux/module.h>
#include <linux/slab.h>
#include <linux/pci.h>
#include <linux/interrupt.h>
#include <linux/dmaengine.h>
#include <linux/delay.h>
#include <linux/dma-mapping.h>
#include <linux/workqueue.h>
#include <linux/prefetch.h>
#include <linux/i7300_idle.h>
#include "dma.h"
#include "dma_v2.h"
#include "registers.h"
#include "hw.h"

#include "../dmaengine.h"

int ioat_ring_alloc_order = 8;
module_param(ioat_ring_alloc_order, int, 0644);
MODULE_PARM_DESC(ioat_ring_alloc_order,
		 "ioat2+: allocate 2^n descriptors per channel"
		 " (default: 8 max: 16)");
static int ioat_ring_max_alloc_order = IOAT_MAX_ORDER;
module_param(ioat_ring_max_alloc_order, int, 0644);
MODULE_PARM_DESC(ioat_ring_max_alloc_order,
		 "ioat2+: upper limit for ring size (default: 16)");

void __ioat2_issue_pending(struct ioat2_dma_chan *ioat)
{
	struct ioat_chan_common *chan = &ioat->base;

	ioat->dmacount += ioat2_ring_pending(ioat);
	ioat->issued = ioat->head;
	writew(ioat->dmacount, chan->reg_base + IOAT_CHAN_DMACOUNT_OFFSET);
	dev_dbg(to_dev(chan),
		"%s: head: %#x tail: %#x issued: %#x count: %#x\n",
		__func__, ioat->head, ioat->tail, ioat->issued, ioat->dmacount);
}

void ioat2_issue_pending(struct dma_chan *c)
{
	struct ioat2_dma_chan *ioat = to_ioat2_chan(c);

	if (ioat2_ring_pending(ioat)) {
		spin_lock_bh(&ioat->prep_lock);
		__ioat2_issue_pending(ioat);
		spin_unlock_bh(&ioat->prep_lock);
	}
}

/**
 * ioat2_update_pending - log pending descriptors
 * @ioat: ioat2+ channel
 *
 * Check if the number of unsubmitted descriptors has exceeded the
 * watermark.  Called with prep_lock held
 */
static void ioat2_update_pending(struct ioat2_dma_chan *ioat)
{
	if (ioat2_ring_pending(ioat) > ioat_pending_level)
		__ioat2_issue_pending(ioat);
}

static void __ioat2_start_null_desc(struct ioat2_dma_chan *ioat)
{
	struct ioat_ring_ent *desc;
	struct ioat_dma_descriptor *hw;

	if (ioat2_ring_space(ioat) < 1) {
		dev_err(to_dev(&ioat->base),
			"Unable to start null desc - ring full\n");
		return;
	}

	dev_dbg(to_dev(&ioat->base), "%s: head: %#x tail: %#x issued: %#x\n",
		__func__, ioat->head, ioat->tail, ioat->issued);
	desc = ioat2_get_ring_ent(ioat, ioat->head);

	hw = desc->hw;
	hw->ctl = 0;
	hw->ctl_f.null = 1;
	hw->ctl_f.int_en = 1;
	hw->ctl_f.compl_write = 1;
	/* set size to non-zero value (channel returns error when size is 0) */
	hw->size = NULL_DESC_BUFFER_SIZE;
	hw->src_addr = 0;
	hw->dst_addr = 0;
	async_tx_ack(&desc->txd);
	ioat2_set_chainaddr(ioat, desc->txd.phys);
	dump_desc_dbg(ioat, desc);
	wmb();
	ioat->head += 1;
	__ioat2_issue_pending(ioat);
}

static void ioat2_start_null_desc(struct ioat2_dma_chan *ioat)
{
	spin_lock_bh(&ioat->prep_lock);
	__ioat2_start_null_desc(ioat);
	spin_unlock_bh(&ioat->prep_lock);
}

static void __cleanup(struct ioat2_dma_chan *ioat, dma_addr_t phys_complete)
{
	struct ioat_chan_common *chan = &ioat->base;
	struct dma_async_tx_descriptor *tx;
	struct ioat_ring_ent *desc;
	bool seen_current = false;
	u16 active;
	int idx = ioat->tail, i;

	dev_dbg(to_dev(chan), "%s: head: %#x tail: %#x issued: %#x\n",
		__func__, ioat->head, ioat->tail, ioat->issued);

	active = ioat2_ring_active(ioat);
	for (i = 0; i < active && !seen_current; i++) {
		smp_read_barrier_depends();
		prefetch(ioat2_get_ring_ent(ioat, idx + i + 1));
		desc = ioat2_get_ring_ent(ioat, idx + i);
		tx = &desc->txd;
		dump_desc_dbg(ioat, desc);
		if (tx->cookie) {
			dma_descriptor_unmap(tx);
			dma_cookie_complete(tx);
			if (tx->callback) {
				tx->callback(tx->callback_param);
				tx->callback = NULL;
			}
		}

		if (tx->phys == phys_complete)
			seen_current = true;
	}
	smp_mb(); /* finish all descriptor reads before incrementing tail */
	ioat->tail = idx + i;
	BUG_ON(active && !seen_current); /* no active descs have written a completion? */

	chan->last_completion = phys_complete;
	if (active - i == 0) {
		dev_dbg(to_dev(chan), "%s: cancel completion timeout\n",
			__func__);
		clear_bit(IOAT_COMPLETION_PENDING, &chan->state);
		mod_timer(&chan->timer, jiffies + IDLE_TIMEOUT);
	}
}

/**
 * ioat2_cleanup - clean finished descriptors (advance tail pointer)
 * @chan: ioat channel to be cleaned up
 */
static void ioat2_cleanup(struct ioat2_dma_chan *ioat)
{
	struct ioat_chan_common *chan = &ioat->base;
	dma_addr_t phys_complete;

	spin_lock_bh(&chan->cleanup_lock);
	if (ioat_cleanup_preamble(chan, &phys_complete))
		__cleanup(ioat, phys_complete);
	spin_unlock_bh(&chan->cleanup_lock);
}

void ioat2_cleanup_event(unsigned long data)
{
	struct ioat2_dma_chan *ioat = to_ioat2_chan((void *) data);
	struct ioat_chan_common *chan = &ioat->base;

	ioat2_cleanup(ioat);
	if (!test_bit(IOAT_RUN, &chan->state))
		return;
	writew(IOAT_CHANCTRL_RUN, ioat->base.reg_base + IOAT_CHANCTRL_OFFSET);
}

void __ioat2_restart_chan(struct ioat2_dma_chan *ioat)
{
	struct ioat_chan_common *chan = &ioat->base;

	/* set the tail to be re-issued */
	ioat->issued = ioat->tail;
	ioat->dmacount = 0;
	set_bit(IOAT_COMPLETION_PENDING, &chan->state);
	mod_timer(&chan->timer, jiffies + COMPLETION_TIMEOUT);

	dev_dbg(to_dev(chan),
		"%s: head: %#x tail: %#x issued: %#x count: %#x\n",
		__func__, ioat->head, ioat->tail, ioat->issued, ioat->dmacount);

	if (ioat2_ring_pending(ioat)) {
		struct ioat_ring_ent *desc;

		desc = ioat2_get_ring_ent(ioat, ioat->tail);
		ioat2_set_chainaddr(ioat, desc->txd.phys);
		__ioat2_issue_pending(ioat);
	} else
		__ioat2_start_null_desc(ioat);
}

int ioat2_quiesce(struct ioat_chan_common *chan, unsigned long tmo)
{
	unsigned long end = jiffies + tmo;
	int err = 0;
	u32 status;

	status = ioat_chansts(chan);
	if (is_ioat_active(status) || is_ioat_idle(status))
		ioat_suspend(chan);
	while (is_ioat_active(status) || is_ioat_idle(status)) {
		if (tmo && time_after(jiffies, end)) {
			err = -ETIMEDOUT;
			break;
		}
		status = ioat_chansts(chan);
		cpu_relax();
	}

	return err;
}

int ioat2_reset_sync(struct ioat_chan_common *chan, unsigned long tmo)
{
	unsigned long end = jiffies + tmo;
	int err = 0;

	ioat_reset(chan);
	while (ioat_reset_pending(chan)) {
		if (end && time_after(jiffies, end)) {
			err = -ETIMEDOUT;
			break;
		}
		cpu_relax();
	}

	return err;
}

static void ioat2_restart_channel(struct ioat2_dma_chan *ioat)
{
	struct ioat_chan_common *chan = &ioat->base;
	dma_addr_t phys_complete;

	ioat2_quiesce(chan, 0);
	if (ioat_cleanup_preamble(chan, &phys_complete))
		__cleanup(ioat, phys_complete);

	__ioat2_restart_chan(ioat);
}

static void check_active(struct ioat2_dma_chan *ioat)
{
	struct ioat_chan_common *chan = &ioat->base;

<<<<<<< HEAD
	if (test_bit(IOAT_COMPLETION_PENDING, &chan->state)) {
		dma_addr_t phys_complete;
		u64 status;

		status = ioat_chansts(chan);

		/* when halted due to errors check for channel
		 * programming errors before advancing the completion state
		 */
		if (is_ioat_halted(status)) {
			u32 chanerr;

			chanerr = readl(chan->reg_base + IOAT_CHANERR_OFFSET);
			dev_err(to_dev(chan), "%s: Channel halted (%x)\n",
				__func__, chanerr);
			if (test_bit(IOAT_RUN, &chan->state))
				BUG_ON(is_ioat_bug(chanerr));
			else /* we never got off the ground */
				return;
		}

		/* if we haven't made progress and we have already
		 * acknowledged a pending completion once, then be more
		 * forceful with a restart
		 */
		spin_lock_bh(&chan->cleanup_lock);
		if (ioat_cleanup_preamble(chan, &phys_complete)) {
			__cleanup(ioat, phys_complete);
		} else if (test_bit(IOAT_COMPLETION_ACK, &chan->state)) {
			spin_lock_bh(&ioat->prep_lock);
			ioat2_restart_channel(ioat);
			spin_unlock_bh(&ioat->prep_lock);
		} else {
			set_bit(IOAT_COMPLETION_ACK, &chan->state);
			mod_timer(&chan->timer, jiffies + COMPLETION_TIMEOUT);
		}
		spin_unlock_bh(&chan->cleanup_lock);
	} else {
		u16 active;
=======
	if (ioat2_ring_active(ioat)) {
		mod_timer(&chan->timer, jiffies + COMPLETION_TIMEOUT);
		return;
	}
>>>>>>> c3ade0e0

	if (test_and_clear_bit(IOAT_CHAN_ACTIVE, &chan->state))
		mod_timer(&chan->timer, jiffies + IDLE_TIMEOUT);
	else if (ioat->alloc_order > ioat_get_alloc_order()) {
		/* if the ring is idle, empty, and oversized try to step
		 * down the size
		 */
		reshape_ring(ioat, ioat->alloc_order - 1);

		/* keep shrinking until we get back to our minimum
		 * default size
		 */
		if (ioat->alloc_order > ioat_get_alloc_order())
			mod_timer(&chan->timer, jiffies + IDLE_TIMEOUT);
	}

}

void ioat2_timer_event(unsigned long data)
{
	struct ioat2_dma_chan *ioat = to_ioat2_chan((void *) data);
	struct ioat_chan_common *chan = &ioat->base;
	dma_addr_t phys_complete;
	u64 status;

	status = ioat_chansts(chan);

	/* when halted due to errors check for channel
	 * programming errors before advancing the completion state
	 */
	if (is_ioat_halted(status)) {
		u32 chanerr;

		chanerr = readl(chan->reg_base + IOAT_CHANERR_OFFSET);
		dev_err(to_dev(chan), "%s: Channel halted (%x)\n",
			__func__, chanerr);
		if (test_bit(IOAT_RUN, &chan->state))
			BUG_ON(is_ioat_bug(chanerr));
		else /* we never got off the ground */
			return;
	}

	/* if we haven't made progress and we have already
	 * acknowledged a pending completion once, then be more
	 * forceful with a restart
	 */
	spin_lock_bh(&chan->cleanup_lock);
	if (ioat_cleanup_preamble(chan, &phys_complete))
		__cleanup(ioat, phys_complete);
	else if (test_bit(IOAT_COMPLETION_ACK, &chan->state)) {
		spin_lock_bh(&ioat->prep_lock);
		ioat2_restart_channel(ioat);
		spin_unlock_bh(&ioat->prep_lock);
		spin_unlock_bh(&chan->cleanup_lock);
		return;
	} else {
		set_bit(IOAT_COMPLETION_ACK, &chan->state);
		mod_timer(&chan->timer, jiffies + COMPLETION_TIMEOUT);
	}


	if (ioat2_ring_active(ioat))
		mod_timer(&chan->timer, jiffies + COMPLETION_TIMEOUT);
	else {
		spin_lock_bh(&ioat->prep_lock);
		check_active(ioat);
		spin_unlock_bh(&ioat->prep_lock);
	}
	spin_unlock_bh(&chan->cleanup_lock);
}

static int ioat2_reset_hw(struct ioat_chan_common *chan)
{
	/* throw away whatever the channel was doing and get it initialized */
	u32 chanerr;

	ioat2_quiesce(chan, msecs_to_jiffies(100));

	chanerr = readl(chan->reg_base + IOAT_CHANERR_OFFSET);
	writel(chanerr, chan->reg_base + IOAT_CHANERR_OFFSET);

	return ioat2_reset_sync(chan, msecs_to_jiffies(200));
}

/**
 * ioat2_enumerate_channels - find and initialize the device's channels
 * @device: the device to be enumerated
 */
int ioat2_enumerate_channels(struct ioatdma_device *device)
{
	struct ioat2_dma_chan *ioat;
	struct device *dev = &device->pdev->dev;
	struct dma_device *dma = &device->common;
	u8 xfercap_log;
	int i;

	INIT_LIST_HEAD(&dma->channels);
	dma->chancnt = readb(device->reg_base + IOAT_CHANCNT_OFFSET);
	dma->chancnt &= 0x1f; /* bits [4:0] valid */
	if (dma->chancnt > ARRAY_SIZE(device->idx)) {
		dev_warn(dev, "(%d) exceeds max supported channels (%zu)\n",
			 dma->chancnt, ARRAY_SIZE(device->idx));
		dma->chancnt = ARRAY_SIZE(device->idx);
	}
	xfercap_log = readb(device->reg_base + IOAT_XFERCAP_OFFSET);
	xfercap_log &= 0x1f; /* bits [4:0] valid */
	if (xfercap_log == 0)
		return 0;
	dev_dbg(dev, "%s: xfercap = %d\n", __func__, 1 << xfercap_log);

	/* FIXME which i/oat version is i7300? */
#ifdef CONFIG_I7300_IDLE_IOAT_CHANNEL
	if (i7300_idle_platform_probe(NULL, NULL, 1) == 0)
		dma->chancnt--;
#endif
	for (i = 0; i < dma->chancnt; i++) {
		ioat = devm_kzalloc(dev, sizeof(*ioat), GFP_KERNEL);
		if (!ioat)
			break;

		ioat_init_channel(device, &ioat->base, i);
		ioat->xfercap_log = xfercap_log;
		spin_lock_init(&ioat->prep_lock);
		if (device->reset_hw(&ioat->base)) {
			i = 0;
			break;
		}
	}
	dma->chancnt = i;
	return i;
}

static dma_cookie_t ioat2_tx_submit_unlock(struct dma_async_tx_descriptor *tx)
{
	struct dma_chan *c = tx->chan;
	struct ioat2_dma_chan *ioat = to_ioat2_chan(c);
	struct ioat_chan_common *chan = &ioat->base;
	dma_cookie_t cookie;

	cookie = dma_cookie_assign(tx);
	dev_dbg(to_dev(&ioat->base), "%s: cookie: %d\n", __func__, cookie);

	if (!test_and_set_bit(IOAT_CHAN_ACTIVE, &chan->state))
		mod_timer(&chan->timer, jiffies + COMPLETION_TIMEOUT);

	/* make descriptor updates visible before advancing ioat->head,
	 * this is purposefully not smp_wmb() since we are also
	 * publishing the descriptor updates to a dma device
	 */
	wmb();

	ioat->head += ioat->produce;

	ioat2_update_pending(ioat);
	spin_unlock_bh(&ioat->prep_lock);

	return cookie;
}

static struct ioat_ring_ent *ioat2_alloc_ring_ent(struct dma_chan *chan, gfp_t flags)
{
	struct ioat_dma_descriptor *hw;
	struct ioat_ring_ent *desc;
	struct ioatdma_device *dma;
	dma_addr_t phys;

	dma = to_ioatdma_device(chan->device);
	hw = pci_pool_alloc(dma->dma_pool, flags, &phys);
	if (!hw)
		return NULL;
	memset(hw, 0, sizeof(*hw));

	desc = kmem_cache_zalloc(ioat2_cache, flags);
	if (!desc) {
		pci_pool_free(dma->dma_pool, hw, phys);
		return NULL;
	}

	dma_async_tx_descriptor_init(&desc->txd, chan);
	desc->txd.tx_submit = ioat2_tx_submit_unlock;
	desc->hw = hw;
	desc->txd.phys = phys;
	return desc;
}

static void ioat2_free_ring_ent(struct ioat_ring_ent *desc, struct dma_chan *chan)
{
	struct ioatdma_device *dma;

	dma = to_ioatdma_device(chan->device);
	pci_pool_free(dma->dma_pool, desc->hw, desc->txd.phys);
	kmem_cache_free(ioat2_cache, desc);
}

static struct ioat_ring_ent **ioat2_alloc_ring(struct dma_chan *c, int order, gfp_t flags)
{
	struct ioat_ring_ent **ring;
	int descs = 1 << order;
	int i;

	if (order > ioat_get_max_alloc_order())
		return NULL;

	/* allocate the array to hold the software ring */
	ring = kcalloc(descs, sizeof(*ring), flags);
	if (!ring)
		return NULL;
	for (i = 0; i < descs; i++) {
		ring[i] = ioat2_alloc_ring_ent(c, flags);
		if (!ring[i]) {
			while (i--)
				ioat2_free_ring_ent(ring[i], c);
			kfree(ring);
			return NULL;
		}
		set_desc_id(ring[i], i);
	}

	/* link descs */
	for (i = 0; i < descs-1; i++) {
		struct ioat_ring_ent *next = ring[i+1];
		struct ioat_dma_descriptor *hw = ring[i]->hw;

		hw->next = next->txd.phys;
	}
	ring[i]->hw->next = ring[0]->txd.phys;

	return ring;
}

void ioat2_free_chan_resources(struct dma_chan *c);

/* ioat2_alloc_chan_resources - allocate/initialize ioat2 descriptor ring
 * @chan: channel to be initialized
 */
int ioat2_alloc_chan_resources(struct dma_chan *c)
{
	struct ioat2_dma_chan *ioat = to_ioat2_chan(c);
	struct ioat_chan_common *chan = &ioat->base;
	struct ioat_ring_ent **ring;
	u64 status;
	int order;
	int i = 0;

	/* have we already been set up? */
	if (ioat->ring)
		return 1 << ioat->alloc_order;

	/* Setup register to interrupt and write completion status on error */
	writew(IOAT_CHANCTRL_RUN, chan->reg_base + IOAT_CHANCTRL_OFFSET);

	/* allocate a completion writeback area */
	/* doing 2 32bit writes to mmio since 1 64b write doesn't work */
	chan->completion = pci_pool_alloc(chan->device->completion_pool,
					  GFP_KERNEL, &chan->completion_dma);
	if (!chan->completion)
		return -ENOMEM;

	memset(chan->completion, 0, sizeof(*chan->completion));
	writel(((u64) chan->completion_dma) & 0x00000000FFFFFFFF,
	       chan->reg_base + IOAT_CHANCMP_OFFSET_LOW);
	writel(((u64) chan->completion_dma) >> 32,
	       chan->reg_base + IOAT_CHANCMP_OFFSET_HIGH);

	order = ioat_get_alloc_order();
	ring = ioat2_alloc_ring(c, order, GFP_KERNEL);
	if (!ring)
		return -ENOMEM;

	spin_lock_bh(&chan->cleanup_lock);
	spin_lock_bh(&ioat->prep_lock);
	ioat->ring = ring;
	ioat->head = 0;
	ioat->issued = 0;
	ioat->tail = 0;
	ioat->alloc_order = order;
	set_bit(IOAT_RUN, &chan->state);
	spin_unlock_bh(&ioat->prep_lock);
	spin_unlock_bh(&chan->cleanup_lock);

	ioat2_start_null_desc(ioat);

	/* check that we got off the ground */
	do {
		udelay(1);
		status = ioat_chansts(chan);
	} while (i++ < 20 && !is_ioat_active(status) && !is_ioat_idle(status));

	if (is_ioat_active(status) || is_ioat_idle(status)) {
		return 1 << ioat->alloc_order;
	} else {
		u32 chanerr = readl(chan->reg_base + IOAT_CHANERR_OFFSET);

		dev_WARN(to_dev(chan),
			"failed to start channel chanerr: %#x\n", chanerr);
		ioat2_free_chan_resources(c);
		return -EFAULT;
	}
}

bool reshape_ring(struct ioat2_dma_chan *ioat, int order)
{
	/* reshape differs from normal ring allocation in that we want
	 * to allocate a new software ring while only
	 * extending/truncating the hardware ring
	 */
	struct ioat_chan_common *chan = &ioat->base;
	struct dma_chan *c = &chan->common;
	const u32 curr_size = ioat2_ring_size(ioat);
	const u16 active = ioat2_ring_active(ioat);
	const u32 new_size = 1 << order;
	struct ioat_ring_ent **ring;
	u16 i;

	if (order > ioat_get_max_alloc_order())
		return false;

	/* double check that we have at least 1 free descriptor */
	if (active == curr_size)
		return false;

	/* when shrinking, verify that we can hold the current active
	 * set in the new ring
	 */
	if (active >= new_size)
		return false;

	/* allocate the array to hold the software ring */
	ring = kcalloc(new_size, sizeof(*ring), GFP_NOWAIT);
	if (!ring)
		return false;

	/* allocate/trim descriptors as needed */
	if (new_size > curr_size) {
		/* copy current descriptors to the new ring */
		for (i = 0; i < curr_size; i++) {
			u16 curr_idx = (ioat->tail+i) & (curr_size-1);
			u16 new_idx = (ioat->tail+i) & (new_size-1);

			ring[new_idx] = ioat->ring[curr_idx];
			set_desc_id(ring[new_idx], new_idx);
		}

		/* add new descriptors to the ring */
		for (i = curr_size; i < new_size; i++) {
			u16 new_idx = (ioat->tail+i) & (new_size-1);

			ring[new_idx] = ioat2_alloc_ring_ent(c, GFP_NOWAIT);
			if (!ring[new_idx]) {
				while (i--) {
					u16 new_idx = (ioat->tail+i) & (new_size-1);

					ioat2_free_ring_ent(ring[new_idx], c);
				}
				kfree(ring);
				return false;
			}
			set_desc_id(ring[new_idx], new_idx);
		}

		/* hw link new descriptors */
		for (i = curr_size-1; i < new_size; i++) {
			u16 new_idx = (ioat->tail+i) & (new_size-1);
			struct ioat_ring_ent *next = ring[(new_idx+1) & (new_size-1)];
			struct ioat_dma_descriptor *hw = ring[new_idx]->hw;

			hw->next = next->txd.phys;
		}
	} else {
		struct ioat_dma_descriptor *hw;
		struct ioat_ring_ent *next;

		/* copy current descriptors to the new ring, dropping the
		 * removed descriptors
		 */
		for (i = 0; i < new_size; i++) {
			u16 curr_idx = (ioat->tail+i) & (curr_size-1);
			u16 new_idx = (ioat->tail+i) & (new_size-1);

			ring[new_idx] = ioat->ring[curr_idx];
			set_desc_id(ring[new_idx], new_idx);
		}

		/* free deleted descriptors */
		for (i = new_size; i < curr_size; i++) {
			struct ioat_ring_ent *ent;

			ent = ioat2_get_ring_ent(ioat, ioat->tail+i);
			ioat2_free_ring_ent(ent, c);
		}

		/* fix up hardware ring */
		hw = ring[(ioat->tail+new_size-1) & (new_size-1)]->hw;
		next = ring[(ioat->tail+new_size) & (new_size-1)];
		hw->next = next->txd.phys;
	}

	dev_dbg(to_dev(chan), "%s: allocated %d descriptors\n",
		__func__, new_size);

	kfree(ioat->ring);
	ioat->ring = ring;
	ioat->alloc_order = order;

	return true;
}

/**
 * ioat2_check_space_lock - verify space and grab ring producer lock
 * @ioat: ioat2,3 channel (ring) to operate on
 * @num_descs: allocation length
 */
int ioat2_check_space_lock(struct ioat2_dma_chan *ioat, int num_descs)
{
	struct ioat_chan_common *chan = &ioat->base;
	bool retry;

 retry:
	spin_lock_bh(&ioat->prep_lock);
	/* never allow the last descriptor to be consumed, we need at
	 * least one free at all times to allow for on-the-fly ring
	 * resizing.
	 */
	if (likely(ioat2_ring_space(ioat) > num_descs)) {
		dev_dbg(to_dev(chan), "%s: num_descs: %d (%x:%x:%x)\n",
			__func__, num_descs, ioat->head, ioat->tail, ioat->issued);
		ioat->produce = num_descs;
		return 0;  /* with ioat->prep_lock held */
	}
	retry = test_and_set_bit(IOAT_RESHAPE_PENDING, &chan->state);
	spin_unlock_bh(&ioat->prep_lock);

	/* is another cpu already trying to expand the ring? */
	if (retry)
		goto retry;

	spin_lock_bh(&chan->cleanup_lock);
	spin_lock_bh(&ioat->prep_lock);
	retry = reshape_ring(ioat, ioat->alloc_order + 1);
	clear_bit(IOAT_RESHAPE_PENDING, &chan->state);
	spin_unlock_bh(&ioat->prep_lock);
	spin_unlock_bh(&chan->cleanup_lock);

	/* if we were able to expand the ring retry the allocation */
	if (retry)
		goto retry;

	if (printk_ratelimit())
		dev_dbg(to_dev(chan), "%s: ring full! num_descs: %d (%x:%x:%x)\n",
			__func__, num_descs, ioat->head, ioat->tail, ioat->issued);

	/* progress reclaim in the allocation failure case we may be
	 * called under bh_disabled so we need to trigger the timer
	 * event directly
	 */
	if (jiffies > chan->timer.expires && timer_pending(&chan->timer)) {
		struct ioatdma_device *device = chan->device;

		mod_timer(&chan->timer, jiffies + COMPLETION_TIMEOUT);
		device->timer_fn((unsigned long) &chan->common);
	}

	return -ENOMEM;
}

struct dma_async_tx_descriptor *
ioat2_dma_prep_memcpy_lock(struct dma_chan *c, dma_addr_t dma_dest,
			   dma_addr_t dma_src, size_t len, unsigned long flags)
{
	struct ioat2_dma_chan *ioat = to_ioat2_chan(c);
	struct ioat_dma_descriptor *hw;
	struct ioat_ring_ent *desc;
	dma_addr_t dst = dma_dest;
	dma_addr_t src = dma_src;
	size_t total_len = len;
	int num_descs, idx, i;

	num_descs = ioat2_xferlen_to_descs(ioat, len);
	if (likely(num_descs) && ioat2_check_space_lock(ioat, num_descs) == 0)
		idx = ioat->head;
	else
		return NULL;
	i = 0;
	do {
		size_t copy = min_t(size_t, len, 1 << ioat->xfercap_log);

		desc = ioat2_get_ring_ent(ioat, idx + i);
		hw = desc->hw;

		hw->size = copy;
		hw->ctl = 0;
		hw->src_addr = src;
		hw->dst_addr = dst;

		len -= copy;
		dst += copy;
		src += copy;
		dump_desc_dbg(ioat, desc);
	} while (++i < num_descs);

	desc->txd.flags = flags;
	desc->len = total_len;
	hw->ctl_f.int_en = !!(flags & DMA_PREP_INTERRUPT);
	hw->ctl_f.fence = !!(flags & DMA_PREP_FENCE);
	hw->ctl_f.compl_write = 1;
	dump_desc_dbg(ioat, desc);
	/* we leave the channel locked to ensure in order submission */

	return &desc->txd;
}

/**
 * ioat2_free_chan_resources - release all the descriptors
 * @chan: the channel to be cleaned
 */
void ioat2_free_chan_resources(struct dma_chan *c)
{
	struct ioat2_dma_chan *ioat = to_ioat2_chan(c);
	struct ioat_chan_common *chan = &ioat->base;
	struct ioatdma_device *device = chan->device;
	struct ioat_ring_ent *desc;
	const u16 total_descs = 1 << ioat->alloc_order;
	int descs;
	int i;

	/* Before freeing channel resources first check
	 * if they have been previously allocated for this channel.
	 */
	if (!ioat->ring)
		return;

	ioat_stop(chan);
	device->reset_hw(chan);

	spin_lock_bh(&chan->cleanup_lock);
	spin_lock_bh(&ioat->prep_lock);
	descs = ioat2_ring_space(ioat);
	dev_dbg(to_dev(chan), "freeing %d idle descriptors\n", descs);
	for (i = 0; i < descs; i++) {
		desc = ioat2_get_ring_ent(ioat, ioat->head + i);
		ioat2_free_ring_ent(desc, c);
	}

	if (descs < total_descs)
		dev_err(to_dev(chan), "Freeing %d in use descriptors!\n",
			total_descs - descs);

	for (i = 0; i < total_descs - descs; i++) {
		desc = ioat2_get_ring_ent(ioat, ioat->tail + i);
		dump_desc_dbg(ioat, desc);
		ioat2_free_ring_ent(desc, c);
	}

	kfree(ioat->ring);
	ioat->ring = NULL;
	ioat->alloc_order = 0;
	pci_pool_free(device->completion_pool, chan->completion,
		      chan->completion_dma);
	spin_unlock_bh(&ioat->prep_lock);
	spin_unlock_bh(&chan->cleanup_lock);

	chan->last_completion = 0;
	chan->completion_dma = 0;
	ioat->dmacount = 0;
}

static ssize_t ring_size_show(struct dma_chan *c, char *page)
{
	struct ioat2_dma_chan *ioat = to_ioat2_chan(c);

	return sprintf(page, "%d\n", (1 << ioat->alloc_order) & ~1);
}
static struct ioat_sysfs_entry ring_size_attr = __ATTR_RO(ring_size);

static ssize_t ring_active_show(struct dma_chan *c, char *page)
{
	struct ioat2_dma_chan *ioat = to_ioat2_chan(c);

	/* ...taken outside the lock, no need to be precise */
	return sprintf(page, "%d\n", ioat2_ring_active(ioat));
}
static struct ioat_sysfs_entry ring_active_attr = __ATTR_RO(ring_active);

static struct attribute *ioat2_attrs[] = {
	&ring_size_attr.attr,
	&ring_active_attr.attr,
	&ioat_cap_attr.attr,
	&ioat_version_attr.attr,
	NULL,
};

struct kobj_type ioat2_ktype = {
	.sysfs_ops = &ioat_sysfs_ops,
	.default_attrs = ioat2_attrs,
};

int ioat2_dma_probe(struct ioatdma_device *device, int dca)
{
	struct pci_dev *pdev = device->pdev;
	struct dma_device *dma;
	struct dma_chan *c;
	struct ioat_chan_common *chan;
	int err;

	device->enumerate_channels = ioat2_enumerate_channels;
	device->reset_hw = ioat2_reset_hw;
	device->cleanup_fn = ioat2_cleanup_event;
	device->timer_fn = ioat2_timer_event;
	device->self_test = ioat_dma_self_test;
	dma = &device->common;
	dma->device_prep_dma_memcpy = ioat2_dma_prep_memcpy_lock;
	dma->device_issue_pending = ioat2_issue_pending;
	dma->device_alloc_chan_resources = ioat2_alloc_chan_resources;
	dma->device_free_chan_resources = ioat2_free_chan_resources;
	dma->device_tx_status = ioat_dma_tx_status;

	err = ioat_probe(device);
	if (err)
		return err;
	ioat_set_tcp_copy_break(2048);

	list_for_each_entry(c, &dma->channels, device_node) {
		chan = to_chan_common(c);
		writel(IOAT_DCACTRL_CMPL_WRITE_ENABLE | IOAT_DMA_DCA_ANY_CPU,
		       chan->reg_base + IOAT_DCACTRL_OFFSET);
	}

	err = ioat_register(device);
	if (err)
		return err;

	ioat_kobject_add(device, &ioat2_ktype);

	if (dca)
		device->dca = ioat2_dca_init(pdev, device->reg_base);

	return err;
}<|MERGE_RESOLUTION|>--- conflicted
+++ resolved
@@ -276,52 +276,10 @@
 {
 	struct ioat_chan_common *chan = &ioat->base;
 
-<<<<<<< HEAD
-	if (test_bit(IOAT_COMPLETION_PENDING, &chan->state)) {
-		dma_addr_t phys_complete;
-		u64 status;
-
-		status = ioat_chansts(chan);
-
-		/* when halted due to errors check for channel
-		 * programming errors before advancing the completion state
-		 */
-		if (is_ioat_halted(status)) {
-			u32 chanerr;
-
-			chanerr = readl(chan->reg_base + IOAT_CHANERR_OFFSET);
-			dev_err(to_dev(chan), "%s: Channel halted (%x)\n",
-				__func__, chanerr);
-			if (test_bit(IOAT_RUN, &chan->state))
-				BUG_ON(is_ioat_bug(chanerr));
-			else /* we never got off the ground */
-				return;
-		}
-
-		/* if we haven't made progress and we have already
-		 * acknowledged a pending completion once, then be more
-		 * forceful with a restart
-		 */
-		spin_lock_bh(&chan->cleanup_lock);
-		if (ioat_cleanup_preamble(chan, &phys_complete)) {
-			__cleanup(ioat, phys_complete);
-		} else if (test_bit(IOAT_COMPLETION_ACK, &chan->state)) {
-			spin_lock_bh(&ioat->prep_lock);
-			ioat2_restart_channel(ioat);
-			spin_unlock_bh(&ioat->prep_lock);
-		} else {
-			set_bit(IOAT_COMPLETION_ACK, &chan->state);
-			mod_timer(&chan->timer, jiffies + COMPLETION_TIMEOUT);
-		}
-		spin_unlock_bh(&chan->cleanup_lock);
-	} else {
-		u16 active;
-=======
 	if (ioat2_ring_active(ioat)) {
 		mod_timer(&chan->timer, jiffies + COMPLETION_TIMEOUT);
 		return;
 	}
->>>>>>> c3ade0e0
 
 	if (test_and_clear_bit(IOAT_CHAN_ACTIVE, &chan->state))
 		mod_timer(&chan->timer, jiffies + IDLE_TIMEOUT);
