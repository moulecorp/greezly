/*
 * DMA Engine test module
 *
 * Copyright (C) 2007 Atmel Corporation
 * Copyright (C) 2013 Intel Corporation
 *
 * This program is free software; you can redistribute it and/or modify
 * it under the terms of the GNU General Public License version 2 as
 * published by the Free Software Foundation.
 */
#define pr_fmt(fmt) KBUILD_MODNAME ": " fmt

#include <linux/delay.h>
#include <linux/dma-mapping.h>
#include <linux/dmaengine.h>
#include <linux/freezer.h>
#include <linux/init.h>
#include <linux/kthread.h>
#include <linux/module.h>
#include <linux/moduleparam.h>
#include <linux/random.h>
#include <linux/slab.h>
#include <linux/wait.h>

static unsigned int test_buf_size = 16384;
module_param(test_buf_size, uint, S_IRUGO | S_IWUSR);
MODULE_PARM_DESC(test_buf_size, "Size of the memcpy test buffer");

static char test_channel[20];
module_param_string(channel, test_channel, sizeof(test_channel),
		S_IRUGO | S_IWUSR);
MODULE_PARM_DESC(channel, "Bus ID of the channel to test (default: any)");

static char test_device[32];
module_param_string(device, test_device, sizeof(test_device),
		S_IRUGO | S_IWUSR);
MODULE_PARM_DESC(device, "Bus ID of the DMA Engine to test (default: any)");

static unsigned int threads_per_chan = 1;
module_param(threads_per_chan, uint, S_IRUGO | S_IWUSR);
MODULE_PARM_DESC(threads_per_chan,
		"Number of threads to start per channel (default: 1)");

static unsigned int max_channels;
module_param(max_channels, uint, S_IRUGO | S_IWUSR);
MODULE_PARM_DESC(max_channels,
		"Maximum number of channels to use (default: all)");

static unsigned int iterations;
module_param(iterations, uint, S_IRUGO | S_IWUSR);
MODULE_PARM_DESC(iterations,
		"Iterations before stopping test (default: infinite)");

static unsigned int xor_sources = 3;
module_param(xor_sources, uint, S_IRUGO | S_IWUSR);
MODULE_PARM_DESC(xor_sources,
		"Number of xor source buffers (default: 3)");

static unsigned int pq_sources = 3;
module_param(pq_sources, uint, S_IRUGO | S_IWUSR);
MODULE_PARM_DESC(pq_sources,
		"Number of p+q source buffers (default: 3)");

static int timeout = 3000;
module_param(timeout, uint, S_IRUGO | S_IWUSR);
MODULE_PARM_DESC(timeout, "Transfer Timeout in msec (default: 3000), "
		 "Pass -1 for infinite timeout");

static bool noverify;
module_param(noverify, bool, S_IRUGO | S_IWUSR);
MODULE_PARM_DESC(noverify, "Disable random data setup and verification");

static bool verbose;
module_param(verbose, bool, S_IRUGO | S_IWUSR);
MODULE_PARM_DESC(verbose, "Enable \"success\" result messages (default: off)");

/**
 * struct dmatest_params - test parameters.
 * @buf_size:		size of the memcpy test buffer
 * @channel:		bus ID of the channel to test
 * @device:		bus ID of the DMA Engine to test
 * @threads_per_chan:	number of threads to start per channel
 * @max_channels:	maximum number of channels to use
 * @iterations:		iterations before stopping test
 * @xor_sources:	number of xor source buffers
 * @pq_sources:		number of p+q source buffers
 * @timeout:		transfer timeout in msec, -1 for infinite timeout
 */
struct dmatest_params {
	unsigned int	buf_size;
	char		channel[20];
	char		device[32];
	unsigned int	threads_per_chan;
	unsigned int	max_channels;
	unsigned int	iterations;
	unsigned int	xor_sources;
	unsigned int	pq_sources;
	int		timeout;
	bool		noverify;
};

/**
 * struct dmatest_info - test information.
 * @params:		test parameters
 * @lock:		access protection to the fields of this structure
 */
static struct dmatest_info {
	/* Test parameters */
	struct dmatest_params	params;

	/* Internal state */
	struct list_head	channels;
	unsigned int		nr_channels;
	struct mutex		lock;
	bool			did_init;
} test_info = {
	.channels = LIST_HEAD_INIT(test_info.channels),
	.lock = __MUTEX_INITIALIZER(test_info.lock),
};

static int dmatest_run_set(const char *val, const struct kernel_param *kp);
static int dmatest_run_get(char *val, const struct kernel_param *kp);
static struct kernel_param_ops run_ops = {
	.set = dmatest_run_set,
	.get = dmatest_run_get,
};
static bool dmatest_run;
module_param_cb(run, &run_ops, &dmatest_run, S_IRUGO | S_IWUSR);
MODULE_PARM_DESC(run, "Run the test (default: false)");

/* Maximum amount of mismatched bytes in buffer to print */
#define MAX_ERROR_COUNT		32

/*
 * Initialization patterns. All bytes in the source buffer has bit 7
 * set, all bytes in the destination buffer has bit 7 cleared.
 *
 * Bit 6 is set for all bytes which are to be copied by the DMA
 * engine. Bit 5 is set for all bytes which are to be overwritten by
 * the DMA engine.
 *
 * The remaining bits are the inverse of a counter which increments by
 * one for each byte address.
 */
#define PATTERN_SRC		0x80
#define PATTERN_DST		0x00
#define PATTERN_COPY		0x40
#define PATTERN_OVERWRITE	0x20
#define PATTERN_COUNT_MASK	0x1f

struct dmatest_thread {
	struct list_head	node;
	struct dmatest_info	*info;
	struct task_struct	*task;
	struct dma_chan		*chan;
	u8			**srcs;
	u8			**dsts;
	enum dma_transaction_type type;
	bool			done;
};

struct dmatest_chan {
	struct list_head	node;
	struct dma_chan		*chan;
	struct list_head	threads;
};

static DECLARE_WAIT_QUEUE_HEAD(thread_wait);
static bool wait;

static bool is_threaded_test_run(struct dmatest_info *info)
{
	struct dmatest_chan *dtc;

	list_for_each_entry(dtc, &info->channels, node) {
		struct dmatest_thread *thread;

		list_for_each_entry(thread, &dtc->threads, node) {
			if (!thread->done)
				return true;
		}
	}

	return false;
}

static int dmatest_wait_get(char *val, const struct kernel_param *kp)
{
	struct dmatest_info *info = &test_info;
	struct dmatest_params *params = &info->params;

	if (params->iterations)
		wait_event(thread_wait, !is_threaded_test_run(info));
	wait = true;
	return param_get_bool(val, kp);
}

static struct kernel_param_ops wait_ops = {
	.get = dmatest_wait_get,
	.set = param_set_bool,
};
module_param_cb(wait, &wait_ops, &wait, S_IRUGO);
MODULE_PARM_DESC(wait, "Wait for tests to complete (default: false)");

static bool dmatest_match_channel(struct dmatest_params *params,
		struct dma_chan *chan)
{
	if (params->channel[0] == '\0')
		return true;
	return strcmp(dma_chan_name(chan), params->channel) == 0;
}

static bool dmatest_match_device(struct dmatest_params *params,
		struct dma_device *device)
{
	if (params->device[0] == '\0')
		return true;
	return strcmp(dev_name(device->dev), params->device) == 0;
}

static unsigned long dmatest_random(void)
{
	unsigned long buf;

	prandom_bytes(&buf, sizeof(buf));
	return buf;
}

static void dmatest_init_srcs(u8 **bufs, unsigned int start, unsigned int len,
		unsigned int buf_size)
{
	unsigned int i;
	u8 *buf;

	for (; (buf = *bufs); bufs++) {
		for (i = 0; i < start; i++)
			buf[i] = PATTERN_SRC | (~i & PATTERN_COUNT_MASK);
		for ( ; i < start + len; i++)
			buf[i] = PATTERN_SRC | PATTERN_COPY
				| (~i & PATTERN_COUNT_MASK);
		for ( ; i < buf_size; i++)
			buf[i] = PATTERN_SRC | (~i & PATTERN_COUNT_MASK);
		buf++;
	}
}

static void dmatest_init_dsts(u8 **bufs, unsigned int start, unsigned int len,
		unsigned int buf_size)
{
	unsigned int i;
	u8 *buf;

	for (; (buf = *bufs); bufs++) {
		for (i = 0; i < start; i++)
			buf[i] = PATTERN_DST | (~i & PATTERN_COUNT_MASK);
		for ( ; i < start + len; i++)
			buf[i] = PATTERN_DST | PATTERN_OVERWRITE
				| (~i & PATTERN_COUNT_MASK);
		for ( ; i < buf_size; i++)
			buf[i] = PATTERN_DST | (~i & PATTERN_COUNT_MASK);
	}
}

static void dmatest_mismatch(u8 actual, u8 pattern, unsigned int index,
		unsigned int counter, bool is_srcbuf)
{
	u8		diff = actual ^ pattern;
	u8		expected = pattern | (~counter & PATTERN_COUNT_MASK);
	const char	*thread_name = current->comm;

	if (is_srcbuf)
		pr_warn("%s: srcbuf[0x%x] overwritten! Expected %02x, got %02x\n",
			thread_name, index, expected, actual);
	else if ((pattern & PATTERN_COPY)
			&& (diff & (PATTERN_COPY | PATTERN_OVERWRITE)))
		pr_warn("%s: dstbuf[0x%x] not copied! Expected %02x, got %02x\n",
			thread_name, index, expected, actual);
	else if (diff & PATTERN_SRC)
		pr_warn("%s: dstbuf[0x%x] was copied! Expected %02x, got %02x\n",
			thread_name, index, expected, actual);
	else
		pr_warn("%s: dstbuf[0x%x] mismatch! Expected %02x, got %02x\n",
			thread_name, index, expected, actual);
}

static unsigned int dmatest_verify(u8 **bufs, unsigned int start,
		unsigned int end, unsigned int counter, u8 pattern,
		bool is_srcbuf)
{
	unsigned int i;
	unsigned int error_count = 0;
	u8 actual;
	u8 expected;
	u8 *buf;
	unsigned int counter_orig = counter;

	for (; (buf = *bufs); bufs++) {
		counter = counter_orig;
		for (i = start; i < end; i++) {
			actual = buf[i];
			expected = pattern | (~counter & PATTERN_COUNT_MASK);
			if (actual != expected) {
				if (error_count < MAX_ERROR_COUNT)
					dmatest_mismatch(actual, pattern, i,
							 counter, is_srcbuf);
				error_count++;
			}
			counter++;
		}
	}

	if (error_count > MAX_ERROR_COUNT)
		pr_warn("%s: %u errors suppressed\n",
			current->comm, error_count - MAX_ERROR_COUNT);

	return error_count;
}

/* poor man's completion - we want to use wait_event_freezable() on it */
struct dmatest_done {
	bool			done;
	wait_queue_head_t	*wait;
};

static void dmatest_callback(void *arg)
{
	struct dmatest_done *done = arg;

	done->done = true;
	wake_up_all(done->wait);
}

static unsigned int min_odd(unsigned int x, unsigned int y)
{
	unsigned int val = min(x, y);

	return val % 2 ? val : val - 1;
}

static void result(const char *err, unsigned int n, unsigned int src_off,
		   unsigned int dst_off, unsigned int len, unsigned long data)
{
	pr_info("%s: result #%u: '%s' with src_off=0x%x dst_off=0x%x len=0x%x (%lu)",
		current->comm, n, err, src_off, dst_off, len, data);
}

static void dbg_result(const char *err, unsigned int n, unsigned int src_off,
		       unsigned int dst_off, unsigned int len,
		       unsigned long data)
{
	pr_debug("%s: result #%u: '%s' with src_off=0x%x dst_off=0x%x len=0x%x (%lu)",
		   current->comm, n, err, src_off, dst_off, len, data);
}

#define verbose_result(err, n, src_off, dst_off, len, data) ({ \
	if (verbose) \
		result(err, n, src_off, dst_off, len, data); \
	else \
		dbg_result(err, n, src_off, dst_off, len, data); \
})

static unsigned long long dmatest_persec(s64 runtime, unsigned int val)
{
	unsigned long long per_sec = 1000000;

	if (runtime <= 0)
		return 0;

	/* drop precision until runtime is 32-bits */
	while (runtime > UINT_MAX) {
		runtime >>= 1;
		per_sec <<= 1;
	}

	per_sec *= val;
	do_div(per_sec, runtime);
	return per_sec;
}

static unsigned long long dmatest_KBs(s64 runtime, unsigned long long len)
{
	return dmatest_persec(runtime, len >> 10);
}

/*
 * This function repeatedly tests DMA transfers of various lengths and
 * offsets for a given operation type until it is told to exit by
 * kthread_stop(). There may be multiple threads running this function
 * in parallel for a single channel, and there may be multiple channels
 * being tested in parallel.
 *
 * Before each test, the source and destination buffer is initialized
 * with a known pattern. This pattern is different depending on
 * whether it's in an area which is supposed to be copied or
 * overwritten, and different in the source and destination buffers.
 * So if the DMA engine doesn't copy exactly what we tell it to copy,
 * we'll notice.
 */
static int dmatest_func(void *data)
{
	DECLARE_WAIT_QUEUE_HEAD_ONSTACK(done_wait);
	struct dmatest_thread	*thread = data;
	struct dmatest_done	done = { .wait = &done_wait };
	struct dmatest_info	*info;
	struct dmatest_params	*params;
	struct dma_chan		*chan;
	struct dma_device	*dev;
	unsigned int		src_off, dst_off, len;
	unsigned int		error_count;
	unsigned int		failed_tests = 0;
	unsigned int		total_tests = 0;
	dma_cookie_t		cookie;
	enum dma_status		status;
	enum dma_ctrl_flags 	flags;
	u8			*pq_coefs = NULL;
	int			ret;
	int			src_cnt;
	int			dst_cnt;
	int			i;
	ktime_t			ktime;
	s64			runtime = 0;
	unsigned long long	total_len = 0;

	set_freezable();

	ret = -ENOMEM;

	smp_rmb();
	info = thread->info;
	params = &info->params;
	chan = thread->chan;
	dev = chan->device;
	if (thread->type == DMA_MEMCPY)
		src_cnt = dst_cnt = 1;
	else if (thread->type == DMA_XOR) {
		/* force odd to ensure dst = src */
		src_cnt = min_odd(params->xor_sources | 1, dev->max_xor);
		dst_cnt = 1;
	} else if (thread->type == DMA_PQ) {
		/* force odd to ensure dst = src */
		src_cnt = min_odd(params->pq_sources | 1, dma_maxpq(dev, 0));
		dst_cnt = 2;

		pq_coefs = kmalloc(params->pq_sources+1, GFP_KERNEL);
		if (!pq_coefs)
			goto err_thread_type;

		for (i = 0; i < src_cnt; i++)
			pq_coefs[i] = 1;
	} else
		goto err_thread_type;

	thread->srcs = kcalloc(src_cnt+1, sizeof(u8 *), GFP_KERNEL);
	if (!thread->srcs)
		goto err_srcs;
	for (i = 0; i < src_cnt; i++) {
		thread->srcs[i] = kmalloc(params->buf_size, GFP_KERNEL);
		if (!thread->srcs[i])
			goto err_srcbuf;
	}
	thread->srcs[i] = NULL;

	thread->dsts = kcalloc(dst_cnt+1, sizeof(u8 *), GFP_KERNEL);
	if (!thread->dsts)
		goto err_dsts;
	for (i = 0; i < dst_cnt; i++) {
		thread->dsts[i] = kmalloc(params->buf_size, GFP_KERNEL);
		if (!thread->dsts[i])
			goto err_dstbuf;
	}
	thread->dsts[i] = NULL;

	set_user_nice(current, 10);

	/*
	 * src and dst buffers are freed by ourselves below
	 */
	flags = DMA_CTRL_ACK | DMA_PREP_INTERRUPT;

	ktime = ktime_get();
	while (!kthread_should_stop()
	       && !(params->iterations && total_tests >= params->iterations)) {
		struct dma_async_tx_descriptor *tx = NULL;
		struct dmaengine_unmap_data *um;
		dma_addr_t srcs[src_cnt];
		dma_addr_t *dsts;
		u8 align = 0;

		total_tests++;

		/* honor alignment restrictions */
		if (thread->type == DMA_MEMCPY)
			align = dev->copy_align;
		else if (thread->type == DMA_XOR)
			align = dev->xor_align;
		else if (thread->type == DMA_PQ)
			align = dev->pq_align;

		if (1 << align > params->buf_size) {
			pr_err("%u-byte buffer too small for %d-byte alignment\n",
			       params->buf_size, 1 << align);
			break;
		}

		if (params->noverify) {
			len = params->buf_size;
			src_off = 0;
			dst_off = 0;
		} else {
			len = dmatest_random() % params->buf_size + 1;
			len = (len >> align) << align;
			if (!len)
				len = 1 << align;
			src_off = dmatest_random() % (params->buf_size - len + 1);
			dst_off = dmatest_random() % (params->buf_size - len + 1);

			src_off = (src_off >> align) << align;
			dst_off = (dst_off >> align) << align;

			dmatest_init_srcs(thread->srcs, src_off, len,
					  params->buf_size);
			dmatest_init_dsts(thread->dsts, dst_off, len,
					  params->buf_size);
		}

		len = (len >> align) << align;
		if (!len)
			len = 1 << align;
		total_len += len;

		um = dmaengine_get_unmap_data(dev->dev, src_cnt+dst_cnt,
					      GFP_KERNEL);
		if (!um) {
			failed_tests++;
			result("unmap data NULL", total_tests,
			       src_off, dst_off, len, ret);
			continue;
		}

		um->len = params->buf_size;
		for (i = 0; i < src_cnt; i++) {
			void *buf = thread->srcs[i];
			struct page *pg = virt_to_page(buf);
			unsigned pg_off = (unsigned long) buf & ~PAGE_MASK;

			um->addr[i] = dma_map_page(dev->dev, pg, pg_off,
						   um->len, DMA_TO_DEVICE);
			srcs[i] = um->addr[i] + src_off;
			ret = dma_mapping_error(dev->dev, um->addr[i]);
			if (ret) {
				dmaengine_unmap_put(um);
				result("src mapping error", total_tests,
				       src_off, dst_off, len, ret);
				failed_tests++;
				continue;
			}
			um->to_cnt++;
		}
		/* map with DMA_BIDIRECTIONAL to force writeback/invalidate */
		dsts = &um->addr[src_cnt];
		for (i = 0; i < dst_cnt; i++) {
			void *buf = thread->dsts[i];
			struct page *pg = virt_to_page(buf);
			unsigned pg_off = (unsigned long) buf & ~PAGE_MASK;

			dsts[i] = dma_map_page(dev->dev, pg, pg_off, um->len,
					       DMA_BIDIRECTIONAL);
			ret = dma_mapping_error(dev->dev, dsts[i]);
			if (ret) {
				dmaengine_unmap_put(um);
				result("dst mapping error", total_tests,
				       src_off, dst_off, len, ret);
				failed_tests++;
				continue;
			}
			um->bidi_cnt++;
		}

		if (thread->type == DMA_MEMCPY)
			tx = dev->device_prep_dma_memcpy(chan,
							 dsts[0] + dst_off,
							 srcs[0], len, flags);
		else if (thread->type == DMA_XOR)
			tx = dev->device_prep_dma_xor(chan,
						      dsts[0] + dst_off,
						      srcs, src_cnt,
						      len, flags);
		else if (thread->type == DMA_PQ) {
			dma_addr_t dma_pq[dst_cnt];

			for (i = 0; i < dst_cnt; i++)
				dma_pq[i] = dsts[i] + dst_off;
			tx = dev->device_prep_dma_pq(chan, dma_pq, srcs,
						     src_cnt, pq_coefs,
						     len, flags);
		}

		if (!tx) {
			dmaengine_unmap_put(um);
			result("prep error", total_tests, src_off,
			       dst_off, len, ret);
			msleep(100);
			failed_tests++;
			continue;
		}

		done.done = false;
		tx->callback = dmatest_callback;
		tx->callback_param = &done;
		cookie = tx->tx_submit(tx);

		if (dma_submit_error(cookie)) {
			dmaengine_unmap_put(um);
			result("submit error", total_tests, src_off,
			       dst_off, len, ret);
			msleep(100);
			failed_tests++;
			continue;
		}
		dma_async_issue_pending(chan);

		wait_event_freezable_timeout(done_wait, done.done,
					     msecs_to_jiffies(params->timeout));

		status = dma_async_is_tx_complete(chan, cookie, NULL, NULL);

		if (!done.done) {
			/*
			 * We're leaving the timed out dma operation with
			 * dangling pointer to done_wait.  To make this
			 * correct, we'll need to allocate wait_done for
			 * each test iteration and perform "who's gonna
			 * free it this time?" dancing.  For now, just
			 * leave it dangling.
			 */
			dmaengine_unmap_put(um);
			result("test timed out", total_tests, src_off, dst_off,
			       len, 0);
			failed_tests++;
			continue;
		} else if (status != DMA_COMPLETE) {
			dmaengine_unmap_put(um);
			result(status == DMA_ERROR ?
			       "completion error status" :
			       "completion busy status", total_tests, src_off,
			       dst_off, len, ret);
			failed_tests++;
			continue;
		}

		dmaengine_unmap_put(um);

		if (params->noverify) {
			verbose_result("test passed", total_tests, src_off,
				       dst_off, len, 0);
			continue;
		}

		pr_debug("%s: verifying source buffer...\n", current->comm);
		error_count = dmatest_verify(thread->srcs, 0, src_off,
				0, PATTERN_SRC, true);
		error_count += dmatest_verify(thread->srcs, src_off,
				src_off + len, src_off,
				PATTERN_SRC | PATTERN_COPY, true);
		error_count += dmatest_verify(thread->srcs, src_off + len,
				params->buf_size, src_off + len,
				PATTERN_SRC, true);

		pr_debug("%s: verifying dest buffer...\n", current->comm);
		error_count += dmatest_verify(thread->dsts, 0, dst_off,
				0, PATTERN_DST, false);
		error_count += dmatest_verify(thread->dsts, dst_off,
				dst_off + len, src_off,
				PATTERN_SRC | PATTERN_COPY, false);
		error_count += dmatest_verify(thread->dsts, dst_off + len,
				params->buf_size, dst_off + len,
				PATTERN_DST, false);

		if (error_count) {
			result("data error", total_tests, src_off, dst_off,
			       len, error_count);
			failed_tests++;
		} else {
			verbose_result("test passed", total_tests, src_off,
				       dst_off, len, 0);
		}
	}
	runtime = ktime_us_delta(ktime_get(), ktime);

	ret = 0;
	for (i = 0; thread->dsts[i]; i++)
		kfree(thread->dsts[i]);
err_dstbuf:
	kfree(thread->dsts);
err_dsts:
	for (i = 0; thread->srcs[i]; i++)
		kfree(thread->srcs[i]);
err_srcbuf:
	kfree(thread->srcs);
err_srcs:
	kfree(pq_coefs);
err_thread_type:
	pr_info("%s: summary %u tests, %u failures %llu iops %llu KB/s (%d)\n",
		current->comm, total_tests, failed_tests,
		dmatest_persec(runtime, total_tests),
		dmatest_KBs(runtime, total_len), ret);

	/* terminate all transfers on specified channels */
	if (ret)
		dmaengine_terminate_all(chan);

	thread->done = true;
	wake_up(&thread_wait);

	return ret;
}

static void dmatest_cleanup_channel(struct dmatest_chan *dtc)
{
	struct dmatest_thread	*thread;
	struct dmatest_thread	*_thread;
	int			ret;

	list_for_each_entry_safe(thread, _thread, &dtc->threads, node) {
		ret = kthread_stop(thread->task);
		pr_debug("thread %s exited with status %d\n",
			 thread->task->comm, ret);
		list_del(&thread->node);
		put_task_struct(thread->task);
		kfree(thread);
	}

	/* terminate all transfers on specified channels */
	dmaengine_terminate_all(dtc->chan);

	kfree(dtc);
}

static int dmatest_add_threads(struct dmatest_info *info,
		struct dmatest_chan *dtc, enum dma_transaction_type type)
{
	struct dmatest_params *params = &info->params;
	struct dmatest_thread *thread;
	struct dma_chan *chan = dtc->chan;
	char *op;
	unsigned int i;

	if (type == DMA_MEMCPY)
		op = "copy";
	else if (type == DMA_XOR)
		op = "xor";
	else if (type == DMA_PQ)
		op = "pq";
	else
		return -EINVAL;

	for (i = 0; i < params->threads_per_chan; i++) {
		thread = kzalloc(sizeof(struct dmatest_thread), GFP_KERNEL);
		if (!thread) {
			pr_warn("No memory for %s-%s%u\n",
				dma_chan_name(chan), op, i);
			break;
		}
		thread->info = info;
		thread->chan = dtc->chan;
		thread->type = type;
		smp_wmb();
		thread->task = kthread_create(dmatest_func, thread, "%s-%s%u",
				dma_chan_name(chan), op, i);
		if (IS_ERR(thread->task)) {
			pr_warn("Failed to create thread %s-%s%u\n",
				dma_chan_name(chan), op, i);
			kfree(thread);
			break;
		}

		/* srcbuf and dstbuf are allocated by the thread itself */
		get_task_struct(thread->task);
		list_add_tail(&thread->node, &dtc->threads);
		wake_up_process(thread->task);
	}

	return i;
}

static int dmatest_add_channel(struct dmatest_info *info,
		struct dma_chan *chan)
{
	struct dmatest_chan	*dtc;
	struct dma_device	*dma_dev = chan->device;
	unsigned int		thread_count = 0;
	int cnt;

	dtc = kmalloc(sizeof(struct dmatest_chan), GFP_KERNEL);
	if (!dtc) {
		pr_warn("No memory for %s\n", dma_chan_name(chan));
		return -ENOMEM;
	}

	dtc->chan = chan;
	INIT_LIST_HEAD(&dtc->threads);

	if (dma_has_cap(DMA_MEMCPY, dma_dev->cap_mask)) {
		cnt = dmatest_add_threads(info, dtc, DMA_MEMCPY);
		thread_count += cnt > 0 ? cnt : 0;
	}
	if (dma_has_cap(DMA_XOR, dma_dev->cap_mask)) {
		cnt = dmatest_add_threads(info, dtc, DMA_XOR);
		thread_count += cnt > 0 ? cnt : 0;
	}
	if (dma_has_cap(DMA_PQ, dma_dev->cap_mask)) {
<<<<<<< HEAD
		cnt = dmatest_add_threads(dtc, DMA_PQ);
=======
		cnt = dmatest_add_threads(info, dtc, DMA_PQ);
>>>>>>> c3ade0e0
		thread_count += cnt > 0 ? cnt : 0;
	}

	pr_info("Started %u threads using %s\n",
		thread_count, dma_chan_name(chan));

	list_add_tail(&dtc->node, &info->channels);
	info->nr_channels++;

	return 0;
}

static bool filter(struct dma_chan *chan, void *param)
{
	struct dmatest_params *params = param;

	if (!dmatest_match_channel(params, chan) ||
	    !dmatest_match_device(params, chan->device))
		return false;
	else
		return true;
}

static void request_channels(struct dmatest_info *info,
			     enum dma_transaction_type type)
{
	dma_cap_mask_t mask;

	dma_cap_zero(mask);
	dma_cap_set(type, mask);
	for (;;) {
		struct dmatest_params *params = &info->params;
		struct dma_chan *chan;

		chan = dma_request_channel(mask, filter, params);
		if (chan) {
			if (dmatest_add_channel(info, chan)) {
				dma_release_channel(chan);
				break; /* add_channel failed, punt */
			}
		} else
			break; /* no more channels available */
		if (params->max_channels &&
		    info->nr_channels >= params->max_channels)
			break; /* we have all we need */
	}
}

static void run_threaded_test(struct dmatest_info *info)
{
	struct dmatest_params *params = &info->params;

	/* Copy test parameters */
	params->buf_size = test_buf_size;
	strlcpy(params->channel, strim(test_channel), sizeof(params->channel));
	strlcpy(params->device, strim(test_device), sizeof(params->device));
	params->threads_per_chan = threads_per_chan;
	params->max_channels = max_channels;
	params->iterations = iterations;
	params->xor_sources = xor_sources;
	params->pq_sources = pq_sources;
	params->timeout = timeout;
	params->noverify = noverify;

	request_channels(info, DMA_MEMCPY);
	request_channels(info, DMA_XOR);
	request_channels(info, DMA_PQ);
}

static void stop_threaded_test(struct dmatest_info *info)
{
	struct dmatest_chan *dtc, *_dtc;
	struct dma_chan *chan;

	list_for_each_entry_safe(dtc, _dtc, &info->channels, node) {
		list_del(&dtc->node);
		chan = dtc->chan;
		dmatest_cleanup_channel(dtc);
		pr_debug("dropped channel %s\n", dma_chan_name(chan));
		dma_release_channel(chan);
	}

	info->nr_channels = 0;
}

static void restart_threaded_test(struct dmatest_info *info, bool run)
{
	/* we might be called early to set run=, defer running until all
	 * parameters have been evaluated
	 */
	if (!info->did_init)
		return;

	/* Stop any running test first */
	stop_threaded_test(info);

	/* Run test with new parameters */
	run_threaded_test(info);
}

static int dmatest_run_get(char *val, const struct kernel_param *kp)
{
	struct dmatest_info *info = &test_info;

	mutex_lock(&info->lock);
	if (is_threaded_test_run(info)) {
		dmatest_run = true;
	} else {
		stop_threaded_test(info);
		dmatest_run = false;
	}
	mutex_unlock(&info->lock);

	return param_get_bool(val, kp);
}

static int dmatest_run_set(const char *val, const struct kernel_param *kp)
{
	struct dmatest_info *info = &test_info;
	int ret;

	mutex_lock(&info->lock);
	ret = param_set_bool(val, kp);
	if (ret) {
		mutex_unlock(&info->lock);
		return ret;
	}

	if (is_threaded_test_run(info))
		ret = -EBUSY;
	else if (dmatest_run)
		restart_threaded_test(info, dmatest_run);

	mutex_unlock(&info->lock);

	return ret;
}

static int __init dmatest_init(void)
{
	struct dmatest_info *info = &test_info;
	struct dmatest_params *params = &info->params;

	if (dmatest_run) {
		mutex_lock(&info->lock);
		run_threaded_test(info);
		mutex_unlock(&info->lock);
	}

	if (params->iterations && wait)
		wait_event(thread_wait, !is_threaded_test_run(info));

	/* module parameters are stable, inittime tests are started,
	 * let userspace take over 'run' control
	 */
	info->did_init = true;

	return 0;
}
/* when compiled-in wait for drivers to load first */
late_initcall(dmatest_init);

static void __exit dmatest_exit(void)
{
	struct dmatest_info *info = &test_info;

	mutex_lock(&info->lock);
	stop_threaded_test(info);
	mutex_unlock(&info->lock);
}
module_exit(dmatest_exit);

MODULE_AUTHOR("Haavard Skinnemoen (Atmel)");
MODULE_LICENSE("GPL v2");<|MERGE_RESOLUTION|>--- conflicted
+++ resolved
@@ -809,11 +809,7 @@
 		thread_count += cnt > 0 ? cnt : 0;
 	}
 	if (dma_has_cap(DMA_PQ, dma_dev->cap_mask)) {
-<<<<<<< HEAD
-		cnt = dmatest_add_threads(dtc, DMA_PQ);
-=======
 		cnt = dmatest_add_threads(info, dtc, DMA_PQ);
->>>>>>> c3ade0e0
 		thread_count += cnt > 0 ? cnt : 0;
 	}
 
