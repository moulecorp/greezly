--- conflicted
+++ resolved
@@ -233,21 +233,13 @@
 	  platform_data for a dma-pl330 device.
 
 config PCH_DMA
-<<<<<<< HEAD
-	tristate "Intel EG20T PCH / OKI Semi IOH(ML7213/ML7223/ML7831) DMA support"
-=======
 	tristate "Intel EG20T PCH / LAPIS Semicon IOH(ML7213/ML7223/ML7831) DMA"
->>>>>>> c3ade0e0
 	depends on PCI && X86
 	select DMA_ENGINE
 	help
 	  Enable support for Intel EG20T PCH DMA engine.
-<<<<<<< HEAD
-	  This driver also can be used for OKI SEMICONDUCTOR IOH(Input/
-=======
 
 	  This driver also can be used for LAPIS Semiconductor IOH(Input/
->>>>>>> c3ade0e0
 	  Output Hub), ML7213, ML7223 and ML7831.
 	  ML7213 IOH is for IVI(In-Vehicle Infotainment) use, ML7223 IOH is
 	  for MP(Media Phone) use and ML7831 IOH is for general purpose use.
