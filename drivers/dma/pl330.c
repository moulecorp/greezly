--- conflicted
+++ resolved
@@ -2963,11 +2963,7 @@
 	if (!pdmac->peripherals) {
 		ret = -ENOMEM;
 		dev_err(&adev->dev, "unable to allocate pdmac->peripherals\n");
-<<<<<<< HEAD
-		goto probe_err4;
-=======
 		goto probe_err2;
->>>>>>> c3ade0e0
 	}
 
 	for (i = 0; i < num_chan; i++) {
