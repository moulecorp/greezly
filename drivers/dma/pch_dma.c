/*
 * Topcliff PCH DMA controller driver
 * Copyright (c) 2010 Intel Corporation
 * Copyright (C) 2011 LAPIS Semiconductor Co., Ltd.
 *
 * This program is free software; you can redistribute it and/or modify
 * it under the terms of the GNU General Public License version 2 as
 * published by the Free Software Foundation.
 *
 * This program is distributed in the hope that it will be useful,
 * but WITHOUT ANY WARRANTY; without even the implied warranty of
 * MERCHANTABILITY or FITNESS FOR A PARTICULAR PURPOSE.  See the
 * GNU General Public License for more details.
 *
 * You should have received a copy of the GNU General Public License
 * along with this program; if not, write to the Free Software
 * Foundation, Inc., 675 Mass Ave, Cambridge, MA 02139, USA.
 */

#include <linux/dmaengine.h>
#include <linux/dma-mapping.h>
#include <linux/init.h>
#include <linux/pci.h>
#include <linux/interrupt.h>
#include <linux/module.h>
#include <linux/pch_dma.h>

#include "dmaengine.h"

#define DRV_NAME "pch-dma"

#define DMA_CTL0_DISABLE		0x0
#define DMA_CTL0_SG			0x1
#define DMA_CTL0_ONESHOT		0x2
#define DMA_CTL0_MODE_MASK_BITS		0x3
#define DMA_CTL0_DIR_SHIFT_BITS		2
#define DMA_CTL0_BITS_PER_CH		4

#define DMA_CTL2_START_SHIFT_BITS	8
#define DMA_CTL2_IRQ_ENABLE_MASK	((1UL << DMA_CTL2_START_SHIFT_BITS) - 1)

#define DMA_STATUS_IDLE			0x0
#define DMA_STATUS_DESC_READ		0x1
#define DMA_STATUS_WAIT			0x2
#define DMA_STATUS_ACCESS		0x3
#define DMA_STATUS_BITS_PER_CH		2
#define DMA_STATUS_MASK_BITS		0x3
#define DMA_STATUS_SHIFT_BITS		16
#define DMA_STATUS_IRQ(x)		(0x1 << (x))
#define DMA_STATUS0_ERR(x)		(0x1 << ((x) + 8))
#define DMA_STATUS2_ERR(x)		(0x1 << (x))

#define DMA_DESC_WIDTH_SHIFT_BITS	12
#define DMA_DESC_WIDTH_1_BYTE		(0x3 << DMA_DESC_WIDTH_SHIFT_BITS)
#define DMA_DESC_WIDTH_2_BYTES		(0x2 << DMA_DESC_WIDTH_SHIFT_BITS)
#define DMA_DESC_WIDTH_4_BYTES		(0x0 << DMA_DESC_WIDTH_SHIFT_BITS)
#define DMA_DESC_MAX_COUNT_1_BYTE	0x3FF
#define DMA_DESC_MAX_COUNT_2_BYTES	0x3FF
#define DMA_DESC_MAX_COUNT_4_BYTES	0x7FF
#define DMA_DESC_END_WITHOUT_IRQ	0x0
#define DMA_DESC_END_WITH_IRQ		0x1
#define DMA_DESC_FOLLOW_WITHOUT_IRQ	0x2
#define DMA_DESC_FOLLOW_WITH_IRQ	0x3

#define MAX_CHAN_NR			12

#define DMA_MASK_CTL0_MODE	0x33333333
#define DMA_MASK_CTL2_MODE	0x00003333

static unsigned int init_nr_desc_per_channel = 64;
module_param(init_nr_desc_per_channel, uint, 0644);
MODULE_PARM_DESC(init_nr_desc_per_channel,
		 "initial descriptors per channel (default: 64)");

struct pch_dma_desc_regs {
	u32	dev_addr;
	u32	mem_addr;
	u32	size;
	u32	next;
};

struct pch_dma_regs {
	u32	dma_ctl0;
	u32	dma_ctl1;
	u32	dma_ctl2;
	u32	dma_ctl3;
	u32	dma_sts0;
	u32	dma_sts1;
	u32	dma_sts2;
	u32	reserved3;
	struct pch_dma_desc_regs desc[MAX_CHAN_NR];
};

struct pch_dma_desc {
	struct pch_dma_desc_regs regs;
	struct dma_async_tx_descriptor txd;
	struct list_head	desc_node;
	struct list_head	tx_list;
};

struct pch_dma_chan {
	struct dma_chan		chan;
	void __iomem *membase;
	enum dma_transfer_direction dir;
	struct tasklet_struct	tasklet;
	unsigned long		err_status;

	spinlock_t		lock;

	struct list_head	active_list;
	struct list_head	queue;
	struct list_head	free_list;
	unsigned int		descs_allocated;
};

#define PDC_DEV_ADDR	0x00
#define PDC_MEM_ADDR	0x04
#define PDC_SIZE	0x08
#define PDC_NEXT	0x0C

#define channel_readl(pdc, name) \
	readl((pdc)->membase + PDC_##name)
#define channel_writel(pdc, name, val) \
	writel((val), (pdc)->membase + PDC_##name)

struct pch_dma {
	struct dma_device	dma;
	void __iomem *membase;
	struct pci_pool		*pool;
	struct pch_dma_regs	regs;
	struct pch_dma_desc_regs ch_regs[MAX_CHAN_NR];
	struct pch_dma_chan	channels[MAX_CHAN_NR];
};

#define PCH_DMA_CTL0	0x00
#define PCH_DMA_CTL1	0x04
#define PCH_DMA_CTL2	0x08
#define PCH_DMA_CTL3	0x0C
#define PCH_DMA_STS0	0x10
#define PCH_DMA_STS1	0x14
#define PCH_DMA_STS2	0x18

#define dma_readl(pd, name) \
	readl((pd)->membase + PCH_DMA_##name)
#define dma_writel(pd, name, val) \
	writel((val), (pd)->membase + PCH_DMA_##name)

static inline
struct pch_dma_desc *to_pd_desc(struct dma_async_tx_descriptor *txd)
{
	return container_of(txd, struct pch_dma_desc, txd);
}

static inline struct pch_dma_chan *to_pd_chan(struct dma_chan *chan)
{
	return container_of(chan, struct pch_dma_chan, chan);
}

static inline struct pch_dma *to_pd(struct dma_device *ddev)
{
	return container_of(ddev, struct pch_dma, dma);
}

static inline struct device *chan2dev(struct dma_chan *chan)
{
	return &chan->dev->device;
}

static inline struct device *chan2parent(struct dma_chan *chan)
{
	return chan->dev->device.parent;
}

static inline
struct pch_dma_desc *pdc_first_active(struct pch_dma_chan *pd_chan)
{
	return list_first_entry(&pd_chan->active_list,
				struct pch_dma_desc, desc_node);
}

static inline
struct pch_dma_desc *pdc_first_queued(struct pch_dma_chan *pd_chan)
{
	return list_first_entry(&pd_chan->queue,
				struct pch_dma_desc, desc_node);
}

static void pdc_enable_irq(struct dma_chan *chan, int enable)
{
	struct pch_dma *pd = to_pd(chan->device);
	u32 val;
	int pos;

	if (chan->chan_id < 8)
		pos = chan->chan_id;
	else
		pos = chan->chan_id + 8;

	val = dma_readl(pd, CTL2);

	if (enable)
		val |= 0x1 << pos;
	else
		val &= ~(0x1 << pos);

	dma_writel(pd, CTL2, val);

	dev_dbg(chan2dev(chan), "pdc_enable_irq: chan %d -> %x\n",
		chan->chan_id, val);
}

static void pdc_set_dir(struct dma_chan *chan)
{
	struct pch_dma_chan *pd_chan = to_pd_chan(chan);
	struct pch_dma *pd = to_pd(chan->device);
	u32 val;
	u32 mask_mode;
	u32 mask_ctl;

	if (chan->chan_id < 8) {
		val = dma_readl(pd, CTL0);

		mask_mode = DMA_CTL0_MODE_MASK_BITS <<
					(DMA_CTL0_BITS_PER_CH * chan->chan_id);
		mask_ctl = DMA_MASK_CTL0_MODE & ~(DMA_CTL0_MODE_MASK_BITS <<
				       (DMA_CTL0_BITS_PER_CH * chan->chan_id));
		val &= mask_mode;
		if (pd_chan->dir == DMA_MEM_TO_DEV)
			val |= 0x1 << (DMA_CTL0_BITS_PER_CH * chan->chan_id +
				       DMA_CTL0_DIR_SHIFT_BITS);
		else
			val &= ~(0x1 << (DMA_CTL0_BITS_PER_CH * chan->chan_id +
					 DMA_CTL0_DIR_SHIFT_BITS));

		val |= mask_ctl;
		dma_writel(pd, CTL0, val);
	} else {
		int ch = chan->chan_id - 8; /* ch8-->0 ch9-->1 ... ch11->3 */
		val = dma_readl(pd, CTL3);

		mask_mode = DMA_CTL0_MODE_MASK_BITS <<
						(DMA_CTL0_BITS_PER_CH * ch);
		mask_ctl = DMA_MASK_CTL2_MODE & ~(DMA_CTL0_MODE_MASK_BITS <<
						 (DMA_CTL0_BITS_PER_CH * ch));
		val &= mask_mode;
		if (pd_chan->dir == DMA_MEM_TO_DEV)
			val |= 0x1 << (DMA_CTL0_BITS_PER_CH * ch +
				       DMA_CTL0_DIR_SHIFT_BITS);
		else
			val &= ~(0x1 << (DMA_CTL0_BITS_PER_CH * ch +
					 DMA_CTL0_DIR_SHIFT_BITS));
		val |= mask_ctl;
		dma_writel(pd, CTL3, val);
	}

	dev_dbg(chan2dev(chan), "pdc_set_dir: chan %d -> %x\n",
		chan->chan_id, val);
}

static void pdc_set_mode(struct dma_chan *chan, u32 mode)
{
	struct pch_dma *pd = to_pd(chan->device);
	u32 val;
	u32 mask_ctl;
	u32 mask_dir;

	if (chan->chan_id < 8) {
		mask_ctl = DMA_MASK_CTL0_MODE & ~(DMA_CTL0_MODE_MASK_BITS <<
			   (DMA_CTL0_BITS_PER_CH * chan->chan_id));
		mask_dir = 1 << (DMA_CTL0_BITS_PER_CH * chan->chan_id +\
				 DMA_CTL0_DIR_SHIFT_BITS);
		val = dma_readl(pd, CTL0);
		val &= mask_dir;
		val |= mode << (DMA_CTL0_BITS_PER_CH * chan->chan_id);
		val |= mask_ctl;
		dma_writel(pd, CTL0, val);
	} else {
		int ch = chan->chan_id - 8; /* ch8-->0 ch9-->1 ... ch11->3 */
		mask_ctl = DMA_MASK_CTL2_MODE & ~(DMA_CTL0_MODE_MASK_BITS <<
						 (DMA_CTL0_BITS_PER_CH * ch));
		mask_dir = 1 << (DMA_CTL0_BITS_PER_CH * ch +\
				 DMA_CTL0_DIR_SHIFT_BITS);
		val = dma_readl(pd, CTL3);
		val &= mask_dir;
		val |= mode << (DMA_CTL0_BITS_PER_CH * ch);
		val |= mask_ctl;
		dma_writel(pd, CTL3, val);
	}

	dev_dbg(chan2dev(chan), "pdc_set_mode: chan %d -> %x\n",
		chan->chan_id, val);
}

static u32 pdc_get_status0(struct pch_dma_chan *pd_chan)
{
	struct pch_dma *pd = to_pd(pd_chan->chan.device);
	u32 val;

	val = dma_readl(pd, STS0);
	return DMA_STATUS_MASK_BITS & (val >> (DMA_STATUS_SHIFT_BITS +
			DMA_STATUS_BITS_PER_CH * pd_chan->chan.chan_id));
}

static u32 pdc_get_status2(struct pch_dma_chan *pd_chan)
{
	struct pch_dma *pd = to_pd(pd_chan->chan.device);
	u32 val;

	val = dma_readl(pd, STS2);
	return DMA_STATUS_MASK_BITS & (val >> (DMA_STATUS_SHIFT_BITS +
			DMA_STATUS_BITS_PER_CH * (pd_chan->chan.chan_id - 8)));
}

static bool pdc_is_idle(struct pch_dma_chan *pd_chan)
{
	u32 sts;

	if (pd_chan->chan.chan_id < 8)
		sts = pdc_get_status0(pd_chan);
	else
		sts = pdc_get_status2(pd_chan);


	if (sts == DMA_STATUS_IDLE)
		return true;
	else
		return false;
}

static void pdc_dostart(struct pch_dma_chan *pd_chan, struct pch_dma_desc* desc)
{
	if (!pdc_is_idle(pd_chan)) {
		dev_err(chan2dev(&pd_chan->chan),
			"BUG: Attempt to start non-idle channel\n");
		return;
	}

	dev_dbg(chan2dev(&pd_chan->chan), "chan %d -> dev_addr: %x\n",
		pd_chan->chan.chan_id, desc->regs.dev_addr);
	dev_dbg(chan2dev(&pd_chan->chan), "chan %d -> mem_addr: %x\n",
		pd_chan->chan.chan_id, desc->regs.mem_addr);
	dev_dbg(chan2dev(&pd_chan->chan), "chan %d -> size: %x\n",
		pd_chan->chan.chan_id, desc->regs.size);
	dev_dbg(chan2dev(&pd_chan->chan), "chan %d -> next: %x\n",
		pd_chan->chan.chan_id, desc->regs.next);

	if (list_empty(&desc->tx_list)) {
		channel_writel(pd_chan, DEV_ADDR, desc->regs.dev_addr);
		channel_writel(pd_chan, MEM_ADDR, desc->regs.mem_addr);
		channel_writel(pd_chan, SIZE, desc->regs.size);
		channel_writel(pd_chan, NEXT, desc->regs.next);
		pdc_set_mode(&pd_chan->chan, DMA_CTL0_ONESHOT);
	} else {
		channel_writel(pd_chan, NEXT, desc->txd.phys);
		pdc_set_mode(&pd_chan->chan, DMA_CTL0_SG);
	}
}

static void pdc_chain_complete(struct pch_dma_chan *pd_chan,
			       struct pch_dma_desc *desc)
{
	struct dma_async_tx_descriptor *txd = &desc->txd;
	dma_async_tx_callback callback = txd->callback;
	void *param = txd->callback_param;

	list_splice_init(&desc->tx_list, &pd_chan->free_list);
	list_move(&desc->desc_node, &pd_chan->free_list);

	if (callback)
		callback(param);
}

static void pdc_complete_all(struct pch_dma_chan *pd_chan)
{
	struct pch_dma_desc *desc, *_d;
	LIST_HEAD(list);

	BUG_ON(!pdc_is_idle(pd_chan));

	if (!list_empty(&pd_chan->queue))
		pdc_dostart(pd_chan, pdc_first_queued(pd_chan));

	list_splice_init(&pd_chan->active_list, &list);
	list_splice_init(&pd_chan->queue, &pd_chan->active_list);

	list_for_each_entry_safe(desc, _d, &list, desc_node)
		pdc_chain_complete(pd_chan, desc);
}

static void pdc_handle_error(struct pch_dma_chan *pd_chan)
{
	struct pch_dma_desc *bad_desc;

	bad_desc = pdc_first_active(pd_chan);
	list_del(&bad_desc->desc_node);

	list_splice_init(&pd_chan->queue, pd_chan->active_list.prev);

	if (!list_empty(&pd_chan->active_list))
		pdc_dostart(pd_chan, pdc_first_active(pd_chan));

	dev_crit(chan2dev(&pd_chan->chan), "Bad descriptor submitted\n");
	dev_crit(chan2dev(&pd_chan->chan), "descriptor cookie: %d\n",
		 bad_desc->txd.cookie);

	pdc_chain_complete(pd_chan, bad_desc);
}

static void pdc_advance_work(struct pch_dma_chan *pd_chan)
{
	if (list_empty(&pd_chan->active_list) ||
		list_is_singular(&pd_chan->active_list)) {
		pdc_complete_all(pd_chan);
	} else {
		pdc_chain_complete(pd_chan, pdc_first_active(pd_chan));
		pdc_dostart(pd_chan, pdc_first_active(pd_chan));
	}
}

static dma_cookie_t pd_tx_submit(struct dma_async_tx_descriptor *txd)
{
	struct pch_dma_desc *desc = to_pd_desc(txd);
	struct pch_dma_chan *pd_chan = to_pd_chan(txd->chan);
	dma_cookie_t cookie;

	spin_lock(&pd_chan->lock);
	cookie = dma_cookie_assign(txd);

	if (list_empty(&pd_chan->active_list)) {
		list_add_tail(&desc->desc_node, &pd_chan->active_list);
		pdc_dostart(pd_chan, desc);
	} else {
		list_add_tail(&desc->desc_node, &pd_chan->queue);
	}

	spin_unlock(&pd_chan->lock);
	return 0;
}

static struct pch_dma_desc *pdc_alloc_desc(struct dma_chan *chan, gfp_t flags)
{
	struct pch_dma_desc *desc = NULL;
	struct pch_dma *pd = to_pd(chan->device);
	dma_addr_t addr;

	desc = pci_pool_alloc(pd->pool, flags, &addr);
	if (desc) {
		memset(desc, 0, sizeof(struct pch_dma_desc));
		INIT_LIST_HEAD(&desc->tx_list);
		dma_async_tx_descriptor_init(&desc->txd, chan);
		desc->txd.tx_submit = pd_tx_submit;
		desc->txd.flags = DMA_CTRL_ACK;
		desc->txd.phys = addr;
	}

	return desc;
}

static struct pch_dma_desc *pdc_desc_get(struct pch_dma_chan *pd_chan)
{
	struct pch_dma_desc *desc, *_d;
	struct pch_dma_desc *ret = NULL;
	int i = 0;

	spin_lock(&pd_chan->lock);
	list_for_each_entry_safe(desc, _d, &pd_chan->free_list, desc_node) {
		i++;
		if (async_tx_test_ack(&desc->txd)) {
			list_del(&desc->desc_node);
			ret = desc;
			break;
		}
		dev_dbg(chan2dev(&pd_chan->chan), "desc %p not ACKed\n", desc);
	}
	spin_unlock(&pd_chan->lock);
	dev_dbg(chan2dev(&pd_chan->chan), "scanned %d descriptors\n", i);

	if (!ret) {
		ret = pdc_alloc_desc(&pd_chan->chan, GFP_ATOMIC);
		if (ret) {
			spin_lock(&pd_chan->lock);
			pd_chan->descs_allocated++;
			spin_unlock(&pd_chan->lock);
		} else {
			dev_err(chan2dev(&pd_chan->chan),
				"failed to alloc desc\n");
		}
	}

	return ret;
}

static void pdc_desc_put(struct pch_dma_chan *pd_chan,
			 struct pch_dma_desc *desc)
{
	if (desc) {
		spin_lock(&pd_chan->lock);
		list_splice_init(&desc->tx_list, &pd_chan->free_list);
		list_add(&desc->desc_node, &pd_chan->free_list);
		spin_unlock(&pd_chan->lock);
	}
}

static int pd_alloc_chan_resources(struct dma_chan *chan)
{
	struct pch_dma_chan *pd_chan = to_pd_chan(chan);
	struct pch_dma_desc *desc;
	LIST_HEAD(tmp_list);
	int i;

	if (!pdc_is_idle(pd_chan)) {
		dev_dbg(chan2dev(chan), "DMA channel not idle ?\n");
		return -EIO;
	}

	if (!list_empty(&pd_chan->free_list))
		return pd_chan->descs_allocated;

	for (i = 0; i < init_nr_desc_per_channel; i++) {
		desc = pdc_alloc_desc(chan, GFP_KERNEL);

		if (!desc) {
			dev_warn(chan2dev(chan),
				"Only allocated %d initial descriptors\n", i);
			break;
		}

		list_add_tail(&desc->desc_node, &tmp_list);
	}

	spin_lock_irq(&pd_chan->lock);
	list_splice(&tmp_list, &pd_chan->free_list);
	pd_chan->descs_allocated = i;
	dma_cookie_init(chan);
	spin_unlock_irq(&pd_chan->lock);

	pdc_enable_irq(chan, 1);

	return pd_chan->descs_allocated;
}

static void pd_free_chan_resources(struct dma_chan *chan)
{
	struct pch_dma_chan *pd_chan = to_pd_chan(chan);
	struct pch_dma *pd = to_pd(chan->device);
	struct pch_dma_desc *desc, *_d;
	LIST_HEAD(tmp_list);

	BUG_ON(!pdc_is_idle(pd_chan));
	BUG_ON(!list_empty(&pd_chan->active_list));
	BUG_ON(!list_empty(&pd_chan->queue));

	spin_lock_irq(&pd_chan->lock);
	list_splice_init(&pd_chan->free_list, &tmp_list);
	pd_chan->descs_allocated = 0;
	spin_unlock_irq(&pd_chan->lock);

	list_for_each_entry_safe(desc, _d, &tmp_list, desc_node)
		pci_pool_free(pd->pool, desc, desc->txd.phys);

	pdc_enable_irq(chan, 0);
}

static enum dma_status pd_tx_status(struct dma_chan *chan, dma_cookie_t cookie,
				    struct dma_tx_state *txstate)
{
	return dma_cookie_status(chan, cookie, txstate);
}

static void pd_issue_pending(struct dma_chan *chan)
{
	struct pch_dma_chan *pd_chan = to_pd_chan(chan);

	if (pdc_is_idle(pd_chan)) {
		spin_lock(&pd_chan->lock);
		pdc_advance_work(pd_chan);
		spin_unlock(&pd_chan->lock);
	}
}

static struct dma_async_tx_descriptor *pd_prep_slave_sg(struct dma_chan *chan,
			struct scatterlist *sgl, unsigned int sg_len,
			enum dma_transfer_direction direction, unsigned long flags,
			void *context)
{
	struct pch_dma_chan *pd_chan = to_pd_chan(chan);
	struct pch_dma_slave *pd_slave = chan->private;
	struct pch_dma_desc *first = NULL;
	struct pch_dma_desc *prev = NULL;
	struct pch_dma_desc *desc = NULL;
	struct scatterlist *sg;
	dma_addr_t reg;
	int i;

	if (unlikely(!sg_len)) {
		dev_info(chan2dev(chan), "prep_slave_sg: length is zero!\n");
		return NULL;
	}

	if (direction == DMA_DEV_TO_MEM)
		reg = pd_slave->rx_reg;
	else if (direction == DMA_MEM_TO_DEV)
		reg = pd_slave->tx_reg;
	else
		return NULL;

	pd_chan->dir = direction;
	pdc_set_dir(chan);

	for_each_sg(sgl, sg, sg_len, i) {
		desc = pdc_desc_get(pd_chan);

		if (!desc)
			goto err_desc_get;

		desc->regs.dev_addr = reg;
		desc->regs.mem_addr = sg_dma_address(sg);
		desc->regs.size = sg_dma_len(sg);
		desc->regs.next = DMA_DESC_FOLLOW_WITHOUT_IRQ;

		switch (pd_slave->width) {
		case PCH_DMA_WIDTH_1_BYTE:
			if (desc->regs.size > DMA_DESC_MAX_COUNT_1_BYTE)
				goto err_desc_get;
			desc->regs.size |= DMA_DESC_WIDTH_1_BYTE;
			break;
		case PCH_DMA_WIDTH_2_BYTES:
			if (desc->regs.size > DMA_DESC_MAX_COUNT_2_BYTES)
				goto err_desc_get;
			desc->regs.size |= DMA_DESC_WIDTH_2_BYTES;
			break;
		case PCH_DMA_WIDTH_4_BYTES:
			if (desc->regs.size > DMA_DESC_MAX_COUNT_4_BYTES)
				goto err_desc_get;
			desc->regs.size |= DMA_DESC_WIDTH_4_BYTES;
			break;
		default:
			goto err_desc_get;
		}

		if (!first) {
			first = desc;
		} else {
			prev->regs.next |= desc->txd.phys;
			list_add_tail(&desc->desc_node, &first->tx_list);
		}

		prev = desc;
	}

	if (flags & DMA_PREP_INTERRUPT)
		desc->regs.next = DMA_DESC_END_WITH_IRQ;
	else
		desc->regs.next = DMA_DESC_END_WITHOUT_IRQ;

	first->txd.cookie = -EBUSY;
	desc->txd.flags = flags;

	return &first->txd;

err_desc_get:
	dev_err(chan2dev(chan), "failed to get desc or wrong parameters\n");
	pdc_desc_put(pd_chan, first);
	return NULL;
}

static int pd_device_control(struct dma_chan *chan, enum dma_ctrl_cmd cmd,
			     unsigned long arg)
{
	struct pch_dma_chan *pd_chan = to_pd_chan(chan);
	struct pch_dma_desc *desc, *_d;
	LIST_HEAD(list);

	if (cmd != DMA_TERMINATE_ALL)
		return -ENXIO;

	spin_lock_irq(&pd_chan->lock);

	pdc_set_mode(&pd_chan->chan, DMA_CTL0_DISABLE);

	list_splice_init(&pd_chan->active_list, &list);
	list_splice_init(&pd_chan->queue, &list);

	list_for_each_entry_safe(desc, _d, &list, desc_node)
		pdc_chain_complete(pd_chan, desc);

	spin_unlock_irq(&pd_chan->lock);

	return 0;
}

static void pdc_tasklet(unsigned long data)
{
	struct pch_dma_chan *pd_chan = (struct pch_dma_chan *)data;
	unsigned long flags;

	if (!pdc_is_idle(pd_chan)) {
		dev_err(chan2dev(&pd_chan->chan),
			"BUG: handle non-idle channel in tasklet\n");
		return;
	}

	spin_lock_irqsave(&pd_chan->lock, flags);
	if (test_and_clear_bit(0, &pd_chan->err_status))
		pdc_handle_error(pd_chan);
	else
		pdc_advance_work(pd_chan);
	spin_unlock_irqrestore(&pd_chan->lock, flags);
}

static irqreturn_t pd_irq(int irq, void *devid)
{
	struct pch_dma *pd = (struct pch_dma *)devid;
	struct pch_dma_chan *pd_chan;
	u32 sts0;
	u32 sts2;
	int i;
	int ret0 = IRQ_NONE;
	int ret2 = IRQ_NONE;

	sts0 = dma_readl(pd, STS0);
	sts2 = dma_readl(pd, STS2);

	dev_dbg(pd->dma.dev, "pd_irq sts0: %x\n", sts0);

	for (i = 0; i < pd->dma.chancnt; i++) {
		pd_chan = &pd->channels[i];

		if (i < 8) {
			if (sts0 & DMA_STATUS_IRQ(i)) {
				if (sts0 & DMA_STATUS0_ERR(i))
					set_bit(0, &pd_chan->err_status);

				tasklet_schedule(&pd_chan->tasklet);
				ret0 = IRQ_HANDLED;
			}
		} else {
			if (sts2 & DMA_STATUS_IRQ(i - 8)) {
				if (sts2 & DMA_STATUS2_ERR(i))
					set_bit(0, &pd_chan->err_status);

				tasklet_schedule(&pd_chan->tasklet);
				ret2 = IRQ_HANDLED;
			}
		}
	}

	/* clear interrupt bits in status register */
	if (ret0)
		dma_writel(pd, STS0, sts0);
	if (ret2)
		dma_writel(pd, STS2, sts2);

	return ret0 | ret2;
}

#ifdef	CONFIG_PM
static void pch_dma_save_regs(struct pch_dma *pd)
{
	struct pch_dma_chan *pd_chan;
	struct dma_chan *chan, *_c;
	int i = 0;

	pd->regs.dma_ctl0 = dma_readl(pd, CTL0);
	pd->regs.dma_ctl1 = dma_readl(pd, CTL1);
	pd->regs.dma_ctl2 = dma_readl(pd, CTL2);
	pd->regs.dma_ctl3 = dma_readl(pd, CTL3);

	list_for_each_entry_safe(chan, _c, &pd->dma.channels, device_node) {
		pd_chan = to_pd_chan(chan);

		pd->ch_regs[i].dev_addr = channel_readl(pd_chan, DEV_ADDR);
		pd->ch_regs[i].mem_addr = channel_readl(pd_chan, MEM_ADDR);
		pd->ch_regs[i].size = channel_readl(pd_chan, SIZE);
		pd->ch_regs[i].next = channel_readl(pd_chan, NEXT);

		i++;
	}
}

static void pch_dma_restore_regs(struct pch_dma *pd)
{
	struct pch_dma_chan *pd_chan;
	struct dma_chan *chan, *_c;
	int i = 0;

	dma_writel(pd, CTL0, pd->regs.dma_ctl0);
	dma_writel(pd, CTL1, pd->regs.dma_ctl1);
	dma_writel(pd, CTL2, pd->regs.dma_ctl2);
	dma_writel(pd, CTL3, pd->regs.dma_ctl3);

	list_for_each_entry_safe(chan, _c, &pd->dma.channels, device_node) {
		pd_chan = to_pd_chan(chan);

		channel_writel(pd_chan, DEV_ADDR, pd->ch_regs[i].dev_addr);
		channel_writel(pd_chan, MEM_ADDR, pd->ch_regs[i].mem_addr);
		channel_writel(pd_chan, SIZE, pd->ch_regs[i].size);
		channel_writel(pd_chan, NEXT, pd->ch_regs[i].next);

		i++;
	}
}

static int pch_dma_suspend(struct pci_dev *pdev, pm_message_t state)
{
	struct pch_dma *pd = pci_get_drvdata(pdev);

	if (pd)
		pch_dma_save_regs(pd);

	pci_save_state(pdev);
	pci_disable_device(pdev);
	pci_set_power_state(pdev, pci_choose_state(pdev, state));

	return 0;
}

static int pch_dma_resume(struct pci_dev *pdev)
{
	struct pch_dma *pd = pci_get_drvdata(pdev);
	int err;

	pci_set_power_state(pdev, PCI_D0);
	pci_restore_state(pdev);

	err = pci_enable_device(pdev);
	if (err) {
		dev_dbg(&pdev->dev, "failed to enable device\n");
		return err;
	}

	if (pd)
		pch_dma_restore_regs(pd);

	return 0;
}
#endif

static int pch_dma_probe(struct pci_dev *pdev,
				   const struct pci_device_id *id)
{
	struct pch_dma *pd;
	struct pch_dma_regs *regs;
	unsigned int nr_channels;
	int err;
	int i;

	nr_channels = id->driver_data;
	pd = kzalloc(sizeof(*pd), GFP_KERNEL);
	if (!pd)
		return -ENOMEM;

	pci_set_drvdata(pdev, pd);

	err = pci_enable_device(pdev);
	if (err) {
		dev_err(&pdev->dev, "Cannot enable PCI device\n");
		goto err_free_mem;
	}

	if (!(pci_resource_flags(pdev, 1) & IORESOURCE_MEM)) {
		dev_err(&pdev->dev, "Cannot find proper base address\n");
		err = -ENODEV;
		goto err_disable_pdev;
	}

	err = pci_request_regions(pdev, DRV_NAME);
	if (err) {
		dev_err(&pdev->dev, "Cannot obtain PCI resources\n");
		goto err_disable_pdev;
	}

	err = pci_set_dma_mask(pdev, DMA_BIT_MASK(32));
	if (err) {
		dev_err(&pdev->dev, "Cannot set proper DMA config\n");
		goto err_free_res;
	}

	regs = pd->membase = pci_iomap(pdev, 1, 0);
	if (!pd->membase) {
		dev_err(&pdev->dev, "Cannot map MMIO registers\n");
		err = -ENOMEM;
		goto err_free_res;
	}

	pci_set_master(pdev);

	err = request_irq(pdev->irq, pd_irq, IRQF_SHARED, DRV_NAME, pd);
	if (err) {
		dev_err(&pdev->dev, "Failed to request IRQ\n");
		goto err_iounmap;
	}

	pd->pool = pci_pool_create("pch_dma_desc_pool", pdev,
				   sizeof(struct pch_dma_desc), 4, 0);
	if (!pd->pool) {
		dev_err(&pdev->dev, "Failed to alloc DMA descriptors\n");
		err = -ENOMEM;
		goto err_free_irq;
	}

	pd->dma.dev = &pdev->dev;

	INIT_LIST_HEAD(&pd->dma.channels);

	for (i = 0; i < nr_channels; i++) {
		struct pch_dma_chan *pd_chan = &pd->channels[i];

		pd_chan->chan.device = &pd->dma;
		dma_cookie_init(&pd_chan->chan);

		pd_chan->membase = &regs->desc[i];

		spin_lock_init(&pd_chan->lock);

		INIT_LIST_HEAD(&pd_chan->active_list);
		INIT_LIST_HEAD(&pd_chan->queue);
		INIT_LIST_HEAD(&pd_chan->free_list);

		tasklet_init(&pd_chan->tasklet, pdc_tasklet,
			     (unsigned long)pd_chan);
		list_add_tail(&pd_chan->chan.device_node, &pd->dma.channels);
	}

	dma_cap_zero(pd->dma.cap_mask);
	dma_cap_set(DMA_PRIVATE, pd->dma.cap_mask);
	dma_cap_set(DMA_SLAVE, pd->dma.cap_mask);

	pd->dma.device_alloc_chan_resources = pd_alloc_chan_resources;
	pd->dma.device_free_chan_resources = pd_free_chan_resources;
	pd->dma.device_tx_status = pd_tx_status;
	pd->dma.device_issue_pending = pd_issue_pending;
	pd->dma.device_prep_slave_sg = pd_prep_slave_sg;
	pd->dma.device_control = pd_device_control;

	err = dma_async_device_register(&pd->dma);
	if (err) {
		dev_err(&pdev->dev, "Failed to register DMA device\n");
		goto err_free_pool;
	}

	return 0;

err_free_pool:
	pci_pool_destroy(pd->pool);
err_free_irq:
	free_irq(pdev->irq, pd);
err_iounmap:
	pci_iounmap(pdev, pd->membase);
err_free_res:
	pci_release_regions(pdev);
err_disable_pdev:
	pci_disable_device(pdev);
err_free_mem:
	return err;
}

static void pch_dma_remove(struct pci_dev *pdev)
{
	struct pch_dma *pd = pci_get_drvdata(pdev);
	struct pch_dma_chan *pd_chan;
	struct dma_chan *chan, *_c;

	if (pd) {
		dma_async_device_unregister(&pd->dma);

		list_for_each_entry_safe(chan, _c, &pd->dma.channels,
					 device_node) {
			pd_chan = to_pd_chan(chan);

			tasklet_disable(&pd_chan->tasklet);
			tasklet_kill(&pd_chan->tasklet);
		}

		pci_pool_destroy(pd->pool);
		free_irq(pdev->irq, pd);
		pci_iounmap(pdev, pd->membase);
		pci_release_regions(pdev);
		pci_disable_device(pdev);
		kfree(pd);
	}
}

/* PCI Device ID of DMA device */
#define PCI_VENDOR_ID_ROHM             0x10DB
#define PCI_DEVICE_ID_EG20T_PCH_DMA_8CH        0x8810
#define PCI_DEVICE_ID_EG20T_PCH_DMA_4CH        0x8815
#define PCI_DEVICE_ID_ML7213_DMA1_8CH	0x8026
#define PCI_DEVICE_ID_ML7213_DMA2_8CH	0x802B
#define PCI_DEVICE_ID_ML7213_DMA3_4CH	0x8034
#define PCI_DEVICE_ID_ML7213_DMA4_12CH	0x8032
#define PCI_DEVICE_ID_ML7223_DMA1_4CH	0x800B
#define PCI_DEVICE_ID_ML7223_DMA2_4CH	0x800E
#define PCI_DEVICE_ID_ML7223_DMA3_4CH	0x8017
#define PCI_DEVICE_ID_ML7223_DMA4_4CH	0x803B
#define PCI_DEVICE_ID_ML7831_DMA1_8CH	0x8810
#define PCI_DEVICE_ID_ML7831_DMA2_4CH	0x8815

DEFINE_PCI_DEVICE_TABLE(pch_dma_id_table) = {
	{ PCI_VDEVICE(INTEL, PCI_DEVICE_ID_EG20T_PCH_DMA_8CH), 8 },
	{ PCI_VDEVICE(INTEL, PCI_DEVICE_ID_EG20T_PCH_DMA_4CH), 4 },
	{ PCI_VDEVICE(ROHM, PCI_DEVICE_ID_ML7213_DMA1_8CH), 8}, /* UART Video */
	{ PCI_VDEVICE(ROHM, PCI_DEVICE_ID_ML7213_DMA2_8CH), 8}, /* PCMIF SPI */
	{ PCI_VDEVICE(ROHM, PCI_DEVICE_ID_ML7213_DMA3_4CH), 4}, /* FPGA */
	{ PCI_VDEVICE(ROHM, PCI_DEVICE_ID_ML7213_DMA4_12CH), 12}, /* I2S */
	{ PCI_VDEVICE(ROHM, PCI_DEVICE_ID_ML7223_DMA1_4CH), 4}, /* UART */
	{ PCI_VDEVICE(ROHM, PCI_DEVICE_ID_ML7223_DMA2_4CH), 4}, /* Video SPI */
	{ PCI_VDEVICE(ROHM, PCI_DEVICE_ID_ML7223_DMA3_4CH), 4}, /* Security */
	{ PCI_VDEVICE(ROHM, PCI_DEVICE_ID_ML7223_DMA4_4CH), 4}, /* FPGA */
	{ PCI_VDEVICE(ROHM, PCI_DEVICE_ID_ML7831_DMA1_8CH), 8}, /* UART */
	{ PCI_VDEVICE(ROHM, PCI_DEVICE_ID_ML7831_DMA2_4CH), 4}, /* SPI */
	{ 0, },
};

static struct pci_driver pch_dma_driver = {
	.name		= DRV_NAME,
	.id_table	= pch_dma_id_table,
	.probe		= pch_dma_probe,
	.remove		= pch_dma_remove,
#ifdef CONFIG_PM
	.suspend	= pch_dma_suspend,
	.resume		= pch_dma_resume,
#endif
};

module_pci_driver(pch_dma_driver);

<<<<<<< HEAD
MODULE_DESCRIPTION("Intel EG20T PCH / OKI SEMICON ML7213/ML7223/ML7831 IOH"
			"DMA controller driver");
=======
MODULE_DESCRIPTION("Intel EG20T PCH / LAPIS Semicon ML7213/ML7223/ML7831 IOH "
		   "DMA controller driver");
>>>>>>> c3ade0e0
MODULE_AUTHOR("Yong Wang <yong.y.wang@intel.com>");
MODULE_LICENSE("GPL v2");
MODULE_DEVICE_TABLE(pci, pch_dma_id_table);<|MERGE_RESOLUTION|>--- conflicted
+++ resolved
@@ -1025,13 +1025,8 @@
 
 module_pci_driver(pch_dma_driver);
 
-<<<<<<< HEAD
-MODULE_DESCRIPTION("Intel EG20T PCH / OKI SEMICON ML7213/ML7223/ML7831 IOH"
-			"DMA controller driver");
-=======
 MODULE_DESCRIPTION("Intel EG20T PCH / LAPIS Semicon ML7213/ML7223/ML7831 IOH "
 		   "DMA controller driver");
->>>>>>> c3ade0e0
 MODULE_AUTHOR("Yong Wang <yong.y.wang@intel.com>");
 MODULE_LICENSE("GPL v2");
 MODULE_DEVICE_TABLE(pci, pch_dma_id_table);