--- conflicted
+++ resolved
@@ -375,19 +375,11 @@
 {
 	struct davinci_gpio_controller *d;
 	struct davinci_gpio_regs __iomem *g;
-<<<<<<< HEAD
-	struct davinci_soc_info *soc_info = &davinci_soc_info;
-=======
->>>>>>> c3ade0e0
 	u32 mask;
 
 	d = (struct davinci_gpio_controller *)data->handler_data;
 	g = (struct davinci_gpio_regs __iomem *)d->regs;
-<<<<<<< HEAD
-	mask = __gpio_mask(data->irq - soc_info->gpio_irq);
-=======
 	mask = __gpio_mask(data->irq - d->gpio_irq);
->>>>>>> c3ade0e0
 
 	if (trigger & ~(IRQ_TYPE_EDGE_FALLING | IRQ_TYPE_EDGE_RISING))
 		return -EINVAL;
@@ -496,11 +488,7 @@
 	 * controller only handling trigger modes.  We currently assume no
 	 * IRQ mux conflicts; gpio_irq_type_unbanked() is only for GPIOs.
 	 */
-<<<<<<< HEAD
-	if (soc_info->gpio_unbanked) {
-=======
 	if (pdata->gpio_unbanked) {
->>>>>>> c3ade0e0
 		static struct irq_chip_type gpio_unbanked;
 
 		/* pass "bank 0" GPIO IRQs to AINTC */
@@ -522,11 +510,7 @@
 		writel_relaxed(~0, &g->set_rising);
 
 		/* set the direct IRQs up to use that irqchip */
-<<<<<<< HEAD
-		for (gpio = 0; gpio < soc_info->gpio_unbanked; gpio++, irq++) {
-=======
 		for (gpio = 0; gpio < pdata->gpio_unbanked; gpio++, irq++) {
->>>>>>> c3ade0e0
 			irq_set_chip(irq, &gpio_unbanked.chip);
 			irq_set_handler_data(irq, &chips[gpio / 32]);
 			irq_set_status_flags(irq, IRQ_TYPE_EDGE_BOTH);
