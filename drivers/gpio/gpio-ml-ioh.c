/*
 * Copyright (C) 2010 OKI SEMICONDUCTOR Co., LTD.
 *
 * This program is free software; you can redistribute it and/or modify
 * it under the terms of the GNU General Public License as published by
 * the Free Software Foundation; version 2 of the License.
 *
 * This program is distributed in the hope that it will be useful,
 * but WITHOUT ANY WARRANTY; without even the implied warranty of
 * MERCHANTABILITY or FITNESS FOR A PARTICULAR PURPOSE.  See the
 * GNU General Public License for more details.
 *
 * You should have received a copy of the GNU General Public License
 * along with this program; if not, write to the Free Software
 * Foundation, Inc., 59 Temple Place, Suite 330, Boston, MA 02111-1307, USA.
 */
#include <linux/module.h>
#include <linux/kernel.h>
#include <linux/slab.h>
#include <linux/pci.h>
#include <linux/gpio.h>
#include <linux/interrupt.h>
#include <linux/irq.h>

#define IOH_EDGE_FALLING	0
#define IOH_EDGE_RISING		BIT(0)
#define IOH_LEVEL_L		BIT(1)
#define IOH_LEVEL_H		(BIT(0) | BIT(1))
#define IOH_EDGE_BOTH		BIT(2)
#define IOH_IM_MASK		(BIT(0) | BIT(1) | BIT(2))

#define IOH_IRQ_BASE		0

#define PCI_VENDOR_ID_ROHM             0x10DB

struct ioh_reg_comn {
	u32	ien;
	u32	istatus;
	u32	idisp;
	u32	iclr;
	u32	imask;
	u32	imaskclr;
	u32	po;
	u32	pi;
	u32	pm;
	u32	im_0;
	u32	im_1;
	u32	reserved;
};

struct ioh_regs {
	struct ioh_reg_comn regs[8];
	u32 reserve1[16];
	u32 ioh_sel_reg[4];
	u32 reserve2[11];
	u32 srst;
};

/**
 * struct ioh_gpio_reg_data - The register store data.
 * @ien_reg	To store contents of interrupt enable register.
 * @imask_reg:	To store contents of interrupt mask regist
 * @po_reg:	To store contents of PO register.
 * @pm_reg:	To store contents of PM register.
 * @im0_reg:	To store contents of interrupt mode regist0
 * @im1_reg:	To store contents of interrupt mode regist1
 * @use_sel_reg: To store contents of GPIO_USE_SEL0~3
 */
struct ioh_gpio_reg_data {
	u32 ien_reg;
	u32 imask_reg;
	u32 po_reg;
	u32 pm_reg;
	u32 im0_reg;
	u32 im1_reg;
	u32 use_sel_reg;
};

/**
 * struct ioh_gpio - GPIO private data structure.
 * @base:			PCI base address of Memory mapped I/O register.
 * @reg:			Memory mapped IOH GPIO register list.
 * @dev:			Pointer to device structure.
 * @gpio:			Data for GPIO infrastructure.
 * @ioh_gpio_reg:		Memory mapped Register data is saved here
 *				when suspend.
 * @gpio_use_sel:		Save GPIO_USE_SEL1~4 register for PM
 * @ch:				Indicate GPIO channel
 * @irq_base:		Save base of IRQ number for interrupt
 * @spinlock:		Used for register access protection
 */
struct ioh_gpio {
	void __iomem *base;
	struct ioh_regs __iomem *reg;
	struct device *dev;
	struct gpio_chip gpio;
	struct ioh_gpio_reg_data ioh_gpio_reg;
	u32 gpio_use_sel;
	int ch;
	int irq_base;
	spinlock_t spinlock;
};

static const int num_ports[] = {6, 12, 16, 16, 15, 16, 16, 12};

static void ioh_gpio_set(struct gpio_chip *gpio, unsigned nr, int val)
{
	u32 reg_val;
	struct ioh_gpio *chip =	container_of(gpio, struct ioh_gpio, gpio);
	unsigned long flags;

	spin_lock_irqsave(&chip->spinlock, flags);
	reg_val = ioread32(&chip->reg->regs[chip->ch].po);
	if (val)
		reg_val |= (1 << nr);
	else
		reg_val &= ~(1 << nr);

	iowrite32(reg_val, &chip->reg->regs[chip->ch].po);
	spin_unlock_irqrestore(&chip->spinlock, flags);
}

static int ioh_gpio_get(struct gpio_chip *gpio, unsigned nr)
{
	struct ioh_gpio *chip =	container_of(gpio, struct ioh_gpio, gpio);

	return ioread32(&chip->reg->regs[chip->ch].pi) & (1 << nr);
}

static int ioh_gpio_direction_output(struct gpio_chip *gpio, unsigned nr,
				     int val)
{
	struct ioh_gpio *chip =	container_of(gpio, struct ioh_gpio, gpio);
	u32 pm;
	u32 reg_val;
	unsigned long flags;

	spin_lock_irqsave(&chip->spinlock, flags);
	pm = ioread32(&chip->reg->regs[chip->ch].pm) &
					((1 << num_ports[chip->ch]) - 1);
	pm |= (1 << nr);
	iowrite32(pm, &chip->reg->regs[chip->ch].pm);

	reg_val = ioread32(&chip->reg->regs[chip->ch].po);
	if (val)
		reg_val |= (1 << nr);
	else
		reg_val &= ~(1 << nr);
	iowrite32(reg_val, &chip->reg->regs[chip->ch].po);

	spin_unlock_irqrestore(&chip->spinlock, flags);

	return 0;
}

static int ioh_gpio_direction_input(struct gpio_chip *gpio, unsigned nr)
{
	struct ioh_gpio *chip =	container_of(gpio, struct ioh_gpio, gpio);
	u32 pm;
	unsigned long flags;

	spin_lock_irqsave(&chip->spinlock, flags);
	pm = ioread32(&chip->reg->regs[chip->ch].pm) &
				((1 << num_ports[chip->ch]) - 1);
	pm &= ~(1 << nr);
	iowrite32(pm, &chip->reg->regs[chip->ch].pm);
	spin_unlock_irqrestore(&chip->spinlock, flags);

	return 0;
}

#ifdef CONFIG_PM
/*
 * Save register configuration and disable interrupts.
 */
static void ioh_gpio_save_reg_conf(struct ioh_gpio *chip)
{
	int i;

	for (i = 0; i < 8; i ++, chip++) {
		chip->ioh_gpio_reg.po_reg =
					ioread32(&chip->reg->regs[chip->ch].po);
		chip->ioh_gpio_reg.pm_reg =
					ioread32(&chip->reg->regs[chip->ch].pm);
		chip->ioh_gpio_reg.ien_reg =
				       ioread32(&chip->reg->regs[chip->ch].ien);
		chip->ioh_gpio_reg.imask_reg =
				     ioread32(&chip->reg->regs[chip->ch].imask);
		chip->ioh_gpio_reg.im0_reg =
				      ioread32(&chip->reg->regs[chip->ch].im_0);
		chip->ioh_gpio_reg.im1_reg =
				      ioread32(&chip->reg->regs[chip->ch].im_1);
		if (i < 4)
			chip->ioh_gpio_reg.use_sel_reg =
					   ioread32(&chip->reg->ioh_sel_reg[i]);
	}
}

/*
 * This function restores the register configuration of the GPIO device.
 */
static void ioh_gpio_restore_reg_conf(struct ioh_gpio *chip)
{
	int i;

	for (i = 0; i < 8; i ++, chip++) {
		iowrite32(chip->ioh_gpio_reg.po_reg,
			  &chip->reg->regs[chip->ch].po);
		iowrite32(chip->ioh_gpio_reg.pm_reg,
			  &chip->reg->regs[chip->ch].pm);
		iowrite32(chip->ioh_gpio_reg.ien_reg,
			  &chip->reg->regs[chip->ch].ien);
		iowrite32(chip->ioh_gpio_reg.imask_reg,
			  &chip->reg->regs[chip->ch].imask);
		iowrite32(chip->ioh_gpio_reg.im0_reg,
			  &chip->reg->regs[chip->ch].im_0);
		iowrite32(chip->ioh_gpio_reg.im1_reg,
			  &chip->reg->regs[chip->ch].im_1);
		if (i < 4)
			iowrite32(chip->ioh_gpio_reg.use_sel_reg,
				  &chip->reg->ioh_sel_reg[i]);
	}
}
#endif

static int ioh_gpio_to_irq(struct gpio_chip *gpio, unsigned offset)
{
	struct ioh_gpio *chip = container_of(gpio, struct ioh_gpio, gpio);
	return chip->irq_base + offset;
}

static void ioh_gpio_setup(struct ioh_gpio *chip, int num_port)
{
	struct gpio_chip *gpio = &chip->gpio;

	gpio->label = dev_name(chip->dev);
	gpio->owner = THIS_MODULE;
	gpio->direction_input = ioh_gpio_direction_input;
	gpio->get = ioh_gpio_get;
	gpio->direction_output = ioh_gpio_direction_output;
	gpio->set = ioh_gpio_set;
	gpio->dbg_show = NULL;
	gpio->base = -1;
	gpio->ngpio = num_port;
	gpio->can_sleep = false;
	gpio->to_irq = ioh_gpio_to_irq;
}

static int ioh_irq_type(struct irq_data *d, unsigned int type)
{
	u32 im;
	void __iomem *im_reg;
	u32 ien;
	u32 im_pos;
	int ch;
	unsigned long flags;
	u32 val;
	int irq = d->irq;
	struct irq_chip_generic *gc = irq_data_get_irq_chip_data(d);
	struct ioh_gpio *chip = gc->private;

	ch = irq - chip->irq_base;
	if (irq <= chip->irq_base + 7) {
		im_reg = &chip->reg->regs[chip->ch].im_0;
		im_pos = ch;
	} else {
		im_reg = &chip->reg->regs[chip->ch].im_1;
		im_pos = ch - 8;
	}
	dev_dbg(chip->dev, "%s:irq=%d type=%d ch=%d pos=%d type=%d\n",
		__func__, irq, type, ch, im_pos, type);

	spin_lock_irqsave(&chip->spinlock, flags);

	switch (type) {
	case IRQ_TYPE_EDGE_RISING:
		val = IOH_EDGE_RISING;
		break;
	case IRQ_TYPE_EDGE_FALLING:
		val = IOH_EDGE_FALLING;
		break;
	case IRQ_TYPE_EDGE_BOTH:
		val = IOH_EDGE_BOTH;
		break;
	case IRQ_TYPE_LEVEL_HIGH:
		val = IOH_LEVEL_H;
		break;
	case IRQ_TYPE_LEVEL_LOW:
		val = IOH_LEVEL_L;
		break;
	case IRQ_TYPE_PROBE:
		goto end;
	default:
		dev_warn(chip->dev, "%s: unknown type(%dd)",
			__func__, type);
		goto end;
	}

	/* Set interrupt mode */
	im = ioread32(im_reg) & ~(IOH_IM_MASK << (im_pos * 4));
	iowrite32(im | (val << (im_pos * 4)), im_reg);

	/* iclr */
	iowrite32(BIT(ch), &chip->reg->regs[chip->ch].iclr);

	/* IMASKCLR */
	iowrite32(BIT(ch), &chip->reg->regs[chip->ch].imaskclr);

	/* Enable interrupt */
	ien = ioread32(&chip->reg->regs[chip->ch].ien);
	iowrite32(ien | BIT(ch), &chip->reg->regs[chip->ch].ien);
end:
	spin_unlock_irqrestore(&chip->spinlock, flags);

	return 0;
}

static void ioh_irq_unmask(struct irq_data *d)
{
	struct irq_chip_generic *gc = irq_data_get_irq_chip_data(d);
	struct ioh_gpio *chip = gc->private;

	iowrite32(1 << (d->irq - chip->irq_base),
		  &chip->reg->regs[chip->ch].imaskclr);
}

static void ioh_irq_mask(struct irq_data *d)
{
	struct irq_chip_generic *gc = irq_data_get_irq_chip_data(d);
	struct ioh_gpio *chip = gc->private;

	iowrite32(1 << (d->irq - chip->irq_base),
		  &chip->reg->regs[chip->ch].imask);
}

static void ioh_irq_disable(struct irq_data *d)
{
	struct irq_chip_generic *gc = irq_data_get_irq_chip_data(d);
	struct ioh_gpio *chip = gc->private;
	unsigned long flags;
	u32 ien;

	spin_lock_irqsave(&chip->spinlock, flags);
	ien = ioread32(&chip->reg->regs[chip->ch].ien);
	ien &= ~(1 << (d->irq - chip->irq_base));
	iowrite32(ien, &chip->reg->regs[chip->ch].ien);
	spin_unlock_irqrestore(&chip->spinlock, flags);
}

static void ioh_irq_enable(struct irq_data *d)
{
	struct irq_chip_generic *gc = irq_data_get_irq_chip_data(d);
	struct ioh_gpio *chip = gc->private;
	unsigned long flags;
	u32 ien;

	spin_lock_irqsave(&chip->spinlock, flags);
	ien = ioread32(&chip->reg->regs[chip->ch].ien);
	ien |= 1 << (d->irq - chip->irq_base);
	iowrite32(ien, &chip->reg->regs[chip->ch].ien);
	spin_unlock_irqrestore(&chip->spinlock, flags);
}

static irqreturn_t ioh_gpio_handler(int irq, void *dev_id)
{
	struct ioh_gpio *chip = dev_id;
	u32 reg_val;
	int i, j;
	int ret = IRQ_NONE;

	for (i = 0; i < 8; i++, chip++) {
		reg_val = ioread32(&chip->reg->regs[i].istatus);
		for (j = 0; j < num_ports[i]; j++) {
			if (reg_val & BIT(j)) {
				dev_dbg(chip->dev,
					"%s:[%d]:irq=%d status=0x%x\n",
					__func__, j, irq, reg_val);
				iowrite32(BIT(j),
					  &chip->reg->regs[chip->ch].iclr);
				generic_handle_irq(chip->irq_base + j);
				ret = IRQ_HANDLED;
			}
		}
	}
	return ret;
}

static void ioh_gpio_alloc_generic_chip(struct ioh_gpio *chip,
				unsigned int irq_start, unsigned int num)
{
	struct irq_chip_generic *gc;
	struct irq_chip_type *ct;

	gc = irq_alloc_generic_chip("ioh_gpio", 1, irq_start, chip->base,
				    handle_simple_irq);
	gc->private = chip;
	ct = gc->chip_types;

	ct->chip.irq_mask = ioh_irq_mask;
	ct->chip.irq_unmask = ioh_irq_unmask;
	ct->chip.irq_set_type = ioh_irq_type;
	ct->chip.irq_disable = ioh_irq_disable;
	ct->chip.irq_enable = ioh_irq_enable;

	irq_setup_generic_chip(gc, IRQ_MSK(num), IRQ_GC_INIT_MASK_CACHE,
			       IRQ_NOREQUEST | IRQ_NOPROBE, 0);
}

static int ioh_gpio_probe(struct pci_dev *pdev,
				    const struct pci_device_id *id)
{
	int ret;
	int i, j;
	struct ioh_gpio *chip;
	void __iomem *base;
	void *chip_save;
	int irq_base;

	ret = pci_enable_device(pdev);
	if (ret) {
		dev_err(&pdev->dev, "%s : pci_enable_device failed", __func__);
		goto err_pci_enable;
	}

	ret = pci_request_regions(pdev, KBUILD_MODNAME);
	if (ret) {
		dev_err(&pdev->dev, "pci_request_regions failed-%d", ret);
		goto err_request_regions;
	}

	base = pci_iomap(pdev, 1, 0);
	if (!base) {
		dev_err(&pdev->dev, "%s : pci_iomap failed", __func__);
		ret = -ENOMEM;
		goto err_iomap;
	}

	chip_save = kzalloc(sizeof(*chip) * 8, GFP_KERNEL);
	if (chip_save == NULL) {
		dev_err(&pdev->dev, "%s : kzalloc failed", __func__);
		ret = -ENOMEM;
		goto err_kzalloc;
	}

	chip = chip_save;
	for (i = 0; i < 8; i++, chip++) {
		chip->dev = &pdev->dev;
		chip->base = base;
		chip->reg = chip->base;
		chip->ch = i;
<<<<<<< HEAD
		mutex_init(&chip->lock);
=======
>>>>>>> c3ade0e0
		spin_lock_init(&chip->spinlock);
		ioh_gpio_setup(chip, num_ports[i]);
		ret = gpiochip_add(&chip->gpio);
		if (ret) {
			dev_err(&pdev->dev, "IOH gpio: Failed to register GPIO\n");
			goto err_gpiochip_add;
		}
	}

	chip = chip_save;
	for (j = 0; j < 8; j++, chip++) {
		irq_base = irq_alloc_descs(-1, IOH_IRQ_BASE, num_ports[j],
					   NUMA_NO_NODE);
		if (irq_base < 0) {
			dev_warn(&pdev->dev,
				"ml_ioh_gpio: Failed to get IRQ base num\n");
			chip->irq_base = -1;
			ret = irq_base;
			goto err_irq_alloc_descs;
		}
		chip->irq_base = irq_base;
		ioh_gpio_alloc_generic_chip(chip, irq_base, num_ports[j]);
	}

	chip = chip_save;
	ret = request_irq(pdev->irq, ioh_gpio_handler,
			     IRQF_SHARED, KBUILD_MODNAME, chip);
	if (ret != 0) {
		dev_err(&pdev->dev,
			"%s request_irq failed\n", __func__);
		goto err_request_irq;
	}

	pci_set_drvdata(pdev, chip);

	return 0;

err_request_irq:
	chip = chip_save;
err_irq_alloc_descs:
	while (--j >= 0) {
		chip--;
		irq_free_descs(chip->irq_base, num_ports[j]);
	}

	chip = chip_save;
err_gpiochip_add:
	while (--i >= 0) {
		chip--;
		if (gpiochip_remove(&chip->gpio))
			dev_err(&pdev->dev, "Failed gpiochip_remove(%d)\n", i);
	}
	kfree(chip_save);

err_kzalloc:
	pci_iounmap(pdev, base);

err_iomap:
	pci_release_regions(pdev);

err_request_regions:
	pci_disable_device(pdev);

err_pci_enable:

	dev_err(&pdev->dev, "%s Failed returns %d\n", __func__, ret);
	return ret;
}

static void ioh_gpio_remove(struct pci_dev *pdev)
{
	int err;
	int i;
	struct ioh_gpio *chip = pci_get_drvdata(pdev);
	void *chip_save;

	chip_save = chip;

	free_irq(pdev->irq, chip);

	for (i = 0; i < 8; i++, chip++) {
		irq_free_descs(chip->irq_base, num_ports[i]);
		err = gpiochip_remove(&chip->gpio);
		if (err)
			dev_err(&pdev->dev, "Failed gpiochip_remove\n");
	}

	chip = chip_save;
	pci_iounmap(pdev, chip->base);
	pci_release_regions(pdev);
	pci_disable_device(pdev);
	kfree(chip);
}

#ifdef CONFIG_PM
static int ioh_gpio_suspend(struct pci_dev *pdev, pm_message_t state)
{
	s32 ret;
	struct ioh_gpio *chip = pci_get_drvdata(pdev);
	unsigned long flags;

	spin_lock_irqsave(&chip->spinlock, flags);
	ioh_gpio_save_reg_conf(chip);
	spin_unlock_irqrestore(&chip->spinlock, flags);

	ret = pci_save_state(pdev);
	if (ret) {
		dev_err(&pdev->dev, "pci_save_state Failed-%d\n", ret);
		return ret;
	}
	pci_disable_device(pdev);
	pci_set_power_state(pdev, PCI_D0);
	ret = pci_enable_wake(pdev, PCI_D0, 1);
	if (ret)
		dev_err(&pdev->dev, "pci_enable_wake Failed -%d\n", ret);

	return 0;
}

static int ioh_gpio_resume(struct pci_dev *pdev)
{
	s32 ret;
	struct ioh_gpio *chip = pci_get_drvdata(pdev);
	unsigned long flags;

	ret = pci_enable_wake(pdev, PCI_D0, 0);

	pci_set_power_state(pdev, PCI_D0);
	ret = pci_enable_device(pdev);
	if (ret) {
		dev_err(&pdev->dev, "pci_enable_device Failed-%d ", ret);
		return ret;
	}
	pci_restore_state(pdev);

	spin_lock_irqsave(&chip->spinlock, flags);
	iowrite32(0x01, &chip->reg->srst);
	iowrite32(0x00, &chip->reg->srst);
	ioh_gpio_restore_reg_conf(chip);
	spin_unlock_irqrestore(&chip->spinlock, flags);

	return 0;
}
#else
#define ioh_gpio_suspend NULL
#define ioh_gpio_resume NULL
#endif

static const struct pci_device_id ioh_gpio_pcidev_id[] = {
	{ PCI_DEVICE(PCI_VENDOR_ID_ROHM, 0x802E) },
	{ 0, }
};
MODULE_DEVICE_TABLE(pci, ioh_gpio_pcidev_id);

static struct pci_driver ioh_gpio_driver = {
	.name = "ml_ioh_gpio",
	.id_table = ioh_gpio_pcidev_id,
	.probe = ioh_gpio_probe,
	.remove = ioh_gpio_remove,
	.suspend = ioh_gpio_suspend,
	.resume = ioh_gpio_resume
};

module_pci_driver(ioh_gpio_driver);

MODULE_DESCRIPTION("OKI SEMICONDUCTOR ML-IOH series GPIO Driver");
MODULE_LICENSE("GPL");<|MERGE_RESOLUTION|>--- conflicted
+++ resolved
@@ -448,10 +448,6 @@
 		chip->base = base;
 		chip->reg = chip->base;
 		chip->ch = i;
-<<<<<<< HEAD
-		mutex_init(&chip->lock);
-=======
->>>>>>> c3ade0e0
 		spin_lock_init(&chip->spinlock);
 		ioh_gpio_setup(chip, num_ports[i]);
 		ret = gpiochip_add(&chip->gpio);
