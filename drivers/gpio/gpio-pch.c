--- conflicted
+++ resolved
@@ -387,10 +387,6 @@
 
 	chip->reg = chip->base;
 	pci_set_drvdata(pdev, chip);
-<<<<<<< HEAD
-	mutex_init(&chip->lock);
-=======
->>>>>>> c3ade0e0
 	spin_lock_init(&chip->spinlock);
 	pch_gpio_setup(chip);
 	ret = gpiochip_add(&chip->gpio);
