/*
 * Copyright (c) 2006, Intel Corporation.
 *
 * This program is free software; you can redistribute it and/or modify it
 * under the terms and conditions of the GNU General Public License,
 * version 2, as published by the Free Software Foundation.
 *
 * This program is distributed in the hope it will be useful, but WITHOUT
 * ANY WARRANTY; without even the implied warranty of MERCHANTABILITY or
 * FITNESS FOR A PARTICULAR PURPOSE.  See the GNU General Public License for
 * more details.
 *
 * You should have received a copy of the GNU General Public License along with
 * this program; if not, write to the Free Software Foundation, Inc., 59 Temple
 * Place - Suite 330, Boston, MA 02111-1307 USA.
 *
 * Copyright (C) 2006-2008 Intel Corporation
 * Copyright IBM Corporation, 2008
 * Copyright 2010 Red Hat, Inc. and/or its affiliates.
 *
 * Author: Allen M. Kay <allen.m.kay@intel.com>
 * Author: Weidong Han <weidong.han@intel.com>
 * Author: Ben-Ami Yassour <benami@il.ibm.com>
 */

#include <linux/list.h>
#include <linux/kvm_host.h>
#include <linux/module.h>
#include <linux/pci.h>
#include <linux/stat.h>
#include <linux/dmar.h>
#include <linux/iommu.h>
#include <linux/intel-iommu.h>

static bool allow_unsafe_assigned_interrupts;
module_param_named(allow_unsafe_assigned_interrupts,
		   allow_unsafe_assigned_interrupts, bool, S_IRUGO | S_IWUSR);
MODULE_PARM_DESC(allow_unsafe_assigned_interrupts,
 "Enable device assignment on platforms without interrupt remapping support.");

static int kvm_iommu_unmap_memslots(struct kvm *kvm);
static void kvm_iommu_put_pages(struct kvm *kvm,
				gfn_t base_gfn, unsigned long npages);

static pfn_t kvm_pin_pages(struct kvm_memory_slot *slot, gfn_t gfn,
			   unsigned long size)
{
	gfn_t end_gfn;
	pfn_t pfn;

	pfn     = gfn_to_pfn_memslot(slot, gfn);
	end_gfn = gfn + (size >> PAGE_SHIFT);
	gfn    += 1;

	if (is_error_noslot_pfn(pfn))
		return pfn;

	while (gfn < end_gfn)
		gfn_to_pfn_memslot(slot, gfn++);

	return pfn;
}

int kvm_iommu_map_pages(struct kvm *kvm, struct kvm_memory_slot *slot)
{
	gfn_t gfn, end_gfn;
	pfn_t pfn;
	int r = 0;
	struct iommu_domain *domain = kvm->arch.iommu_domain;
	int flags;

	/* check if iommu exists and in use */
	if (!domain)
		return 0;

	gfn     = slot->base_gfn;
	end_gfn = gfn + slot->npages;

	flags = IOMMU_READ;
	if (!(slot->flags & KVM_MEM_READONLY))
		flags |= IOMMU_WRITE;
	if (!kvm->arch.iommu_noncoherent)
		flags |= IOMMU_CACHE;


	while (gfn < end_gfn) {
		unsigned long page_size;

		/* Check if already mapped */
		if (iommu_iova_to_phys(domain, gfn_to_gpa(gfn))) {
			gfn += 1;
			continue;
		}

		/* Get the page size we could use to map */
		page_size = kvm_host_page_size(kvm, gfn);

		/* Make sure the page_size does not exceed the memslot */
		while ((gfn + (page_size >> PAGE_SHIFT)) > end_gfn)
			page_size >>= 1;

		/* Make sure gfn is aligned to the page size we want to map */
		while ((gfn << PAGE_SHIFT) & (page_size - 1))
			page_size >>= 1;

		/* Make sure hva is aligned to the page size we want to map */
<<<<<<< HEAD
		while (gfn_to_hva_memslot(slot, gfn) & (page_size - 1))
=======
		while (__gfn_to_hva_memslot(slot, gfn) & (page_size - 1))
>>>>>>> c3ade0e0
			page_size >>= 1;

		/*
		 * Pin all pages we are about to map in memory. This is
		 * important because we unmap and unpin in 4kb steps later.
		 */
		pfn = kvm_pin_pages(slot, gfn, page_size);
		if (is_error_noslot_pfn(pfn)) {
			gfn += 1;
			continue;
		}

		/* Map into IO address space */
		r = iommu_map(domain, gfn_to_gpa(gfn), pfn_to_hpa(pfn),
			      page_size, flags);
		if (r) {
			printk(KERN_ERR "kvm_iommu_map_address:"
			       "iommu failed to map pfn=%llx\n", pfn);
			goto unmap_pages;
		}

		gfn += page_size >> PAGE_SHIFT;


	}

	return 0;

unmap_pages:
	kvm_iommu_put_pages(kvm, slot->base_gfn, gfn);
	return r;
}

static int kvm_iommu_map_memslots(struct kvm *kvm)
{
	int idx, r = 0;
	struct kvm_memslots *slots;
	struct kvm_memory_slot *memslot;

	if (kvm->arch.iommu_noncoherent)
		kvm_arch_register_noncoherent_dma(kvm);

	idx = srcu_read_lock(&kvm->srcu);
	slots = kvm_memslots(kvm);

	kvm_for_each_memslot(memslot, slots) {
		r = kvm_iommu_map_pages(kvm, memslot);
		if (r)
			break;
	}
	srcu_read_unlock(&kvm->srcu, idx);

	return r;
}

int kvm_assign_device(struct kvm *kvm,
		      struct kvm_assigned_dev_kernel *assigned_dev)
{
	struct pci_dev *pdev = NULL;
	struct iommu_domain *domain = kvm->arch.iommu_domain;
	int r;
	bool noncoherent;

	/* check if iommu exists and in use */
	if (!domain)
		return 0;

	pdev = assigned_dev->dev;
	if (pdev == NULL)
		return -ENODEV;

	r = iommu_attach_device(domain, &pdev->dev);
	if (r) {
		dev_err(&pdev->dev, "kvm assign device failed ret %d", r);
		return r;
	}

	noncoherent = !iommu_domain_has_cap(kvm->arch.iommu_domain,
					    IOMMU_CAP_CACHE_COHERENCY);

	/* Check if need to update IOMMU page table for guest memory */
	if (noncoherent != kvm->arch.iommu_noncoherent) {
		kvm_iommu_unmap_memslots(kvm);
		kvm->arch.iommu_noncoherent = noncoherent;
		r = kvm_iommu_map_memslots(kvm);
		if (r)
			goto out_unmap;
	}

	pdev->dev_flags |= PCI_DEV_FLAGS_ASSIGNED;

	dev_info(&pdev->dev, "kvm assign device\n");

	return 0;
out_unmap:
	kvm_iommu_unmap_memslots(kvm);
	return r;
}

int kvm_deassign_device(struct kvm *kvm,
			struct kvm_assigned_dev_kernel *assigned_dev)
{
	struct iommu_domain *domain = kvm->arch.iommu_domain;
	struct pci_dev *pdev = NULL;

	/* check if iommu exists and in use */
	if (!domain)
		return 0;

	pdev = assigned_dev->dev;
	if (pdev == NULL)
		return -ENODEV;

	iommu_detach_device(domain, &pdev->dev);

	pdev->dev_flags &= ~PCI_DEV_FLAGS_ASSIGNED;

	dev_info(&pdev->dev, "kvm deassign device\n");

	return 0;
}

int kvm_iommu_map_guest(struct kvm *kvm)
{
	int r;

	if (!iommu_present(&pci_bus_type)) {
		printk(KERN_ERR "%s: iommu not found\n", __func__);
		return -ENODEV;
	}

	mutex_lock(&kvm->slots_lock);

	kvm->arch.iommu_domain = iommu_domain_alloc(&pci_bus_type);
	if (!kvm->arch.iommu_domain) {
		r = -ENOMEM;
		goto out_unlock;
	}

	if (!allow_unsafe_assigned_interrupts &&
	    !iommu_domain_has_cap(kvm->arch.iommu_domain,
				  IOMMU_CAP_INTR_REMAP)) {
		printk(KERN_WARNING "%s: No interrupt remapping support,"
		       " disallowing device assignment."
		       " Re-enble with \"allow_unsafe_assigned_interrupts=1\""
		       " module option.\n", __func__);
		iommu_domain_free(kvm->arch.iommu_domain);
		kvm->arch.iommu_domain = NULL;
		r = -EPERM;
		goto out_unlock;
	}

	r = kvm_iommu_map_memslots(kvm);
	if (r)
		kvm_iommu_unmap_memslots(kvm);

out_unlock:
	mutex_unlock(&kvm->slots_lock);
	return r;
}

static void kvm_unpin_pages(struct kvm *kvm, pfn_t pfn, unsigned long npages)
{
	unsigned long i;

	for (i = 0; i < npages; ++i)
		kvm_release_pfn_clean(pfn + i);
}

static void kvm_iommu_put_pages(struct kvm *kvm,
				gfn_t base_gfn, unsigned long npages)
{
	struct iommu_domain *domain;
	gfn_t end_gfn, gfn;
	pfn_t pfn;
	u64 phys;

	domain  = kvm->arch.iommu_domain;
	end_gfn = base_gfn + npages;
	gfn     = base_gfn;

	/* check if iommu exists and in use */
	if (!domain)
		return;

	while (gfn < end_gfn) {
		unsigned long unmap_pages;
		size_t size;

		/* Get physical address */
		phys = iommu_iova_to_phys(domain, gfn_to_gpa(gfn));

		if (!phys) {
			gfn++;
			continue;
		}

		pfn  = phys >> PAGE_SHIFT;

		/* Unmap address from IO address space */
		size       = iommu_unmap(domain, gfn_to_gpa(gfn), PAGE_SIZE);
		unmap_pages = 1ULL << get_order(size);

		/* Unpin all pages we just unmapped to not leak any memory */
		kvm_unpin_pages(kvm, pfn, unmap_pages);

		gfn += unmap_pages;
	}
}

void kvm_iommu_unmap_pages(struct kvm *kvm, struct kvm_memory_slot *slot)
{
	kvm_iommu_put_pages(kvm, slot->base_gfn, slot->npages);
}

static int kvm_iommu_unmap_memslots(struct kvm *kvm)
{
	int idx;
	struct kvm_memslots *slots;
	struct kvm_memory_slot *memslot;

	idx = srcu_read_lock(&kvm->srcu);
	slots = kvm_memslots(kvm);

<<<<<<< HEAD
	for (i = 0; i < slots->nmemslots; i++)
		kvm_iommu_unmap_pages(kvm, &slots->memslots[i]);
=======
	kvm_for_each_memslot(memslot, slots)
		kvm_iommu_unmap_pages(kvm, memslot);
>>>>>>> c3ade0e0

	srcu_read_unlock(&kvm->srcu, idx);

	if (kvm->arch.iommu_noncoherent)
		kvm_arch_unregister_noncoherent_dma(kvm);

	return 0;
}

int kvm_iommu_unmap_guest(struct kvm *kvm)
{
	struct iommu_domain *domain = kvm->arch.iommu_domain;

	/* check if iommu exists and in use */
	if (!domain)
		return 0;

	mutex_lock(&kvm->slots_lock);
	kvm_iommu_unmap_memslots(kvm);
	kvm->arch.iommu_domain = NULL;
<<<<<<< HEAD
=======
	kvm->arch.iommu_noncoherent = false;
>>>>>>> c3ade0e0
	mutex_unlock(&kvm->slots_lock);

	iommu_domain_free(domain);
	return 0;
}<|MERGE_RESOLUTION|>--- conflicted
+++ resolved
@@ -104,11 +104,7 @@
 			page_size >>= 1;
 
 		/* Make sure hva is aligned to the page size we want to map */
-<<<<<<< HEAD
-		while (gfn_to_hva_memslot(slot, gfn) & (page_size - 1))
-=======
 		while (__gfn_to_hva_memslot(slot, gfn) & (page_size - 1))
->>>>>>> c3ade0e0
 			page_size >>= 1;
 
 		/*
@@ -333,13 +329,8 @@
 	idx = srcu_read_lock(&kvm->srcu);
 	slots = kvm_memslots(kvm);
 
-<<<<<<< HEAD
-	for (i = 0; i < slots->nmemslots; i++)
-		kvm_iommu_unmap_pages(kvm, &slots->memslots[i]);
-=======
 	kvm_for_each_memslot(memslot, slots)
 		kvm_iommu_unmap_pages(kvm, memslot);
->>>>>>> c3ade0e0
 
 	srcu_read_unlock(&kvm->srcu, idx);
 
@@ -360,10 +351,7 @@
 	mutex_lock(&kvm->slots_lock);
 	kvm_iommu_unmap_memslots(kvm);
 	kvm->arch.iommu_domain = NULL;
-<<<<<<< HEAD
-=======
 	kvm->arch.iommu_noncoherent = false;
->>>>>>> c3ade0e0
 	mutex_unlock(&kvm->slots_lock);
 
 	iommu_domain_free(domain);
