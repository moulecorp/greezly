--- conflicted
+++ resolved
@@ -73,10 +73,6 @@
 
 	spin_lock(&vcpu->async_pf.lock);
 	list_add_tail(&apf->link, &vcpu->async_pf.done);
-<<<<<<< HEAD
-	apf->page = page;
-=======
->>>>>>> c3ade0e0
 	spin_unlock(&vcpu->async_pf.lock);
 
 	/*
@@ -160,11 +156,7 @@
 	if (!work)
 		return 0;
 
-<<<<<<< HEAD
-	work->page = NULL;
-=======
 	work->wakeup_all = false;
->>>>>>> c3ade0e0
 	work->vcpu = vcpu;
 	work->gva = gva;
 	work->addr = gfn_to_hva(vcpu->kvm, gfn);
