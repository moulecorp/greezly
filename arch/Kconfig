--- conflicted
+++ resolved
@@ -289,8 +289,6 @@
 config ARCH_HAVE_NMI_SAFE_CMPXCHG
 	bool
 
-<<<<<<< HEAD
-=======
 config HAVE_ALIGNED_STRUCT_PAGE
 	bool
 	help
@@ -315,7 +313,6 @@
 	select ARCH_WANT_COMPAT_IPC_PARSE_VERSION
 	bool
 
->>>>>>> c3ade0e0
 config HAVE_ARCH_SECCOMP_FILTER
 	bool
 	help
@@ -325,10 +322,6 @@
 	  - syscall_rollback()
 	  - syscall_set_return_value()
 	  - SIGSYS siginfo_t support
-<<<<<<< HEAD
-	  - uses __secure_computing_int() or secure_computing()
-=======
->>>>>>> c3ade0e0
 	  - secure_computing is called from a ptrace_event()-safe context
 	  - secure_computing return value is checked and a return value of -1
 	    results in the system call being skipped immediately.
@@ -343,8 +336,6 @@
 
 	  See Documentation/prctl/seccomp_filter.txt for details.
 
-<<<<<<< HEAD
-=======
 config HAVE_CC_STACKPROTECTOR
 	bool
 	help
@@ -531,5 +522,4 @@
 config COMPAT_OLD_SIGACTION
 	bool
 
->>>>>>> c3ade0e0
 source "kernel/gcov/Kconfig"