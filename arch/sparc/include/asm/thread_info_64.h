--- conflicted
+++ resolved
@@ -192,11 +192,7 @@
 #define TIF_UNALIGNED		5	/* allowed to do unaligned accesses */
 #define TIF_GRSEC_SETXID	6	/* update credentials on syscall entry/exit */
 #define TIF_32BIT		7	/* 32-bit binary */
-<<<<<<< HEAD
-#define TIF_GRSEC_SETXID	8	/* update credentials on syscall entry/exit */
-=======
 #define TIF_NOHZ		8	/* in adaptive nohz mode */
->>>>>>> c3ade0e0
 #define TIF_SECCOMP		9	/* secure computing */
 #define TIF_SYSCALL_AUDIT	10	/* syscall auditing active */
 #define TIF_SYSCALL_TRACEPOINT	11	/* syscall tracepoint instrumentation */
@@ -220,10 +216,6 @@
 #define _TIF_SYSCALL_AUDIT	(1<<TIF_SYSCALL_AUDIT)
 #define _TIF_SYSCALL_TRACEPOINT	(1<<TIF_SYSCALL_TRACEPOINT)
 #define _TIF_POLLING_NRFLAG	(1<<TIF_POLLING_NRFLAG)
-<<<<<<< HEAD
-#define _TIF_FREEZE		(1<<TIF_FREEZE)
-=======
->>>>>>> c3ade0e0
 #define _TIF_GRSEC_SETXID	(1<<TIF_GRSEC_SETXID)
 
 #define _TIF_USER_WORK_MASK	((0xff << TI_FLAG_WSAVED_SHIFT) | \
@@ -233,11 +225,7 @@
 
 #define _TIF_WORK_SYSCALL		\
 	(_TIF_SYSCALL_TRACE | _TIF_SECCOMP | _TIF_SYSCALL_AUDIT | \
-<<<<<<< HEAD
-	 _TIF_SYSCALL_TRACEPOINT | _TIF_GRSEC_SETXID)
-=======
 	 _TIF_SYSCALL_TRACEPOINT | _TIF_NOHZ | _TIF_GRSEC_SETXID)
->>>>>>> c3ade0e0
 
 
 /*
