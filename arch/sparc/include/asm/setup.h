/*
 *	Just a place holder. 
 */
#ifndef _SPARC_SETUP_H
#define _SPARC_SETUP_H

#include <uapi/asm/setup.h>


extern char reboot_command[];

#ifdef CONFIG_SPARC32
/* The CPU that was used for booting
 * Only sun4d + leon may have boot_cpu_id != 0
 */
extern unsigned char boot_cpu_id;

extern unsigned long empty_zero_page;

extern int serial_console;
static inline int con_is_present(void)
{
	return serial_console ? 0 : 1;
}
#endif

#ifdef CONFIG_SPARC64
<<<<<<< HEAD
void __init start_early_boot(void);
=======
extern void __init start_early_boot(void);
>>>>>>> ab39e721
#endif

extern void sun_do_break(void);
extern int stop_a_enabled;
extern int scons_pwroff;

#endif /* _SPARC_SETUP_H */<|MERGE_RESOLUTION|>--- conflicted
+++ resolved
@@ -25,11 +25,7 @@
 #endif
 
 #ifdef CONFIG_SPARC64
-<<<<<<< HEAD
-void __init start_early_boot(void);
-=======
 extern void __init start_early_boot(void);
->>>>>>> ab39e721
 #endif
 
 extern void sun_do_break(void);
