/*
 * pgtsrmmu.h:  SRMMU page table defines and code.
 *
 * Copyright (C) 1995 David S. Miller (davem@caip.rutgers.edu)
 */

#ifndef _SPARC_PGTSRMMU_H
#define _SPARC_PGTSRMMU_H

#include <asm/page.h>

#ifdef __ASSEMBLY__
#include <asm/thread_info.h>	/* TI_UWINMASK for WINDOW_FLUSH */
#endif

/* Number of contexts is implementation-dependent; 64k is the most we support */
#define SRMMU_MAX_CONTEXTS	65536

/* PMD_SHIFT determines the size of the area a second-level page table entry can map */
#define SRMMU_REAL_PMD_SHIFT		18
#define SRMMU_REAL_PMD_SIZE		(1UL << SRMMU_REAL_PMD_SHIFT)
#define SRMMU_REAL_PMD_MASK		(~(SRMMU_REAL_PMD_SIZE-1))
#define SRMMU_REAL_PMD_ALIGN(__addr)	(((__addr)+SRMMU_REAL_PMD_SIZE-1)&SRMMU_REAL_PMD_MASK)

/* PGDIR_SHIFT determines what a third-level page table entry can map */
#define SRMMU_PGDIR_SHIFT       24
#define SRMMU_PGDIR_SIZE        (1UL << SRMMU_PGDIR_SHIFT)
#define SRMMU_PGDIR_MASK        (~(SRMMU_PGDIR_SIZE-1))
#define SRMMU_PGDIR_ALIGN(addr) (((addr)+SRMMU_PGDIR_SIZE-1)&SRMMU_PGDIR_MASK)

#define SRMMU_REAL_PTRS_PER_PTE	64
#define SRMMU_REAL_PTRS_PER_PMD	64
#define SRMMU_PTRS_PER_PGD	256

#define SRMMU_REAL_PTE_TABLE_SIZE	(SRMMU_REAL_PTRS_PER_PTE*4)
#define SRMMU_PMD_TABLE_SIZE		(SRMMU_REAL_PTRS_PER_PMD*4)
#define SRMMU_PGD_TABLE_SIZE		(SRMMU_PTRS_PER_PGD*4)

/*
 * To support pagetables in highmem, Linux introduces APIs which
 * return struct page* and generally manipulate page tables when
 * they are not mapped into kernel space. Our hardware page tables
 * are smaller than pages. We lump hardware tabes into big, page sized
 * software tables.
 *
 * PMD_SHIFT determines the size of the area a second-level page table entry
 * can map, and our pmd_t is 16 times larger than normal.  The values which
 * were once defined here are now generic for 4c and srmmu, so they're
 * found in pgtable.h.
 */
#define SRMMU_PTRS_PER_PMD	4

/* Definition of the values in the ET field of PTD's and PTE's */
#define SRMMU_ET_MASK         0x3
#define SRMMU_ET_INVALID      0x0
#define SRMMU_ET_PTD          0x1
#define SRMMU_ET_PTE          0x2
#define SRMMU_ET_REPTE        0x3 /* AIEEE, SuperSparc II reverse endian page! */

/* Physical page extraction from PTP's and PTE's. */
#define SRMMU_CTX_PMASK    0xfffffff0
#define SRMMU_PTD_PMASK    0xfffffff0
#define SRMMU_PTE_PMASK    0xffffff00

/* The pte non-page bits.  Some notes:
 * 1) cache, dirty, valid, and ref are frobbable
 *    for both supervisor and user pages.
 * 2) exec and write will only give the desired effect
 *    on user pages
 * 3) use priv and priv_readonly for changing the
 *    characteristics of supervisor ptes
 */
#define SRMMU_CACHE        0x80
#define SRMMU_DIRTY        0x40
#define SRMMU_REF          0x20
#define SRMMU_NOREAD       0x10
#define SRMMU_EXEC         0x08
#define SRMMU_WRITE        0x04
#define SRMMU_VALID        0x02 /* SRMMU_ET_PTE */
#define SRMMU_PRIV         0x1c
#define SRMMU_PRIV_RDONLY  0x18

#define SRMMU_FILE         0x40	/* Implemented in software */

#define SRMMU_PTE_FILE_SHIFT     8	/* == 32-PTE_FILE_MAX_BITS */

#define SRMMU_CHG_MASK    (0xffffff00 | SRMMU_REF | SRMMU_DIRTY)

/* SRMMU swap entry encoding
 *
 * We use 5 bits for the type and 19 for the offset.  This gives us
 * 32 swapfiles of 4GB each.  Encoding looks like:
 *
 * oooooooooooooooooootttttRRRRRRRR
 * fedcba9876543210fedcba9876543210
 *
 * The bottom 8 bits are reserved for protection and status bits, especially
 * FILE and PRESENT.
 */
#define SRMMU_SWP_TYPE_MASK	0x1f
#define SRMMU_SWP_TYPE_SHIFT	SRMMU_PTE_FILE_SHIFT
#define SRMMU_SWP_OFF_MASK	0x7ffff
#define SRMMU_SWP_OFF_SHIFT	(SRMMU_PTE_FILE_SHIFT + 5)

/* Some day I will implement true fine grained access bits for
 * user pages because the SRMMU gives us the capabilities to
 * enforce all the protection levels that vma's can have.
 * XXX But for now...
 */
#define SRMMU_PAGE_NONE    __pgprot(SRMMU_CACHE | \
				    SRMMU_PRIV | SRMMU_REF)
#define SRMMU_PAGE_SHARED  __pgprot(SRMMU_VALID | SRMMU_CACHE | \
				    SRMMU_EXEC | SRMMU_WRITE | SRMMU_REF)
#define SRMMU_PAGE_COPY    __pgprot(SRMMU_VALID | SRMMU_CACHE | \
				    SRMMU_EXEC | SRMMU_REF)
#define SRMMU_PAGE_RDONLY  __pgprot(SRMMU_VALID | SRMMU_CACHE | \
				    SRMMU_EXEC | SRMMU_REF)

<<<<<<< HEAD
#ifdef CONFIG_PAX_PAGEEXEC
#define SRMMU_PAGE_SHARED_NOEXEC	__pgprot(SRMMU_VALID | SRMMU_CACHE | SRMMU_WRITE | SRMMU_REF)
#define SRMMU_PAGE_COPY_NOEXEC	__pgprot(SRMMU_VALID | SRMMU_CACHE | SRMMU_REF)
#define SRMMU_PAGE_RDONLY_NOEXEC	__pgprot(SRMMU_VALID | SRMMU_CACHE | SRMMU_REF)
#endif
=======
#define SRMMU_PAGE_SHARED_NOEXEC	__pgprot(SRMMU_VALID | SRMMU_CACHE | SRMMU_WRITE | SRMMU_REF)
#define SRMMU_PAGE_COPY_NOEXEC		__pgprot(SRMMU_VALID | SRMMU_CACHE | SRMMU_REF)
#define SRMMU_PAGE_RDONLY_NOEXEC	__pgprot(SRMMU_VALID | SRMMU_CACHE | SRMMU_REF)
>>>>>>> c3ade0e0

#define SRMMU_PAGE_KERNEL  __pgprot(SRMMU_VALID | SRMMU_CACHE | SRMMU_PRIV | \
				    SRMMU_DIRTY | SRMMU_REF)

/* SRMMU Register addresses in ASI 0x4.  These are valid for all
 * current SRMMU implementations that exist.
 */
#define SRMMU_CTRL_REG           0x00000000
#define SRMMU_CTXTBL_PTR         0x00000100
#define SRMMU_CTX_REG            0x00000200
#define SRMMU_FAULT_STATUS       0x00000300
#define SRMMU_FAULT_ADDR         0x00000400

#define WINDOW_FLUSH(tmp1, tmp2)					\
	mov	0, tmp1;						\
98:	ld	[%g6 + TI_UWINMASK], tmp2;				\
	orcc	%g0, tmp2, %g0;						\
	add	tmp1, 1, tmp1;						\
	bne	98b;							\
	 save	%sp, -64, %sp;						\
99:	subcc	tmp1, 1, tmp1;						\
	bne	99b;							\
	 restore %g0, %g0, %g0;

#ifndef __ASSEMBLY__
extern unsigned long last_valid_pfn;

/* This makes sense. Honest it does - Anton */
/* XXX Yes but it's ugly as sin.  FIXME. -KMW */
extern void *srmmu_nocache_pool;
#define __nocache_pa(VADDR) (((unsigned long)VADDR) - SRMMU_NOCACHE_VADDR + __pa((unsigned long)srmmu_nocache_pool))
#define __nocache_va(PADDR) (__va((unsigned long)PADDR) - (unsigned long)srmmu_nocache_pool + SRMMU_NOCACHE_VADDR)
#define __nocache_fix(VADDR) __va(__nocache_pa(VADDR))

/* Accessing the MMU control register. */
unsigned int srmmu_get_mmureg(void);
void srmmu_set_mmureg(unsigned long regval);
void srmmu_set_ctable_ptr(unsigned long paddr);
void srmmu_set_context(int context);
int srmmu_get_context(void);
unsigned int srmmu_get_fstatus(void);
unsigned int srmmu_get_faddr(void);

/* This is guaranteed on all SRMMU's. */
static inline void srmmu_flush_whole_tlb(void)
{
	__asm__ __volatile__("sta %%g0, [%0] %1\n\t": :
			     "r" (0x400),        /* Flush entire TLB!! */
			     "i" (ASI_M_FLUSH_PROBE) : "memory");

}

static inline int
srmmu_get_pte (unsigned long addr)
{
	register unsigned long entry;
        
	__asm__ __volatile__("\n\tlda [%1] %2,%0\n\t" :
				"=r" (entry):
				"r" ((addr & 0xfffff000) | 0x400), "i" (ASI_M_FLUSH_PROBE));
	return entry;
}

#endif /* !(__ASSEMBLY__) */

#endif /* !(_SPARC_PGTSRMMU_H) */<|MERGE_RESOLUTION|>--- conflicted
+++ resolved
@@ -116,17 +116,9 @@
 #define SRMMU_PAGE_RDONLY  __pgprot(SRMMU_VALID | SRMMU_CACHE | \
 				    SRMMU_EXEC | SRMMU_REF)
 
-<<<<<<< HEAD
-#ifdef CONFIG_PAX_PAGEEXEC
-#define SRMMU_PAGE_SHARED_NOEXEC	__pgprot(SRMMU_VALID | SRMMU_CACHE | SRMMU_WRITE | SRMMU_REF)
-#define SRMMU_PAGE_COPY_NOEXEC	__pgprot(SRMMU_VALID | SRMMU_CACHE | SRMMU_REF)
-#define SRMMU_PAGE_RDONLY_NOEXEC	__pgprot(SRMMU_VALID | SRMMU_CACHE | SRMMU_REF)
-#endif
-=======
 #define SRMMU_PAGE_SHARED_NOEXEC	__pgprot(SRMMU_VALID | SRMMU_CACHE | SRMMU_WRITE | SRMMU_REF)
 #define SRMMU_PAGE_COPY_NOEXEC		__pgprot(SRMMU_VALID | SRMMU_CACHE | SRMMU_REF)
 #define SRMMU_PAGE_RDONLY_NOEXEC	__pgprot(SRMMU_VALID | SRMMU_CACHE | SRMMU_REF)
->>>>>>> c3ade0e0
 
 #define SRMMU_PAGE_KERNEL  __pgprot(SRMMU_VALID | SRMMU_CACHE | SRMMU_PRIV | \
 				    SRMMU_DIRTY | SRMMU_REF)
