/*
 * page.h:  Various defines and such for MMU operations on the Sparc for
 *          the Linux kernel.
 *
 * Copyright (C) 1995 David S. Miller (davem@caip.rutgers.edu)
 */

#ifndef _SPARC_PAGE_H
#define _SPARC_PAGE_H

#include <linux/const.h>
<<<<<<< HEAD

#define PAGE_SHIFT   12
=======
>>>>>>> c3ade0e0

#define PAGE_SHIFT   12
#define PAGE_SIZE    (_AC(1, UL) << PAGE_SHIFT)
#define PAGE_MASK    (~(PAGE_SIZE-1))

#ifndef __ASSEMBLY__

#define clear_page(page)	 memset((void *)(page), 0, PAGE_SIZE)
#define copy_page(to,from) 	memcpy((void *)(to), (void *)(from), PAGE_SIZE)
#define clear_user_page(addr, vaddr, page)	\
	do { 	clear_page(addr);		\
		sparc_flush_page_to_ram(page);	\
	} while (0)
#define copy_user_page(to, from, vaddr, page)	\
	do {	copy_page(to, from);		\
		sparc_flush_page_to_ram(page);	\
	} while (0)

/* The following structure is used to hold the physical
 * memory configuration of the machine.  This is filled in
 * prom_meminit() and is later used by mem_init() to set up
 * mem_map[].  We statically allocate SPARC_PHYS_BANKS+1 of
 * these structs, this is arbitrary.  The entry after the
 * last valid one has num_bytes==0.
 */
struct sparc_phys_banks {
  unsigned long base_addr;
  unsigned long num_bytes;
};

#define SPARC_PHYS_BANKS 32

extern struct sparc_phys_banks sp_banks[SPARC_PHYS_BANKS+1];

/* passing structs on the Sparc slow us down tremendously... */

/* #define STRICT_MM_TYPECHECKS */

#ifdef STRICT_MM_TYPECHECKS
/*
 * These are used to make use of C type-checking..
 */
typedef struct { unsigned long pte; } pte_t;
typedef struct { unsigned long iopte; } iopte_t;
typedef struct { unsigned long pmdv[16]; } pmd_t;
typedef struct { unsigned long pgd; } pgd_t;
typedef struct { unsigned long ctxd; } ctxd_t;
typedef struct { unsigned long pgprot; } pgprot_t;
typedef struct { unsigned long iopgprot; } iopgprot_t;

#define pte_val(x)	((x).pte)
#define iopte_val(x)	((x).iopte)
#define pmd_val(x)      ((x).pmdv[0])
#define pgd_val(x)	((x).pgd)
#define ctxd_val(x)	((x).ctxd)
#define pgprot_val(x)	((x).pgprot)
#define iopgprot_val(x)	((x).iopgprot)

#define __pte(x)	((pte_t) { (x) } )
#define __iopte(x)	((iopte_t) { (x) } )
/* #define __pmd(x)        ((pmd_t) { (x) } ) */ /* XXX procedure with loop */
#define __pgd(x)	((pgd_t) { (x) } )
#define __ctxd(x)	((ctxd_t) { (x) } )
#define __pgprot(x)	((pgprot_t) { (x) } )
#define __iopgprot(x)	((iopgprot_t) { (x) } )

#else
/*
 * .. while these make it easier on the compiler
 */
typedef unsigned long pte_t;
typedef unsigned long iopte_t;
typedef struct { unsigned long pmdv[16]; } pmd_t;
typedef unsigned long pgd_t;
typedef unsigned long ctxd_t;
typedef unsigned long pgprot_t;
typedef unsigned long iopgprot_t;

#define pte_val(x)	(x)
#define iopte_val(x)	(x)
#define pmd_val(x)      ((x).pmdv[0])
#define pgd_val(x)	(x)
#define ctxd_val(x)	(x)
#define pgprot_val(x)	(x)
#define iopgprot_val(x)	(x)

#define __pte(x)	(x)
#define __iopte(x)	(x)
/* #define __pmd(x)        (x) */ /* XXX later */
#define __pgd(x)	(x)
#define __ctxd(x)	(x)
#define __pgprot(x)	(x)
#define __iopgprot(x)	(x)

#endif

typedef struct page *pgtable_t;

#define TASK_UNMAPPED_BASE	0x50000000

#else /* !(__ASSEMBLY__) */

#define __pgprot(x)	(x)

#endif /* !(__ASSEMBLY__) */

#define PAGE_OFFSET	0xf0000000
#ifndef __ASSEMBLY__
extern unsigned long phys_base;
extern unsigned long pfn_base;
#endif
#define __pa(x)			((unsigned long)(x) - PAGE_OFFSET + phys_base)
#define __va(x)			((void *)((unsigned long) (x) - phys_base + PAGE_OFFSET))

#define virt_to_phys		__pa
#define phys_to_virt		__va

#define ARCH_PFN_OFFSET		(pfn_base)
#define virt_to_page(kaddr)	pfn_to_page(__pa(kaddr) >> PAGE_SHIFT)

#define pfn_valid(pfn)		(((pfn) >= (pfn_base)) && (((pfn)-(pfn_base)) < max_mapnr))
#define virt_addr_valid(kaddr)	((((unsigned long)(kaddr)-PAGE_OFFSET)>>PAGE_SHIFT) < max_mapnr)

#define VM_DATA_DEFAULT_FLAGS	(VM_READ | VM_WRITE | VM_EXEC | \
				 VM_MAYREAD | VM_MAYWRITE | VM_MAYEXEC)

#include <asm-generic/memory_model.h>
#include <asm-generic/getorder.h>

#endif /* _SPARC_PAGE_H */<|MERGE_RESOLUTION|>--- conflicted
+++ resolved
@@ -9,11 +9,6 @@
 #define _SPARC_PAGE_H
 
 #include <linux/const.h>
-<<<<<<< HEAD
-
-#define PAGE_SHIFT   12
-=======
->>>>>>> c3ade0e0
 
 #define PAGE_SHIFT   12
 #define PAGE_SIZE    (_AC(1, UL) << PAGE_SHIFT)
