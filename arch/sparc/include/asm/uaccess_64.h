--- conflicted
+++ resolved
@@ -216,7 +216,6 @@
 copy_from_user(void *to, const void __user *from, unsigned long size)
 {
 	unsigned long ret;
-<<<<<<< HEAD
 
 	if ((long)size < 0 || size > INT_MAX)
 		return size;
@@ -224,15 +223,6 @@
 	if (!__builtin_constant_p(size))
 		check_object_size(to, size, false);
 
-=======
-
-	if ((long)size < 0 || size > INT_MAX)
-		return size;
-
-	if (!__builtin_constant_p(size))
-		check_object_size(to, size, false);
-
->>>>>>> c3ade0e0
 	ret = ___copy_from_user(to, from, size);
 	if (unlikely(ret))
 		ret = copy_from_user_fixup(to, from, size);
@@ -250,7 +240,6 @@
 copy_to_user(void __user *to, const void *from, unsigned long size)
 {
 	unsigned long ret;
-<<<<<<< HEAD
 
 	if ((long)size < 0 || size > INT_MAX)
 		return size;
@@ -258,15 +247,6 @@
 	if (!__builtin_constant_p(size))
 		check_object_size(from, size, true);
 
-=======
-
-	if ((long)size < 0 || size > INT_MAX)
-		return size;
-
-	if (!__builtin_constant_p(size))
-		check_object_size(from, size, true);
-
->>>>>>> c3ade0e0
 	ret = ___copy_to_user(to, from, size);
 	if (unlikely(ret))
 		ret = copy_to_user_fixup(to, from, size);
@@ -300,17 +280,10 @@
 #define __copy_to_user_inatomic __copy_to_user
 #define __copy_from_user_inatomic __copy_from_user
 
-<<<<<<< HEAD
-#define strlen_user __strlen_user
-#define strnlen_user __strnlen_user
-#define __copy_to_user_inatomic __copy_to_user
-#define __copy_from_user_inatomic __copy_from_user
-=======
 struct pt_regs;
 extern unsigned long compute_effective_address(struct pt_regs *,
 					       unsigned int insn,
 					       unsigned int rd);
->>>>>>> c3ade0e0
 
 #endif  /* __ASSEMBLY__ */
 
