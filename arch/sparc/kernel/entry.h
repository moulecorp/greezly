#ifndef _ENTRY_H
#define _ENTRY_H

#include <linux/kernel.h>
#include <linux/types.h>
#include <linux/init.h>

/* irq */
extern void handler_irq(int irq, struct pt_regs *regs);

#ifdef CONFIG_SPARC32
/* traps */
extern void do_hw_interrupt(struct pt_regs *regs, unsigned long type);
extern void do_illegal_instruction(struct pt_regs *regs, unsigned long pc,
                                   unsigned long npc, unsigned long psr);

extern void do_priv_instruction(struct pt_regs *regs, unsigned long pc,
                                unsigned long npc, unsigned long psr);
extern void do_memaccess_unaligned(struct pt_regs *regs, unsigned long pc,
                                   unsigned long npc,
                                   unsigned long psr);
extern void do_fpd_trap(struct pt_regs *regs, unsigned long pc,
                        unsigned long npc, unsigned long psr);
extern void do_fpe_trap(struct pt_regs *regs, unsigned long pc,
                        unsigned long npc, unsigned long psr);
extern void handle_tag_overflow(struct pt_regs *regs, unsigned long pc,
                                unsigned long npc, unsigned long psr);
extern void handle_watchpoint(struct pt_regs *regs, unsigned long pc,
                              unsigned long npc, unsigned long psr);
extern void handle_reg_access(struct pt_regs *regs, unsigned long pc,
                              unsigned long npc, unsigned long psr);
extern void handle_cp_disabled(struct pt_regs *regs, unsigned long pc,
                               unsigned long npc, unsigned long psr);
extern void handle_cp_exception(struct pt_regs *regs, unsigned long pc,
                                unsigned long npc, unsigned long psr);



/* entry.S */
extern void fpsave(unsigned long *fpregs, unsigned long *fsr,
                   void *fpqueue, unsigned long *fpqdepth);
extern void fpload(unsigned long *fpregs, unsigned long *fsr);

#else /* CONFIG_SPARC32 */

#include <asm/trap_block.h>

struct popc_3insn_patch_entry {
	unsigned int	addr;
	unsigned int	insns[3];
};
extern struct popc_3insn_patch_entry __popc_3insn_patch,
	__popc_3insn_patch_end;

struct popc_6insn_patch_entry {
	unsigned int	addr;
	unsigned int	insns[6];
};
extern struct popc_6insn_patch_entry __popc_6insn_patch,
	__popc_6insn_patch_end;

struct pause_patch_entry {
	unsigned int	addr;
	unsigned int	insns[3];
};
extern struct pause_patch_entry __pause_3insn_patch,
	__pause_3insn_patch_end;

<<<<<<< HEAD
void sun4v_patch_1insn_range(struct sun4v_1insn_patch_entry *,
			     struct sun4v_1insn_patch_entry *);
void sun4v_patch_2insn_range(struct sun4v_2insn_patch_entry *,
			     struct sun4v_2insn_patch_entry *);
=======
extern void sun4v_patch_1insn_range(struct sun4v_1insn_patch_entry *,
				    struct sun4v_1insn_patch_entry *);
extern void sun4v_patch_2insn_range(struct sun4v_2insn_patch_entry *,
				    struct sun4v_2insn_patch_entry *);
>>>>>>> ab39e721
extern unsigned int dcache_parity_tl1_occurred;
extern unsigned int icache_parity_tl1_occurred;

extern asmlinkage void sparc_breakpoint(struct pt_regs *regs);
extern void timer_interrupt(int irq, struct pt_regs *regs);

extern void do_notify_resume(struct pt_regs *regs,
			     unsigned long orig_i0,
			     unsigned long thread_info_flags);

extern asmlinkage int syscall_trace_enter(struct pt_regs *regs);
extern asmlinkage void syscall_trace_leave(struct pt_regs *regs);

extern void bad_trap_tl1(struct pt_regs *regs, long lvl);

extern void do_fpieee(struct pt_regs *regs);
extern void do_fpother(struct pt_regs *regs);
extern void do_tof(struct pt_regs *regs);
extern void do_div0(struct pt_regs *regs);
extern void do_illegal_instruction(struct pt_regs *regs);
extern void mem_address_unaligned(struct pt_regs *regs,
				  unsigned long sfar,
				  unsigned long sfsr);
extern void sun4v_do_mna(struct pt_regs *regs,
			 unsigned long addr,
			 unsigned long type_ctx);
extern void do_privop(struct pt_regs *regs);
extern void do_privact(struct pt_regs *regs);
extern void do_cee(struct pt_regs *regs);
extern void do_cee_tl1(struct pt_regs *regs);
extern void do_dae_tl1(struct pt_regs *regs);
extern void do_iae_tl1(struct pt_regs *regs);
extern void do_div0_tl1(struct pt_regs *regs);
extern void do_fpdis_tl1(struct pt_regs *regs);
extern void do_fpieee_tl1(struct pt_regs *regs);
extern void do_fpother_tl1(struct pt_regs *regs);
extern void do_ill_tl1(struct pt_regs *regs);
extern void do_irq_tl1(struct pt_regs *regs);
extern void do_lddfmna_tl1(struct pt_regs *regs);
extern void do_stdfmna_tl1(struct pt_regs *regs);
extern void do_paw(struct pt_regs *regs);
extern void do_paw_tl1(struct pt_regs *regs);
extern void do_vaw(struct pt_regs *regs);
extern void do_vaw_tl1(struct pt_regs *regs);
extern void do_tof_tl1(struct pt_regs *regs);
extern void do_getpsr(struct pt_regs *regs);

extern void spitfire_insn_access_exception(struct pt_regs *regs,
					   unsigned long sfsr,
					   unsigned long sfar);
extern void spitfire_insn_access_exception_tl1(struct pt_regs *regs,
					       unsigned long sfsr,
					       unsigned long sfar);
extern void spitfire_data_access_exception(struct pt_regs *regs,
					   unsigned long sfsr,
					   unsigned long sfar);
extern void spitfire_data_access_exception_tl1(struct pt_regs *regs,
					       unsigned long sfsr,
					       unsigned long sfar);
extern void spitfire_access_error(struct pt_regs *regs,
				  unsigned long status_encoded,
				  unsigned long afar);

extern void cheetah_fecc_handler(struct pt_regs *regs,
				 unsigned long afsr,
				 unsigned long afar);
extern void cheetah_cee_handler(struct pt_regs *regs,
				unsigned long afsr,
				unsigned long afar);
extern void cheetah_deferred_handler(struct pt_regs *regs,
				     unsigned long afsr,
				     unsigned long afar);
extern void cheetah_plus_parity_error(int type, struct pt_regs *regs);

extern void sun4v_insn_access_exception(struct pt_regs *regs,
					unsigned long addr,
					unsigned long type_ctx);
extern void sun4v_insn_access_exception_tl1(struct pt_regs *regs,
					    unsigned long addr,
					    unsigned long type_ctx);
extern void sun4v_data_access_exception(struct pt_regs *regs,
					unsigned long addr,
					unsigned long type_ctx);
extern void sun4v_data_access_exception_tl1(struct pt_regs *regs,
					    unsigned long addr,
					    unsigned long type_ctx);
extern void sun4v_resum_error(struct pt_regs *regs,
			      unsigned long offset);
extern void sun4v_resum_overflow(struct pt_regs *regs);
extern void sun4v_nonresum_error(struct pt_regs *regs,
				 unsigned long offset);
extern void sun4v_nonresum_overflow(struct pt_regs *regs);

extern unsigned long sun4v_err_itlb_vaddr;
extern unsigned long sun4v_err_itlb_ctx;
extern unsigned long sun4v_err_itlb_pte;
extern unsigned long sun4v_err_itlb_error;

extern void sun4v_itlb_error_report(struct pt_regs *regs, int tl);

extern unsigned long sun4v_err_dtlb_vaddr;
extern unsigned long sun4v_err_dtlb_ctx;
extern unsigned long sun4v_err_dtlb_pte;
extern unsigned long sun4v_err_dtlb_error;

extern void sun4v_dtlb_error_report(struct pt_regs *regs, int tl);
extern void hypervisor_tlbop_error(unsigned long err,
				   unsigned long op);
extern void hypervisor_tlbop_error_xcall(unsigned long err,
					 unsigned long op);

/* WARNING: The error trap handlers in assembly know the precise
 *	    layout of the following structure.
 *
 * C-level handlers in traps.c use this information to log the
 * error and then determine how to recover (if possible).
 */
struct cheetah_err_info {
/*0x00*/u64 afsr;
/*0x08*/u64 afar;

	/* D-cache state */
/*0x10*/u64 dcache_data[4];	/* The actual data	*/
/*0x30*/u64 dcache_index;	/* D-cache index	*/
/*0x38*/u64 dcache_tag;		/* D-cache tag/valid	*/
/*0x40*/u64 dcache_utag;	/* D-cache microtag	*/
/*0x48*/u64 dcache_stag;	/* D-cache snooptag	*/

	/* I-cache state */
/*0x50*/u64 icache_data[8];	/* The actual insns + predecode	*/
/*0x90*/u64 icache_index;	/* I-cache index	*/
/*0x98*/u64 icache_tag;		/* I-cache phys tag	*/
/*0xa0*/u64 icache_utag;	/* I-cache microtag	*/
/*0xa8*/u64 icache_stag;	/* I-cache snooptag	*/
/*0xb0*/u64 icache_upper;	/* I-cache upper-tag	*/
/*0xb8*/u64 icache_lower;	/* I-cache lower-tag	*/

	/* E-cache state */
/*0xc0*/u64 ecache_data[4];	/* 32 bytes from staging registers */
/*0xe0*/u64 ecache_index;	/* E-cache index	*/
/*0xe8*/u64 ecache_tag;		/* E-cache tag/state	*/

/*0xf0*/u64 __pad[32 - 30];
};
#define CHAFSR_INVALID		((u64)-1L)

/* This is allocated at boot time based upon the largest hardware
 * cpu ID in the system.  We allocate two entries per cpu, one for
 * TL==0 logging and one for TL >= 1 logging.
 */
extern struct cheetah_err_info *cheetah_error_log;

/* UPA nodes send interrupt packet to UltraSparc with first data reg
 * value low 5 (7 on Starfire) bits holding the IRQ identifier being
 * delivered.  We must translate this into a non-vector IRQ so we can
 * set the softint on this cpu.
 *
 * To make processing these packets efficient and race free we use
 * an array of irq buckets below.  The interrupt vector handler in
 * entry.S feeds incoming packets into per-cpu pil-indexed lists.
 *
 * If you make changes to ino_bucket, please update hand coded assembler
 * of the vectored interrupt trap handler(s) in entry.S and sun4v_ivec.S
 */
struct ino_bucket {
/*0x00*/unsigned long __irq_chain_pa;

	/* Interrupt number assigned to this INO.  */
/*0x08*/unsigned int __irq;
/*0x0c*/unsigned int __pad;
};

extern struct ino_bucket *ivector_table;
extern unsigned long ivector_table_pa;

extern void init_irqwork_curcpu(void);
extern void sun4v_register_mondo_queues(int this_cpu);

#endif /* CONFIG_SPARC32 */
#endif /* _ENTRY_H */<|MERGE_RESOLUTION|>--- conflicted
+++ resolved
@@ -66,17 +66,10 @@
 extern struct pause_patch_entry __pause_3insn_patch,
 	__pause_3insn_patch_end;
 
-<<<<<<< HEAD
-void sun4v_patch_1insn_range(struct sun4v_1insn_patch_entry *,
-			     struct sun4v_1insn_patch_entry *);
-void sun4v_patch_2insn_range(struct sun4v_2insn_patch_entry *,
-			     struct sun4v_2insn_patch_entry *);
-=======
 extern void sun4v_patch_1insn_range(struct sun4v_1insn_patch_entry *,
 				    struct sun4v_1insn_patch_entry *);
 extern void sun4v_patch_2insn_range(struct sun4v_2insn_patch_entry *,
 				    struct sun4v_2insn_patch_entry *);
->>>>>>> ab39e721
 extern unsigned int dcache_parity_tl1_occurred;
 extern unsigned int icache_parity_tl1_occurred;
 
