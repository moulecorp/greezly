--- conflicted
+++ resolved
@@ -818,24 +818,17 @@
 static inline void sparc_pmu_enable_event(struct cpu_hw_events *cpuc, struct hw_perf_event *hwc, int idx)
 {
 	u64 enc, val, mask = mask_for_index(idx);
-<<<<<<< HEAD
-=======
 	int pcr_index = 0;
 
 	if (sparc_pmu->num_pcrs > 1)
 		pcr_index = idx;
->>>>>>> c3ade0e0
 
 	enc = perf_event_get_enc(cpuc->events[idx]);
 
 	val = cpuc->pcr[pcr_index];
 	val &= ~mask;
 	val |= event_encoding(enc, idx);
-<<<<<<< HEAD
-	cpuc->pcr = val;
-=======
 	cpuc->pcr[pcr_index] = val;
->>>>>>> c3ade0e0
 
 	pcr_ops->write_pcr(pcr_index, cpuc->pcr[pcr_index]);
 }
