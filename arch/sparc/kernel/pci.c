--- conflicted
+++ resolved
@@ -397,11 +397,6 @@
 	pci_read_config_byte(dev, APB_MEM_ADDRESS_MAP, &map);
 	apb_calc_first_last(map, &first, &last);
 	res = bus->resource[1];
-<<<<<<< HEAD
-	res->start = (first << 29);
-	res->end = (last << 29) + ((1 << 29) - 1);
-=======
->>>>>>> c3ade0e0
 	res->flags = IORESOURCE_MEM;
 	region.start = (first << 29);
 	region.end = (last << 29) + ((1 << 29) - 1);
