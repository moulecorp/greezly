--- conflicted
+++ resolved
@@ -1851,23 +1851,6 @@
 static atomic_unchecked_t sun4v_resum_oflow_cnt = ATOMIC_INIT(0);
 static atomic_unchecked_t sun4v_nonresum_oflow_cnt = ATOMIC_INIT(0);
 
-<<<<<<< HEAD
-static const char *sun4v_err_type_to_str(u32 type)
-{
-	switch (type) {
-	case SUN4V_ERR_TYPE_UNDEFINED:
-		return "undefined";
-	case SUN4V_ERR_TYPE_UNCORRECTED_RES:
-		return "uncorrected resumable";
-	case SUN4V_ERR_TYPE_PRECISE_NONRES:
-		return "precise nonresumable";
-	case SUN4V_ERR_TYPE_DEFERRED_NONRES:
-		return "deferred nonresumable";
-	case SUN4V_ERR_TYPE_WARNING_RES:
-		return "warning resumable";
-	default:
-		return "unknown";
-=======
 static const char *sun4v_err_type_to_str(u8 type)
 {
 	static const char *types[SUN4V_ERR_TYPE_NUM] = {
@@ -1920,7 +1903,6 @@
 
 			pr_cont("%s ", s);
 		}
->>>>>>> c3ade0e0
 	}
 
 	sp_state = ((attrs & SUN4V_ERR_ATTRS_SPSTATE_MSK) >>
@@ -1958,12 +1940,8 @@
 	       pfx, addr);
 }
 
-<<<<<<< HEAD
-static void sun4v_log_error(struct pt_regs *regs, struct sun4v_error_entry *ent, int cpu, const char *pfx, atomic_unchecked_t *ocnt)
-=======
 static void sun4v_log_error(struct pt_regs *regs, struct sun4v_error_entry *ent,
 			    int cpu, const char *pfx, atomic_unchecked_t *ocnt)
->>>>>>> c3ade0e0
 {
 	u64 *raw_ptr = (u64 *) ent;
 	u32 attrs;
