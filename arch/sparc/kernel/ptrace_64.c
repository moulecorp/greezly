/* ptrace.c: Sparc process tracing support.
 *
 * Copyright (C) 1996, 2008 David S. Miller (davem@davemloft.net)
 * Copyright (C) 1997 Jakub Jelinek (jj@sunsite.mff.cuni.cz)
 *
 * Based upon code written by Ross Biro, Linus Torvalds, Bob Manson,
 * and David Mosberger.
 *
 * Added Linux support -miguel (weird, eh?, the original code was meant
 * to emulate SunOS).
 */

#include <linux/kernel.h>
#include <linux/sched.h>
#include <linux/mm.h>
#include <linux/errno.h>
#include <linux/export.h>
#include <linux/ptrace.h>
#include <linux/user.h>
#include <linux/smp.h>
#include <linux/security.h>
#include <linux/seccomp.h>
#include <linux/audit.h>
#include <linux/signal.h>
#include <linux/regset.h>
#include <linux/tracehook.h>
#include <trace/syscall.h>
#include <linux/compat.h>
#include <linux/elf.h>
#include <linux/context_tracking.h>

#include <asm/asi.h>
#include <asm/pgtable.h>
#include <asm/uaccess.h>
#include <asm/psrcompat.h>
#include <asm/visasm.h>
#include <asm/spitfire.h>
#include <asm/page.h>
#include <asm/cpudata.h>
#include <asm/cacheflush.h>

#define CREATE_TRACE_POINTS
#include <trace/events/syscalls.h>

#include "entry.h"

/* #define ALLOW_INIT_TRACING */

/*
 * Called by kernel/ptrace.c when detaching..
 *
 * Make sure single step bits etc are not set.
 */
void ptrace_disable(struct task_struct *child)
{
	/* nothing to do */
}

/* To get the necessary page struct, access_process_vm() first calls
 * get_user_pages().  This has done a flush_dcache_page() on the
 * accessed page.  Then our caller (copy_{to,from}_user_page()) did
 * to memcpy to read/write the data from that page.
 *
 * Now, the only thing we have to do is:
 * 1) flush the D-cache if it's possible than an illegal alias
 *    has been created
 * 2) flush the I-cache if this is pre-cheetah and we did a write
 */
void flush_ptrace_access(struct vm_area_struct *vma, struct page *page,
			 unsigned long uaddr, void *kaddr,
			 unsigned long len, int write)
{
	BUG_ON(len > PAGE_SIZE);

	if (tlb_type == hypervisor)
		return;

	preempt_disable();

#ifdef DCACHE_ALIASING_POSSIBLE
	/* If bit 13 of the kernel address we used to access the
	 * user page is the same as the virtual address that page
	 * is mapped to in the user's address space, we can skip the
	 * D-cache flush.
	 */
	if ((uaddr ^ (unsigned long) kaddr) & (1UL << 13)) {
		unsigned long start = __pa(kaddr);
		unsigned long end = start + len;
		unsigned long dcache_line_size;

		dcache_line_size = local_cpu_data().dcache_line_size;

		if (tlb_type == spitfire) {
			for (; start < end; start += dcache_line_size)
				spitfire_put_dcache_tag(start & 0x3fe0, 0x0);
		} else {
			start &= ~(dcache_line_size - 1);
			for (; start < end; start += dcache_line_size)
				__asm__ __volatile__(
					"stxa %%g0, [%0] %1\n\t"
					"membar #Sync"
					: /* no outputs */
					: "r" (start),
					"i" (ASI_DCACHE_INVALIDATE));
		}
	}
#endif
	if (write && tlb_type == spitfire) {
		unsigned long start = (unsigned long) kaddr;
		unsigned long end = start + len;
		unsigned long icache_line_size;

		icache_line_size = local_cpu_data().icache_line_size;

		for (; start < end; start += icache_line_size)
			flushi(start);
	}

	preempt_enable();
}
EXPORT_SYMBOL_GPL(flush_ptrace_access);

static int get_from_target(struct task_struct *target, unsigned long uaddr,
			   void *kbuf, int len)
{
	if (target == current) {
		if (copy_from_user(kbuf, (void __user *) uaddr, len))
			return -EFAULT;
	} else {
		int len2 = access_process_vm(target, uaddr, kbuf, len, 0);
		if (len2 != len)
			return -EFAULT;
	}
	return 0;
}

static int set_to_target(struct task_struct *target, unsigned long uaddr,
			 void *kbuf, int len)
{
	if (target == current) {
		if (copy_to_user((void __user *) uaddr, kbuf, len))
			return -EFAULT;
	} else {
		int len2 = access_process_vm(target, uaddr, kbuf, len, 1);
		if (len2 != len)
			return -EFAULT;
	}
	return 0;
}

static int regwindow64_get(struct task_struct *target,
			   const struct pt_regs *regs,
			   struct reg_window *wbuf)
{
	unsigned long rw_addr = regs->u_regs[UREG_I6];

	if (!test_thread_64bit_stack(rw_addr)) {
		struct reg_window32 win32;
		int i;

		if (get_from_target(target, rw_addr, &win32, sizeof(win32)))
			return -EFAULT;
		for (i = 0; i < 8; i++)
			wbuf->locals[i] = win32.locals[i];
		for (i = 0; i < 8; i++)
			wbuf->ins[i] = win32.ins[i];
	} else {
		rw_addr += STACK_BIAS;
		if (get_from_target(target, rw_addr, wbuf, sizeof(*wbuf)))
			return -EFAULT;
	}

	return 0;
}

static int regwindow64_set(struct task_struct *target,
			   const struct pt_regs *regs,
			   struct reg_window *wbuf)
{
	unsigned long rw_addr = regs->u_regs[UREG_I6];

	if (!test_thread_64bit_stack(rw_addr)) {
		struct reg_window32 win32;
		int i;

		for (i = 0; i < 8; i++)
			win32.locals[i] = wbuf->locals[i];
		for (i = 0; i < 8; i++)
			win32.ins[i] = wbuf->ins[i];

		if (set_to_target(target, rw_addr, &win32, sizeof(win32)))
			return -EFAULT;
	} else {
		rw_addr += STACK_BIAS;
		if (set_to_target(target, rw_addr, wbuf, sizeof(*wbuf)))
			return -EFAULT;
	}

	return 0;
}

enum sparc_regset {
	REGSET_GENERAL,
	REGSET_FP,
};

static int genregs64_get(struct task_struct *target,
			 const struct user_regset *regset,
			 unsigned int pos, unsigned int count,
			 void *kbuf, void __user *ubuf)
{
	const struct pt_regs *regs = task_pt_regs(target);
	int ret;

	if (target == current)
		flushw_user();

	ret = user_regset_copyout(&pos, &count, &kbuf, &ubuf,
				  regs->u_regs,
				  0, 16 * sizeof(u64));
	if (!ret && count && pos < (32 * sizeof(u64))) {
		struct reg_window window;

		if (regwindow64_get(target, regs, &window))
			return -EFAULT;
		ret = user_regset_copyout(&pos, &count, &kbuf, &ubuf,
					  &window,
					  16 * sizeof(u64),
					  32 * sizeof(u64));
	}

	if (!ret) {
		/* TSTATE, TPC, TNPC */
		ret = user_regset_copyout(&pos, &count, &kbuf, &ubuf,
					  &regs->tstate,
					  32 * sizeof(u64),
					  35 * sizeof(u64));
	}

	if (!ret) {
		unsigned long y = regs->y;

		ret = user_regset_copyout(&pos, &count, &kbuf, &ubuf,
					  &y,
					  35 * sizeof(u64),
					  36 * sizeof(u64));
	}

	if (!ret) {
		ret = user_regset_copyout_zero(&pos, &count, &kbuf, &ubuf,
					       36 * sizeof(u64), -1);

	}
	return ret;
}

static int genregs64_set(struct task_struct *target,
			 const struct user_regset *regset,
			 unsigned int pos, unsigned int count,
			 const void *kbuf, const void __user *ubuf)
{
	struct pt_regs *regs = task_pt_regs(target);
	int ret;

	if (target == current)
		flushw_user();

	ret = user_regset_copyin(&pos, &count, &kbuf, &ubuf,
				 regs->u_regs,
				 0, 16 * sizeof(u64));
	if (!ret && count && pos < (32 * sizeof(u64))) {
		struct reg_window window;

		if (regwindow64_get(target, regs, &window))
			return -EFAULT;

		ret = user_regset_copyin(&pos, &count, &kbuf, &ubuf,
					 &window,
					 16 * sizeof(u64),
					 32 * sizeof(u64));

		if (!ret &&
		    regwindow64_set(target, regs, &window))
			return -EFAULT;
	}

	if (!ret && count > 0) {
		unsigned long tstate;

		/* TSTATE */
		ret = user_regset_copyin(&pos, &count, &kbuf, &ubuf,
					 &tstate,
					 32 * sizeof(u64),
					 33 * sizeof(u64));
		if (!ret) {
			/* Only the condition codes and the "in syscall"
			 * state can be modified in the %tstate register.
			 */
			tstate &= (TSTATE_ICC | TSTATE_XCC | TSTATE_SYSCALL);
			regs->tstate &= ~(TSTATE_ICC | TSTATE_XCC | TSTATE_SYSCALL);
			regs->tstate |= tstate;
		}
	}

	if (!ret) {
		/* TPC, TNPC */
		ret = user_regset_copyin(&pos, &count, &kbuf, &ubuf,
					 &regs->tpc,
					 33 * sizeof(u64),
					 35 * sizeof(u64));
	}

	if (!ret) {
		unsigned long y;

		ret = user_regset_copyin(&pos, &count, &kbuf, &ubuf,
					 &y,
					 35 * sizeof(u64),
					 36 * sizeof(u64));
		if (!ret)
			regs->y = y;
	}

	if (!ret)
		ret = user_regset_copyin_ignore(&pos, &count, &kbuf, &ubuf,
						36 * sizeof(u64), -1);

	return ret;
}

static int fpregs64_get(struct task_struct *target,
			const struct user_regset *regset,
			unsigned int pos, unsigned int count,
			void *kbuf, void __user *ubuf)
{
	const unsigned long *fpregs = task_thread_info(target)->fpregs;
	unsigned long fprs, fsr, gsr;
	int ret;

	if (target == current)
		save_and_clear_fpu();

	fprs = task_thread_info(target)->fpsaved[0];

	if (fprs & FPRS_DL)
		ret = user_regset_copyout(&pos, &count, &kbuf, &ubuf,
					  fpregs,
					  0, 16 * sizeof(u64));
	else
		ret = user_regset_copyout_zero(&pos, &count, &kbuf, &ubuf,
					       0,
					       16 * sizeof(u64));

	if (!ret) {
		if (fprs & FPRS_DU)
			ret = user_regset_copyout(&pos, &count,
						  &kbuf, &ubuf,
						  fpregs + 16,
						  16 * sizeof(u64),
						  32 * sizeof(u64));
		else
			ret = user_regset_copyout_zero(&pos, &count,
						       &kbuf, &ubuf,
						       16 * sizeof(u64),
						       32 * sizeof(u64));
	}

	if (fprs & FPRS_FEF) {
		fsr = task_thread_info(target)->xfsr[0];
		gsr = task_thread_info(target)->gsr[0];
	} else {
		fsr = gsr = 0;
	}

	if (!ret)
		ret = user_regset_copyout(&pos, &count, &kbuf, &ubuf,
					  &fsr,
					  32 * sizeof(u64),
					  33 * sizeof(u64));
	if (!ret)
		ret = user_regset_copyout(&pos, &count, &kbuf, &ubuf,
					  &gsr,
					  33 * sizeof(u64),
					  34 * sizeof(u64));
	if (!ret)
		ret = user_regset_copyout(&pos, &count, &kbuf, &ubuf,
					  &fprs,
					  34 * sizeof(u64),
					  35 * sizeof(u64));

	if (!ret)
		ret = user_regset_copyout_zero(&pos, &count, &kbuf, &ubuf,
					       35 * sizeof(u64), -1);

	return ret;
}

static int fpregs64_set(struct task_struct *target,
			const struct user_regset *regset,
			unsigned int pos, unsigned int count,
			const void *kbuf, const void __user *ubuf)
{
	unsigned long *fpregs = task_thread_info(target)->fpregs;
	unsigned long fprs;
	int ret;

	if (target == current)
		save_and_clear_fpu();

	ret = user_regset_copyin(&pos, &count, &kbuf, &ubuf,
				 fpregs,
				 0, 32 * sizeof(u64));
	if (!ret)
		ret = user_regset_copyin(&pos, &count, &kbuf, &ubuf,
					 task_thread_info(target)->xfsr,
					 32 * sizeof(u64),
					 33 * sizeof(u64));
	if (!ret)
		ret = user_regset_copyin(&pos, &count, &kbuf, &ubuf,
					 task_thread_info(target)->gsr,
					 33 * sizeof(u64),
					 34 * sizeof(u64));

	fprs = task_thread_info(target)->fpsaved[0];
	if (!ret && count > 0) {
		ret = user_regset_copyin(&pos, &count, &kbuf, &ubuf,
					 &fprs,
					 34 * sizeof(u64),
					 35 * sizeof(u64));
	}

	fprs |= (FPRS_FEF | FPRS_DL | FPRS_DU);
	task_thread_info(target)->fpsaved[0] = fprs;

	if (!ret)
		ret = user_regset_copyin_ignore(&pos, &count, &kbuf, &ubuf,
						35 * sizeof(u64), -1);
	return ret;
}

static const struct user_regset sparc64_regsets[] = {
	/* Format is:
	 * 	G0 --> G7
	 *	O0 --> O7
	 *	L0 --> L7
	 *	I0 --> I7
	 *	TSTATE, TPC, TNPC, Y
	 */
	[REGSET_GENERAL] = {
		.core_note_type = NT_PRSTATUS,
		.n = 36,
		.size = sizeof(u64), .align = sizeof(u64),
		.get = genregs64_get, .set = genregs64_set
	},
	/* Format is:
	 *	F0 --> F63
	 *	FSR
	 *	GSR
	 *	FPRS
	 */
	[REGSET_FP] = {
		.core_note_type = NT_PRFPREG,
		.n = 35,
		.size = sizeof(u64), .align = sizeof(u64),
		.get = fpregs64_get, .set = fpregs64_set
	},
};

static const struct user_regset_view user_sparc64_view = {
	.name = "sparc64", .e_machine = EM_SPARCV9,
	.regsets = sparc64_regsets, .n = ARRAY_SIZE(sparc64_regsets)
};

#ifdef CONFIG_COMPAT
static int genregs32_get(struct task_struct *target,
			 const struct user_regset *regset,
			 unsigned int pos, unsigned int count,
			 void *kbuf, void __user *ubuf)
{
	const struct pt_regs *regs = task_pt_regs(target);
	compat_ulong_t __user *reg_window;
	compat_ulong_t *k = kbuf;
	compat_ulong_t __user *u = ubuf;
	compat_ulong_t reg;

	if (target == current)
		flushw_user();

	pos /= sizeof(reg);
	count /= sizeof(reg);

	if (kbuf) {
		for (; count > 0 && pos < 16; count--)
			*k++ = regs->u_regs[pos++];

		reg_window = (compat_ulong_t __user *) regs->u_regs[UREG_I6];
		reg_window -= 16;
		if (target == current) {
			for (; count > 0 && pos < 32; count--) {
				if (get_user(*k++, &reg_window[pos++]))
					return -EFAULT;
			}
		} else {
			for (; count > 0 && pos < 32; count--) {
				if (access_process_vm(target,
						      (unsigned long)
						      &reg_window[pos],
						      k, sizeof(*k), 0)
				    != sizeof(*k))
					return -EFAULT;
				k++;
				pos++;
			}
		}
	} else {
		for (; count > 0 && pos < 16; count--) {
			if (put_user((compat_ulong_t) regs->u_regs[pos++], u++))
				return -EFAULT;
		}

		reg_window = (compat_ulong_t __user *) regs->u_regs[UREG_I6];
		reg_window -= 16;
		if (target == current) {
			for (; count > 0 && pos < 32; count--) {
				if (get_user(reg, &reg_window[pos++]) ||
				    put_user(reg, u++))
					return -EFAULT;
			}
		} else {
			for (; count > 0 && pos < 32; count--) {
				if (access_process_vm(target,
						      (unsigned long)
						      &reg_window[pos],
						      &reg, sizeof(reg), 0)
				    != sizeof(reg))
					return -EFAULT;
				if (access_process_vm(target,
						      (unsigned long) u,
						      &reg, sizeof(reg), 1)
				    != sizeof(reg))
					return -EFAULT;
				pos++;
				u++;
			}
		}
	}
	while (count > 0) {
		switch (pos) {
		case 32: /* PSR */
			reg = tstate_to_psr(regs->tstate);
			break;
		case 33: /* PC */
			reg = regs->tpc;
			break;
		case 34: /* NPC */
			reg = regs->tnpc;
			break;
		case 35: /* Y */
			reg = regs->y;
			break;
		case 36: /* WIM */
		case 37: /* TBR */
			reg = 0;
			break;
		default:
			goto finish;
		}

		if (kbuf)
			*k++ = reg;
		else if (put_user(reg, u++))
			return -EFAULT;
		pos++;
		count--;
	}
finish:
	pos *= sizeof(reg);
	count *= sizeof(reg);

	return user_regset_copyout_zero(&pos, &count, &kbuf, &ubuf,
					38 * sizeof(reg), -1);
}

static int genregs32_set(struct task_struct *target,
			 const struct user_regset *regset,
			 unsigned int pos, unsigned int count,
			 const void *kbuf, const void __user *ubuf)
{
	struct pt_regs *regs = task_pt_regs(target);
	compat_ulong_t __user *reg_window;
	const compat_ulong_t *k = kbuf;
	const compat_ulong_t __user *u = ubuf;
	compat_ulong_t reg;

	if (target == current)
		flushw_user();

	pos /= sizeof(reg);
	count /= sizeof(reg);

	if (kbuf) {
		for (; count > 0 && pos < 16; count--)
			regs->u_regs[pos++] = *k++;

		reg_window = (compat_ulong_t __user *) regs->u_regs[UREG_I6];
		reg_window -= 16;
		if (target == current) {
			for (; count > 0 && pos < 32; count--) {
				if (put_user(*k++, &reg_window[pos++]))
					return -EFAULT;
			}
		} else {
			for (; count > 0 && pos < 32; count--) {
				if (access_process_vm(target,
						      (unsigned long)
						      &reg_window[pos],
						      (void *) k,
						      sizeof(*k), 1)
				    != sizeof(*k))
					return -EFAULT;
				k++;
				pos++;
			}
		}
	} else {
		for (; count > 0 && pos < 16; count--) {
			if (get_user(reg, u++))
				return -EFAULT;
			regs->u_regs[pos++] = reg;
		}

		reg_window = (compat_ulong_t __user *) regs->u_regs[UREG_I6];
		reg_window -= 16;
		if (target == current) {
			for (; count > 0 && pos < 32; count--) {
				if (get_user(reg, u++) ||
				    put_user(reg, &reg_window[pos++]))
					return -EFAULT;
			}
		} else {
			for (; count > 0 && pos < 32; count--) {
				if (access_process_vm(target,
						      (unsigned long)
						      u,
						      &reg, sizeof(reg), 0)
				    != sizeof(reg))
					return -EFAULT;
				if (access_process_vm(target,
						      (unsigned long)
						      &reg_window[pos],
						      &reg, sizeof(reg), 1)
				    != sizeof(reg))
					return -EFAULT;
				pos++;
				u++;
			}
		}
	}
	while (count > 0) {
		unsigned long tstate;

		if (kbuf)
			reg = *k++;
		else if (get_user(reg, u++))
			return -EFAULT;

		switch (pos) {
		case 32: /* PSR */
			tstate = regs->tstate;
			tstate &= ~(TSTATE_ICC | TSTATE_XCC | TSTATE_SYSCALL);
			tstate |= psr_to_tstate_icc(reg);
			if (reg & PSR_SYSCALL)
				tstate |= TSTATE_SYSCALL;
			regs->tstate = tstate;
			break;
		case 33: /* PC */
			regs->tpc = reg;
			break;
		case 34: /* NPC */
			regs->tnpc = reg;
			break;
		case 35: /* Y */
			regs->y = reg;
			break;
		case 36: /* WIM */
		case 37: /* TBR */
			break;
		default:
			goto finish;
		}

		pos++;
		count--;
	}
finish:
	pos *= sizeof(reg);
	count *= sizeof(reg);

	return user_regset_copyin_ignore(&pos, &count, &kbuf, &ubuf,
					 38 * sizeof(reg), -1);
}

static int fpregs32_get(struct task_struct *target,
			const struct user_regset *regset,
			unsigned int pos, unsigned int count,
			void *kbuf, void __user *ubuf)
{
	const unsigned long *fpregs = task_thread_info(target)->fpregs;
	compat_ulong_t enabled;
	unsigned long fprs;
	compat_ulong_t fsr;
	int ret = 0;

	if (target == current)
		save_and_clear_fpu();

	fprs = task_thread_info(target)->fpsaved[0];
	if (fprs & FPRS_FEF) {
		fsr = task_thread_info(target)->xfsr[0];
		enabled = 1;
	} else {
		fsr = 0;
		enabled = 0;
	}

	ret = user_regset_copyout(&pos, &count, &kbuf, &ubuf,
				  fpregs,
				  0, 32 * sizeof(u32));

	if (!ret)
		ret = user_regset_copyout_zero(&pos, &count, &kbuf, &ubuf,
					       32 * sizeof(u32),
					       33 * sizeof(u32));
	if (!ret)
		ret = user_regset_copyout(&pos, &count, &kbuf, &ubuf,
					  &fsr,
					  33 * sizeof(u32),
					  34 * sizeof(u32));

	if (!ret) {
		compat_ulong_t val;

		val = (enabled << 8) | (8 << 16);
		ret = user_regset_copyout(&pos, &count, &kbuf, &ubuf,
					  &val,
					  34 * sizeof(u32),
					  35 * sizeof(u32));
	}

	if (!ret)
		ret = user_regset_copyout_zero(&pos, &count, &kbuf, &ubuf,
					       35 * sizeof(u32), -1);

	return ret;
}

static int fpregs32_set(struct task_struct *target,
			const struct user_regset *regset,
			unsigned int pos, unsigned int count,
			const void *kbuf, const void __user *ubuf)
{
	unsigned long *fpregs = task_thread_info(target)->fpregs;
	unsigned long fprs;
	int ret;

	if (target == current)
		save_and_clear_fpu();

	fprs = task_thread_info(target)->fpsaved[0];

	ret = user_regset_copyin(&pos, &count, &kbuf, &ubuf,
				 fpregs,
				 0, 32 * sizeof(u32));
	if (!ret)
		user_regset_copyin_ignore(&pos, &count, &kbuf, &ubuf,
					  32 * sizeof(u32),
					  33 * sizeof(u32));
	if (!ret && count > 0) {
		compat_ulong_t fsr;
		unsigned long val;

		ret = user_regset_copyin(&pos, &count, &kbuf, &ubuf,
					 &fsr,
					 33 * sizeof(u32),
					 34 * sizeof(u32));
		if (!ret) {
			val = task_thread_info(target)->xfsr[0];
			val &= 0xffffffff00000000UL;
			val |= fsr;
			task_thread_info(target)->xfsr[0] = val;
		}
	}

	fprs |= (FPRS_FEF | FPRS_DL);
	task_thread_info(target)->fpsaved[0] = fprs;

	if (!ret)
		ret = user_regset_copyin_ignore(&pos, &count, &kbuf, &ubuf,
						34 * sizeof(u32), -1);
	return ret;
}

static const struct user_regset sparc32_regsets[] = {
	/* Format is:
	 * 	G0 --> G7
	 *	O0 --> O7
	 *	L0 --> L7
	 *	I0 --> I7
	 *	PSR, PC, nPC, Y, WIM, TBR
	 */
	[REGSET_GENERAL] = {
		.core_note_type = NT_PRSTATUS,
		.n = 38,
		.size = sizeof(u32), .align = sizeof(u32),
		.get = genregs32_get, .set = genregs32_set
	},
	/* Format is:
	 *	F0 --> F31
	 *	empty 32-bit word
	 *	FSR (32--bit word)
	 *	FPU QUEUE COUNT (8-bit char)
	 *	FPU QUEUE ENTRYSIZE (8-bit char)
	 *	FPU ENABLED (8-bit char)
	 *	empty 8-bit char
	 *	FPU QUEUE (64 32-bit ints)
	 */
	[REGSET_FP] = {
		.core_note_type = NT_PRFPREG,
		.n = 99,
		.size = sizeof(u32), .align = sizeof(u32),
		.get = fpregs32_get, .set = fpregs32_set
	},
};

static const struct user_regset_view user_sparc32_view = {
	.name = "sparc", .e_machine = EM_SPARC,
	.regsets = sparc32_regsets, .n = ARRAY_SIZE(sparc32_regsets)
};
#endif /* CONFIG_COMPAT */

const struct user_regset_view *task_user_regset_view(struct task_struct *task)
{
#ifdef CONFIG_COMPAT
	if (test_tsk_thread_flag(task, TIF_32BIT))
		return &user_sparc32_view;
#endif
	return &user_sparc64_view;
}

#ifdef CONFIG_COMPAT
struct compat_fps {
	unsigned int regs[32];
	unsigned int fsr;
	unsigned int flags;
	unsigned int extra;
	unsigned int fpqd;
	struct compat_fq {
		unsigned int insnaddr;
		unsigned int insn;
	} fpq[16];
};

long compat_arch_ptrace(struct task_struct *child, compat_long_t request,
			compat_ulong_t caddr, compat_ulong_t cdata)
{
	const struct user_regset_view *view = task_user_regset_view(current);
	compat_ulong_t caddr2 = task_pt_regs(current)->u_regs[UREG_I4];
	struct pt_regs32 __user *pregs;
	struct compat_fps __user *fps;
	unsigned long addr2 = caddr2;
	unsigned long addr = caddr;
	unsigned long data = cdata;
	int ret;

	pregs = (struct pt_regs32 __user *) addr;
	fps = (struct compat_fps __user *) addr;

	switch (request) {
	case PTRACE_PEEKUSR:
		ret = (addr != 0) ? -EIO : 0;
		break;

	case PTRACE_GETREGS:
		ret = copy_regset_to_user(child, view, REGSET_GENERAL,
					  32 * sizeof(u32),
					  4 * sizeof(u32),
					  &pregs->psr);
		if (!ret)
			ret = copy_regset_to_user(child, view, REGSET_GENERAL,
						  1 * sizeof(u32),
						  15 * sizeof(u32),
						  &pregs->u_regs[0]);
		break;

	case PTRACE_SETREGS:
		ret = copy_regset_from_user(child, view, REGSET_GENERAL,
					    32 * sizeof(u32),
					    4 * sizeof(u32),
					    &pregs->psr);
		if (!ret)
			ret = copy_regset_from_user(child, view, REGSET_GENERAL,
						    1 * sizeof(u32),
						    15 * sizeof(u32),
						    &pregs->u_regs[0]);
		break;

	case PTRACE_GETFPREGS:
		ret = copy_regset_to_user(child, view, REGSET_FP,
					  0 * sizeof(u32),
					  32 * sizeof(u32),
					  &fps->regs[0]);
		if (!ret)
			ret = copy_regset_to_user(child, view, REGSET_FP,
						  33 * sizeof(u32),
						  1 * sizeof(u32),
						  &fps->fsr);
		if (!ret) {
			if (__put_user(0, &fps->flags) ||
			    __put_user(0, &fps->extra) ||
			    __put_user(0, &fps->fpqd) ||
			    clear_user(&fps->fpq[0], 32 * sizeof(unsigned int)))
				ret = -EFAULT;
		}
		break;

	case PTRACE_SETFPREGS:
		ret = copy_regset_from_user(child, view, REGSET_FP,
					    0 * sizeof(u32),
					    32 * sizeof(u32),
					    &fps->regs[0]);
		if (!ret)
			ret = copy_regset_from_user(child, view, REGSET_FP,
						    33 * sizeof(u32),
						    1 * sizeof(u32),
						    &fps->fsr);
		break;

	case PTRACE_READTEXT:
	case PTRACE_READDATA:
		ret = ptrace_readdata(child, addr,
				      (char __user *)addr2, data);
		if (ret == data)
			ret = 0;
		else if (ret >= 0)
			ret = -EIO;
		break;

	case PTRACE_WRITETEXT:
	case PTRACE_WRITEDATA:
		ret = ptrace_writedata(child, (char __user *) addr2,
				       addr, data);
		if (ret == data)
			ret = 0;
		else if (ret >= 0)
			ret = -EIO;
		break;

	default:
		if (request == PTRACE_SPARC_DETACH)
			request = PTRACE_DETACH;
		ret = compat_ptrace_request(child, request, addr, data);
		break;
	}

	return ret;
}
#endif /* CONFIG_COMPAT */

struct fps {
	unsigned int regs[64];
	unsigned long fsr;
};

long arch_ptrace(struct task_struct *child, long request,
		 unsigned long addr, unsigned long data)
{
	const struct user_regset_view *view = task_user_regset_view(current);
	unsigned long addr2 = task_pt_regs(current)->u_regs[UREG_I4];
	struct pt_regs __user *pregs;
	struct fps __user *fps;
	void __user *addr2p;
	int ret;

	pregs = (struct pt_regs __user *) addr;
	fps = (struct fps __user *) addr;
	addr2p = (void __user *) addr2;

	switch (request) {
	case PTRACE_PEEKUSR:
		ret = (addr != 0) ? -EIO : 0;
		break;

	case PTRACE_GETREGS64:
		ret = copy_regset_to_user(child, view, REGSET_GENERAL,
					  1 * sizeof(u64),
					  15 * sizeof(u64),
					  &pregs->u_regs[0]);
		if (!ret) {
			/* XXX doesn't handle 'y' register correctly XXX */
			ret = copy_regset_to_user(child, view, REGSET_GENERAL,
						  32 * sizeof(u64),
						  4 * sizeof(u64),
						  &pregs->tstate);
		}
		break;

	case PTRACE_SETREGS64:
		ret = copy_regset_from_user(child, view, REGSET_GENERAL,
					    1 * sizeof(u64),
					    15 * sizeof(u64),
					    &pregs->u_regs[0]);
		if (!ret) {
			/* XXX doesn't handle 'y' register correctly XXX */
			ret = copy_regset_from_user(child, view, REGSET_GENERAL,
						    32 * sizeof(u64),
						    4 * sizeof(u64),
						    &pregs->tstate);
		}
		break;

	case PTRACE_GETFPREGS64:
		ret = copy_regset_to_user(child, view, REGSET_FP,
					  0 * sizeof(u64),
					  33 * sizeof(u64),
					  fps);
		break;

	case PTRACE_SETFPREGS64:
		ret = copy_regset_from_user(child, view, REGSET_FP,
					  0 * sizeof(u64),
					  33 * sizeof(u64),
					  fps);
		break;

	case PTRACE_READTEXT:
	case PTRACE_READDATA:
		ret = ptrace_readdata(child, addr, addr2p, data);
		if (ret == data)
			ret = 0;
		else if (ret >= 0)
			ret = -EIO;
		break;

	case PTRACE_WRITETEXT:
	case PTRACE_WRITEDATA:
		ret = ptrace_writedata(child, addr2p, addr, data);
		if (ret == data)
			ret = 0;
		else if (ret >= 0)
			ret = -EIO;
		break;

	default:
		if (request == PTRACE_SPARC_DETACH)
			request = PTRACE_DETACH;
		ret = ptrace_request(child, request, addr, data);
		break;
	}

	return ret;
}

#ifdef CONFIG_GRKERNSEC_SETXID
extern void gr_delayed_cred_worker(void);
#endif

asmlinkage int syscall_trace_enter(struct pt_regs *regs)
{
	int ret = 0;

	/* do the secure computing check first */
	secure_computing_strict(regs->u_regs[UREG_G1]);

	if (test_thread_flag(TIF_NOHZ))
		user_exit();

#ifdef CONFIG_GRKERNSEC_SETXID
	if (unlikely(test_and_clear_thread_flag(TIF_GRSEC_SETXID)))
		gr_delayed_cred_worker();
#endif

#ifdef CONFIG_GRKERNSEC_SETXID
	if (unlikely(test_and_clear_thread_flag(TIF_GRSEC_SETXID)))
		gr_delayed_cred_worker();
#endif

	if (test_thread_flag(TIF_SYSCALL_TRACE))
		ret = tracehook_report_syscall_entry(regs);

	if (unlikely(test_thread_flag(TIF_SYSCALL_TRACEPOINT)))
		trace_sys_enter(regs, regs->u_regs[UREG_G1]);

	audit_syscall_entry((test_thread_flag(TIF_32BIT) ?
			     AUDIT_ARCH_SPARC :
			     AUDIT_ARCH_SPARC64),
			    regs->u_regs[UREG_G1],
			    regs->u_regs[UREG_I0],
			    regs->u_regs[UREG_I1],
			    regs->u_regs[UREG_I2],
			    regs->u_regs[UREG_I3]);

	return ret;
}

asmlinkage void syscall_trace_leave(struct pt_regs *regs)
{
<<<<<<< HEAD
#ifdef CONFIG_GRKERNSEC_SETXID
	if (unlikely(test_and_clear_thread_flag(TIF_GRSEC_SETXID)))
		gr_delayed_cred_worker();
#endif

#ifdef CONFIG_AUDITSYSCALL
	if (unlikely(current->audit_context)) {
		unsigned long tstate = regs->tstate;
		int result = AUDITSC_SUCCESS;
=======
	if (test_thread_flag(TIF_NOHZ))
		user_exit();
>>>>>>> c3ade0e0

#ifdef CONFIG_GRKERNSEC_SETXID
	if (unlikely(test_and_clear_thread_flag(TIF_GRSEC_SETXID)))
		gr_delayed_cred_worker();
#endif

	audit_syscall_exit(regs);

	if (unlikely(test_thread_flag(TIF_SYSCALL_TRACEPOINT)))
		trace_sys_exit(regs, regs->u_regs[UREG_I0]);

	if (test_thread_flag(TIF_SYSCALL_TRACE))
		tracehook_report_syscall_exit(regs, 0);

	if (test_thread_flag(TIF_NOHZ))
		user_enter();
}<|MERGE_RESOLUTION|>--- conflicted
+++ resolved
@@ -1079,11 +1079,6 @@
 		gr_delayed_cred_worker();
 #endif
 
-#ifdef CONFIG_GRKERNSEC_SETXID
-	if (unlikely(test_and_clear_thread_flag(TIF_GRSEC_SETXID)))
-		gr_delayed_cred_worker();
-#endif
-
 	if (test_thread_flag(TIF_SYSCALL_TRACE))
 		ret = tracehook_report_syscall_entry(regs);
 
@@ -1104,26 +1099,14 @@
 
 asmlinkage void syscall_trace_leave(struct pt_regs *regs)
 {
-<<<<<<< HEAD
+	if (test_thread_flag(TIF_NOHZ))
+		user_exit();
+
 #ifdef CONFIG_GRKERNSEC_SETXID
 	if (unlikely(test_and_clear_thread_flag(TIF_GRSEC_SETXID)))
 		gr_delayed_cred_worker();
 #endif
 
-#ifdef CONFIG_AUDITSYSCALL
-	if (unlikely(current->audit_context)) {
-		unsigned long tstate = regs->tstate;
-		int result = AUDITSC_SUCCESS;
-=======
-	if (test_thread_flag(TIF_NOHZ))
-		user_exit();
->>>>>>> c3ade0e0
-
-#ifdef CONFIG_GRKERNSEC_SETXID
-	if (unlikely(test_and_clear_thread_flag(TIF_GRSEC_SETXID)))
-		gr_delayed_cred_worker();
-#endif
-
 	audit_syscall_exit(regs);
 
 	if (unlikely(test_thread_flag(TIF_SYSCALL_TRACEPOINT)))
