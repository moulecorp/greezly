--- conflicted
+++ resolved
@@ -36,12 +36,7 @@
 
 unsigned long arch_get_unmapped_area(struct file *filp, unsigned long addr, unsigned long len, unsigned long pgoff, unsigned long flags)
 {
-<<<<<<< HEAD
-	struct vm_area_struct * vmm;
-	unsigned long offset = gr_rand_threadstack_offset(current->mm, filp, flags);
-=======
 	struct vm_unmapped_area_info info;
->>>>>>> c3ade0e0
 
 	if (flags & MAP_FIXED) {
 		/* We do not accept a shared mapping if it would violate
@@ -59,27 +54,6 @@
 	if (!addr)
 		addr = current->mm->mmap_base;
 
-<<<<<<< HEAD
-	if (flags & MAP_SHARED)
-		addr = COLOUR_ALIGN(addr);
-	else
-		addr = PAGE_ALIGN(addr);
-
-	for (vmm = find_vma(current->mm, addr); ; vmm = vmm->vm_next) {
-		/* At this point:  (!vmm || addr < vmm->vm_end). */
-		if (ARCH_SUN4C && addr < 0xe0000000 && 0x20000000 - len < addr) {
-			addr = PAGE_OFFSET;
-			vmm = find_vma(current->mm, PAGE_OFFSET);
-		}
-		if (TASK_SIZE - PAGE_SIZE - len < addr)
-			return -ENOMEM;
-		if (check_heap_stack_gap(vmm, &addr, len, offset))
-			return addr;
-		addr = vmm->vm_end;
-		if (flags & MAP_SHARED)
-			addr = COLOUR_ALIGN(addr);
-	}
-=======
 	info.flags = 0;
 	info.length = len;
 	info.low_limit = addr;
@@ -88,7 +62,6 @@
 		(PAGE_MASK & (SHMLBA - 1)) : 0;
 	info.align_offset = pgoff << PAGE_SHIFT;
 	return vm_unmapped_area(&info);
->>>>>>> c3ade0e0
 }
 
 /*
