/*
 * rtrap.S: Preparing for return from trap on Sparc V9.
 *
 * Copyright (C) 1997,1998 Jakub Jelinek (jj@sunsite.mff.cuni.cz)
 * Copyright (C) 1997 David S. Miller (davem@caip.rutgers.edu)
 */


#include <asm/asi.h>
#include <asm/pstate.h>
#include <asm/ptrace.h>
#include <asm/spitfire.h>
#include <asm/head.h>
#include <asm/visasm.h>
#include <asm/processor.h>

#define		RTRAP_PSTATE		(PSTATE_TSO|PSTATE_PEF|PSTATE_PRIV|PSTATE_IE)
#define		RTRAP_PSTATE_IRQOFF	(PSTATE_TSO|PSTATE_PEF|PSTATE_PRIV)
#define		RTRAP_PSTATE_AG_IRQOFF	(PSTATE_TSO|PSTATE_PEF|PSTATE_PRIV|PSTATE_AG)

#ifdef CONFIG_CONTEXT_TRACKING
# define SCHEDULE_USER schedule_user
#else
# define SCHEDULE_USER schedule
#endif

		.text
		.align			32
__handle_preemption:
		call			SCHEDULE_USER
		 wrpr			%g0, RTRAP_PSTATE, %pstate
		ba,pt			%xcc, __handle_preemption_continue
		 wrpr			%g0, RTRAP_PSTATE_IRQOFF, %pstate

__handle_user_windows:
		call			fault_in_user_windows
		 wrpr			%g0, RTRAP_PSTATE, %pstate
		ba,pt			%xcc, __handle_preemption_continue
		 wrpr			%g0, RTRAP_PSTATE_IRQOFF, %pstate

__handle_userfpu:
		rd			%fprs, %l5
		andcc			%l5, FPRS_FEF, %g0
		sethi			%hi(TSTATE_PEF), %o0
		be,a,pn			%icc, __handle_userfpu_continue
		 andn			%l1, %o0, %l1
		ba,a,pt			%xcc, __handle_userfpu_continue

__handle_signal:
		mov			%l5, %o1
		add			%sp, PTREGS_OFF, %o0
		mov			%l0, %o2
		call			do_notify_resume
		 wrpr			%g0, RTRAP_PSTATE, %pstate
		wrpr			%g0, RTRAP_PSTATE_IRQOFF, %pstate

		/* Signal delivery can modify pt_regs tstate, so we must
		 * reload it.
		 */
		ldx			[%sp + PTREGS_OFF + PT_V9_TSTATE], %l1
		sethi			%hi(0xf << 20), %l4
		and			%l1, %l4, %l4
		ba,pt			%xcc, __handle_preemption_continue
		 andn			%l1, %l4, %l1

		/* When returning from a NMI (%pil==15) interrupt we want to
		 * avoid running softirqs, doing IRQ tracing, preempting, etc.
		 */
		.globl			rtrap_nmi
rtrap_nmi:	ldx			[%sp + PTREGS_OFF + PT_V9_TSTATE], %l1
		sethi			%hi(0xf << 20), %l4
		and			%l1, %l4, %l4
		andn			%l1, %l4, %l1
		srl			%l4, 20, %l4
		ba,pt			%xcc, rtrap_no_irq_enable
		 wrpr			%l4, %pil

		.align			64
		.globl			rtrap_irq, rtrap, irqsz_patchme, rtrap_xcall
rtrap_irq:
rtrap:
		/* mm/ultra.S:xcall_report_regs KNOWS about this load. */
<<<<<<< HEAD
		 ldx			[%sp + PTREGS_OFF + PT_V9_TSTATE], %l1
=======
		ldx			[%sp + PTREGS_OFF + PT_V9_TSTATE], %l1
>>>>>>> c3ade0e0
rtrap_xcall:
		sethi			%hi(0xf << 20), %l4
		and			%l1, %l4, %l4
		andn			%l1, %l4, %l1
		srl			%l4, 20, %l4
#ifdef CONFIG_TRACE_IRQFLAGS
		brnz,pn			%l4, rtrap_no_irq_enable
		 nop
		call			trace_hardirqs_on
		 nop
		/* Do not actually set the %pil here.  We will do that
		 * below after we clear PSTATE_IE in the %pstate register.
		 * If we re-enable interrupts here, we can recurse down
		 * the hardirq stack potentially endlessly, causing a
		 * stack overflow.
		 *
		 * It is tempting to put this test and trace_hardirqs_on
		 * call at the 'rt_continue' label, but that will not work
		 * as that path hits unconditionally and we do not want to
		 * execute this in NMI return paths, for example.
		 */
#endif
rtrap_no_irq_enable:
		andcc			%l1, TSTATE_PRIV, %l3
		bne,pn			%icc, to_kernel
		 nop

		/* We must hold IRQs off and atomically test schedule+signal
		 * state, then hold them off all the way back to userspace.
		 * If we are returning to kernel, none of this matters.  Note
		 * that we are disabling interrupts via PSTATE_IE, not using
		 * %pil.
		 *
		 * If we do not do this, there is a window where we would do
		 * the tests, later the signal/resched event arrives but we do
		 * not process it since we are still in kernel mode.  It would
		 * take until the next local IRQ before the signal/resched
		 * event would be handled.
		 *
		 * This also means that if we have to deal with user
		 * windows, we have to redo all of these sched+signal checks
		 * with IRQs disabled.
		 */
to_user:	wrpr			%g0, RTRAP_PSTATE_IRQOFF, %pstate
		wrpr			0, %pil
__handle_preemption_continue:
		ldx			[%g6 + TI_FLAGS], %l0
		sethi			%hi(_TIF_USER_WORK_MASK), %o0
		or			%o0, %lo(_TIF_USER_WORK_MASK), %o0
		andcc			%l0, %o0, %g0
		sethi			%hi(TSTATE_PEF), %o0
		be,pt			%xcc, user_nowork
		 andcc			%l1, %o0, %g0
		andcc			%l0, _TIF_NEED_RESCHED, %g0
		bne,pn			%xcc, __handle_preemption
		 andcc			%l0, _TIF_DO_NOTIFY_RESUME_MASK, %g0
		bne,pn			%xcc, __handle_signal
		 ldub			[%g6 + TI_WSAVED], %o2
		brnz,pn			%o2, __handle_user_windows
		 nop
		sethi			%hi(TSTATE_PEF), %o0
		andcc			%l1, %o0, %g0

		/* This fpdepth clear is necessary for non-syscall rtraps only */
user_nowork:
		bne,pn			%xcc, __handle_userfpu
		 stb			%g0, [%g6 + TI_FPDEPTH]
__handle_userfpu_continue:

rt_continue:	ldx			[%sp + PTREGS_OFF + PT_V9_G1], %g1
		ldx			[%sp + PTREGS_OFF + PT_V9_G2], %g2

		ldx			[%sp + PTREGS_OFF + PT_V9_G3], %g3
		ldx			[%sp + PTREGS_OFF + PT_V9_G4], %g4
		ldx			[%sp + PTREGS_OFF + PT_V9_G5], %g5
		brz,pt			%l3, 1f
		mov			%g6, %l2

		/* Must do this before thread reg is clobbered below.  */
		LOAD_PER_CPU_BASE(%g5, %g6, %i0, %i1, %i2)
1:
		ldx			[%sp + PTREGS_OFF + PT_V9_G6], %g6
		ldx			[%sp + PTREGS_OFF + PT_V9_G7], %g7

		/* Normal globals are restored, go to trap globals.  */
661:		wrpr			%g0, RTRAP_PSTATE_AG_IRQOFF, %pstate
		nop
		.section		.sun4v_2insn_patch, "ax"
		.word			661b
		wrpr			%g0, RTRAP_PSTATE_IRQOFF, %pstate
		SET_GL(1)
		.previous

		mov			%l2, %g6

		ldx			[%sp + PTREGS_OFF + PT_V9_I0], %i0
		ldx			[%sp + PTREGS_OFF + PT_V9_I1], %i1

		ldx			[%sp + PTREGS_OFF + PT_V9_I2], %i2
		ldx			[%sp + PTREGS_OFF + PT_V9_I3], %i3
		ldx			[%sp + PTREGS_OFF + PT_V9_I4], %i4
		ldx			[%sp + PTREGS_OFF + PT_V9_I5], %i5
		ldx			[%sp + PTREGS_OFF + PT_V9_I6], %i6
		ldx			[%sp + PTREGS_OFF + PT_V9_I7], %i7
		ldx			[%sp + PTREGS_OFF + PT_V9_TPC], %l2
		ldx			[%sp + PTREGS_OFF + PT_V9_TNPC], %o2

		ld			[%sp + PTREGS_OFF + PT_V9_Y], %o3
		wr			%o3, %g0, %y
		wrpr			%l4, 0x0, %pil
		wrpr			%g0, 0x1, %tl
		andn			%l1, TSTATE_SYSCALL, %l1
		wrpr			%l1, %g0, %tstate
		wrpr			%l2, %g0, %tpc
		wrpr			%o2, %g0, %tnpc

		brnz,pn			%l3, kern_rtt
		 mov			PRIMARY_CONTEXT, %l7

661:		ldxa			[%l7 + %l7] ASI_DMMU, %l0
		.section		.sun4v_1insn_patch, "ax"
		.word			661b
		ldxa			[%l7 + %l7] ASI_MMU, %l0
		.previous

		sethi			%hi(sparc64_kern_pri_nuc_bits), %l1
		ldx			[%l1 + %lo(sparc64_kern_pri_nuc_bits)], %l1
		or			%l0, %l1, %l0

661:		stxa			%l0, [%l7] ASI_DMMU
		.section		.sun4v_1insn_patch, "ax"
		.word			661b
		stxa			%l0, [%l7] ASI_MMU
		.previous

		sethi			%hi(KERNBASE), %l7
		flush			%l7
		rdpr			%wstate, %l1
		rdpr			%otherwin, %l2
		srl			%l1, 3, %l1

		wrpr			%l2, %g0, %canrestore
		wrpr			%l1, %g0, %wstate
		brnz,pt			%l2, user_rtt_restore
		 wrpr			%g0, %g0, %otherwin

		ldx			[%g6 + TI_FLAGS], %g3
		wr			%g0, ASI_AIUP, %asi
		rdpr			%cwp, %g1
		andcc			%g3, _TIF_32BIT, %g0
		sub			%g1, 1, %g1
		bne,pt			%xcc, user_rtt_fill_32bit
		 wrpr			%g1, %cwp
		ba,a,pt			%xcc, user_rtt_fill_64bit

user_rtt_fill_fixup:
		rdpr	%cwp, %g1
		add	%g1, 1, %g1
		wrpr	%g1, 0x0, %cwp

		rdpr	%wstate, %g2
		sll	%g2, 3, %g2
		wrpr	%g2, 0x0, %wstate

		/* We know %canrestore and %otherwin are both zero.  */

		sethi	%hi(sparc64_kern_pri_context), %g2
		ldx	[%g2 + %lo(sparc64_kern_pri_context)], %g2
		mov	PRIMARY_CONTEXT, %g1

661:		stxa	%g2, [%g1] ASI_DMMU
		.section .sun4v_1insn_patch, "ax"
		.word	661b
		stxa	%g2, [%g1] ASI_MMU
		.previous

		sethi	%hi(KERNBASE), %g1
		flush	%g1

		or	%g4, FAULT_CODE_WINFIXUP, %g4
		stb	%g4, [%g6 + TI_FAULT_CODE]
		stx	%g5, [%g6 + TI_FAULT_ADDR]

		mov	%g6, %l1
		wrpr	%g0, 0x0, %tl

661:		nop
		.section		.sun4v_1insn_patch, "ax"
		.word			661b
		SET_GL(0)
		.previous

		wrpr	%g0, RTRAP_PSTATE, %pstate

		mov	%l1, %g6
		ldx	[%g6 + TI_TASK], %g4
		LOAD_PER_CPU_BASE(%g5, %g6, %g1, %g2, %g3)
		call	do_sparc64_fault
		 add	%sp, PTREGS_OFF, %o0
		ba,pt	%xcc, rtrap
		 nop

user_rtt_pre_restore:
		add			%g1, 1, %g1
		wrpr			%g1, 0x0, %cwp

user_rtt_restore:
		restore
		rdpr			%canrestore, %g1
		wrpr			%g1, 0x0, %cleanwin
		retry
		nop

kern_rtt:	rdpr			%canrestore, %g1
		brz,pn			%g1, kern_rtt_fill
		 nop
kern_rtt_restore:
		stw			%g0, [%sp + PTREGS_OFF + PT_V9_MAGIC]
		restore
		retry

to_kernel:
#ifdef CONFIG_PREEMPT
		ldsw			[%g6 + TI_PRE_COUNT], %l5
		brnz			%l5, kern_fpucheck
		 ldx			[%g6 + TI_FLAGS], %l5
		andcc			%l5, _TIF_NEED_RESCHED, %g0
		be,pt			%xcc, kern_fpucheck
		 nop
		cmp			%l4, 0
		bne,pn			%xcc, kern_fpucheck
		 nop
		call			preempt_schedule_irq
		 nop
		ba,pt			%xcc, rtrap
#endif
kern_fpucheck:	ldub			[%g6 + TI_FPDEPTH], %l5
		brz,pt			%l5, rt_continue
		 srl			%l5, 1, %o0
		add			%g6, TI_FPSAVED, %l6
		ldub			[%l6 + %o0], %l2
		sub			%l5, 2, %l5

		add			%g6, TI_GSR, %o1
		andcc			%l2, (FPRS_FEF|FPRS_DU), %g0
		be,pt			%icc, 2f
		 and			%l2, FPRS_DL, %l6
		andcc			%l2, FPRS_FEF, %g0
		be,pn			%icc, 5f
		 sll			%o0, 3, %o5
		rd			%fprs, %g1

		wr			%g1, FPRS_FEF, %fprs
		ldx			[%o1 + %o5], %g1
		add			%g6, TI_XFSR, %o1
		sll			%o0, 8, %o2
		add			%g6, TI_FPREGS, %o3
		brz,pn			%l6, 1f
		 add			%g6, TI_FPREGS+0x40, %o4

		membar			#Sync
		ldda			[%o3 + %o2] ASI_BLK_P, %f0
		ldda			[%o4 + %o2] ASI_BLK_P, %f16
		membar			#Sync
1:		andcc			%l2, FPRS_DU, %g0
		be,pn			%icc, 1f
		 wr			%g1, 0, %gsr
		add			%o2, 0x80, %o2
		membar			#Sync
		ldda			[%o3 + %o2] ASI_BLK_P, %f32
		ldda			[%o4 + %o2] ASI_BLK_P, %f48
1:		membar			#Sync
		ldx			[%o1 + %o5], %fsr
2:		stb			%l5, [%g6 + TI_FPDEPTH]
		ba,pt			%xcc, rt_continue
		 nop
5:		wr			%g0, FPRS_FEF, %fprs
		sll			%o0, 8, %o2

		add			%g6, TI_FPREGS+0x80, %o3
		add			%g6, TI_FPREGS+0xc0, %o4
		membar			#Sync
		ldda			[%o3 + %o2] ASI_BLK_P, %f32
		ldda			[%o4 + %o2] ASI_BLK_P, %f48
		membar			#Sync
		wr			%g0, FPRS_DU, %fprs
		ba,pt			%xcc, rt_continue
		 stb			%l5, [%g6 + TI_FPDEPTH]<|MERGE_RESOLUTION|>--- conflicted
+++ resolved
@@ -80,11 +80,7 @@
 rtrap_irq:
 rtrap:
 		/* mm/ultra.S:xcall_report_regs KNOWS about this load. */
-<<<<<<< HEAD
-		 ldx			[%sp + PTREGS_OFF + PT_V9_TSTATE], %l1
-=======
 		ldx			[%sp + PTREGS_OFF + PT_V9_TSTATE], %l1
->>>>>>> c3ade0e0
 rtrap_xcall:
 		sethi			%hi(0xf << 20), %l4
 		and			%l1, %l4, %l4
