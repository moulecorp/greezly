--- conflicted
+++ resolved
@@ -107,91 +107,6 @@
 	machine_halt();
 }
 
-<<<<<<< HEAD
-#if 0
-
-static DEFINE_SPINLOCK(sparc_backtrace_lock);
-
-void __show_backtrace(unsigned long fp)
-{
-	struct reg_window32 *rw;
-	unsigned long flags;
-	int cpu = smp_processor_id();
-
-	spin_lock_irqsave(&sparc_backtrace_lock, flags);
-
-	rw = (struct reg_window32 *)fp;
-        while(rw && (((unsigned long) rw) >= PAGE_OFFSET) &&
-            !(((unsigned long) rw) & 0x7)) {
-		printk("CPU[%d]: ARGS[%08lx,%08lx,%08lx,%08lx,%08lx,%08lx] "
-		       "FP[%08lx] CALLER[%08lx]: ", cpu,
-		       rw->ins[0], rw->ins[1], rw->ins[2], rw->ins[3],
-		       rw->ins[4], rw->ins[5],
-		       rw->ins[6],
-		       rw->ins[7]);
-		printk("%pA\n", (void *) rw->ins[7]);
-		rw = (struct reg_window32 *) rw->ins[6];
-	}
-	spin_unlock_irqrestore(&sparc_backtrace_lock, flags);
-}
-
-#define __SAVE __asm__ __volatile__("save %sp, -0x40, %sp\n\t")
-#define __RESTORE __asm__ __volatile__("restore %g0, %g0, %g0\n\t")
-#define __GET_FP(fp) __asm__ __volatile__("mov %%i6, %0" : "=r" (fp))
-
-void show_backtrace(void)
-{
-	unsigned long fp;
-
-	__SAVE; __SAVE; __SAVE; __SAVE;
-	__SAVE; __SAVE; __SAVE; __SAVE;
-	__RESTORE; __RESTORE; __RESTORE; __RESTORE;
-	__RESTORE; __RESTORE; __RESTORE; __RESTORE;
-
-	__GET_FP(fp);
-
-	__show_backtrace(fp);
-}
-
-#ifdef CONFIG_SMP
-void smp_show_backtrace_all_cpus(void)
-{
-	xc0((smpfunc_t) show_backtrace);
-	show_backtrace();
-}
-#endif
-
-void show_stackframe(struct sparc_stackf *sf)
-{
-	unsigned long size;
-	unsigned long *stk;
-	int i;
-
-	printk("l0: %08lx l1: %08lx l2: %08lx l3: %08lx "
-	       "l4: %08lx l5: %08lx l6: %08lx l7: %08lx\n",
-	       sf->locals[0], sf->locals[1], sf->locals[2], sf->locals[3],
-	       sf->locals[4], sf->locals[5], sf->locals[6], sf->locals[7]);
-	printk("i0: %08lx i1: %08lx i2: %08lx i3: %08lx "
-	       "i4: %08lx i5: %08lx fp: %08lx i7: %08lx\n",
-	       sf->ins[0], sf->ins[1], sf->ins[2], sf->ins[3],
-	       sf->ins[4], sf->ins[5], (unsigned long)sf->fp, sf->callers_pc);
-	printk("sp: %08lx x0: %08lx x1: %08lx x2: %08lx "
-	       "x3: %08lx x4: %08lx x5: %08lx xx: %08lx\n",
-	       (unsigned long)sf->structptr, sf->xargs[0], sf->xargs[1],
-	       sf->xargs[2], sf->xargs[3], sf->xargs[4], sf->xargs[5],
-	       sf->xxargs[0]);
-	size = ((unsigned long)sf->fp) - ((unsigned long)sf);
-	size -= STACKFRAME_SZ;
-	stk = (unsigned long *)((unsigned long)sf + STACKFRAME_SZ);
-	i = 0;
-	do {
-		printk("s%d: %08lx\n", i++, *stk++);
-	} while ((size -= sizeof(unsigned long)));
-}
-#endif
-
-=======
->>>>>>> c3ade0e0
 void show_regs(struct pt_regs *r)
 {
 	struct reg_window32 *rw = (struct reg_window32 *) r->u_regs[14];
