--- conflicted
+++ resolved
@@ -28,10 +28,6 @@
 	select HAVE_DMA_ATTRS
 	select HAVE_DMA_API_DEBUG
 	select HAVE_ARCH_JUMP_LABEL if SPARC64
-<<<<<<< HEAD
-	select HAVE_GENERIC_HARDIRQS
-=======
->>>>>>> c3ade0e0
 	select GENERIC_IRQ_SHOW
 	select ARCH_WANT_IPC_PARSE_VERSION
 	select GENERIC_PCI_IOMAP
@@ -50,12 +46,9 @@
 config SPARC32
 	def_bool !64BIT
 	select GENERIC_ATOMIC64
-<<<<<<< HEAD
-=======
 	select CLZ_TAB
 	select HAVE_UID16
 	select OLD_SIGACTION
->>>>>>> c3ade0e0
 
 config SPARC64
 	def_bool 64BIT
