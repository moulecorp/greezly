/*
 * arch/sparc64/mm/fault.c: Page fault handlers for the 64-bit Sparc.
 *
 * Copyright (C) 1996, 2008 David S. Miller (davem@davemloft.net)
 * Copyright (C) 1997, 1999 Jakub Jelinek (jj@ultra.linux.cz)
 */

#include <asm/head.h>

#include <linux/string.h>
#include <linux/types.h>
#include <linux/sched.h>
#include <linux/ptrace.h>
#include <linux/mman.h>
#include <linux/signal.h>
#include <linux/mm.h>
#include <linux/module.h>
#include <linux/init.h>
#include <linux/perf_event.h>
#include <linux/interrupt.h>
#include <linux/kprobes.h>
#include <linux/kdebug.h>
#include <linux/percpu.h>
#include <linux/context_tracking.h>
#include <linux/slab.h>
#include <linux/pagemap.h>
#include <linux/compiler.h>

#include <asm/page.h>
#include <asm/pgtable.h>
#include <asm/openprom.h>
#include <asm/oplib.h>
#include <asm/uaccess.h>
#include <asm/asi.h>
#include <asm/lsu.h>
#include <asm/sections.h>
#include <asm/mmu_context.h>

int show_unhandled_signals = 1;

static inline __kprobes int notify_page_fault(struct pt_regs *regs)
{
	int ret = 0;

	/* kprobe_running() needs smp_processor_id() */
	if (kprobes_built_in() && !user_mode(regs)) {
		preempt_disable();
		if (kprobe_running() && kprobe_fault_handler(regs, 0))
			ret = 1;
		preempt_enable();
	}
	return ret;
}

static void __kprobes unhandled_fault(unsigned long address,
				      struct task_struct *tsk,
				      struct pt_regs *regs)
{
	if ((unsigned long) address < PAGE_SIZE) {
		printk(KERN_ALERT "Unable to handle kernel NULL "
		       "pointer dereference\n");
	} else {
		printk(KERN_ALERT "Unable to handle kernel paging request "
		       "at virtual address %016lx\n", (unsigned long)address);
	}
	printk(KERN_ALERT "tsk->{mm,active_mm}->context = %016lx\n",
	       (tsk->mm ?
		CTX_HWBITS(tsk->mm->context) :
		CTX_HWBITS(tsk->active_mm->context)));
	printk(KERN_ALERT "tsk->{mm,active_mm}->pgd = %016lx\n",
	       (tsk->mm ? (unsigned long) tsk->mm->pgd :
		          (unsigned long) tsk->active_mm->pgd));
	die_if_kernel("Oops", regs);
}

static void __kprobes bad_kernel_pc(struct pt_regs *regs, unsigned long vaddr)
{
	printk(KERN_CRIT "OOPS: Bogus kernel PC [%016lx] in fault handler\n",
	       regs->tpc);
	printk(KERN_CRIT "OOPS: RPC [%016lx]\n", regs->u_regs[15]);
	printk("OOPS: RPC <%pA>\n", (void *) regs->u_regs[15]);
	printk(KERN_CRIT "OOPS: Fault was to vaddr[%lx]\n", vaddr);
	dump_stack();
	unhandled_fault(regs->tpc, current, regs);
}

/*
 * We now make sure that mmap_sem is held in all paths that call 
 * this. Additionally, to prevent kswapd from ripping ptes from
 * under us, raise interrupts around the time that we look at the
 * pte, kswapd will have to wait to get his smp ipi response from
 * us. vmtruncate likewise. This saves us having to get pte lock.
 */
static unsigned int get_user_insn(unsigned long tpc)
{
	pgd_t *pgdp = pgd_offset(current->mm, tpc);
	pud_t *pudp;
	pmd_t *pmdp;
	pte_t *ptep, pte;
	unsigned long pa;
	u32 insn = 0;

	if (pgd_none(*pgdp) || unlikely(pgd_bad(*pgdp)))
		goto out;
	pudp = pud_offset(pgdp, tpc);
	if (pud_none(*pudp) || unlikely(pud_bad(*pudp)))
		goto out;

	/* This disables preemption for us as well. */
	local_irq_disable();

	pmdp = pmd_offset(pudp, tpc);
	if (pmd_none(*pmdp) || unlikely(pmd_bad(*pmdp)))
		goto out_irq_enable;

#ifdef CONFIG_TRANSPARENT_HUGEPAGE
	if (pmd_trans_huge(*pmdp)) {
		if (pmd_trans_splitting(*pmdp))
			goto out_irq_enable;

		pa  = pmd_pfn(*pmdp) << PAGE_SHIFT;
		pa += tpc & ~HPAGE_MASK;

		/* Use phys bypass so we don't pollute dtlb/dcache. */
		__asm__ __volatile__("lduwa [%1] %2, %0"
				     : "=r" (insn)
				     : "r" (pa), "i" (ASI_PHYS_USE_EC));
	} else
#endif
	{
		ptep = pte_offset_map(pmdp, tpc);
		pte = *ptep;
		if (pte_present(pte)) {
			pa  = (pte_pfn(pte) << PAGE_SHIFT);
			pa += (tpc & ~PAGE_MASK);

			/* Use phys bypass so we don't pollute dtlb/dcache. */
			__asm__ __volatile__("lduwa [%1] %2, %0"
					     : "=r" (insn)
					     : "r" (pa), "i" (ASI_PHYS_USE_EC));
		}
		pte_unmap(ptep);
	}
out_irq_enable:
	local_irq_enable();
out:
	return insn;
}

static inline void
show_signal_msg(struct pt_regs *regs, int sig, int code,
		unsigned long address, struct task_struct *tsk)
{
	if (!unhandled_signal(tsk, sig))
		return;

	if (!printk_ratelimit())
		return;

	printk("%s%s[%d]: segfault at %lx ip %p (rpc %p) sp %p error %x",
	       task_pid_nr(tsk) > 1 ? KERN_INFO : KERN_EMERG,
	       tsk->comm, task_pid_nr(tsk), address,
	       (void *)regs->tpc, (void *)regs->u_regs[UREG_I7],
	       (void *)regs->u_regs[UREG_FP], code);

	print_vma_addr(KERN_CONT " in ", regs->tpc);

	printk(KERN_CONT "\n");
}

static void do_fault_siginfo(int code, int sig, struct pt_regs *regs,
			     unsigned long fault_addr, unsigned int insn,
			     int fault_code)
{
	unsigned long addr;
	siginfo_t info;

	info.si_code = code;
	info.si_signo = sig;
	info.si_errno = 0;
	if (fault_code & FAULT_CODE_ITLB) {
		addr = regs->tpc;
	} else {
		/* If we were able to probe the faulting instruction, use it
		 * to compute a precise fault address.  Otherwise use the fault
		 * time provided address which may only have page granularity.
		 */
		if (insn)
			addr = compute_effective_address(regs, insn, 0);
		else
			addr = fault_addr;
	}
	info.si_addr = (void __user *) addr;
	info.si_trapno = 0;

	if (unlikely(show_unhandled_signals))
		show_signal_msg(regs, sig, code, addr, current);

	force_sig_info(sig, &info, current);
}

extern int handle_ldf_stq(u32, struct pt_regs *);
extern int handle_ld_nf(u32, struct pt_regs *);

static unsigned int get_fault_insn(struct pt_regs *regs, unsigned int insn)
{
	if (!insn) {
		if (!regs->tpc || (regs->tpc & 0x3))
			return 0;
		if (regs->tstate & TSTATE_PRIV) {
			insn = *(unsigned int *) regs->tpc;
		} else {
			insn = get_user_insn(regs->tpc);
		}
	}
	return insn;
}

static void __kprobes do_kernel_fault(struct pt_regs *regs, int si_code,
				      int fault_code, unsigned int insn,
				      unsigned long address)
{
	unsigned char asi = ASI_P;
 
	if ((!insn) && (regs->tstate & TSTATE_PRIV))
		goto cannot_handle;

	/* If user insn could be read (thus insn is zero), that
	 * is fine.  We will just gun down the process with a signal
	 * in that case.
	 */

	if (!(fault_code & (FAULT_CODE_WRITE|FAULT_CODE_ITLB)) &&
	    (insn & 0xc0800000) == 0xc0800000) {
		if (insn & 0x2000)
			asi = (regs->tstate >> 24);
		else
			asi = (insn >> 5);
		if ((asi & 0xf2) == 0x82) {
			if (insn & 0x1000000) {
				handle_ldf_stq(insn, regs);
			} else {
				/* This was a non-faulting load. Just clear the
				 * destination register(s) and continue with the next
				 * instruction. -jj
				 */
				handle_ld_nf(insn, regs);
			}
			return;
		}
	}
		
	/* Is this in ex_table? */
	if (regs->tstate & TSTATE_PRIV) {
		const struct exception_table_entry *entry;

		entry = search_exception_tables(regs->tpc);
		if (entry) {
			regs->tpc = entry->fixup;
			regs->tnpc = regs->tpc + 4;
			return;
		}
	} else {
		/* The si_code was set to make clear whether
		 * this was a SEGV_MAPERR or SEGV_ACCERR fault.
		 */
		do_fault_siginfo(si_code, SIGSEGV, regs, address, insn, fault_code);
		return;
	}

cannot_handle:
	unhandled_fault (address, current, regs);
}

static void noinline __kprobes bogus_32bit_fault_tpc(struct pt_regs *regs)
{
	static int times;

	if (times++ < 10)
		printk(KERN_ERR "FAULT[%s:%d]: 32-bit process reports "
		       "64-bit TPC [%lx]\n",
		       current->comm, current->pid,
		       regs->tpc);
	show_regs(regs);
}

#ifdef CONFIG_PAX_PAGEEXEC
#ifdef CONFIG_PAX_DLRESOLVE
static void pax_emuplt_close(struct vm_area_struct *vma)
{
	vma->vm_mm->call_dl_resolve = 0UL;
}

static int pax_emuplt_fault(struct vm_area_struct *vma, struct vm_fault *vmf)
{
	unsigned int *kaddr;

	vmf->page = alloc_page(GFP_HIGHUSER);
	if (!vmf->page)
		return VM_FAULT_OOM;

	kaddr = kmap(vmf->page);
	memset(kaddr, 0, PAGE_SIZE);
	kaddr[0] = 0x9DE3BFA8U; /* save */
	flush_dcache_page(vmf->page);
	kunmap(vmf->page);
	return VM_FAULT_MAJOR;
}

static const struct vm_operations_struct pax_vm_ops = {
	.close = pax_emuplt_close,
	.fault = pax_emuplt_fault
};

static int pax_insert_vma(struct vm_area_struct *vma, unsigned long addr)
{
	int ret;

	INIT_LIST_HEAD(&vma->anon_vma_chain);
	vma->vm_mm = current->mm;
	vma->vm_start = addr;
	vma->vm_end = addr + PAGE_SIZE;
	vma->vm_flags = VM_READ | VM_EXEC | VM_MAYREAD | VM_MAYEXEC;
	vma->vm_page_prot = vm_get_page_prot(vma->vm_flags);
	vma->vm_ops = &pax_vm_ops;

	ret = insert_vm_struct(current->mm, vma);
	if (ret)
		return ret;

	++current->mm->total_vm;
	return 0;
}
#endif

/*
 * PaX: decide what to do with offenders (regs->tpc = fault address)
 *
 * returns 1 when task should be killed
 *         2 when patched PLT trampoline was detected
 *         3 when unpatched PLT trampoline was detected
 */
static int pax_handle_fetch_fault(struct pt_regs *regs)
{

#ifdef CONFIG_PAX_EMUPLT
	int err;

	do { /* PaX: patched PLT emulation #1 */
		unsigned int sethi1, sethi2, jmpl;

		err = get_user(sethi1, (unsigned int *)regs->tpc);
		err |= get_user(sethi2, (unsigned int *)(regs->tpc+4));
		err |= get_user(jmpl, (unsigned int *)(regs->tpc+8));

		if (err)
			break;

		if ((sethi1 & 0xFFC00000U) == 0x03000000U &&
		    (sethi2 & 0xFFC00000U) == 0x03000000U &&
		    (jmpl & 0xFFFFE000U) == 0x81C06000U)
		{
			unsigned long addr;

			regs->u_regs[UREG_G1] = (sethi2 & 0x003FFFFFU) << 10;
			addr = regs->u_regs[UREG_G1];
			addr += (((jmpl | 0xFFFFFFFFFFFFE000UL) ^ 0x00001000UL) + 0x00001000UL);

			if (test_thread_flag(TIF_32BIT))
				addr &= 0xFFFFFFFFUL;

			regs->tpc = addr;
			regs->tnpc = addr+4;
			return 2;
		}
	} while (0);

	do { /* PaX: patched PLT emulation #2 */
		unsigned int ba;

		err = get_user(ba, (unsigned int *)regs->tpc);

		if (err)
			break;

		if ((ba & 0xFFC00000U) == 0x30800000U || (ba & 0xFFF80000U) == 0x30480000U) {
			unsigned long addr;

			if ((ba & 0xFFC00000U) == 0x30800000U)
				addr = regs->tpc + ((((ba | 0xFFFFFFFFFFC00000UL) ^ 0x00200000UL) + 0x00200000UL) << 2);
			else
				addr = regs->tpc + ((((ba | 0xFFFFFFFFFFF80000UL) ^ 0x00040000UL) + 0x00040000UL) << 2);

			if (test_thread_flag(TIF_32BIT))
				addr &= 0xFFFFFFFFUL;

			regs->tpc = addr;
			regs->tnpc = addr+4;
			return 2;
		}
	} while (0);

	do { /* PaX: patched PLT emulation #3 */
		unsigned int sethi, bajmpl, nop;

		err = get_user(sethi, (unsigned int *)regs->tpc);
		err |= get_user(bajmpl, (unsigned int *)(regs->tpc+4));
		err |= get_user(nop, (unsigned int *)(regs->tpc+8));

		if (err)
			break;

		if ((sethi & 0xFFC00000U) == 0x03000000U &&
		    ((bajmpl & 0xFFFFE000U) == 0x81C06000U || (bajmpl & 0xFFF80000U) == 0x30480000U) &&
		    nop == 0x01000000U)
		{
			unsigned long addr;

			addr = (sethi & 0x003FFFFFU) << 10;
			regs->u_regs[UREG_G1] = addr;
			if ((bajmpl & 0xFFFFE000U) == 0x81C06000U)
				addr += (((bajmpl | 0xFFFFFFFFFFFFE000UL) ^ 0x00001000UL) + 0x00001000UL);
			else
				addr = regs->tpc + ((((bajmpl | 0xFFFFFFFFFFF80000UL) ^ 0x00040000UL) + 0x00040000UL) << 2);

			if (test_thread_flag(TIF_32BIT))
				addr &= 0xFFFFFFFFUL;

			regs->tpc = addr;
			regs->tnpc = addr+4;
			return 2;
		}
	} while (0);

	do { /* PaX: patched PLT emulation #4 */
		unsigned int sethi, mov1, call, mov2;

		err = get_user(sethi, (unsigned int *)regs->tpc);
		err |= get_user(mov1, (unsigned int *)(regs->tpc+4));
		err |= get_user(call, (unsigned int *)(regs->tpc+8));
		err |= get_user(mov2, (unsigned int *)(regs->tpc+12));

		if (err)
			break;

		if ((sethi & 0xFFC00000U) == 0x03000000U &&
		    mov1 == 0x8210000FU &&
		    (call & 0xC0000000U) == 0x40000000U &&
		    mov2 == 0x9E100001U)
		{
			unsigned long addr;

			regs->u_regs[UREG_G1] = regs->u_regs[UREG_RETPC];
			addr = regs->tpc + 4 + ((((call | 0xFFFFFFFFC0000000UL) ^ 0x20000000UL) + 0x20000000UL) << 2);

			if (test_thread_flag(TIF_32BIT))
				addr &= 0xFFFFFFFFUL;

			regs->tpc = addr;
			regs->tnpc = addr+4;
			return 2;
		}
	} while (0);

	do { /* PaX: patched PLT emulation #5 */
		unsigned int sethi, sethi1, sethi2, or1, or2, sllx, jmpl, nop;

		err = get_user(sethi, (unsigned int *)regs->tpc);
		err |= get_user(sethi1, (unsigned int *)(regs->tpc+4));
		err |= get_user(sethi2, (unsigned int *)(regs->tpc+8));
		err |= get_user(or1, (unsigned int *)(regs->tpc+12));
		err |= get_user(or2, (unsigned int *)(regs->tpc+16));
		err |= get_user(sllx, (unsigned int *)(regs->tpc+20));
		err |= get_user(jmpl, (unsigned int *)(regs->tpc+24));
		err |= get_user(nop, (unsigned int *)(regs->tpc+28));

		if (err)
			break;

		if ((sethi & 0xFFC00000U) == 0x03000000U &&
		    (sethi1 & 0xFFC00000U) == 0x03000000U &&
		    (sethi2 & 0xFFC00000U) == 0x0B000000U &&
		    (or1 & 0xFFFFE000U) == 0x82106000U &&
		    (or2 & 0xFFFFE000U) == 0x8A116000U &&
		    sllx == 0x83287020U &&
		    jmpl == 0x81C04005U &&
		    nop == 0x01000000U)
		{
			unsigned long addr;

			regs->u_regs[UREG_G1] = ((sethi1 & 0x003FFFFFU) << 10) | (or1 & 0x000003FFU);
			regs->u_regs[UREG_G1] <<= 32;
			regs->u_regs[UREG_G5] = ((sethi2 & 0x003FFFFFU) << 10) | (or2 & 0x000003FFU);
			addr = regs->u_regs[UREG_G1] + regs->u_regs[UREG_G5];
			regs->tpc = addr;
			regs->tnpc = addr+4;
			return 2;
		}
	} while (0);

	do { /* PaX: patched PLT emulation #6 */
		unsigned int sethi, sethi1, sethi2, sllx, or,  jmpl, nop;

		err = get_user(sethi, (unsigned int *)regs->tpc);
		err |= get_user(sethi1, (unsigned int *)(regs->tpc+4));
		err |= get_user(sethi2, (unsigned int *)(regs->tpc+8));
		err |= get_user(sllx, (unsigned int *)(regs->tpc+12));
		err |= get_user(or, (unsigned int *)(regs->tpc+16));
		err |= get_user(jmpl, (unsigned int *)(regs->tpc+20));
		err |= get_user(nop, (unsigned int *)(regs->tpc+24));

		if (err)
			break;

		if ((sethi & 0xFFC00000U) == 0x03000000U &&
		    (sethi1 & 0xFFC00000U) == 0x03000000U &&
		    (sethi2 & 0xFFC00000U) == 0x0B000000U &&
		    sllx == 0x83287020U &&
		    (or & 0xFFFFE000U) == 0x8A116000U &&
		    jmpl == 0x81C04005U &&
		    nop == 0x01000000U)
		{
			unsigned long addr;

			regs->u_regs[UREG_G1] = (sethi1 & 0x003FFFFFU) << 10;
			regs->u_regs[UREG_G1] <<= 32;
			regs->u_regs[UREG_G5] = ((sethi2 & 0x003FFFFFU) << 10) | (or & 0x3FFU);
			addr = regs->u_regs[UREG_G1] + regs->u_regs[UREG_G5];
			regs->tpc = addr;
			regs->tnpc = addr+4;
			return 2;
		}
	} while (0);

	do { /* PaX: unpatched PLT emulation step 1 */
		unsigned int sethi, ba, nop;

		err = get_user(sethi, (unsigned int *)regs->tpc);
		err |= get_user(ba, (unsigned int *)(regs->tpc+4));
		err |= get_user(nop, (unsigned int *)(regs->tpc+8));

		if (err)
			break;

		if ((sethi & 0xFFC00000U) == 0x03000000U &&
		    ((ba & 0xFFC00000U) == 0x30800000U || (ba & 0xFFF80000U) == 0x30680000U) &&
		    nop == 0x01000000U)
		{
			unsigned long addr;
			unsigned int save, call;
			unsigned int sethi1, sethi2, or1, or2, sllx, add, jmpl;

			if ((ba & 0xFFC00000U) == 0x30800000U)
				addr = regs->tpc + 4 + ((((ba | 0xFFFFFFFFFFC00000UL) ^ 0x00200000UL) + 0x00200000UL) << 2);
			else
				addr = regs->tpc + 4 + ((((ba | 0xFFFFFFFFFFF80000UL) ^ 0x00040000UL) + 0x00040000UL) << 2);

			if (test_thread_flag(TIF_32BIT))
				addr &= 0xFFFFFFFFUL;

			err = get_user(save, (unsigned int *)addr);
			err |= get_user(call, (unsigned int *)(addr+4));
			err |= get_user(nop, (unsigned int *)(addr+8));
			if (err)
				break;

#ifdef CONFIG_PAX_DLRESOLVE
			if (save == 0x9DE3BFA8U &&
			    (call & 0xC0000000U) == 0x40000000U &&
			    nop == 0x01000000U)
			{
				struct vm_area_struct *vma;
				unsigned long call_dl_resolve;

				down_read(&current->mm->mmap_sem);
				call_dl_resolve = current->mm->call_dl_resolve;
				up_read(&current->mm->mmap_sem);
				if (likely(call_dl_resolve))
					goto emulate;

				vma = kmem_cache_zalloc(vm_area_cachep, GFP_KERNEL);

				down_write(&current->mm->mmap_sem);
				if (current->mm->call_dl_resolve) {
					call_dl_resolve = current->mm->call_dl_resolve;
					up_write(&current->mm->mmap_sem);
					if (vma)
						kmem_cache_free(vm_area_cachep, vma);
					goto emulate;
				}

				call_dl_resolve = get_unmapped_area(NULL, 0UL, PAGE_SIZE, 0UL, MAP_PRIVATE);
				if (!vma || (call_dl_resolve & ~PAGE_MASK)) {
					up_write(&current->mm->mmap_sem);
					if (vma)
						kmem_cache_free(vm_area_cachep, vma);
					return 1;
				}

				if (pax_insert_vma(vma, call_dl_resolve)) {
					up_write(&current->mm->mmap_sem);
					kmem_cache_free(vm_area_cachep, vma);
					return 1;
				}

				current->mm->call_dl_resolve = call_dl_resolve;
				up_write(&current->mm->mmap_sem);

emulate:
				regs->u_regs[UREG_G1] = (sethi & 0x003FFFFFU) << 10;
				regs->tpc = call_dl_resolve;
				regs->tnpc = addr+4;
				return 3;
			}
#endif

			/* PaX: glibc 2.4+ generates sethi/jmpl instead of save/call */
			if ((save & 0xFFC00000U) == 0x05000000U &&
			    (call & 0xFFFFE000U) == 0x85C0A000U &&
			    nop == 0x01000000U)
			{
				regs->u_regs[UREG_G1] = (sethi & 0x003FFFFFU) << 10;
				regs->u_regs[UREG_G2] = addr + 4;
				addr = (save & 0x003FFFFFU) << 10;
				addr += (((call | 0xFFFFFFFFFFFFE000UL) ^ 0x00001000UL) + 0x00001000UL);

				if (test_thread_flag(TIF_32BIT))
					addr &= 0xFFFFFFFFUL;

				regs->tpc = addr;
				regs->tnpc = addr+4;
				return 3;
			}

			/* PaX: 64-bit PLT stub */
			err = get_user(sethi1, (unsigned int *)addr);
			err |= get_user(sethi2, (unsigned int *)(addr+4));
			err |= get_user(or1, (unsigned int *)(addr+8));
			err |= get_user(or2, (unsigned int *)(addr+12));
			err |= get_user(sllx, (unsigned int *)(addr+16));
			err |= get_user(add, (unsigned int *)(addr+20));
			err |= get_user(jmpl, (unsigned int *)(addr+24));
			err |= get_user(nop, (unsigned int *)(addr+28));
			if (err)
				break;

			if ((sethi1 & 0xFFC00000U) == 0x09000000U &&
			    (sethi2 & 0xFFC00000U) == 0x0B000000U &&
			    (or1 & 0xFFFFE000U) == 0x88112000U &&
			    (or2 & 0xFFFFE000U) == 0x8A116000U &&
			    sllx == 0x89293020U &&
			    add == 0x8A010005U &&
			    jmpl == 0x89C14000U &&
			    nop == 0x01000000U)
			{
				regs->u_regs[UREG_G1] = (sethi & 0x003FFFFFU) << 10;
				regs->u_regs[UREG_G4] = ((sethi1 & 0x003FFFFFU) << 10) | (or1 & 0x000003FFU);
				regs->u_regs[UREG_G4] <<= 32;
				regs->u_regs[UREG_G5] = ((sethi2 & 0x003FFFFFU) << 10) | (or2 & 0x000003FFU);
				regs->u_regs[UREG_G5] += regs->u_regs[UREG_G4];
				regs->u_regs[UREG_G4] = addr + 24;
				addr = regs->u_regs[UREG_G5];
				regs->tpc = addr;
				regs->tnpc = addr+4;
				return 3;
			}
		}
	} while (0);

#ifdef CONFIG_PAX_DLRESOLVE
	do { /* PaX: unpatched PLT emulation step 2 */
		unsigned int save, call, nop;

		err = get_user(save, (unsigned int *)(regs->tpc-4));
		err |= get_user(call, (unsigned int *)regs->tpc);
		err |= get_user(nop, (unsigned int *)(regs->tpc+4));
		if (err)
			break;

		if (save == 0x9DE3BFA8U &&
		    (call & 0xC0000000U) == 0x40000000U &&
		    nop == 0x01000000U)
		{
			unsigned long dl_resolve = regs->tpc + ((((call | 0xFFFFFFFFC0000000UL) ^ 0x20000000UL) + 0x20000000UL) << 2);

			if (test_thread_flag(TIF_32BIT))
				dl_resolve &= 0xFFFFFFFFUL;

			regs->u_regs[UREG_RETPC] = regs->tpc;
			regs->tpc = dl_resolve;
			regs->tnpc = dl_resolve+4;
			return 3;
		}
	} while (0);
#endif

	do { /* PaX: patched PLT emulation #7, must be AFTER the unpatched PLT emulation */
		unsigned int sethi, ba, nop;

		err = get_user(sethi, (unsigned int *)regs->tpc);
		err |= get_user(ba, (unsigned int *)(regs->tpc+4));
		err |= get_user(nop, (unsigned int *)(regs->tpc+8));

		if (err)
			break;

		if ((sethi & 0xFFC00000U) == 0x03000000U &&
		    (ba & 0xFFF00000U) == 0x30600000U &&
		    nop == 0x01000000U)
		{
			unsigned long addr;

			addr = (sethi & 0x003FFFFFU) << 10;
			regs->u_regs[UREG_G1] = addr;
			addr = regs->tpc + ((((ba | 0xFFFFFFFFFFF80000UL) ^ 0x00040000UL) + 0x00040000UL) << 2);

			if (test_thread_flag(TIF_32BIT))
				addr &= 0xFFFFFFFFUL;

			regs->tpc = addr;
			regs->tnpc = addr+4;
			return 2;
		}
	} while (0);

#endif

	return 1;
}

<<<<<<< HEAD
#ifdef CONFIG_PAX_PAGEEXEC
#ifdef CONFIG_PAX_DLRESOLVE
static void pax_emuplt_close(struct vm_area_struct *vma)
{
	vma->vm_mm->call_dl_resolve = 0UL;
}

static int pax_emuplt_fault(struct vm_area_struct *vma, struct vm_fault *vmf)
{
	unsigned int *kaddr;

	vmf->page = alloc_page(GFP_HIGHUSER);
	if (!vmf->page)
		return VM_FAULT_OOM;

	kaddr = kmap(vmf->page);
	memset(kaddr, 0, PAGE_SIZE);
	kaddr[0] = 0x9DE3BFA8U; /* save */
	flush_dcache_page(vmf->page);
	kunmap(vmf->page);
	return VM_FAULT_MAJOR;
}

static const struct vm_operations_struct pax_vm_ops = {
	.close = pax_emuplt_close,
	.fault = pax_emuplt_fault
};

static int pax_insert_vma(struct vm_area_struct *vma, unsigned long addr)
{
	int ret;

	INIT_LIST_HEAD(&vma->anon_vma_chain);
	vma->vm_mm = current->mm;
	vma->vm_start = addr;
	vma->vm_end = addr + PAGE_SIZE;
	vma->vm_flags = VM_READ | VM_EXEC | VM_MAYREAD | VM_MAYEXEC;
	vma->vm_page_prot = vm_get_page_prot(vma->vm_flags);
	vma->vm_ops = &pax_vm_ops;

	ret = insert_vm_struct(current->mm, vma);
	if (ret)
		return ret;

	++current->mm->total_vm;
	return 0;
}
#endif

/*
 * PaX: decide what to do with offenders (regs->tpc = fault address)
 *
 * returns 1 when task should be killed
 *         2 when patched PLT trampoline was detected
 *         3 when unpatched PLT trampoline was detected
 */
static int pax_handle_fetch_fault(struct pt_regs *regs)
{

#ifdef CONFIG_PAX_EMUPLT
	int err;

	do { /* PaX: patched PLT emulation #1 */
		unsigned int sethi1, sethi2, jmpl;

		err = get_user(sethi1, (unsigned int *)regs->tpc);
		err |= get_user(sethi2, (unsigned int *)(regs->tpc+4));
		err |= get_user(jmpl, (unsigned int *)(regs->tpc+8));

		if (err)
			break;

		if ((sethi1 & 0xFFC00000U) == 0x03000000U &&
		    (sethi2 & 0xFFC00000U) == 0x03000000U &&
		    (jmpl & 0xFFFFE000U) == 0x81C06000U)
		{
			unsigned long addr;

			regs->u_regs[UREG_G1] = (sethi2 & 0x003FFFFFU) << 10;
			addr = regs->u_regs[UREG_G1];
			addr += (((jmpl | 0xFFFFFFFFFFFFE000UL) ^ 0x00001000UL) + 0x00001000UL);

			if (test_thread_flag(TIF_32BIT))
				addr &= 0xFFFFFFFFUL;

			regs->tpc = addr;
			regs->tnpc = addr+4;
			return 2;
		}
	} while (0);

	do { /* PaX: patched PLT emulation #2 */
		unsigned int ba;

		err = get_user(ba, (unsigned int *)regs->tpc);

		if (err)
			break;

		if ((ba & 0xFFC00000U) == 0x30800000U || (ba & 0xFFF80000U) == 0x30480000U) {
			unsigned long addr;

			if ((ba & 0xFFC00000U) == 0x30800000U)
				addr = regs->tpc + ((((ba | 0xFFFFFFFFFFC00000UL) ^ 0x00200000UL) + 0x00200000UL) << 2);
			else
				addr = regs->tpc + ((((ba | 0xFFFFFFFFFFF80000UL) ^ 0x00040000UL) + 0x00040000UL) << 2);

			if (test_thread_flag(TIF_32BIT))
				addr &= 0xFFFFFFFFUL;

			regs->tpc = addr;
			regs->tnpc = addr+4;
			return 2;
		}
	} while (0);

	do { /* PaX: patched PLT emulation #3 */
		unsigned int sethi, bajmpl, nop;

		err = get_user(sethi, (unsigned int *)regs->tpc);
		err |= get_user(bajmpl, (unsigned int *)(regs->tpc+4));
		err |= get_user(nop, (unsigned int *)(regs->tpc+8));

		if (err)
			break;

		if ((sethi & 0xFFC00000U) == 0x03000000U &&
		    ((bajmpl & 0xFFFFE000U) == 0x81C06000U || (bajmpl & 0xFFF80000U) == 0x30480000U) &&
		    nop == 0x01000000U)
		{
			unsigned long addr;

			addr = (sethi & 0x003FFFFFU) << 10;
			regs->u_regs[UREG_G1] = addr;
			if ((bajmpl & 0xFFFFE000U) == 0x81C06000U)
				addr += (((bajmpl | 0xFFFFFFFFFFFFE000UL) ^ 0x00001000UL) + 0x00001000UL);
			else
				addr = regs->tpc + ((((bajmpl | 0xFFFFFFFFFFF80000UL) ^ 0x00040000UL) + 0x00040000UL) << 2);

			if (test_thread_flag(TIF_32BIT))
				addr &= 0xFFFFFFFFUL;

			regs->tpc = addr;
			regs->tnpc = addr+4;
			return 2;
		}
	} while (0);

	do { /* PaX: patched PLT emulation #4 */
		unsigned int sethi, mov1, call, mov2;

		err = get_user(sethi, (unsigned int *)regs->tpc);
		err |= get_user(mov1, (unsigned int *)(regs->tpc+4));
		err |= get_user(call, (unsigned int *)(regs->tpc+8));
		err |= get_user(mov2, (unsigned int *)(regs->tpc+12));

		if (err)
			break;

		if ((sethi & 0xFFC00000U) == 0x03000000U &&
		    mov1 == 0x8210000FU &&
		    (call & 0xC0000000U) == 0x40000000U &&
		    mov2 == 0x9E100001U)
		{
			unsigned long addr;

			regs->u_regs[UREG_G1] = regs->u_regs[UREG_RETPC];
			addr = regs->tpc + 4 + ((((call | 0xFFFFFFFFC0000000UL) ^ 0x20000000UL) + 0x20000000UL) << 2);

			if (test_thread_flag(TIF_32BIT))
				addr &= 0xFFFFFFFFUL;

			regs->tpc = addr;
			regs->tnpc = addr+4;
			return 2;
		}
	} while (0);

	do { /* PaX: patched PLT emulation #5 */
		unsigned int sethi, sethi1, sethi2, or1, or2, sllx, jmpl, nop;

		err = get_user(sethi, (unsigned int *)regs->tpc);
		err |= get_user(sethi1, (unsigned int *)(regs->tpc+4));
		err |= get_user(sethi2, (unsigned int *)(regs->tpc+8));
		err |= get_user(or1, (unsigned int *)(regs->tpc+12));
		err |= get_user(or2, (unsigned int *)(regs->tpc+16));
		err |= get_user(sllx, (unsigned int *)(regs->tpc+20));
		err |= get_user(jmpl, (unsigned int *)(regs->tpc+24));
		err |= get_user(nop, (unsigned int *)(regs->tpc+28));

		if (err)
			break;

		if ((sethi & 0xFFC00000U) == 0x03000000U &&
		    (sethi1 & 0xFFC00000U) == 0x03000000U &&
		    (sethi2 & 0xFFC00000U) == 0x0B000000U &&
		    (or1 & 0xFFFFE000U) == 0x82106000U &&
		    (or2 & 0xFFFFE000U) == 0x8A116000U &&
		    sllx == 0x83287020U &&
		    jmpl == 0x81C04005U &&
		    nop == 0x01000000U)
		{
			unsigned long addr;

			regs->u_regs[UREG_G1] = ((sethi1 & 0x003FFFFFU) << 10) | (or1 & 0x000003FFU);
			regs->u_regs[UREG_G1] <<= 32;
			regs->u_regs[UREG_G5] = ((sethi2 & 0x003FFFFFU) << 10) | (or2 & 0x000003FFU);
			addr = regs->u_regs[UREG_G1] + regs->u_regs[UREG_G5];
			regs->tpc = addr;
			regs->tnpc = addr+4;
			return 2;
		}
	} while (0);

	do { /* PaX: patched PLT emulation #6 */
		unsigned int sethi, sethi1, sethi2, sllx, or,  jmpl, nop;

		err = get_user(sethi, (unsigned int *)regs->tpc);
		err |= get_user(sethi1, (unsigned int *)(regs->tpc+4));
		err |= get_user(sethi2, (unsigned int *)(regs->tpc+8));
		err |= get_user(sllx, (unsigned int *)(regs->tpc+12));
		err |= get_user(or, (unsigned int *)(regs->tpc+16));
		err |= get_user(jmpl, (unsigned int *)(regs->tpc+20));
		err |= get_user(nop, (unsigned int *)(regs->tpc+24));

		if (err)
			break;

		if ((sethi & 0xFFC00000U) == 0x03000000U &&
		    (sethi1 & 0xFFC00000U) == 0x03000000U &&
		    (sethi2 & 0xFFC00000U) == 0x0B000000U &&
		    sllx == 0x83287020U &&
		    (or & 0xFFFFE000U) == 0x8A116000U &&
		    jmpl == 0x81C04005U &&
		    nop == 0x01000000U)
		{
			unsigned long addr;

			regs->u_regs[UREG_G1] = (sethi1 & 0x003FFFFFU) << 10;
			regs->u_regs[UREG_G1] <<= 32;
			regs->u_regs[UREG_G5] = ((sethi2 & 0x003FFFFFU) << 10) | (or & 0x3FFU);
			addr = regs->u_regs[UREG_G1] + regs->u_regs[UREG_G5];
			regs->tpc = addr;
			regs->tnpc = addr+4;
			return 2;
		}
	} while (0);

	do { /* PaX: unpatched PLT emulation step 1 */
		unsigned int sethi, ba, nop;

		err = get_user(sethi, (unsigned int *)regs->tpc);
		err |= get_user(ba, (unsigned int *)(regs->tpc+4));
		err |= get_user(nop, (unsigned int *)(regs->tpc+8));

		if (err)
			break;

		if ((sethi & 0xFFC00000U) == 0x03000000U &&
		    ((ba & 0xFFC00000U) == 0x30800000U || (ba & 0xFFF80000U) == 0x30680000U) &&
		    nop == 0x01000000U)
		{
			unsigned long addr;
			unsigned int save, call;
			unsigned int sethi1, sethi2, or1, or2, sllx, add, jmpl;

			if ((ba & 0xFFC00000U) == 0x30800000U)
				addr = regs->tpc + 4 + ((((ba | 0xFFFFFFFFFFC00000UL) ^ 0x00200000UL) + 0x00200000UL) << 2);
			else
				addr = regs->tpc + 4 + ((((ba | 0xFFFFFFFFFFF80000UL) ^ 0x00040000UL) + 0x00040000UL) << 2);

			if (test_thread_flag(TIF_32BIT))
				addr &= 0xFFFFFFFFUL;

			err = get_user(save, (unsigned int *)addr);
			err |= get_user(call, (unsigned int *)(addr+4));
			err |= get_user(nop, (unsigned int *)(addr+8));
			if (err)
				break;

#ifdef CONFIG_PAX_DLRESOLVE
			if (save == 0x9DE3BFA8U &&
			    (call & 0xC0000000U) == 0x40000000U &&
			    nop == 0x01000000U)
			{
				struct vm_area_struct *vma;
				unsigned long call_dl_resolve;

				down_read(&current->mm->mmap_sem);
				call_dl_resolve = current->mm->call_dl_resolve;
				up_read(&current->mm->mmap_sem);
				if (likely(call_dl_resolve))
					goto emulate;

				vma = kmem_cache_zalloc(vm_area_cachep, GFP_KERNEL);

				down_write(&current->mm->mmap_sem);
				if (current->mm->call_dl_resolve) {
					call_dl_resolve = current->mm->call_dl_resolve;
					up_write(&current->mm->mmap_sem);
					if (vma)
						kmem_cache_free(vm_area_cachep, vma);
					goto emulate;
				}

				call_dl_resolve = get_unmapped_area(NULL, 0UL, PAGE_SIZE, 0UL, MAP_PRIVATE);
				if (!vma || (call_dl_resolve & ~PAGE_MASK)) {
					up_write(&current->mm->mmap_sem);
					if (vma)
						kmem_cache_free(vm_area_cachep, vma);
					return 1;
				}

				if (pax_insert_vma(vma, call_dl_resolve)) {
					up_write(&current->mm->mmap_sem);
					kmem_cache_free(vm_area_cachep, vma);
					return 1;
				}

				current->mm->call_dl_resolve = call_dl_resolve;
				up_write(&current->mm->mmap_sem);

emulate:
				regs->u_regs[UREG_G1] = (sethi & 0x003FFFFFU) << 10;
				regs->tpc = call_dl_resolve;
				regs->tnpc = addr+4;
				return 3;
			}
#endif

			/* PaX: glibc 2.4+ generates sethi/jmpl instead of save/call */
			if ((save & 0xFFC00000U) == 0x05000000U &&
			    (call & 0xFFFFE000U) == 0x85C0A000U &&
			    nop == 0x01000000U)
			{
				regs->u_regs[UREG_G1] = (sethi & 0x003FFFFFU) << 10;
				regs->u_regs[UREG_G2] = addr + 4;
				addr = (save & 0x003FFFFFU) << 10;
				addr += (((call | 0xFFFFFFFFFFFFE000UL) ^ 0x00001000UL) + 0x00001000UL);

				if (test_thread_flag(TIF_32BIT))
					addr &= 0xFFFFFFFFUL;

				regs->tpc = addr;
				regs->tnpc = addr+4;
				return 3;
			}

			/* PaX: 64-bit PLT stub */
			err = get_user(sethi1, (unsigned int *)addr);
			err |= get_user(sethi2, (unsigned int *)(addr+4));
			err |= get_user(or1, (unsigned int *)(addr+8));
			err |= get_user(or2, (unsigned int *)(addr+12));
			err |= get_user(sllx, (unsigned int *)(addr+16));
			err |= get_user(add, (unsigned int *)(addr+20));
			err |= get_user(jmpl, (unsigned int *)(addr+24));
			err |= get_user(nop, (unsigned int *)(addr+28));
			if (err)
				break;

			if ((sethi1 & 0xFFC00000U) == 0x09000000U &&
			    (sethi2 & 0xFFC00000U) == 0x0B000000U &&
			    (or1 & 0xFFFFE000U) == 0x88112000U &&
			    (or2 & 0xFFFFE000U) == 0x8A116000U &&
			    sllx == 0x89293020U &&
			    add == 0x8A010005U &&
			    jmpl == 0x89C14000U &&
			    nop == 0x01000000U)
			{
				regs->u_regs[UREG_G1] = (sethi & 0x003FFFFFU) << 10;
				regs->u_regs[UREG_G4] = ((sethi1 & 0x003FFFFFU) << 10) | (or1 & 0x000003FFU);
				regs->u_regs[UREG_G4] <<= 32;
				regs->u_regs[UREG_G5] = ((sethi2 & 0x003FFFFFU) << 10) | (or2 & 0x000003FFU);
				regs->u_regs[UREG_G5] += regs->u_regs[UREG_G4];
				regs->u_regs[UREG_G4] = addr + 24;
				addr = regs->u_regs[UREG_G5];
				regs->tpc = addr;
				regs->tnpc = addr+4;
				return 3;
			}
		}
	} while (0);

#ifdef CONFIG_PAX_DLRESOLVE
	do { /* PaX: unpatched PLT emulation step 2 */
		unsigned int save, call, nop;

		err = get_user(save, (unsigned int *)(regs->tpc-4));
		err |= get_user(call, (unsigned int *)regs->tpc);
		err |= get_user(nop, (unsigned int *)(regs->tpc+4));
		if (err)
			break;

		if (save == 0x9DE3BFA8U &&
		    (call & 0xC0000000U) == 0x40000000U &&
		    nop == 0x01000000U)
		{
			unsigned long dl_resolve = regs->tpc + ((((call | 0xFFFFFFFFC0000000UL) ^ 0x20000000UL) + 0x20000000UL) << 2);

			if (test_thread_flag(TIF_32BIT))
				dl_resolve &= 0xFFFFFFFFUL;

			regs->u_regs[UREG_RETPC] = regs->tpc;
			regs->tpc = dl_resolve;
			regs->tnpc = dl_resolve+4;
			return 3;
		}
	} while (0);
#endif

	do { /* PaX: patched PLT emulation #7, must be AFTER the unpatched PLT emulation */
		unsigned int sethi, ba, nop;

		err = get_user(sethi, (unsigned int *)regs->tpc);
		err |= get_user(ba, (unsigned int *)(regs->tpc+4));
		err |= get_user(nop, (unsigned int *)(regs->tpc+8));

		if (err)
			break;

		if ((sethi & 0xFFC00000U) == 0x03000000U &&
		    (ba & 0xFFF00000U) == 0x30600000U &&
		    nop == 0x01000000U)
		{
			unsigned long addr;

			addr = (sethi & 0x003FFFFFU) << 10;
			regs->u_regs[UREG_G1] = addr;
			addr = regs->tpc + ((((ba | 0xFFFFFFFFFFF80000UL) ^ 0x00040000UL) + 0x00040000UL) << 2);

			if (test_thread_flag(TIF_32BIT))
				addr &= 0xFFFFFFFFUL;

			regs->tpc = addr;
			regs->tnpc = addr+4;
			return 2;
		}
	} while (0);

#endif

	return 1;
}

=======
>>>>>>> 8e474853
void pax_report_insns(struct pt_regs *regs, void *pc, void *sp)
{
	unsigned long i;

	printk(KERN_ERR "PAX: bytes at PC: ");
	for (i = 0; i < 8; i++) {
		unsigned int c;
		if (get_user(c, (unsigned int *)pc+i))
			printk(KERN_CONT "???????? ");
		else
			printk(KERN_CONT "%08x ", c);
	}
	printk("\n");
}
#endif

asmlinkage void __kprobes do_sparc64_fault(struct pt_regs *regs)
{
	enum ctx_state prev_state = exception_enter();
	struct mm_struct *mm = current->mm;
	struct vm_area_struct *vma;
	unsigned int insn = 0;
	int si_code, fault_code, fault;
	unsigned long address, mm_rss;
	unsigned int flags = FAULT_FLAG_ALLOW_RETRY | FAULT_FLAG_KILLABLE;

	fault_code = get_thread_fault_code();

	if (notify_page_fault(regs))
		goto exit_exception;

	si_code = SEGV_MAPERR;
	address = current_thread_info()->fault_address;

	if ((fault_code & FAULT_CODE_ITLB) &&
	    (fault_code & FAULT_CODE_DTLB))
		BUG();

	if (test_thread_flag(TIF_32BIT)) {
		if (!(regs->tstate & TSTATE_PRIV)) {
			if (unlikely((regs->tpc >> 32) != 0)) {
				bogus_32bit_fault_tpc(regs);
				goto intr_or_no_mm;
			}
		}
		if (unlikely((address >> 32) != 0))
			goto intr_or_no_mm;
	}

	if (regs->tstate & TSTATE_PRIV) {
		unsigned long tpc = regs->tpc;

		/* Sanity check the PC. */
		if ((tpc >= KERNBASE && tpc < (unsigned long) __init_end) ||
		    (tpc >= MODULES_VADDR && tpc < MODULES_END)) {
			/* Valid, no problems... */
		} else {
			bad_kernel_pc(regs, address);
			goto exit_exception;
		}
	} else
		flags |= FAULT_FLAG_USER;

	/*
	 * If we're in an interrupt or have no user
	 * context, we must not take the fault..
	 */
	if (in_atomic() || !mm)
		goto intr_or_no_mm;

	perf_sw_event(PERF_COUNT_SW_PAGE_FAULTS, 1, regs, address);

	if (!down_read_trylock(&mm->mmap_sem)) {
		if ((regs->tstate & TSTATE_PRIV) &&
		    !search_exception_tables(regs->tpc)) {
			insn = get_fault_insn(regs, insn);
			goto handle_kernel_fault;
		}

retry:
		down_read(&mm->mmap_sem);
	}

	vma = find_vma(mm, address);
	if (!vma)
		goto bad_area;

#ifdef CONFIG_PAX_PAGEEXEC
	/* PaX: detect ITLB misses on non-exec pages */
	if ((mm->pax_flags & MF_PAX_PAGEEXEC) && vma->vm_start <= address &&
	    !(vma->vm_flags & VM_EXEC) && (fault_code & FAULT_CODE_ITLB))
	{
		if (address != regs->tpc)
			goto good_area;

		up_read(&mm->mmap_sem);
		switch (pax_handle_fetch_fault(regs)) {

#ifdef CONFIG_PAX_EMUPLT
		case 2:
		case 3:
			return;
#endif

		}
		pax_report_fault(regs, (void *)regs->tpc, (void *)(regs->u_regs[UREG_FP] + STACK_BIAS));
		do_group_exit(SIGKILL);
	}
#endif

	/* Pure DTLB misses do not tell us whether the fault causing
	 * load/store/atomic was a write or not, it only says that there
	 * was no match.  So in such a case we (carefully) read the
	 * instruction to try and figure this out.  It's an optimization
	 * so it's ok if we can't do this.
	 *
	 * Special hack, window spill/fill knows the exact fault type.
	 */
	if (((fault_code &
	      (FAULT_CODE_DTLB | FAULT_CODE_WRITE | FAULT_CODE_WINFIXUP)) == FAULT_CODE_DTLB) &&
	    (vma->vm_flags & VM_WRITE) != 0) {
		insn = get_fault_insn(regs, 0);
		if (!insn)
			goto continue_fault;
		/* All loads, stores and atomics have bits 30 and 31 both set
		 * in the instruction.  Bit 21 is set in all stores, but we
		 * have to avoid prefetches which also have bit 21 set.
		 */
		if ((insn & 0xc0200000) == 0xc0200000 &&
		    (insn & 0x01780000) != 0x01680000) {
			/* Don't bother updating thread struct value,
			 * because update_mmu_cache only cares which tlb
			 * the access came from.
			 */
			fault_code |= FAULT_CODE_WRITE;
		}
	}
continue_fault:

	if (vma->vm_start <= address)
		goto good_area;
	if (!(vma->vm_flags & VM_GROWSDOWN))
		goto bad_area;
	if (!(fault_code & FAULT_CODE_WRITE)) {
		/* Non-faulting loads shouldn't expand stack. */
		insn = get_fault_insn(regs, insn);
		if ((insn & 0xc0800000) == 0xc0800000) {
			unsigned char asi;

			if (insn & 0x2000)
				asi = (regs->tstate >> 24);
			else
				asi = (insn >> 5);
			if ((asi & 0xf2) == 0x82)
				goto bad_area;
		}
	}
	if (expand_stack(vma, address))
		goto bad_area;
	/*
	 * Ok, we have a good vm_area for this memory access, so
	 * we can handle it..
	 */
good_area:
	si_code = SEGV_ACCERR;

	/* If we took a ITLB miss on a non-executable page, catch
	 * that here.
	 */
	if ((fault_code & FAULT_CODE_ITLB) && !(vma->vm_flags & VM_EXEC)) {
		BUG_ON(address != regs->tpc);
		BUG_ON(regs->tstate & TSTATE_PRIV);
		goto bad_area;
	}

	if (fault_code & FAULT_CODE_WRITE) {
		if (!(vma->vm_flags & VM_WRITE))
			goto bad_area;

		/* Spitfire has an icache which does not snoop
		 * processor stores.  Later processors do...
		 */
		if (tlb_type == spitfire &&
		    (vma->vm_flags & VM_EXEC) != 0 &&
		    vma->vm_file != NULL)
			set_thread_fault_code(fault_code |
					      FAULT_CODE_BLKCOMMIT);

		flags |= FAULT_FLAG_WRITE;
	} else {
		/* Allow reads even for write-only mappings */
		if (!(vma->vm_flags & (VM_READ | VM_EXEC)))
			goto bad_area;
	}

	fault = handle_mm_fault(mm, vma, address, flags);

	if ((fault & VM_FAULT_RETRY) && fatal_signal_pending(current))
		goto exit_exception;

	if (unlikely(fault & VM_FAULT_ERROR)) {
		if (fault & VM_FAULT_OOM)
			goto out_of_memory;
		else if (fault & VM_FAULT_SIGBUS)
			goto do_sigbus;
		BUG();
	}

	if (flags & FAULT_FLAG_ALLOW_RETRY) {
		if (fault & VM_FAULT_MAJOR) {
			current->maj_flt++;
			perf_sw_event(PERF_COUNT_SW_PAGE_FAULTS_MAJ,
				      1, regs, address);
		} else {
			current->min_flt++;
			perf_sw_event(PERF_COUNT_SW_PAGE_FAULTS_MIN,
				      1, regs, address);
		}
		if (fault & VM_FAULT_RETRY) {
			flags &= ~FAULT_FLAG_ALLOW_RETRY;
			flags |= FAULT_FLAG_TRIED;

			/* No need to up_read(&mm->mmap_sem) as we would
			 * have already released it in __lock_page_or_retry
			 * in mm/filemap.c.
			 */

			goto retry;
		}
	}
	up_read(&mm->mmap_sem);

	mm_rss = get_mm_rss(mm);
#if defined(CONFIG_HUGETLB_PAGE) || defined(CONFIG_TRANSPARENT_HUGEPAGE)
	mm_rss -= (mm->context.huge_pte_count * (HPAGE_SIZE / PAGE_SIZE));
#endif
	if (unlikely(mm_rss >
		     mm->context.tsb_block[MM_TSB_BASE].tsb_rss_limit))
		tsb_grow(mm, MM_TSB_BASE, mm_rss);
#if defined(CONFIG_HUGETLB_PAGE) || defined(CONFIG_TRANSPARENT_HUGEPAGE)
	mm_rss = mm->context.huge_pte_count;
	if (unlikely(mm_rss >
		     mm->context.tsb_block[MM_TSB_HUGE].tsb_rss_limit)) {
		if (mm->context.tsb_block[MM_TSB_HUGE].tsb)
			tsb_grow(mm, MM_TSB_HUGE, mm_rss);
		else
			hugetlb_setup(regs);

	}
#endif
exit_exception:
	exception_exit(prev_state);
	return;

	/*
	 * Something tried to access memory that isn't in our memory map..
	 * Fix it, but check if it's kernel or user first..
	 */
bad_area:
	insn = get_fault_insn(regs, insn);
	up_read(&mm->mmap_sem);

handle_kernel_fault:
	do_kernel_fault(regs, si_code, fault_code, insn, address);
	goto exit_exception;

/*
 * We ran out of memory, or some other thing happened to us that made
 * us unable to handle the page fault gracefully.
 */
out_of_memory:
	insn = get_fault_insn(regs, insn);
	up_read(&mm->mmap_sem);
	if (!(regs->tstate & TSTATE_PRIV)) {
		pagefault_out_of_memory();
		goto exit_exception;
	}
	goto handle_kernel_fault;

intr_or_no_mm:
	insn = get_fault_insn(regs, 0);
	goto handle_kernel_fault;

do_sigbus:
	insn = get_fault_insn(regs, insn);
	up_read(&mm->mmap_sem);

	/*
	 * Send a sigbus, regardless of whether we were in kernel
	 * or user mode.
	 */
	do_fault_siginfo(BUS_ADRERR, SIGBUS, regs, address, insn, fault_code);

	/* Kernel mode? Handle exceptions or die */
	if (regs->tstate & TSTATE_PRIV)
		goto handle_kernel_fault;
}<|MERGE_RESOLUTION|>--- conflicted
+++ resolved
@@ -728,453 +728,6 @@
 	return 1;
 }
 
-<<<<<<< HEAD
-#ifdef CONFIG_PAX_PAGEEXEC
-#ifdef CONFIG_PAX_DLRESOLVE
-static void pax_emuplt_close(struct vm_area_struct *vma)
-{
-	vma->vm_mm->call_dl_resolve = 0UL;
-}
-
-static int pax_emuplt_fault(struct vm_area_struct *vma, struct vm_fault *vmf)
-{
-	unsigned int *kaddr;
-
-	vmf->page = alloc_page(GFP_HIGHUSER);
-	if (!vmf->page)
-		return VM_FAULT_OOM;
-
-	kaddr = kmap(vmf->page);
-	memset(kaddr, 0, PAGE_SIZE);
-	kaddr[0] = 0x9DE3BFA8U; /* save */
-	flush_dcache_page(vmf->page);
-	kunmap(vmf->page);
-	return VM_FAULT_MAJOR;
-}
-
-static const struct vm_operations_struct pax_vm_ops = {
-	.close = pax_emuplt_close,
-	.fault = pax_emuplt_fault
-};
-
-static int pax_insert_vma(struct vm_area_struct *vma, unsigned long addr)
-{
-	int ret;
-
-	INIT_LIST_HEAD(&vma->anon_vma_chain);
-	vma->vm_mm = current->mm;
-	vma->vm_start = addr;
-	vma->vm_end = addr + PAGE_SIZE;
-	vma->vm_flags = VM_READ | VM_EXEC | VM_MAYREAD | VM_MAYEXEC;
-	vma->vm_page_prot = vm_get_page_prot(vma->vm_flags);
-	vma->vm_ops = &pax_vm_ops;
-
-	ret = insert_vm_struct(current->mm, vma);
-	if (ret)
-		return ret;
-
-	++current->mm->total_vm;
-	return 0;
-}
-#endif
-
-/*
- * PaX: decide what to do with offenders (regs->tpc = fault address)
- *
- * returns 1 when task should be killed
- *         2 when patched PLT trampoline was detected
- *         3 when unpatched PLT trampoline was detected
- */
-static int pax_handle_fetch_fault(struct pt_regs *regs)
-{
-
-#ifdef CONFIG_PAX_EMUPLT
-	int err;
-
-	do { /* PaX: patched PLT emulation #1 */
-		unsigned int sethi1, sethi2, jmpl;
-
-		err = get_user(sethi1, (unsigned int *)regs->tpc);
-		err |= get_user(sethi2, (unsigned int *)(regs->tpc+4));
-		err |= get_user(jmpl, (unsigned int *)(regs->tpc+8));
-
-		if (err)
-			break;
-
-		if ((sethi1 & 0xFFC00000U) == 0x03000000U &&
-		    (sethi2 & 0xFFC00000U) == 0x03000000U &&
-		    (jmpl & 0xFFFFE000U) == 0x81C06000U)
-		{
-			unsigned long addr;
-
-			regs->u_regs[UREG_G1] = (sethi2 & 0x003FFFFFU) << 10;
-			addr = regs->u_regs[UREG_G1];
-			addr += (((jmpl | 0xFFFFFFFFFFFFE000UL) ^ 0x00001000UL) + 0x00001000UL);
-
-			if (test_thread_flag(TIF_32BIT))
-				addr &= 0xFFFFFFFFUL;
-
-			regs->tpc = addr;
-			regs->tnpc = addr+4;
-			return 2;
-		}
-	} while (0);
-
-	do { /* PaX: patched PLT emulation #2 */
-		unsigned int ba;
-
-		err = get_user(ba, (unsigned int *)regs->tpc);
-
-		if (err)
-			break;
-
-		if ((ba & 0xFFC00000U) == 0x30800000U || (ba & 0xFFF80000U) == 0x30480000U) {
-			unsigned long addr;
-
-			if ((ba & 0xFFC00000U) == 0x30800000U)
-				addr = regs->tpc + ((((ba | 0xFFFFFFFFFFC00000UL) ^ 0x00200000UL) + 0x00200000UL) << 2);
-			else
-				addr = regs->tpc + ((((ba | 0xFFFFFFFFFFF80000UL) ^ 0x00040000UL) + 0x00040000UL) << 2);
-
-			if (test_thread_flag(TIF_32BIT))
-				addr &= 0xFFFFFFFFUL;
-
-			regs->tpc = addr;
-			regs->tnpc = addr+4;
-			return 2;
-		}
-	} while (0);
-
-	do { /* PaX: patched PLT emulation #3 */
-		unsigned int sethi, bajmpl, nop;
-
-		err = get_user(sethi, (unsigned int *)regs->tpc);
-		err |= get_user(bajmpl, (unsigned int *)(regs->tpc+4));
-		err |= get_user(nop, (unsigned int *)(regs->tpc+8));
-
-		if (err)
-			break;
-
-		if ((sethi & 0xFFC00000U) == 0x03000000U &&
-		    ((bajmpl & 0xFFFFE000U) == 0x81C06000U || (bajmpl & 0xFFF80000U) == 0x30480000U) &&
-		    nop == 0x01000000U)
-		{
-			unsigned long addr;
-
-			addr = (sethi & 0x003FFFFFU) << 10;
-			regs->u_regs[UREG_G1] = addr;
-			if ((bajmpl & 0xFFFFE000U) == 0x81C06000U)
-				addr += (((bajmpl | 0xFFFFFFFFFFFFE000UL) ^ 0x00001000UL) + 0x00001000UL);
-			else
-				addr = regs->tpc + ((((bajmpl | 0xFFFFFFFFFFF80000UL) ^ 0x00040000UL) + 0x00040000UL) << 2);
-
-			if (test_thread_flag(TIF_32BIT))
-				addr &= 0xFFFFFFFFUL;
-
-			regs->tpc = addr;
-			regs->tnpc = addr+4;
-			return 2;
-		}
-	} while (0);
-
-	do { /* PaX: patched PLT emulation #4 */
-		unsigned int sethi, mov1, call, mov2;
-
-		err = get_user(sethi, (unsigned int *)regs->tpc);
-		err |= get_user(mov1, (unsigned int *)(regs->tpc+4));
-		err |= get_user(call, (unsigned int *)(regs->tpc+8));
-		err |= get_user(mov2, (unsigned int *)(regs->tpc+12));
-
-		if (err)
-			break;
-
-		if ((sethi & 0xFFC00000U) == 0x03000000U &&
-		    mov1 == 0x8210000FU &&
-		    (call & 0xC0000000U) == 0x40000000U &&
-		    mov2 == 0x9E100001U)
-		{
-			unsigned long addr;
-
-			regs->u_regs[UREG_G1] = regs->u_regs[UREG_RETPC];
-			addr = regs->tpc + 4 + ((((call | 0xFFFFFFFFC0000000UL) ^ 0x20000000UL) + 0x20000000UL) << 2);
-
-			if (test_thread_flag(TIF_32BIT))
-				addr &= 0xFFFFFFFFUL;
-
-			regs->tpc = addr;
-			regs->tnpc = addr+4;
-			return 2;
-		}
-	} while (0);
-
-	do { /* PaX: patched PLT emulation #5 */
-		unsigned int sethi, sethi1, sethi2, or1, or2, sllx, jmpl, nop;
-
-		err = get_user(sethi, (unsigned int *)regs->tpc);
-		err |= get_user(sethi1, (unsigned int *)(regs->tpc+4));
-		err |= get_user(sethi2, (unsigned int *)(regs->tpc+8));
-		err |= get_user(or1, (unsigned int *)(regs->tpc+12));
-		err |= get_user(or2, (unsigned int *)(regs->tpc+16));
-		err |= get_user(sllx, (unsigned int *)(regs->tpc+20));
-		err |= get_user(jmpl, (unsigned int *)(regs->tpc+24));
-		err |= get_user(nop, (unsigned int *)(regs->tpc+28));
-
-		if (err)
-			break;
-
-		if ((sethi & 0xFFC00000U) == 0x03000000U &&
-		    (sethi1 & 0xFFC00000U) == 0x03000000U &&
-		    (sethi2 & 0xFFC00000U) == 0x0B000000U &&
-		    (or1 & 0xFFFFE000U) == 0x82106000U &&
-		    (or2 & 0xFFFFE000U) == 0x8A116000U &&
-		    sllx == 0x83287020U &&
-		    jmpl == 0x81C04005U &&
-		    nop == 0x01000000U)
-		{
-			unsigned long addr;
-
-			regs->u_regs[UREG_G1] = ((sethi1 & 0x003FFFFFU) << 10) | (or1 & 0x000003FFU);
-			regs->u_regs[UREG_G1] <<= 32;
-			regs->u_regs[UREG_G5] = ((sethi2 & 0x003FFFFFU) << 10) | (or2 & 0x000003FFU);
-			addr = regs->u_regs[UREG_G1] + regs->u_regs[UREG_G5];
-			regs->tpc = addr;
-			regs->tnpc = addr+4;
-			return 2;
-		}
-	} while (0);
-
-	do { /* PaX: patched PLT emulation #6 */
-		unsigned int sethi, sethi1, sethi2, sllx, or,  jmpl, nop;
-
-		err = get_user(sethi, (unsigned int *)regs->tpc);
-		err |= get_user(sethi1, (unsigned int *)(regs->tpc+4));
-		err |= get_user(sethi2, (unsigned int *)(regs->tpc+8));
-		err |= get_user(sllx, (unsigned int *)(regs->tpc+12));
-		err |= get_user(or, (unsigned int *)(regs->tpc+16));
-		err |= get_user(jmpl, (unsigned int *)(regs->tpc+20));
-		err |= get_user(nop, (unsigned int *)(regs->tpc+24));
-
-		if (err)
-			break;
-
-		if ((sethi & 0xFFC00000U) == 0x03000000U &&
-		    (sethi1 & 0xFFC00000U) == 0x03000000U &&
-		    (sethi2 & 0xFFC00000U) == 0x0B000000U &&
-		    sllx == 0x83287020U &&
-		    (or & 0xFFFFE000U) == 0x8A116000U &&
-		    jmpl == 0x81C04005U &&
-		    nop == 0x01000000U)
-		{
-			unsigned long addr;
-
-			regs->u_regs[UREG_G1] = (sethi1 & 0x003FFFFFU) << 10;
-			regs->u_regs[UREG_G1] <<= 32;
-			regs->u_regs[UREG_G5] = ((sethi2 & 0x003FFFFFU) << 10) | (or & 0x3FFU);
-			addr = regs->u_regs[UREG_G1] + regs->u_regs[UREG_G5];
-			regs->tpc = addr;
-			regs->tnpc = addr+4;
-			return 2;
-		}
-	} while (0);
-
-	do { /* PaX: unpatched PLT emulation step 1 */
-		unsigned int sethi, ba, nop;
-
-		err = get_user(sethi, (unsigned int *)regs->tpc);
-		err |= get_user(ba, (unsigned int *)(regs->tpc+4));
-		err |= get_user(nop, (unsigned int *)(regs->tpc+8));
-
-		if (err)
-			break;
-
-		if ((sethi & 0xFFC00000U) == 0x03000000U &&
-		    ((ba & 0xFFC00000U) == 0x30800000U || (ba & 0xFFF80000U) == 0x30680000U) &&
-		    nop == 0x01000000U)
-		{
-			unsigned long addr;
-			unsigned int save, call;
-			unsigned int sethi1, sethi2, or1, or2, sllx, add, jmpl;
-
-			if ((ba & 0xFFC00000U) == 0x30800000U)
-				addr = regs->tpc + 4 + ((((ba | 0xFFFFFFFFFFC00000UL) ^ 0x00200000UL) + 0x00200000UL) << 2);
-			else
-				addr = regs->tpc + 4 + ((((ba | 0xFFFFFFFFFFF80000UL) ^ 0x00040000UL) + 0x00040000UL) << 2);
-
-			if (test_thread_flag(TIF_32BIT))
-				addr &= 0xFFFFFFFFUL;
-
-			err = get_user(save, (unsigned int *)addr);
-			err |= get_user(call, (unsigned int *)(addr+4));
-			err |= get_user(nop, (unsigned int *)(addr+8));
-			if (err)
-				break;
-
-#ifdef CONFIG_PAX_DLRESOLVE
-			if (save == 0x9DE3BFA8U &&
-			    (call & 0xC0000000U) == 0x40000000U &&
-			    nop == 0x01000000U)
-			{
-				struct vm_area_struct *vma;
-				unsigned long call_dl_resolve;
-
-				down_read(&current->mm->mmap_sem);
-				call_dl_resolve = current->mm->call_dl_resolve;
-				up_read(&current->mm->mmap_sem);
-				if (likely(call_dl_resolve))
-					goto emulate;
-
-				vma = kmem_cache_zalloc(vm_area_cachep, GFP_KERNEL);
-
-				down_write(&current->mm->mmap_sem);
-				if (current->mm->call_dl_resolve) {
-					call_dl_resolve = current->mm->call_dl_resolve;
-					up_write(&current->mm->mmap_sem);
-					if (vma)
-						kmem_cache_free(vm_area_cachep, vma);
-					goto emulate;
-				}
-
-				call_dl_resolve = get_unmapped_area(NULL, 0UL, PAGE_SIZE, 0UL, MAP_PRIVATE);
-				if (!vma || (call_dl_resolve & ~PAGE_MASK)) {
-					up_write(&current->mm->mmap_sem);
-					if (vma)
-						kmem_cache_free(vm_area_cachep, vma);
-					return 1;
-				}
-
-				if (pax_insert_vma(vma, call_dl_resolve)) {
-					up_write(&current->mm->mmap_sem);
-					kmem_cache_free(vm_area_cachep, vma);
-					return 1;
-				}
-
-				current->mm->call_dl_resolve = call_dl_resolve;
-				up_write(&current->mm->mmap_sem);
-
-emulate:
-				regs->u_regs[UREG_G1] = (sethi & 0x003FFFFFU) << 10;
-				regs->tpc = call_dl_resolve;
-				regs->tnpc = addr+4;
-				return 3;
-			}
-#endif
-
-			/* PaX: glibc 2.4+ generates sethi/jmpl instead of save/call */
-			if ((save & 0xFFC00000U) == 0x05000000U &&
-			    (call & 0xFFFFE000U) == 0x85C0A000U &&
-			    nop == 0x01000000U)
-			{
-				regs->u_regs[UREG_G1] = (sethi & 0x003FFFFFU) << 10;
-				regs->u_regs[UREG_G2] = addr + 4;
-				addr = (save & 0x003FFFFFU) << 10;
-				addr += (((call | 0xFFFFFFFFFFFFE000UL) ^ 0x00001000UL) + 0x00001000UL);
-
-				if (test_thread_flag(TIF_32BIT))
-					addr &= 0xFFFFFFFFUL;
-
-				regs->tpc = addr;
-				regs->tnpc = addr+4;
-				return 3;
-			}
-
-			/* PaX: 64-bit PLT stub */
-			err = get_user(sethi1, (unsigned int *)addr);
-			err |= get_user(sethi2, (unsigned int *)(addr+4));
-			err |= get_user(or1, (unsigned int *)(addr+8));
-			err |= get_user(or2, (unsigned int *)(addr+12));
-			err |= get_user(sllx, (unsigned int *)(addr+16));
-			err |= get_user(add, (unsigned int *)(addr+20));
-			err |= get_user(jmpl, (unsigned int *)(addr+24));
-			err |= get_user(nop, (unsigned int *)(addr+28));
-			if (err)
-				break;
-
-			if ((sethi1 & 0xFFC00000U) == 0x09000000U &&
-			    (sethi2 & 0xFFC00000U) == 0x0B000000U &&
-			    (or1 & 0xFFFFE000U) == 0x88112000U &&
-			    (or2 & 0xFFFFE000U) == 0x8A116000U &&
-			    sllx == 0x89293020U &&
-			    add == 0x8A010005U &&
-			    jmpl == 0x89C14000U &&
-			    nop == 0x01000000U)
-			{
-				regs->u_regs[UREG_G1] = (sethi & 0x003FFFFFU) << 10;
-				regs->u_regs[UREG_G4] = ((sethi1 & 0x003FFFFFU) << 10) | (or1 & 0x000003FFU);
-				regs->u_regs[UREG_G4] <<= 32;
-				regs->u_regs[UREG_G5] = ((sethi2 & 0x003FFFFFU) << 10) | (or2 & 0x000003FFU);
-				regs->u_regs[UREG_G5] += regs->u_regs[UREG_G4];
-				regs->u_regs[UREG_G4] = addr + 24;
-				addr = regs->u_regs[UREG_G5];
-				regs->tpc = addr;
-				regs->tnpc = addr+4;
-				return 3;
-			}
-		}
-	} while (0);
-
-#ifdef CONFIG_PAX_DLRESOLVE
-	do { /* PaX: unpatched PLT emulation step 2 */
-		unsigned int save, call, nop;
-
-		err = get_user(save, (unsigned int *)(regs->tpc-4));
-		err |= get_user(call, (unsigned int *)regs->tpc);
-		err |= get_user(nop, (unsigned int *)(regs->tpc+4));
-		if (err)
-			break;
-
-		if (save == 0x9DE3BFA8U &&
-		    (call & 0xC0000000U) == 0x40000000U &&
-		    nop == 0x01000000U)
-		{
-			unsigned long dl_resolve = regs->tpc + ((((call | 0xFFFFFFFFC0000000UL) ^ 0x20000000UL) + 0x20000000UL) << 2);
-
-			if (test_thread_flag(TIF_32BIT))
-				dl_resolve &= 0xFFFFFFFFUL;
-
-			regs->u_regs[UREG_RETPC] = regs->tpc;
-			regs->tpc = dl_resolve;
-			regs->tnpc = dl_resolve+4;
-			return 3;
-		}
-	} while (0);
-#endif
-
-	do { /* PaX: patched PLT emulation #7, must be AFTER the unpatched PLT emulation */
-		unsigned int sethi, ba, nop;
-
-		err = get_user(sethi, (unsigned int *)regs->tpc);
-		err |= get_user(ba, (unsigned int *)(regs->tpc+4));
-		err |= get_user(nop, (unsigned int *)(regs->tpc+8));
-
-		if (err)
-			break;
-
-		if ((sethi & 0xFFC00000U) == 0x03000000U &&
-		    (ba & 0xFFF00000U) == 0x30600000U &&
-		    nop == 0x01000000U)
-		{
-			unsigned long addr;
-
-			addr = (sethi & 0x003FFFFFU) << 10;
-			regs->u_regs[UREG_G1] = addr;
-			addr = regs->tpc + ((((ba | 0xFFFFFFFFFFF80000UL) ^ 0x00040000UL) + 0x00040000UL) << 2);
-
-			if (test_thread_flag(TIF_32BIT))
-				addr &= 0xFFFFFFFFUL;
-
-			regs->tpc = addr;
-			regs->tnpc = addr+4;
-			return 2;
-		}
-	} while (0);
-
-#endif
-
-	return 1;
-}
-
-=======
->>>>>>> 8e474853
 void pax_report_insns(struct pt_regs *regs, void *pc, void *sp)
 {
 	unsigned long i;
