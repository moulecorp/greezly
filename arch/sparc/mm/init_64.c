--- conflicted
+++ resolved
@@ -2244,12 +2244,8 @@
 static long __meminitdata addr_start, addr_end;
 static int __meminitdata node_start;
 
-<<<<<<< HEAD
-int __meminit vmemmap_populate(struct page *start, unsigned long nr, int node)
-=======
 int __meminit vmemmap_populate(unsigned long vstart, unsigned long vend,
 			       int node)
->>>>>>> c3ade0e0
 {
 	unsigned long phys_start = (vstart - VMEMMAP_BASE);
 	unsigned long phys_end = (vend - VMEMMAP_BASE);
@@ -2301,14 +2297,11 @@
 		node_start = 0;
 	}
 }
-<<<<<<< HEAD
-=======
 
 void vmemmap_free(unsigned long start, unsigned long end)
 {
 }
 
->>>>>>> c3ade0e0
 #endif /* CONFIG_SPARSEMEM_VMEMMAP */
 
 static void prot_init_common(unsigned long page_none,
