--- conflicted
+++ resolved
@@ -57,42 +57,7 @@
 		addr = vm_unmapped_area(&info);
 	}
 
-<<<<<<< HEAD
-	task_size -= len;
-
-full_search:
-	addr = ALIGN(addr, HPAGE_SIZE);
-
-	for (vma = find_vma(mm, addr); ; vma = vma->vm_next) {
-		/* At this point:  (!vma || addr < vma->vm_end). */
-		if (addr < VA_EXCLUDE_START &&
-		    (addr + len) >= VA_EXCLUDE_START) {
-			addr = VA_EXCLUDE_END;
-			vma = find_vma(mm, VA_EXCLUDE_END);
-		}
-		if (unlikely(task_size < addr)) {
-			if (start_addr != TASK_UNMAPPED_BASE) {
-				start_addr = addr = TASK_UNMAPPED_BASE;
-				mm->cached_hole_size = 0;
-				goto full_search;
-			}
-			return -ENOMEM;
-		}
-		if (likely(check_heap_stack_gap(vma, &addr, len, offset))) {
-			/*
-			 * Remember the place where we stopped the search:
-			 */
-			mm->free_area_cache = addr + len;
-			return addr;
-		}
-		if (addr + mm->cached_hole_size < vma->vm_start)
-		        mm->cached_hole_size = vma->vm_start - addr;
-
-		addr = ALIGN(vma->vm_end, HPAGE_SIZE);
-	}
-=======
 	return addr;
->>>>>>> c3ade0e0
 }
 
 static unsigned long
@@ -109,54 +74,6 @@
 	/* This should only ever run for 32-bit processes.  */
 	BUG_ON(!test_thread_flag(TIF_32BIT));
 
-<<<<<<< HEAD
-	/* check if free_area_cache is useful for us */
-	if (len <= mm->cached_hole_size) {
- 	        mm->cached_hole_size = 0;
- 		mm->free_area_cache = mm->mmap_base;
- 	}
-
-	/* either no address requested or can't fit in requested address hole */
-	addr = mm->free_area_cache & HPAGE_MASK;
-
-	/* make sure it can fit in the remaining address space */
-	if (likely(addr > len)) {
-		addr -= len;
-		vma = find_vma(mm, addr);
-		if (check_heap_stack_gap(vma, &addr, len, offset)) {
-			/* remember the address as a hint for next time */
-			return (mm->free_area_cache = addr);
-		}
-	}
-
-	if (unlikely(mm->mmap_base < len))
-		goto bottomup;
-
-	addr = mm->mmap_base - len;
-
-	do {
-		addr &= HPAGE_MASK;
-		/*
-		 * Lookup failure means no vma is above this address,
-		 * else if new region fits below vma->vm_start,
-		 * return with success:
-		 */
-		vma = find_vma(mm, addr);
-		if (likely(check_heap_stack_gap(vma, &addr, len, offset))) {
-			/* remember the address as a hint for next time */
-			return (mm->free_area_cache = addr);
-		}
-
- 		/* remember the largest hole we saw so far */
- 		if (addr + mm->cached_hole_size < vma->vm_start)
- 		        mm->cached_hole_size = vma->vm_start - addr;
-
-		/* try just below the current vma->vm_start */
-		addr = skip_heap_stack_gap(vma, len, offset);
-	} while (!IS_ERR_VALUE(addr));
-
-bottomup:
-=======
 	info.flags = VM_UNMAPPED_AREA_TOPDOWN;
 	info.length = len;
 	info.low_limit = PAGE_SIZE;
@@ -166,7 +83,6 @@
 	info.threadstack_offset = offset;
 	addr = vm_unmapped_area(&info);
 
->>>>>>> c3ade0e0
 	/*
 	 * A failed mmap() very likely causes application failure,
 	 * so fall back to the bottom-up function here. This scenario
@@ -220,11 +136,7 @@
 	if (addr) {
 		addr = ALIGN(addr, HPAGE_SIZE);
 		vma = find_vma(mm, addr);
-<<<<<<< HEAD
-		if (task_size - len >= addr && check_heap_stack_gap(vma, &addr, len, offset))
-=======
 		if (task_size - len >= addr && check_heap_stack_gap(vma, addr, len, offset))
->>>>>>> c3ade0e0
 			return addr;
 	}
 	if (mm->get_unmapped_area == arch_get_unmapped_area)
