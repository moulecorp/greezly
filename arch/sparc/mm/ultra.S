/*
 * ultra.S: Don't expand these all over the place...
 *
 * Copyright (C) 1997, 2000, 2008 David S. Miller (davem@davemloft.net)
 */

#include <asm/asi.h>
#include <asm/pgtable.h>
#include <asm/page.h>
#include <asm/spitfire.h>
#include <asm/mmu_context.h>
#include <asm/mmu.h>
#include <asm/pil.h>
#include <asm/head.h>
#include <asm/thread_info.h>
#include <asm/cacheflush.h>
#include <asm/hypervisor.h>
#include <asm/cpudata.h>

	/* Basically, most of the Spitfire vs. Cheetah madness
	 * has to do with the fact that Cheetah does not support
	 * IMMU flushes out of the secondary context.  Someone needs
	 * to throw a south lake birthday party for the folks
	 * in Microelectronics who refused to fix this shit.
	 */

	/* This file is meant to be read efficiently by the CPU, not humans.
	 * Staraj sie tego nikomu nie pierdolnac...
	 */
	.text
	.align		32
	.globl		__flush_tlb_mm
__flush_tlb_mm:		/* 18 insns */
	/* %o0=(ctx & TAG_CONTEXT_BITS), %o1=SECONDARY_CONTEXT */
	ldxa		[%o1] ASI_DMMU, %g2
	cmp		%g2, %o0
	bne,pn		%icc, __spitfire_flush_tlb_mm_slow
	 mov		0x50, %g3
	stxa		%g0, [%g3] ASI_DMMU_DEMAP
	stxa		%g0, [%g3] ASI_IMMU_DEMAP
	sethi		%hi(KERNBASE), %g3
	flush		%g3
	retl
	 nop
	nop
	nop
	nop
	nop
	nop
	nop
	nop
	nop
	nop

	.align		32
	.globl		__flush_tlb_page
__flush_tlb_page:	/* 22 insns */
	/* %o0 = context, %o1 = vaddr */
	rdpr		%pstate, %g7
	andn		%g7, PSTATE_IE, %g2
	wrpr		%g2, %pstate
	mov		SECONDARY_CONTEXT, %o4
	ldxa		[%o4] ASI_DMMU, %g2
	stxa		%o0, [%o4] ASI_DMMU
	andcc		%o1, 1, %g0
	andn		%o1, 1, %o3
	be,pn		%icc, 1f
	 or		%o3, 0x10, %o3
	stxa		%g0, [%o3] ASI_IMMU_DEMAP
1:	stxa		%g0, [%o3] ASI_DMMU_DEMAP
	membar		#Sync
	stxa		%g2, [%o4] ASI_DMMU
	sethi		%hi(KERNBASE), %o4
	flush		%o4
	retl
	 wrpr		%g7, 0x0, %pstate
	nop
	nop
	nop
	nop

	.align		32
	.globl		__flush_tlb_pending
__flush_tlb_pending:	/* 26 insns */
	/* %o0 = context, %o1 = nr, %o2 = vaddrs[] */
	rdpr		%pstate, %g7
	sllx		%o1, 3, %o1
	andn		%g7, PSTATE_IE, %g2
	wrpr		%g2, %pstate
	mov		SECONDARY_CONTEXT, %o4
	ldxa		[%o4] ASI_DMMU, %g2
	stxa		%o0, [%o4] ASI_DMMU
1:	sub		%o1, (1 << 3), %o1
	ldx		[%o2 + %o1], %o3
	andcc		%o3, 1, %g0
	andn		%o3, 1, %o3
	be,pn		%icc, 2f
	 or		%o3, 0x10, %o3
	stxa		%g0, [%o3] ASI_IMMU_DEMAP
2:	stxa		%g0, [%o3] ASI_DMMU_DEMAP
	membar		#Sync
	brnz,pt		%o1, 1b
	 nop
	stxa		%g2, [%o4] ASI_DMMU
	sethi		%hi(KERNBASE), %o4
	flush		%o4
	retl
	 wrpr		%g7, 0x0, %pstate
	nop
	nop
	nop
	nop

	.align		32
	.globl		__flush_tlb_kernel_range
__flush_tlb_kernel_range:	/* 16 insns */
	/* %o0=start, %o1=end */
	cmp		%o0, %o1
	be,pn		%xcc, 2f
	 sethi		%hi(PAGE_SIZE), %o4
	sub		%o1, %o0, %o3
	sub		%o3, %o4, %o3
	or		%o0, 0x20, %o0		! Nucleus
1:	stxa		%g0, [%o0 + %o3] ASI_DMMU_DEMAP
	stxa		%g0, [%o0 + %o3] ASI_IMMU_DEMAP
	membar		#Sync
	brnz,pt		%o3, 1b
	 sub		%o3, %o4, %o3
2:	sethi		%hi(KERNBASE), %o3
	flush		%o3
	retl
	 nop
	nop

__spitfire_flush_tlb_mm_slow:
	rdpr		%pstate, %g1
	wrpr		%g1, PSTATE_IE, %pstate
	stxa		%o0, [%o1] ASI_DMMU
	stxa		%g0, [%g3] ASI_DMMU_DEMAP
	stxa		%g0, [%g3] ASI_IMMU_DEMAP
	flush		%g6
	stxa		%g2, [%o1] ASI_DMMU
	sethi		%hi(KERNBASE), %o1
	flush		%o1
	retl
	 wrpr		%g1, 0, %pstate

/*
 * The following code flushes one page_size worth.
 */
	.section .kprobes.text, "ax"
	.align		32
	.globl		__flush_icache_page
__flush_icache_page:	/* %o0 = phys_page */
	srlx		%o0, PAGE_SHIFT, %o0
	sethi		%hi(PAGE_OFFSET), %g1
	sllx		%o0, PAGE_SHIFT, %o0
	sethi		%hi(PAGE_SIZE), %g2
	ldx		[%g1 + %lo(PAGE_OFFSET)], %g1
	add		%o0, %g1, %o0
1:	subcc		%g2, 32, %g2
	bne,pt		%icc, 1b
	 flush		%o0 + %g2
	retl
	 nop

#ifdef DCACHE_ALIASING_POSSIBLE

#if (PAGE_SHIFT != 13)
#error only page shift of 13 is supported by dcache flush
#endif

#define DTAG_MASK 0x3

	/* This routine is Spitfire specific so the hardcoded
	 * D-cache size and line-size are OK.
	 */
	.align		64
	.globl		__flush_dcache_page
__flush_dcache_page:	/* %o0=kaddr, %o1=flush_icache */
	sethi		%hi(PAGE_OFFSET), %g1
	ldx		[%g1 + %lo(PAGE_OFFSET)], %g1
	sub		%o0, %g1, %o0			! physical address
	srlx		%o0, 11, %o0			! make D-cache TAG
	sethi		%hi(1 << 14), %o2		! D-cache size
	sub		%o2, (1 << 5), %o2		! D-cache line size
1:	ldxa		[%o2] ASI_DCACHE_TAG, %o3	! load D-cache TAG
	andcc		%o3, DTAG_MASK, %g0		! Valid?
	be,pn		%xcc, 2f			! Nope, branch
	 andn		%o3, DTAG_MASK, %o3		! Clear valid bits
	cmp		%o3, %o0			! TAG match?
	bne,pt		%xcc, 2f			! Nope, branch
	 nop
	stxa		%g0, [%o2] ASI_DCACHE_TAG	! Invalidate TAG
	membar		#Sync
2:	brnz,pt		%o2, 1b
	 sub		%o2, (1 << 5), %o2		! D-cache line size

	/* The I-cache does not snoop local stores so we
	 * better flush that too when necessary.
	 */
	brnz,pt		%o1, __flush_icache_page
	 sllx		%o0, 11, %o0
	retl
	 nop

#endif /* DCACHE_ALIASING_POSSIBLE */

	.previous

	/* Cheetah specific versions, patched at boot time. */
__cheetah_flush_tlb_mm: /* 19 insns */
	rdpr		%pstate, %g7
	andn		%g7, PSTATE_IE, %g2
	wrpr		%g2, 0x0, %pstate
	wrpr		%g0, 1, %tl
	mov		PRIMARY_CONTEXT, %o2
	mov		0x40, %g3
	ldxa		[%o2] ASI_DMMU, %g2
	srlx		%g2, CTX_PGSZ1_NUC_SHIFT, %o1
	sllx		%o1, CTX_PGSZ1_NUC_SHIFT, %o1
	or		%o0, %o1, %o0	/* Preserve nucleus page size fields */
	stxa		%o0, [%o2] ASI_DMMU
	stxa		%g0, [%g3] ASI_DMMU_DEMAP
	stxa		%g0, [%g3] ASI_IMMU_DEMAP
	stxa		%g2, [%o2] ASI_DMMU
	sethi		%hi(KERNBASE), %o2
	flush		%o2
	wrpr		%g0, 0, %tl
	retl
	 wrpr		%g7, 0x0, %pstate

__cheetah_flush_tlb_page:	/* 22 insns */
	/* %o0 = context, %o1 = vaddr */
	rdpr		%pstate, %g7
	andn		%g7, PSTATE_IE, %g2
	wrpr		%g2, 0x0, %pstate
	wrpr		%g0, 1, %tl
	mov		PRIMARY_CONTEXT, %o4
	ldxa		[%o4] ASI_DMMU, %g2
	srlx		%g2, CTX_PGSZ1_NUC_SHIFT, %o3
	sllx		%o3, CTX_PGSZ1_NUC_SHIFT, %o3
	or		%o0, %o3, %o0	/* Preserve nucleus page size fields */
	stxa		%o0, [%o4] ASI_DMMU
	andcc		%o1, 1, %g0
	be,pn		%icc, 1f
	 andn		%o1, 1, %o3
	stxa		%g0, [%o3] ASI_IMMU_DEMAP
<<<<<<< HEAD
1:	stxa		%g0, [%o3] ASI_DMMU_DEMAP
=======
1:	stxa		%g0, [%o3] ASI_DMMU_DEMAP	
>>>>>>> c3ade0e0
	membar		#Sync
	stxa		%g2, [%o4] ASI_DMMU
	sethi		%hi(KERNBASE), %o4
	flush		%o4
	wrpr		%g0, 0, %tl
	retl
	 wrpr		%g7, 0x0, %pstate

__cheetah_flush_tlb_pending:	/* 27 insns */
	/* %o0 = context, %o1 = nr, %o2 = vaddrs[] */
	rdpr		%pstate, %g7
	sllx		%o1, 3, %o1
	andn		%g7, PSTATE_IE, %g2
	wrpr		%g2, 0x0, %pstate
	wrpr		%g0, 1, %tl
	mov		PRIMARY_CONTEXT, %o4
	ldxa		[%o4] ASI_DMMU, %g2
	srlx		%g2, CTX_PGSZ1_NUC_SHIFT, %o3
	sllx		%o3, CTX_PGSZ1_NUC_SHIFT, %o3
	or		%o0, %o3, %o0	/* Preserve nucleus page size fields */
	stxa		%o0, [%o4] ASI_DMMU
1:	sub		%o1, (1 << 3), %o1
	ldx		[%o2 + %o1], %o3
	andcc		%o3, 1, %g0
	be,pn		%icc, 2f
	 andn		%o3, 1, %o3
	stxa		%g0, [%o3] ASI_IMMU_DEMAP
2:	stxa		%g0, [%o3] ASI_DMMU_DEMAP	
	membar		#Sync
	brnz,pt		%o1, 1b
	 nop
	stxa		%g2, [%o4] ASI_DMMU
	sethi		%hi(KERNBASE), %o4
	flush		%o4
	wrpr		%g0, 0, %tl
	retl
	 wrpr		%g7, 0x0, %pstate

#ifdef DCACHE_ALIASING_POSSIBLE
__cheetah_flush_dcache_page: /* 11 insns */
	sethi		%hi(PAGE_OFFSET), %g1
	ldx		[%g1 + %lo(PAGE_OFFSET)], %g1
	sub		%o0, %g1, %o0
	sethi		%hi(PAGE_SIZE), %o4
1:	subcc		%o4, (1 << 5), %o4
	stxa		%g0, [%o0 + %o4] ASI_DCACHE_INVALIDATE
	membar		#Sync
	bne,pt		%icc, 1b
	 nop
	retl		/* I-cache flush never needed on Cheetah, see callers. */
	 nop
#endif /* DCACHE_ALIASING_POSSIBLE */

	/* Hypervisor specific versions, patched at boot time.  */
__hypervisor_tlb_tl0_error:
	save		%sp, -192, %sp
	mov		%i0, %o0
	call		hypervisor_tlbop_error
	 mov		%i1, %o1
	ret
	 restore

__hypervisor_flush_tlb_mm: /* 10 insns */
	mov		%o0, %o2	/* ARG2: mmu context */
	mov		0, %o0		/* ARG0: CPU lists unimplemented */
	mov		0, %o1		/* ARG1: CPU lists unimplemented */
	mov		HV_MMU_ALL, %o3	/* ARG3: flags */
	mov		HV_FAST_MMU_DEMAP_CTX, %o5
	ta		HV_FAST_TRAP
	brnz,pn		%o0, __hypervisor_tlb_tl0_error
	 mov		HV_FAST_MMU_DEMAP_CTX, %o1
	retl
	 nop

__hypervisor_flush_tlb_page: /* 11 insns */
	/* %o0 = context, %o1 = vaddr */
	mov		%o0, %g2
	mov		%o1, %o0              /* ARG0: vaddr + IMMU-bit */
	mov		%g2, %o1	      /* ARG1: mmu context */
	mov		HV_MMU_ALL, %o2	      /* ARG2: flags */
	srlx		%o0, PAGE_SHIFT, %o0
	sllx		%o0, PAGE_SHIFT, %o0
	ta		HV_MMU_UNMAP_ADDR_TRAP
	brnz,pn		%o0, __hypervisor_tlb_tl0_error
	 mov		HV_MMU_UNMAP_ADDR_TRAP, %o1
	retl
	 nop

__hypervisor_flush_tlb_pending: /* 16 insns */
	/* %o0 = context, %o1 = nr, %o2 = vaddrs[] */
	sllx		%o1, 3, %g1
	mov		%o2, %g2
	mov		%o0, %g3
1:	sub		%g1, (1 << 3), %g1
	ldx		[%g2 + %g1], %o0      /* ARG0: vaddr + IMMU-bit */
	mov		%g3, %o1	      /* ARG1: mmu context */
	mov		HV_MMU_ALL, %o2	      /* ARG2: flags */
	srlx		%o0, PAGE_SHIFT, %o0
	sllx		%o0, PAGE_SHIFT, %o0
	ta		HV_MMU_UNMAP_ADDR_TRAP
	brnz,pn		%o0, __hypervisor_tlb_tl0_error
	 mov		HV_MMU_UNMAP_ADDR_TRAP, %o1
	brnz,pt		%g1, 1b
	 nop
	retl
	 nop

__hypervisor_flush_tlb_kernel_range: /* 16 insns */
	/* %o0=start, %o1=end */
	cmp		%o0, %o1
	be,pn		%xcc, 2f
	 sethi		%hi(PAGE_SIZE), %g3
	mov		%o0, %g1
	sub		%o1, %g1, %g2
	sub		%g2, %g3, %g2
1:	add		%g1, %g2, %o0	/* ARG0: virtual address */
	mov		0, %o1		/* ARG1: mmu context */
	mov		HV_MMU_ALL, %o2	/* ARG2: flags */
	ta		HV_MMU_UNMAP_ADDR_TRAP
	brnz,pn		%o0, __hypervisor_tlb_tl0_error
	 mov		HV_MMU_UNMAP_ADDR_TRAP, %o1
	brnz,pt		%g2, 1b
	 sub		%g2, %g3, %g2
2:	retl
	 nop

#ifdef DCACHE_ALIASING_POSSIBLE
	/* XXX Niagara and friends have an 8K cache, so no aliasing is
	 * XXX possible, but nothing explicit in the Hypervisor API
	 * XXX guarantees this.
	 */
__hypervisor_flush_dcache_page:	/* 2 insns */
	retl
	 nop
#endif

tlb_patch_one:
1:	lduw		[%o1], %g1
	stw		%g1, [%o0]
	flush		%o0
	subcc		%o2, 1, %o2
	add		%o1, 4, %o1
	bne,pt		%icc, 1b
	 add		%o0, 4, %o0
	retl
	 nop

	.globl		cheetah_patch_cachetlbops
cheetah_patch_cachetlbops:
	save		%sp, -128, %sp

	sethi		%hi(__flush_tlb_mm), %o0
	or		%o0, %lo(__flush_tlb_mm), %o0
	sethi		%hi(__cheetah_flush_tlb_mm), %o1
	or		%o1, %lo(__cheetah_flush_tlb_mm), %o1
	call		tlb_patch_one
	 mov		19, %o2

	sethi		%hi(__flush_tlb_page), %o0
	or		%o0, %lo(__flush_tlb_page), %o0
	sethi		%hi(__cheetah_flush_tlb_page), %o1
	or		%o1, %lo(__cheetah_flush_tlb_page), %o1
	call		tlb_patch_one
	 mov		22, %o2

	sethi		%hi(__flush_tlb_pending), %o0
	or		%o0, %lo(__flush_tlb_pending), %o0
	sethi		%hi(__cheetah_flush_tlb_pending), %o1
	or		%o1, %lo(__cheetah_flush_tlb_pending), %o1
	call		tlb_patch_one
	 mov		27, %o2

#ifdef DCACHE_ALIASING_POSSIBLE
	sethi		%hi(__flush_dcache_page), %o0
	or		%o0, %lo(__flush_dcache_page), %o0
	sethi		%hi(__cheetah_flush_dcache_page), %o1
	or		%o1, %lo(__cheetah_flush_dcache_page), %o1
	call		tlb_patch_one
	 mov		11, %o2
#endif /* DCACHE_ALIASING_POSSIBLE */

	ret
	 restore

#ifdef CONFIG_SMP
	/* These are all called by the slaves of a cross call, at
	 * trap level 1, with interrupts fully disabled.
	 *
	 * Register usage:
	 *   %g5	mm->context	(all tlb flushes)
	 *   %g1	address arg 1	(tlb page and range flushes)
	 *   %g7	address arg 2	(tlb range flush only)
	 *
	 *   %g6	scratch 1
	 *   %g2	scratch 2
	 *   %g3	scratch 3
	 *   %g4	scratch 4
	 */
	.align		32
	.globl		xcall_flush_tlb_mm
xcall_flush_tlb_mm:	/* 21 insns */
	mov		PRIMARY_CONTEXT, %g2
	ldxa		[%g2] ASI_DMMU, %g3
	srlx		%g3, CTX_PGSZ1_NUC_SHIFT, %g4
	sllx		%g4, CTX_PGSZ1_NUC_SHIFT, %g4
	or		%g5, %g4, %g5	/* Preserve nucleus page size fields */
	stxa		%g5, [%g2] ASI_DMMU
	mov		0x40, %g4
	stxa		%g0, [%g4] ASI_DMMU_DEMAP
	stxa		%g0, [%g4] ASI_IMMU_DEMAP
	stxa		%g3, [%g2] ASI_DMMU
	retry
	nop
	nop
	nop
	nop
	nop
	nop
	nop
	nop
	nop
	nop

	.globl		xcall_flush_tlb_page
xcall_flush_tlb_page:	/* 17 insns */
	/* %g5=context, %g1=vaddr */
	mov		PRIMARY_CONTEXT, %g4
	ldxa		[%g4] ASI_DMMU, %g2
	srlx		%g2, CTX_PGSZ1_NUC_SHIFT, %g4
	sllx		%g4, CTX_PGSZ1_NUC_SHIFT, %g4
	or		%g5, %g4, %g5
	mov		PRIMARY_CONTEXT, %g4
	stxa		%g5, [%g4] ASI_DMMU
	andcc		%g1, 0x1, %g0
	be,pn		%icc, 2f
	 andn		%g1, 0x1, %g5
	stxa		%g0, [%g5] ASI_IMMU_DEMAP
2:	stxa		%g0, [%g5] ASI_DMMU_DEMAP
	membar		#Sync
	stxa		%g2, [%g4] ASI_DMMU
	retry
	nop
	nop

	.globl		xcall_flush_tlb_kernel_range
xcall_flush_tlb_kernel_range:	/* 25 insns */
	sethi		%hi(PAGE_SIZE - 1), %g2
	or		%g2, %lo(PAGE_SIZE - 1), %g2
	andn		%g1, %g2, %g1
	andn		%g7, %g2, %g7
	sub		%g7, %g1, %g3
	add		%g2, 1, %g2
	sub		%g3, %g2, %g3
	or		%g1, 0x20, %g1		! Nucleus
1:	stxa		%g0, [%g1 + %g3] ASI_DMMU_DEMAP
	stxa		%g0, [%g1 + %g3] ASI_IMMU_DEMAP
	membar		#Sync
	brnz,pt		%g3, 1b
	 sub		%g3, %g2, %g3
	retry
	nop
	nop
	nop
	nop
	nop
	nop
	nop
	nop
	nop
	nop
	nop

	/* This runs in a very controlled environment, so we do
	 * not need to worry about BH races etc.
	 */
	.globl		xcall_sync_tick
xcall_sync_tick:

661:	rdpr		%pstate, %g2
	wrpr		%g2, PSTATE_IG | PSTATE_AG, %pstate
	.section	.sun4v_2insn_patch, "ax"
	.word		661b
	nop
	nop
	.previous

	rdpr		%pil, %g2
	wrpr		%g0, PIL_NORMAL_MAX, %pil
	sethi		%hi(109f), %g7
	b,pt		%xcc, etrap_irq
109:	 or		%g7, %lo(109b), %g7
#ifdef CONFIG_TRACE_IRQFLAGS
	call		trace_hardirqs_off
	 nop
#endif
	call		smp_synchronize_tick_client
	 nop
	b		rtrap_xcall
	 ldx		[%sp + PTREGS_OFF + PT_V9_TSTATE], %l1

	.globl		xcall_fetch_glob_regs
xcall_fetch_glob_regs:
	sethi		%hi(global_cpu_snapshot), %g1
	or		%g1, %lo(global_cpu_snapshot), %g1
	__GET_CPUID(%g2)
	sllx		%g2, 6, %g3
	add		%g1, %g3, %g1
	rdpr		%tstate, %g7
	stx		%g7, [%g1 + GR_SNAP_TSTATE]
	rdpr		%tpc, %g7
	stx		%g7, [%g1 + GR_SNAP_TPC]
	rdpr		%tnpc, %g7
	stx		%g7, [%g1 + GR_SNAP_TNPC]
	stx		%o7, [%g1 + GR_SNAP_O7]
	stx		%i7, [%g1 + GR_SNAP_I7]
	/* Don't try this at home kids... */
	rdpr		%cwp, %g3
	sub		%g3, 1, %g7
	wrpr		%g7, %cwp
	mov		%i7, %g7
	wrpr		%g3, %cwp
	stx		%g7, [%g1 + GR_SNAP_RPC]
	sethi		%hi(trap_block), %g7
	or		%g7, %lo(trap_block), %g7
	sllx		%g2, TRAP_BLOCK_SZ_SHIFT, %g2
	add		%g7, %g2, %g7
	ldx		[%g7 + TRAP_PER_CPU_THREAD], %g3
	stx		%g3, [%g1 + GR_SNAP_THREAD]
	retry

	.globl		xcall_fetch_glob_pmu
xcall_fetch_glob_pmu:
	sethi		%hi(global_cpu_snapshot), %g1
	or		%g1, %lo(global_cpu_snapshot), %g1
	__GET_CPUID(%g2)
	sllx		%g2, 6, %g3
	add		%g1, %g3, %g1
	rd		%pic, %g7
	stx		%g7, [%g1 + (4 * 8)]
	rd		%pcr, %g7
	stx		%g7, [%g1 + (0 * 8)]
	retry

	.globl		xcall_fetch_glob_pmu_n4
xcall_fetch_glob_pmu_n4:
	sethi		%hi(global_cpu_snapshot), %g1
	or		%g1, %lo(global_cpu_snapshot), %g1
	__GET_CPUID(%g2)
	sllx		%g2, 6, %g3
	add		%g1, %g3, %g1

	ldxa		[%g0] ASI_PIC, %g7
	stx		%g7, [%g1 + (4 * 8)]
	mov		0x08, %g3
	ldxa		[%g3] ASI_PIC, %g7
	stx		%g7, [%g1 + (5 * 8)]
	mov		0x10, %g3
	ldxa		[%g3] ASI_PIC, %g7
	stx		%g7, [%g1 + (6 * 8)]
	mov		0x18, %g3
	ldxa		[%g3] ASI_PIC, %g7
	stx		%g7, [%g1 + (7 * 8)]

	mov		%o0, %g2
	mov		%o1, %g3
	mov		%o5, %g7

	mov		HV_FAST_VT_GET_PERFREG, %o5
	mov		3, %o0
	ta		HV_FAST_TRAP
	stx		%o1, [%g1 + (3 * 8)]
	mov		HV_FAST_VT_GET_PERFREG, %o5
	mov		2, %o0
	ta		HV_FAST_TRAP
	stx		%o1, [%g1 + (2 * 8)]
	mov		HV_FAST_VT_GET_PERFREG, %o5
	mov		1, %o0
	ta		HV_FAST_TRAP
	stx		%o1, [%g1 + (1 * 8)]
	mov		HV_FAST_VT_GET_PERFREG, %o5
	mov		0, %o0
	ta		HV_FAST_TRAP
	stx		%o1, [%g1 + (0 * 8)]

	mov		%g2, %o0
	mov		%g3, %o1
	mov		%g7, %o5

	retry

#ifdef DCACHE_ALIASING_POSSIBLE
	.align		32
	.globl		xcall_flush_dcache_page_cheetah
xcall_flush_dcache_page_cheetah: /* %g1 == physical page address */
	sethi		%hi(PAGE_SIZE), %g3
1:	subcc		%g3, (1 << 5), %g3
	stxa		%g0, [%g1 + %g3] ASI_DCACHE_INVALIDATE
	membar		#Sync
	bne,pt		%icc, 1b
	 nop
	retry
	nop
#endif /* DCACHE_ALIASING_POSSIBLE */

	.globl		xcall_flush_dcache_page_spitfire
xcall_flush_dcache_page_spitfire: /* %g1 == physical page address
				     %g7 == kernel page virtual address
				     %g5 == (page->mapping != NULL)  */
#ifdef DCACHE_ALIASING_POSSIBLE
	srlx		%g1, (13 - 2), %g1	! Form tag comparitor
	sethi		%hi(L1DCACHE_SIZE), %g3	! D$ size == 16K
	sub		%g3, (1 << 5), %g3	! D$ linesize == 32
1:	ldxa		[%g3] ASI_DCACHE_TAG, %g2
	andcc		%g2, 0x3, %g0
	be,pn		%xcc, 2f
	 andn		%g2, 0x3, %g2
	cmp		%g2, %g1

	bne,pt		%xcc, 2f
	 nop
	stxa		%g0, [%g3] ASI_DCACHE_TAG
	membar		#Sync
2:	cmp		%g3, 0
	bne,pt		%xcc, 1b
	 sub		%g3, (1 << 5), %g3

	brz,pn		%g5, 2f
#endif /* DCACHE_ALIASING_POSSIBLE */
	 sethi		%hi(PAGE_SIZE), %g3

1:	flush		%g7
	subcc		%g3, (1 << 5), %g3
	bne,pt		%icc, 1b
	 add		%g7, (1 << 5), %g7

2:	retry
	nop
	nop

	/* %g5:	error
	 * %g6:	tlb op
	 */
__hypervisor_tlb_xcall_error:
	mov	%g5, %g4
	mov	%g6, %g5
	ba,pt	%xcc, etrap
	 rd	%pc, %g7
	mov	%l4, %o0
	call	hypervisor_tlbop_error_xcall
	 mov	%l5, %o1
	ba,a,pt	%xcc, rtrap

	.globl		__hypervisor_xcall_flush_tlb_mm
__hypervisor_xcall_flush_tlb_mm: /* 21 insns */
	/* %g5=ctx, g1,g2,g3,g4,g7=scratch, %g6=unusable */
	mov		%o0, %g2
	mov		%o1, %g3
	mov		%o2, %g4
	mov		%o3, %g1
	mov		%o5, %g7
	clr		%o0		/* ARG0: CPU lists unimplemented */
	clr		%o1		/* ARG1: CPU lists unimplemented */
	mov		%g5, %o2	/* ARG2: mmu context */
	mov		HV_MMU_ALL, %o3	/* ARG3: flags */
	mov		HV_FAST_MMU_DEMAP_CTX, %o5
	ta		HV_FAST_TRAP
	mov		HV_FAST_MMU_DEMAP_CTX, %g6
	brnz,pn		%o0, __hypervisor_tlb_xcall_error
	 mov		%o0, %g5
	mov		%g2, %o0
	mov		%g3, %o1
	mov		%g4, %o2
	mov		%g1, %o3
	mov		%g7, %o5
	membar		#Sync
	retry

	.globl		__hypervisor_xcall_flush_tlb_page
__hypervisor_xcall_flush_tlb_page: /* 17 insns */
	/* %g5=ctx, %g1=vaddr */
	mov		%o0, %g2
	mov		%o1, %g3
	mov		%o2, %g4
	mov		%g1, %o0	        /* ARG0: virtual address */
	mov		%g5, %o1		/* ARG1: mmu context */
	mov		HV_MMU_ALL, %o2		/* ARG2: flags */
	srlx		%o0, PAGE_SHIFT, %o0
	sllx		%o0, PAGE_SHIFT, %o0
	ta		HV_MMU_UNMAP_ADDR_TRAP
	mov		HV_MMU_UNMAP_ADDR_TRAP, %g6
	brnz,a,pn	%o0, __hypervisor_tlb_xcall_error
	 mov		%o0, %g5
	mov		%g2, %o0
	mov		%g3, %o1
	mov		%g4, %o2
	membar		#Sync
	retry

	.globl		__hypervisor_xcall_flush_tlb_kernel_range
__hypervisor_xcall_flush_tlb_kernel_range: /* 25 insns */
	/* %g1=start, %g7=end, g2,g3,g4,g5,g6=scratch */
	sethi		%hi(PAGE_SIZE - 1), %g2
	or		%g2, %lo(PAGE_SIZE - 1), %g2
	andn		%g1, %g2, %g1
	andn		%g7, %g2, %g7
	sub		%g7, %g1, %g3
	add		%g2, 1, %g2
	sub		%g3, %g2, %g3
	mov		%o0, %g2
	mov		%o1, %g4
	mov		%o2, %g7
1:	add		%g1, %g3, %o0	/* ARG0: virtual address */
	mov		0, %o1		/* ARG1: mmu context */
	mov		HV_MMU_ALL, %o2	/* ARG2: flags */
	ta		HV_MMU_UNMAP_ADDR_TRAP
	mov		HV_MMU_UNMAP_ADDR_TRAP, %g6
	brnz,pn		%o0, __hypervisor_tlb_xcall_error
	 mov		%o0, %g5
	sethi		%hi(PAGE_SIZE), %o2
	brnz,pt		%g3, 1b
	 sub		%g3, %o2, %g3
	mov		%g2, %o0
	mov		%g4, %o1
	mov		%g7, %o2
	membar		#Sync
	retry

	/* These just get rescheduled to PIL vectors. */
	.globl		xcall_call_function
xcall_call_function:
	wr		%g0, (1 << PIL_SMP_CALL_FUNC), %set_softint
	retry

	.globl		xcall_call_function_single
xcall_call_function_single:
	wr		%g0, (1 << PIL_SMP_CALL_FUNC_SNGL), %set_softint
	retry

	.globl		xcall_receive_signal
xcall_receive_signal:
	wr		%g0, (1 << PIL_SMP_RECEIVE_SIGNAL), %set_softint
	retry

	.globl		xcall_capture
xcall_capture:
	wr		%g0, (1 << PIL_SMP_CAPTURE), %set_softint
	retry

	.globl		xcall_new_mmu_context_version
xcall_new_mmu_context_version:
	wr		%g0, (1 << PIL_SMP_CTX_NEW_VERSION), %set_softint
	retry

#ifdef CONFIG_KGDB
	.globl		xcall_kgdb_capture
xcall_kgdb_capture:
	wr		%g0, (1 << PIL_KGDB_CAPTURE), %set_softint
	retry
#endif

#endif /* CONFIG_SMP */


	.globl		hypervisor_patch_cachetlbops
hypervisor_patch_cachetlbops:
	save		%sp, -128, %sp

	sethi		%hi(__flush_tlb_mm), %o0
	or		%o0, %lo(__flush_tlb_mm), %o0
	sethi		%hi(__hypervisor_flush_tlb_mm), %o1
	or		%o1, %lo(__hypervisor_flush_tlb_mm), %o1
	call		tlb_patch_one
	 mov		10, %o2

	sethi		%hi(__flush_tlb_page), %o0
	or		%o0, %lo(__flush_tlb_page), %o0
	sethi		%hi(__hypervisor_flush_tlb_page), %o1
	or		%o1, %lo(__hypervisor_flush_tlb_page), %o1
	call		tlb_patch_one
	 mov		11, %o2

	sethi		%hi(__flush_tlb_pending), %o0
	or		%o0, %lo(__flush_tlb_pending), %o0
	sethi		%hi(__hypervisor_flush_tlb_pending), %o1
	or		%o1, %lo(__hypervisor_flush_tlb_pending), %o1
	call		tlb_patch_one
	 mov		16, %o2

	sethi		%hi(__flush_tlb_kernel_range), %o0
	or		%o0, %lo(__flush_tlb_kernel_range), %o0
	sethi		%hi(__hypervisor_flush_tlb_kernel_range), %o1
	or		%o1, %lo(__hypervisor_flush_tlb_kernel_range), %o1
	call		tlb_patch_one
	 mov		16, %o2

#ifdef DCACHE_ALIASING_POSSIBLE
	sethi		%hi(__flush_dcache_page), %o0
	or		%o0, %lo(__flush_dcache_page), %o0
	sethi		%hi(__hypervisor_flush_dcache_page), %o1
	or		%o1, %lo(__hypervisor_flush_dcache_page), %o1
	call		tlb_patch_one
	 mov		2, %o2
#endif /* DCACHE_ALIASING_POSSIBLE */

#ifdef CONFIG_SMP
	sethi		%hi(xcall_flush_tlb_mm), %o0
	or		%o0, %lo(xcall_flush_tlb_mm), %o0
	sethi		%hi(__hypervisor_xcall_flush_tlb_mm), %o1
	or		%o1, %lo(__hypervisor_xcall_flush_tlb_mm), %o1
	call		tlb_patch_one
	 mov		21, %o2

	sethi		%hi(xcall_flush_tlb_page), %o0
	or		%o0, %lo(xcall_flush_tlb_page), %o0
	sethi		%hi(__hypervisor_xcall_flush_tlb_page), %o1
	or		%o1, %lo(__hypervisor_xcall_flush_tlb_page), %o1
	call		tlb_patch_one
	 mov		17, %o2

	sethi		%hi(xcall_flush_tlb_kernel_range), %o0
	or		%o0, %lo(xcall_flush_tlb_kernel_range), %o0
	sethi		%hi(__hypervisor_xcall_flush_tlb_kernel_range), %o1
	or		%o1, %lo(__hypervisor_xcall_flush_tlb_kernel_range), %o1
	call		tlb_patch_one
	 mov		25, %o2
#endif /* CONFIG_SMP */

	ret
	 restore<|MERGE_RESOLUTION|>--- conflicted
+++ resolved
@@ -246,11 +246,7 @@
 	be,pn		%icc, 1f
 	 andn		%o1, 1, %o3
 	stxa		%g0, [%o3] ASI_IMMU_DEMAP
-<<<<<<< HEAD
-1:	stxa		%g0, [%o3] ASI_DMMU_DEMAP
-=======
 1:	stxa		%g0, [%o3] ASI_DMMU_DEMAP	
->>>>>>> c3ade0e0
 	membar		#Sync
 	stxa		%g2, [%o4] ASI_DMMU
 	sethi		%hi(KERNBASE), %o4
