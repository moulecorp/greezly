--- conflicted
+++ resolved
@@ -58,18 +58,6 @@
 config GENERIC_CALIBRATE_DELAY
 	def_bool y
 
-<<<<<<< HEAD
-config GENERIC_TIME_VSYSCALL
-	def_bool n
-
-config GENERIC_CLOCKEVENTS
-	def_bool y
-
-config GENERIC_GPIO
-	bool
-
-=======
->>>>>>> c3ade0e0
 config GENERIC_CSUM
 	def_bool y
 
