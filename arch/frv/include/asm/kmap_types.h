
#ifndef _ASM_KMAP_TYPES_H
#define _ASM_KMAP_TYPES_H

<<<<<<< HEAD
enum km_type {
	/* arch specific kmaps - change the numbers attached to these at your peril */
	__KM_CACHE,		/* cache flush page attachment point */
	__KM_PGD,		/* current page directory */
	__KM_ITLB_PTD,		/* current instruction TLB miss page table lookup */
	__KM_DTLB_PTD,		/* current data TLB miss page table lookup */

	/* general kmaps */
        KM_BOUNCE_READ,
        KM_SKB_SUNRPC_DATA,
        KM_SKB_DATA_SOFTIRQ,
        KM_USER0,
        KM_USER1,
	KM_BIO_SRC_IRQ,
	KM_BIO_DST_IRQ,
	KM_PTE0,
	KM_PTE1,
	KM_IRQ0,
	KM_IRQ1,
	KM_SOFTIRQ0,
	KM_SOFTIRQ1,
	KM_CLEARPAGE,
	KM_TYPE_NR
};
=======
#define KM_TYPE_NR 18
>>>>>>> c3ade0e0

#endif<|MERGE_RESOLUTION|>--- conflicted
+++ resolved
@@ -2,33 +2,6 @@
 #ifndef _ASM_KMAP_TYPES_H
 #define _ASM_KMAP_TYPES_H
 
-<<<<<<< HEAD
-enum km_type {
-	/* arch specific kmaps - change the numbers attached to these at your peril */
-	__KM_CACHE,		/* cache flush page attachment point */
-	__KM_PGD,		/* current page directory */
-	__KM_ITLB_PTD,		/* current instruction TLB miss page table lookup */
-	__KM_DTLB_PTD,		/* current data TLB miss page table lookup */
-
-	/* general kmaps */
-        KM_BOUNCE_READ,
-        KM_SKB_SUNRPC_DATA,
-        KM_SKB_DATA_SOFTIRQ,
-        KM_USER0,
-        KM_USER1,
-	KM_BIO_SRC_IRQ,
-	KM_BIO_DST_IRQ,
-	KM_PTE0,
-	KM_PTE1,
-	KM_IRQ0,
-	KM_IRQ1,
-	KM_SOFTIRQ0,
-	KM_SOFTIRQ1,
-	KM_CLEARPAGE,
-	KM_TYPE_NR
-};
-=======
 #define KM_TYPE_NR 18
->>>>>>> c3ade0e0
 
 #endif