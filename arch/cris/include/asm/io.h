--- conflicted
+++ resolved
@@ -167,8 +167,6 @@
 	if (cris_iops)
 		cris_iops->write_io(port, (void *)addr, 4, count);
 }
-<<<<<<< HEAD
-=======
 
 #define inb_p(port)             inb(port)
 #define inw_p(port)             inw(port)
@@ -176,7 +174,6 @@
 #define outb_p(val, port)       outb((val), (port))
 #define outw_p(val, port)       outw((val), (port))
 #define outl_p(val, port)       outl((val), (port))
->>>>>>> c3ade0e0
 
 /*
  * Convert a physical pointer to a virtual kernel pointer for /dev/mem
