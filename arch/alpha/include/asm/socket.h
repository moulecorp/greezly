--- conflicted
+++ resolved
@@ -3,14 +3,8 @@
 
 #include <uapi/asm/socket.h>
 
-#ifdef __KERNEL__
 /* O_NONBLOCK clashes with the bits used for socket types.  Therefore we
  * have to define SOCK_NONBLOCK to a different value here.
  */
 #define SOCK_NONBLOCK	0x40000000
-<<<<<<< HEAD
-#endif /* __KERNEL__ */
-
-=======
->>>>>>> c3ade0e0
 #endif /* _ASM_SOCKET_H */