# For a description of the syntax of this configuration file,
# see Documentation/kbuild/kconfig-language.txt.

config TILE
	def_bool y
	select HAVE_DMA_ATTRS
	select HAVE_DMA_API_DEBUG
	select HAVE_KVM if !TILEGX
	select GENERIC_FIND_FIRST_BIT
	select SYSCTL_EXCEPTION_TRACE
	select CC_OPTIMIZE_FOR_SIZE
	select HAVE_DEBUG_KMEMLEAK
	select GENERIC_IRQ_PROBE
	select GENERIC_PENDING_IRQ if SMP
	select GENERIC_IRQ_SHOW
<<<<<<< HEAD
	select HAVE_SYSCALL_WRAPPERS if TILEGX
	select SYS_HYPERVISOR
	select ARCH_HAVE_NMI_SAFE_CMPXCHG
=======
	select HAVE_DEBUG_BUGVERBOSE
	select VIRT_TO_BUS
	select SYS_HYPERVISOR
	select ARCH_HAS_DEBUG_STRICT_USER_COPY_CHECKS
	select ARCH_HAVE_NMI_SAFE_CMPXCHG
	select GENERIC_CLOCKEVENTS
	select MODULES_USE_ELF_RELA
	select HAVE_ARCH_TRACEHOOK
	select HAVE_SYSCALL_TRACEPOINTS
	select ARCH_HAS_ATOMIC64_DEC_IF_POSITIVE
	select HAVE_DEBUG_STACKOVERFLOW
	select ARCH_WANT_FRAME_POINTERS
>>>>>>> c3ade0e0

# FIXME: investigate whether we need/want these options.
#	select HAVE_IOREMAP_PROT
#	select HAVE_OPTPROBES
#	select HAVE_REGS_AND_STACK_ACCESS_API
#	select HAVE_HW_BREAKPOINT
#	select PERF_EVENTS
#	select HAVE_USER_RETURN_NOTIFIER
#	config NO_BOOTMEM
#	config ARCH_SUPPORTS_DEBUG_PAGEALLOC
#	config HUGETLB_PAGE_SIZE_VARIABLE

config MMU
	def_bool y

config GENERIC_CSUM
	def_bool y

config HAVE_ARCH_ALLOC_REMAP
	def_bool y

config HAVE_SETUP_PER_CPU_AREA
	def_bool y

config NEED_PER_CPU_PAGE_FIRST_CHUNK
	def_bool y

config SYS_SUPPORTS_HUGETLBFS
	def_bool y

# Support for additional huge page sizes besides HPAGE_SIZE.
# The software support is currently only present in the TILE-Gx
# hypervisor. TILEPro in any case does not support page sizes
# larger than the default HPAGE_SIZE.
config HUGETLB_SUPER_PAGES
	depends on HUGETLB_PAGE && TILEGX
	def_bool y

config GENERIC_TIME_VSYSCALL
	def_bool y

# FIXME: tilegx can implement a more efficient rwsem.
config RWSEM_GENERIC_SPINLOCK
	def_bool y

# We only support gcc 4.4 and above, so this should work.
config ARCH_SUPPORTS_OPTIMIZED_INLINING
	def_bool y

config ARCH_PHYS_ADDR_T_64BIT
	def_bool y

config ARCH_DMA_ADDR_T_64BIT
	def_bool y

config NEED_DMA_MAP_STATE
	def_bool y

config ARCH_HAS_DMA_SET_COHERENT_MASK
	bool

config LOCKDEP_SUPPORT
	def_bool y

config STACKTRACE_SUPPORT
	def_bool y
	select STACKTRACE

# We use discontigmem for now; at some point we may want to switch
# to sparsemem (Tilera bug 7996).
config ARCH_DISCONTIGMEM_ENABLE
	def_bool y

config ARCH_DISCONTIGMEM_DEFAULT
	def_bool y

config TRACE_IRQFLAGS_SUPPORT
	def_bool y

config STRICT_DEVMEM
	def_bool y

# SMP is required for Tilera Linux.
config SMP
	def_bool y

config HVC_TILE
	depends on TTY
	select HVC_DRIVER
	select HVC_IRQ if TILEGX
	def_bool y

config TILEGX
	bool "Building for TILE-Gx (64-bit) processor"
	select HAVE_FUNCTION_TRACER
	select HAVE_FUNCTION_TRACE_MCOUNT_TEST
	select HAVE_FUNCTION_GRAPH_TRACER
	select HAVE_DYNAMIC_FTRACE
	select HAVE_FTRACE_MCOUNT_RECORD
	select HAVE_KPROBES
	select HAVE_KRETPROBES
	select HAVE_ARCH_KGDB

config TILEPRO
	def_bool !TILEGX

config 64BIT
	def_bool TILEGX

config ARCH_DEFCONFIG
	string
	default "arch/tile/configs/tilepro_defconfig" if !TILEGX
	default "arch/tile/configs/tilegx_defconfig" if TILEGX

source "init/Kconfig"

source "kernel/Kconfig.freezer"

menu "Tilera-specific configuration"

config NR_CPUS
	int "Maximum number of tiles (2-255)"
	range 2 255
	depends on SMP
	default "64"
	---help---
	  Building with 64 is the recommended value, but a slightly
	  smaller kernel memory footprint results from using a smaller
	  value on chips with fewer tiles.

if TILEGX

choice
	prompt "Kernel page size"
	default PAGE_SIZE_64KB
	help
	  This lets you select the page size of the kernel.  For best
	  performance on memory-intensive applications, a page size of 64KB
	  is recommended.  For workloads involving many small files, many
	  connections, etc., it may be better to select 16KB, which uses
	  memory more efficiently at some cost in TLB performance.

	  Note that this option is TILE-Gx specific; currently
	  TILEPro page size is set by rebuilding the hypervisor.

config PAGE_SIZE_16KB
	bool "16KB"

config PAGE_SIZE_64KB
	bool "64KB"

endchoice

endif

source "kernel/Kconfig.hz"

config KEXEC
	bool "kexec system call"
	depends on !GRKERNSEC_KMEM
	---help---
	  kexec is a system call that implements the ability to shutdown your
	  current kernel, and to start another kernel.  It is like a reboot
	  but it is independent of the system firmware.   It is used
	  to implement the "mboot" Tilera booter.

	  The name comes from the similarity to the exec system call.

config COMPAT
	bool "Support 32-bit TILE-Gx binaries in addition to 64-bit"
	depends on TILEGX
	select COMPAT_BINFMT_ELF
	default y
	---help---
	  If enabled, the kernel will support running TILE-Gx binaries
	  that were built with the -m32 option.

config SYSVIPC_COMPAT
	def_bool y
	depends on COMPAT && SYSVIPC

# We do not currently support disabling HIGHMEM on tilepro.
config HIGHMEM
	bool # "Support for more than 512 MB of RAM"
	default !TILEGX
	---help---
	  Linux can use the full amount of RAM in the system by
	  default.  However, the address space of TILE processors is
	  only 4 Gigabytes large. That means that, if you have a large
	  amount of physical memory, not all of it can be "permanently
	  mapped" by the kernel. The physical memory that's not
	  permanently mapped is called "high memory".

	  If you are compiling a kernel which will never run on a
	  machine with more than 512 MB total physical RAM, answer
	  "false" here. This will result in the kernel mapping all of
	  physical memory into the top 1 GB of virtual memory space.

	  If unsure, say "true".

config ZONE_DMA
	def_bool y

config IOMMU_HELPER
	bool

config NEED_SG_DMA_LENGTH
	bool

config SWIOTLB
	bool
	default TILEGX
	select IOMMU_HELPER
	select NEED_SG_DMA_LENGTH
	select ARCH_HAS_DMA_SET_COHERENT_MASK

# We do not currently support disabling NUMA.
config NUMA
	bool # "NUMA Memory Allocation and Scheduler Support"
	depends on SMP && DISCONTIGMEM
	default y
	---help---
	  NUMA memory allocation is required for TILE processors
	  unless booting with memory striping enabled in the
	  hypervisor, or with only a single memory controller.
	  It is recommended that this option always be enabled.

config NODES_SHIFT
	int "Log base 2 of the max number of memory controllers"
	default 2
	depends on NEED_MULTIPLE_NODES
	---help---
	  By default, 2, i.e. 2^2 == 4 DDR2 controllers.
	  In a system with more controllers, this value should be raised.

choice
	depends on !TILEGX
	prompt "Memory split" if EXPERT
	default VMSPLIT_3G
	---help---
	  Select the desired split between kernel and user memory.

	  If the address range available to the kernel is less than the
	  physical memory installed, the remaining memory will be available
	  as "high memory". Accessing high memory is a little more costly
	  than low memory, as it needs to be mapped into the kernel first.
	  Note that increasing the kernel address space limits the range
	  available to user programs, making the address space there
	  tighter.  Selecting anything other than the default 3G/1G split
	  will also likely make your kernel incompatible with binary-only
	  kernel modules.

	  If you are not absolutely sure what you are doing, leave this
	  option alone!

	config VMSPLIT_3_75G
		bool "3.75G/0.25G user/kernel split (no kernel networking)"
	config VMSPLIT_3_5G
		bool "3.5G/0.5G user/kernel split"
	config VMSPLIT_3G
		bool "3G/1G user/kernel split"
	config VMSPLIT_2_75G
		bool "2.75G/1.25G user/kernel split (for full 1G low memory)"
	config VMSPLIT_2_5G
		bool "2.5G/1.5G user/kernel split"
	config VMSPLIT_2_25G
		bool "2.25G/1.75G user/kernel split"
	config VMSPLIT_2G
		bool "2G/2G user/kernel split"
	config VMSPLIT_1G
		bool "1G/3G user/kernel split"
endchoice

config PAGE_OFFSET
	hex
	depends on !64BIT
	default 0xF0000000 if VMSPLIT_3_75G
	default 0xE0000000 if VMSPLIT_3_5G
	default 0xB0000000 if VMSPLIT_2_75G
	default 0xA0000000 if VMSPLIT_2_5G
	default 0x90000000 if VMSPLIT_2_25G
	default 0x80000000 if VMSPLIT_2G
	default 0x40000000 if VMSPLIT_1G
	default 0xC0000000

source "mm/Kconfig"

source "kernel/Kconfig.preempt"

config CMDLINE_BOOL
	bool "Built-in kernel command line"
	default n
	---help---
	  Allow for specifying boot arguments to the kernel at
	  build time.  On some systems (e.g. embedded ones), it is
	  necessary or convenient to provide some or all of the
	  kernel boot arguments with the kernel itself (that is,
	  to not rely on the boot loader to provide them.)

	  To compile command line arguments into the kernel,
	  set this option to 'Y', then fill in the
	  the boot arguments in CONFIG_CMDLINE.

	  Systems with fully functional boot loaders (e.g. mboot, or
	  if booting over PCI) should leave this option set to 'N'.

config CMDLINE
	string "Built-in kernel command string"
	depends on CMDLINE_BOOL
	default ""
	---help---
	  Enter arguments here that should be compiled into the kernel
	  image and used at boot time.  If the boot loader provides a
	  command line at boot time, it is appended to this string to
	  form the full kernel command line, when the system boots.

	  However, you can use the CONFIG_CMDLINE_OVERRIDE option to
	  change this behavior.

	  In most cases, the command line (whether built-in or provided
	  by the boot loader) should specify the device for the root
	  file system.

config CMDLINE_OVERRIDE
	bool "Built-in command line overrides boot loader arguments"
	default n
	depends on CMDLINE_BOOL
	---help---
	  Set this option to 'Y' to have the kernel ignore the boot loader
	  command line, and use ONLY the built-in command line.

	  This is used to work around broken boot loaders.  This should
	  be set to 'N' under normal conditions.

config VMALLOC_RESERVE
	hex
	default 0x2000000

config HARDWALL
	bool "Hardwall support to allow access to user dynamic network"
	default y

config KERNEL_PL
	int "Processor protection level for kernel"
	range 1 2
	default 2 if TILEGX
	default 1 if !TILEGX
	---help---
	  Since MDE 4.2, the Tilera hypervisor runs the kernel
	  at PL2 by default.  If running under an older hypervisor,
	  or as a KVM guest, you must run at PL1.  (The current
	  hypervisor may also be recompiled with "make HV_PL=2" to
	  allow it to run a kernel at PL1, but clients running at PL1
	  are not expected to be supported indefinitely.)

	  If you're not sure, don't change the default.

source "arch/tile/gxio/Kconfig"

endmenu  # Tilera-specific configuration

menu "Bus options"

config PCI
	bool "PCI support"
	default y
	select PCI_DOMAINS
	select GENERIC_PCI_IOMAP
	select TILE_GXIO_TRIO if TILEGX
	select PCI_MSI if TILEGX
	---help---
	  Enable PCI root complex support, so PCIe endpoint devices can
	  be attached to the Tile chip.  Many, but not all, PCI devices
	  are supported under Tilera's root complex driver.

config PCI_DOMAINS
	bool

config NO_IOMEM
	def_bool !PCI

config NO_IOPORT
	def_bool !PCI

config TILE_PCI_IO
	bool "PCI I/O space support"
	default n
	depends on PCI
	depends on TILEGX
	---help---
	  Enable PCI I/O space support on TILEGx. Since the PCI I/O space
	  is used by few modern PCIe endpoint devices, its support is disabled
	  by default to save the TRIO PIO Region resource for other purposes.

source "drivers/pci/Kconfig"

source "drivers/pci/pcie/Kconfig"

config TILE_USB
	tristate "Tilera USB host adapter support"
	default y
	depends on USB
	depends on TILEGX
	select TILE_GXIO_USB_HOST
	---help---
	  Provides USB host adapter support for the built-in EHCI and OHCI
	  interfaces on TILE-Gx chips.

source "drivers/pci/hotplug/Kconfig"

endmenu

menu "Executable file formats"

source "fs/Kconfig.binfmt"

endmenu

source "net/Kconfig"

source "drivers/Kconfig"

source "fs/Kconfig"

source "arch/tile/Kconfig.debug"

source "security/Kconfig"

source "crypto/Kconfig"

source "lib/Kconfig"

source "arch/tile/kvm/Kconfig"<|MERGE_RESOLUTION|>--- conflicted
+++ resolved
@@ -13,11 +13,6 @@
 	select GENERIC_IRQ_PROBE
 	select GENERIC_PENDING_IRQ if SMP
 	select GENERIC_IRQ_SHOW
-<<<<<<< HEAD
-	select HAVE_SYSCALL_WRAPPERS if TILEGX
-	select SYS_HYPERVISOR
-	select ARCH_HAVE_NMI_SAFE_CMPXCHG
-=======
 	select HAVE_DEBUG_BUGVERBOSE
 	select VIRT_TO_BUS
 	select SYS_HYPERVISOR
@@ -30,7 +25,6 @@
 	select ARCH_HAS_ATOMIC64_DEC_IF_POSITIVE
 	select HAVE_DEBUG_STACKOVERFLOW
 	select ARCH_WANT_FRAME_POINTERS
->>>>>>> c3ade0e0
 
 # FIXME: investigate whether we need/want these options.
 #	select HAVE_IOREMAP_PROT
