/* MN10300 Signal definitions
 *
 * Copyright (C) 2007 Matsushita Electric Industrial Co., Ltd.
 * Copyright (C) 2007 Red Hat, Inc. All Rights Reserved.
 *
 * This program is free software; you can redistribute it and/or
 * modify it under the terms of the GNU General Public Licence
 * as published by the Free Software Foundation; either version
 * 2 of the Licence, or (at your option) any later version.
 */
#ifndef _ASM_SIGNAL_H
#define _ASM_SIGNAL_H

#include <uapi/asm/signal.h>

/* Most things should be clean enough to redefine this at will, if care
   is taken to make libc match.  */

#define _NSIG		64
#define _NSIG_BPW	32
#define _NSIG_WORDS	(_NSIG / _NSIG_BPW)

typedef unsigned long old_sigset_t;		/* at least 32 bits */

typedef struct {
	unsigned long	sig[_NSIG_WORDS];
} sigset_t;

#define __ARCH_HAS_SA_RESTORER

<<<<<<< HEAD
#define MINSIGSTKSZ	2048
#define SIGSTKSZ	8192

#include <asm-generic/signal-defs.h>

#ifdef __KERNEL__
struct old_sigaction {
	__sighandler_t sa_handler;
	old_sigset_t sa_mask;
	unsigned long sa_flags;
	__sigrestore_t sa_restorer;
};

struct sigaction {
	__sighandler_t sa_handler;
	unsigned long sa_flags;
	__sigrestore_t sa_restorer;
	sigset_t sa_mask;		/* mask last for extensibility */
};
#define __ARCH_HAS_SA_RESTORER

struct k_sigaction {
	struct sigaction sa;
};
#else
/* Here we must cater to libcs that poke about in kernel headers.  */

struct sigaction {
	union {
	  __sighandler_t _sa_handler;
	  void (*_sa_sigaction)(int, struct siginfo *, void *);
	} _u;
	sigset_t sa_mask;
	unsigned long sa_flags;
	void (*sa_restorer)(void);
};

#define sa_handler	_u._sa_handler
#define sa_sigaction	_u._sa_sigaction

#endif /* __KERNEL__ */

typedef struct sigaltstack {
	void __user	*ss_sp;
	int		ss_flags;
	size_t		ss_size;
} stack_t;

#ifdef __KERNEL__
=======
>>>>>>> c3ade0e0
#include <asm/sigcontext.h>

#endif /* _ASM_SIGNAL_H */<|MERGE_RESOLUTION|>--- conflicted
+++ resolved
@@ -28,58 +28,6 @@
 
 #define __ARCH_HAS_SA_RESTORER
 
-<<<<<<< HEAD
-#define MINSIGSTKSZ	2048
-#define SIGSTKSZ	8192
-
-#include <asm-generic/signal-defs.h>
-
-#ifdef __KERNEL__
-struct old_sigaction {
-	__sighandler_t sa_handler;
-	old_sigset_t sa_mask;
-	unsigned long sa_flags;
-	__sigrestore_t sa_restorer;
-};
-
-struct sigaction {
-	__sighandler_t sa_handler;
-	unsigned long sa_flags;
-	__sigrestore_t sa_restorer;
-	sigset_t sa_mask;		/* mask last for extensibility */
-};
-#define __ARCH_HAS_SA_RESTORER
-
-struct k_sigaction {
-	struct sigaction sa;
-};
-#else
-/* Here we must cater to libcs that poke about in kernel headers.  */
-
-struct sigaction {
-	union {
-	  __sighandler_t _sa_handler;
-	  void (*_sa_sigaction)(int, struct siginfo *, void *);
-	} _u;
-	sigset_t sa_mask;
-	unsigned long sa_flags;
-	void (*sa_restorer)(void);
-};
-
-#define sa_handler	_u._sa_handler
-#define sa_sigaction	_u._sa_sigaction
-
-#endif /* __KERNEL__ */
-
-typedef struct sigaltstack {
-	void __user	*ss_sp;
-	int		ss_flags;
-	size_t		ss_size;
-} stack_t;
-
-#ifdef __KERNEL__
-=======
->>>>>>> c3ade0e0
 #include <asm/sigcontext.h>
 
 #endif /* _ASM_SIGNAL_H */