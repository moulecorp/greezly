/*
 *  linux/arch/m68k/kernel/traps.c
 *
 *  Copyright (C) 1993, 1994 by Hamish Macdonald
 *
 *  68040 fixes by Michael Rausch
 *  68040 fixes by Martin Apel
 *  68040 fixes and writeback by Richard Zidlicky
 *  68060 fixes by Roman Hodek
 *  68060 fixes by Jesper Skov
 *
 * This file is subject to the terms and conditions of the GNU General Public
 * License.  See the file COPYING in the main directory of this archive
 * for more details.
 */

/*
 * Sets up all exception vectors
 */

#include <linux/sched.h>
#include <linux/signal.h>
#include <linux/kernel.h>
#include <linux/mm.h>
#include <linux/module.h>
#include <linux/user.h>
#include <linux/string.h>
#include <linux/linkage.h>
#include <linux/init.h>
#include <linux/ptrace.h>
#include <linux/kallsyms.h>

#include <asm/setup.h>
#include <asm/fpu.h>
#include <asm/uaccess.h>
#include <asm/traps.h>
#include <asm/pgalloc.h>
#include <asm/machdep.h>
#include <asm/siginfo.h>


static const char *vec_names[] = {
	[VEC_RESETSP]	= "RESET SP",
	[VEC_RESETPC]	= "RESET PC",
	[VEC_BUSERR]	= "BUS ERROR",
	[VEC_ADDRERR]	= "ADDRESS ERROR",
	[VEC_ILLEGAL]	= "ILLEGAL INSTRUCTION",
	[VEC_ZERODIV]	= "ZERO DIVIDE",
	[VEC_CHK]	= "CHK",
	[VEC_TRAP]	= "TRAPcc",
	[VEC_PRIV]	= "PRIVILEGE VIOLATION",
	[VEC_TRACE]	= "TRACE",
	[VEC_LINE10]	= "LINE 1010",
	[VEC_LINE11]	= "LINE 1111",
	[VEC_RESV12]	= "UNASSIGNED RESERVED 12",
	[VEC_COPROC]	= "COPROCESSOR PROTOCOL VIOLATION",
	[VEC_FORMAT]	= "FORMAT ERROR",
	[VEC_UNINT]	= "UNINITIALIZED INTERRUPT",
	[VEC_RESV16]	= "UNASSIGNED RESERVED 16",
	[VEC_RESV17]	= "UNASSIGNED RESERVED 17",
	[VEC_RESV18]	= "UNASSIGNED RESERVED 18",
	[VEC_RESV19]	= "UNASSIGNED RESERVED 19",
	[VEC_RESV20]	= "UNASSIGNED RESERVED 20",
	[VEC_RESV21]	= "UNASSIGNED RESERVED 21",
	[VEC_RESV22]	= "UNASSIGNED RESERVED 22",
	[VEC_RESV23]	= "UNASSIGNED RESERVED 23",
	[VEC_SPUR]	= "SPURIOUS INTERRUPT",
	[VEC_INT1]	= "LEVEL 1 INT",
	[VEC_INT2]	= "LEVEL 2 INT",
	[VEC_INT3]	= "LEVEL 3 INT",
	[VEC_INT4]	= "LEVEL 4 INT",
	[VEC_INT5]	= "LEVEL 5 INT",
	[VEC_INT6]	= "LEVEL 6 INT",
	[VEC_INT7]	= "LEVEL 7 INT",
	[VEC_SYS]	= "SYSCALL",
	[VEC_TRAP1]	= "TRAP #1",
	[VEC_TRAP2]	= "TRAP #2",
	[VEC_TRAP3]	= "TRAP #3",
	[VEC_TRAP4]	= "TRAP #4",
	[VEC_TRAP5]	= "TRAP #5",
	[VEC_TRAP6]	= "TRAP #6",
	[VEC_TRAP7]	= "TRAP #7",
	[VEC_TRAP8]	= "TRAP #8",
	[VEC_TRAP9]	= "TRAP #9",
	[VEC_TRAP10]	= "TRAP #10",
	[VEC_TRAP11]	= "TRAP #11",
	[VEC_TRAP12]	= "TRAP #12",
	[VEC_TRAP13]	= "TRAP #13",
	[VEC_TRAP14]	= "TRAP #14",
	[VEC_TRAP15]	= "TRAP #15",
	[VEC_FPBRUC]	= "FPCP BSUN",
	[VEC_FPIR]	= "FPCP INEXACT",
	[VEC_FPDIVZ]	= "FPCP DIV BY 0",
	[VEC_FPUNDER]	= "FPCP UNDERFLOW",
	[VEC_FPOE]	= "FPCP OPERAND ERROR",
	[VEC_FPOVER]	= "FPCP OVERFLOW",
	[VEC_FPNAN]	= "FPCP SNAN",
	[VEC_FPUNSUP]	= "FPCP UNSUPPORTED OPERATION",
	[VEC_MMUCFG]	= "MMU CONFIGURATION ERROR",
	[VEC_MMUILL]	= "MMU ILLEGAL OPERATION ERROR",
	[VEC_MMUACC]	= "MMU ACCESS LEVEL VIOLATION ERROR",
	[VEC_RESV59]	= "UNASSIGNED RESERVED 59",
	[VEC_UNIMPEA]	= "UNASSIGNED RESERVED 60",
	[VEC_UNIMPII]	= "UNASSIGNED RESERVED 61",
	[VEC_RESV62]	= "UNASSIGNED RESERVED 62",
	[VEC_RESV63]	= "UNASSIGNED RESERVED 63",
};

static const char *space_names[] = {
	[0]		= "Space 0",
	[USER_DATA]	= "User Data",
	[USER_PROGRAM]	= "User Program",
#ifndef CONFIG_SUN3
	[3]		= "Space 3",
#else
	[FC_CONTROL]	= "Control",
#endif
	[4]		= "Space 4",
	[SUPER_DATA]	= "Super Data",
	[SUPER_PROGRAM]	= "Super Program",
	[CPU_SPACE]	= "CPU"
};

void die_if_kernel(char *,struct pt_regs *,int);
asmlinkage int do_page_fault(struct pt_regs *regs, unsigned long address,
                             unsigned long error_code);
int send_fault_sig(struct pt_regs *regs);

asmlinkage void trap_c(struct frame *fp);

#if defined (CONFIG_M68060)
static inline void access_error060 (struct frame *fp)
{
	unsigned long fslw = fp->un.fmt4.pc; /* is really FSLW for access error */

	pr_debug("fslw=%#lx, fa=%#lx\n", fslw, fp->un.fmt4.effaddr);

	if (fslw & MMU060_BPE) {
		/* branch prediction error -> clear branch cache */
		__asm__ __volatile__ ("movec %/cacr,%/d0\n\t"
				      "orl   #0x00400000,%/d0\n\t"
				      "movec %/d0,%/cacr"
				      : : : "d0" );
		/* return if there's no other error */
		if (!(fslw & MMU060_ERR_BITS) && !(fslw & MMU060_SEE))
			return;
	}

	if (fslw & (MMU060_DESC_ERR | MMU060_WP | MMU060_SP)) {
		unsigned long errorcode;
		unsigned long addr = fp->un.fmt4.effaddr;

		if (fslw & MMU060_MA)
			addr = (addr + PAGE_SIZE - 1) & PAGE_MASK;

		errorcode = 1;
		if (fslw & MMU060_DESC_ERR) {
			__flush_tlb040_one(addr);
			errorcode = 0;
		}
		if (fslw & MMU060_W)
			errorcode |= 2;
		pr_debug("errorcode = %ld\n", errorcode);
		do_page_fault(&fp->ptregs, addr, errorcode);
	} else if (fslw & (MMU060_SEE)){
		/* Software Emulation Error.
		 * fault during mem_read/mem_write in ifpsp060/os.S
		 */
		send_fault_sig(&fp->ptregs);
	} else if (!(fslw & (MMU060_RE|MMU060_WE)) ||
		   send_fault_sig(&fp->ptregs) > 0) {
		pr_err("pc=%#lx, fa=%#lx\n", fp->ptregs.pc,
		       fp->un.fmt4.effaddr);
		pr_err("68060 access error, fslw=%lx\n", fslw);
		trap_c( fp );
	}
}
#endif /* CONFIG_M68060 */

#if defined (CONFIG_M68040)
static inline unsigned long probe040(int iswrite, unsigned long addr, int wbs)
{
	unsigned long mmusr;
	mm_segment_t old_fs = get_fs();

	set_fs(MAKE_MM_SEG(wbs));

	if (iswrite)
		asm volatile (".chip 68040; ptestw (%0); .chip 68k" : : "a" (addr));
	else
		asm volatile (".chip 68040; ptestr (%0); .chip 68k" : : "a" (addr));

	asm volatile (".chip 68040; movec %%mmusr,%0; .chip 68k" : "=r" (mmusr));

	set_fs(old_fs);

	return mmusr;
}

static inline int do_040writeback1(unsigned short wbs, unsigned long wba,
				   unsigned long wbd)
{
	int res = 0;
	mm_segment_t old_fs = get_fs();

	/* set_fs can not be moved, otherwise put_user() may oops */
	set_fs(MAKE_MM_SEG(wbs));

	switch (wbs & WBSIZ_040) {
	case BA_SIZE_BYTE:
		res = put_user(wbd & 0xff, (char __user *)wba);
		break;
	case BA_SIZE_WORD:
		res = put_user(wbd & 0xffff, (short __user *)wba);
		break;
	case BA_SIZE_LONG:
		res = put_user(wbd, (int __user *)wba);
		break;
	}

	/* set_fs can not be moved, otherwise put_user() may oops */
	set_fs(old_fs);


	pr_debug("do_040writeback1, res=%d\n", res);

	return res;
}

/* after an exception in a writeback the stack frame corresponding
 * to that exception is discarded, set a few bits in the old frame
 * to simulate what it should look like
 */
static inline void fix_xframe040(struct frame *fp, unsigned long wba, unsigned short wbs)
{
	fp->un.fmt7.faddr = wba;
	fp->un.fmt7.ssw = wbs & 0xff;
	if (wba != current->thread.faddr)
	    fp->un.fmt7.ssw |= MA_040;
}

static inline void do_040writebacks(struct frame *fp)
{
	int res = 0;
#if 0
	if (fp->un.fmt7.wb1s & WBV_040)
		pr_err("access_error040: cannot handle 1st writeback. oops.\n");
#endif

	if ((fp->un.fmt7.wb2s & WBV_040) &&
	    !(fp->un.fmt7.wb2s & WBTT_040)) {
		res = do_040writeback1(fp->un.fmt7.wb2s, fp->un.fmt7.wb2a,
				       fp->un.fmt7.wb2d);
		if (res)
			fix_xframe040(fp, fp->un.fmt7.wb2a, fp->un.fmt7.wb2s);
		else
			fp->un.fmt7.wb2s = 0;
	}

	/* do the 2nd wb only if the first one was successful (except for a kernel wb) */
	if (fp->un.fmt7.wb3s & WBV_040 && (!res || fp->un.fmt7.wb3s & 4)) {
		res = do_040writeback1(fp->un.fmt7.wb3s, fp->un.fmt7.wb3a,
				       fp->un.fmt7.wb3d);
		if (res)
		    {
			fix_xframe040(fp, fp->un.fmt7.wb3a, fp->un.fmt7.wb3s);

			fp->un.fmt7.wb2s = fp->un.fmt7.wb3s;
			fp->un.fmt7.wb3s &= (~WBV_040);
			fp->un.fmt7.wb2a = fp->un.fmt7.wb3a;
			fp->un.fmt7.wb2d = fp->un.fmt7.wb3d;
		    }
		else
			fp->un.fmt7.wb3s = 0;
	}

	if (res)
		send_fault_sig(&fp->ptregs);
}

/*
 * called from sigreturn(), must ensure userspace code didn't
 * manipulate exception frame to circumvent protection, then complete
 * pending writebacks
 * we just clear TM2 to turn it into a userspace access
 */
asmlinkage void berr_040cleanup(struct frame *fp)
{
	fp->un.fmt7.wb2s &= ~4;
	fp->un.fmt7.wb3s &= ~4;

	do_040writebacks(fp);
}

static inline void access_error040(struct frame *fp)
{
	unsigned short ssw = fp->un.fmt7.ssw;
	unsigned long mmusr;

	pr_debug("ssw=%#x, fa=%#lx\n", ssw, fp->un.fmt7.faddr);
	pr_debug("wb1s=%#x, wb2s=%#x, wb3s=%#x\n", fp->un.fmt7.wb1s,
		fp->un.fmt7.wb2s, fp->un.fmt7.wb3s);
	pr_debug("wb2a=%lx, wb3a=%lx, wb2d=%lx, wb3d=%lx\n",
		fp->un.fmt7.wb2a, fp->un.fmt7.wb3a,
		fp->un.fmt7.wb2d, fp->un.fmt7.wb3d);

	if (ssw & ATC_040) {
		unsigned long addr = fp->un.fmt7.faddr;
		unsigned long errorcode;

		/*
		 * The MMU status has to be determined AFTER the address
		 * has been corrected if there was a misaligned access (MA).
		 */
		if (ssw & MA_040)
			addr = (addr + 7) & -8;

		/* MMU error, get the MMUSR info for this access */
		mmusr = probe040(!(ssw & RW_040), addr, ssw);
		pr_debug("mmusr = %lx\n", mmusr);
		errorcode = 1;
		if (!(mmusr & MMU_R_040)) {
			/* clear the invalid atc entry */
			__flush_tlb040_one(addr);
			errorcode = 0;
		}

		/* despite what documentation seems to say, RMW
		 * accesses have always both the LK and RW bits set */
		if (!(ssw & RW_040) || (ssw & LK_040))
			errorcode |= 2;

		if (do_page_fault(&fp->ptregs, addr, errorcode)) {
			pr_debug("do_page_fault() !=0\n");
			if (user_mode(&fp->ptregs)){
				/* delay writebacks after signal delivery */
				pr_debug(".. was usermode - return\n");
				return;
			}
			/* disable writeback into user space from kernel
			 * (if do_page_fault didn't fix the mapping,
                         * the writeback won't do good)
			 */
disable_wb:
			pr_debug(".. disabling wb2\n");
			if (fp->un.fmt7.wb2a == fp->un.fmt7.faddr)
				fp->un.fmt7.wb2s &= ~WBV_040;
			if (fp->un.fmt7.wb3a == fp->un.fmt7.faddr)
				fp->un.fmt7.wb3s &= ~WBV_040;
		}
	} else {
		/* In case of a bus error we either kill the process or expect
		 * the kernel to catch the fault, which then is also responsible
		 * for cleaning up the mess.
		 */
		current->thread.signo = SIGBUS;
		current->thread.faddr = fp->un.fmt7.faddr;
		if (send_fault_sig(&fp->ptregs) >= 0)
			pr_err("68040 bus error (ssw=%x, faddr=%lx)\n", ssw,
			       fp->un.fmt7.faddr);
		goto disable_wb;
	}

	do_040writebacks(fp);
}
#endif /* CONFIG_M68040 */

#if defined(CONFIG_SUN3)
#include <asm/sun3mmu.h>

extern int mmu_emu_handle_fault (unsigned long, int, int);

/* sun3 version of bus_error030 */

static inline void bus_error030 (struct frame *fp)
{
	unsigned char buserr_type = sun3_get_buserr ();
	unsigned long addr, errorcode;
	unsigned short ssw = fp->un.fmtb.ssw;
	extern unsigned long _sun3_map_test_start, _sun3_map_test_end;

	if (ssw & (FC | FB))
		pr_debug("Instruction fault at %#010lx\n",
			ssw & FC ?
			fp->ptregs.format == 0xa ? fp->ptregs.pc + 2 : fp->un.fmtb.baddr - 2
			:
			fp->ptregs.format == 0xa ? fp->ptregs.pc + 4 : fp->un.fmtb.baddr);
	if (ssw & DF)
		pr_debug("Data %s fault at %#010lx in %s (pc=%#lx)\n",
			ssw & RW ? "read" : "write",
			fp->un.fmtb.daddr,
			space_names[ssw & DFC], fp->ptregs.pc);

	/*
	 * Check if this page should be demand-mapped. This needs to go before
	 * the testing for a bad kernel-space access (demand-mapping applies
	 * to kernel accesses too).
	 */

	if ((ssw & DF)
	    && (buserr_type & (SUN3_BUSERR_PROTERR | SUN3_BUSERR_INVALID))) {
		if (mmu_emu_handle_fault (fp->un.fmtb.daddr, ssw & RW, 0))
			return;
	}

	/* Check for kernel-space pagefault (BAD). */
	if (fp->ptregs.sr & PS_S) {
		/* kernel fault must be a data fault to user space */
		if (! ((ssw & DF) && ((ssw & DFC) == USER_DATA))) {
		     // try checking the kernel mappings before surrender
		     if (mmu_emu_handle_fault (fp->un.fmtb.daddr, ssw & RW, 1))
			  return;
			/* instruction fault or kernel data fault! */
			if (ssw & (FC | FB))
				pr_err("Instruction fault at %#010lx\n",
					fp->ptregs.pc);
			if (ssw & DF) {
				/* was this fault incurred testing bus mappings? */
				if((fp->ptregs.pc >= (unsigned long)&_sun3_map_test_start) &&
				   (fp->ptregs.pc <= (unsigned long)&_sun3_map_test_end)) {
					send_fault_sig(&fp->ptregs);
					return;
				}

				pr_err("Data %s fault at %#010lx in %s (pc=%#lx)\n",
					ssw & RW ? "read" : "write",
					fp->un.fmtb.daddr,
					space_names[ssw & DFC], fp->ptregs.pc);
			}
			pr_err("BAD KERNEL BUSERR\n");

			die_if_kernel("Oops", &fp->ptregs,0);
			force_sig(SIGKILL, current);
			return;
		}
	} else {
		/* user fault */
		if (!(ssw & (FC | FB)) && !(ssw & DF))
			/* not an instruction fault or data fault! BAD */
			panic ("USER BUSERR w/o instruction or data fault");
	}


	/* First handle the data fault, if any.  */
	if (ssw & DF) {
		addr = fp->un.fmtb.daddr;

// errorcode bit 0:	0 -> no page		1 -> protection fault
// errorcode bit 1:	0 -> read fault		1 -> write fault

// (buserr_type & SUN3_BUSERR_PROTERR)	-> protection fault
// (buserr_type & SUN3_BUSERR_INVALID)	-> invalid page fault

		if (buserr_type & SUN3_BUSERR_PROTERR)
			errorcode = 0x01;
		else if (buserr_type & SUN3_BUSERR_INVALID)
			errorcode = 0x00;
		else {
			pr_debug("*** unexpected busfault type=%#04x\n",
				 buserr_type);
			pr_debug("invalid %s access at %#lx from pc %#lx\n",
				 !(ssw & RW) ? "write" : "read", addr,
				 fp->ptregs.pc);
			die_if_kernel ("Oops", &fp->ptregs, buserr_type);
			force_sig (SIGBUS, current);
			return;
		}

//todo: wtf is RM bit? --m
		if (!(ssw & RW) || ssw & RM)
			errorcode |= 0x02;

		/* Handle page fault. */
		do_page_fault (&fp->ptregs, addr, errorcode);

		/* Retry the data fault now. */
		return;
	}

	/* Now handle the instruction fault. */

	/* Get the fault address. */
	if (fp->ptregs.format == 0xA)
		addr = fp->ptregs.pc + 4;
	else
		addr = fp->un.fmtb.baddr;
	if (ssw & FC)
		addr -= 2;

	if (buserr_type & SUN3_BUSERR_INVALID) {
		if (!mmu_emu_handle_fault(addr, 1, 0))
			do_page_fault (&fp->ptregs, addr, 0);
       } else {
		pr_debug("protection fault on insn access (segv).\n");
		force_sig (SIGSEGV, current);
       }
}
#else
#if defined(CPU_M68020_OR_M68030)
static inline void bus_error030 (struct frame *fp)
{
	volatile unsigned short temp;
	unsigned short mmusr;
	unsigned long addr, errorcode;
	unsigned short ssw = fp->un.fmtb.ssw;
#ifdef DEBUG
	unsigned long desc;
#endif

	pr_debug("pid = %x  ", current->pid);
	pr_debug("SSW=%#06x  ", ssw);

	if (ssw & (FC | FB))
		pr_debug("Instruction fault at %#010lx\n",
			ssw & FC ?
			fp->ptregs.format == 0xa ? fp->ptregs.pc + 2 : fp->un.fmtb.baddr - 2
			:
			fp->ptregs.format == 0xa ? fp->ptregs.pc + 4 : fp->un.fmtb.baddr);
	if (ssw & DF)
		pr_debug("Data %s fault at %#010lx in %s (pc=%#lx)\n",
			ssw & RW ? "read" : "write",
			fp->un.fmtb.daddr,
			space_names[ssw & DFC], fp->ptregs.pc);

	/* ++andreas: If a data fault and an instruction fault happen
	   at the same time map in both pages.  */

	/* First handle the data fault, if any.  */
	if (ssw & DF) {
		addr = fp->un.fmtb.daddr;

#ifdef DEBUG
		asm volatile ("ptestr %3,%2@,#7,%0\n\t"
			      "pmove %%psr,%1"
			      : "=a&" (desc), "=m" (temp)
			      : "a" (addr), "d" (ssw));
<<<<<<< HEAD
=======
		pr_debug("mmusr is %#x for addr %#lx in task %p\n",
			 temp, addr, current);
		pr_debug("descriptor address is 0x%p, contents %#lx\n",
			 __va(desc), *(unsigned long *)__va(desc));
>>>>>>> c3ade0e0
#else
		asm volatile ("ptestr %2,%1@,#7\n\t"
			      "pmove %%psr,%0"
			      : "=m" (temp) : "a" (addr), "d" (ssw));
#endif
		mmusr = temp;
		errorcode = (mmusr & MMU_I) ? 0 : 1;
		if (!(ssw & RW) || (ssw & RM))
			errorcode |= 2;

		if (mmusr & (MMU_I | MMU_WP)) {
			if (ssw & 4) {
				pr_err("Data %s fault at %#010lx in %s (pc=%#lx)\n",
				       ssw & RW ? "read" : "write",
				       fp->un.fmtb.daddr,
				       space_names[ssw & DFC], fp->ptregs.pc);
				goto buserr;
			}
			/* Don't try to do anything further if an exception was
			   handled. */
			if (do_page_fault (&fp->ptregs, addr, errorcode) < 0)
				return;
		} else if (!(mmusr & MMU_I)) {
			/* probably a 020 cas fault */
			if (!(ssw & RM) && send_fault_sig(&fp->ptregs) > 0)
				pr_err("unexpected bus error (%#x,%#x)\n", ssw,
				       mmusr);
		} else if (mmusr & (MMU_B|MMU_L|MMU_S)) {
			pr_err("invalid %s access at %#lx from pc %#lx\n",
			       !(ssw & RW) ? "write" : "read", addr,
			       fp->ptregs.pc);
			die_if_kernel("Oops",&fp->ptregs,mmusr);
			force_sig(SIGSEGV, current);
			return;
		} else {
#if 0
			static volatile long tlong;
#endif

			pr_err("weird %s access at %#lx from pc %#lx (ssw is %#x)\n",
			       !(ssw & RW) ? "write" : "read", addr,
			       fp->ptregs.pc, ssw);
			asm volatile ("ptestr #1,%1@,#0\n\t"
				      "pmove %%psr,%0"
				      : "=m" (temp)
				      : "a" (addr));
			mmusr = temp;

			pr_err("level 0 mmusr is %#x\n", mmusr);
#if 0
			asm volatile ("pmove %%tt0,%0"
				      : "=m" (tlong));
<<<<<<< HEAD
			printk("tt0 is %#lx, ", tlong);
			asm volatile ("pmove %%tt1,%0"
				      : "=m" (tlong));
			printk("tt1 is %#lx\n", tlong);
#endif
#ifdef DEBUG
			printk("Unknown SIGSEGV - 1\n");
=======
			pr_debug("tt0 is %#lx, ", tlong);
			asm volatile ("pmove %%tt1,%0"
				      : "=m" (tlong));
			pr_debug("tt1 is %#lx\n", tlong);
>>>>>>> c3ade0e0
#endif
			pr_debug("Unknown SIGSEGV - 1\n");
			die_if_kernel("Oops",&fp->ptregs,mmusr);
			force_sig(SIGSEGV, current);
			return;
		}

		/* setup an ATC entry for the access about to be retried */
		if (!(ssw & RW) || (ssw & RM))
			asm volatile ("ploadw %1,%0@" : /* no outputs */
				      : "a" (addr), "d" (ssw));
		else
			asm volatile ("ploadr %1,%0@" : /* no outputs */
				      : "a" (addr), "d" (ssw));
	}

	/* Now handle the instruction fault. */

	if (!(ssw & (FC|FB)))
		return;

	if (fp->ptregs.sr & PS_S) {
		pr_err("Instruction fault at %#010lx\n", fp->ptregs.pc);
	buserr:
		pr_err("BAD KERNEL BUSERR\n");
		die_if_kernel("Oops",&fp->ptregs,0);
		force_sig(SIGKILL, current);
		return;
	}

	/* get the fault address */
	if (fp->ptregs.format == 10)
		addr = fp->ptregs.pc + 4;
	else
		addr = fp->un.fmtb.baddr;
	if (ssw & FC)
		addr -= 2;

	if ((ssw & DF) && ((addr ^ fp->un.fmtb.daddr) & PAGE_MASK) == 0)
		/* Insn fault on same page as data fault.  But we
		   should still create the ATC entry.  */
		goto create_atc_entry;

#ifdef DEBUG
	asm volatile ("ptestr #1,%2@,#7,%0\n\t"
		      "pmove %%psr,%1"
		      : "=a&" (desc), "=m" (temp)
		      : "a" (addr));
<<<<<<< HEAD
=======
	pr_debug("mmusr is %#x for addr %#lx in task %p\n",
		temp, addr, current);
	pr_debug("descriptor address is 0x%p, contents %#lx\n",
		__va(desc), *(unsigned long *)__va(desc));
>>>>>>> c3ade0e0
#else
	asm volatile ("ptestr #1,%1@,#7\n\t"
		      "pmove %%psr,%0"
		      : "=m" (temp) : "a" (addr));
#endif
	mmusr = temp;
	if (mmusr & MMU_I)
		do_page_fault (&fp->ptregs, addr, 0);
	else if (mmusr & (MMU_B|MMU_L|MMU_S)) {
		pr_err("invalid insn access at %#lx from pc %#lx\n",
			addr, fp->ptregs.pc);
		pr_debug("Unknown SIGSEGV - 2\n");
		die_if_kernel("Oops",&fp->ptregs,mmusr);
		force_sig(SIGSEGV, current);
		return;
	}

create_atc_entry:
	/* setup an ATC entry for the access about to be retried */
	asm volatile ("ploadr #2,%0@" : /* no outputs */
		      : "a" (addr));
}
#endif /* CPU_M68020_OR_M68030 */
#endif /* !CONFIG_SUN3 */

#if defined(CONFIG_COLDFIRE) && defined(CONFIG_MMU)
#include <asm/mcfmmu.h>

/*
 *	The following table converts the FS encoding of a ColdFire
 *	exception stack frame into the error_code value needed by
 *	do_fault.
*/
static const unsigned char fs_err_code[] = {
	0,  /* 0000 */
	0,  /* 0001 */
	0,  /* 0010 */
	0,  /* 0011 */
	1,  /* 0100 */
	0,  /* 0101 */
	0,  /* 0110 */
	0,  /* 0111 */
	2,  /* 1000 */
	3,  /* 1001 */
	2,  /* 1010 */
	0,  /* 1011 */
	1,  /* 1100 */
	1,  /* 1101 */
	0,  /* 1110 */
	0   /* 1111 */
};

static inline void access_errorcf(unsigned int fs, struct frame *fp)
{
	unsigned long mmusr, addr;
	unsigned int err_code;
	int need_page_fault;

	mmusr = mmu_read(MMUSR);
	addr = mmu_read(MMUAR);

	/*
	 * error_code:
	 *	bit 0 == 0 means no page found, 1 means protection fault
	 *	bit 1 == 0 means read, 1 means write
	 */
	switch (fs) {
	case  5:  /* 0101 TLB opword X miss */
		need_page_fault = cf_tlb_miss(&fp->ptregs, 0, 0, 0);
		addr = fp->ptregs.pc;
		break;
	case  6:  /* 0110 TLB extension word X miss */
		need_page_fault = cf_tlb_miss(&fp->ptregs, 0, 0, 1);
		addr = fp->ptregs.pc + sizeof(long);
		break;
	case 10:  /* 1010 TLB W miss */
		need_page_fault = cf_tlb_miss(&fp->ptregs, 1, 1, 0);
		break;
	case 14: /* 1110 TLB R miss */
		need_page_fault = cf_tlb_miss(&fp->ptregs, 0, 1, 0);
		break;
	default:
		/* 0000 Normal  */
		/* 0001 Reserved */
		/* 0010 Interrupt during debug service routine */
		/* 0011 Reserved */
		/* 0100 X Protection */
		/* 0111 IFP in emulator mode */
		/* 1000 W Protection*/
		/* 1001 Write error*/
		/* 1011 Reserved*/
		/* 1100 R Protection*/
		/* 1101 R Protection*/
		/* 1111 OEP in emulator mode*/
		need_page_fault = 1;
		break;
	}

	if (need_page_fault) {
		err_code = fs_err_code[fs];
		if ((fs == 13) && (mmusr & MMUSR_WF)) /* rd-mod-wr access */
			err_code |= 2; /* bit1 - write, bit0 - protection */
		do_page_fault(&fp->ptregs, addr, err_code);
	}
}
#endif /* CONFIG_COLDFIRE CONFIG_MMU */

asmlinkage void buserr_c(struct frame *fp)
{
	/* Only set esp0 if coming from user mode */
	if (user_mode(&fp->ptregs))
		current->thread.esp0 = (unsigned long) fp;

	pr_debug("*** Bus Error *** Format is %x\n", fp->ptregs.format);

#if defined(CONFIG_COLDFIRE) && defined(CONFIG_MMU)
	if (CPU_IS_COLDFIRE) {
		unsigned int fs;
		fs = (fp->ptregs.vector & 0x3) |
			((fp->ptregs.vector & 0xc00) >> 8);
		switch (fs) {
		case 0x5:
		case 0x6:
		case 0x7:
		case 0x9:
		case 0xa:
		case 0xd:
		case 0xe:
		case 0xf:
			access_errorcf(fs, fp);
			return;
		default:
			break;
		}
	}
#endif /* CONFIG_COLDFIRE && CONFIG_MMU */

	switch (fp->ptregs.format) {
#if defined (CONFIG_M68060)
	case 4:				/* 68060 access error */
	  access_error060 (fp);
	  break;
#endif
#if defined (CONFIG_M68040)
	case 0x7:			/* 68040 access error */
	  access_error040 (fp);
	  break;
#endif
#if defined (CPU_M68020_OR_M68030)
	case 0xa:
	case 0xb:
	  bus_error030 (fp);
	  break;
#endif
	default:
	  die_if_kernel("bad frame format",&fp->ptregs,0);
	  pr_debug("Unknown SIGSEGV - 4\n");
	  force_sig(SIGSEGV, current);
	}
}


static int kstack_depth_to_print = 48;

void show_trace(unsigned long *stack)
{
	unsigned long *endstack;
	unsigned long addr;
	int i;

	pr_info("Call Trace:");
	addr = (unsigned long)stack + THREAD_SIZE - 1;
	endstack = (unsigned long *)(addr & -THREAD_SIZE);
	i = 0;
	while (stack + 1 <= endstack) {
		addr = *stack++;
		/*
		 * If the address is either in the text segment of the
		 * kernel, or in the region which contains vmalloc'ed
		 * memory, it *may* be the address of a calling
		 * routine; if so, print it so that someone tracing
		 * down the cause of the crash will be able to figure
		 * out the call path that was taken.
		 */
		if (__kernel_text_address(addr)) {
#ifndef CONFIG_KALLSYMS
			if (i % 5 == 0)
				pr_cont("\n       ");
#endif
			pr_cont(" [<%08lx>] %pS\n", addr, (void *)addr);
			i++;
		}
	}
	pr_cont("\n");
}

void show_registers(struct pt_regs *regs)
{
	struct frame *fp = (struct frame *)regs;
	mm_segment_t old_fs = get_fs();
	u16 c, *cp;
	unsigned long addr;
	int i;

	print_modules();
	pr_info("PC: [<%08lx>] %pS\n", regs->pc, (void *)regs->pc);
	pr_info("SR: %04x  SP: %p  a2: %08lx\n", regs->sr, regs, regs->a2);
	pr_info("d0: %08lx    d1: %08lx    d2: %08lx    d3: %08lx\n",
	       regs->d0, regs->d1, regs->d2, regs->d3);
	pr_info("d4: %08lx    d5: %08lx    a0: %08lx    a1: %08lx\n",
	       regs->d4, regs->d5, regs->a0, regs->a1);

	pr_info("Process %s (pid: %d, task=%p)\n",
		current->comm, task_pid_nr(current), current);
	addr = (unsigned long)&fp->un;
	pr_info("Frame format=%X ", regs->format);
	switch (regs->format) {
	case 0x2:
		pr_cont("instr addr=%08lx\n", fp->un.fmt2.iaddr);
		addr += sizeof(fp->un.fmt2);
		break;
	case 0x3:
		pr_cont("eff addr=%08lx\n", fp->un.fmt3.effaddr);
		addr += sizeof(fp->un.fmt3);
		break;
	case 0x4:
		if (CPU_IS_060)
			pr_cont("fault addr=%08lx fslw=%08lx\n",
				fp->un.fmt4.effaddr, fp->un.fmt4.pc);
		else
			pr_cont("eff addr=%08lx pc=%08lx\n",
				fp->un.fmt4.effaddr, fp->un.fmt4.pc);
		addr += sizeof(fp->un.fmt4);
		break;
	case 0x7:
		pr_cont("eff addr=%08lx ssw=%04x faddr=%08lx\n",
			fp->un.fmt7.effaddr, fp->un.fmt7.ssw, fp->un.fmt7.faddr);
		pr_info("wb 1 stat/addr/data: %04x %08lx %08lx\n",
			fp->un.fmt7.wb1s, fp->un.fmt7.wb1a, fp->un.fmt7.wb1dpd0);
		pr_info("wb 2 stat/addr/data: %04x %08lx %08lx\n",
			fp->un.fmt7.wb2s, fp->un.fmt7.wb2a, fp->un.fmt7.wb2d);
		pr_info("wb 3 stat/addr/data: %04x %08lx %08lx\n",
			fp->un.fmt7.wb3s, fp->un.fmt7.wb3a, fp->un.fmt7.wb3d);
		pr_info("push data: %08lx %08lx %08lx %08lx\n",
			fp->un.fmt7.wb1dpd0, fp->un.fmt7.pd1, fp->un.fmt7.pd2,
			fp->un.fmt7.pd3);
		addr += sizeof(fp->un.fmt7);
		break;
	case 0x9:
		pr_cont("instr addr=%08lx\n", fp->un.fmt9.iaddr);
		addr += sizeof(fp->un.fmt9);
		break;
	case 0xa:
		pr_cont("ssw=%04x isc=%04x isb=%04x daddr=%08lx dobuf=%08lx\n",
			fp->un.fmta.ssw, fp->un.fmta.isc, fp->un.fmta.isb,
			fp->un.fmta.daddr, fp->un.fmta.dobuf);
		addr += sizeof(fp->un.fmta);
		break;
	case 0xb:
		pr_cont("ssw=%04x isc=%04x isb=%04x daddr=%08lx dobuf=%08lx\n",
			fp->un.fmtb.ssw, fp->un.fmtb.isc, fp->un.fmtb.isb,
			fp->un.fmtb.daddr, fp->un.fmtb.dobuf);
		pr_info("baddr=%08lx dibuf=%08lx ver=%x\n",
			fp->un.fmtb.baddr, fp->un.fmtb.dibuf, fp->un.fmtb.ver);
		addr += sizeof(fp->un.fmtb);
		break;
	default:
		pr_cont("\n");
	}
	show_stack(NULL, (unsigned long *)addr);

	pr_info("Code:");
	set_fs(KERNEL_DS);
	cp = (u16 *)regs->pc;
	for (i = -8; i < 16; i++) {
		if (get_user(c, cp + i) && i >= 0) {
			pr_cont(" Bad PC value.");
			break;
		}
		if (i)
			pr_cont(" %04x", c);
		else
			pr_cont(" <%04x>", c);
	}
	set_fs(old_fs);
	pr_cont("\n");
}

void show_stack(struct task_struct *task, unsigned long *stack)
{
	unsigned long *p;
	unsigned long *endstack;
	int i;

	if (!stack) {
		if (task)
			stack = (unsigned long *)task->thread.esp0;
		else
			stack = (unsigned long *)&stack;
	}
	endstack = (unsigned long *)(((unsigned long)stack + THREAD_SIZE - 1) & -THREAD_SIZE);

	pr_info("Stack from %08lx:", (unsigned long)stack);
	p = stack;
	for (i = 0; i < kstack_depth_to_print; i++) {
		if (p + 1 > endstack)
			break;
		if (i % 8 == 0)
			pr_cont("\n       ");
		pr_cont(" %08lx", *p++);
	}
	pr_cont("\n");
	show_trace(stack);
}

/*
 * The vector number returned in the frame pointer may also contain
 * the "fs" (Fault Status) bits on ColdFire. These are in the bottom
 * 2 bits, and upper 2 bits. So we need to mask out the real vector
 * number before using it in comparisons. You don't need to do this on
 * real 68k parts, but it won't hurt either.
 */

void bad_super_trap (struct frame *fp)
{
	int vector = (fp->ptregs.vector >> 2) & 0xff;

	console_verbose();
	if (vector < ARRAY_SIZE(vec_names))
		pr_err("*** %s ***   FORMAT=%X\n",
			vec_names[vector],
			fp->ptregs.format);
	else
		pr_err("*** Exception %d ***   FORMAT=%X\n",
			vector, fp->ptregs.format);
	if (vector == VEC_ADDRERR && CPU_IS_020_OR_030) {
		unsigned short ssw = fp->un.fmtb.ssw;

		pr_err("SSW=%#06x  ", ssw);

		if (ssw & RC)
			pr_err("Pipe stage C instruction fault at %#010lx\n",
				(fp->ptregs.format) == 0xA ?
				fp->ptregs.pc + 2 : fp->un.fmtb.baddr - 2);
		if (ssw & RB)
			pr_err("Pipe stage B instruction fault at %#010lx\n",
				(fp->ptregs.format) == 0xA ?
				fp->ptregs.pc + 4 : fp->un.fmtb.baddr);
		if (ssw & DF)
			pr_err("Data %s fault at %#010lx in %s (pc=%#lx)\n",
				ssw & RW ? "read" : "write",
				fp->un.fmtb.daddr, space_names[ssw & DFC],
				fp->ptregs.pc);
	}
	pr_err("Current process id is %d\n", task_pid_nr(current));
	die_if_kernel("BAD KERNEL TRAP", &fp->ptregs, 0);
}

asmlinkage void trap_c(struct frame *fp)
{
	int sig;
	int vector = (fp->ptregs.vector >> 2) & 0xff;
	siginfo_t info;

	if (fp->ptregs.sr & PS_S) {
		if (vector == VEC_TRACE) {
			/* traced a trapping instruction on a 68020/30,
			 * real exception will be executed afterwards.
			 */
		} else if (!handle_kernel_fault(&fp->ptregs))
			bad_super_trap(fp);
		return;
	}

	/* send the appropriate signal to the user program */
	switch (vector) {
	    case VEC_ADDRERR:
		info.si_code = BUS_ADRALN;
		sig = SIGBUS;
		break;
	    case VEC_ILLEGAL:
	    case VEC_LINE10:
	    case VEC_LINE11:
		info.si_code = ILL_ILLOPC;
		sig = SIGILL;
		break;
	    case VEC_PRIV:
		info.si_code = ILL_PRVOPC;
		sig = SIGILL;
		break;
	    case VEC_COPROC:
		info.si_code = ILL_COPROC;
		sig = SIGILL;
		break;
	    case VEC_TRAP1:
	    case VEC_TRAP2:
	    case VEC_TRAP3:
	    case VEC_TRAP4:
	    case VEC_TRAP5:
	    case VEC_TRAP6:
	    case VEC_TRAP7:
	    case VEC_TRAP8:
	    case VEC_TRAP9:
	    case VEC_TRAP10:
	    case VEC_TRAP11:
	    case VEC_TRAP12:
	    case VEC_TRAP13:
	    case VEC_TRAP14:
		info.si_code = ILL_ILLTRP;
		sig = SIGILL;
		break;
	    case VEC_FPBRUC:
	    case VEC_FPOE:
	    case VEC_FPNAN:
		info.si_code = FPE_FLTINV;
		sig = SIGFPE;
		break;
	    case VEC_FPIR:
		info.si_code = FPE_FLTRES;
		sig = SIGFPE;
		break;
	    case VEC_FPDIVZ:
		info.si_code = FPE_FLTDIV;
		sig = SIGFPE;
		break;
	    case VEC_FPUNDER:
		info.si_code = FPE_FLTUND;
		sig = SIGFPE;
		break;
	    case VEC_FPOVER:
		info.si_code = FPE_FLTOVF;
		sig = SIGFPE;
		break;
	    case VEC_ZERODIV:
		info.si_code = FPE_INTDIV;
		sig = SIGFPE;
		break;
	    case VEC_CHK:
	    case VEC_TRAP:
		info.si_code = FPE_INTOVF;
		sig = SIGFPE;
		break;
	    case VEC_TRACE:		/* ptrace single step */
		info.si_code = TRAP_TRACE;
		sig = SIGTRAP;
		break;
	    case VEC_TRAP15:		/* breakpoint */
		info.si_code = TRAP_BRKPT;
		sig = SIGTRAP;
		break;
	    default:
		info.si_code = ILL_ILLOPC;
		sig = SIGILL;
		break;
	}
	info.si_signo = sig;
	info.si_errno = 0;
	switch (fp->ptregs.format) {
	    default:
		info.si_addr = (void *) fp->ptregs.pc;
		break;
	    case 2:
		info.si_addr = (void *) fp->un.fmt2.iaddr;
		break;
	    case 7:
		info.si_addr = (void *) fp->un.fmt7.effaddr;
		break;
	    case 9:
		info.si_addr = (void *) fp->un.fmt9.iaddr;
		break;
	    case 10:
		info.si_addr = (void *) fp->un.fmta.daddr;
		break;
	    case 11:
		info.si_addr = (void *) fp->un.fmtb.daddr;
		break;
	}
	force_sig_info (sig, &info, current);
}

void die_if_kernel (char *str, struct pt_regs *fp, int nr)
{
	if (!(fp->sr & PS_S))
		return;

	console_verbose();
	pr_crit("%s: %08x\n", str, nr);
	show_registers(fp);
	add_taint(TAINT_DIE, LOCKDEP_NOW_UNRELIABLE);
	do_exit(SIGSEGV);
}

asmlinkage void set_esp0(unsigned long ssp)
{
	current->thread.esp0 = ssp;
}

/*
 * This function is called if an error occur while accessing
 * user-space from the fpsp040 code.
 */
asmlinkage void fpsp040_die(void)
{
	do_exit(SIGSEGV);
}

#ifdef CONFIG_M68KFPU_EMU
asmlinkage void fpemu_signal(int signal, int code, void *addr)
{
	siginfo_t info;

	info.si_signo = signal;
	info.si_errno = 0;
	info.si_code = code;
	info.si_addr = addr;
	force_sig_info(signal, &info, current);
}
#endif<|MERGE_RESOLUTION|>--- conflicted
+++ resolved
@@ -534,13 +534,10 @@
 			      "pmove %%psr,%1"
 			      : "=a&" (desc), "=m" (temp)
 			      : "a" (addr), "d" (ssw));
-<<<<<<< HEAD
-=======
 		pr_debug("mmusr is %#x for addr %#lx in task %p\n",
 			 temp, addr, current);
 		pr_debug("descriptor address is 0x%p, contents %#lx\n",
 			 __va(desc), *(unsigned long *)__va(desc));
->>>>>>> c3ade0e0
 #else
 		asm volatile ("ptestr %2,%1@,#7\n\t"
 			      "pmove %%psr,%0"
@@ -593,20 +590,10 @@
 #if 0
 			asm volatile ("pmove %%tt0,%0"
 				      : "=m" (tlong));
-<<<<<<< HEAD
-			printk("tt0 is %#lx, ", tlong);
-			asm volatile ("pmove %%tt1,%0"
-				      : "=m" (tlong));
-			printk("tt1 is %#lx\n", tlong);
-#endif
-#ifdef DEBUG
-			printk("Unknown SIGSEGV - 1\n");
-=======
 			pr_debug("tt0 is %#lx, ", tlong);
 			asm volatile ("pmove %%tt1,%0"
 				      : "=m" (tlong));
 			pr_debug("tt1 is %#lx\n", tlong);
->>>>>>> c3ade0e0
 #endif
 			pr_debug("Unknown SIGSEGV - 1\n");
 			die_if_kernel("Oops",&fp->ptregs,mmusr);
@@ -655,13 +642,10 @@
 		      "pmove %%psr,%1"
 		      : "=a&" (desc), "=m" (temp)
 		      : "a" (addr));
-<<<<<<< HEAD
-=======
 	pr_debug("mmusr is %#x for addr %#lx in task %p\n",
 		temp, addr, current);
 	pr_debug("descriptor address is 0x%p, contents %#lx\n",
 		__va(desc), *(unsigned long *)__va(desc));
->>>>>>> c3ade0e0
 #else
 	asm volatile ("ptestr #1,%1@,#7\n\t"
 		      "pmove %%psr,%0"
