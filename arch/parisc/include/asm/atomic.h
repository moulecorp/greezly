/* Copyright (C) 2000 Philipp Rumpf <prumpf@tux.org>
 * Copyright (C) 2006 Kyle McMartin <kyle@parisc-linux.org>
 */

#ifndef _ASM_PARISC_ATOMIC_H_
#define _ASM_PARISC_ATOMIC_H_

#include <linux/types.h>
#include <asm/cmpxchg.h>

/*
 * Atomic operations that C can't guarantee us.  Useful for
 * resource counting etc..
 *
 * And probably incredibly slow on parisc.  OTOH, we don't
 * have to write any serious assembly.   prumpf
 */

#ifdef CONFIG_SMP
#include <asm/spinlock.h>
#include <asm/cache.h>		/* we use L1_CACHE_BYTES */

/* Use an array of spinlocks for our atomic_ts.
 * Hash function to index into a different SPINLOCK.
 * Since "a" is usually an address, use one spinlock per cacheline.
 */
#  define ATOMIC_HASH_SIZE 4
#  define ATOMIC_HASH(a) (&(__atomic_hash[ (((unsigned long) (a))/L1_CACHE_BYTES) & (ATOMIC_HASH_SIZE-1) ]))

extern arch_spinlock_t __atomic_hash[ATOMIC_HASH_SIZE] __lock_aligned;

/* Can't use raw_spin_lock_irq because of #include problems, so
 * this is the substitute */
#define _atomic_spin_lock_irqsave(l,f) do {	\
	arch_spinlock_t *s = ATOMIC_HASH(l);		\
	local_irq_save(f);			\
	arch_spin_lock(s);			\
} while(0)

#define _atomic_spin_unlock_irqrestore(l,f) do {	\
	arch_spinlock_t *s = ATOMIC_HASH(l);			\
	arch_spin_unlock(s);				\
	local_irq_restore(f);				\
} while(0)


#else
#  define _atomic_spin_lock_irqsave(l,f) do { local_irq_save(f); } while (0)
#  define _atomic_spin_unlock_irqrestore(l,f) do { local_irq_restore(f); } while (0)
#endif

/*
 * Note that we need not lock read accesses - aligned word writes/reads
 * are atomic, so a reader never sees inconsistent values.
 */

/* It's possible to reduce all atomic operations to either
 * __atomic_add_return, atomic_set and atomic_read (the latter
 * is there only for consistency).
 */

static __inline__ int __atomic_add_return(int i, atomic_t *v)
{
	int ret;
	unsigned long flags;
	_atomic_spin_lock_irqsave(v, flags);

	ret = (v->counter += i);

	_atomic_spin_unlock_irqrestore(v, flags);
	return ret;
}

static __inline__ void atomic_set(atomic_t *v, int i) 
{
	unsigned long flags;
	_atomic_spin_lock_irqsave(v, flags);

	v->counter = i;

	_atomic_spin_unlock_irqrestore(v, flags);
}

static __inline__ int atomic_read(const atomic_t *v)
{
	return (*(volatile int *)&(v)->counter);
}

/* exported interface */
#define atomic_cmpxchg(v, o, n) (cmpxchg(&((v)->counter), (o), (n)))
#define atomic_xchg(v, new) (xchg(&((v)->counter), new))

/**
 * __atomic_add_unless - add unless the number is a given value
 * @v: pointer of type atomic_t
 * @a: the amount to add to v...
 * @u: ...unless v is equal to u.
 *
 * Atomically adds @a to @v, so long as it was not @u.
 * Returns the old value of @v.
 */
static __inline__ int __atomic_add_unless(atomic_t *v, int a, int u)
{
	int c, old;
	c = atomic_read(v);
	for (;;) {
		if (unlikely(c == (u)))
			break;
		old = atomic_cmpxchg((v), c, c + (a));
		if (likely(old == c))
			break;
		c = old;
	}
	return c;
}


#define atomic_add(i,v)	((void)(__atomic_add_return(        (i),(v))))
#define atomic_sub(i,v)	((void)(__atomic_add_return(-((int) (i)),(v))))
#define atomic_inc(v)	((void)(__atomic_add_return(   1,(v))))
#define atomic_dec(v)	((void)(__atomic_add_return(  -1,(v))))

#define atomic_add_return(i,v)	(__atomic_add_return( (i),(v)))
#define atomic_sub_return(i,v)	(__atomic_add_return(-(i),(v)))
#define atomic_inc_return(v)	(__atomic_add_return(   1,(v)))
#define atomic_dec_return(v)	(__atomic_add_return(  -1,(v)))

#define atomic_add_negative(a, v)	(atomic_add_return((a), (v)) < 0)

/*
 * atomic_inc_and_test - increment and test
 * @v: pointer of type atomic_t
 *
 * Atomically increments @v by 1
 * and returns true if the result is zero, or false for all
 * other cases.
 */
#define atomic_inc_and_test(v) (atomic_inc_return(v) == 0)

#define atomic_dec_and_test(v)	(atomic_dec_return(v) == 0)

#define atomic_sub_and_test(i,v)	(atomic_sub_return((i),(v)) == 0)

#define ATOMIC_INIT(i)	{ (i) }

#define smp_mb__before_atomic_dec()	smp_mb()
#define smp_mb__after_atomic_dec()	smp_mb()
#define smp_mb__before_atomic_inc()	smp_mb()
#define smp_mb__after_atomic_inc()	smp_mb()

#ifdef CONFIG_64BIT

#define ATOMIC64_INIT(i) { (i) }

static __inline__ s64
__atomic64_add_return(s64 i, atomic64_t *v)
{
	s64 ret;
	unsigned long flags;
	_atomic_spin_lock_irqsave(v, flags);

	ret = (v->counter += i);

	_atomic_spin_unlock_irqrestore(v, flags);
	return ret;
}

static __inline__ void
atomic64_set(atomic64_t *v, s64 i)
{
	unsigned long flags;
	_atomic_spin_lock_irqsave(v, flags);

	v->counter = i;

	_atomic_spin_unlock_irqrestore(v, flags);
}

static __inline__ s64
atomic64_read(const atomic64_t *v)
{
	return (*(volatile long *)&(v)->counter);
}

#define atomic64_add(i,v)	((void)(__atomic64_add_return( ((s64)(i)),(v))))
#define atomic64_sub(i,v)	((void)(__atomic64_add_return(-((s64)(i)),(v))))
#define atomic64_inc(v)		((void)(__atomic64_add_return(   1,(v))))
#define atomic64_dec(v)		((void)(__atomic64_add_return(  -1,(v))))

#define atomic64_add_return(i,v)	(__atomic64_add_return( ((s64)(i)),(v)))
#define atomic64_sub_return(i,v)	(__atomic64_add_return(-((s64)(i)),(v)))
#define atomic64_inc_return(v)		(__atomic64_add_return(   1,(v)))
#define atomic64_dec_return(v)		(__atomic64_add_return(  -1,(v)))

#define atomic64_add_negative(a, v)	(atomic64_add_return((a), (v)) < 0)

#define atomic64_inc_and_test(v) 	(atomic64_inc_return(v) == 0)
#define atomic64_dec_and_test(v)	(atomic64_dec_return(v) == 0)
#define atomic64_sub_and_test(i,v)	(atomic64_sub_return((i),(v)) == 0)

/* exported interface */
#define atomic64_cmpxchg(v, o, n) \
	((__typeof__((v)->counter))cmpxchg(&((v)->counter), (o), (n)))
#define atomic64_xchg(v, new) (xchg(&((v)->counter), new))

/**
 * atomic64_add_unless - add unless the number is a given value
 * @v: pointer of type atomic64_t
 * @a: the amount to add to v...
 * @u: ...unless v is equal to u.
 *
 * Atomically adds @a to @v, so long as it was not @u.
 * Returns the old value of @v.
 */
static __inline__ int atomic64_add_unless(atomic64_t *v, long a, long u)
{
	long c, old;
	c = atomic64_read(v);
	for (;;) {
		if (unlikely(c == (u)))
			break;
		old = atomic64_cmpxchg((v), c, c + (a));
		if (likely(old == c))
			break;
		c = old;
	}
	return c != (u);
}

#define atomic64_inc_not_zero(v) atomic64_add_unless((v), 1, 0)

<<<<<<< HEAD
=======
/*
 * atomic64_dec_if_positive - decrement by 1 if old value positive
 * @v: pointer of type atomic_t
 *
 * The function returns the old value of *v minus 1, even if
 * the atomic variable, v, was not decremented.
 */
static inline long atomic64_dec_if_positive(atomic64_t *v)
{
	long c, old, dec;
	c = atomic64_read(v);
	for (;;) {
		dec = c - 1;
		if (unlikely(dec < 0))
			break;
		old = atomic64_cmpxchg((v), c, dec);
		if (likely(old == c))
			break;
		c = old;
	}
	return dec;
}

>>>>>>> c3ade0e0
#define atomic64_read_unchecked(v)		atomic64_read(v)
#define atomic64_set_unchecked(v, i)		atomic64_set((v), (i))
#define atomic64_add_unchecked(a, v)		atomic64_add((a), (v))
#define atomic64_add_return_unchecked(a, v)	atomic64_add_return((a), (v))
#define atomic64_sub_unchecked(a, v)		atomic64_sub((a), (v))
#define atomic64_inc_unchecked(v)		atomic64_inc(v)
#define atomic64_inc_return_unchecked(v)	atomic64_inc_return(v)
#define atomic64_dec_unchecked(v)		atomic64_dec(v)
#define atomic64_cmpxchg_unchecked(v, o, n)	atomic64_cmpxchg((v), (o), (n))

#endif /* !CONFIG_64BIT */


#endif /* _ASM_PARISC_ATOMIC_H_ */<|MERGE_RESOLUTION|>--- conflicted
+++ resolved
@@ -229,8 +229,6 @@
 
 #define atomic64_inc_not_zero(v) atomic64_add_unless((v), 1, 0)
 
-<<<<<<< HEAD
-=======
 /*
  * atomic64_dec_if_positive - decrement by 1 if old value positive
  * @v: pointer of type atomic_t
@@ -254,7 +252,6 @@
 	return dec;
 }
 
->>>>>>> c3ade0e0
 #define atomic64_read_unchecked(v)		atomic64_read(v)
 #define atomic64_set_unchecked(v, i)		atomic64_set((v), (i))
 #define atomic64_add_unchecked(a, v)		atomic64_add((a), (v))
