--- conflicted
+++ resolved
@@ -36,41 +36,22 @@
 #include <linux/personality.h>
 #include <linux/random.h>
 
-<<<<<<< HEAD
-static unsigned long get_unshared_area(struct file *filp, unsigned long addr, unsigned long len,
-				       unsigned long flags)
-{
-	struct vm_area_struct *vma;
-	unsigned long offset = gr_rand_threadstack_offset(current->mm, filp, flags);
-=======
 /* we construct an artificial offset for the mapping based on the physical
  * address of the kernel mapping variable */
 #define GET_LAST_MMAP(filp)		\
 	(filp ? ((unsigned long) filp->f_mapping) >> 8 : 0UL)
 #define SET_LAST_MMAP(filp, val)	\
 	 { /* nothing */ }
->>>>>>> c3ade0e0
 
 static int get_offset(unsigned int last_mmap)
 {
 	return (last_mmap & (SHM_COLOUR-1)) >> PAGE_SHIFT;
 }
 
-<<<<<<< HEAD
-	for (vma = find_vma(current->mm, addr); ; vma = vma->vm_next) {
-		/* At this point:  (!vma || addr < vma->vm_end). */
-		if (TASK_SIZE - len < addr)
-			return -ENOMEM;
-		if (check_heap_stack_gap(vma, &addr, len, offset))
-			return addr;
-		addr = vma->vm_end;
-	}
-=======
 static unsigned long shared_align_offset(unsigned int last_mmap,
 					 unsigned long pgoff)
 {
 	return (get_offset(last_mmap) + pgoff) << PAGE_SHIFT;
->>>>>>> c3ade0e0
 }
 
 static inline unsigned long COLOR_ALIGN(unsigned long addr,
@@ -99,35 +80,12 @@
 	return PAGE_ALIGN(STACK_TOP - stack_base);
 }
 
-<<<<<<< HEAD
-static unsigned long get_shared_area(struct file *filp, struct address_space *mapping,
-		unsigned long addr, unsigned long len, unsigned long pgoff, unsigned long flags)
-=======
 
 unsigned long arch_get_unmapped_area(struct file *filp, unsigned long addr,
 		unsigned long len, unsigned long pgoff, unsigned long flags)
->>>>>>> c3ade0e0
 {
 	struct mm_struct *mm = current->mm;
 	struct vm_area_struct *vma;
-<<<<<<< HEAD
-	int offset = mapping ? get_offset(mapping) : 0;
-	unsigned long rand_offset = gr_rand_threadstack_offset(current->mm, filp, flags);
-
-	offset = (offset + (pgoff << PAGE_SHIFT)) & 0x3FF000;
-
-	addr = DCACHE_ALIGN(addr - offset) + offset;
-
-	for (vma = find_vma(current->mm, addr); ; vma = vma->vm_next) {
-		/* At this point:  (!vma || addr < vma->vm_end). */
-		if (TASK_SIZE - len < addr)
-			return -ENOMEM;
-		if (check_heap_stack_gap(vma, &addr, len, rand_offset))
-			return addr;
-		addr = DCACHE_ALIGN(vma->vm_end - offset) + offset;
-		if (addr < vma->vm_end) /* handle wraparound */
-			return -ENOMEM;
-=======
 	unsigned long task_size = TASK_SIZE;
 	int do_color_align, last_mmap;
 	struct vm_unmapped_area_info info;
@@ -163,7 +121,6 @@
 		if (task_size - len >= addr &&
 		    (!vma || addr + len <= vma->vm_start))
 			goto found_addr;
->>>>>>> c3ade0e0
 	}
 
 	info.flags = 0;
@@ -250,19 +207,6 @@
 	 * can happen with large stack limits and large mmap()
 	 * allocations.
 	 */
-<<<<<<< HEAD
-	if (flags & MAP_FIXED)
-		return addr;
-	if (!addr)
-		addr = current->mm->mmap_base;
-
-	if (filp) {
-		addr = get_shared_area(filp, filp->f_mapping, addr, len, pgoff, flags);
-	} else if(flags & MAP_SHARED) {
-		addr = get_shared_area(filp, NULL, addr, len, pgoff, flags);
-	} else {
-		addr = get_unshared_area(filp, addr, len, flags);
-=======
 	return arch_get_unmapped_area(filp, addr0, len, pgoff, flags);
 
 found_addr:
@@ -329,7 +273,6 @@
 		mm->get_unmapped_area = arch_get_unmapped_area;
 	} else {
 		mm->get_unmapped_area = arch_get_unmapped_area_topdown;
->>>>>>> c3ade0e0
 	}
 }
 
