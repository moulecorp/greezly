--- conflicted
+++ resolved
@@ -370,34 +370,6 @@
 		}
 #endif
 
-<<<<<<< HEAD
-	if ((vma->vm_flags & acc_type) != acc_type) {
-
-#ifdef CONFIG_PAX_PAGEEXEC
-		if ((mm->pax_flags & MF_PAX_PAGEEXEC) && (acc_type & VM_EXEC) &&
-		    (address & ~3UL) == instruction_pointer(regs))
-		{
-			up_read(&mm->mmap_sem);
-			switch (pax_handle_fetch_fault(regs)) {
-
-#ifdef CONFIG_PAX_EMUPLT
-			case 3:
-				return;
-#endif
-
-#ifdef CONFIG_PAX_EMUTRAMP
-			case 2:
-				return;
-#endif
-
-			}
-			pax_report_fault(regs, (void *)instruction_pointer(regs), (void *)regs->gr[30]);
-			do_group_exit(SIGKILL);
-		}
-#endif
-
-=======
->>>>>>> c3ade0e0
 		goto bad_area;
 	}
 
