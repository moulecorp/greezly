--- conflicted
+++ resolved
@@ -394,7 +394,6 @@
 }
 
 #ifndef __powerpc64__
-<<<<<<< HEAD
 
 static inline unsigned long __must_check copy_from_user(void *to,
 		const void __user *from, unsigned long n)
@@ -481,94 +480,6 @@
 #endif /* __powerpc64__ */
 
 extern unsigned long __clear_user(void __user *addr, unsigned long size);
-=======
->>>>>>> c3ade0e0
-
-static inline unsigned long __must_check copy_from_user(void *to,
-		const void __user *from, unsigned long n)
-{
-	unsigned long over;
-
-	if ((long)n < 0)
-		return n;
-
-	if (access_ok(VERIFY_READ, from, n)) {
-		if (!__builtin_constant_p(n))
-			check_object_size(to, n, false);
-		return __copy_tofrom_user((__force void __user *)to, from, n);
-	}
-	if ((unsigned long)from < TASK_SIZE) {
-		over = (unsigned long)from + n - TASK_SIZE;
-		if (!__builtin_constant_p(n - over))
-			check_object_size(to, n - over, false);
-		return __copy_tofrom_user((__force void __user *)to, from,
-				n - over) + over;
-	}
-	return n;
-}
-
-static inline unsigned long __must_check copy_to_user(void __user *to,
-		const void *from, unsigned long n)
-{
-	unsigned long over;
-
-	if ((long)n < 0)
-		return n;
-
-	if (access_ok(VERIFY_WRITE, to, n)) {
-		if (!__builtin_constant_p(n))
-			check_object_size(from, n, true);
-		return __copy_tofrom_user(to, (__force void __user *)from, n);
-	}
-	if ((unsigned long)to < TASK_SIZE) {
-		over = (unsigned long)to + n - TASK_SIZE;
-		if (!__builtin_constant_p(n))
-			check_object_size(from, n - over, true);
-		return __copy_tofrom_user(to, (__force void __user *)from,
-				n - over) + over;
-	}
-	return n;
-}
-
-#else /* __powerpc64__ */
-
-#define __copy_in_user(to, from, size) \
-	__copy_tofrom_user((to), (from), (size))
-
-static inline unsigned long __must_check copy_from_user(void *to, const void __user *from, unsigned long n)
-{
-	if ((long)n < 0 || n > INT_MAX)
-		return n;
-
-	if (!__builtin_constant_p(n))
-		check_object_size(to, n, false);
-
-	if (likely(access_ok(VERIFY_READ, from, n)))
-		n = __copy_from_user(to, from, n);
-	else
-		memset(to, 0, n);
-	return n;
-}
-
-static inline unsigned long __must_check copy_to_user(void __user *to, const void *from, unsigned long n)
-{
-	if ((long)n < 0 || n > INT_MAX)
-		return n;
-
-	if (likely(access_ok(VERIFY_WRITE, to, n))) {
-		if (!__builtin_constant_p(n))
-			check_object_size(from, n, true);
-		n = __copy_to_user(to, from, n);
-	}
-	return n;
-}
-
-extern unsigned long copy_in_user(void __user *to, const void __user *from,
-				  unsigned long n);
-
-#endif /* __powerpc64__ */
-
-extern unsigned long __clear_user(void __user *addr, unsigned long size);
 
 static inline unsigned long clear_user(void __user *addr, unsigned long size)
 {
