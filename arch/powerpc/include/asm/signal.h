--- conflicted
+++ resolved
@@ -5,152 +5,6 @@
 #include <uapi/asm/signal.h>
 #include <uapi/asm/ptrace.h>
 
-<<<<<<< HEAD
-#define _NSIG		64
-#ifdef __powerpc64__
-#define _NSIG_BPW	64
-#else
-#define _NSIG_BPW	32
-#endif
-#define _NSIG_WORDS	(_NSIG / _NSIG_BPW)
-
-typedef unsigned long old_sigset_t;		/* at least 32 bits */
-
-typedef struct {
-	unsigned long sig[_NSIG_WORDS];
-} sigset_t;
-
-#define SIGHUP		 1
-#define SIGINT		 2
-#define SIGQUIT		 3
-#define SIGILL		 4
-#define SIGTRAP		 5
-#define SIGABRT		 6
-#define SIGIOT		 6
-#define SIGBUS		 7
-#define SIGFPE		 8
-#define SIGKILL		 9
-#define SIGUSR1		10
-#define SIGSEGV		11
-#define SIGUSR2		12
-#define SIGPIPE		13
-#define SIGALRM		14
-#define SIGTERM		15
-#define SIGSTKFLT	16
-#define SIGCHLD		17
-#define SIGCONT		18
-#define SIGSTOP		19
-#define SIGTSTP		20
-#define SIGTTIN		21
-#define SIGTTOU		22
-#define SIGURG		23
-#define SIGXCPU		24
-#define SIGXFSZ		25
-#define SIGVTALRM	26
-#define SIGPROF		27
-#define SIGWINCH	28
-#define SIGIO		29
-#define SIGPOLL		SIGIO
-/*
-#define SIGLOST		29
-*/
-#define SIGPWR		30
-#define SIGSYS		31
-#define	SIGUNUSED	31
-
-/* These should not be considered constants from userland.  */
-#define SIGRTMIN	32
-#define SIGRTMAX	_NSIG
-
-/*
- * SA_FLAGS values:
- *
- * SA_ONSTACK is not currently supported, but will allow sigaltstack(2).
- * SA_RESTART flag to get restarting signals (which were the default long ago)
- * SA_NOCLDSTOP flag to turn off SIGCHLD when children stop.
- * SA_RESETHAND clears the handler when the signal is delivered.
- * SA_NOCLDWAIT flag on SIGCHLD to inhibit zombies.
- * SA_NODEFER prevents the current signal from being masked in the handler.
- *
- * SA_ONESHOT and SA_NOMASK are the historical Linux names for the Single
- * Unix names RESETHAND and NODEFER respectively.
- */
-#define SA_NOCLDSTOP	0x00000001U
-#define SA_NOCLDWAIT	0x00000002U
-#define SA_SIGINFO	0x00000004U
-#define SA_ONSTACK	0x08000000U
-#define SA_RESTART	0x10000000U
-#define SA_NODEFER	0x40000000U
-#define SA_RESETHAND	0x80000000U
-
-#define SA_NOMASK	SA_NODEFER
-#define SA_ONESHOT	SA_RESETHAND
-
-#define SA_RESTORER	0x04000000U
-
-/*
- * sigaltstack controls
- */
-#define SS_ONSTACK	1
-#define SS_DISABLE	2
-
-#define MINSIGSTKSZ	2048
-#define SIGSTKSZ	8192
-
-#include <asm-generic/signal-defs.h>
-
-struct old_sigaction {
-	__sighandler_t sa_handler;
-	old_sigset_t sa_mask;
-	unsigned long sa_flags;
-	__sigrestore_t sa_restorer;
-};
-
-struct sigaction {
-	__sighandler_t sa_handler;
-	unsigned long sa_flags;
-	__sigrestore_t sa_restorer;
-	sigset_t sa_mask;		/* mask last for extensibility */
-};
-#define __ARCH_HAS_SA_RESTORER
-
-struct k_sigaction {
-	struct sigaction sa;
-};
-
-typedef struct sigaltstack {
-	void __user *ss_sp;
-	int ss_flags;
-	size_t ss_size;
-} stack_t;
-
-#ifdef __KERNEL__
-struct pt_regs;
-#define ptrace_signal_deliver(regs, cookie) do { } while (0)
-#endif /* __KERNEL__ */
-
-#ifndef __powerpc64__
-/*
- * These are parameters to dbg_sigreturn syscall.  They enable or
- * disable certain debugging things that can be done from signal
- * handlers.  The dbg_sigreturn syscall *must* be called from a
- * SA_SIGINFO signal so the ucontext can be passed to it.  It takes an
- * array of struct sig_dbg_op, which has the debug operations to
- * perform before returning from the signal.
- */
-struct sig_dbg_op {
-	int dbg_type;
-	unsigned long dbg_value;
-};
-
-/* Enable or disable single-stepping.  The value sets the state. */
-#define SIG_DBG_SINGLE_STEPPING		1
-
-/* Enable or disable branch tracing.  The value sets the state. */
-#define SIG_DBG_BRANCH_TRACING		2
-#endif /* ! __powerpc64__ */
-=======
 extern unsigned long get_tm_stackpointer(struct pt_regs *regs);
->>>>>>> c3ade0e0
 
 #endif /* _ASM_POWERPC_SIGNAL_H */