#ifndef _ASM_POWERPC_KMAP_TYPES_H
#define _ASM_POWERPC_KMAP_TYPES_H

#ifdef __KERNEL__

/*
 * This program is free software; you can redistribute it and/or
 * modify it under the terms of the GNU General Public License
 * as published by the Free Software Foundation; either version
 * 2 of the License, or (at your option) any later version.
 */

<<<<<<< HEAD
enum km_type {
	KM_BOUNCE_READ,
	KM_SKB_SUNRPC_DATA,
	KM_SKB_DATA_SOFTIRQ,
	KM_USER0,
	KM_USER1,
	KM_BIO_SRC_IRQ,
	KM_BIO_DST_IRQ,
	KM_PTE0,
	KM_PTE1,
	KM_IRQ0,
	KM_IRQ1,
	KM_SOFTIRQ0,
	KM_SOFTIRQ1,
	KM_PPC_SYNC_PAGE,
	KM_PPC_SYNC_ICACHE,
	KM_KDB,
	KM_CLEARPAGE,
	KM_TYPE_NR
};

/*
 * This is a temporary build fix that (so they say on lkml....) should no longer
 * be required after 2.6.33, because of changes planned to the kmap code.
 * Let's try to remove this cruft then.
 */
#ifdef CONFIG_DEBUG_HIGHMEM
#define KM_NMI		(-1)
#define KM_NMI_PTE	(-1)
#define KM_IRQ_PTE	(-1)
#endif
=======
#define KM_TYPE_NR 17
>>>>>>> c3ade0e0

#endif	/* __KERNEL__ */
#endif	/* _ASM_POWERPC_KMAP_TYPES_H */<|MERGE_RESOLUTION|>--- conflicted
+++ resolved
@@ -10,41 +10,7 @@
  * 2 of the License, or (at your option) any later version.
  */
 
-<<<<<<< HEAD
-enum km_type {
-	KM_BOUNCE_READ,
-	KM_SKB_SUNRPC_DATA,
-	KM_SKB_DATA_SOFTIRQ,
-	KM_USER0,
-	KM_USER1,
-	KM_BIO_SRC_IRQ,
-	KM_BIO_DST_IRQ,
-	KM_PTE0,
-	KM_PTE1,
-	KM_IRQ0,
-	KM_IRQ1,
-	KM_SOFTIRQ0,
-	KM_SOFTIRQ1,
-	KM_PPC_SYNC_PAGE,
-	KM_PPC_SYNC_ICACHE,
-	KM_KDB,
-	KM_CLEARPAGE,
-	KM_TYPE_NR
-};
-
-/*
- * This is a temporary build fix that (so they say on lkml....) should no longer
- * be required after 2.6.33, because of changes planned to the kmap code.
- * Let's try to remove this cruft then.
- */
-#ifdef CONFIG_DEBUG_HIGHMEM
-#define KM_NMI		(-1)
-#define KM_NMI_PTE	(-1)
-#define KM_IRQ_PTE	(-1)
-#endif
-=======
 #define KM_TYPE_NR 17
->>>>>>> c3ade0e0
 
 #endif	/* __KERNEL__ */
 #endif	/* _ASM_POWERPC_KMAP_TYPES_H */