--- conflicted
+++ resolved
@@ -41,11 +41,8 @@
 #define PAX_DELTA_STACK_LEN	15
 #endif
 #endif
-<<<<<<< HEAD
-=======
 
 #define ELF_CORE_EFLAGS (is_elf2_task() ? 2 : 0)
->>>>>>> c3ade0e0
 
 /*
  * Our registers are always unsigned longs, whether we're a 32 bit
@@ -141,157 +138,6 @@
 	(0x7ff >> (PAGE_SHIFT - 12)) : \
 	(0x3ffff >> (PAGE_SHIFT - 12)))
 
-<<<<<<< HEAD
-#endif /* __KERNEL__ */
-
-/*
- * The requirements here are:
- * - keep the final alignment of sp (sp & 0xf)
- * - make sure the 32-bit value at the first 16 byte aligned position of
- *   AUXV is greater than 16 for glibc compatibility.
- *   AT_IGNOREPPC is used for that.
- * - for compatibility with glibc ARCH_DLINFO must always be defined on PPC,
- *   even if DLINFO_ARCH_ITEMS goes to zero or is undefined.
- * update AT_VECTOR_SIZE_ARCH if the number of NEW_AUX_ENT entries changes
- */
-#define ARCH_DLINFO							\
-do {									\
-	/* Handle glibc compatibility. */				\
-	NEW_AUX_ENT(AT_IGNOREPPC, AT_IGNOREPPC);			\
-	NEW_AUX_ENT(AT_IGNOREPPC, AT_IGNOREPPC);			\
-	/* Cache size items */						\
-	NEW_AUX_ENT(AT_DCACHEBSIZE, dcache_bsize);			\
-	NEW_AUX_ENT(AT_ICACHEBSIZE, icache_bsize);			\
-	NEW_AUX_ENT(AT_UCACHEBSIZE, ucache_bsize);			\
-	VDSO_AUX_ENT(AT_SYSINFO_EHDR, current->mm->context.vdso_base);	\
-} while (0)
-
-/* PowerPC64 relocations defined by the ABIs */
-#define R_PPC64_NONE    R_PPC_NONE
-#define R_PPC64_ADDR32  R_PPC_ADDR32  /* 32bit absolute address.  */
-#define R_PPC64_ADDR24  R_PPC_ADDR24  /* 26bit address, word aligned.  */
-#define R_PPC64_ADDR16  R_PPC_ADDR16  /* 16bit absolute address. */
-#define R_PPC64_ADDR16_LO R_PPC_ADDR16_LO /* lower 16bits of abs. address.  */
-#define R_PPC64_ADDR16_HI R_PPC_ADDR16_HI /* high 16bits of abs. address. */
-#define R_PPC64_ADDR16_HA R_PPC_ADDR16_HA /* adjusted high 16bits.  */
-#define R_PPC64_ADDR14 R_PPC_ADDR14   /* 16bit address, word aligned.  */
-#define R_PPC64_ADDR14_BRTAKEN  R_PPC_ADDR14_BRTAKEN
-#define R_PPC64_ADDR14_BRNTAKEN R_PPC_ADDR14_BRNTAKEN
-#define R_PPC64_REL24   R_PPC_REL24 /* PC relative 26 bit, word aligned.  */
-#define R_PPC64_REL14   R_PPC_REL14 /* PC relative 16 bit. */
-#define R_PPC64_REL14_BRTAKEN   R_PPC_REL14_BRTAKEN
-#define R_PPC64_REL14_BRNTAKEN  R_PPC_REL14_BRNTAKEN
-#define R_PPC64_GOT16     R_PPC_GOT16
-#define R_PPC64_GOT16_LO  R_PPC_GOT16_LO
-#define R_PPC64_GOT16_HI  R_PPC_GOT16_HI
-#define R_PPC64_GOT16_HA  R_PPC_GOT16_HA
-
-#define R_PPC64_COPY      R_PPC_COPY
-#define R_PPC64_GLOB_DAT  R_PPC_GLOB_DAT
-#define R_PPC64_JMP_SLOT  R_PPC_JMP_SLOT
-#define R_PPC64_RELATIVE  R_PPC_RELATIVE
-
-#define R_PPC64_UADDR32   R_PPC_UADDR32
-#define R_PPC64_UADDR16   R_PPC_UADDR16
-#define R_PPC64_REL32     R_PPC_REL32
-#define R_PPC64_PLT32     R_PPC_PLT32
-#define R_PPC64_PLTREL32  R_PPC_PLTREL32
-#define R_PPC64_PLT16_LO  R_PPC_PLT16_LO
-#define R_PPC64_PLT16_HI  R_PPC_PLT16_HI
-#define R_PPC64_PLT16_HA  R_PPC_PLT16_HA
-
-#define R_PPC64_SECTOFF     R_PPC_SECTOFF
-#define R_PPC64_SECTOFF_LO  R_PPC_SECTOFF_LO
-#define R_PPC64_SECTOFF_HI  R_PPC_SECTOFF_HI
-#define R_PPC64_SECTOFF_HA  R_PPC_SECTOFF_HA
-#define R_PPC64_ADDR30          37  /* word30 (S + A - P) >> 2.  */
-#define R_PPC64_ADDR64          38  /* doubleword64 S + A.  */
-#define R_PPC64_ADDR16_HIGHER   39  /* half16 #higher(S + A).  */
-#define R_PPC64_ADDR16_HIGHERA  40  /* half16 #highera(S + A).  */
-#define R_PPC64_ADDR16_HIGHEST  41  /* half16 #highest(S + A).  */
-#define R_PPC64_ADDR16_HIGHESTA 42  /* half16 #highesta(S + A). */
-#define R_PPC64_UADDR64     43  /* doubleword64 S + A.  */
-#define R_PPC64_REL64       44  /* doubleword64 S + A - P.  */
-#define R_PPC64_PLT64       45  /* doubleword64 L + A.  */
-#define R_PPC64_PLTREL64    46  /* doubleword64 L + A - P.  */
-#define R_PPC64_TOC16       47  /* half16* S + A - .TOC.  */
-#define R_PPC64_TOC16_LO    48  /* half16 #lo(S + A - .TOC.).  */
-#define R_PPC64_TOC16_HI    49  /* half16 #hi(S + A - .TOC.).  */
-#define R_PPC64_TOC16_HA    50  /* half16 #ha(S + A - .TOC.).  */
-#define R_PPC64_TOC         51  /* doubleword64 .TOC. */
-#define R_PPC64_PLTGOT16    52  /* half16* M + A.  */
-#define R_PPC64_PLTGOT16_LO 53  /* half16 #lo(M + A).  */
-#define R_PPC64_PLTGOT16_HI 54  /* half16 #hi(M + A).  */
-#define R_PPC64_PLTGOT16_HA 55  /* half16 #ha(M + A).  */
-
-#define R_PPC64_ADDR16_DS      56 /* half16ds* (S + A) >> 2.  */
-#define R_PPC64_ADDR16_LO_DS   57 /* half16ds  #lo(S + A) >> 2.  */
-#define R_PPC64_GOT16_DS       58 /* half16ds* (G + A) >> 2.  */
-#define R_PPC64_GOT16_LO_DS    59 /* half16ds  #lo(G + A) >> 2.  */
-#define R_PPC64_PLT16_LO_DS    60 /* half16ds  #lo(L + A) >> 2.  */
-#define R_PPC64_SECTOFF_DS     61 /* half16ds* (R + A) >> 2.  */
-#define R_PPC64_SECTOFF_LO_DS  62 /* half16ds  #lo(R + A) >> 2.  */
-#define R_PPC64_TOC16_DS       63 /* half16ds* (S + A - .TOC.) >> 2.  */
-#define R_PPC64_TOC16_LO_DS    64 /* half16ds  #lo(S + A - .TOC.) >> 2.  */
-#define R_PPC64_PLTGOT16_DS    65 /* half16ds* (M + A) >> 2.  */
-#define R_PPC64_PLTGOT16_LO_DS 66 /* half16ds  #lo(M + A) >> 2.  */
-
-/* PowerPC64 relocations defined for the TLS access ABI.  */
-#define R_PPC64_TLS		67 /* none	(sym+add)@tls */
-#define R_PPC64_DTPMOD64	68 /* doubleword64 (sym+add)@dtpmod */
-#define R_PPC64_TPREL16		69 /* half16*	(sym+add)@tprel */
-#define R_PPC64_TPREL16_LO	70 /* half16	(sym+add)@tprel@l */
-#define R_PPC64_TPREL16_HI	71 /* half16	(sym+add)@tprel@h */
-#define R_PPC64_TPREL16_HA	72 /* half16	(sym+add)@tprel@ha */
-#define R_PPC64_TPREL64		73 /* doubleword64 (sym+add)@tprel */
-#define R_PPC64_DTPREL16	74 /* half16*	(sym+add)@dtprel */
-#define R_PPC64_DTPREL16_LO	75 /* half16	(sym+add)@dtprel@l */
-#define R_PPC64_DTPREL16_HI	76 /* half16	(sym+add)@dtprel@h */
-#define R_PPC64_DTPREL16_HA	77 /* half16	(sym+add)@dtprel@ha */
-#define R_PPC64_DTPREL64	78 /* doubleword64 (sym+add)@dtprel */
-#define R_PPC64_GOT_TLSGD16	79 /* half16*	(sym+add)@got@tlsgd */
-#define R_PPC64_GOT_TLSGD16_LO	80 /* half16	(sym+add)@got@tlsgd@l */
-#define R_PPC64_GOT_TLSGD16_HI	81 /* half16	(sym+add)@got@tlsgd@h */
-#define R_PPC64_GOT_TLSGD16_HA	82 /* half16	(sym+add)@got@tlsgd@ha */
-#define R_PPC64_GOT_TLSLD16	83 /* half16*	(sym+add)@got@tlsld */
-#define R_PPC64_GOT_TLSLD16_LO	84 /* half16	(sym+add)@got@tlsld@l */
-#define R_PPC64_GOT_TLSLD16_HI	85 /* half16	(sym+add)@got@tlsld@h */
-#define R_PPC64_GOT_TLSLD16_HA	86 /* half16	(sym+add)@got@tlsld@ha */
-#define R_PPC64_GOT_TPREL16_DS	87 /* half16ds*	(sym+add)@got@tprel */
-#define R_PPC64_GOT_TPREL16_LO_DS 88 /* half16ds (sym+add)@got@tprel@l */
-#define R_PPC64_GOT_TPREL16_HI	89 /* half16	(sym+add)@got@tprel@h */
-#define R_PPC64_GOT_TPREL16_HA	90 /* half16	(sym+add)@got@tprel@ha */
-#define R_PPC64_GOT_DTPREL16_DS	91 /* half16ds*	(sym+add)@got@dtprel */
-#define R_PPC64_GOT_DTPREL16_LO_DS 92 /* half16ds (sym+add)@got@dtprel@l */
-#define R_PPC64_GOT_DTPREL16_HI	93 /* half16	(sym+add)@got@dtprel@h */
-#define R_PPC64_GOT_DTPREL16_HA	94 /* half16	(sym+add)@got@dtprel@ha */
-#define R_PPC64_TPREL16_DS	95 /* half16ds*	(sym+add)@tprel */
-#define R_PPC64_TPREL16_LO_DS	96 /* half16ds	(sym+add)@tprel@l */
-#define R_PPC64_TPREL16_HIGHER	97 /* half16	(sym+add)@tprel@higher */
-#define R_PPC64_TPREL16_HIGHERA	98 /* half16	(sym+add)@tprel@highera */
-#define R_PPC64_TPREL16_HIGHEST	99 /* half16	(sym+add)@tprel@highest */
-#define R_PPC64_TPREL16_HIGHESTA 100 /* half16	(sym+add)@tprel@highesta */
-#define R_PPC64_DTPREL16_DS	101 /* half16ds* (sym+add)@dtprel */
-#define R_PPC64_DTPREL16_LO_DS	102 /* half16ds	(sym+add)@dtprel@l */
-#define R_PPC64_DTPREL16_HIGHER	103 /* half16	(sym+add)@dtprel@higher */
-#define R_PPC64_DTPREL16_HIGHERA 104 /* half16	(sym+add)@dtprel@highera */
-#define R_PPC64_DTPREL16_HIGHEST 105 /* half16	(sym+add)@dtprel@highest */
-#define R_PPC64_DTPREL16_HIGHESTA 106 /* half16	(sym+add)@dtprel@highesta */
-
-/* Keep this the last entry.  */
-#define R_PPC64_NUM		107
-
-/* There's actually a third entry here, but it's unused */
-struct ppc64_opd_entry
-{
-	unsigned long funcaddr;
-	unsigned long r2;
-};
-
-#ifdef  __KERNEL__
-
-=======
->>>>>>> c3ade0e0
 #ifdef CONFIG_SPU_BASE
 /* Notes used in ET_CORE. Note name is "SPU/<fd>/<filename>". */
 #define NT_SPU		1
