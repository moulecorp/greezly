--- conflicted
+++ resolved
@@ -263,10 +263,7 @@
 #define ktla_ktva(addr)		(addr)
 #define ktva_ktla(addr)		(addr)
 
-<<<<<<< HEAD
-=======
 #ifndef CONFIG_PPC_BOOK3S_64
->>>>>>> c3ade0e0
 /*
  * Use the top bit of the higher-level page table entries to indicate whether
  * the entries we point to contain hugepages.  This works because we know that
