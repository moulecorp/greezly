/*
 * Copyright 2011 IBM Corporation.
 *
 *  This program is free software; you can redistribute it and/or
 *  modify it under the terms of the GNU General Public License
 *  as published by the Free Software Foundation; either version
 *  2 of the License, or (at your option) any later version.
 *
 */
#include <linux/types.h>
#include <linux/kernel.h>
#include <linux/irq.h>
#include <linux/smp.h>
#include <linux/interrupt.h>
#include <linux/cpu.h>
#include <linux/of.h>

#include <asm/smp.h>
#include <asm/irq.h>
#include <asm/errno.h>
#include <asm/xics.h>
#include <asm/io.h>
#include <asm/hvcall.h>

static inline unsigned int icp_hv_get_xirr(unsigned char cppr)
{
	unsigned long retbuf[PLPAR_HCALL_BUFSIZE];
	long rc;
	unsigned int ret = XICS_IRQ_SPURIOUS;

	rc = plpar_hcall(H_XIRR, retbuf, cppr);
	if (rc == H_SUCCESS) {
		ret = (unsigned int)retbuf[0];
	} else {
		pr_err("%s: bad return code xirr cppr=0x%x returned %ld\n",
			__func__, cppr, rc);
		WARN_ON_ONCE(1);
	}
<<<<<<< HEAD

	return ret;
}

static inline void icp_hv_set_xirr(unsigned int value)
{
	long rc = plpar_hcall_norets(H_EOI, value);
	if (rc != H_SUCCESS) {
		pr_err("%s: bad return code eoi xirr=0x%x returned %ld\n",
			__func__, value, rc);
		WARN_ON_ONCE(1);
	}
=======

	return ret;
>>>>>>> c3ade0e0
}

static inline void icp_hv_set_cppr(u8 value)
{
	long rc = plpar_hcall_norets(H_CPPR, value);
	if (rc != H_SUCCESS) {
		pr_err("%s: bad return code cppr cppr=0x%x returned %ld\n",
			__func__, value, rc);
		WARN_ON_ONCE(1);
	}
<<<<<<< HEAD
=======
}

static inline void icp_hv_set_xirr(unsigned int value)
{
	long rc = plpar_hcall_norets(H_EOI, value);
	if (rc != H_SUCCESS) {
		pr_err("%s: bad return code eoi xirr=0x%x returned %ld\n",
			__func__, value, rc);
		WARN_ON_ONCE(1);
		icp_hv_set_cppr(value >> 24);
	}
>>>>>>> c3ade0e0
}

static inline void icp_hv_set_qirr(int n_cpu , u8 value)
{
	int hw_cpu = get_hard_smp_processor_id(n_cpu);
	long rc;

	/* Make sure all previous accesses are ordered before IPI sending */
	mb();
	rc = plpar_hcall_norets(H_IPI, hw_cpu, value);
	if (rc != H_SUCCESS) {
		pr_err("%s: bad return code qirr cpu=%d hw_cpu=%d mfrr=0x%x "
			"returned %ld\n", __func__, n_cpu, hw_cpu, value, rc);
		WARN_ON_ONCE(1);
	}
}

static void icp_hv_eoi(struct irq_data *d)
{
	unsigned int hw_irq = (unsigned int)irqd_to_hwirq(d);

	iosync();
	icp_hv_set_xirr((xics_pop_cppr() << 24) | hw_irq);
}

static void icp_hv_teardown_cpu(void)
{
	int cpu = smp_processor_id();

	/* Clear any pending IPI */
	icp_hv_set_qirr(cpu, 0xff);
}

static void icp_hv_flush_ipi(void)
{
	/* We take the ipi irq but and never return so we
	 * need to EOI the IPI, but want to leave our priority 0
	 *
	 * should we check all the other interrupts too?
	 * should we be flagging idle loop instead?
	 * or creating some task to be scheduled?
	 */

	icp_hv_set_xirr((0x00 << 24) | XICS_IPI);
}

static unsigned int icp_hv_get_irq(void)
{
	unsigned int xirr = icp_hv_get_xirr(xics_cppr_top());
	unsigned int vec = xirr & 0x00ffffff;
	unsigned int irq;

	if (vec == XICS_IRQ_SPURIOUS)
		return NO_IRQ;

	irq = irq_find_mapping(xics_host, vec);
	if (likely(irq != NO_IRQ)) {
		xics_push_cppr(vec);
		return irq;
	}

	/* We don't have a linux mapping, so have rtas mask it. */
	xics_mask_unknown_vec(vec);

	/* We might learn about it later, so EOI it */
	icp_hv_set_xirr(xirr);

	return NO_IRQ;
}

static void icp_hv_set_cpu_priority(unsigned char cppr)
{
	xics_set_base_cppr(cppr);
	icp_hv_set_cppr(cppr);
	iosync();
}

#ifdef CONFIG_SMP

static void icp_hv_cause_ipi(int cpu, unsigned long data)
{
	icp_hv_set_qirr(cpu, IPI_PRIORITY);
}

static irqreturn_t icp_hv_ipi_action(int irq, void *dev_id)
{
	int cpu = smp_processor_id();

	icp_hv_set_qirr(cpu, 0xff);

	return smp_ipi_demux();
}

#endif /* CONFIG_SMP */

static const struct icp_ops icp_hv_ops = {
	.get_irq	= icp_hv_get_irq,
	.eoi		= icp_hv_eoi,
	.set_priority	= icp_hv_set_cpu_priority,
	.teardown_cpu	= icp_hv_teardown_cpu,
	.flush_ipi	= icp_hv_flush_ipi,
#ifdef CONFIG_SMP
	.ipi_action	= icp_hv_ipi_action,
	.cause_ipi	= icp_hv_cause_ipi,
#endif
};

int icp_hv_init(void)
{
	struct device_node *np;

	np = of_find_compatible_node(NULL, NULL, "ibm,ppc-xicp");
	if (!np)
		np = of_find_node_by_type(NULL,
				    "PowerPC-External-Interrupt-Presentation");
	if (!np)
		return -ENODEV;

	icp_ops = &icp_hv_ops;

	return 0;
}
<|MERGE_RESOLUTION|>--- conflicted
+++ resolved
@@ -36,23 +36,8 @@
 			__func__, cppr, rc);
 		WARN_ON_ONCE(1);
 	}
-<<<<<<< HEAD
 
 	return ret;
-}
-
-static inline void icp_hv_set_xirr(unsigned int value)
-{
-	long rc = plpar_hcall_norets(H_EOI, value);
-	if (rc != H_SUCCESS) {
-		pr_err("%s: bad return code eoi xirr=0x%x returned %ld\n",
-			__func__, value, rc);
-		WARN_ON_ONCE(1);
-	}
-=======
-
-	return ret;
->>>>>>> c3ade0e0
 }
 
 static inline void icp_hv_set_cppr(u8 value)
@@ -63,8 +48,6 @@
 			__func__, value, rc);
 		WARN_ON_ONCE(1);
 	}
-<<<<<<< HEAD
-=======
 }
 
 static inline void icp_hv_set_xirr(unsigned int value)
@@ -76,7 +59,6 @@
 		WARN_ON_ONCE(1);
 		icp_hv_set_cppr(value >> 24);
 	}
->>>>>>> c3ade0e0
 }
 
 static inline void icp_hv_set_qirr(int n_cpu , u8 value)
