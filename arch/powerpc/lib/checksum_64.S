/*
 * This file contains assembly-language implementations
 * of IP-style 1's complement checksum routines.
 *	
 *    Copyright (C) 1995-1996 Gary Thomas (gdt@linuxppc.org)
 *
 *  This program is free software; you can redistribute it and/or
 *  modify it under the terms of the GNU General Public License
 *  as published by the Free Software Foundation; either version
 *  2 of the License, or (at your option) any later version.
 *
 * Severely hacked about by Paul Mackerras (paulus@cs.anu.edu.au).
 */

#include <linux/sys.h>
#include <asm/processor.h>
#include <asm/errno.h>
#include <asm/ppc_asm.h>

/*
 * ip_fast_csum(r3=buf, r4=len) -- Optimized for IP header
 * len is in words and is always >= 5.
 *
 * In practice len == 5, but this is not guaranteed.  So this code does not
 * attempt to use doubleword instructions.
 */
_GLOBAL(ip_fast_csum)
	lwz	r0,0(r3)
	lwzu	r5,4(r3)
	addic.	r4,r4,-2
	addc	r0,r0,r5
	mtctr	r4
	blelr-
1:	lwzu	r4,4(r3)
	adde	r0,r0,r4
	bdnz	1b
	addze	r0,r0		/* add in final carry */
        rldicl  r4,r0,32,0      /* fold two 32-bit halves together */
        add     r0,r0,r4
        srdi    r0,r0,32
	rlwinm	r3,r0,16,0,31	/* fold two halves together */
	add	r3,r0,r3
	not	r3,r3
	srwi	r3,r3,16
	blr

/*
 * Compute checksum of TCP or UDP pseudo-header:
 *   csum_tcpudp_magic(r3=saddr, r4=daddr, r5=len, r6=proto, r7=sum)
 * No real gain trying to do this specially for 64 bit, but
 * the 32 bit addition may spill into the upper bits of
 * the doubleword so we still must fold it down from 64.
 */	
_GLOBAL(csum_tcpudp_magic)
	rlwimi	r5,r6,16,0,15	/* put proto in upper half of len */
	addc	r0,r3,r4	/* add 4 32-bit words together */
	adde	r0,r0,r5
	adde	r0,r0,r7
        rldicl  r4,r0,32,0      /* fold 64 bit value */
        add     r0,r4,r0
        srdi    r0,r0,32
	rlwinm	r3,r0,16,0,31	/* fold two halves together */
	add	r3,r0,r3
	not	r3,r3
	srwi	r3,r3,16
	blr

/*
 * Computes the checksum of a memory block at buff, length len,
 * and adds in "sum" (32-bit).
 *
 * csum_partial(r3=buff, r4=len, r5=sum)
 */
_GLOBAL(csum_partial)
	addic	r0,r5,0			/* clear carry */

	srdi.	r6,r4,3			/* less than 8 bytes? */
	beq	.Lcsum_tail_word

	/*
	 * If only halfword aligned, align to a double word. Since odd
	 * aligned addresses should be rare and they would require more
	 * work to calculate the correct checksum, we ignore that case
	 * and take the potential slowdown of unaligned loads.
	 */
	rldicl. r6,r3,64-1,64-2		/* r6 = (r3 & 0x3) >> 1 */
	beq	.Lcsum_aligned

	li	r7,4
	sub	r6,r7,r6
	mtctr	r6

1:
	lhz	r6,0(r3)		/* align to doubleword */
	subi	r4,r4,2
	addi	r3,r3,2
	adde	r0,r0,r6
	bdnz	1b

.Lcsum_aligned:
	/*
	 * We unroll the loop such that each iteration is 64 bytes with an
	 * entry and exit limb of 64 bytes, meaning a minimum size of
	 * 128 bytes.
	 */
	srdi.	r6,r4,7
	beq	.Lcsum_tail_doublewords		/* len < 128 */

	srdi	r6,r4,6
	subi	r6,r6,1
	mtctr	r6

	stdu	r1,-STACKFRAMESIZE(r1)
	std	r14,STK_REG(R14)(r1)
	std	r15,STK_REG(R15)(r1)
	std	r16,STK_REG(R16)(r1)

	ld	r6,0(r3)
	ld	r9,8(r3)

	ld	r10,16(r3)
	ld	r11,24(r3)

	/*
	 * On POWER6 and POWER7 back to back addes take 2 cycles because of
	 * the XER dependency. This means the fastest this loop can go is
	 * 16 cycles per iteration. The scheduling of the loop below has
	 * been shown to hit this on both POWER6 and POWER7.
	 */
	.align 5
2:
	adde	r0,r0,r6
	ld	r12,32(r3)
	ld	r14,40(r3)

	adde	r0,r0,r9
	ld	r15,48(r3)
	ld	r16,56(r3)
	addi	r3,r3,64

	adde	r0,r0,r10

	adde	r0,r0,r11

	adde	r0,r0,r12

	adde	r0,r0,r14

	adde	r0,r0,r15
	ld	r6,0(r3)
	ld	r9,8(r3)

	adde	r0,r0,r16
	ld	r10,16(r3)
	ld	r11,24(r3)
	bdnz	2b


	adde	r0,r0,r6
	ld	r12,32(r3)
	ld	r14,40(r3)

	adde	r0,r0,r9
	ld	r15,48(r3)
	ld	r16,56(r3)
	addi	r3,r3,64

	adde	r0,r0,r10
	adde	r0,r0,r11
	adde	r0,r0,r12
	adde	r0,r0,r14
	adde	r0,r0,r15
	adde	r0,r0,r16

	ld	r14,STK_REG(R14)(r1)
	ld	r15,STK_REG(R15)(r1)
	ld	r16,STK_REG(R16)(r1)
	addi	r1,r1,STACKFRAMESIZE

	andi.	r4,r4,63

.Lcsum_tail_doublewords:		/* Up to 127 bytes to go */
	srdi.	r6,r4,3
	beq	.Lcsum_tail_word

	mtctr	r6
3:
	ld	r6,0(r3)
	addi	r3,r3,8
	adde	r0,r0,r6
	bdnz	3b

	andi.	r4,r4,7

.Lcsum_tail_word:			/* Up to 7 bytes to go */
	srdi.	r6,r4,2
	beq	.Lcsum_tail_halfword

	lwz	r6,0(r3)
	addi	r3,r3,4
	adde	r0,r0,r6
	subi	r4,r4,4

.Lcsum_tail_halfword:			/* Up to 3 bytes to go */
	srdi.	r6,r4,1
	beq	.Lcsum_tail_byte

	lhz	r6,0(r3)
	addi	r3,r3,2
	adde	r0,r0,r6
	subi	r4,r4,2

.Lcsum_tail_byte:			/* Up to 1 byte to go */
	andi.	r6,r4,1
	beq	.Lcsum_finish

	lbz	r6,0(r3)
	sldi	r9,r6,8			/* Pad the byte out to 16 bits */
	adde	r0,r0,r9

.Lcsum_finish:
	addze	r0,r0			/* add in final carry */
	rldicl	r4,r0,32,0		/* fold two 32 bit halves together */
	add	r3,r4,r0
	srdi	r3,r3,32
	blr


	.macro srcnr
100:
	.section __ex_table,"a"
	.align 3
	.llong 100b,.Lsrc_error_nr
	.previous
	.endm

	.macro source
150:
	.section __ex_table,"a"
	.align 3
	.llong 150b,.Lsrc_error
	.previous
	.endm

	.macro dstnr
200:
	.section __ex_table,"a"
	.align 3
	.llong 200b,.Ldest_error_nr
	.previous
	.endm

	.macro dest
250:
	.section __ex_table,"a"
	.align 3
	.llong 250b,.Ldest_error
	.previous
	.endm

/*
 * Computes the checksum of a memory block at src, length len,
 * and adds in "sum" (32-bit), while copying the block to dst.
 * If an access exception occurs on src or dst, it stores -EFAULT
 * to *src_err or *dst_err respectively. The caller must take any action
 * required in this case (zeroing memory, recalculating partial checksum etc).
 *
 * csum_partial_copy_generic(r3=src, r4=dst, r5=len, r6=sum, r7=src_err, r8=dst_err)
 */
_GLOBAL(csum_partial_copy_generic)
	addic	r0,r6,0			/* clear carry */

	srdi.	r6,r5,3			/* less than 8 bytes? */
	beq	.Lcopy_tail_word

	/*
	 * If only halfword aligned, align to a double word. Since odd
	 * aligned addresses should be rare and they would require more
	 * work to calculate the correct checksum, we ignore that case
	 * and take the potential slowdown of unaligned loads.
	 *
	 * If the source and destination are relatively unaligned we only
	 * align the source. This keeps things simple.
	 */
	rldicl. r6,r3,64-1,64-2		/* r6 = (r3 & 0x3) >> 1 */
	beq	.Lcopy_aligned

	li	r9,4
	sub	r6,r9,r6
	mtctr	r6

1:
srcnr;	lhz	r6,0(r3)		/* align to doubleword */
	subi	r5,r5,2
	addi	r3,r3,2
	adde	r0,r0,r6
dstnr;	sth	r6,0(r4)
	addi	r4,r4,2
	bdnz	1b

.Lcopy_aligned:
	/*
	 * We unroll the loop such that each iteration is 64 bytes with an
	 * entry and exit limb of 64 bytes, meaning a minimum size of
	 * 128 bytes.
	 */
	srdi.	r6,r5,7
	beq	.Lcopy_tail_doublewords		/* len < 128 */

	srdi	r6,r5,6
	subi	r6,r6,1
	mtctr	r6

	stdu	r1,-STACKFRAMESIZE(r1)
	std	r14,STK_REG(R14)(r1)
	std	r15,STK_REG(R15)(r1)
	std	r16,STK_REG(R16)(r1)

source;	ld	r6,0(r3)
source;	ld	r9,8(r3)

source;	ld	r10,16(r3)
source;	ld	r11,24(r3)

	/*
	 * On POWER6 and POWER7 back to back addes take 2 cycles because of
	 * the XER dependency. This means the fastest this loop can go is
	 * 16 cycles per iteration. The scheduling of the loop below has
	 * been shown to hit this on both POWER6 and POWER7.
	 */
	.align 5
2:
	adde	r0,r0,r6
source;	ld	r12,32(r3)
source;	ld	r14,40(r3)

	adde	r0,r0,r9
source;	ld	r15,48(r3)
source;	ld	r16,56(r3)
	addi	r3,r3,64

	adde	r0,r0,r10
dest;	std	r6,0(r4)
dest;	std	r9,8(r4)

	adde	r0,r0,r11
dest;	std	r10,16(r4)
dest;	std	r11,24(r4)

	adde	r0,r0,r12
dest;	std	r12,32(r4)
dest;	std	r14,40(r4)

	adde	r0,r0,r14
dest;	std	r15,48(r4)
dest;	std	r16,56(r4)
	addi	r4,r4,64

	adde	r0,r0,r15
source;	ld	r6,0(r3)
source;	ld	r9,8(r3)

	adde	r0,r0,r16
source;	ld	r10,16(r3)
source;	ld	r11,24(r3)
	bdnz	2b


	adde	r0,r0,r6
source;	ld	r12,32(r3)
source;	ld	r14,40(r3)

	adde	r0,r0,r9
source;	ld	r15,48(r3)
source;	ld	r16,56(r3)
	addi	r3,r3,64

	adde	r0,r0,r10
dest;	std	r6,0(r4)
dest;	std	r9,8(r4)

	adde	r0,r0,r11
dest;	std	r10,16(r4)
dest;	std	r11,24(r4)

	adde	r0,r0,r12
dest;	std	r12,32(r4)
dest;	std	r14,40(r4)

	adde	r0,r0,r14
dest;	std	r15,48(r4)
dest;	std	r16,56(r4)
	addi	r4,r4,64

	adde	r0,r0,r15
	adde	r0,r0,r16

	ld	r14,STK_REG(R14)(r1)
	ld	r15,STK_REG(R15)(r1)
	ld	r16,STK_REG(R16)(r1)
	addi	r1,r1,STACKFRAMESIZE

	andi.	r5,r5,63

.Lcopy_tail_doublewords:		/* Up to 127 bytes to go */
	srdi.	r6,r5,3
	beq	.Lcopy_tail_word

	mtctr	r6
3:
srcnr;	ld	r6,0(r3)
	addi	r3,r3,8
	adde	r0,r0,r6
dstnr;	std	r6,0(r4)
	addi	r4,r4,8
	bdnz	3b

	andi.	r5,r5,7

.Lcopy_tail_word:			/* Up to 7 bytes to go */
	srdi.	r6,r5,2
	beq	.Lcopy_tail_halfword

srcnr;	lwz	r6,0(r3)
	addi	r3,r3,4
	adde	r0,r0,r6
dstnr;	stw	r6,0(r4)
	addi	r4,r4,4
	subi	r5,r5,4

.Lcopy_tail_halfword:			/* Up to 3 bytes to go */
	srdi.	r6,r5,1
	beq	.Lcopy_tail_byte

srcnr;	lhz	r6,0(r3)
	addi	r3,r3,2
	adde	r0,r0,r6
dstnr;	sth	r6,0(r4)
	addi	r4,r4,2
	subi	r5,r5,2

.Lcopy_tail_byte:			/* Up to 1 byte to go */
	andi.	r6,r5,1
	beq	.Lcopy_finish

srcnr;	lbz	r6,0(r3)
	sldi	r9,r6,8			/* Pad the byte out to 16 bits */
	adde	r0,r0,r9
dstnr;	stb	r6,0(r4)

.Lcopy_finish:
	addze	r0,r0			/* add in final carry */
	rldicl	r4,r0,32,0		/* fold two 32 bit halves together */
	add	r3,r4,r0
	srdi	r3,r3,32
	blr

.Lsrc_error:
<<<<<<< HEAD
	ld	r14,STK_REG(r14)(r1)
	ld	r15,STK_REG(r15)(r1)
	ld	r16,STK_REG(r16)(r1)
=======
	ld	r14,STK_REG(R14)(r1)
	ld	r15,STK_REG(R15)(r1)
	ld	r16,STK_REG(R16)(r1)
>>>>>>> c3ade0e0
	addi	r1,r1,STACKFRAMESIZE
.Lsrc_error_nr:
	cmpdi	0,r7,0
	beqlr
	li	r6,-EFAULT
	stw	r6,0(r7)
	blr

.Ldest_error:
<<<<<<< HEAD
	ld	r14,STK_REG(r14)(r1)
	ld	r15,STK_REG(r15)(r1)
	ld	r16,STK_REG(r16)(r1)
=======
	ld	r14,STK_REG(R14)(r1)
	ld	r15,STK_REG(R15)(r1)
	ld	r16,STK_REG(R16)(r1)
>>>>>>> c3ade0e0
	addi	r1,r1,STACKFRAMESIZE
.Ldest_error_nr:
	cmpdi	0,r8,0
	beqlr
	li	r6,-EFAULT
	stw	r6,0(r8)
	blr<|MERGE_RESOLUTION|>--- conflicted
+++ resolved
@@ -456,15 +456,9 @@
 	blr
 
 .Lsrc_error:
-<<<<<<< HEAD
-	ld	r14,STK_REG(r14)(r1)
-	ld	r15,STK_REG(r15)(r1)
-	ld	r16,STK_REG(r16)(r1)
-=======
 	ld	r14,STK_REG(R14)(r1)
 	ld	r15,STK_REG(R15)(r1)
 	ld	r16,STK_REG(R16)(r1)
->>>>>>> c3ade0e0
 	addi	r1,r1,STACKFRAMESIZE
 .Lsrc_error_nr:
 	cmpdi	0,r7,0
@@ -474,15 +468,9 @@
 	blr
 
 .Ldest_error:
-<<<<<<< HEAD
-	ld	r14,STK_REG(r14)(r1)
-	ld	r15,STK_REG(r15)(r1)
-	ld	r16,STK_REG(r16)(r1)
-=======
 	ld	r14,STK_REG(R14)(r1)
 	ld	r15,STK_REG(R15)(r1)
 	ld	r16,STK_REG(R16)(r1)
->>>>>>> c3ade0e0
 	addi	r1,r1,STACKFRAMESIZE
 .Ldest_error_nr:
 	cmpdi	0,r8,0
