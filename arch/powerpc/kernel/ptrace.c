--- conflicted
+++ resolved
@@ -1783,11 +1783,6 @@
 		gr_delayed_cred_worker();
 #endif
 
-#ifdef CONFIG_GRKERNSEC_SETXID
-	if (unlikely(test_and_clear_thread_flag(TIF_GRSEC_SETXID)))
-		gr_delayed_cred_worker();
-#endif
-
 	if (test_thread_flag(TIF_SYSCALL_TRACE) &&
 	    tracehook_report_syscall_entry(regs))
 		/*
@@ -1827,13 +1822,7 @@
 		gr_delayed_cred_worker();
 #endif
 
-<<<<<<< HEAD
-	if (unlikely(current->audit_context))
-		audit_syscall_exit((regs->ccr&0x10000000)?AUDITSC_FAILURE:AUDITSC_SUCCESS,
-				   regs->result);
-=======
 	audit_syscall_exit(regs);
->>>>>>> c3ade0e0
 
 	if (unlikely(test_thread_flag(TIF_SYSCALL_TRACEPOINT)))
 		trace_sys_exit(regs, regs->result);
