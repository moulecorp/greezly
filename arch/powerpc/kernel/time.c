--- conflicted
+++ resolved
@@ -212,17 +212,10 @@
 
 	if (i == be64_to_cpu(vpa->dtl_idx))
 		return 0;
-<<<<<<< HEAD
-	while (i < vpa->dtl_idx) {
-		dtb = dtl->timebase;
-		tb_delta = dtl->enqueue_to_dispatch_time +
-			dtl->ready_to_enqueue_time;
-=======
 	while (i < be64_to_cpu(vpa->dtl_idx)) {
 		dtb = be64_to_cpu(dtl->timebase);
 		tb_delta = be32_to_cpu(dtl->enqueue_to_dispatch_time) +
 			be32_to_cpu(dtl->ready_to_enqueue_time);
->>>>>>> c3ade0e0
 		barrier();
 		if (i + N_DISPATCH_LOG < be64_to_cpu(vpa->dtl_idx)) {
 			/* buffer has overflowed */
@@ -809,15 +802,6 @@
 	       clock->name, clock->mult, clock->shift);
 }
 
-void decrementer_check_overflow(void)
-{
-	u64 now = get_tb_or_rtc();
-	struct decrementer_clock *decrementer = &__get_cpu_var(decrementers);
-
-	if (now >= decrementer->next_tb)
-		set_dec(1);
-}
-
 static int decrementer_set_next_event(unsigned long evt,
 				      struct clock_event_device *dev)
 {
