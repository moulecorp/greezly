#include <linux/device.h>
#include <linux/cpu.h>
#include <linux/smp.h>
#include <linux/percpu.h>
#include <linux/init.h>
#include <linux/sched.h>
#include <linux/export.h>
#include <linux/nodemask.h>
#include <linux/cpumask.h>
#include <linux/notifier.h>

#include <asm/current.h>
#include <asm/processor.h>
#include <asm/cputable.h>
#include <asm/hvcall.h>
#include <asm/prom.h>
#include <asm/machdep.h>
#include <asm/smp.h>
#include <asm/pmc.h>
#include <asm/firmware.h>

#include "cacheinfo.h"

#ifdef CONFIG_PPC64
#include <asm/paca.h>
#include <asm/lppaca.h>
#endif

static DEFINE_PER_CPU(struct cpu, cpu_devices);

/*
 * SMT snooze delay stuff, 64-bit only for now
 */

#ifdef CONFIG_PPC64

/* Time in microseconds we delay before sleeping in the idle loop */
DEFINE_PER_CPU(long, smt_snooze_delay) = { 100 };

static ssize_t store_smt_snooze_delay(struct device *dev,
				      struct device_attribute *attr,
				      const char *buf,
				      size_t count)
{
	struct cpu *cpu = container_of(dev, struct cpu, dev);
	ssize_t ret;
	long snooze;

	ret = sscanf(buf, "%ld", &snooze);
	if (ret != 1)
		return -EINVAL;

	per_cpu(smt_snooze_delay, cpu->dev.id) = snooze;
	return count;
}

static ssize_t show_smt_snooze_delay(struct device *dev,
				     struct device_attribute *attr,
				     char *buf)
{
	struct cpu *cpu = container_of(dev, struct cpu, dev);

	return sprintf(buf, "%ld\n", per_cpu(smt_snooze_delay, cpu->dev.id));
}

static DEVICE_ATTR(smt_snooze_delay, 0644, show_smt_snooze_delay,
		   store_smt_snooze_delay);

static int __init setup_smt_snooze_delay(char *str)
{
	unsigned int cpu;
	long snooze;

	if (!cpu_has_feature(CPU_FTR_SMT))
		return 1;

	snooze = simple_strtol(str, NULL, 10);
	for_each_possible_cpu(cpu)
		per_cpu(smt_snooze_delay, cpu) = snooze;

	return 1;
}
__setup("smt-snooze-delay=", setup_smt_snooze_delay);

#endif /* CONFIG_PPC64 */

#ifdef CONFIG_PPC_FSL_BOOK3E
#define MAX_BIT				63

static u64 pw20_wt;
static u64 altivec_idle_wt;

static unsigned int get_idle_ticks_bit(u64 ns)
{
	u64 cycle;

	if (ns >= 10000)
		cycle = div_u64(ns + 500, 1000) * tb_ticks_per_usec;
	else
		cycle = div_u64(ns * tb_ticks_per_usec, 1000);

	if (!cycle)
		return 0;

	return ilog2(cycle);
}

static void do_show_pwrmgtcr0(void *val)
{
	u32 *value = val;

	*value = mfspr(SPRN_PWRMGTCR0);
}

static ssize_t show_pw20_state(struct device *dev,
				struct device_attribute *attr, char *buf)
{
	u32 value;
	unsigned int cpu = dev->id;

	smp_call_function_single(cpu, do_show_pwrmgtcr0, &value, 1);

	value &= PWRMGTCR0_PW20_WAIT;

	return sprintf(buf, "%u\n", value ? 1 : 0);
}

static void do_store_pw20_state(void *val)
{
	u32 *value = val;
	u32 pw20_state;

	pw20_state = mfspr(SPRN_PWRMGTCR0);

	if (*value)
		pw20_state |= PWRMGTCR0_PW20_WAIT;
	else
		pw20_state &= ~PWRMGTCR0_PW20_WAIT;

	mtspr(SPRN_PWRMGTCR0, pw20_state);
}

static ssize_t store_pw20_state(struct device *dev,
				struct device_attribute *attr,
				const char *buf, size_t count)
{
	u32 value;
	unsigned int cpu = dev->id;

	if (kstrtou32(buf, 0, &value))
		return -EINVAL;

	if (value > 1)
		return -EINVAL;

	smp_call_function_single(cpu, do_store_pw20_state, &value, 1);

	return count;
}

static ssize_t show_pw20_wait_time(struct device *dev,
				struct device_attribute *attr, char *buf)
{
	u32 value;
	u64 tb_cycle = 1;
	u64 time;

	unsigned int cpu = dev->id;

	if (!pw20_wt) {
		smp_call_function_single(cpu, do_show_pwrmgtcr0, &value, 1);
		value = (value & PWRMGTCR0_PW20_ENT) >>
					PWRMGTCR0_PW20_ENT_SHIFT;

		tb_cycle = (tb_cycle << (MAX_BIT - value + 1));
		/* convert ms to ns */
		if (tb_ticks_per_usec > 1000) {
			time = div_u64(tb_cycle, tb_ticks_per_usec / 1000);
		} else {
			u32 rem_us;

			time = div_u64_rem(tb_cycle, tb_ticks_per_usec,
						&rem_us);
			time = time * 1000 + rem_us * 1000 / tb_ticks_per_usec;
		}
	} else {
		time = pw20_wt;
	}

	return sprintf(buf, "%llu\n", time > 0 ? time : 0);
}

static void set_pw20_wait_entry_bit(void *val)
{
	u32 *value = val;
	u32 pw20_idle;

	pw20_idle = mfspr(SPRN_PWRMGTCR0);

	/* Set Automatic PW20 Core Idle Count */
	/* clear count */
	pw20_idle &= ~PWRMGTCR0_PW20_ENT;

	/* set count */
	pw20_idle |= ((MAX_BIT - *value) << PWRMGTCR0_PW20_ENT_SHIFT);

	mtspr(SPRN_PWRMGTCR0, pw20_idle);
}

static ssize_t store_pw20_wait_time(struct device *dev,
				struct device_attribute *attr,
				const char *buf, size_t count)
{
	u32 entry_bit;
	u64 value;

	unsigned int cpu = dev->id;

	if (kstrtou64(buf, 0, &value))
		return -EINVAL;

	if (!value)
		return -EINVAL;

	entry_bit = get_idle_ticks_bit(value);
	if (entry_bit > MAX_BIT)
		return -EINVAL;

	pw20_wt = value;

	smp_call_function_single(cpu, set_pw20_wait_entry_bit,
				&entry_bit, 1);

	return count;
}

static ssize_t show_altivec_idle(struct device *dev,
				struct device_attribute *attr, char *buf)
{
	u32 value;
	unsigned int cpu = dev->id;

	smp_call_function_single(cpu, do_show_pwrmgtcr0, &value, 1);

	value &= PWRMGTCR0_AV_IDLE_PD_EN;

	return sprintf(buf, "%u\n", value ? 1 : 0);
}

static void do_store_altivec_idle(void *val)
{
	u32 *value = val;
	u32 altivec_idle;

	altivec_idle = mfspr(SPRN_PWRMGTCR0);

	if (*value)
		altivec_idle |= PWRMGTCR0_AV_IDLE_PD_EN;
	else
		altivec_idle &= ~PWRMGTCR0_AV_IDLE_PD_EN;

	mtspr(SPRN_PWRMGTCR0, altivec_idle);
}

static ssize_t store_altivec_idle(struct device *dev,
				struct device_attribute *attr,
				const char *buf, size_t count)
{
	u32 value;
	unsigned int cpu = dev->id;

	if (kstrtou32(buf, 0, &value))
		return -EINVAL;

	if (value > 1)
		return -EINVAL;

	smp_call_function_single(cpu, do_store_altivec_idle, &value, 1);

	return count;
}

static ssize_t show_altivec_idle_wait_time(struct device *dev,
				struct device_attribute *attr, char *buf)
{
	u32 value;
	u64 tb_cycle = 1;
	u64 time;

	unsigned int cpu = dev->id;

	if (!altivec_idle_wt) {
		smp_call_function_single(cpu, do_show_pwrmgtcr0, &value, 1);
		value = (value & PWRMGTCR0_AV_IDLE_CNT) >>
					PWRMGTCR0_AV_IDLE_CNT_SHIFT;

		tb_cycle = (tb_cycle << (MAX_BIT - value + 1));
		/* convert ms to ns */
		if (tb_ticks_per_usec > 1000) {
			time = div_u64(tb_cycle, tb_ticks_per_usec / 1000);
		} else {
			u32 rem_us;

			time = div_u64_rem(tb_cycle, tb_ticks_per_usec,
						&rem_us);
			time = time * 1000 + rem_us * 1000 / tb_ticks_per_usec;
		}
	} else {
		time = altivec_idle_wt;
	}

	return sprintf(buf, "%llu\n", time > 0 ? time : 0);
}

static void set_altivec_idle_wait_entry_bit(void *val)
{
	u32 *value = val;
	u32 altivec_idle;

	altivec_idle = mfspr(SPRN_PWRMGTCR0);

	/* Set Automatic AltiVec Idle Count */
	/* clear count */
	altivec_idle &= ~PWRMGTCR0_AV_IDLE_CNT;

	/* set count */
	altivec_idle |= ((MAX_BIT - *value) << PWRMGTCR0_AV_IDLE_CNT_SHIFT);

	mtspr(SPRN_PWRMGTCR0, altivec_idle);
}

static ssize_t store_altivec_idle_wait_time(struct device *dev,
				struct device_attribute *attr,
				const char *buf, size_t count)
{
	u32 entry_bit;
	u64 value;

	unsigned int cpu = dev->id;

	if (kstrtou64(buf, 0, &value))
		return -EINVAL;

	if (!value)
		return -EINVAL;

	entry_bit = get_idle_ticks_bit(value);
	if (entry_bit > MAX_BIT)
		return -EINVAL;

	altivec_idle_wt = value;

	smp_call_function_single(cpu, set_altivec_idle_wait_entry_bit,
				&entry_bit, 1);

	return count;
}

/*
 * Enable/Disable interface:
 * 0, disable. 1, enable.
 */
static DEVICE_ATTR(pw20_state, 0600, show_pw20_state, store_pw20_state);
static DEVICE_ATTR(altivec_idle, 0600, show_altivec_idle, store_altivec_idle);

/*
 * Set wait time interface:(Nanosecond)
 * Example: Base on TBfreq is 41MHZ.
 * 1~48(ns): TB[63]
 * 49~97(ns): TB[62]
 * 98~195(ns): TB[61]
 * 196~390(ns): TB[60]
 * 391~780(ns): TB[59]
 * 781~1560(ns): TB[58]
 * ...
 */
static DEVICE_ATTR(pw20_wait_time, 0600,
			show_pw20_wait_time,
			store_pw20_wait_time);
static DEVICE_ATTR(altivec_idle_wait_time, 0600,
			show_altivec_idle_wait_time,
			store_altivec_idle_wait_time);
#endif

/*
 * Enabling PMCs will slow partition context switch times so we only do
 * it the first time we write to the PMCs.
 */

static DEFINE_PER_CPU(char, pmcs_enabled);

void ppc_enable_pmcs(void)
{
	ppc_set_pmu_inuse(1);

	/* Only need to enable them once */
	if (__get_cpu_var(pmcs_enabled))
		return;

	__get_cpu_var(pmcs_enabled) = 1;

	if (ppc_md.enable_pmcs)
		ppc_md.enable_pmcs();
}
EXPORT_SYMBOL(ppc_enable_pmcs);

#define __SYSFS_SPRSETUP(NAME, ADDRESS, EXTRA) \
static void read_##NAME(void *val) \
{ \
	*(unsigned long *)val = mfspr(ADDRESS);	\
} \
static void write_##NAME(void *val) \
{ \
	EXTRA; \
	mtspr(ADDRESS, *(unsigned long *)val);	\
} \
static ssize_t show_##NAME(struct device *dev, \
			struct device_attribute *attr, \
			char *buf) \
{ \
	struct cpu *cpu = container_of(dev, struct cpu, dev); \
	unsigned long val; \
	smp_call_function_single(cpu->dev.id, read_##NAME, &val, 1);	\
	return sprintf(buf, "%lx\n", val); \
} \
static ssize_t __used \
	store_##NAME(struct device *dev, struct device_attribute *attr, \
			const char *buf, size_t count) \
{ \
	struct cpu *cpu = container_of(dev, struct cpu, dev); \
	unsigned long val; \
	int ret = sscanf(buf, "%lx", &val); \
	if (ret != 1) \
		return -EINVAL; \
	smp_call_function_single(cpu->dev.id, write_##NAME, &val, 1); \
	return count; \
}

#define SYSFS_PMCSETUP(NAME, ADDRESS)	\
	__SYSFS_SPRSETUP(NAME, ADDRESS, ppc_enable_pmcs())
#define SYSFS_SPRSETUP(NAME, ADDRESS)	\
	__SYSFS_SPRSETUP(NAME, ADDRESS, )

/* Let's define all possible registers, we'll only hook up the ones
 * that are implemented on the current processor
 */

#if defined(CONFIG_PPC64)
#define HAS_PPC_PMC_CLASSIC	1
#define HAS_PPC_PMC_IBM		1
#define HAS_PPC_PMC_PA6T	1
#elif defined(CONFIG_6xx)
#define HAS_PPC_PMC_CLASSIC	1
#define HAS_PPC_PMC_IBM		1
#define HAS_PPC_PMC_G4		1
#endif


#ifdef HAS_PPC_PMC_CLASSIC
SYSFS_PMCSETUP(mmcr0, SPRN_MMCR0);
SYSFS_PMCSETUP(mmcr1, SPRN_MMCR1);
SYSFS_PMCSETUP(pmc1, SPRN_PMC1);
SYSFS_PMCSETUP(pmc2, SPRN_PMC2);
SYSFS_PMCSETUP(pmc3, SPRN_PMC3);
SYSFS_PMCSETUP(pmc4, SPRN_PMC4);
SYSFS_PMCSETUP(pmc5, SPRN_PMC5);
SYSFS_PMCSETUP(pmc6, SPRN_PMC6);

#ifdef HAS_PPC_PMC_G4
SYSFS_PMCSETUP(mmcr2, SPRN_MMCR2);
#endif

#ifdef CONFIG_PPC64
SYSFS_PMCSETUP(pmc7, SPRN_PMC7);
SYSFS_PMCSETUP(pmc8, SPRN_PMC8);

SYSFS_PMCSETUP(mmcra, SPRN_MMCRA);
SYSFS_SPRSETUP(purr, SPRN_PURR);
SYSFS_SPRSETUP(spurr, SPRN_SPURR);
SYSFS_SPRSETUP(dscr, SPRN_DSCR);
SYSFS_SPRSETUP(pir, SPRN_PIR);

/*
  Lets only enable read for phyp resources and
  enable write when needed with a separate function.
  Lets be conservative and default to pseries.
*/
<<<<<<< HEAD
static SYSDEV_ATTR(mmcra, 0600, show_mmcra, store_mmcra);
static SYSDEV_ATTR(spurr, 0600, show_spurr, NULL);
static SYSDEV_ATTR(dscr, 0600, show_dscr, store_dscr);
static SYSDEV_ATTR(purr, 0400, show_purr, store_purr);
=======
static DEVICE_ATTR(mmcra, 0600, show_mmcra, store_mmcra);
static DEVICE_ATTR(spurr, 0400, show_spurr, NULL);
static DEVICE_ATTR(dscr, 0600, show_dscr, store_dscr);
static DEVICE_ATTR(purr, 0400, show_purr, store_purr);
static DEVICE_ATTR(pir, 0400, show_pir, NULL);
>>>>>>> c3ade0e0

unsigned long dscr_default = 0;
EXPORT_SYMBOL(dscr_default);

<<<<<<< HEAD
static void add_write_permission_dev_attr(struct sysdev_attribute *attr)
=======
static void add_write_permission_dev_attr(struct device_attribute *attr)
>>>>>>> c3ade0e0
{
	attr->attr.mode |= 0200;
}

<<<<<<< HEAD
static ssize_t show_dscr_default(struct sysdev_class *class,
		struct sysdev_class_attribute *attr, char *buf)
=======
static ssize_t show_dscr_default(struct device *dev,
		struct device_attribute *attr, char *buf)
>>>>>>> c3ade0e0
{
	return sprintf(buf, "%lx\n", dscr_default);
}

static void update_dscr(void *dummy)
{
	if (!current->thread.dscr_inherit) {
		current->thread.dscr = dscr_default;
		mtspr(SPRN_DSCR, dscr_default);
	}
}

<<<<<<< HEAD
static ssize_t __used store_dscr_default(struct sysdev_class *class,
		struct sysdev_class_attribute *attr, const char *buf,
=======
static ssize_t __used store_dscr_default(struct device *dev,
		struct device_attribute *attr, const char *buf,
>>>>>>> c3ade0e0
		size_t count)
{
	unsigned long val;
	int ret = 0;
	
	ret = sscanf(buf, "%lx", &val);
	if (ret != 1)
		return -EINVAL;
	dscr_default = val;

	on_each_cpu(update_dscr, NULL, 1);

	return count;
}

static DEVICE_ATTR(dscr_default, 0600,
		show_dscr_default, store_dscr_default);

static void sysfs_create_dscr_default(void)
{
	int err = 0;
	if (cpu_has_feature(CPU_FTR_DSCR))
		err = device_create_file(cpu_subsys.dev_root, &dev_attr_dscr_default);
}
#endif /* CONFIG_PPC64 */

#ifdef HAS_PPC_PMC_PA6T
SYSFS_PMCSETUP(pa6t_pmc0, SPRN_PA6T_PMC0);
SYSFS_PMCSETUP(pa6t_pmc1, SPRN_PA6T_PMC1);
SYSFS_PMCSETUP(pa6t_pmc2, SPRN_PA6T_PMC2);
SYSFS_PMCSETUP(pa6t_pmc3, SPRN_PA6T_PMC3);
SYSFS_PMCSETUP(pa6t_pmc4, SPRN_PA6T_PMC4);
SYSFS_PMCSETUP(pa6t_pmc5, SPRN_PA6T_PMC5);
#ifdef CONFIG_DEBUG_KERNEL
SYSFS_SPRSETUP(hid0, SPRN_HID0);
SYSFS_SPRSETUP(hid1, SPRN_HID1);
SYSFS_SPRSETUP(hid4, SPRN_HID4);
SYSFS_SPRSETUP(hid5, SPRN_HID5);
SYSFS_SPRSETUP(ima0, SPRN_PA6T_IMA0);
SYSFS_SPRSETUP(ima1, SPRN_PA6T_IMA1);
SYSFS_SPRSETUP(ima2, SPRN_PA6T_IMA2);
SYSFS_SPRSETUP(ima3, SPRN_PA6T_IMA3);
SYSFS_SPRSETUP(ima4, SPRN_PA6T_IMA4);
SYSFS_SPRSETUP(ima5, SPRN_PA6T_IMA5);
SYSFS_SPRSETUP(ima6, SPRN_PA6T_IMA6);
SYSFS_SPRSETUP(ima7, SPRN_PA6T_IMA7);
SYSFS_SPRSETUP(ima8, SPRN_PA6T_IMA8);
SYSFS_SPRSETUP(ima9, SPRN_PA6T_IMA9);
SYSFS_SPRSETUP(imaat, SPRN_PA6T_IMAAT);
SYSFS_SPRSETUP(btcr, SPRN_PA6T_BTCR);
SYSFS_SPRSETUP(pccr, SPRN_PA6T_PCCR);
SYSFS_SPRSETUP(rpccr, SPRN_PA6T_RPCCR);
SYSFS_SPRSETUP(der, SPRN_PA6T_DER);
SYSFS_SPRSETUP(mer, SPRN_PA6T_MER);
SYSFS_SPRSETUP(ber, SPRN_PA6T_BER);
SYSFS_SPRSETUP(ier, SPRN_PA6T_IER);
SYSFS_SPRSETUP(sier, SPRN_PA6T_SIER);
SYSFS_SPRSETUP(siar, SPRN_PA6T_SIAR);
SYSFS_SPRSETUP(tsr0, SPRN_PA6T_TSR0);
SYSFS_SPRSETUP(tsr1, SPRN_PA6T_TSR1);
SYSFS_SPRSETUP(tsr2, SPRN_PA6T_TSR2);
SYSFS_SPRSETUP(tsr3, SPRN_PA6T_TSR3);
#endif /* CONFIG_DEBUG_KERNEL */
#endif /* HAS_PPC_PMC_PA6T */

#ifdef HAS_PPC_PMC_IBM
static struct device_attribute ibm_common_attrs[] = {
	__ATTR(mmcr0, 0600, show_mmcr0, store_mmcr0),
	__ATTR(mmcr1, 0600, show_mmcr1, store_mmcr1),
};
#endif /* HAS_PPC_PMC_G4 */

#ifdef HAS_PPC_PMC_G4
static struct device_attribute g4_common_attrs[] = {
	__ATTR(mmcr0, 0600, show_mmcr0, store_mmcr0),
	__ATTR(mmcr1, 0600, show_mmcr1, store_mmcr1),
	__ATTR(mmcr2, 0600, show_mmcr2, store_mmcr2),
};
#endif /* HAS_PPC_PMC_G4 */

static struct device_attribute classic_pmc_attrs[] = {
	__ATTR(pmc1, 0600, show_pmc1, store_pmc1),
	__ATTR(pmc2, 0600, show_pmc2, store_pmc2),
	__ATTR(pmc3, 0600, show_pmc3, store_pmc3),
	__ATTR(pmc4, 0600, show_pmc4, store_pmc4),
	__ATTR(pmc5, 0600, show_pmc5, store_pmc5),
	__ATTR(pmc6, 0600, show_pmc6, store_pmc6),
#ifdef CONFIG_PPC64
	__ATTR(pmc7, 0600, show_pmc7, store_pmc7),
	__ATTR(pmc8, 0600, show_pmc8, store_pmc8),
#endif
};

#ifdef HAS_PPC_PMC_PA6T
static struct device_attribute pa6t_attrs[] = {
	__ATTR(mmcr0, 0600, show_mmcr0, store_mmcr0),
	__ATTR(mmcr1, 0600, show_mmcr1, store_mmcr1),
	__ATTR(pmc0, 0600, show_pa6t_pmc0, store_pa6t_pmc0),
	__ATTR(pmc1, 0600, show_pa6t_pmc1, store_pa6t_pmc1),
	__ATTR(pmc2, 0600, show_pa6t_pmc2, store_pa6t_pmc2),
	__ATTR(pmc3, 0600, show_pa6t_pmc3, store_pa6t_pmc3),
	__ATTR(pmc4, 0600, show_pa6t_pmc4, store_pa6t_pmc4),
	__ATTR(pmc5, 0600, show_pa6t_pmc5, store_pa6t_pmc5),
#ifdef CONFIG_DEBUG_KERNEL
	__ATTR(hid0, 0600, show_hid0, store_hid0),
	__ATTR(hid1, 0600, show_hid1, store_hid1),
	__ATTR(hid4, 0600, show_hid4, store_hid4),
	__ATTR(hid5, 0600, show_hid5, store_hid5),
	__ATTR(ima0, 0600, show_ima0, store_ima0),
	__ATTR(ima1, 0600, show_ima1, store_ima1),
	__ATTR(ima2, 0600, show_ima2, store_ima2),
	__ATTR(ima3, 0600, show_ima3, store_ima3),
	__ATTR(ima4, 0600, show_ima4, store_ima4),
	__ATTR(ima5, 0600, show_ima5, store_ima5),
	__ATTR(ima6, 0600, show_ima6, store_ima6),
	__ATTR(ima7, 0600, show_ima7, store_ima7),
	__ATTR(ima8, 0600, show_ima8, store_ima8),
	__ATTR(ima9, 0600, show_ima9, store_ima9),
	__ATTR(imaat, 0600, show_imaat, store_imaat),
	__ATTR(btcr, 0600, show_btcr, store_btcr),
	__ATTR(pccr, 0600, show_pccr, store_pccr),
	__ATTR(rpccr, 0600, show_rpccr, store_rpccr),
	__ATTR(der, 0600, show_der, store_der),
	__ATTR(mer, 0600, show_mer, store_mer),
	__ATTR(ber, 0600, show_ber, store_ber),
	__ATTR(ier, 0600, show_ier, store_ier),
	__ATTR(sier, 0600, show_sier, store_sier),
	__ATTR(siar, 0600, show_siar, store_siar),
	__ATTR(tsr0, 0600, show_tsr0, store_tsr0),
	__ATTR(tsr1, 0600, show_tsr1, store_tsr1),
	__ATTR(tsr2, 0600, show_tsr2, store_tsr2),
	__ATTR(tsr3, 0600, show_tsr3, store_tsr3),
#endif /* CONFIG_DEBUG_KERNEL */
};
#endif /* HAS_PPC_PMC_PA6T */
#endif /* HAS_PPC_PMC_CLASSIC */

static void register_cpu_online(unsigned int cpu)
{
	struct cpu *c = &per_cpu(cpu_devices, cpu);
	struct device *s = &c->dev;
	struct device_attribute *attrs, *pmc_attrs;
	int i, nattrs;

#ifdef CONFIG_PPC64
	if (cpu_has_feature(CPU_FTR_SMT))
		device_create_file(s, &dev_attr_smt_snooze_delay);
#endif

	/* PMC stuff */
	switch (cur_cpu_spec->pmc_type) {
#ifdef HAS_PPC_PMC_IBM
	case PPC_PMC_IBM:
		attrs = ibm_common_attrs;
		nattrs = sizeof(ibm_common_attrs) / sizeof(struct device_attribute);
		pmc_attrs = classic_pmc_attrs;
		break;
#endif /* HAS_PPC_PMC_IBM */
#ifdef HAS_PPC_PMC_G4
	case PPC_PMC_G4:
		attrs = g4_common_attrs;
		nattrs = sizeof(g4_common_attrs) / sizeof(struct device_attribute);
		pmc_attrs = classic_pmc_attrs;
		break;
#endif /* HAS_PPC_PMC_G4 */
#ifdef HAS_PPC_PMC_PA6T
	case PPC_PMC_PA6T:
		/* PA Semi starts counting at PMC0 */
		attrs = pa6t_attrs;
		nattrs = sizeof(pa6t_attrs) / sizeof(struct device_attribute);
		pmc_attrs = NULL;
		break;
#endif /* HAS_PPC_PMC_PA6T */
	default:
		attrs = NULL;
		nattrs = 0;
		pmc_attrs = NULL;
	}

	for (i = 0; i < nattrs; i++)
		device_create_file(s, &attrs[i]);

	if (pmc_attrs)
		for (i = 0; i < cur_cpu_spec->num_pmcs; i++)
			device_create_file(s, &pmc_attrs[i]);

#ifdef CONFIG_PPC64
	if (cpu_has_feature(CPU_FTR_MMCRA))
		device_create_file(s, &dev_attr_mmcra);

	if (cpu_has_feature(CPU_FTR_PURR)) {
		if (!firmware_has_feature(FW_FEATURE_LPAR))
<<<<<<< HEAD
			add_write_permission_dev_attr(&attr_purr);
		sysdev_create_file(s, &attr_purr);
=======
			add_write_permission_dev_attr(&dev_attr_purr);
		device_create_file(s, &dev_attr_purr);
>>>>>>> c3ade0e0
	}

	if (cpu_has_feature(CPU_FTR_SPURR))
		device_create_file(s, &dev_attr_spurr);

	if (cpu_has_feature(CPU_FTR_DSCR))
		device_create_file(s, &dev_attr_dscr);

	if (cpu_has_feature(CPU_FTR_PPCAS_ARCH_V2))
		device_create_file(s, &dev_attr_pir);
#endif /* CONFIG_PPC64 */

#ifdef CONFIG_PPC_FSL_BOOK3E
	if (PVR_VER(cur_cpu_spec->pvr_value) == PVR_VER_E6500) {
		device_create_file(s, &dev_attr_pw20_state);
		device_create_file(s, &dev_attr_pw20_wait_time);

		device_create_file(s, &dev_attr_altivec_idle);
		device_create_file(s, &dev_attr_altivec_idle_wait_time);
	}
#endif
	cacheinfo_cpu_online(cpu);
}

#ifdef CONFIG_HOTPLUG_CPU
static void unregister_cpu_online(unsigned int cpu)
{
	struct cpu *c = &per_cpu(cpu_devices, cpu);
	struct device *s = &c->dev;
	struct device_attribute *attrs, *pmc_attrs;
	int i, nattrs;

	BUG_ON(!c->hotpluggable);

#ifdef CONFIG_PPC64
	if (cpu_has_feature(CPU_FTR_SMT))
		device_remove_file(s, &dev_attr_smt_snooze_delay);
#endif

	/* PMC stuff */
	switch (cur_cpu_spec->pmc_type) {
#ifdef HAS_PPC_PMC_IBM
	case PPC_PMC_IBM:
		attrs = ibm_common_attrs;
		nattrs = sizeof(ibm_common_attrs) / sizeof(struct device_attribute);
		pmc_attrs = classic_pmc_attrs;
		break;
#endif /* HAS_PPC_PMC_IBM */
#ifdef HAS_PPC_PMC_G4
	case PPC_PMC_G4:
		attrs = g4_common_attrs;
		nattrs = sizeof(g4_common_attrs) / sizeof(struct device_attribute);
		pmc_attrs = classic_pmc_attrs;
		break;
#endif /* HAS_PPC_PMC_G4 */
#ifdef HAS_PPC_PMC_PA6T
	case PPC_PMC_PA6T:
		/* PA Semi starts counting at PMC0 */
		attrs = pa6t_attrs;
		nattrs = sizeof(pa6t_attrs) / sizeof(struct device_attribute);
		pmc_attrs = NULL;
		break;
#endif /* HAS_PPC_PMC_PA6T */
	default:
		attrs = NULL;
		nattrs = 0;
		pmc_attrs = NULL;
	}

	for (i = 0; i < nattrs; i++)
		device_remove_file(s, &attrs[i]);

	if (pmc_attrs)
		for (i = 0; i < cur_cpu_spec->num_pmcs; i++)
			device_remove_file(s, &pmc_attrs[i]);

#ifdef CONFIG_PPC64
	if (cpu_has_feature(CPU_FTR_MMCRA))
		device_remove_file(s, &dev_attr_mmcra);

	if (cpu_has_feature(CPU_FTR_PURR))
		device_remove_file(s, &dev_attr_purr);

	if (cpu_has_feature(CPU_FTR_SPURR))
		device_remove_file(s, &dev_attr_spurr);

	if (cpu_has_feature(CPU_FTR_DSCR))
		device_remove_file(s, &dev_attr_dscr);

	if (cpu_has_feature(CPU_FTR_PPCAS_ARCH_V2))
		device_remove_file(s, &dev_attr_pir);
#endif /* CONFIG_PPC64 */

#ifdef CONFIG_PPC_FSL_BOOK3E
	if (PVR_VER(cur_cpu_spec->pvr_value) == PVR_VER_E6500) {
		device_remove_file(s, &dev_attr_pw20_state);
		device_remove_file(s, &dev_attr_pw20_wait_time);

		device_remove_file(s, &dev_attr_altivec_idle);
		device_remove_file(s, &dev_attr_altivec_idle_wait_time);
	}
#endif
	cacheinfo_cpu_offline(cpu);
}

#ifdef CONFIG_ARCH_CPU_PROBE_RELEASE
ssize_t arch_cpu_probe(const char *buf, size_t count)
{
	if (ppc_md.cpu_probe)
		return ppc_md.cpu_probe(buf, count);

	return -EINVAL;
}

ssize_t arch_cpu_release(const char *buf, size_t count)
{
	if (ppc_md.cpu_release)
		return ppc_md.cpu_release(buf, count);

	return -EINVAL;
}
#endif /* CONFIG_ARCH_CPU_PROBE_RELEASE */

#endif /* CONFIG_HOTPLUG_CPU */

static int sysfs_cpu_notify(struct notifier_block *self,
				      unsigned long action, void *hcpu)
{
	unsigned int cpu = (unsigned int)(long)hcpu;

	switch (action) {
	case CPU_ONLINE:
	case CPU_ONLINE_FROZEN:
		register_cpu_online(cpu);
		break;
#ifdef CONFIG_HOTPLUG_CPU
	case CPU_DEAD:
	case CPU_DEAD_FROZEN:
		unregister_cpu_online(cpu);
		break;
#endif
	}
	return NOTIFY_OK;
}

static struct notifier_block sysfs_cpu_nb = {
	.notifier_call	= sysfs_cpu_notify,
};

static DEFINE_MUTEX(cpu_mutex);

int cpu_add_dev_attr(struct device_attribute *attr)
{
	int cpu;

	mutex_lock(&cpu_mutex);

	for_each_possible_cpu(cpu) {
		device_create_file(get_cpu_device(cpu), attr);
	}

	mutex_unlock(&cpu_mutex);
	return 0;
}
EXPORT_SYMBOL_GPL(cpu_add_dev_attr);

int cpu_add_dev_attr_group(struct attribute_group *attrs)
{
	int cpu;
	struct device *dev;
	int ret;

	mutex_lock(&cpu_mutex);

	for_each_possible_cpu(cpu) {
		dev = get_cpu_device(cpu);
		ret = sysfs_create_group(&dev->kobj, attrs);
		WARN_ON(ret != 0);
	}

	mutex_unlock(&cpu_mutex);
	return 0;
}
EXPORT_SYMBOL_GPL(cpu_add_dev_attr_group);


void cpu_remove_dev_attr(struct device_attribute *attr)
{
	int cpu;

	mutex_lock(&cpu_mutex);

	for_each_possible_cpu(cpu) {
		device_remove_file(get_cpu_device(cpu), attr);
	}

	mutex_unlock(&cpu_mutex);
}
EXPORT_SYMBOL_GPL(cpu_remove_dev_attr);

void cpu_remove_dev_attr_group(struct attribute_group *attrs)
{
	int cpu;
	struct device *dev;

	mutex_lock(&cpu_mutex);

	for_each_possible_cpu(cpu) {
		dev = get_cpu_device(cpu);
		sysfs_remove_group(&dev->kobj, attrs);
	}

	mutex_unlock(&cpu_mutex);
}
EXPORT_SYMBOL_GPL(cpu_remove_dev_attr_group);


/* NUMA stuff */

#ifdef CONFIG_NUMA
static void register_nodes(void)
{
	int i;

	for (i = 0; i < MAX_NUMNODES; i++)
		register_one_node(i);
}

int sysfs_add_device_to_node(struct device *dev, int nid)
{
	struct node *node = node_devices[nid];
	return sysfs_create_link(&node->dev.kobj, &dev->kobj,
			kobject_name(&dev->kobj));
}
EXPORT_SYMBOL_GPL(sysfs_add_device_to_node);

void sysfs_remove_device_from_node(struct device *dev, int nid)
{
	struct node *node = node_devices[nid];
	sysfs_remove_link(&node->dev.kobj, kobject_name(&dev->kobj));
}
EXPORT_SYMBOL_GPL(sysfs_remove_device_from_node);

#else
static void register_nodes(void)
{
	return;
}

#endif

/* Only valid if CPU is present. */
static ssize_t show_physical_id(struct device *dev,
				struct device_attribute *attr, char *buf)
{
	struct cpu *cpu = container_of(dev, struct cpu, dev);

	return sprintf(buf, "%d\n", get_hard_smp_processor_id(cpu->dev.id));
}
static DEVICE_ATTR(physical_id, 0444, show_physical_id, NULL);

static int __init topology_init(void)
{
	int cpu;

	register_nodes();
	register_cpu_notifier(&sysfs_cpu_nb);

	for_each_possible_cpu(cpu) {
		struct cpu *c = &per_cpu(cpu_devices, cpu);

		/*
		 * For now, we just see if the system supports making
		 * the RTAS calls for CPU hotplug.  But, there may be a
		 * more comprehensive way to do this for an individual
		 * CPU.  For instance, the boot cpu might never be valid
		 * for hotplugging.
		 */
		if (ppc_md.cpu_die)
			c->hotpluggable = 1;

		if (cpu_online(cpu) || c->hotpluggable) {
			register_cpu(c, cpu);

			device_create_file(&c->dev, &dev_attr_physical_id);
		}

		if (cpu_online(cpu))
			register_cpu_online(cpu);
	}
#ifdef CONFIG_PPC64
	sysfs_create_dscr_default();
#endif /* CONFIG_PPC64 */

	return 0;
}
subsys_initcall(topology_init);<|MERGE_RESOLUTION|>--- conflicted
+++ resolved
@@ -485,38 +485,22 @@
   enable write when needed with a separate function.
   Lets be conservative and default to pseries.
 */
-<<<<<<< HEAD
-static SYSDEV_ATTR(mmcra, 0600, show_mmcra, store_mmcra);
-static SYSDEV_ATTR(spurr, 0600, show_spurr, NULL);
-static SYSDEV_ATTR(dscr, 0600, show_dscr, store_dscr);
-static SYSDEV_ATTR(purr, 0400, show_purr, store_purr);
-=======
 static DEVICE_ATTR(mmcra, 0600, show_mmcra, store_mmcra);
 static DEVICE_ATTR(spurr, 0400, show_spurr, NULL);
 static DEVICE_ATTR(dscr, 0600, show_dscr, store_dscr);
 static DEVICE_ATTR(purr, 0400, show_purr, store_purr);
 static DEVICE_ATTR(pir, 0400, show_pir, NULL);
->>>>>>> c3ade0e0
 
 unsigned long dscr_default = 0;
 EXPORT_SYMBOL(dscr_default);
 
-<<<<<<< HEAD
-static void add_write_permission_dev_attr(struct sysdev_attribute *attr)
-=======
 static void add_write_permission_dev_attr(struct device_attribute *attr)
->>>>>>> c3ade0e0
 {
 	attr->attr.mode |= 0200;
 }
 
-<<<<<<< HEAD
-static ssize_t show_dscr_default(struct sysdev_class *class,
-		struct sysdev_class_attribute *attr, char *buf)
-=======
 static ssize_t show_dscr_default(struct device *dev,
 		struct device_attribute *attr, char *buf)
->>>>>>> c3ade0e0
 {
 	return sprintf(buf, "%lx\n", dscr_default);
 }
@@ -529,13 +513,8 @@
 	}
 }
 
-<<<<<<< HEAD
-static ssize_t __used store_dscr_default(struct sysdev_class *class,
-		struct sysdev_class_attribute *attr, const char *buf,
-=======
 static ssize_t __used store_dscr_default(struct device *dev,
 		struct device_attribute *attr, const char *buf,
->>>>>>> c3ade0e0
 		size_t count)
 {
 	unsigned long val;
@@ -728,13 +707,8 @@
 
 	if (cpu_has_feature(CPU_FTR_PURR)) {
 		if (!firmware_has_feature(FW_FEATURE_LPAR))
-<<<<<<< HEAD
-			add_write_permission_dev_attr(&attr_purr);
-		sysdev_create_file(s, &attr_purr);
-=======
 			add_write_permission_dev_attr(&dev_attr_purr);
 		device_create_file(s, &dev_attr_purr);
->>>>>>> c3ade0e0
 	}
 
 	if (cpu_has_feature(CPU_FTR_SPURR))
