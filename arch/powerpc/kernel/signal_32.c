--- conflicted
+++ resolved
@@ -1014,14 +1014,8 @@
 	frame = &rt_sf->uc.uc_mcontext;
 	addr = frame;
 	if (vdso32_rt_sigtramp && current->mm->context.vdso_base != ~0UL) {
-<<<<<<< HEAD
-		if (save_user_regs(regs, frame, 0, 1))
-			goto badframe;
-		regs->link = current->mm->context.vdso_base + vdso32_rt_sigtramp;
-=======
 		sigret = 0;
 		tramp = current->mm->context.vdso_base + vdso32_rt_sigtramp;
->>>>>>> c3ade0e0
 	} else {
 		sigret = __NR_rt_sigreturn;
 		tramp = (unsigned long) frame->tramp;
