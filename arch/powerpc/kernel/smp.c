/*
 * SMP support for ppc.
 *
 * Written by Cort Dougan (cort@cs.nmt.edu) borrowing a great
 * deal of code from the sparc and intel versions.
 *
 * Copyright (C) 1999 Cort Dougan <cort@cs.nmt.edu>
 *
 * PowerPC-64 Support added by Dave Engebretsen, Peter Bergner, and
 * Mike Corrigan {engebret|bergner|mikec}@us.ibm.com
 *
 *      This program is free software; you can redistribute it and/or
 *      modify it under the terms of the GNU General Public License
 *      as published by the Free Software Foundation; either version
 *      2 of the License, or (at your option) any later version.
 */

#undef DEBUG

#include <linux/kernel.h>
#include <linux/export.h>
#include <linux/sched.h>
#include <linux/smp.h>
#include <linux/interrupt.h>
#include <linux/delay.h>
#include <linux/init.h>
#include <linux/spinlock.h>
#include <linux/cache.h>
#include <linux/err.h>
#include <linux/device.h>
#include <linux/cpu.h>
#include <linux/notifier.h>
#include <linux/topology.h>

#include <asm/ptrace.h>
#include <linux/atomic.h>
#include <asm/irq.h>
#include <asm/page.h>
#include <asm/pgtable.h>
#include <asm/prom.h>
#include <asm/smp.h>
#include <asm/time.h>
#include <asm/machdep.h>
#include <asm/cputhreads.h>
#include <asm/cputable.h>
#include <asm/mpic.h>
#include <asm/vdso_datapage.h>
#ifdef CONFIG_PPC64
#include <asm/paca.h>
#endif
#include <asm/vdso.h>
#include <asm/debug.h>

#ifdef DEBUG
#include <asm/udbg.h>
#define DBG(fmt...) udbg_printf(fmt)
#else
#define DBG(fmt...)
#endif

#ifdef CONFIG_HOTPLUG_CPU
/* State of each CPU during hotplug phases */
static DEFINE_PER_CPU(int, cpu_state) = { 0 };
#endif

struct thread_info *secondary_ti;

DEFINE_PER_CPU(cpumask_var_t, cpu_sibling_map);
DEFINE_PER_CPU(cpumask_var_t, cpu_core_map);

EXPORT_PER_CPU_SYMBOL(cpu_sibling_map);
EXPORT_PER_CPU_SYMBOL(cpu_core_map);

/* SMP operations for this machine */
struct smp_ops_t *smp_ops;

/* Can't be static due to PowerMac hackery */
volatile unsigned int cpu_callin_map[NR_CPUS];

int smt_enabled_at_boot = 1;

static void (*crash_ipi_function_ptr)(struct pt_regs *) = NULL;

/*
 * Returns 1 if the specified cpu should be brought up during boot.
 * Used to inhibit booting threads if they've been disabled or
 * limited on the command line
 */
int smp_generic_cpu_bootable(unsigned int nr)
{
	/* Special case - we inhibit secondary thread startup
	 * during boot if the user requests it.
	 */
	if (system_state == SYSTEM_BOOTING && cpu_has_feature(CPU_FTR_SMT)) {
		if (!smt_enabled_at_boot && cpu_thread_in_core(nr) != 0)
			return 0;
		if (smt_enabled_at_boot
		    && cpu_thread_in_core(nr) >= smt_enabled_at_boot)
			return 0;
	}

	return 1;
}


#ifdef CONFIG_PPC64
int smp_generic_kick_cpu(int nr)
{
	BUG_ON(nr < 0 || nr >= NR_CPUS);

	/*
	 * The processor is currently spinning, waiting for the
	 * cpu_start field to become non-zero After we set cpu_start,
	 * the processor will continue on to secondary_start
	 */
	if (!paca[nr].cpu_start) {
		paca[nr].cpu_start = 1;
		smp_mb();
		return 0;
	}

#ifdef CONFIG_HOTPLUG_CPU
	/*
	 * Ok it's not there, so it might be soft-unplugged, let's
	 * try to bring it back
	 */
	generic_set_cpu_up(nr);
	smp_wmb();
	smp_send_reschedule(nr);
#endif /* CONFIG_HOTPLUG_CPU */

	return 0;
}
#endif /* CONFIG_PPC64 */

static irqreturn_t call_function_action(int irq, void *data)
{
	generic_smp_call_function_interrupt();
	return IRQ_HANDLED;
}

static irqreturn_t reschedule_action(int irq, void *data)
{
	scheduler_ipi();
	return IRQ_HANDLED;
}

static irqreturn_t call_function_single_action(int irq, void *data)
{
	generic_smp_call_function_single_interrupt();
	return IRQ_HANDLED;
}

static irqreturn_t debug_ipi_action(int irq, void *data)
{
	if (crash_ipi_function_ptr) {
		crash_ipi_function_ptr(get_irq_regs());
		return IRQ_HANDLED;
	}

#ifdef CONFIG_DEBUGGER
	debugger_ipi(get_irq_regs());
#endif /* CONFIG_DEBUGGER */

	return IRQ_HANDLED;
}

static irq_handler_t smp_ipi_action[] = {
	[PPC_MSG_CALL_FUNCTION] =  call_function_action,
	[PPC_MSG_RESCHEDULE] = reschedule_action,
	[PPC_MSG_CALL_FUNC_SINGLE] = call_function_single_action,
	[PPC_MSG_DEBUGGER_BREAK] = debug_ipi_action,
};

const char *smp_ipi_name[] = {
	[PPC_MSG_CALL_FUNCTION] =  "ipi call function",
	[PPC_MSG_RESCHEDULE] = "ipi reschedule",
	[PPC_MSG_CALL_FUNC_SINGLE] = "ipi call function single",
	[PPC_MSG_DEBUGGER_BREAK] = "ipi debugger",
};

/* optional function to request ipi, for controllers with >= 4 ipis */
int smp_request_message_ipi(int virq, int msg)
{
	int err;

	if (msg < 0 || msg > PPC_MSG_DEBUGGER_BREAK) {
		return -EINVAL;
	}
#if !defined(CONFIG_DEBUGGER) && !defined(CONFIG_KEXEC)
	if (msg == PPC_MSG_DEBUGGER_BREAK) {
		return 1;
	}
#endif
	err = request_irq(virq, smp_ipi_action[msg],
			  IRQF_PERCPU | IRQF_NO_THREAD | IRQF_NO_SUSPEND,
			  smp_ipi_name[msg], NULL);
	WARN(err < 0, "unable to request_irq %d for %s (rc %d)\n",
		virq, smp_ipi_name[msg], err);

	return err;
}

#ifdef CONFIG_PPC_SMP_MUXED_IPI
struct cpu_messages {
	int messages;			/* current messages */
	unsigned long data;		/* data for cause ipi */
};
static DEFINE_PER_CPU_SHARED_ALIGNED(struct cpu_messages, ipi_message);

void smp_muxed_ipi_set_data(int cpu, unsigned long data)
{
	struct cpu_messages *info = &per_cpu(ipi_message, cpu);

	info->data = data;
}

void smp_muxed_ipi_message_pass(int cpu, int msg)
{
	struct cpu_messages *info = &per_cpu(ipi_message, cpu);
	char *message = (char *)&info->messages;

	/*
	 * Order previous accesses before accesses in the IPI handler.
	 */
	smp_mb();
	message[msg] = 1;
	/*
	 * cause_ipi functions are required to include a full barrier
	 * before doing whatever causes the IPI.
	 */
	smp_ops->cause_ipi(cpu, info->data);
}

#ifdef __BIG_ENDIAN__
#define IPI_MESSAGE(A) (1 << (24 - 8 * (A)))
#else
#define IPI_MESSAGE(A) (1 << (8 * (A)))
#endif

irqreturn_t smp_ipi_demux(void)
{
	struct cpu_messages *info = &__get_cpu_var(ipi_message);
	unsigned int all;

	mb();	/* order any irq clear */

	do {
		all = xchg(&info->messages, 0);
<<<<<<< HEAD

#ifdef __BIG_ENDIAN
		if (all & (1 << (24 - 8 * PPC_MSG_CALL_FUNCTION)))
=======
		if (all & IPI_MESSAGE(PPC_MSG_CALL_FUNCTION))
>>>>>>> c3ade0e0
			generic_smp_call_function_interrupt();
		if (all & IPI_MESSAGE(PPC_MSG_RESCHEDULE))
			scheduler_ipi();
		if (all & IPI_MESSAGE(PPC_MSG_CALL_FUNC_SINGLE))
			generic_smp_call_function_single_interrupt();
		if (all & IPI_MESSAGE(PPC_MSG_DEBUGGER_BREAK))
			debug_ipi_action(0, NULL);
	} while (info->messages);

	return IRQ_HANDLED;
}
#endif /* CONFIG_PPC_SMP_MUXED_IPI */

static inline void do_message_pass(int cpu, int msg)
{
	if (smp_ops->message_pass)
		smp_ops->message_pass(cpu, msg);
#ifdef CONFIG_PPC_SMP_MUXED_IPI
	else
		smp_muxed_ipi_message_pass(cpu, msg);
#endif
}

void smp_send_reschedule(int cpu)
{
	if (likely(smp_ops))
		do_message_pass(cpu, PPC_MSG_RESCHEDULE);
}
EXPORT_SYMBOL_GPL(smp_send_reschedule);

void arch_send_call_function_single_ipi(int cpu)
{
	do_message_pass(cpu, PPC_MSG_CALL_FUNC_SINGLE);
}

void arch_send_call_function_ipi_mask(const struct cpumask *mask)
{
	unsigned int cpu;

	for_each_cpu(cpu, mask)
		do_message_pass(cpu, PPC_MSG_CALL_FUNCTION);
}

#if defined(CONFIG_DEBUGGER) || defined(CONFIG_KEXEC)
void smp_send_debugger_break(void)
{
	int cpu;
	int me = raw_smp_processor_id();

	if (unlikely(!smp_ops))
		return;

	for_each_online_cpu(cpu)
		if (cpu != me)
			do_message_pass(cpu, PPC_MSG_DEBUGGER_BREAK);
}
#endif

#ifdef CONFIG_KEXEC
void crash_send_ipi(void (*crash_ipi_callback)(struct pt_regs *))
{
	crash_ipi_function_ptr = crash_ipi_callback;
	if (crash_ipi_callback) {
		mb();
		smp_send_debugger_break();
	}
}
#endif

static void stop_this_cpu(void *dummy)
{
	/* Remove this CPU */
	set_cpu_online(smp_processor_id(), false);

	local_irq_disable();
	while (1)
		;
}

void smp_send_stop(void)
{
	smp_call_function(stop_this_cpu, NULL, 0);
}

struct thread_info *current_set[NR_CPUS];

static void smp_store_cpu_info(int id)
{
	per_cpu(cpu_pvr, id) = mfspr(SPRN_PVR);
#ifdef CONFIG_PPC_FSL_BOOK3E
	per_cpu(next_tlbcam_idx, id)
		= (mfspr(SPRN_TLB1CFG) & TLBnCFG_N_ENTRY) - 1;
#endif
}

void __init smp_prepare_cpus(unsigned int max_cpus)
{
	unsigned int cpu;

	DBG("smp_prepare_cpus\n");

	/* 
	 * setup_cpu may need to be called on the boot cpu. We havent
	 * spun any cpus up but lets be paranoid.
	 */
	BUG_ON(boot_cpuid != smp_processor_id());

	/* Fixup boot cpu */
	smp_store_cpu_info(boot_cpuid);
	cpu_callin_map[boot_cpuid] = 1;

	for_each_possible_cpu(cpu) {
		zalloc_cpumask_var_node(&per_cpu(cpu_sibling_map, cpu),
					GFP_KERNEL, cpu_to_node(cpu));
		zalloc_cpumask_var_node(&per_cpu(cpu_core_map, cpu),
					GFP_KERNEL, cpu_to_node(cpu));
	}

	cpumask_set_cpu(boot_cpuid, cpu_sibling_mask(boot_cpuid));
	cpumask_set_cpu(boot_cpuid, cpu_core_mask(boot_cpuid));

	if (smp_ops && smp_ops->probe)
		smp_ops->probe();
}

void smp_prepare_boot_cpu(void)
{
	BUG_ON(smp_processor_id() != boot_cpuid);
#ifdef CONFIG_PPC64
	paca[boot_cpuid].__current = current;
#endif
	current_set[boot_cpuid] = task_thread_info(current);
}

#ifdef CONFIG_HOTPLUG_CPU

int generic_cpu_disable(void)
{
	unsigned int cpu = smp_processor_id();

	if (cpu == boot_cpuid)
		return -EBUSY;

	set_cpu_online(cpu, false);
#ifdef CONFIG_PPC64
	vdso_data->processorCount--;
#endif
	migrate_irqs();
	return 0;
}

void generic_cpu_die(unsigned int cpu)
{
	int i;

	for (i = 0; i < 100; i++) {
		smp_rmb();
		if (per_cpu(cpu_state, cpu) == CPU_DEAD)
			return;
		msleep(100);
	}
	printk(KERN_ERR "CPU%d didn't die...\n", cpu);
}

void generic_mach_cpu_die(void)
{
	unsigned int cpu;

	local_irq_disable();
	idle_task_exit();
	cpu = smp_processor_id();
	printk(KERN_DEBUG "CPU%d offline\n", cpu);
	__get_cpu_var(cpu_state) = CPU_DEAD;
	smp_wmb();
	while (__get_cpu_var(cpu_state) != CPU_UP_PREPARE)
		cpu_relax();
}

void generic_set_cpu_dead(unsigned int cpu)
{
	per_cpu(cpu_state, cpu) = CPU_DEAD;
}

/*
 * The cpu_state should be set to CPU_UP_PREPARE in kick_cpu(), otherwise
 * the cpu_state is always CPU_DEAD after calling generic_set_cpu_dead(),
 * which makes the delay in generic_cpu_die() not happen.
 */
void generic_set_cpu_up(unsigned int cpu)
{
	per_cpu(cpu_state, cpu) = CPU_UP_PREPARE;
}

int generic_check_cpu_restart(unsigned int cpu)
{
	return per_cpu(cpu_state, cpu) == CPU_UP_PREPARE;
}

static atomic_t secondary_inhibit_count;

/*
 * Don't allow secondary CPU threads to come online
 */
void inhibit_secondary_onlining(void)
{
	/*
	 * This makes secondary_inhibit_count stable during cpu
	 * online/offline operations.
	 */
	get_online_cpus();

	atomic_inc(&secondary_inhibit_count);
	put_online_cpus();
}
EXPORT_SYMBOL_GPL(inhibit_secondary_onlining);

/*
 * Allow secondary CPU threads to come online again
 */
void uninhibit_secondary_onlining(void)
{
	get_online_cpus();
	atomic_dec(&secondary_inhibit_count);
	put_online_cpus();
}
EXPORT_SYMBOL_GPL(uninhibit_secondary_onlining);

static int secondaries_inhibited(void)
{
	return atomic_read(&secondary_inhibit_count);
}

#else /* HOTPLUG_CPU */

#define secondaries_inhibited()		0

#endif

static void cpu_idle_thread_init(unsigned int cpu, struct task_struct *idle)
{
	struct thread_info *ti = task_thread_info(idle);

#ifdef CONFIG_PPC64
	paca[cpu].__current = idle;
	paca[cpu].kstack = (unsigned long)ti + THREAD_SIZE - STACK_FRAME_OVERHEAD;
#endif
	ti->cpu = cpu;
	secondary_ti = current_set[cpu] = ti;
}

int __cpu_up(unsigned int cpu, struct task_struct *tidle)
{
	int rc, c;

	/*
	 * Don't allow secondary threads to come online if inhibited
	 */
	if (threads_per_core > 1 && secondaries_inhibited() &&
	    cpu % threads_per_core != 0)
		return -EBUSY;

	if (smp_ops == NULL ||
	    (smp_ops->cpu_bootable && !smp_ops->cpu_bootable(cpu)))
		return -EINVAL;

	cpu_idle_thread_init(cpu, tidle);

	/* Make sure callin-map entry is 0 (can be leftover a CPU
	 * hotplug
	 */
	cpu_callin_map[cpu] = 0;

	/* The information for processor bringup must
	 * be written out to main store before we release
	 * the processor.
	 */
	smp_mb();

	/* wake up cpus */
	DBG("smp: kicking cpu %d\n", cpu);
	rc = smp_ops->kick_cpu(cpu);
	if (rc) {
		pr_err("smp: failed starting cpu %d (rc %d)\n", cpu, rc);
		return rc;
	}

	/*
	 * wait to see if the cpu made a callin (is actually up).
	 * use this value that I found through experimentation.
	 * -- Cort
	 */
	if (system_state < SYSTEM_RUNNING)
		for (c = 50000; c && !cpu_callin_map[cpu]; c--)
			udelay(100);
#ifdef CONFIG_HOTPLUG_CPU
	else
		/*
		 * CPUs can take much longer to come up in the
		 * hotplug case.  Wait five seconds.
		 */
		for (c = 5000; c && !cpu_callin_map[cpu]; c--)
			msleep(1);
#endif

	if (!cpu_callin_map[cpu]) {
		printk(KERN_ERR "Processor %u is stuck.\n", cpu);
		return -ENOENT;
	}

	DBG("Processor %u found.\n", cpu);

	if (smp_ops->give_timebase)
		smp_ops->give_timebase();

	/* Wait until cpu puts itself in the online map */
	while (!cpu_online(cpu))
		cpu_relax();

	return 0;
}

/* Return the value of the reg property corresponding to the given
 * logical cpu.
 */
int cpu_to_core_id(int cpu)
{
	struct device_node *np;
	const __be32 *reg;
	int id = -1;

	np = of_get_cpu_node(cpu, NULL);
	if (!np)
		goto out;

	reg = of_get_property(np, "reg", NULL);
	if (!reg)
		goto out;

	id = be32_to_cpup(reg);
out:
	of_node_put(np);
	return id;
}

/* Helper routines for cpu to core mapping */
int cpu_core_index_of_thread(int cpu)
{
	return cpu >> threads_shift;
}
EXPORT_SYMBOL_GPL(cpu_core_index_of_thread);

int cpu_first_thread_of_core(int core)
{
	return core << threads_shift;
}
EXPORT_SYMBOL_GPL(cpu_first_thread_of_core);

static void traverse_siblings_chip_id(int cpu, bool add, int chipid)
{
	const struct cpumask *mask;
	struct device_node *np;
	int i, plen;
	const __be32 *prop;

	mask = add ? cpu_online_mask : cpu_present_mask;
	for_each_cpu(i, mask) {
		np = of_get_cpu_node(i, NULL);
		if (!np)
			continue;
		prop = of_get_property(np, "ibm,chip-id", &plen);
		if (prop && plen == sizeof(int) &&
		    of_read_number(prop, 1) == chipid) {
			if (add) {
				cpumask_set_cpu(cpu, cpu_core_mask(i));
				cpumask_set_cpu(i, cpu_core_mask(cpu));
			} else {
				cpumask_clear_cpu(cpu, cpu_core_mask(i));
				cpumask_clear_cpu(i, cpu_core_mask(cpu));
			}
		}
		of_node_put(np);
	}
}

/* Must be called when no change can occur to cpu_present_mask,
 * i.e. during cpu online or offline.
 */
static struct device_node *cpu_to_l2cache(int cpu)
{
	struct device_node *np;
	struct device_node *cache;

	if (!cpu_present(cpu))
		return NULL;

	np = of_get_cpu_node(cpu, NULL);
	if (np == NULL)
		return NULL;

	cache = of_find_next_cache_node(np);

	of_node_put(np);

	return cache;
}

static void traverse_core_siblings(int cpu, bool add)
{
	struct device_node *l2_cache, *np;
	const struct cpumask *mask;
	int i, chip, plen;
	const __be32 *prop;

	/* First see if we have ibm,chip-id properties in cpu nodes */
	np = of_get_cpu_node(cpu, NULL);
	if (np) {
		chip = -1;
		prop = of_get_property(np, "ibm,chip-id", &plen);
		if (prop && plen == sizeof(int))
			chip = of_read_number(prop, 1);
		of_node_put(np);
		if (chip >= 0) {
			traverse_siblings_chip_id(cpu, add, chip);
			return;
		}
	}

	l2_cache = cpu_to_l2cache(cpu);
	mask = add ? cpu_online_mask : cpu_present_mask;
	for_each_cpu(i, mask) {
		np = cpu_to_l2cache(i);
		if (!np)
			continue;
		if (np == l2_cache) {
			if (add) {
				cpumask_set_cpu(cpu, cpu_core_mask(i));
				cpumask_set_cpu(i, cpu_core_mask(cpu));
			} else {
				cpumask_clear_cpu(cpu, cpu_core_mask(i));
				cpumask_clear_cpu(i, cpu_core_mask(cpu));
			}
		}
		of_node_put(np);
	}
	of_node_put(l2_cache);
}

/* Activate a secondary processor. */
void start_secondary(void *unused)
{
	unsigned int cpu = smp_processor_id();
	int i, base;

	atomic_inc(&init_mm.mm_count);
	current->active_mm = &init_mm;

	smp_store_cpu_info(cpu);
	set_dec(tb_ticks_per_jiffy);
	preempt_disable();
	cpu_callin_map[cpu] = 1;

	if (smp_ops->setup_cpu)
		smp_ops->setup_cpu(cpu);
	if (smp_ops->take_timebase)
		smp_ops->take_timebase();

	secondary_cpu_time_init();

#ifdef CONFIG_PPC64
	if (system_state == SYSTEM_RUNNING)
		vdso_data->processorCount++;

	vdso_getcpu_init();
#endif
	/* Update sibling maps */
	base = cpu_first_thread_sibling(cpu);
	for (i = 0; i < threads_per_core; i++) {
		if (cpu_is_offline(base + i) && (cpu != base + i))
			continue;
		cpumask_set_cpu(cpu, cpu_sibling_mask(base + i));
		cpumask_set_cpu(base + i, cpu_sibling_mask(cpu));

		/* cpu_core_map should be a superset of
		 * cpu_sibling_map even if we don't have cache
		 * information, so update the former here, too.
		 */
		cpumask_set_cpu(cpu, cpu_core_mask(base + i));
		cpumask_set_cpu(base + i, cpu_core_mask(cpu));
	}
	traverse_core_siblings(cpu, true);

	smp_wmb();
	notify_cpu_starting(cpu);
	set_cpu_online(cpu, true);

	local_irq_enable();

	cpu_startup_entry(CPUHP_ONLINE);

	BUG();
}

int setup_profiling_timer(unsigned int multiplier)
{
	return 0;
}

void __init smp_cpus_done(unsigned int max_cpus)
{
	cpumask_var_t old_mask;

	/* We want the setup_cpu() here to be called from CPU 0, but our
	 * init thread may have been "borrowed" by another CPU in the meantime
	 * se we pin us down to CPU 0 for a short while
	 */
	alloc_cpumask_var(&old_mask, GFP_NOWAIT);
	cpumask_copy(old_mask, tsk_cpus_allowed(current));
	set_cpus_allowed_ptr(current, cpumask_of(boot_cpuid));
	
	if (smp_ops && smp_ops->setup_cpu)
		smp_ops->setup_cpu(boot_cpuid);

	set_cpus_allowed_ptr(current, old_mask);

	free_cpumask_var(old_mask);

	if (smp_ops && smp_ops->bringup_done)
		smp_ops->bringup_done();

	dump_numa_cpu_topology();

}

int arch_sd_sibling_asym_packing(void)
{
	if (cpu_has_feature(CPU_FTR_ASYM_SMT)) {
		printk_once(KERN_INFO "Enabling Asymmetric SMT scheduling\n");
		return SD_ASYM_PACKING;
	}
	return 0;
}

#ifdef CONFIG_HOTPLUG_CPU
int __cpu_disable(void)
{
	int cpu = smp_processor_id();
	int base, i;
	int err;

	if (!smp_ops->cpu_disable)
		return -ENOSYS;

	err = smp_ops->cpu_disable();
	if (err)
		return err;

	/* Update sibling maps */
	base = cpu_first_thread_sibling(cpu);
	for (i = 0; i < threads_per_core; i++) {
		cpumask_clear_cpu(cpu, cpu_sibling_mask(base + i));
		cpumask_clear_cpu(base + i, cpu_sibling_mask(cpu));
		cpumask_clear_cpu(cpu, cpu_core_mask(base + i));
		cpumask_clear_cpu(base + i, cpu_core_mask(cpu));
	}
	traverse_core_siblings(cpu, false);

	return 0;
}

void __cpu_die(unsigned int cpu)
{
	if (smp_ops->cpu_die)
		smp_ops->cpu_die(cpu);
}

void cpu_die(void)
{
	if (ppc_md.cpu_die)
		ppc_md.cpu_die();

	/* If we return, we re-enter start_secondary */
	start_secondary_resume();
}

#endif<|MERGE_RESOLUTION|>--- conflicted
+++ resolved
@@ -247,13 +247,7 @@
 
 	do {
 		all = xchg(&info->messages, 0);
-<<<<<<< HEAD
-
-#ifdef __BIG_ENDIAN
-		if (all & (1 << (24 - 8 * PPC_MSG_CALL_FUNCTION)))
-=======
 		if (all & IPI_MESSAGE(PPC_MSG_CALL_FUNCTION))
->>>>>>> c3ade0e0
 			generic_smp_call_function_interrupt();
 		if (all & IPI_MESSAGE(PPC_MSG_RESCHEDULE))
 			scheduler_ipi();
