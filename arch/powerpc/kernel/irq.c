--- conflicted
+++ resolved
@@ -315,14 +315,6 @@
 	hard_irq_disable();
 
 	/*
-<<<<<<< HEAD
-	 * Trigger the decrementer if we have a pending event. Some processors
-	 * only trigger on edge transitions of the sign bit. We might also
-	 * have disabled interrupts long enough that the decrementer wrapped
-	 * to positive.
-	 */
-	decrementer_check_overflow();
-=======
 	 * If anything happened while we were soft-disabled,
 	 * we return now and do not enter the low power state.
 	 */
@@ -331,7 +323,6 @@
 
 	/* Tell lockdep we are about to re-enable */
 	trace_hardirqs_on();
->>>>>>> c3ade0e0
 
 	/*
 	 * Mark interrupts as soft-enabled and clear the
@@ -458,8 +449,6 @@
 
 extern void gr_handle_kernel_exploit(void);
 
-extern void gr_handle_kernel_exploit(void);
-
 static inline void check_stack_overflow(void)
 {
 #ifdef CONFIG_DEBUG_STACKOVERFLOW
@@ -644,380 +633,6 @@
 }
 EXPORT_SYMBOL_GPL(virq_to_hw);
 
-<<<<<<< HEAD
-bool virq_is_host(unsigned int virq, struct irq_host *host)
-{
-	return irq_map[virq].host == host;
-}
-EXPORT_SYMBOL_GPL(virq_is_host);
-
-static int default_irq_host_match(struct irq_host *h, struct device_node *np)
-{
-	return h->of_node != NULL && h->of_node == np;
-}
-
-struct irq_host *irq_alloc_host(struct device_node *of_node,
-				unsigned int revmap_type,
-				unsigned int revmap_arg,
-				struct irq_host_ops *ops,
-				irq_hw_number_t inval_irq)
-{
-	struct irq_host *host;
-	unsigned int size = sizeof(struct irq_host);
-	unsigned int i;
-	unsigned int *rmap;
-	unsigned long flags;
-
-	/* Allocate structure and revmap table if using linear mapping */
-	if (revmap_type == IRQ_HOST_MAP_LINEAR)
-		size += revmap_arg * sizeof(unsigned int);
-	host = kzalloc(size, GFP_KERNEL);
-	if (host == NULL)
-		return NULL;
-
-	/* Fill structure */
-	host->revmap_type = revmap_type;
-	host->inval_irq = inval_irq;
-	host->ops = ops;
-	host->of_node = of_node_get(of_node);
-
-	raw_spin_lock_irqsave(&irq_big_lock, flags);
-
-	/* If it's a legacy controller, check for duplicates and
-	 * mark it as allocated (we use irq 0 host pointer for that
-	 */
-	if (revmap_type == IRQ_HOST_MAP_LEGACY) {
-		if (irq_map[0].host != NULL) {
-			raw_spin_unlock_irqrestore(&irq_big_lock, flags);
-			of_node_put(host->of_node);
-			kfree(host);
-			return NULL;
-		}
-		irq_map[0].host = host;
-	}
-
-	list_add(&host->link, &irq_hosts);
-	raw_spin_unlock_irqrestore(&irq_big_lock, flags);
-
-	/* Additional setups per revmap type */
-	switch(revmap_type) {
-	case IRQ_HOST_MAP_LEGACY:
-		/* 0 is always the invalid number for legacy */
-		host->inval_irq = 0;
-		/* setup us as the host for all legacy interrupts */
-		for (i = 1; i < NUM_ISA_INTERRUPTS; i++) {
-			irq_map[i].hwirq = i;
-			smp_wmb();
-			irq_map[i].host = host;
-			smp_wmb();
-
-			/* Legacy flags are left to default at this point,
-			 * one can then use irq_create_mapping() to
-			 * explicitly change them
-			 */
-			ops->map(host, i, i);
-
-			/* Clear norequest flags */
-			irq_clear_status_flags(i, IRQ_NOREQUEST);
-		}
-		break;
-	case IRQ_HOST_MAP_LINEAR:
-		rmap = (unsigned int *)(host + 1);
-		for (i = 0; i < revmap_arg; i++)
-			rmap[i] = NO_IRQ;
-		host->revmap_data.linear.size = revmap_arg;
-		smp_wmb();
-		host->revmap_data.linear.revmap = rmap;
-		break;
-	case IRQ_HOST_MAP_TREE:
-		INIT_RADIX_TREE(&host->revmap_data.tree, GFP_KERNEL);
-		break;
-	default:
-		break;
-	}
-
-	pr_debug("irq: Allocated host of type %d @0x%p\n", revmap_type, host);
-
-	return host;
-}
-
-struct irq_host *irq_find_host(struct device_node *node)
-{
-	struct irq_host *h, *found = NULL;
-	unsigned long flags;
-
-	/* We might want to match the legacy controller last since
-	 * it might potentially be set to match all interrupts in
-	 * the absence of a device node. This isn't a problem so far
-	 * yet though...
-	 */
-	raw_spin_lock_irqsave(&irq_big_lock, flags);
-	list_for_each_entry(h, &irq_hosts, link)
-		if (h->ops->match) {
-			if (h->ops->match(h, node)) {
-				found = h;
-				break;
-			}
-		} else if (default_irq_host_match(h, node)) {
-			found = h;
-			break;
-		}
-	raw_spin_unlock_irqrestore(&irq_big_lock, flags);
-	return found;
-}
-EXPORT_SYMBOL_GPL(irq_find_host);
-
-void irq_set_default_host(struct irq_host *host)
-{
-	pr_debug("irq: Default host set to @0x%p\n", host);
-
-	irq_default_host = host;
-}
-
-void irq_set_virq_count(unsigned int count)
-{
-	pr_debug("irq: Trying to set virq count to %d\n", count);
-
-	BUG_ON(count < NUM_ISA_INTERRUPTS);
-	if (count < NR_IRQS)
-		irq_virq_count = count;
-}
-
-static int irq_setup_virq(struct irq_host *host, unsigned int virq,
-			    irq_hw_number_t hwirq)
-{
-	int res;
-
-	res = irq_alloc_desc_at(virq, 0);
-	if (res != virq) {
-		pr_debug("irq: -> allocating desc failed\n");
-		goto error;
-	}
-
-	/* map it */
-	smp_wmb();
-	irq_map[virq].hwirq = hwirq;
-	smp_mb();
-
-	if (host->ops->map(host, virq, hwirq)) {
-		pr_debug("irq: -> mapping failed, freeing\n");
-		goto errdesc;
-	}
-
-	irq_clear_status_flags(virq, IRQ_NOREQUEST);
-
-	return 0;
-
-errdesc:
-	irq_free_descs(virq, 1);
-error:
-	irq_free_virt(virq, 1);
-	return -1;
-}
-
-unsigned int irq_create_direct_mapping(struct irq_host *host)
-{
-	unsigned int virq;
-
-	if (host == NULL)
-		host = irq_default_host;
-
-	BUG_ON(host == NULL);
-	WARN_ON(host->revmap_type != IRQ_HOST_MAP_NOMAP);
-
-	virq = irq_alloc_virt(host, 1, 0);
-	if (virq == NO_IRQ) {
-		pr_debug("irq: create_direct virq allocation failed\n");
-		return NO_IRQ;
-	}
-
-	pr_debug("irq: create_direct obtained virq %d\n", virq);
-
-	if (irq_setup_virq(host, virq, virq))
-		return NO_IRQ;
-
-	return virq;
-}
-
-unsigned int irq_create_mapping(struct irq_host *host,
-				irq_hw_number_t hwirq)
-{
-	unsigned int virq, hint;
-
-	pr_debug("irq: irq_create_mapping(0x%p, 0x%lx)\n", host, hwirq);
-
-	/* Look for default host if nececssary */
-	if (host == NULL)
-		host = irq_default_host;
-	if (host == NULL) {
-		printk(KERN_WARNING "irq_create_mapping called for"
-		       " NULL host, hwirq=%lx\n", hwirq);
-		WARN_ON(1);
-		return NO_IRQ;
-	}
-	pr_debug("irq: -> using host @%p\n", host);
-
-	/* Check if mapping already exists */
-	virq = irq_find_mapping(host, hwirq);
-	if (virq != NO_IRQ) {
-		pr_debug("irq: -> existing mapping on virq %d\n", virq);
-		return virq;
-	}
-
-	/* Get a virtual interrupt number */
-	if (host->revmap_type == IRQ_HOST_MAP_LEGACY) {
-		/* Handle legacy */
-		virq = (unsigned int)hwirq;
-		if (virq == 0 || virq >= NUM_ISA_INTERRUPTS)
-			return NO_IRQ;
-		return virq;
-	} else {
-		/* Allocate a virtual interrupt number */
-		hint = hwirq % irq_virq_count;
-		virq = irq_alloc_virt(host, 1, hint);
-		if (virq == NO_IRQ) {
-			pr_debug("irq: -> virq allocation failed\n");
-			return NO_IRQ;
-		}
-	}
-
-	if (irq_setup_virq(host, virq, hwirq))
-		return NO_IRQ;
-
-	pr_debug("irq: irq %lu on host %s mapped to virtual irq %u\n",
-		hwirq, host->of_node ? host->of_node->full_name : "null", virq);
-
-	return virq;
-}
-EXPORT_SYMBOL_GPL(irq_create_mapping);
-
-unsigned int irq_create_of_mapping(struct device_node *controller,
-				   const u32 *intspec, unsigned int intsize)
-{
-	struct irq_host *host;
-	irq_hw_number_t hwirq;
-	unsigned int type = IRQ_TYPE_NONE;
-	unsigned int virq;
-
-	if (controller == NULL)
-		host = irq_default_host;
-	else
-		host = irq_find_host(controller);
-	if (host == NULL) {
-		printk(KERN_WARNING "irq: no irq host found for %s !\n",
-		       controller->full_name);
-		return NO_IRQ;
-	}
-
-	/* If host has no translation, then we assume interrupt line */
-	if (host->ops->xlate == NULL)
-		hwirq = intspec[0];
-	else {
-		if (host->ops->xlate(host, controller, intspec, intsize,
-				     &hwirq, &type))
-			return NO_IRQ;
-	}
-
-	/* Create mapping */
-	virq = irq_create_mapping(host, hwirq);
-	if (virq == NO_IRQ)
-		return virq;
-
-	/* Set type if specified and different than the current one */
-	if (type != IRQ_TYPE_NONE &&
-	    type != (irqd_get_trigger_type(irq_get_irq_data(virq))))
-		irq_set_irq_type(virq, type);
-	return virq;
-}
-EXPORT_SYMBOL_GPL(irq_create_of_mapping);
-
-void irq_dispose_mapping(unsigned int virq)
-{
-	struct irq_host *host;
-	irq_hw_number_t hwirq;
-
-	if (virq == NO_IRQ)
-		return;
-
-	host = irq_map[virq].host;
-	if (WARN_ON(host == NULL))
-		return;
-
-	/* Never unmap legacy interrupts */
-	if (host->revmap_type == IRQ_HOST_MAP_LEGACY)
-		return;
-
-	irq_set_status_flags(virq, IRQ_NOREQUEST);
-
-	/* remove chip and handler */
-	irq_set_chip_and_handler(virq, NULL, NULL);
-
-	/* Make sure it's completed */
-	synchronize_irq(virq);
-
-	/* Tell the PIC about it */
-	if (host->ops->unmap)
-		host->ops->unmap(host, virq);
-	smp_mb();
-
-	/* Clear reverse map */
-	hwirq = irq_map[virq].hwirq;
-	switch(host->revmap_type) {
-	case IRQ_HOST_MAP_LINEAR:
-		if (hwirq < host->revmap_data.linear.size)
-			host->revmap_data.linear.revmap[hwirq] = NO_IRQ;
-		break;
-	case IRQ_HOST_MAP_TREE:
-		mutex_lock(&revmap_trees_mutex);
-		radix_tree_delete(&host->revmap_data.tree, hwirq);
-		mutex_unlock(&revmap_trees_mutex);
-		break;
-	}
-
-	/* Destroy map */
-	smp_mb();
-	irq_map[virq].hwirq = host->inval_irq;
-
-	irq_free_descs(virq, 1);
-	/* Free it */
-	irq_free_virt(virq, 1);
-}
-EXPORT_SYMBOL_GPL(irq_dispose_mapping);
-
-unsigned int irq_find_mapping(struct irq_host *host,
-			      irq_hw_number_t hwirq)
-{
-	unsigned int i;
-	unsigned int hint = hwirq % irq_virq_count;
-
-	/* Look for default host if nececssary */
-	if (host == NULL)
-		host = irq_default_host;
-	if (host == NULL)
-		return NO_IRQ;
-
-	/* legacy -> bail early */
-	if (host->revmap_type == IRQ_HOST_MAP_LEGACY)
-		return hwirq;
-
-	/* Slow path does a linear search of the map */
-	if (hint < NUM_ISA_INTERRUPTS)
-		hint = NUM_ISA_INTERRUPTS;
-	i = hint;
-	do  {
-		if (irq_map[i].host == host &&
-		    irq_map[i].hwirq == hwirq)
-			return i;
-		i++;
-		if (i >= irq_virq_count)
-			i = NUM_ISA_INTERRUPTS;
-	} while(i != hint);
-	return NO_IRQ;
-}
-EXPORT_SYMBOL_GPL(irq_find_mapping);
-
-=======
->>>>>>> c3ade0e0
 #ifdef CONFIG_SMP
 int irq_choose_cpu(const struct cpumask *mask)
 {
