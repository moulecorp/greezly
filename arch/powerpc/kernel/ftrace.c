/*
 * Code for replacing ftrace calls with jumps.
 *
 * Copyright (C) 2007-2008 Steven Rostedt <srostedt@redhat.com>
 *
 * Thanks goes out to P.A. Semi, Inc for supplying me with a PPC64 box.
 *
 * Added function graph tracer code, taken from x86 that was written
 * by Frederic Weisbecker, and ported to PPC by Steven Rostedt.
 *
 */

#include <linux/spinlock.h>
#include <linux/hardirq.h>
#include <linux/uaccess.h>
#include <linux/module.h>
#include <linux/ftrace.h>
#include <linux/percpu.h>
#include <linux/init.h>
#include <linux/list.h>

#include <asm/cacheflush.h>
#include <asm/code-patching.h>
#include <asm/ftrace.h>

#ifdef CONFIG_PPC32
# define GET_ADDR(addr) addr
#else
/* PowerPC64's functions are data that points to the functions */
# define GET_ADDR(addr) (*(unsigned long *)addr)
#endif

#ifdef CONFIG_DYNAMIC_FTRACE
static unsigned int ftrace_nop_replace(void)
<<<<<<< HEAD
{
	return PPC_INST_NOP;
}

static unsigned int
ftrace_call_replace(unsigned long ip, unsigned long addr, int link)
{
=======
{
	return PPC_INST_NOP;
}

static unsigned int
ftrace_call_replace(unsigned long ip, unsigned long addr, int link)
{
>>>>>>> 93cfb3c9
	unsigned int op;

	addr = GET_ADDR(addr);

	/* if (link) set op to 'bl' else 'b' */
	op = create_branch((unsigned int *)ip, addr, link ? 1 : 0);

	return op;
}

#ifdef CONFIG_PPC64
# define _ASM_ALIGN	" .align 3 "
# define _ASM_PTR	" .llong "
#else
# define _ASM_ALIGN	" .align 2 "
# define _ASM_PTR	" .long "
#endif

static int
ftrace_modify_code(unsigned long ip, unsigned int old, unsigned int new)
{
	unsigned int replaced;

	/*
	 * Note: Due to modules and __init, code can
	 *  disappear and change, we need to protect against faulting
	 *  as well as code changing. We do this by using the
	 *  probe_kernel_* functions.
	 *
	 * No real locking needed, this code is run through
	 * kstop_machine, or before SMP starts.
	 */

	/* read the text we want to modify */
	if (probe_kernel_read(&replaced, (void *)ip, MCOUNT_INSN_SIZE))
		return -EFAULT;

	/* Make sure it is what we expect it to be */
	if (replaced != old)
		return -EINVAL;

	/* replace the text with the new text */
	if (probe_kernel_write((void *)ip, &new, MCOUNT_INSN_SIZE))
		return -EPERM;

	flush_icache_range(ip, ip + 8);

	return 0;
}

/*
 * Helper functions that are the same for both PPC64 and PPC32.
 */
static int test_24bit_addr(unsigned long ip, unsigned long addr)
{

	/* use the create_branch to verify that this offset can be branched */
	return create_branch((unsigned int *)ip, addr, 0);
}

#ifdef CONFIG_MODULES

static int is_bl_op(unsigned int op)
{
	return (op & 0xfc000003) == 0x48000001;
}

static unsigned long find_bl_target(unsigned long ip, unsigned int op)
{
	static int offset;

	offset = (op & 0x03fffffc);
	/* make it signed */
	if (offset & 0x02000000)
		offset |= 0xfe000000;

	return ip + (long)offset;
}

#ifdef CONFIG_PPC64
static int
__ftrace_make_nop(struct module *mod,
		  struct dyn_ftrace *rec, unsigned long addr)
{
	unsigned int op;
	unsigned int jmp[5];
	unsigned long ptr;
	unsigned long ip = rec->ip;
	unsigned long tramp;
	int offset;

	/* read where this goes */
	if (probe_kernel_read(&op, (void *)ip, sizeof(int)))
		return -EFAULT;

	/* Make sure that that this is still a 24bit jump */
	if (!is_bl_op(op)) {
		printk(KERN_ERR "Not expected bl: opcode is %x\n", op);
		return -EINVAL;
	}

	/* lets find where the pointer goes */
	tramp = find_bl_target(ip, op);

	/*
	 * On PPC64 the trampoline looks like:
	 * 0x3d, 0x82, 0x00, 0x00,    addis   r12,r2, <high>
	 * 0x39, 0x8c, 0x00, 0x00,    addi    r12,r12, <low>
	 *   Where the bytes 2,3,6 and 7 make up the 32bit offset
	 *   to the TOC that holds the pointer.
	 *   to jump to.
	 * 0xf8, 0x41, 0x00, 0x28,    std     r2,40(r1)
	 * 0xe9, 0x6c, 0x00, 0x20,    ld      r11,32(r12)
	 *   The actually address is 32 bytes from the offset
	 *   into the TOC.
	 * 0xe8, 0x4c, 0x00, 0x28,    ld      r2,40(r12)
	 */

	pr_debug("ip:%lx jumps to %lx r2: %lx", ip, tramp, mod->arch.toc);

	/* Find where the trampoline jumps to */
	if (probe_kernel_read(jmp, (void *)tramp, sizeof(jmp))) {
		printk(KERN_ERR "Failed to read %lx\n", tramp);
		return -EFAULT;
	}

	pr_debug(" %08x %08x", jmp[0], jmp[1]);

	/* verify that this is what we expect it to be */
	if (((jmp[0] & 0xffff0000) != 0x3d820000) ||
	    ((jmp[1] & 0xffff0000) != 0x398c0000) ||
	    (jmp[2] != 0xf8410028) ||
	    (jmp[3] != 0xe96c0020) ||
	    (jmp[4] != 0xe84c0028)) {
		printk(KERN_ERR "Not a trampoline\n");
		return -EINVAL;
	}

	/* The bottom half is signed extended */
	offset = ((unsigned)((unsigned short)jmp[0]) << 16) +
		(int)((short)jmp[1]);

	pr_debug(" %x ", offset);

	/* get the address this jumps too */
	tramp = mod->arch.toc + offset + 32;
	pr_debug("toc: %lx", tramp);

	if (probe_kernel_read(jmp, (void *)tramp, 8)) {
		printk(KERN_ERR "Failed to read %lx\n", tramp);
		return -EFAULT;
	}

	pr_debug(" %08x %08x\n", jmp[0], jmp[1]);

	ptr = ((unsigned long)jmp[0] << 32) + jmp[1];

	/* This should match what was called */
	if (ptr != GET_ADDR(addr)) {
		printk(KERN_ERR "addr does not match %lx\n", ptr);
		return -EINVAL;
	}

	/*
	 * We want to nop the line, but the next line is
	 *  0xe8, 0x41, 0x00, 0x28   ld r2,40(r1)
	 * This needs to be turned to a nop too.
	 */
	if (probe_kernel_read(&op, (void *)(ip+4), MCOUNT_INSN_SIZE))
		return -EFAULT;

	if (op != 0xe8410028) {
		printk(KERN_ERR "Next line is not ld! (%08x)\n", op);
		return -EINVAL;
	}

	/*
	 * Milton Miller pointed out that we can not blindly do nops.
	 * If a task was preempted when calling a trace function,
	 * the nops will remove the way to restore the TOC in r2
	 * and the r2 TOC will get corrupted.
	 */

	/*
	 * Replace:
	 *   bl <tramp>  <==== will be replaced with "b 1f"
	 *   ld r2,40(r1)
	 *  1:
	 */
	op = 0x48000008;	/* b +8 */

	if (probe_kernel_write((void *)ip, &op, MCOUNT_INSN_SIZE))
		return -EPERM;


	flush_icache_range(ip, ip + 8);

	return 0;
}

#else /* !PPC64 */
static int
__ftrace_make_nop(struct module *mod,
		  struct dyn_ftrace *rec, unsigned long addr)
{
	unsigned int op;
	unsigned int jmp[4];
	unsigned long ip = rec->ip;
	unsigned long tramp;

	if (probe_kernel_read(&op, (void *)ip, MCOUNT_INSN_SIZE))
		return -EFAULT;

	/* Make sure that that this is still a 24bit jump */
	if (!is_bl_op(op)) {
		printk(KERN_ERR "Not expected bl: opcode is %x\n", op);
		return -EINVAL;
	}

	/* lets find where the pointer goes */
	tramp = find_bl_target(ip, op);

	/*
	 * On PPC32 the trampoline looks like:
	 *  0x3d, 0x60, 0x00, 0x00  lis r11,sym@ha
	 *  0x39, 0x6b, 0x00, 0x00  addi r11,r11,sym@l
	 *  0x7d, 0x69, 0x03, 0xa6  mtctr r11
	 *  0x4e, 0x80, 0x04, 0x20  bctr
	 */

	pr_debug("ip:%lx jumps to %lx", ip, tramp);

	/* Find where the trampoline jumps to */
	if (probe_kernel_read(jmp, (void *)tramp, sizeof(jmp))) {
		printk(KERN_ERR "Failed to read %lx\n", tramp);
		return -EFAULT;
	}

	pr_debug(" %08x %08x ", jmp[0], jmp[1]);

	/* verify that this is what we expect it to be */
	if (((jmp[0] & 0xffff0000) != 0x3d600000) ||
	    ((jmp[1] & 0xffff0000) != 0x396b0000) ||
	    (jmp[2] != 0x7d6903a6) ||
	    (jmp[3] != 0x4e800420)) {
		printk(KERN_ERR "Not a trampoline\n");
		return -EINVAL;
	}

	tramp = (jmp[1] & 0xffff) |
		((jmp[0] & 0xffff) << 16);
	if (tramp & 0x8000)
		tramp -= 0x10000;

<<<<<<< HEAD
	pr_debug(" %x ", tramp);
=======
	pr_debug(" %lx ", tramp);
>>>>>>> 93cfb3c9

	if (tramp != addr) {
		printk(KERN_ERR
		       "Trampoline location %08lx does not match addr\n",
		       tramp);
		return -EINVAL;
	}

	op = PPC_INST_NOP;

	if (probe_kernel_write((void *)ip, &op, MCOUNT_INSN_SIZE))
		return -EPERM;

	flush_icache_range(ip, ip + 8);

	return 0;
}
#endif /* PPC64 */
#endif /* CONFIG_MODULES */

int ftrace_make_nop(struct module *mod,
		    struct dyn_ftrace *rec, unsigned long addr)
{
	unsigned long ip = rec->ip;
	unsigned int old, new;

	/*
	 * If the calling address is more that 24 bits away,
	 * then we had to use a trampoline to make the call.
	 * Otherwise just update the call site.
	 */
	if (test_24bit_addr(ip, addr)) {
		/* within range */
		old = ftrace_call_replace(ip, addr, 1);
		new = ftrace_nop_replace();
		return ftrace_modify_code(ip, old, new);
	}

#ifdef CONFIG_MODULES
	/*
	 * Out of range jumps are called from modules.
	 * We should either already have a pointer to the module
	 * or it has been passed in.
	 */
	if (!rec->arch.mod) {
		if (!mod) {
			printk(KERN_ERR "No module loaded addr=%lx\n",
			       addr);
			return -EFAULT;
		}
		rec->arch.mod = mod;
	} else if (mod) {
		if (mod != rec->arch.mod) {
			printk(KERN_ERR
			       "Record mod %p not equal to passed in mod %p\n",
			       rec->arch.mod, mod);
			return -EINVAL;
		}
		/* nothing to do if mod == rec->arch.mod */
	} else
		mod = rec->arch.mod;

	return __ftrace_make_nop(mod, rec, addr);
#else
	/* We should not get here without modules */
	return -EINVAL;
#endif /* CONFIG_MODULES */
}

#ifdef CONFIG_MODULES
#ifdef CONFIG_PPC64
static int
__ftrace_make_call(struct dyn_ftrace *rec, unsigned long addr)
{
	unsigned int op[2];
	unsigned long ip = rec->ip;

	/* read where this goes */
	if (probe_kernel_read(op, (void *)ip, MCOUNT_INSN_SIZE * 2))
		return -EFAULT;

	/*
	 * It should be pointing to two nops or
	 *  b +8; ld r2,40(r1)
	 */
	if (((op[0] != 0x48000008) || (op[1] != 0xe8410028)) &&
	    ((op[0] != PPC_INST_NOP) || (op[1] != PPC_INST_NOP))) {
		printk(KERN_ERR "Expected NOPs but have %x %x\n", op[0], op[1]);
		return -EINVAL;
	}

	/* If we never set up a trampoline to ftrace_caller, then bail */
	if (!rec->arch.mod->arch.tramp) {
		printk(KERN_ERR "No ftrace trampoline\n");
		return -EINVAL;
	}

	/* create the branch to the trampoline */
	op[0] = create_branch((unsigned int *)ip,
			      rec->arch.mod->arch.tramp, BRANCH_SET_LINK);
	if (!op[0]) {
		printk(KERN_ERR "REL24 out of range!\n");
		return -EINVAL;
	}

	/* ld r2,40(r1) */
	op[1] = 0xe8410028;

	pr_debug("write to %lx\n", rec->ip);

	if (probe_kernel_write((void *)ip, op, MCOUNT_INSN_SIZE * 2))
		return -EPERM;

	flush_icache_range(ip, ip + 8);

	return 0;
}
#else
static int
__ftrace_make_call(struct dyn_ftrace *rec, unsigned long addr)
{
	unsigned int op;
	unsigned long ip = rec->ip;

	/* read where this goes */
	if (probe_kernel_read(&op, (void *)ip, MCOUNT_INSN_SIZE))
		return -EFAULT;

	/* It should be pointing to a nop */
	if (op != PPC_INST_NOP) {
		printk(KERN_ERR "Expected NOP but have %x\n", op);
		return -EINVAL;
	}

	/* If we never set up a trampoline to ftrace_caller, then bail */
	if (!rec->arch.mod->arch.tramp) {
		printk(KERN_ERR "No ftrace trampoline\n");
		return -EINVAL;
	}

	/* create the branch to the trampoline */
	op = create_branch((unsigned int *)ip,
			   rec->arch.mod->arch.tramp, BRANCH_SET_LINK);
	if (!op) {
		printk(KERN_ERR "REL24 out of range!\n");
		return -EINVAL;
	}

	pr_debug("write to %lx\n", rec->ip);

	if (probe_kernel_write((void *)ip, &op, MCOUNT_INSN_SIZE))
		return -EPERM;

	flush_icache_range(ip, ip + 8);

	return 0;
}
#endif /* CONFIG_PPC64 */
#endif /* CONFIG_MODULES */

int ftrace_make_call(struct dyn_ftrace *rec, unsigned long addr)
{
	unsigned long ip = rec->ip;
	unsigned int old, new;

	/*
	 * If the calling address is more that 24 bits away,
	 * then we had to use a trampoline to make the call.
	 * Otherwise just update the call site.
	 */
	if (test_24bit_addr(ip, addr)) {
		/* within range */
		old = ftrace_nop_replace();
		new = ftrace_call_replace(ip, addr, 1);
		return ftrace_modify_code(ip, old, new);
	}

#ifdef CONFIG_MODULES
	/*
	 * Out of range jumps are called from modules.
	 * Being that we are converting from nop, it had better
	 * already have a module defined.
	 */
	if (!rec->arch.mod) {
		printk(KERN_ERR "No module loaded\n");
		return -EINVAL;
	}

	return __ftrace_make_call(rec, addr);
#else
	/* We should not get here without modules */
	return -EINVAL;
#endif /* CONFIG_MODULES */
}

int ftrace_update_ftrace_func(ftrace_func_t func)
{
	unsigned long ip = (unsigned long)(&ftrace_call);
	unsigned int old, new;
	int ret;

	old = *(unsigned int *)&ftrace_call;
	new = ftrace_call_replace(ip, (unsigned long)func, 1);
	ret = ftrace_modify_code(ip, old, new);

	return ret;
}

int __init ftrace_dyn_arch_init(void *data)
{
	/* caller expects data to be zero */
	unsigned long *p = data;

	*p = 0;

	return 0;
}
#endif /* CONFIG_DYNAMIC_FTRACE */

#ifdef CONFIG_FUNCTION_GRAPH_TRACER

#ifdef CONFIG_DYNAMIC_FTRACE
extern void ftrace_graph_call(void);
extern void ftrace_graph_stub(void);

int ftrace_enable_ftrace_graph_caller(void)
{
	unsigned long ip = (unsigned long)(&ftrace_graph_call);
	unsigned long addr = (unsigned long)(&ftrace_graph_caller);
	unsigned long stub = (unsigned long)(&ftrace_graph_stub);
	unsigned int old, new;

	old = ftrace_call_replace(ip, stub, 0);
	new = ftrace_call_replace(ip, addr, 0);

	return ftrace_modify_code(ip, old, new);
}

int ftrace_disable_ftrace_graph_caller(void)
{
	unsigned long ip = (unsigned long)(&ftrace_graph_call);
	unsigned long addr = (unsigned long)(&ftrace_graph_caller);
	unsigned long stub = (unsigned long)(&ftrace_graph_stub);
	unsigned int old, new;

	old = ftrace_call_replace(ip, addr, 0);
	new = ftrace_call_replace(ip, stub, 0);

	return ftrace_modify_code(ip, old, new);
}
#endif /* CONFIG_DYNAMIC_FTRACE */

#ifdef CONFIG_PPC64
extern void mod_return_to_handler(void);
#endif

/*
 * Hook the return address and push it in the stack of return addrs
 * in current thread info.
 */
void prepare_ftrace_return(unsigned long *parent, unsigned long self_addr)
{
	unsigned long old;
	int faulted;
	struct ftrace_graph_ent trace;
	unsigned long return_hooker = (unsigned long)&return_to_handler;

	if (unlikely(atomic_read(&current->tracing_graph_pause)))
		return;

<<<<<<< HEAD
#if CONFIG_PPC64
=======
#ifdef CONFIG_PPC64
>>>>>>> 93cfb3c9
	/* non core kernel code needs to save and restore the TOC */
	if (REGION_ID(self_addr) != KERNEL_REGION_ID)
		return_hooker = (unsigned long)&mod_return_to_handler;
#endif

	return_hooker = GET_ADDR(return_hooker);

	/*
	 * Protect against fault, even if it shouldn't
	 * happen. This tool is too much intrusive to
	 * ignore such a protection.
	 */
	asm volatile(
		"1: " PPC_LL "%[old], 0(%[parent])\n"
		"2: " PPC_STL "%[return_hooker], 0(%[parent])\n"
		"   li %[faulted], 0\n"
		"3:\n"

		".section .fixup, \"ax\"\n"
		"4: li %[faulted], 1\n"
		"   b 3b\n"
		".previous\n"

		".section __ex_table,\"a\"\n"
			PPC_LONG_ALIGN "\n"
			PPC_LONG "1b,4b\n"
			PPC_LONG "2b,4b\n"
		".previous"

		: [old] "=r" (old), [faulted] "=r" (faulted)
		: [parent] "r" (parent), [return_hooker] "r" (return_hooker)
		: "memory"
	);

	if (unlikely(faulted)) {
		ftrace_graph_stop();
		WARN_ON(1);
		return;
	}

	if (ftrace_push_return_trace(old, self_addr, &trace.depth) == -EBUSY) {
		*parent = old;
		return;
	}

	trace.func = self_addr;

	/* Only trace if the calling function expects to */
	if (!ftrace_graph_entry(&trace)) {
		current->curr_ret_stack--;
		*parent = old;
	}
}
#endif /* CONFIG_FUNCTION_GRAPH_TRACER */<|MERGE_RESOLUTION|>--- conflicted
+++ resolved
@@ -32,7 +32,6 @@
 
 #ifdef CONFIG_DYNAMIC_FTRACE
 static unsigned int ftrace_nop_replace(void)
-<<<<<<< HEAD
 {
 	return PPC_INST_NOP;
 }
@@ -40,15 +39,6 @@
 static unsigned int
 ftrace_call_replace(unsigned long ip, unsigned long addr, int link)
 {
-=======
-{
-	return PPC_INST_NOP;
-}
-
-static unsigned int
-ftrace_call_replace(unsigned long ip, unsigned long addr, int link)
-{
->>>>>>> 93cfb3c9
 	unsigned int op;
 
 	addr = GET_ADDR(addr);
@@ -303,11 +293,7 @@
 	if (tramp & 0x8000)
 		tramp -= 0x10000;
 
-<<<<<<< HEAD
-	pr_debug(" %x ", tramp);
-=======
 	pr_debug(" %lx ", tramp);
->>>>>>> 93cfb3c9
 
 	if (tramp != addr) {
 		printk(KERN_ERR
@@ -578,11 +564,7 @@
 	if (unlikely(atomic_read(&current->tracing_graph_pause)))
 		return;
 
-<<<<<<< HEAD
-#if CONFIG_PPC64
-=======
 #ifdef CONFIG_PPC64
->>>>>>> 93cfb3c9
 	/* non core kernel code needs to save and restore the TOC */
 	if (REGION_ID(self_addr) != KERNEL_REGION_ID)
 		return_hooker = (unsigned long)&mod_return_to_handler;
