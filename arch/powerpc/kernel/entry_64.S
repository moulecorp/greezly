/*
 *  PowerPC version 
 *    Copyright (C) 1995-1996 Gary Thomas (gdt@linuxppc.org)
 *  Rewritten by Cort Dougan (cort@cs.nmt.edu) for PReP
 *    Copyright (C) 1996 Cort Dougan <cort@cs.nmt.edu>
 *  Adapted for Power Macintosh by Paul Mackerras.
 *  Low-level exception handlers and MMU support
 *  rewritten by Paul Mackerras.
 *    Copyright (C) 1996 Paul Mackerras.
 *  MPC8xx modifications Copyright (C) 1997 Dan Malek (dmalek@jlc.net).
 *
 *  This file contains the system call entry code, context switch
 *  code, and exception/interrupt return code for PowerPC.
 *
 *  This program is free software; you can redistribute it and/or
 *  modify it under the terms of the GNU General Public License
 *  as published by the Free Software Foundation; either version
 *  2 of the License, or (at your option) any later version.
 */

#include <linux/errno.h>
#include <asm/unistd.h>
#include <asm/processor.h>
#include <asm/page.h>
#include <asm/mmu.h>
#include <asm/thread_info.h>
#include <asm/ppc_asm.h>
#include <asm/asm-offsets.h>
#include <asm/cputable.h>
#include <asm/firmware.h>
#include <asm/bug.h>
#include <asm/ptrace.h>
#include <asm/irqflags.h>
#include <asm/ftrace.h>
#include <asm/hw_irq.h>
#include <asm/context_tracking.h>

/*
 * System calls.
 */
	.section	".toc","aw"
.SYS_CALL_TABLE:
	.tc .sys_call_table[TC],.sys_call_table

/* This value is used to mark exception frames on the stack. */
exception_marker:
	.tc	ID_EXC_MARKER[TC],STACK_FRAME_REGS_MARKER

	.section	".text"
	.align 7

#undef SHOW_SYSCALLS

	.globl system_call_common
system_call_common:
	andi.	r10,r12,MSR_PR
	mr	r10,r1
	addi	r1,r1,-INT_FRAME_SIZE
	beq-	1f
	ld	r1,PACAKSAVE(r13)
1:	std	r10,0(r1)
	std	r11,_NIP(r1)
	std	r12,_MSR(r1)
	std	r0,GPR0(r1)
	std	r10,GPR1(r1)
	beq	2f			/* if from kernel mode */
	ACCOUNT_CPU_USER_ENTRY(r10, r11)
2:	std	r2,GPR2(r1)
	std	r3,GPR3(r1)
	mfcr	r2
	std	r4,GPR4(r1)
	std	r5,GPR5(r1)
	std	r6,GPR6(r1)
	std	r7,GPR7(r1)
	std	r8,GPR8(r1)
	li	r11,0
	std	r11,GPR9(r1)
	std	r11,GPR10(r1)
	std	r11,GPR11(r1)
	std	r11,GPR12(r1)
	std	r11,_XER(r1)
	std	r11,_CTR(r1)
	std	r9,GPR13(r1)
	mflr	r10
	/*
	 * This clears CR0.SO (bit 28), which is the error indication on
	 * return from this system call.
	 */
	rldimi	r2,r11,28,(63-28)
	li	r11,0xc01
	std	r10,_LINK(r1)
	std	r11,_TRAP(r1)
	std	r3,ORIG_GPR3(r1)
	std	r2,_CCR(r1)
	ld	r2,PACATOC(r13)
	addi	r9,r1,STACK_FRAME_OVERHEAD
	ld	r11,exception_marker@toc(r2)
	std	r11,-16(r9)		/* "regshere" marker */
#if defined(CONFIG_VIRT_CPU_ACCOUNTING_NATIVE) && defined(CONFIG_PPC_SPLPAR)
BEGIN_FW_FTR_SECTION
	beq	33f
	/* if from user, see if there are any DTL entries to process */
	ld	r10,PACALPPACAPTR(r13)	/* get ptr to VPA */
	ld	r11,PACA_DTL_RIDX(r13)	/* get log read index */
	addi	r10,r10,LPPACA_DTLIDX
	LDX_BE	r10,0,r10		/* get log write index */
	cmpd	cr1,r11,r10
	beq+	cr1,33f
	bl	.accumulate_stolen_time
	REST_GPR(0,r1)
	REST_4GPRS(3,r1)
	REST_2GPRS(7,r1)
	addi	r9,r1,STACK_FRAME_OVERHEAD
33:
END_FW_FTR_SECTION_IFSET(FW_FEATURE_SPLPAR)
#endif /* CONFIG_VIRT_CPU_ACCOUNTING_NATIVE && CONFIG_PPC_SPLPAR */

	/*
	 * A syscall should always be called with interrupts enabled
	 * so we just unconditionally hard-enable here. When some kind
	 * of irq tracing is used, we additionally check that condition
	 * is correct
	 */
#if defined(CONFIG_TRACE_IRQFLAGS) && defined(CONFIG_BUG)
	lbz	r10,PACASOFTIRQEN(r13)
	xori	r10,r10,1
1:	tdnei	r10,0
	EMIT_BUG_ENTRY 1b,__FILE__,__LINE__,BUGFLAG_WARNING
#endif

#ifdef CONFIG_PPC_BOOK3E
	wrteei	1
#else
	ld	r11,PACAKMSR(r13)
	ori	r11,r11,MSR_EE
	mtmsrd	r11,1
#endif /* CONFIG_PPC_BOOK3E */

	/* We do need to set SOFTE in the stack frame or the return
	 * from interrupt will be painful
	 */
	li	r10,1
	std	r10,SOFTE(r1)

#ifdef SHOW_SYSCALLS
	bl	.do_show_syscall
	REST_GPR(0,r1)
	REST_4GPRS(3,r1)
	REST_2GPRS(7,r1)
	addi	r9,r1,STACK_FRAME_OVERHEAD
#endif
	CURRENT_THREAD_INFO(r11, r1)
	ld	r10,TI_FLAGS(r11)
	andi.	r11,r10,_TIF_SYSCALL_T_OR_A
	bne	syscall_dotrace
.Lsyscall_dotrace_cont:
	cmpldi	0,r0,NR_syscalls
	bge-	syscall_enosys

system_call:			/* label this so stack traces look sane */
/*
 * Need to vector to 32 Bit or default sys_call_table here,
 * based on caller's run-mode / personality.
 */
	ld	r11,.SYS_CALL_TABLE@toc(2)
	andi.	r10,r10,_TIF_32BIT
	beq	15f
	addi	r11,r11,8	/* use 32-bit syscall entries */
	clrldi	r3,r3,32
	clrldi	r4,r4,32
	clrldi	r5,r5,32
	clrldi	r6,r6,32
	clrldi	r7,r7,32
	clrldi	r8,r8,32
15:
	slwi	r0,r0,4
	ldx	r10,r11,r0	/* Fetch system call handler [ptr] */
	mtctr   r10
	bctrl			/* Call handler */

syscall_exit:
	std	r3,RESULT(r1)
#ifdef SHOW_SYSCALLS
	bl	.do_show_syscall_exit
	ld	r3,RESULT(r1)
#endif
	CURRENT_THREAD_INFO(r12, r1)

	ld	r8,_MSR(r1)
#ifdef CONFIG_PPC_BOOK3S
	/* No MSR:RI on BookE */
	andi.	r10,r8,MSR_RI
	beq-	unrecov_restore
#endif
	/*
	 * Disable interrupts so current_thread_info()->flags can't change,
	 * and so that we don't get interrupted after loading SRR0/1.
	 */
#ifdef CONFIG_PPC_BOOK3E
	wrteei	0
#else
	ld	r10,PACAKMSR(r13)
	/*
	 * For performance reasons we clear RI the same time that we
	 * clear EE. We only need to clear RI just before we restore r13
	 * below, but batching it with EE saves us one expensive mtmsrd call.
	 * We have to be careful to restore RI if we branch anywhere from
	 * here (eg syscall_exit_work).
	 */
	li	r9,MSR_RI
	andc	r11,r10,r9
	mtmsrd	r11,1
#endif /* CONFIG_PPC_BOOK3E */

	ld	r9,TI_FLAGS(r12)
	li	r11,-_LAST_ERRNO
	andi.	r0,r9,(_TIF_SYSCALL_T_OR_A|_TIF_SINGLESTEP|_TIF_USER_WORK_MASK|_TIF_PERSYSCALL_MASK)
	bne-	syscall_exit_work
	cmpld	r3,r11
	ld	r5,_CCR(r1)
	bge-	syscall_error
.Lsyscall_error_cont:
	ld	r7,_NIP(r1)
BEGIN_FTR_SECTION
	stdcx.	r0,0,r1			/* to clear the reservation */
END_FTR_SECTION_IFCLR(CPU_FTR_STCX_CHECKS_ADDRESS)
	andi.	r6,r8,MSR_PR
	ld	r4,_LINK(r1)

	beq-	1f
	ACCOUNT_CPU_USER_EXIT(r11, r12)
	HMT_MEDIUM_LOW_HAS_PPR
	ld	r13,GPR13(r1)	/* only restore r13 if returning to usermode */
1:	ld	r2,GPR2(r1)
	ld	r1,GPR1(r1)
	mtlr	r4
	mtcr	r5
	mtspr	SPRN_SRR0,r7
	mtspr	SPRN_SRR1,r8
	RFI
	b	.	/* prevent speculative execution */

syscall_error:	
	oris	r5,r5,0x1000	/* Set SO bit in CR */
	neg	r3,r3
	std	r5,_CCR(r1)
	b	.Lsyscall_error_cont
	
/* Traced system call support */
syscall_dotrace:
	bl	.save_nvgprs
	addi	r3,r1,STACK_FRAME_OVERHEAD
	bl	.do_syscall_trace_enter
	/*
	 * Restore argument registers possibly just changed.
	 * We use the return value of do_syscall_trace_enter
	 * for the call number to look up in the table (r0).
	 */
	mr	r0,r3
	ld	r3,GPR3(r1)
	ld	r4,GPR4(r1)
	ld	r5,GPR5(r1)
	ld	r6,GPR6(r1)
	ld	r7,GPR7(r1)
	ld	r8,GPR8(r1)
	addi	r9,r1,STACK_FRAME_OVERHEAD
	CURRENT_THREAD_INFO(r10, r1)
	ld	r10,TI_FLAGS(r10)
	b	.Lsyscall_dotrace_cont

syscall_enosys:
	li	r3,-ENOSYS
	b	syscall_exit
	
syscall_exit_work:
#ifdef CONFIG_PPC_BOOK3S
	mtmsrd	r10,1		/* Restore RI */
#endif
	/* If TIF_RESTOREALL is set, don't scribble on either r3 or ccr.
	 If TIF_NOERROR is set, just save r3 as it is. */

	andi.	r0,r9,_TIF_RESTOREALL
	beq+	0f
	REST_NVGPRS(r1)
	b	2f
0:	cmpld	r3,r11		/* r10 is -LAST_ERRNO */
	blt+	1f
	andi.	r0,r9,_TIF_NOERROR
	bne-	1f
	ld	r5,_CCR(r1)
	neg	r3,r3
	oris	r5,r5,0x1000	/* Set SO bit in CR */
	std	r5,_CCR(r1)
1:	std	r3,GPR3(r1)
2:	andi.	r0,r9,(_TIF_PERSYSCALL_MASK)
	beq	4f

	/* Clear per-syscall TIF flags if any are set.  */

	li	r11,_TIF_PERSYSCALL_MASK
	addi	r12,r12,TI_FLAGS
3:	ldarx	r10,0,r12
	andc	r10,r10,r11
	stdcx.	r10,0,r12
	bne-	3b
	subi	r12,r12,TI_FLAGS

4:	/* Anything else left to do? */
	SET_DEFAULT_THREAD_PPR(r3, r10)		/* Set thread.ppr = 3 */
	andi.	r0,r9,(_TIF_SYSCALL_T_OR_A|_TIF_SINGLESTEP)
	beq	.ret_from_except_lite

	/* Re-enable interrupts */
#ifdef CONFIG_PPC_BOOK3E
	wrteei	1
#else
	ld	r10,PACAKMSR(r13)
	ori	r10,r10,MSR_EE
	mtmsrd	r10,1
#endif /* CONFIG_PPC_BOOK3E */

	bl	.save_nvgprs
	addi	r3,r1,STACK_FRAME_OVERHEAD
	bl	.do_syscall_trace_leave
	b	.ret_from_except

/* Save non-volatile GPRs, if not already saved. */
_GLOBAL(save_nvgprs)
	ld	r11,_TRAP(r1)
	andi.	r0,r11,1
	beqlr-
	SAVE_NVGPRS(r1)
	clrrdi	r0,r11,1
	std	r0,_TRAP(r1)
	blr

	
/*
 * The sigsuspend and rt_sigsuspend system calls can call do_signal
 * and thus put the process into the stopped state where we might
 * want to examine its user state with ptrace.  Therefore we need
 * to save all the nonvolatile registers (r14 - r31) before calling
 * the C code.  Similarly, fork, vfork and clone need the full
 * register state on the stack so that it can be copied to the child.
 */

_GLOBAL(ppc_fork)
	bl	.save_nvgprs
	bl	.sys_fork
	b	syscall_exit

_GLOBAL(ppc_vfork)
	bl	.save_nvgprs
	bl	.sys_vfork
	b	syscall_exit

_GLOBAL(ppc_clone)
	bl	.save_nvgprs
	bl	.sys_clone
	b	syscall_exit

_GLOBAL(ppc32_swapcontext)
	bl	.save_nvgprs
	bl	.compat_sys_swapcontext
	b	syscall_exit

_GLOBAL(ppc64_swapcontext)
	bl	.save_nvgprs
	bl	.sys_swapcontext
	b	syscall_exit

_GLOBAL(ret_from_fork)
	bl	.schedule_tail
	REST_NVGPRS(r1)
	li	r3,0
	b	syscall_exit

<<<<<<< HEAD
=======
_GLOBAL(ret_from_kernel_thread)
	bl	.schedule_tail
	REST_NVGPRS(r1)
	ld	r14, 0(r14)
	mtlr	r14
	mr	r3,r15
	blrl
	li	r3,0
	b	syscall_exit

>>>>>>> c3ade0e0
	.section	".toc","aw"
DSCR_DEFAULT:
	.tc dscr_default[TC],dscr_default

	.section	".text"

/*
 * This routine switches between two different tasks.  The process
 * state of one is saved on its kernel stack.  Then the state
 * of the other is restored from its kernel stack.  The memory
 * management hardware is updated to the second process's state.
 * Finally, we can return to the second process, via ret_from_except.
 * On entry, r3 points to the THREAD for the current task, r4
 * points to the THREAD for the new task.
 *
 * Note: there are two ways to get to the "going out" portion
 * of this code; either by coming in via the entry (_switch)
 * or via "fork" which must set up an environment equivalent
 * to the "_switch" path.  If you change this you'll have to change
 * the fork code also.
 *
 * The code which creates the new task context is in 'copy_thread'
 * in arch/powerpc/kernel/process.c 
 */
	.align	7
_GLOBAL(_switch)
	mflr	r0
	std	r0,16(r1)
	stdu	r1,-SWITCH_FRAME_SIZE(r1)
	/* r3-r13 are caller saved -- Cort */
	SAVE_8GPRS(14, r1)
	SAVE_10GPRS(22, r1)
	mflr	r20		/* Return to switch caller */
	mfmsr	r22
	li	r0, MSR_FP
#ifdef CONFIG_VSX
BEGIN_FTR_SECTION
	oris	r0,r0,MSR_VSX@h	/* Disable VSX */
END_FTR_SECTION_IFSET(CPU_FTR_VSX)
#endif /* CONFIG_VSX */
#ifdef CONFIG_ALTIVEC
BEGIN_FTR_SECTION
	oris	r0,r0,MSR_VEC@h	/* Disable altivec */
	mfspr	r24,SPRN_VRSAVE	/* save vrsave register value */
	std	r24,THREAD_VRSAVE(r3)
END_FTR_SECTION_IFSET(CPU_FTR_ALTIVEC)
#endif /* CONFIG_ALTIVEC */
#ifdef CONFIG_PPC64
BEGIN_FTR_SECTION
	mfspr	r25,SPRN_DSCR
	std	r25,THREAD_DSCR(r3)
END_FTR_SECTION_IFSET(CPU_FTR_DSCR)
#endif
	and.	r0,r0,r22
	beq+	1f
	andc	r22,r22,r0
	MTMSRD(r22)
	isync
1:	std	r20,_NIP(r1)
	mfcr	r23
	std	r23,_CCR(r1)
	std	r1,KSP(r3)	/* Set old stack pointer */

#ifdef CONFIG_PPC_BOOK3S_64
BEGIN_FTR_SECTION
	/* Event based branch registers */
	mfspr	r0, SPRN_BESCR
	std	r0, THREAD_BESCR(r3)
	mfspr	r0, SPRN_EBBHR
	std	r0, THREAD_EBBHR(r3)
	mfspr	r0, SPRN_EBBRR
	std	r0, THREAD_EBBRR(r3)
END_FTR_SECTION_IFSET(CPU_FTR_ARCH_207S)
#endif

#ifdef CONFIG_SMP
	/* We need a sync somewhere here to make sure that if the
	 * previous task gets rescheduled on another CPU, it sees all
	 * stores it has performed on this one.
	 */
	sync
#endif /* CONFIG_SMP */

	/*
	 * If we optimise away the clear of the reservation in system
	 * calls because we know the CPU tracks the address of the
	 * reservation, then we need to clear it here to cover the
	 * case that the kernel context switch path has no larx
	 * instructions.
	 */
BEGIN_FTR_SECTION
	ldarx	r6,0,r1
END_FTR_SECTION_IFSET(CPU_FTR_STCX_CHECKS_ADDRESS)

#ifdef CONFIG_PPC_BOOK3S
/* Cancel all explict user streams as they will have no use after context
 * switch and will stop the HW from creating streams itself
 */
	DCBT_STOP_ALL_STREAM_IDS(r6)
#endif

	addi	r6,r4,-THREAD	/* Convert THREAD to 'current' */
	std	r6,PACACURRENT(r13)	/* Set new 'current' */

	ld	r8,KSP(r4)	/* new stack pointer */
#ifdef CONFIG_PPC_BOOK3S
BEGIN_FTR_SECTION
  BEGIN_FTR_SECTION_NESTED(95)
	clrrdi	r6,r8,28	/* get its ESID */
	clrrdi	r9,r1,28	/* get current sp ESID */
  FTR_SECTION_ELSE_NESTED(95)
	clrrdi	r6,r8,40	/* get its 1T ESID */
	clrrdi	r9,r1,40	/* get current sp 1T ESID */
  ALT_MMU_FTR_SECTION_END_NESTED_IFCLR(MMU_FTR_1T_SEGMENT, 95)
FTR_SECTION_ELSE
	b	2f
ALT_MMU_FTR_SECTION_END_IFSET(MMU_FTR_SLB)
	clrldi.	r0,r6,2		/* is new ESID c00000000? */
	cmpd	cr1,r6,r9	/* or is new ESID the same as current ESID? */
	cror	eq,4*cr1+eq,eq
	beq	2f		/* if yes, don't slbie it */

	/* Bolt in the new stack SLB entry */
	ld	r7,KSP_VSID(r4)	/* Get new stack's VSID */
	oris	r0,r6,(SLB_ESID_V)@h
	ori	r0,r0,(SLB_NUM_BOLTED-1)@l
BEGIN_FTR_SECTION
	li	r9,MMU_SEGSIZE_1T	/* insert B field */
	oris	r6,r6,(MMU_SEGSIZE_1T << SLBIE_SSIZE_SHIFT)@h
	rldimi	r7,r9,SLB_VSID_SSIZE_SHIFT,0
END_MMU_FTR_SECTION_IFSET(MMU_FTR_1T_SEGMENT)

	/* Update the last bolted SLB.  No write barriers are needed
	 * here, provided we only update the current CPU's SLB shadow
	 * buffer.
	 */
	ld	r9,PACA_SLBSHADOWPTR(r13)
	li	r12,0
	std	r12,SLBSHADOW_STACKESID(r9)	/* Clear ESID */
	li	r12,SLBSHADOW_STACKVSID
	STDX_BE	r7,r12,r9			/* Save VSID */
	li	r12,SLBSHADOW_STACKESID
	STDX_BE	r0,r12,r9			/* Save ESID */

	/* No need to check for MMU_FTR_NO_SLBIE_B here, since when
	 * we have 1TB segments, the only CPUs known to have the errata
	 * only support less than 1TB of system memory and we'll never
	 * actually hit this code path.
	 */

	slbie	r6
	slbie	r6		/* Workaround POWER5 < DD2.1 issue */
	slbmte	r7,r0
	isync
2:
#endif /* !CONFIG_PPC_BOOK3S */

	CURRENT_THREAD_INFO(r7, r8)  /* base of new stack */
	/* Note: this uses SWITCH_FRAME_SIZE rather than INT_FRAME_SIZE
	   because we don't need to leave the 288-byte ABI gap at the
	   top of the kernel stack. */
	addi	r7,r7,THREAD_SIZE-SWITCH_FRAME_SIZE

	mr	r1,r8		/* start using new stack pointer */
	std	r7,PACAKSAVE(r13)

<<<<<<< HEAD
=======
#ifdef CONFIG_PPC_BOOK3S_64
BEGIN_FTR_SECTION
	/* Event based branch registers */
	ld	r0, THREAD_BESCR(r4)
	mtspr	SPRN_BESCR, r0
	ld	r0, THREAD_EBBHR(r4)
	mtspr	SPRN_EBBHR, r0
	ld	r0, THREAD_EBBRR(r4)
	mtspr	SPRN_EBBRR, r0

	ld	r0,THREAD_TAR(r4)
	mtspr	SPRN_TAR,r0
END_FTR_SECTION_IFSET(CPU_FTR_ARCH_207S)
#endif

>>>>>>> c3ade0e0
#ifdef CONFIG_ALTIVEC
BEGIN_FTR_SECTION
	ld	r0,THREAD_VRSAVE(r4)
	mtspr	SPRN_VRSAVE,r0		/* if G4, restore VRSAVE reg */
END_FTR_SECTION_IFSET(CPU_FTR_ALTIVEC)
#endif /* CONFIG_ALTIVEC */
#ifdef CONFIG_PPC64
BEGIN_FTR_SECTION
	lwz	r6,THREAD_DSCR_INHERIT(r4)
	ld	r7,DSCR_DEFAULT@toc(2)
	ld	r0,THREAD_DSCR(r4)
	cmpwi	r6,0
	bne	1f
	ld	r0,0(r7)
<<<<<<< HEAD
1:	cmpd	r0,r25
=======
1:
BEGIN_FTR_SECTION_NESTED(70)
	mfspr	r8, SPRN_FSCR
	rldimi	r8, r6, FSCR_DSCR_LG, (63 - FSCR_DSCR_LG)
	mtspr	SPRN_FSCR, r8
END_FTR_SECTION_NESTED(CPU_FTR_ARCH_207S, CPU_FTR_ARCH_207S, 70)
	cmpd	r0,r25
>>>>>>> c3ade0e0
	beq	2f
	mtspr	SPRN_DSCR,r0
2:
END_FTR_SECTION_IFSET(CPU_FTR_DSCR)
#endif

	ld	r6,_CCR(r1)
	mtcrf	0xFF,r6

	/* r3-r13 are destroyed -- Cort */
	REST_8GPRS(14, r1)
	REST_10GPRS(22, r1)

	/* convert old thread to its task_struct for return value */
	addi	r3,r3,-THREAD
	ld	r7,_NIP(r1)	/* Return to _switch caller in new task */
	mtlr	r7
	addi	r1,r1,SWITCH_FRAME_SIZE
	blr

	.align	7
_GLOBAL(ret_from_except)
	ld	r11,_TRAP(r1)
	andi.	r0,r11,1
	bne	.ret_from_except_lite
	REST_NVGPRS(r1)

_GLOBAL(ret_from_except_lite)
	/*
	 * Disable interrupts so that current_thread_info()->flags
	 * can't change between when we test it and when we return
	 * from the interrupt.
	 */
#ifdef CONFIG_PPC_BOOK3E
	wrteei	0
#else
	ld	r10,PACAKMSR(r13) /* Get kernel MSR without EE */
	mtmsrd	r10,1		  /* Update machine state */
#endif /* CONFIG_PPC_BOOK3E */

	CURRENT_THREAD_INFO(r9, r1)
	ld	r3,_MSR(r1)
#ifdef CONFIG_PPC_BOOK3E
	ld	r10,PACACURRENT(r13)
#endif /* CONFIG_PPC_BOOK3E */
	ld	r4,TI_FLAGS(r9)
	andi.	r3,r3,MSR_PR
	beq	resume_kernel
#ifdef CONFIG_PPC_BOOK3E
	lwz	r3,(THREAD+THREAD_DBCR0)(r10)
#endif /* CONFIG_PPC_BOOK3E */

	/* Check current_thread_info()->flags */
	andi.	r0,r4,_TIF_USER_WORK_MASK
#ifdef CONFIG_PPC_BOOK3E
	bne	1f
	/*
	 * Check to see if the dbcr0 register is set up to debug.
	 * Use the internal debug mode bit to do this.
	 */
	andis.	r0,r3,DBCR0_IDM@h
	beq	restore
	mfmsr	r0
	rlwinm	r0,r0,0,~MSR_DE	/* Clear MSR.DE */
	mtmsr	r0
	mtspr	SPRN_DBCR0,r3
	li	r10, -1
	mtspr	SPRN_DBSR,r10
	b	restore
#else
	beq	restore
#endif
1:	andi.	r0,r4,_TIF_NEED_RESCHED
	beq	2f
	bl	.restore_interrupts
	SCHEDULE_USER
	b	.ret_from_except_lite
2:
#ifdef CONFIG_PPC_TRANSACTIONAL_MEM
	andi.	r0,r4,_TIF_USER_WORK_MASK & ~_TIF_RESTORE_TM
	bne	3f		/* only restore TM if nothing else to do */
	addi	r3,r1,STACK_FRAME_OVERHEAD
	bl	.restore_tm_state
	b	restore
3:
#endif
	bl	.save_nvgprs
	bl	.restore_interrupts
	addi	r3,r1,STACK_FRAME_OVERHEAD
	bl	.do_notify_resume
	b	.ret_from_except

resume_kernel:
	/* check current_thread_info, _TIF_EMULATE_STACK_STORE */
	andis.	r8,r4,_TIF_EMULATE_STACK_STORE@h
	beq+	1f

	addi	r8,r1,INT_FRAME_SIZE	/* Get the kprobed function entry */

	lwz	r3,GPR1(r1)
	subi	r3,r3,INT_FRAME_SIZE	/* dst: Allocate a trampoline exception frame */
	mr	r4,r1			/* src:  current exception frame */
	mr	r1,r3			/* Reroute the trampoline frame to r1 */

	/* Copy from the original to the trampoline. */
	li	r5,INT_FRAME_SIZE/8	/* size: INT_FRAME_SIZE */
	li	r6,0			/* start offset: 0 */
	mtctr	r5
2:	ldx	r0,r6,r4
	stdx	r0,r6,r3
	addi	r6,r6,8
	bdnz	2b

	/* Do real store operation to complete stwu */
	lwz	r5,GPR1(r1)
	std	r8,0(r5)

	/* Clear _TIF_EMULATE_STACK_STORE flag */
	lis	r11,_TIF_EMULATE_STACK_STORE@h
	addi	r5,r9,TI_FLAGS
0:	ldarx	r4,0,r5
	andc	r4,r4,r11
	stdcx.	r4,0,r5
	bne-	0b
1:

#ifdef CONFIG_PREEMPT
	/* Check if we need to preempt */
	andi.	r0,r4,_TIF_NEED_RESCHED
	beq+	restore
	/* Check that preempt_count() == 0 and interrupts are enabled */
	lwz	r8,TI_PREEMPT(r9)
	cmpwi	cr1,r8,0
	ld	r0,SOFTE(r1)
	cmpdi	r0,0
	crandc	eq,cr1*4+eq,eq
	bne	restore

	/*
	 * Here we are preempting the current task. We want to make
	 * sure we are soft-disabled first and reconcile irq state.
	 */
	RECONCILE_IRQ_STATE(r3,r4)
1:	bl	.preempt_schedule_irq

	/* Re-test flags and eventually loop */
	CURRENT_THREAD_INFO(r9, r1)
	ld	r4,TI_FLAGS(r9)
	andi.	r0,r4,_TIF_NEED_RESCHED
	bne	1b

	/*
	 * arch_local_irq_restore() from preempt_schedule_irq above may
	 * enable hard interrupt but we really should disable interrupts
	 * when we return from the interrupt, and so that we don't get
	 * interrupted after loading SRR0/1.
	 */
#ifdef CONFIG_PPC_BOOK3E
	wrteei	0
#else
	ld	r10,PACAKMSR(r13) /* Get kernel MSR without EE */
	mtmsrd	r10,1		  /* Update machine state */
#endif /* CONFIG_PPC_BOOK3E */
#endif /* CONFIG_PREEMPT */

	.globl	fast_exc_return_irq
fast_exc_return_irq:
restore:
	/*
	 * This is the main kernel exit path. First we check if we
	 * are about to re-enable interrupts
	 */
	ld	r5,SOFTE(r1)
	lbz	r6,PACASOFTIRQEN(r13)
	cmpwi	cr0,r5,0
	beq	restore_irq_off

	/* We are enabling, were we already enabled ? Yes, just return */
	cmpwi	cr0,r6,1
	beq	cr0,do_restore

	/*
	 * We are about to soft-enable interrupts (we are hard disabled
	 * at this point). We check if there's anything that needs to
	 * be replayed first.
	 */
	lbz	r0,PACAIRQHAPPENED(r13)
	cmpwi	cr0,r0,0
	bne-	restore_check_irq_replay

	/*
	 * Get here when nothing happened while soft-disabled, just
	 * soft-enable and move-on. We will hard-enable as a side
	 * effect of rfi
	 */
restore_no_replay:
	TRACE_ENABLE_INTS
	li	r0,1
	stb	r0,PACASOFTIRQEN(r13);

	/*
	 * Final return path. BookE is handled in a different file
	 */
do_restore:
#ifdef CONFIG_PPC_BOOK3E
	b	.exception_return_book3e
#else
	/*
	 * Clear the reservation. If we know the CPU tracks the address of
	 * the reservation then we can potentially save some cycles and use
	 * a larx. On POWER6 and POWER7 this is significantly faster.
	 */
BEGIN_FTR_SECTION
	stdcx.	r0,0,r1		/* to clear the reservation */
FTR_SECTION_ELSE
	ldarx	r4,0,r1
ALT_FTR_SECTION_END_IFCLR(CPU_FTR_STCX_CHECKS_ADDRESS)

	/*
	 * Some code path such as load_up_fpu or altivec return directly
	 * here. They run entirely hard disabled and do not alter the
	 * interrupt state. They also don't use lwarx/stwcx. and thus
	 * are known not to leave dangling reservations.
	 */
	.globl	fast_exception_return
fast_exception_return:
	ld	r3,_MSR(r1)
	ld	r4,_CTR(r1)
	ld	r0,_LINK(r1)
	mtctr	r4
	mtlr	r0
	ld	r4,_XER(r1)
	mtspr	SPRN_XER,r4

	REST_8GPRS(5, r1)

	andi.	r0,r3,MSR_RI
	beq-	unrecov_restore

	/* Load PPR from thread struct before we clear MSR:RI */
BEGIN_FTR_SECTION
	ld	r2,PACACURRENT(r13)
	ld	r2,TASKTHREADPPR(r2)
END_FTR_SECTION_IFSET(CPU_FTR_HAS_PPR)

	/*
	 * Clear RI before restoring r13.  If we are returning to
	 * userspace and we take an exception after restoring r13,
	 * we end up corrupting the userspace r13 value.
	 */
	ld	r4,PACAKMSR(r13) /* Get kernel MSR without EE */
	andc	r4,r4,r0	 /* r0 contains MSR_RI here */
	mtmsrd	r4,1

#ifdef CONFIG_PPC_TRANSACTIONAL_MEM
	/* TM debug */
	std	r3, PACATMSCRATCH(r13) /* Stash returned-to MSR */
#endif
	/*
	 * r13 is our per cpu area, only restore it if we are returning to
	 * userspace the value stored in the stack frame may belong to
	 * another CPU.
	 */
	andi.	r0,r3,MSR_PR
	beq	1f
BEGIN_FTR_SECTION
	mtspr	SPRN_PPR,r2	/* Restore PPR */
END_FTR_SECTION_IFSET(CPU_FTR_HAS_PPR)
	ACCOUNT_CPU_USER_EXIT(r2, r4)
	REST_GPR(13, r1)
1:
	mtspr	SPRN_SRR1,r3

	ld	r2,_CCR(r1)
	mtcrf	0xFF,r2
	ld	r2,_NIP(r1)
	mtspr	SPRN_SRR0,r2

	ld	r0,GPR0(r1)
	ld	r2,GPR2(r1)
	ld	r3,GPR3(r1)
	ld	r4,GPR4(r1)
	ld	r1,GPR1(r1)

	rfid
	b	.	/* prevent speculative execution */

#endif /* CONFIG_PPC_BOOK3E */

	/*
	 * We are returning to a context with interrupts soft disabled.
	 *
	 * However, we may also about to hard enable, so we need to
	 * make sure that in this case, we also clear PACA_IRQ_HARD_DIS
	 * or that bit can get out of sync and bad things will happen
	 */
restore_irq_off:
	ld	r3,_MSR(r1)
	lbz	r7,PACAIRQHAPPENED(r13)
	andi.	r0,r3,MSR_EE
	beq	1f
	rlwinm	r7,r7,0,~PACA_IRQ_HARD_DIS
	stb	r7,PACAIRQHAPPENED(r13)
1:	li	r0,0
	stb	r0,PACASOFTIRQEN(r13);
	TRACE_DISABLE_INTS
	b	do_restore

	/*
	 * Something did happen, check if a re-emit is needed
	 * (this also clears paca->irq_happened)
	 */
restore_check_irq_replay:
	/* XXX: We could implement a fast path here where we check
	 * for irq_happened being just 0x01, in which case we can
	 * clear it and return. That means that we would potentially
	 * miss a decrementer having wrapped all the way around.
	 *
	 * Still, this might be useful for things like hash_page
	 */
	bl	.__check_irq_replay
	cmpwi	cr0,r3,0
 	beq	restore_no_replay
 
	/*
	 * We need to re-emit an interrupt. We do so by re-using our
	 * existing exception frame. We first change the trap value,
	 * but we need to ensure we preserve the low nibble of it
	 */
	ld	r4,_TRAP(r1)
	clrldi	r4,r4,60
	or	r4,r4,r3
	std	r4,_TRAP(r1)

	/*
	 * Then find the right handler and call it. Interrupts are
	 * still soft-disabled and we keep them that way.
	*/
	cmpwi	cr0,r3,0x500
	bne	1f
	addi	r3,r1,STACK_FRAME_OVERHEAD;
 	bl	.do_IRQ
	b	.ret_from_except
1:	cmpwi	cr0,r3,0x900
	bne	1f
	addi	r3,r1,STACK_FRAME_OVERHEAD;
	bl	.timer_interrupt
	b	.ret_from_except
#ifdef CONFIG_PPC_DOORBELL
1:
#ifdef CONFIG_PPC_BOOK3E
	cmpwi	cr0,r3,0x280
#else
	BEGIN_FTR_SECTION
		cmpwi	cr0,r3,0xe80
	FTR_SECTION_ELSE
		cmpwi	cr0,r3,0xa00
	ALT_FTR_SECTION_END_IFSET(CPU_FTR_HVMODE)
#endif /* CONFIG_PPC_BOOK3E */
	bne	1f
	addi	r3,r1,STACK_FRAME_OVERHEAD;
	bl	.doorbell_exception
	b	.ret_from_except
#endif /* CONFIG_PPC_DOORBELL */
1:	b	.ret_from_except /* What else to do here ? */
 
unrecov_restore:
	addi	r3,r1,STACK_FRAME_OVERHEAD
	bl	.unrecoverable_exception
	b	unrecov_restore

#ifdef CONFIG_PPC_RTAS
/*
 * On CHRP, the Run-Time Abstraction Services (RTAS) have to be
 * called with the MMU off.
 *
 * In addition, we need to be in 32b mode, at least for now.
 * 
 * Note: r3 is an input parameter to rtas, so don't trash it...
 */
_GLOBAL(enter_rtas)
	mflr	r0
	std	r0,16(r1)
        stdu	r1,-RTAS_FRAME_SIZE(r1)	/* Save SP and create stack space. */

	/* Because RTAS is running in 32b mode, it clobbers the high order half
	 * of all registers that it saves.  We therefore save those registers
	 * RTAS might touch to the stack.  (r0, r3-r13 are caller saved)
   	 */
	SAVE_GPR(2, r1)			/* Save the TOC */
	SAVE_GPR(13, r1)		/* Save paca */
	SAVE_8GPRS(14, r1)		/* Save the non-volatiles */
	SAVE_10GPRS(22, r1)		/* ditto */

	mfcr	r4
	std	r4,_CCR(r1)
	mfctr	r5
	std	r5,_CTR(r1)
	mfspr	r6,SPRN_XER
	std	r6,_XER(r1)
	mfdar	r7
	std	r7,_DAR(r1)
	mfdsisr	r8
	std	r8,_DSISR(r1)

	/* Temporary workaround to clear CR until RTAS can be modified to
	 * ignore all bits.
	 */
	li	r0,0
	mtcr	r0

#ifdef CONFIG_BUG	
	/* There is no way it is acceptable to get here with interrupts enabled,
	 * check it with the asm equivalent of WARN_ON
	 */
	lbz	r0,PACASOFTIRQEN(r13)
1:	tdnei	r0,0
	EMIT_BUG_ENTRY 1b,__FILE__,__LINE__,BUGFLAG_WARNING
#endif
	
	/* Hard-disable interrupts */
	mfmsr	r6
	rldicl	r7,r6,48,1
	rotldi	r7,r7,16
	mtmsrd	r7,1

	/* Unfortunately, the stack pointer and the MSR are also clobbered,
	 * so they are saved in the PACA which allows us to restore
	 * our original state after RTAS returns.
         */
	std	r1,PACAR1(r13)
        std	r6,PACASAVEDMSR(r13)

	/* Setup our real return addr */	
	LOAD_REG_ADDR(r4,.rtas_return_loc)
	clrldi	r4,r4,2			/* convert to realmode address */
       	mtlr	r4

	li	r0,0
	ori	r0,r0,MSR_EE|MSR_SE|MSR_BE|MSR_RI
	andc	r0,r6,r0
	
        li      r9,1
        rldicr  r9,r9,MSR_SF_LG,(63-MSR_SF_LG)
	ori	r9,r9,MSR_IR|MSR_DR|MSR_FE0|MSR_FE1|MSR_FP|MSR_RI|MSR_LE
	andc	r6,r0,r9
	sync				/* disable interrupts so SRR0/1 */
	mtmsrd	r0			/* don't get trashed */

	LOAD_REG_ADDR(r4, rtas)
	ld	r5,RTASENTRY(r4)	/* get the rtas->entry value */
	ld	r4,RTASBASE(r4)		/* get the rtas->base value */
	
	mtspr	SPRN_SRR0,r5
	mtspr	SPRN_SRR1,r6
	rfid
	b	.	/* prevent speculative execution */

_STATIC(rtas_return_loc)
	FIXUP_ENDIAN

	/* relocation is off at this point */
	GET_PACA(r4)
	clrldi	r4,r4,2			/* convert to realmode address */

	bcl	20,31,$+4
0:	mflr	r3
	ld	r3,(1f-0b)(r3)		/* get &.rtas_restore_regs */

	mfmsr   r6
	li	r0,MSR_RI
	andc	r6,r6,r0
	sync	
	mtmsrd  r6
        
        ld	r1,PACAR1(r4)           /* Restore our SP */
        ld	r4,PACASAVEDMSR(r4)     /* Restore our MSR */

	mtspr	SPRN_SRR0,r3
	mtspr	SPRN_SRR1,r4
	rfid
	b	.	/* prevent speculative execution */

	.align	3
1:	.llong	.rtas_restore_regs

_STATIC(rtas_restore_regs)
	/* relocation is on at this point */
	REST_GPR(2, r1)			/* Restore the TOC */
	REST_GPR(13, r1)		/* Restore paca */
	REST_8GPRS(14, r1)		/* Restore the non-volatiles */
	REST_10GPRS(22, r1)		/* ditto */

	GET_PACA(r13)

	ld	r4,_CCR(r1)
	mtcr	r4
	ld	r5,_CTR(r1)
	mtctr	r5
	ld	r6,_XER(r1)
	mtspr	SPRN_XER,r6
	ld	r7,_DAR(r1)
	mtdar	r7
	ld	r8,_DSISR(r1)
	mtdsisr	r8

        addi	r1,r1,RTAS_FRAME_SIZE	/* Unstack our frame */
	ld	r0,16(r1)		/* get return address */

	mtlr    r0
        blr				/* return to caller */

#endif /* CONFIG_PPC_RTAS */

_GLOBAL(enter_prom)
	mflr	r0
	std	r0,16(r1)
        stdu	r1,-PROM_FRAME_SIZE(r1)	/* Save SP and create stack space */

	/* Because PROM is running in 32b mode, it clobbers the high order half
	 * of all registers that it saves.  We therefore save those registers
	 * PROM might touch to the stack.  (r0, r3-r13 are caller saved)
   	 */
	SAVE_GPR(2, r1)
	SAVE_GPR(13, r1)
	SAVE_8GPRS(14, r1)
	SAVE_10GPRS(22, r1)
	mfcr	r10
	mfmsr	r11
	std	r10,_CCR(r1)
	std	r11,_MSR(r1)

	/* Put PROM address in SRR0 */
	mtsrr0	r4

	/* Setup our trampoline return addr in LR */
	bcl	20,31,$+4
0:	mflr	r4
	addi	r4,r4,(1f - 0b)
       	mtlr	r4

	/* Prepare a 32-bit mode big endian MSR
	 */
#ifdef CONFIG_PPC_BOOK3E
	rlwinm	r11,r11,0,1,31
	mtsrr1	r11
	rfi
#else /* CONFIG_PPC_BOOK3E */
	LOAD_REG_IMMEDIATE(r12, MSR_SF | MSR_ISF | MSR_LE)
	andc	r11,r11,r12
	mtsrr1	r11
	rfid
#endif /* CONFIG_PPC_BOOK3E */

1:	/* Return from OF */
	FIXUP_ENDIAN

	/* Just make sure that r1 top 32 bits didn't get
	 * corrupt by OF
	 */
	rldicl	r1,r1,0,32

	/* Restore the MSR (back to 64 bits) */
	ld	r0,_MSR(r1)
	MTMSRD(r0)
        isync

	/* Restore other registers */
	REST_GPR(2, r1)
	REST_GPR(13, r1)
	REST_8GPRS(14, r1)
	REST_10GPRS(22, r1)
	ld	r4,_CCR(r1)
	mtcr	r4
	
        addi	r1,r1,PROM_FRAME_SIZE
	ld	r0,16(r1)
	mtlr    r0
        blr

#ifdef CONFIG_FUNCTION_TRACER
#ifdef CONFIG_DYNAMIC_FTRACE
_GLOBAL(mcount)
_GLOBAL(_mcount)
	blr

_GLOBAL(ftrace_caller)
	/* Taken from output of objdump from lib64/glibc */
	mflr	r3
	ld	r11, 0(r1)
	stdu	r1, -112(r1)
	std	r3, 128(r1)
	ld	r4, 16(r11)
	subi	r3, r3, MCOUNT_INSN_SIZE
.globl ftrace_call
ftrace_call:
	bl	ftrace_stub
	nop
#ifdef CONFIG_FUNCTION_GRAPH_TRACER
.globl ftrace_graph_call
ftrace_graph_call:
	b	ftrace_graph_stub
_GLOBAL(ftrace_graph_stub)
#endif
	ld	r0, 128(r1)
	mtlr	r0
	addi	r1, r1, 112
_GLOBAL(ftrace_stub)
	blr
#else
_GLOBAL(mcount)
	blr

_GLOBAL(_mcount)
	/* Taken from output of objdump from lib64/glibc */
	mflr	r3
	ld	r11, 0(r1)
	stdu	r1, -112(r1)
	std	r3, 128(r1)
	ld	r4, 16(r11)

	subi	r3, r3, MCOUNT_INSN_SIZE
	LOAD_REG_ADDR(r5,ftrace_trace_function)
	ld	r5,0(r5)
	ld	r5,0(r5)
	mtctr	r5
	bctrl
	nop


#ifdef CONFIG_FUNCTION_GRAPH_TRACER
	b	ftrace_graph_caller
#endif
	ld	r0, 128(r1)
	mtlr	r0
	addi	r1, r1, 112
_GLOBAL(ftrace_stub)
	blr

#endif /* CONFIG_DYNAMIC_FTRACE */

#ifdef CONFIG_FUNCTION_GRAPH_TRACER
_GLOBAL(ftrace_graph_caller)
	/* load r4 with local address */
	ld	r4, 128(r1)
	subi	r4, r4, MCOUNT_INSN_SIZE

	/* get the parent address */
	ld	r11, 112(r1)
	addi	r3, r11, 16

	bl	.prepare_ftrace_return
	nop

	ld	r0, 128(r1)
	mtlr	r0
	addi	r1, r1, 112
	blr

_GLOBAL(return_to_handler)
	/* need to save return values */
	std	r4,  -24(r1)
	std	r3,  -16(r1)
	std	r31, -8(r1)
	mr	r31, r1
	stdu	r1, -112(r1)

	bl	.ftrace_return_to_handler
	nop

	/* return value has real return address */
	mtlr	r3

	ld	r1, 0(r1)
	ld	r4,  -24(r1)
	ld	r3,  -16(r1)
	ld	r31, -8(r1)

	/* Jump back to real return address */
	blr

_GLOBAL(mod_return_to_handler)
	/* need to save return values */
	std	r4,  -32(r1)
	std	r3,  -24(r1)
	/* save TOC */
	std	r2,  -16(r1)
	std	r31, -8(r1)
	mr	r31, r1
	stdu	r1, -112(r1)

	/*
	 * We are in a module using the module's TOC.
	 * Switch to our TOC to run inside the core kernel.
	 */
	ld	r2, PACATOC(r13)

	bl	.ftrace_return_to_handler
	nop

	/* return value has real return address */
	mtlr	r3

	ld	r1, 0(r1)
	ld	r4,  -32(r1)
	ld	r3,  -24(r1)
	ld	r2,  -16(r1)
	ld	r31, -8(r1)

	/* Jump back to real return address */
	blr
#endif /* CONFIG_FUNCTION_GRAPH_TRACER */
#endif /* CONFIG_FUNCTION_TRACER */<|MERGE_RESOLUTION|>--- conflicted
+++ resolved
@@ -375,8 +375,6 @@
 	li	r3,0
 	b	syscall_exit
 
-<<<<<<< HEAD
-=======
 _GLOBAL(ret_from_kernel_thread)
 	bl	.schedule_tail
 	REST_NVGPRS(r1)
@@ -387,7 +385,6 @@
 	li	r3,0
 	b	syscall_exit
 
->>>>>>> c3ade0e0
 	.section	".toc","aw"
 DSCR_DEFAULT:
 	.tc dscr_default[TC],dscr_default
@@ -554,8 +551,6 @@
 	mr	r1,r8		/* start using new stack pointer */
 	std	r7,PACAKSAVE(r13)
 
-<<<<<<< HEAD
-=======
 #ifdef CONFIG_PPC_BOOK3S_64
 BEGIN_FTR_SECTION
 	/* Event based branch registers */
@@ -571,7 +566,6 @@
 END_FTR_SECTION_IFSET(CPU_FTR_ARCH_207S)
 #endif
 
->>>>>>> c3ade0e0
 #ifdef CONFIG_ALTIVEC
 BEGIN_FTR_SECTION
 	ld	r0,THREAD_VRSAVE(r4)
@@ -586,9 +580,6 @@
 	cmpwi	r6,0
 	bne	1f
 	ld	r0,0(r7)
-<<<<<<< HEAD
-1:	cmpd	r0,r25
-=======
 1:
 BEGIN_FTR_SECTION_NESTED(70)
 	mfspr	r8, SPRN_FSCR
@@ -596,7 +587,6 @@
 	mtspr	SPRN_FSCR, r8
 END_FTR_SECTION_NESTED(CPU_FTR_ARCH_207S, CPU_FTR_ARCH_207S, 70)
 	cmpd	r0,r25
->>>>>>> c3ade0e0
 	beq	2f
 	mtspr	SPRN_DSCR,r0
 2:
