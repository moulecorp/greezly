--- conflicted
+++ resolved
@@ -1456,161 +1456,6 @@
 	addi	r6,r6,0x1000
 	bdnz	25b
 	ptesync
-<<<<<<< HEAD
-
-	/* take native_tlbie_lock */
-	ld	r3,toc_tlbie_lock@toc(2)
-24:	lwarx	r0,0,r3
-	cmpwi	r0,0
-	bne	24b
-	stwcx.	r8,0,r3
-	bne	24b
-	isync
-
-	ld	r6,KVM_HOST_SDR1(r4)
-	mtspr	SPRN_SDR1,r6		/* switch to host page table */
-
-	/* Set up host HID4 value */
-	sync
-	mtspr	SPRN_HID4,r7
-	isync
-	li	r0,0
-	stw	r0,0(r3)		/* drop native_tlbie_lock */
-
-	lis	r8,0x7fff		/* MAX_INT@h */
-	mtspr	SPRN_HDEC,r8
-
-	/* Disable HDEC interrupts */
-	mfspr	r0,SPRN_HID0
-	li	r3,0
-	rldimi	r0,r3, HID0_HDICE_SH, 64-HID0_HDICE_SH-1
-	sync
-	mtspr	SPRN_HID0,r0
-	mfspr	r0,SPRN_HID0
-	mfspr	r0,SPRN_HID0
-	mfspr	r0,SPRN_HID0
-	mfspr	r0,SPRN_HID0
-	mfspr	r0,SPRN_HID0
-	mfspr	r0,SPRN_HID0
-
-	/* load host SLB entries */
-33:	ld	r8,PACA_SLBSHADOWPTR(r13)
-
-	.rept	SLB_NUM_BOLTED
-	ld	r5,SLBSHADOW_SAVEAREA(r8)
-	ld	r6,SLBSHADOW_SAVEAREA+8(r8)
-	andis.	r7,r5,SLB_ESID_V@h
-	beq	1f
-	slbmte	r6,r5
-1:	addi	r8,r8,16
-	.endr
-
-	/* Save and reset AMR and UAMOR before turning on the MMU */
-BEGIN_FTR_SECTION
-	mfspr	r5,SPRN_AMR
-	mfspr	r6,SPRN_UAMOR
-	std	r5,VCPU_AMR(r9)
-	std	r6,VCPU_UAMOR(r9)
-	li	r6,0
-	mtspr	SPRN_AMR,r6
-END_FTR_SECTION_IFSET(CPU_FTR_ARCH_206)
-
-	/* Restore host DABR and DABRX */
-	ld	r5,HSTATE_DABR(r13)
-	li	r6,7
-	mtspr	SPRN_DABR,r5
-	mtspr	SPRN_DABRX,r6
-
-	/* Switch DSCR back to host value */
-BEGIN_FTR_SECTION
-	mfspr	r8, SPRN_DSCR
-	ld	r7, HSTATE_DSCR(r13)
-	std	r8, VCPU_DSCR(r9)
-	mtspr	SPRN_DSCR, r7
-END_FTR_SECTION_IFSET(CPU_FTR_ARCH_206)
-
-	/* Save non-volatile GPRs */
-	std	r14, VCPU_GPR(r14)(r9)
-	std	r15, VCPU_GPR(r15)(r9)
-	std	r16, VCPU_GPR(r16)(r9)
-	std	r17, VCPU_GPR(r17)(r9)
-	std	r18, VCPU_GPR(r18)(r9)
-	std	r19, VCPU_GPR(r19)(r9)
-	std	r20, VCPU_GPR(r20)(r9)
-	std	r21, VCPU_GPR(r21)(r9)
-	std	r22, VCPU_GPR(r22)(r9)
-	std	r23, VCPU_GPR(r23)(r9)
-	std	r24, VCPU_GPR(r24)(r9)
-	std	r25, VCPU_GPR(r25)(r9)
-	std	r26, VCPU_GPR(r26)(r9)
-	std	r27, VCPU_GPR(r27)(r9)
-	std	r28, VCPU_GPR(r28)(r9)
-	std	r29, VCPU_GPR(r29)(r9)
-	std	r30, VCPU_GPR(r30)(r9)
-	std	r31, VCPU_GPR(r31)(r9)
-
-	/* Save SPRGs */
-	mfspr	r3, SPRN_SPRG0
-	mfspr	r4, SPRN_SPRG1
-	mfspr	r5, SPRN_SPRG2
-	mfspr	r6, SPRN_SPRG3
-	std	r3, VCPU_SPRG0(r9)
-	std	r4, VCPU_SPRG1(r9)
-	std	r5, VCPU_SPRG2(r9)
-	std	r6, VCPU_SPRG3(r9)
-
-	/* Increment yield count if they have a VPA */
-	ld	r8, VCPU_VPA(r9)	/* do they have a VPA? */
-	cmpdi	r8, 0
-	beq	25f
-	lwz	r3, LPPACA_YIELDCOUNT(r8)
-	addi	r3, r3, 1
-	stw	r3, LPPACA_YIELDCOUNT(r8)
-25:
-	/* Save PMU registers if requested */
-	/* r8 and cr0.eq are live here */
-	li	r3, 1
-	sldi	r3, r3, 31		/* MMCR0_FC (freeze counters) bit */
-	mfspr	r4, SPRN_MMCR0		/* save MMCR0 */
-	mtspr	SPRN_MMCR0, r3		/* freeze all counters, disable ints */
-	isync
-	beq	21f			/* if no VPA, save PMU stuff anyway */
-	lbz	r7, LPPACA_PMCINUSE(r8)
-	cmpwi	r7, 0			/* did they ask for PMU stuff to be saved? */
-	bne	21f
-	std	r3, VCPU_MMCR(r9)	/* if not, set saved MMCR0 to FC */
-	b	22f
-21:	mfspr	r5, SPRN_MMCR1
-	mfspr	r6, SPRN_MMCRA
-	std	r4, VCPU_MMCR(r9)
-	std	r5, VCPU_MMCR + 8(r9)
-	std	r6, VCPU_MMCR + 16(r9)
-	mfspr	r3, SPRN_PMC1
-	mfspr	r4, SPRN_PMC2
-	mfspr	r5, SPRN_PMC3
-	mfspr	r6, SPRN_PMC4
-	mfspr	r7, SPRN_PMC5
-	mfspr	r8, SPRN_PMC6
-BEGIN_FTR_SECTION
-	mfspr	r10, SPRN_PMC7
-	mfspr	r11, SPRN_PMC8
-END_FTR_SECTION_IFSET(CPU_FTR_ARCH_201)
-	stw	r3, VCPU_PMC(r9)
-	stw	r4, VCPU_PMC + 4(r9)
-	stw	r5, VCPU_PMC + 8(r9)
-	stw	r6, VCPU_PMC + 12(r9)
-	stw	r7, VCPU_PMC + 16(r9)
-	stw	r8, VCPU_PMC + 20(r9)
-BEGIN_FTR_SECTION
-	stw	r10, VCPU_PMC + 24(r9)
-	stw	r11, VCPU_PMC + 28(r9)
-END_FTR_SECTION_IFSET(CPU_FTR_ARCH_201)
-22:
-	/* save FP state */
-	mr	r3, r9
-	bl	.kvmppc_save_fp
-=======
->>>>>>> c3ade0e0
 
 	/* take native_tlbie_lock */
 	ld	r3,toc_tlbie_lock@toc(2)
