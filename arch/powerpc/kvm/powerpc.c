/*
 * This program is free software; you can redistribute it and/or modify
 * it under the terms of the GNU General Public License, version 2, as
 * published by the Free Software Foundation.
 *
 * This program is distributed in the hope that it will be useful,
 * but WITHOUT ANY WARRANTY; without even the implied warranty of
 * MERCHANTABILITY or FITNESS FOR A PARTICULAR PURPOSE.  See the
 * GNU General Public License for more details.
 *
 * You should have received a copy of the GNU General Public License
 * along with this program; if not, write to the Free Software
 * Foundation, 51 Franklin Street, Fifth Floor, Boston, MA  02110-1301, USA.
 *
 * Copyright IBM Corp. 2007
 *
 * Authors: Hollis Blanchard <hollisb@us.ibm.com>
 *          Christian Ehrhardt <ehrhardt@linux.vnet.ibm.com>
 */

#include <linux/errno.h>
#include <linux/err.h>
#include <linux/kvm_host.h>
#include <linux/vmalloc.h>
#include <linux/hrtimer.h>
#include <linux/fs.h>
#include <linux/slab.h>
#include <linux/file.h>
#include <linux/module.h>
#include <asm/cputable.h>
#include <asm/uaccess.h>
#include <asm/kvm_ppc.h>
#include <asm/tlbflush.h>
#include <asm/cputhreads.h>
#include <asm/irqflags.h>
#include "timing.h"
#include "irq.h"
#include "../mm/mmu_decl.h"

#define CREATE_TRACE_POINTS
#include "trace.h"

struct kvmppc_ops *kvmppc_hv_ops;
EXPORT_SYMBOL_GPL(kvmppc_hv_ops);
struct kvmppc_ops *kvmppc_pr_ops;
EXPORT_SYMBOL_GPL(kvmppc_pr_ops);


int kvm_arch_vcpu_runnable(struct kvm_vcpu *v)
{
	return !!(v->arch.pending_exceptions) ||
	       v->requests;
}

int kvm_arch_vcpu_should_kick(struct kvm_vcpu *vcpu)
{
	return 1;
}

/*
 * Common checks before entering the guest world.  Call with interrupts
 * disabled.
 *
 * returns:
 *
 * == 1 if we're ready to go into guest state
 * <= 0 if we need to go back to the host with return value
 */
int kvmppc_prepare_to_enter(struct kvm_vcpu *vcpu)
{
	int r;

	WARN_ON(irqs_disabled());
	hard_irq_disable();

	while (true) {
		if (need_resched()) {
			local_irq_enable();
			cond_resched();
			hard_irq_disable();
			continue;
		}

		if (signal_pending(current)) {
			kvmppc_account_exit(vcpu, SIGNAL_EXITS);
			vcpu->run->exit_reason = KVM_EXIT_INTR;
			r = -EINTR;
			break;
		}

		vcpu->mode = IN_GUEST_MODE;

		/*
		 * Reading vcpu->requests must happen after setting vcpu->mode,
		 * so we don't miss a request because the requester sees
		 * OUTSIDE_GUEST_MODE and assumes we'll be checking requests
		 * before next entering the guest (and thus doesn't IPI).
		 */
		smp_mb();

		if (vcpu->requests) {
			/* Make sure we process requests preemptable */
			local_irq_enable();
			trace_kvm_check_requests(vcpu);
			r = kvmppc_core_check_requests(vcpu);
			hard_irq_disable();
			if (r > 0)
				continue;
			break;
		}

		if (kvmppc_core_prepare_to_enter(vcpu)) {
			/* interrupts got enabled in between, so we
			   are back at square 1 */
			continue;
		}

		kvm_guest_enter();
		return 1;
	}

	/* return to host */
	local_irq_enable();
	return r;
}
EXPORT_SYMBOL_GPL(kvmppc_prepare_to_enter);

int kvmppc_kvm_pv(struct kvm_vcpu *vcpu)
{
	int nr = kvmppc_get_gpr(vcpu, 11);
	int r;
	unsigned long __maybe_unused param1 = kvmppc_get_gpr(vcpu, 3);
	unsigned long __maybe_unused param2 = kvmppc_get_gpr(vcpu, 4);
	unsigned long __maybe_unused param3 = kvmppc_get_gpr(vcpu, 5);
	unsigned long __maybe_unused param4 = kvmppc_get_gpr(vcpu, 6);
	unsigned long r2 = 0;

	if (!(vcpu->arch.shared->msr & MSR_SF)) {
		/* 32 bit mode */
		param1 &= 0xffffffff;
		param2 &= 0xffffffff;
		param3 &= 0xffffffff;
		param4 &= 0xffffffff;
	}

	switch (nr) {
	case KVM_HCALL_TOKEN(KVM_HC_PPC_MAP_MAGIC_PAGE):
	{
		vcpu->arch.magic_page_pa = param1;
		vcpu->arch.magic_page_ea = param2;

		r2 = KVM_MAGIC_FEAT_SR | KVM_MAGIC_FEAT_MAS0_TO_SPRG7;

		r = EV_SUCCESS;
		break;
	}
	case KVM_HCALL_TOKEN(KVM_HC_FEATURES):
		r = EV_SUCCESS;
#if defined(CONFIG_PPC_BOOK3S) || defined(CONFIG_KVM_E500V2)
		/* XXX Missing magic page on 44x */
		r2 |= (1 << KVM_FEATURE_MAGIC_PAGE);
#endif

		/* Second return value is in r4 */
		break;
	case EV_HCALL_TOKEN(EV_IDLE):
		r = EV_SUCCESS;
		kvm_vcpu_block(vcpu);
		clear_bit(KVM_REQ_UNHALT, &vcpu->requests);
		break;
	default:
		r = EV_UNIMPLEMENTED;
		break;
	}

	kvmppc_set_gpr(vcpu, 4, r2);

	return r;
}
EXPORT_SYMBOL_GPL(kvmppc_kvm_pv);

int kvmppc_sanity_check(struct kvm_vcpu *vcpu)
{
	int r = false;

	/* We have to know what CPU to virtualize */
	if (!vcpu->arch.pvr)
		goto out;

	/* PAPR only works with book3s_64 */
	if ((vcpu->arch.cpu_type != KVM_CPU_3S_64) && vcpu->arch.papr_enabled)
		goto out;

	/* HV KVM can only do PAPR mode for now */
	if (!vcpu->arch.papr_enabled && is_kvmppc_hv_enabled(vcpu->kvm))
		goto out;

#ifdef CONFIG_KVM_BOOKE_HV
	if (!cpu_has_feature(CPU_FTR_EMB_HV))
		goto out;
#endif

	r = true;

out:
	vcpu->arch.sane = r;
	return r ? 0 : -EINVAL;
}
EXPORT_SYMBOL_GPL(kvmppc_sanity_check);

int kvmppc_emulate_mmio(struct kvm_run *run, struct kvm_vcpu *vcpu)
{
	enum emulation_result er;
	int r;

	er = kvmppc_emulate_instruction(run, vcpu);
	switch (er) {
	case EMULATE_DONE:
		/* Future optimization: only reload non-volatiles if they were
		 * actually modified. */
		r = RESUME_GUEST_NV;
		break;
	case EMULATE_DO_MMIO:
		run->exit_reason = KVM_EXIT_MMIO;
		/* We must reload nonvolatiles because "update" load/store
		 * instructions modify register state. */
		/* Future optimization: only reload non-volatiles if they were
		 * actually modified. */
		r = RESUME_HOST_NV;
		break;
	case EMULATE_FAIL:
		/* XXX Deliver Program interrupt to guest. */
		printk(KERN_EMERG "%s: emulation failed (%08x)\n", __func__,
		       kvmppc_get_last_inst(vcpu));
		r = RESUME_HOST;
		break;
	default:
		WARN_ON(1);
		r = RESUME_GUEST;
	}

	return r;
}
EXPORT_SYMBOL_GPL(kvmppc_emulate_mmio);

int kvm_arch_hardware_enable(void *garbage)
{
	return 0;
}

void kvm_arch_hardware_disable(void *garbage)
{
}

int kvm_arch_hardware_setup(void)
{
	return 0;
}

void kvm_arch_hardware_unsetup(void)
{
}

void kvm_arch_check_processor_compat(void *rtn)
{
	*(int *)rtn = kvmppc_core_check_processor_compat();
}

int kvm_arch_init_vm(struct kvm *kvm, unsigned long type)
{
	struct kvmppc_ops *kvm_ops = NULL;
	/*
	 * if we have both HV and PR enabled, default is HV
	 */
	if (type == 0) {
		if (kvmppc_hv_ops)
			kvm_ops = kvmppc_hv_ops;
		else
			kvm_ops = kvmppc_pr_ops;
		if (!kvm_ops)
			goto err_out;
	} else	if (type == KVM_VM_PPC_HV) {
		if (!kvmppc_hv_ops)
			goto err_out;
		kvm_ops = kvmppc_hv_ops;
	} else if (type == KVM_VM_PPC_PR) {
		if (!kvmppc_pr_ops)
			goto err_out;
		kvm_ops = kvmppc_pr_ops;
	} else
		goto err_out;

	if (kvm_ops->owner && !try_module_get(kvm_ops->owner))
		return -ENOENT;

	kvm->arch.kvm_ops = kvm_ops;
	return kvmppc_core_init_vm(kvm);
err_out:
	return -EINVAL;
}

void kvm_arch_destroy_vm(struct kvm *kvm)
{
	unsigned int i;
	struct kvm_vcpu *vcpu;

	kvm_for_each_vcpu(i, vcpu, kvm)
		kvm_arch_vcpu_free(vcpu);

	mutex_lock(&kvm->lock);
	for (i = 0; i < atomic_read(&kvm->online_vcpus); i++)
		kvm->vcpus[i] = NULL;

	atomic_set(&kvm->online_vcpus, 0);

	kvmppc_core_destroy_vm(kvm);

	mutex_unlock(&kvm->lock);

	/* drop the module reference */
	module_put(kvm->arch.kvm_ops->owner);
}

void kvm_arch_sync_events(struct kvm *kvm)
{
}

int kvm_dev_ioctl_check_extension(long ext)
{
	int r;
	/* FIXME!!
	 * Should some of this be vm ioctl ? is it possible now ?
	 */
	int hv_enabled = kvmppc_hv_ops ? 1 : 0;

	switch (ext) {
#ifdef CONFIG_BOOKE
	case KVM_CAP_PPC_BOOKE_SREGS:
	case KVM_CAP_PPC_BOOKE_WATCHDOG:
	case KVM_CAP_PPC_EPR:
#else
	case KVM_CAP_PPC_SEGSTATE:
	case KVM_CAP_PPC_HIOR:
	case KVM_CAP_PPC_PAPR:
#endif
	case KVM_CAP_PPC_UNSET_IRQ:
	case KVM_CAP_PPC_IRQ_LEVEL:
	case KVM_CAP_ENABLE_CAP:
	case KVM_CAP_ONE_REG:
	case KVM_CAP_IOEVENTFD:
	case KVM_CAP_DEVICE_CTRL:
		r = 1;
		break;
	case KVM_CAP_PPC_PAIRED_SINGLES:
	case KVM_CAP_PPC_OSI:
	case KVM_CAP_PPC_GET_PVINFO:
#if defined(CONFIG_KVM_E500V2) || defined(CONFIG_KVM_E500MC)
	case KVM_CAP_SW_TLB:
#endif
		/* We support this only for PR */
		r = !hv_enabled;
		break;
#ifdef CONFIG_KVM_MMIO
	case KVM_CAP_COALESCED_MMIO:
		r = KVM_COALESCED_MMIO_PAGE_OFFSET;
		break;
#endif
#ifdef CONFIG_KVM_MPIC
	case KVM_CAP_IRQ_MPIC:
		r = 1;
		break;
#endif

#ifdef CONFIG_PPC_BOOK3S_64
	case KVM_CAP_SPAPR_TCE:
	case KVM_CAP_PPC_ALLOC_HTAB:
	case KVM_CAP_PPC_RTAS:
#ifdef CONFIG_KVM_XICS
	case KVM_CAP_IRQ_XICS:
#endif
		r = 1;
		break;
#endif /* CONFIG_PPC_BOOK3S_64 */
#ifdef CONFIG_KVM_BOOK3S_HV_POSSIBLE
	case KVM_CAP_PPC_SMT:
		if (hv_enabled)
			r = threads_per_core;
		else
			r = 0;
		break;
	case KVM_CAP_PPC_RMA:
		r = hv_enabled;
		/* PPC970 requires an RMA */
		if (r && cpu_has_feature(CPU_FTR_ARCH_201))
			r = 2;
		break;
#endif
	case KVM_CAP_SYNC_MMU:
#ifdef CONFIG_KVM_BOOK3S_HV_POSSIBLE
		if (hv_enabled)
			r = cpu_has_feature(CPU_FTR_ARCH_206) ? 1 : 0;
		else
			r = 0;
#elif defined(KVM_ARCH_WANT_MMU_NOTIFIER)
		r = 1;
#else
		r = 0;
#endif
		break;
#ifdef CONFIG_KVM_BOOK3S_HV_POSSIBLE
	case KVM_CAP_PPC_HTAB_FD:
		r = hv_enabled;
		break;
#endif
	case KVM_CAP_NR_VCPUS:
		/*
		 * Recommending a number of CPUs is somewhat arbitrary; we
		 * return the number of present CPUs for -HV (since a host
		 * will have secondary threads "offline"), and for other KVM
		 * implementations just count online CPUs.
		 */
		if (hv_enabled)
			r = num_present_cpus();
		else
			r = num_online_cpus();
		break;
	case KVM_CAP_MAX_VCPUS:
		r = KVM_MAX_VCPUS;
		break;
#ifdef CONFIG_PPC_BOOK3S_64
	case KVM_CAP_PPC_GET_SMMU_INFO:
		r = 1;
		break;
#endif
	default:
		r = 0;
		break;
	}
	return r;

}

long kvm_arch_dev_ioctl(struct file *filp,
                        unsigned int ioctl, unsigned long arg)
{
	return -EINVAL;
}

void kvm_arch_free_memslot(struct kvm *kvm, struct kvm_memory_slot *free,
			   struct kvm_memory_slot *dont)
{
	kvmppc_core_free_memslot(kvm, free, dont);
}

int kvm_arch_create_memslot(struct kvm *kvm, struct kvm_memory_slot *slot,
			    unsigned long npages)
{
	return kvmppc_core_create_memslot(kvm, slot, npages);
}

void kvm_arch_memslots_updated(struct kvm *kvm)
{
}

int kvm_arch_prepare_memory_region(struct kvm *kvm,
				   struct kvm_memory_slot *memslot,
				   struct kvm_userspace_memory_region *mem,
				   enum kvm_mr_change change)
{
	return kvmppc_core_prepare_memory_region(kvm, memslot, mem);
}

void kvm_arch_commit_memory_region(struct kvm *kvm,
				   struct kvm_userspace_memory_region *mem,
				   const struct kvm_memory_slot *old,
				   enum kvm_mr_change change)
{
	kvmppc_core_commit_memory_region(kvm, mem, old);
}

void kvm_arch_flush_shadow_all(struct kvm *kvm)
{
}

void kvm_arch_flush_shadow_memslot(struct kvm *kvm,
				   struct kvm_memory_slot *slot)
{
	kvmppc_core_flush_memslot(kvm, slot);
}

struct kvm_vcpu *kvm_arch_vcpu_create(struct kvm *kvm, unsigned int id)
{
	struct kvm_vcpu *vcpu;
	vcpu = kvmppc_core_vcpu_create(kvm, id);
	if (!IS_ERR(vcpu)) {
		vcpu->arch.wqp = &vcpu->wq;
		kvmppc_create_vcpu_debugfs(vcpu, id);
	}
	return vcpu;
}

int kvm_arch_vcpu_postcreate(struct kvm_vcpu *vcpu)
{
	return 0;
}

void kvm_arch_vcpu_free(struct kvm_vcpu *vcpu)
{
	/* Make sure we're not using the vcpu anymore */
	hrtimer_cancel(&vcpu->arch.dec_timer);
	tasklet_kill(&vcpu->arch.tasklet);

	kvmppc_remove_vcpu_debugfs(vcpu);

	switch (vcpu->arch.irq_type) {
	case KVMPPC_IRQ_MPIC:
		kvmppc_mpic_disconnect_vcpu(vcpu->arch.mpic, vcpu);
		break;
	case KVMPPC_IRQ_XICS:
		kvmppc_xics_free_icp(vcpu);
		break;
	}

	kvmppc_core_vcpu_free(vcpu);
}

void kvm_arch_vcpu_destroy(struct kvm_vcpu *vcpu)
{
	kvm_arch_vcpu_free(vcpu);
}

int kvm_cpu_has_pending_timer(struct kvm_vcpu *vcpu)
{
	return kvmppc_core_pending_dec(vcpu);
}

/*
 * low level hrtimer wake routine. Because this runs in hardirq context
 * we schedule a tasklet to do the real work.
 */
enum hrtimer_restart kvmppc_decrementer_wakeup(struct hrtimer *timer)
{
	struct kvm_vcpu *vcpu;

	vcpu = container_of(timer, struct kvm_vcpu, arch.dec_timer);
	tasklet_schedule(&vcpu->arch.tasklet);

	return HRTIMER_NORESTART;
}

int kvm_arch_vcpu_init(struct kvm_vcpu *vcpu)
{
	int ret;

	hrtimer_init(&vcpu->arch.dec_timer, CLOCK_REALTIME, HRTIMER_MODE_ABS);
	tasklet_init(&vcpu->arch.tasklet, kvmppc_decrementer_func, (ulong)vcpu);
	vcpu->arch.dec_timer.function = kvmppc_decrementer_wakeup;
	vcpu->arch.dec_expires = ~(u64)0;

#ifdef CONFIG_KVM_EXIT_TIMING
	mutex_init(&vcpu->arch.exit_timing_lock);
#endif
	ret = kvmppc_subarch_vcpu_init(vcpu);
	return ret;
}

void kvm_arch_vcpu_uninit(struct kvm_vcpu *vcpu)
{
	kvmppc_mmu_destroy(vcpu);
	kvmppc_subarch_vcpu_uninit(vcpu);
}

void kvm_arch_vcpu_load(struct kvm_vcpu *vcpu, int cpu)
{
#ifdef CONFIG_BOOKE
	/*
	 * vrsave (formerly usprg0) isn't used by Linux, but may
	 * be used by the guest.
	 *
	 * On non-booke this is associated with Altivec and
	 * is handled by code in book3s.c.
	 */
	mtspr(SPRN_VRSAVE, vcpu->arch.vrsave);
#endif
	kvmppc_core_vcpu_load(vcpu, cpu);
}

void kvm_arch_vcpu_put(struct kvm_vcpu *vcpu)
{
	kvmppc_core_vcpu_put(vcpu);
#ifdef CONFIG_BOOKE
	vcpu->arch.vrsave = mfspr(SPRN_VRSAVE);
#endif
}

static void kvmppc_complete_dcr_load(struct kvm_vcpu *vcpu,
                                     struct kvm_run *run)
{
	kvmppc_set_gpr(vcpu, vcpu->arch.io_gpr, run->dcr.data);
}

static void kvmppc_complete_mmio_load(struct kvm_vcpu *vcpu,
                                      struct kvm_run *run)
{
	u64 uninitialized_var(gpr);

	if (run->mmio.len > sizeof(gpr)) {
		printk(KERN_ERR "bad MMIO length: %d\n", run->mmio.len);
		return;
	}

	if (vcpu->arch.mmio_is_bigendian) {
		switch (run->mmio.len) {
		case 8: gpr = *(u64 *)run->mmio.data; break;
		case 4: gpr = *(u32 *)run->mmio.data; break;
		case 2: gpr = *(u16 *)run->mmio.data; break;
		case 1: gpr = *(u8 *)run->mmio.data; break;
		}
	} else {
		/* Convert BE data from userland back to LE. */
		switch (run->mmio.len) {
		case 4: gpr = ld_le32((u32 *)run->mmio.data); break;
		case 2: gpr = ld_le16((u16 *)run->mmio.data); break;
		case 1: gpr = *(u8 *)run->mmio.data; break;
		}
	}

	if (vcpu->arch.mmio_sign_extend) {
		switch (run->mmio.len) {
#ifdef CONFIG_PPC64
		case 4:
			gpr = (s64)(s32)gpr;
			break;
#endif
		case 2:
			gpr = (s64)(s16)gpr;
			break;
		case 1:
			gpr = (s64)(s8)gpr;
			break;
		}
	}

	kvmppc_set_gpr(vcpu, vcpu->arch.io_gpr, gpr);

	switch (vcpu->arch.io_gpr & KVM_MMIO_REG_EXT_MASK) {
	case KVM_MMIO_REG_GPR:
		kvmppc_set_gpr(vcpu, vcpu->arch.io_gpr, gpr);
		break;
	case KVM_MMIO_REG_FPR:
		VCPU_FPR(vcpu, vcpu->arch.io_gpr & KVM_MMIO_REG_MASK) = gpr;
		break;
#ifdef CONFIG_PPC_BOOK3S
	case KVM_MMIO_REG_QPR:
		vcpu->arch.qpr[vcpu->arch.io_gpr & KVM_MMIO_REG_MASK] = gpr;
		break;
	case KVM_MMIO_REG_FQPR:
		VCPU_FPR(vcpu, vcpu->arch.io_gpr & KVM_MMIO_REG_MASK) = gpr;
		vcpu->arch.qpr[vcpu->arch.io_gpr & KVM_MMIO_REG_MASK] = gpr;
		break;
#endif
	default:
		BUG();
	}
}

int kvmppc_handle_load(struct kvm_run *run, struct kvm_vcpu *vcpu,
		       unsigned int rt, unsigned int bytes,
		       int is_default_endian)
{
	int idx, ret;
	int is_bigendian;

	if (kvmppc_need_byteswap(vcpu)) {
		/* Default endianness is "little endian". */
		is_bigendian = !is_default_endian;
	} else {
		/* Default endianness is "big endian". */
		is_bigendian = is_default_endian;
	}

	if (bytes > sizeof(run->mmio.data)) {
		printk(KERN_ERR "%s: bad MMIO length: %d\n", __func__,
		       run->mmio.len);
	}

	run->mmio.phys_addr = vcpu->arch.paddr_accessed;
	run->mmio.len = bytes;
	run->mmio.is_write = 0;

	vcpu->arch.io_gpr = rt;
	vcpu->arch.mmio_is_bigendian = is_bigendian;
	vcpu->mmio_needed = 1;
	vcpu->mmio_is_write = 0;
	vcpu->arch.mmio_sign_extend = 0;

	idx = srcu_read_lock(&vcpu->kvm->srcu);

	ret = kvm_io_bus_read(vcpu->kvm, KVM_MMIO_BUS, run->mmio.phys_addr,
			      bytes, &run->mmio.data);

	srcu_read_unlock(&vcpu->kvm->srcu, idx);

	if (!ret) {
		kvmppc_complete_mmio_load(vcpu, run);
		vcpu->mmio_needed = 0;
		return EMULATE_DONE;
	}

	return EMULATE_DO_MMIO;
}
EXPORT_SYMBOL_GPL(kvmppc_handle_load);

/* Same as above, but sign extends */
int kvmppc_handle_loads(struct kvm_run *run, struct kvm_vcpu *vcpu,
			unsigned int rt, unsigned int bytes,
			int is_default_endian)
{
	int r;

	vcpu->arch.mmio_sign_extend = 1;
	r = kvmppc_handle_load(run, vcpu, rt, bytes, is_default_endian);

	return r;
}

int kvmppc_handle_store(struct kvm_run *run, struct kvm_vcpu *vcpu,
			u64 val, unsigned int bytes, int is_default_endian)
{
	void *data = run->mmio.data;
	int idx, ret;
	int is_bigendian;

	if (kvmppc_need_byteswap(vcpu)) {
		/* Default endianness is "little endian". */
		is_bigendian = !is_default_endian;
	} else {
		/* Default endianness is "big endian". */
		is_bigendian = is_default_endian;
	}

	if (bytes > sizeof(run->mmio.data)) {
		printk(KERN_ERR "%s: bad MMIO length: %d\n", __func__,
		       run->mmio.len);
	}

	run->mmio.phys_addr = vcpu->arch.paddr_accessed;
	run->mmio.len = bytes;
	run->mmio.is_write = 1;
	vcpu->mmio_needed = 1;
	vcpu->mmio_is_write = 1;

	/* Store the value at the lowest bytes in 'data'. */
	if (is_bigendian) {
		switch (bytes) {
		case 8: *(u64 *)data = val; break;
		case 4: *(u32 *)data = val; break;
		case 2: *(u16 *)data = val; break;
		case 1: *(u8  *)data = val; break;
		}
	} else {
		/* Store LE value into 'data'. */
		switch (bytes) {
		case 4: st_le32(data, val); break;
		case 2: st_le16(data, val); break;
		case 1: *(u8 *)data = val; break;
		}
	}

	idx = srcu_read_lock(&vcpu->kvm->srcu);

	ret = kvm_io_bus_write(vcpu->kvm, KVM_MMIO_BUS, run->mmio.phys_addr,
			       bytes, &run->mmio.data);

	srcu_read_unlock(&vcpu->kvm->srcu, idx);

	if (!ret) {
		vcpu->mmio_needed = 0;
		return EMULATE_DONE;
	}

	return EMULATE_DO_MMIO;
}
EXPORT_SYMBOL_GPL(kvmppc_handle_store);

int kvm_arch_vcpu_ioctl_run(struct kvm_vcpu *vcpu, struct kvm_run *run)
{
	int r;
	sigset_t sigsaved;

	if (vcpu->sigset_active)
		sigprocmask(SIG_SETMASK, &vcpu->sigset, &sigsaved);

	if (vcpu->mmio_needed) {
		if (!vcpu->mmio_is_write)
			kvmppc_complete_mmio_load(vcpu, run);
		vcpu->mmio_needed = 0;
	} else if (vcpu->arch.dcr_needed) {
		if (!vcpu->arch.dcr_is_write)
			kvmppc_complete_dcr_load(vcpu, run);
		vcpu->arch.dcr_needed = 0;
	} else if (vcpu->arch.osi_needed) {
		u64 *gprs = run->osi.gprs;
		int i;

		for (i = 0; i < 32; i++)
			kvmppc_set_gpr(vcpu, i, gprs[i]);
		vcpu->arch.osi_needed = 0;
	} else if (vcpu->arch.hcall_needed) {
		int i;

		kvmppc_set_gpr(vcpu, 3, run->papr_hcall.ret);
		for (i = 0; i < 9; ++i)
			kvmppc_set_gpr(vcpu, 4 + i, run->papr_hcall.args[i]);
		vcpu->arch.hcall_needed = 0;
#ifdef CONFIG_BOOKE
	} else if (vcpu->arch.epr_needed) {
		kvmppc_set_epr(vcpu, run->epr.epr);
		vcpu->arch.epr_needed = 0;
#endif
	}

	r = kvmppc_vcpu_run(run, vcpu);

	if (vcpu->sigset_active)
		sigprocmask(SIG_SETMASK, &sigsaved, NULL);

	return r;
}

int kvm_vcpu_ioctl_interrupt(struct kvm_vcpu *vcpu, struct kvm_interrupt *irq)
{
	if (irq->irq == KVM_INTERRUPT_UNSET) {
		kvmppc_core_dequeue_external(vcpu);
		return 0;
	}

	kvmppc_core_queue_external(vcpu, irq);

	kvm_vcpu_kick(vcpu);

	return 0;
}

static int kvm_vcpu_ioctl_enable_cap(struct kvm_vcpu *vcpu,
				     struct kvm_enable_cap *cap)
{
	int r;

	if (cap->flags)
		return -EINVAL;

	switch (cap->cap) {
	case KVM_CAP_PPC_OSI:
		r = 0;
		vcpu->arch.osi_enabled = true;
		break;
	case KVM_CAP_PPC_PAPR:
		r = 0;
		vcpu->arch.papr_enabled = true;
		break;
	case KVM_CAP_PPC_EPR:
		r = 0;
		if (cap->args[0])
			vcpu->arch.epr_flags |= KVMPPC_EPR_USER;
		else
			vcpu->arch.epr_flags &= ~KVMPPC_EPR_USER;
		break;
#ifdef CONFIG_BOOKE
	case KVM_CAP_PPC_BOOKE_WATCHDOG:
		r = 0;
		vcpu->arch.watchdog_enabled = true;
		break;
#endif
#if defined(CONFIG_KVM_E500V2) || defined(CONFIG_KVM_E500MC)
	case KVM_CAP_SW_TLB: {
		struct kvm_config_tlb cfg;
		void __user *user_ptr = (void __user *)(uintptr_t)cap->args[0];

		r = -EFAULT;
		if (copy_from_user(&cfg, user_ptr, sizeof(cfg)))
			break;

		r = kvm_vcpu_ioctl_config_tlb(vcpu, &cfg);
		break;
	}
#endif
#ifdef CONFIG_KVM_MPIC
	case KVM_CAP_IRQ_MPIC: {
		struct fd f;
		struct kvm_device *dev;

		r = -EBADF;
		f = fdget(cap->args[0]);
		if (!f.file)
			break;

		r = -EPERM;
		dev = kvm_device_from_filp(f.file);
		if (dev)
			r = kvmppc_mpic_connect_vcpu(dev, vcpu, cap->args[1]);

		fdput(f);
		break;
	}
#endif
#ifdef CONFIG_KVM_XICS
	case KVM_CAP_IRQ_XICS: {
		struct fd f;
		struct kvm_device *dev;

		r = -EBADF;
		f = fdget(cap->args[0]);
		if (!f.file)
			break;

		r = -EPERM;
		dev = kvm_device_from_filp(f.file);
		if (dev)
			r = kvmppc_xics_connect_vcpu(dev, vcpu, cap->args[1]);

		fdput(f);
		break;
	}
#endif /* CONFIG_KVM_XICS */
	default:
		r = -EINVAL;
		break;
	}

	if (!r)
		r = kvmppc_sanity_check(vcpu);

	return r;
}

int kvm_arch_vcpu_ioctl_get_mpstate(struct kvm_vcpu *vcpu,
                                    struct kvm_mp_state *mp_state)
{
	return -EINVAL;
}

int kvm_arch_vcpu_ioctl_set_mpstate(struct kvm_vcpu *vcpu,
                                    struct kvm_mp_state *mp_state)
{
	return -EINVAL;
}

long kvm_arch_vcpu_ioctl(struct file *filp,
                         unsigned int ioctl, unsigned long arg)
{
	struct kvm_vcpu *vcpu = filp->private_data;
	void __user *argp = (void __user *)arg;
	long r;

	switch (ioctl) {
	case KVM_INTERRUPT: {
		struct kvm_interrupt irq;
		r = -EFAULT;
		if (copy_from_user(&irq, argp, sizeof(irq)))
			goto out;
		r = kvm_vcpu_ioctl_interrupt(vcpu, &irq);
		goto out;
	}

	case KVM_ENABLE_CAP:
	{
		struct kvm_enable_cap cap;
		r = -EFAULT;
		if (copy_from_user(&cap, argp, sizeof(cap)))
			goto out;
		r = kvm_vcpu_ioctl_enable_cap(vcpu, &cap);
		break;
	}

	case KVM_SET_ONE_REG:
	case KVM_GET_ONE_REG:
	{
		struct kvm_one_reg reg;
		r = -EFAULT;
		if (copy_from_user(&reg, argp, sizeof(reg)))
			goto out;
		if (ioctl == KVM_SET_ONE_REG)
			r = kvm_vcpu_ioctl_set_one_reg(vcpu, &reg);
		else
			r = kvm_vcpu_ioctl_get_one_reg(vcpu, &reg);
		break;
	}

#if defined(CONFIG_KVM_E500V2) || defined(CONFIG_KVM_E500MC)
	case KVM_DIRTY_TLB: {
		struct kvm_dirty_tlb dirty;
		r = -EFAULT;
		if (copy_from_user(&dirty, argp, sizeof(dirty)))
			goto out;
		r = kvm_vcpu_ioctl_dirty_tlb(vcpu, &dirty);
		break;
	}
#endif
	default:
		r = -EINVAL;
	}

out:
	return r;
}

int kvm_arch_vcpu_fault(struct kvm_vcpu *vcpu, struct vm_fault *vmf)
{
	return VM_FAULT_SIGBUS;
}

static int kvm_vm_ioctl_get_pvinfo(struct kvm_ppc_pvinfo *pvinfo)
{
	u32 inst_nop = 0x60000000;
#ifdef CONFIG_KVM_BOOKE_HV
	u32 inst_sc1 = 0x44000022;
	pvinfo->hcall[0] = inst_sc1;
	pvinfo->hcall[1] = inst_nop;
	pvinfo->hcall[2] = inst_nop;
	pvinfo->hcall[3] = inst_nop;
#else
	u32 inst_lis = 0x3c000000;
	u32 inst_ori = 0x60000000;
	u32 inst_sc = 0x44000002;
	u32 inst_imm_mask = 0xffff;

	/*
	 * The hypercall to get into KVM from within guest context is as
	 * follows:
	 *
	 *    lis r0, r0, KVM_SC_MAGIC_R0@h
	 *    ori r0, KVM_SC_MAGIC_R0@l
	 *    sc
	 *    nop
	 */
	pvinfo->hcall[0] = inst_lis | ((KVM_SC_MAGIC_R0 >> 16) & inst_imm_mask);
	pvinfo->hcall[1] = inst_ori | (KVM_SC_MAGIC_R0 & inst_imm_mask);
	pvinfo->hcall[2] = inst_sc;
	pvinfo->hcall[3] = inst_nop;
#endif

	pvinfo->flags = KVM_PPC_PVINFO_FLAGS_EV_IDLE;

	return 0;
}

int kvm_vm_ioctl_irq_line(struct kvm *kvm, struct kvm_irq_level *irq_event,
			  bool line_status)
{
	if (!irqchip_in_kernel(kvm))
		return -ENXIO;

	irq_event->status = kvm_set_irq(kvm, KVM_USERSPACE_IRQ_SOURCE_ID,
					irq_event->irq, irq_event->level,
					line_status);
	return 0;
}

long kvm_arch_vm_ioctl(struct file *filp,
                       unsigned int ioctl, unsigned long arg)
{
	struct kvm *kvm __maybe_unused = filp->private_data;
	void __user *argp = (void __user *)arg;
	long r;

	switch (ioctl) {
	case KVM_PPC_GET_PVINFO: {
		struct kvm_ppc_pvinfo pvinfo;
		memset(&pvinfo, 0, sizeof(pvinfo));
		r = kvm_vm_ioctl_get_pvinfo(&pvinfo);
		if (copy_to_user(argp, &pvinfo, sizeof(pvinfo))) {
			r = -EFAULT;
			goto out;
		}

		break;
	}
#ifdef CONFIG_PPC_BOOK3S_64
	case KVM_CREATE_SPAPR_TCE: {
		struct kvm_create_spapr_tce create_tce;

		r = -EFAULT;
		if (copy_from_user(&create_tce, argp, sizeof(create_tce)))
			goto out;
		r = kvm_vm_ioctl_create_spapr_tce(kvm, &create_tce);
		goto out;
	}
	case KVM_PPC_GET_SMMU_INFO: {
		struct kvm_ppc_smmu_info info;
		struct kvm *kvm = filp->private_data;

		memset(&info, 0, sizeof(info));
		r = kvm->arch.kvm_ops->get_smmu_info(kvm, &info);
		if (r >= 0 && copy_to_user(argp, &info, sizeof(info)))
			r = -EFAULT;
		break;
	}
	case KVM_PPC_RTAS_DEFINE_TOKEN: {
		struct kvm *kvm = filp->private_data;

		r = kvm_vm_ioctl_rtas_define_token(kvm, argp);
		break;
	}
	default: {
		struct kvm *kvm = filp->private_data;
		r = kvm->arch.kvm_ops->arch_vm_ioctl(filp, ioctl, arg);
	}
#else /* CONFIG_PPC_BOOK3S_64 */
	default:
		r = -ENOTTY;
#endif
	}
out:
	return r;
}

<<<<<<< HEAD
=======
static unsigned long lpid_inuse[BITS_TO_LONGS(KVMPPC_NR_LPIDS)];
static unsigned long nr_lpids;

long kvmppc_alloc_lpid(void)
{
	long lpid;

	do {
		lpid = find_first_zero_bit(lpid_inuse, KVMPPC_NR_LPIDS);
		if (lpid >= nr_lpids) {
			pr_err("%s: No LPIDs free\n", __func__);
			return -ENOMEM;
		}
	} while (test_and_set_bit(lpid, lpid_inuse));

	return lpid;
}
EXPORT_SYMBOL_GPL(kvmppc_alloc_lpid);

void kvmppc_claim_lpid(long lpid)
{
	set_bit(lpid, lpid_inuse);
}
EXPORT_SYMBOL_GPL(kvmppc_claim_lpid);

void kvmppc_free_lpid(long lpid)
{
	clear_bit(lpid, lpid_inuse);
}
EXPORT_SYMBOL_GPL(kvmppc_free_lpid);

void kvmppc_init_lpid(unsigned long nr_lpids_param)
{
	nr_lpids = min_t(unsigned long, KVMPPC_NR_LPIDS, nr_lpids_param);
	memset(lpid_inuse, 0, sizeof(lpid_inuse));
}
EXPORT_SYMBOL_GPL(kvmppc_init_lpid);

>>>>>>> c3ade0e0
int kvm_arch_init(const void *opaque)
{
	return 0;
}

void kvm_arch_exit(void)
{

}<|MERGE_RESOLUTION|>--- conflicted
+++ resolved
@@ -1115,8 +1115,6 @@
 	return r;
 }
 
-<<<<<<< HEAD
-=======
 static unsigned long lpid_inuse[BITS_TO_LONGS(KVMPPC_NR_LPIDS)];
 static unsigned long nr_lpids;
 
@@ -1155,7 +1153,6 @@
 }
 EXPORT_SYMBOL_GPL(kvmppc_init_lpid);
 
->>>>>>> c3ade0e0
 int kvm_arch_init(const void *opaque)
 {
 	return 0;
