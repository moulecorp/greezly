/*
 * arch/powerpc/platforms/embedded6xx/wii.c
 *
 * Nintendo Wii board-specific support
 * Copyright (C) 2008-2009 The GameCube Linux Team
 * Copyright (C) 2008,2009 Albert Herranz
 *
 * This program is free software; you can redistribute it and/or
 * modify it under the terms of the GNU General Public License
 * as published by the Free Software Foundation; either version 2
 * of the License, or (at your option) any later version.
 *
 */
#define DRV_MODULE_NAME "wii"
#define pr_fmt(fmt) DRV_MODULE_NAME ": " fmt

#include <linux/kernel.h>
#include <linux/init.h>
#include <linux/irq.h>
#include <linux/seq_file.h>
#include <linux/of_platform.h>
#include <linux/memblock.h>
#include <mm/mmu_decl.h>

#include <asm/io.h>
#include <asm/machdep.h>
#include <asm/prom.h>
#include <asm/time.h>
#include <asm/udbg.h>

#include "flipper-pic.h"
#include "hlwd-pic.h"
#include "usbgecko_udbg.h"

/* control block */
#define HW_CTRL_COMPATIBLE	"nintendo,hollywood-control"

#define HW_CTRL_RESETS		0x94
#define HW_CTRL_RESETS_SYS	(1<<0)

/* gpio */
#define HW_GPIO_COMPATIBLE	"nintendo,hollywood-gpio"

#define HW_GPIO_BASE(idx)	(idx * 0x20)
#define HW_GPIO_OUT(idx)	(HW_GPIO_BASE(idx) + 0)
#define HW_GPIO_DIR(idx)	(HW_GPIO_BASE(idx) + 4)

#define HW_GPIO_SHUTDOWN	(1<<1)
#define HW_GPIO_SLOT_LED	(1<<5)
#define HW_GPIO_SENSOR_BAR	(1<<8)


static void __iomem *hw_ctrl;
static void __iomem *hw_gpio;

unsigned long wii_hole_start;
unsigned long wii_hole_size;


static int __init page_aligned(unsigned long x)
{
	return !(x & (PAGE_SIZE-1));
}

void __init wii_memory_fixups(void)
{
	struct memblock_region *p = memblock.memory.regions;

	/*
	 * This is part of a workaround to allow the use of two
	 * discontinuous RAM ranges on the Wii, even if this is
	 * currently unsupported on 32-bit PowerPC Linux.
	 *
	 * We coalesce the two memory ranges of the Wii into a
	 * single range, then create a reservation for the "hole"
	 * between both ranges.
	 */

	BUG_ON(memblock.memory.cnt != 2);
	BUG_ON(!page_aligned(p[0].base) || !page_aligned(p[1].base));

	/* trim unaligned tail */
	memblock_remove(ALIGN(p[1].base + p[1].size, PAGE_SIZE),
			(phys_addr_t)ULLONG_MAX);

	/* determine hole, add & reserve them */
	wii_hole_start = ALIGN(p[0].base + p[0].size, PAGE_SIZE);
	wii_hole_size = p[1].base - wii_hole_start;
<<<<<<< HEAD

	pr_info("MEM1: <%08llx %08llx>\n",
		(unsigned long long) p[0].base, (unsigned long long) p[0].size);
	pr_info("HOLE: <%08lx %08lx>\n", wii_hole_start, wii_hole_size);
	pr_info("MEM2: <%08llx %08llx>\n",
		(unsigned long long) p[1].base, (unsigned long long) p[1].size);

	p[0].size += wii_hole_size + p[1].size;

	memblock.memory.cnt = 1;
	memblock_analyze();

	/* reserve the hole */
=======
	memblock_add(wii_hole_start, wii_hole_size);
>>>>>>> c3ade0e0
	memblock_reserve(wii_hole_start, wii_hole_size);

	BUG_ON(memblock.memory.cnt != 1);
	__memblock_dump_all();

	/* allow ioremapping the address space in the hole */
	__allow_ioremap_reserved = 1;
}

unsigned long __init wii_mmu_mapin_mem2(unsigned long top)
{
	unsigned long delta, size, bl;
	unsigned long max_size = (256<<20);

	/* MEM2 64MB@0x10000000 */
	delta = wii_hole_start + wii_hole_size;
	size = top - delta;
	for (bl = 128<<10; bl < max_size; bl <<= 1) {
		if (bl * 2 > size)
			break;
	}
	setbat(4, PAGE_OFFSET+delta, delta, bl, PAGE_KERNEL_X);
	return delta + bl;
}

static void wii_spin(void)
{
	local_irq_disable();
	for (;;)
		cpu_relax();
}

static void __iomem *wii_ioremap_hw_regs(char *name, char *compatible)
{
	void __iomem *hw_regs = NULL;
	struct device_node *np;
	struct resource res;
	int error = -ENODEV;

	np = of_find_compatible_node(NULL, NULL, compatible);
	if (!np) {
		pr_err("no compatible node found for %s\n", compatible);
		goto out;
	}
	error = of_address_to_resource(np, 0, &res);
	if (error) {
		pr_err("no valid reg found for %s\n", np->name);
		goto out_put;
	}

	hw_regs = ioremap(res.start, resource_size(&res));
	if (hw_regs) {
		pr_info("%s at 0x%08x mapped to 0x%p\n", name,
			res.start, hw_regs);
	}

out_put:
	of_node_put(np);
out:
	return hw_regs;
}

static void __init wii_setup_arch(void)
{
	hw_ctrl = wii_ioremap_hw_regs("hw_ctrl", HW_CTRL_COMPATIBLE);
	hw_gpio = wii_ioremap_hw_regs("hw_gpio", HW_GPIO_COMPATIBLE);
	if (hw_gpio) {
		/* turn off the front blue led and IR light */
		clrbits32(hw_gpio + HW_GPIO_OUT(0),
			  HW_GPIO_SLOT_LED | HW_GPIO_SENSOR_BAR);
	}
}

static void wii_restart(char *cmd)
{
	local_irq_disable();

	if (hw_ctrl) {
		/* clear the system reset pin to cause a reset */
		clrbits32(hw_ctrl + HW_CTRL_RESETS, HW_CTRL_RESETS_SYS);
	}
	wii_spin();
}

static void wii_power_off(void)
{
	local_irq_disable();

	if (hw_gpio) {
		/* make sure that the poweroff GPIO is configured as output */
		setbits32(hw_gpio + HW_GPIO_DIR(1), HW_GPIO_SHUTDOWN);

		/* drive the poweroff GPIO high */
		setbits32(hw_gpio + HW_GPIO_OUT(1), HW_GPIO_SHUTDOWN);
	}
	wii_spin();
}

static void wii_halt(void)
{
	if (ppc_md.restart)
		ppc_md.restart(NULL);
	wii_spin();
}

static void __init wii_init_early(void)
{
	ug_udbg_init();
}

static void __init wii_pic_probe(void)
{
	flipper_pic_probe();
	hlwd_pic_probe();
}

static int __init wii_probe(void)
{
	unsigned long dt_root;

	dt_root = of_get_flat_dt_root();
	if (!of_flat_dt_is_compatible(dt_root, "nintendo,wii"))
		return 0;

	return 1;
}

static void wii_shutdown(void)
{
	hlwd_quiesce();
	flipper_quiesce();
}

define_machine(wii) {
	.name			= "wii",
	.probe			= wii_probe,
	.init_early		= wii_init_early,
	.setup_arch		= wii_setup_arch,
	.restart		= wii_restart,
	.power_off		= wii_power_off,
	.halt			= wii_halt,
	.init_IRQ		= wii_pic_probe,
	.get_irq		= flipper_pic_get_irq,
	.calibrate_decr		= generic_calibrate_decr,
	.progress		= udbg_progress,
	.machine_shutdown	= wii_shutdown,
};

static struct of_device_id wii_of_bus[] = {
	{ .compatible = "nintendo,hollywood", },
	{ },
};

static int __init wii_device_probe(void)
{
	if (!machine_is(wii))
		return 0;

	of_platform_bus_probe(NULL, wii_of_bus, NULL);
	return 0;
}
device_initcall(wii_device_probe);
<|MERGE_RESOLUTION|>--- conflicted
+++ resolved
@@ -86,23 +86,7 @@
 	/* determine hole, add & reserve them */
 	wii_hole_start = ALIGN(p[0].base + p[0].size, PAGE_SIZE);
 	wii_hole_size = p[1].base - wii_hole_start;
-<<<<<<< HEAD
-
-	pr_info("MEM1: <%08llx %08llx>\n",
-		(unsigned long long) p[0].base, (unsigned long long) p[0].size);
-	pr_info("HOLE: <%08lx %08lx>\n", wii_hole_start, wii_hole_size);
-	pr_info("MEM2: <%08llx %08llx>\n",
-		(unsigned long long) p[1].base, (unsigned long long) p[1].size);
-
-	p[0].size += wii_hole_size + p[1].size;
-
-	memblock.memory.cnt = 1;
-	memblock_analyze();
-
-	/* reserve the hole */
-=======
 	memblock_add(wii_hole_start, wii_hole_size);
->>>>>>> c3ade0e0
 	memblock_reserve(wii_hole_start, wii_hole_size);
 
 	BUG_ON(memblock.memory.cnt != 1);
