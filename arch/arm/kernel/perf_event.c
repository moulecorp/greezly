#undef DEBUG

/*
 * ARM performance counter support.
 *
 * Copyright (C) 2009 picoChip Designs, Ltd., Jamie Iles
 * Copyright (C) 2010 ARM Ltd., Will Deacon <will.deacon@arm.com>
 *
 * This code is based on the sparc64 perf event code, which is in turn based
 * on the x86 code. Callchain code is based on the ARM OProfile backtrace
 * code.
 */
#define pr_fmt(fmt) "hw perfevents: " fmt

#include <linux/bitmap.h>
#include <linux/interrupt.h>
#include <linux/kernel.h>
#include <linux/export.h>
#include <linux/perf_event.h>
#include <linux/platform_device.h>
#include <linux/spinlock.h>
#include <linux/uaccess.h>

#include <asm/cputype.h>
#include <asm/irq.h>
#include <asm/irq_regs.h>
#include <asm/pmu.h>
#include <asm/stacktrace.h>

/*
 * ARMv6 supports a maximum of 3 events, starting from index 0. If we add
 * another platform that supports more, we need to increase this to be the
 * largest of all platforms.
 *
 * ARMv7 supports up to 32 events:
 *  cycle counter CCNT + 31 events counters CNT0..30.
 *  Cortex-A8 has 1+4 counters, Cortex-A9 has 1+6 counters.
 */
#define ARMPMU_MAX_HWEVENTS		32

static DEFINE_PER_CPU(struct perf_event * [ARMPMU_MAX_HWEVENTS], hw_events);
static DEFINE_PER_CPU(unsigned long [BITS_TO_LONGS(ARMPMU_MAX_HWEVENTS)], used_mask);
static DEFINE_PER_CPU(struct pmu_hw_events, cpu_hw_events);

#define to_arm_pmu(p) (container_of(p, struct arm_pmu, pmu))

/* Set at runtime when we know what CPU type we are. */
static struct arm_pmu *cpu_pmu;

enum arm_perf_pmu_ids
armpmu_get_pmu_id(void)
{
	int id = -ENODEV;

	if (cpu_pmu != NULL)
		id = cpu_pmu->id;

	return id;
}
EXPORT_SYMBOL_GPL(armpmu_get_pmu_id);

int
armpmu_get_max_events(void)
{
	int max_events = 0;

	if (cpu_pmu != NULL)
		max_events = cpu_pmu->num_events;

	return max_events;
}
EXPORT_SYMBOL_GPL(armpmu_get_max_events);

int perf_num_counters(void)
{
	return armpmu_get_max_events();
}
EXPORT_SYMBOL_GPL(perf_num_counters);

#define HW_OP_UNSUPPORTED		0xFFFF

#define C(_x) \
	PERF_COUNT_HW_CACHE_##_x

#define CACHE_OP_UNSUPPORTED		0xFFFF

static int
armpmu_map_cache_event(const unsigned (*cache_map)
				      [PERF_COUNT_HW_CACHE_MAX]
				      [PERF_COUNT_HW_CACHE_OP_MAX]
				      [PERF_COUNT_HW_CACHE_RESULT_MAX],
		       u64 config)
{
	unsigned int cache_type, cache_op, cache_result, ret;

	cache_type = (config >>  0) & 0xff;
	if (cache_type >= PERF_COUNT_HW_CACHE_MAX)
		return -EINVAL;

	cache_op = (config >>  8) & 0xff;
	if (cache_op >= PERF_COUNT_HW_CACHE_OP_MAX)
		return -EINVAL;

	cache_result = (config >> 16) & 0xff;
	if (cache_result >= PERF_COUNT_HW_CACHE_RESULT_MAX)
		return -EINVAL;

	ret = (int)(*cache_map)[cache_type][cache_op][cache_result];

	if (ret == CACHE_OP_UNSUPPORTED)
		return -ENOENT;

	return ret;
}

static int
armpmu_map_event(const unsigned (*event_map)[PERF_COUNT_HW_MAX], u64 config)
{
	int mapping = (*event_map)[config];
	return mapping == HW_OP_UNSUPPORTED ? -ENOENT : mapping;
}

static int
armpmu_map_raw_event(u32 raw_event_mask, u64 config)
{
	return (int)(config & raw_event_mask);
}

static int map_cpu_event(struct perf_event *event,
			 const unsigned (*event_map)[PERF_COUNT_HW_MAX],
			 const unsigned (*cache_map)
					[PERF_COUNT_HW_CACHE_MAX]
					[PERF_COUNT_HW_CACHE_OP_MAX]
					[PERF_COUNT_HW_CACHE_RESULT_MAX],
			 u32 raw_event_mask)
{
	u64 config = event->attr.config;

	switch (event->attr.type) {
	case PERF_TYPE_HARDWARE:
		return armpmu_map_event(event_map, config);
	case PERF_TYPE_HW_CACHE:
		return armpmu_map_cache_event(cache_map, config);
	case PERF_TYPE_RAW:
		return armpmu_map_raw_event(raw_event_mask, config);
	}

	return -ENOENT;
}

int
armpmu_event_set_period(struct perf_event *event,
			struct hw_perf_event *hwc,
			int idx)
{
	struct arm_pmu *armpmu = to_arm_pmu(event->pmu);
	s64 left = local64_read(&hwc->period_left);
	s64 period = hwc->sample_period;
	int ret = 0;

	if (unlikely(left <= -period)) {
		left = period;
		local64_set(&hwc->period_left, left);
		hwc->last_period = period;
		ret = 1;
	}

	if (unlikely(left <= 0)) {
		left += period;
		local64_set(&hwc->period_left, left);
		hwc->last_period = period;
		ret = 1;
	}

	if (left > (s64)armpmu->max_period)
		left = armpmu->max_period;

	local64_set(&hwc->prev_count, (u64)-left);

	armpmu->write_counter(idx, (u64)(-left) & 0xffffffff);

	perf_event_update_userpage(event);

	return ret;
}

u64
armpmu_event_update(struct perf_event *event,
		    struct hw_perf_event *hwc,
		    int idx, int overflow)
{
	struct arm_pmu *armpmu = to_arm_pmu(event->pmu);
	u64 delta, prev_raw_count, new_raw_count;

again:
	prev_raw_count = local64_read(&hwc->prev_count);
	new_raw_count = armpmu->read_counter(idx);

	if (local64_cmpxchg(&hwc->prev_count, prev_raw_count,
			     new_raw_count) != prev_raw_count)
		goto again;

	new_raw_count &= armpmu->max_period;
	prev_raw_count &= armpmu->max_period;

	if (overflow)
		delta = armpmu->max_period - prev_raw_count + new_raw_count + 1;
	else
		delta = new_raw_count - prev_raw_count;

	local64_add(delta, &event->count);
	local64_sub(delta, &hwc->period_left);

	return new_raw_count;
}

static void
armpmu_read(struct perf_event *event)
{
	struct hw_perf_event *hwc = &event->hw;

	/* Don't read disabled counters! */
	if (hwc->idx < 0)
		return;

	armpmu_event_update(event, hwc, hwc->idx, 0);
}

static void
armpmu_stop(struct perf_event *event, int flags)
{
	struct arm_pmu *armpmu = to_arm_pmu(event->pmu);
	struct hw_perf_event *hwc = &event->hw;

	/*
	 * ARM pmu always has to update the counter, so ignore
	 * PERF_EF_UPDATE, see comments in armpmu_start().
	 */
	if (!(hwc->state & PERF_HES_STOPPED)) {
		armpmu->disable(hwc, hwc->idx);
		barrier(); /* why? */
		armpmu_event_update(event, hwc, hwc->idx, 0);
		hwc->state |= PERF_HES_STOPPED | PERF_HES_UPTODATE;
	}
}

static void
armpmu_start(struct perf_event *event, int flags)
{
	struct arm_pmu *armpmu = to_arm_pmu(event->pmu);
	struct hw_perf_event *hwc = &event->hw;

	/*
	 * ARM pmu always has to reprogram the period, so ignore
	 * PERF_EF_RELOAD, see the comment below.
	 */
	if (flags & PERF_EF_RELOAD)
		WARN_ON_ONCE(!(hwc->state & PERF_HES_UPTODATE));

	hwc->state = 0;
	/*
	 * Set the period again. Some counters can't be stopped, so when we
	 * were stopped we simply disabled the IRQ source and the counter
	 * may have been left counting. If we don't do this step then we may
	 * get an interrupt too soon or *way* too late if the overflow has
	 * happened since disabling.
	 */
	armpmu_event_set_period(event, hwc, hwc->idx);
	armpmu->enable(hwc, hwc->idx);
}

static void
armpmu_del(struct perf_event *event, int flags)
{
	struct arm_pmu *armpmu = to_arm_pmu(event->pmu);
	struct pmu_hw_events *hw_events = armpmu->get_hw_events();
	struct hw_perf_event *hwc = &event->hw;
	int idx = hwc->idx;

	WARN_ON(idx < 0);

	armpmu_stop(event, PERF_EF_UPDATE);
	hw_events->events[idx] = NULL;
	clear_bit(idx, hw_events->used_mask);

	perf_event_update_userpage(event);
}

static int
armpmu_add(struct perf_event *event, int flags)
{
	struct arm_pmu *armpmu = to_arm_pmu(event->pmu);
	struct pmu_hw_events *hw_events = armpmu->get_hw_events();
	struct hw_perf_event *hwc = &event->hw;
	int idx;
	int err = 0;

	perf_pmu_disable(event->pmu);

	/* If we don't have a space for the counter then finish early. */
	idx = armpmu->get_event_idx(hw_events, hwc);
	if (idx < 0) {
		err = idx;
		goto out;
	}

	/*
	 * If there is an event in the counter we are going to use then make
	 * sure it is disabled.
	 */
	event->hw.idx = idx;
	armpmu->disable(hwc, idx);
	hw_events->events[idx] = event;

	hwc->state = PERF_HES_STOPPED | PERF_HES_UPTODATE;
	if (flags & PERF_EF_START)
		armpmu_start(event, PERF_EF_RELOAD);

	/* Propagate our changes to the userspace mapping. */
	perf_event_update_userpage(event);

out:
	perf_pmu_enable(event->pmu);
	return err;
}

static int
validate_event(struct pmu_hw_events *hw_events,
	       struct perf_event *event)
{
	struct arm_pmu *armpmu = to_arm_pmu(event->pmu);
	struct hw_perf_event fake_event = event->hw;
	struct pmu *leader_pmu = event->group_leader->pmu;

	if (event->pmu != leader_pmu || event->state <= PERF_EVENT_STATE_OFF)
		return 1;

	return armpmu->get_event_idx(hw_events, &fake_event) >= 0;
}

static int
validate_group(struct perf_event *event)
{
	struct perf_event *sibling, *leader = event->group_leader;
	struct pmu_hw_events fake_pmu;
	DECLARE_BITMAP(fake_used_mask, ARMPMU_MAX_HWEVENTS);

	/*
	 * Initialise the fake PMU. We only need to populate the
	 * used_mask for the purposes of validation.
	 */
	memset(fake_used_mask, 0, sizeof(fake_used_mask));
	fake_pmu.used_mask = fake_used_mask;

	if (!validate_event(&fake_pmu, leader))
		return -EINVAL;

	list_for_each_entry(sibling, &leader->sibling_list, group_entry) {
		if (!validate_event(&fake_pmu, sibling))
			return -EINVAL;
	}

	if (!validate_event(&fake_pmu, event))
		return -EINVAL;

	return 0;
}

static irqreturn_t armpmu_platform_irq(int irq, void *dev)
{
	struct arm_pmu *armpmu = (struct arm_pmu *) dev;
	struct platform_device *plat_device = armpmu->plat_device;
	struct arm_pmu_platdata *plat = dev_get_platdata(&plat_device->dev);

	return plat->handle_irq(irq, dev, armpmu->handle_irq);
}

static void
armpmu_release_hardware(struct arm_pmu *armpmu)
{
	int i, irq, irqs;
	struct platform_device *pmu_device = armpmu->plat_device;

	irqs = min(pmu_device->num_resources, num_possible_cpus());

	for (i = 0; i < irqs; ++i) {
		if (!cpumask_test_and_clear_cpu(i, &armpmu->active_irqs))
			continue;
		irq = platform_get_irq(pmu_device, i);
		if (irq >= 0)
			free_irq(irq, armpmu);
	}

	release_pmu(armpmu->type);
}

static int
armpmu_reserve_hardware(struct arm_pmu *armpmu)
{
	struct arm_pmu_platdata *plat;
	irq_handler_t handle_irq;
	int i, err, irq, irqs;
	struct platform_device *pmu_device = armpmu->plat_device;

	if (!pmu_device)
		return -ENODEV;

	err = reserve_pmu(armpmu->type);
	if (err) {
		pr_warning("unable to reserve pmu\n");
		return err;
	}

	plat = dev_get_platdata(&pmu_device->dev);
	if (plat && plat->handle_irq)
		handle_irq = armpmu_platform_irq;
	else
		handle_irq = armpmu->handle_irq;

	irqs = min(pmu_device->num_resources, num_possible_cpus());
	if (irqs < 1) {
		pr_err("no irqs for PMUs defined\n");
		return -ENODEV;
	}

	for (i = 0; i < irqs; ++i) {
		err = 0;
		irq = platform_get_irq(pmu_device, i);
		if (irq < 0)
			continue;

		/*
		 * If we have a single PMU interrupt that we can't shift,
		 * assume that we're running on a uniprocessor machine and
		 * continue. Otherwise, continue without this interrupt.
		 */
		if (irq_set_affinity(irq, cpumask_of(i)) && irqs > 1) {
			pr_warning("unable to set irq affinity (irq=%d, cpu=%u)\n",
				    irq, i);
			continue;
		}

		err = request_irq(irq, handle_irq,
				  IRQF_DISABLED | IRQF_NOBALANCING,
				  "arm-pmu", armpmu);
		if (err) {
			pr_err("unable to request IRQ%d for ARM PMU counters\n",
				irq);
			armpmu_release_hardware(armpmu);
			return err;
		}

		cpumask_set_cpu(i, &armpmu->active_irqs);
	}

	return 0;
}

static void
hw_perf_event_destroy(struct perf_event *event)
{
	struct arm_pmu *armpmu = to_arm_pmu(event->pmu);
	atomic_t *active_events	 = &armpmu->active_events;
	struct mutex *pmu_reserve_mutex = &armpmu->reserve_mutex;

	if (atomic_dec_and_mutex_lock(active_events, pmu_reserve_mutex)) {
		armpmu_release_hardware(armpmu);
		mutex_unlock(pmu_reserve_mutex);
	}
}

static int
event_requires_mode_exclusion(struct perf_event_attr *attr)
{
	return attr->exclude_idle || attr->exclude_user ||
	       attr->exclude_kernel || attr->exclude_hv;
}

static int
__hw_perf_event_init(struct perf_event *event)
{
	struct arm_pmu *armpmu = to_arm_pmu(event->pmu);
	struct hw_perf_event *hwc = &event->hw;
	int mapping, err;

	mapping = armpmu->map_event(event);

	if (mapping < 0) {
		pr_debug("event %x:%llx not supported\n", event->attr.type,
			 event->attr.config);
		return mapping;
	}

	/*
	 * We don't assign an index until we actually place the event onto
	 * hardware. Use -1 to signify that we haven't decided where to put it
	 * yet. For SMP systems, each core has it's own PMU so we can't do any
	 * clever allocation or constraints checking at this point.
	 */
	hwc->idx		= -1;
	hwc->config_base	= 0;
	hwc->config		= 0;
	hwc->event_base		= 0;

	/*
	 * Check whether we need to exclude the counter from certain modes.
	 */
	if ((!armpmu->set_event_filter ||
	     armpmu->set_event_filter(hwc, &event->attr)) &&
	     event_requires_mode_exclusion(&event->attr)) {
		pr_debug("ARM performance counters do not support "
			 "mode exclusion\n");
		return -EPERM;
	}

	/*
	 * Store the event encoding into the config_base field.
	 */
	hwc->config_base	    |= (unsigned long)mapping;

	if (!hwc->sample_period) {
		hwc->sample_period  = armpmu->max_period;
		hwc->last_period    = hwc->sample_period;
		local64_set(&hwc->period_left, hwc->sample_period);
	}

	err = 0;
	if (event->group_leader != event) {
		err = validate_group(event);
		if (err)
			return -EINVAL;
	}

	return err;
}

static int armpmu_event_init(struct perf_event *event)
{
	struct arm_pmu *armpmu = to_arm_pmu(event->pmu);
	int err = 0;
	atomic_t *active_events = &armpmu->active_events;

	if (armpmu->map_event(event) == -ENOENT)
		return -ENOENT;

	event->destroy = hw_perf_event_destroy;

	if (!atomic_inc_not_zero(active_events)) {
		mutex_lock(&armpmu->reserve_mutex);
		if (atomic_read(active_events) == 0)
			err = armpmu_reserve_hardware(armpmu);

		if (!err)
			atomic_inc(active_events);
		mutex_unlock(&armpmu->reserve_mutex);
	}

	if (err)
		return err;

	err = __hw_perf_event_init(event);
	if (err)
		hw_perf_event_destroy(event);

	return err;
}

static void armpmu_enable(struct pmu *pmu)
{
	struct arm_pmu *armpmu = to_arm_pmu(pmu);
	struct pmu_hw_events *hw_events = armpmu->get_hw_events();
	int enabled = bitmap_weight(hw_events->used_mask, armpmu->num_events);

	if (enabled)
		armpmu->start();
}

static void armpmu_disable(struct pmu *pmu)
{
	struct arm_pmu *armpmu = to_arm_pmu(pmu);
	armpmu->stop();
}

static void __init armpmu_init(struct arm_pmu *armpmu)
{
	atomic_set(&armpmu->active_events, 0);
	mutex_init(&armpmu->reserve_mutex);

	armpmu->pmu = (struct pmu) {
		.pmu_enable	= armpmu_enable,
		.pmu_disable	= armpmu_disable,
		.event_init	= armpmu_event_init,
		.add		= armpmu_add,
		.del		= armpmu_del,
		.start		= armpmu_start,
		.stop		= armpmu_stop,
		.read		= armpmu_read,
	};
}

int __init armpmu_register(struct arm_pmu *armpmu, char *name, int type)
{
	armpmu_init(armpmu);
	return perf_pmu_register(&armpmu->pmu, name, type);
}

/* Include the PMU-specific implementations. */
#include "perf_event_xscale.c"
#include "perf_event_v6.c"
#include "perf_event_v7.c"

/*
 * Ensure the PMU has sane values out of reset.
 * This requires SMP to be available, so exists as a separate initcall.
 */
static int __init
cpu_pmu_reset(void)
<<<<<<< HEAD
{
	if (cpu_pmu && cpu_pmu->reset)
		return on_each_cpu(cpu_pmu->reset, NULL, 1);
	return 0;
}
arch_initcall(cpu_pmu_reset);

/*
 * PMU platform driver and devicetree bindings.
 */
static struct of_device_id armpmu_of_device_ids[] = {
	{.compatible = "arm,cortex-a9-pmu"},
	{.compatible = "arm,cortex-a8-pmu"},
	{.compatible = "arm,arm1136-pmu"},
	{.compatible = "arm,arm1176-pmu"},
	{},
};

static struct platform_device_id armpmu_plat_device_ids[] = {
	{.name = "arm-pmu"},
	{},
};

static int __devinit armpmu_device_probe(struct platform_device *pdev)
{
	cpu_pmu->plat_device = pdev;
	return 0;
}

=======
{
	if (cpu_pmu && cpu_pmu->reset)
		return on_each_cpu(cpu_pmu->reset, NULL, 1);
	return 0;
}
arch_initcall(cpu_pmu_reset);

/*
 * PMU platform driver and devicetree bindings.
 */
static struct of_device_id armpmu_of_device_ids[] = {
	{.compatible = "arm,cortex-a9-pmu"},
	{.compatible = "arm,cortex-a8-pmu"},
	{.compatible = "arm,arm1136-pmu"},
	{.compatible = "arm,arm1176-pmu"},
	{},
};

static struct platform_device_id armpmu_plat_device_ids[] = {
	{.name = "arm-pmu"},
	{},
};

static int __devinit armpmu_device_probe(struct platform_device *pdev)
{
	if (!cpu_pmu)
		return -ENODEV;

	cpu_pmu->plat_device = pdev;
	return 0;
}

>>>>>>> 6350323a
static struct platform_driver armpmu_driver = {
	.driver		= {
		.name	= "arm-pmu",
		.of_match_table = armpmu_of_device_ids,
	},
	.probe		= armpmu_device_probe,
	.id_table	= armpmu_plat_device_ids,
};

static int __init register_pmu_driver(void)
{
	return platform_driver_register(&armpmu_driver);
}
device_initcall(register_pmu_driver);

static struct pmu_hw_events *armpmu_get_cpu_events(void)
{
	return &__get_cpu_var(cpu_hw_events);
}

static void __init cpu_pmu_init(struct arm_pmu *armpmu)
{
	int cpu;
	for_each_possible_cpu(cpu) {
		struct pmu_hw_events *events = &per_cpu(cpu_hw_events, cpu);
		events->events = per_cpu(hw_events, cpu);
		events->used_mask = per_cpu(used_mask, cpu);
		raw_spin_lock_init(&events->pmu_lock);
	}
	armpmu->get_hw_events = armpmu_get_cpu_events;
	armpmu->type = ARM_PMU_DEVICE_CPU;
}

/*
 * CPU PMU identification and registration.
 */
static int __init
init_hw_perf_events(void)
{
	unsigned long cpuid = read_cpuid_id();
	unsigned long implementor = (cpuid & 0xFF000000) >> 24;
	unsigned long part_number = (cpuid & 0xFFF0);

	/* ARM Ltd CPUs. */
	if (0x41 == implementor) {
		switch (part_number) {
		case 0xB360:	/* ARM1136 */
		case 0xB560:	/* ARM1156 */
		case 0xB760:	/* ARM1176 */
			cpu_pmu = armv6pmu_init();
			break;
		case 0xB020:	/* ARM11mpcore */
			cpu_pmu = armv6mpcore_pmu_init();
			break;
		case 0xC080:	/* Cortex-A8 */
			cpu_pmu = armv7_a8_pmu_init();
			break;
		case 0xC090:	/* Cortex-A9 */
			cpu_pmu = armv7_a9_pmu_init();
			break;
		case 0xC050:	/* Cortex-A5 */
			cpu_pmu = armv7_a5_pmu_init();
			break;
		case 0xC0F0:	/* Cortex-A15 */
			cpu_pmu = armv7_a15_pmu_init();
			break;
		}
	/* Intel CPUs [xscale]. */
	} else if (0x69 == implementor) {
		part_number = (cpuid >> 13) & 0x7;
		switch (part_number) {
		case 1:
			cpu_pmu = xscale1pmu_init();
			break;
		case 2:
			cpu_pmu = xscale2pmu_init();
			break;
		}
	}

	if (cpu_pmu) {
		pr_info("enabled with %s PMU driver, %d counters available\n",
			cpu_pmu->name, cpu_pmu->num_events);
		cpu_pmu_init(cpu_pmu);
		armpmu_register(cpu_pmu, "cpu", PERF_TYPE_RAW);
	} else {
		pr_info("no hardware support available\n");
	}

	return 0;
}
early_initcall(init_hw_perf_events);

/*
 * Callchain handling code.
 */

/*
 * The registers we're interested in are at the end of the variable
 * length saved register structure. The fp points at the end of this
 * structure so the address of this struct is:
 * (struct frame_tail *)(xxx->fp)-1
 *
 * This code has been adapted from the ARM OProfile support.
 */
struct frame_tail {
	struct frame_tail __user *fp;
	unsigned long sp;
	unsigned long lr;
} __attribute__((packed));

/*
 * Get the return address for a single stackframe and return a pointer to the
 * next frame tail.
 */
static struct frame_tail __user *
user_backtrace(struct frame_tail __user *tail,
	       struct perf_callchain_entry *entry)
{
	struct frame_tail buftail;

	/* Also check accessibility of one struct frame_tail beyond */
	if (!access_ok(VERIFY_READ, tail, sizeof(buftail)))
		return NULL;
	if (__copy_from_user_inatomic(&buftail, tail, sizeof(buftail)))
		return NULL;

	perf_callchain_store(entry, buftail.lr);

	/*
	 * Frame pointers should strictly progress back up the stack
	 * (towards higher addresses).
	 */
	if (tail + 1 >= buftail.fp)
		return NULL;

	return buftail.fp - 1;
}

void
perf_callchain_user(struct perf_callchain_entry *entry, struct pt_regs *regs)
{
	struct frame_tail __user *tail;


	tail = (struct frame_tail __user *)regs->ARM_fp - 1;

	while ((entry->nr < PERF_MAX_STACK_DEPTH) &&
	       tail && !((unsigned long)tail & 0x3))
		tail = user_backtrace(tail, entry);
}

/*
 * Gets called by walk_stackframe() for every stackframe. This will be called
 * whist unwinding the stackframe and is like a subroutine return so we use
 * the PC.
 */
static int
callchain_trace(struct stackframe *fr,
		void *data)
{
	struct perf_callchain_entry *entry = data;
	perf_callchain_store(entry, fr->pc);
	return 0;
}

void
perf_callchain_kernel(struct perf_callchain_entry *entry, struct pt_regs *regs)
{
	struct stackframe fr;

	fr.fp = regs->ARM_fp;
	fr.sp = regs->ARM_sp;
	fr.lr = regs->ARM_lr;
	fr.pc = regs->ARM_pc;
	walk_stackframe(&fr, callchain_trace, entry);
}<|MERGE_RESOLUTION|>--- conflicted
+++ resolved
@@ -615,7 +615,6 @@
  */
 static int __init
 cpu_pmu_reset(void)
-<<<<<<< HEAD
 {
 	if (cpu_pmu && cpu_pmu->reset)
 		return on_each_cpu(cpu_pmu->reset, NULL, 1);
@@ -641,44 +640,13 @@
 
 static int __devinit armpmu_device_probe(struct platform_device *pdev)
 {
+	if (!cpu_pmu)
+		return -ENODEV;
+
 	cpu_pmu->plat_device = pdev;
 	return 0;
 }
 
-=======
-{
-	if (cpu_pmu && cpu_pmu->reset)
-		return on_each_cpu(cpu_pmu->reset, NULL, 1);
-	return 0;
-}
-arch_initcall(cpu_pmu_reset);
-
-/*
- * PMU platform driver and devicetree bindings.
- */
-static struct of_device_id armpmu_of_device_ids[] = {
-	{.compatible = "arm,cortex-a9-pmu"},
-	{.compatible = "arm,cortex-a8-pmu"},
-	{.compatible = "arm,arm1136-pmu"},
-	{.compatible = "arm,arm1176-pmu"},
-	{},
-};
-
-static struct platform_device_id armpmu_plat_device_ids[] = {
-	{.name = "arm-pmu"},
-	{},
-};
-
-static int __devinit armpmu_device_probe(struct platform_device *pdev)
-{
-	if (!cpu_pmu)
-		return -ENODEV;
-
-	cpu_pmu->plat_device = pdev;
-	return 0;
-}
-
->>>>>>> 6350323a
 static struct platform_driver armpmu_driver = {
 	.driver		= {
 		.name	= "arm-pmu",
