/*
 * ARMv6 Performance counter handling code.
 *
 * Copyright (C) 2009 picoChip Designs, Ltd., Jamie Iles
 *
 * ARMv6 has 2 configurable performance counters and a single cycle counter.
 * They all share a single reset bit but can be written to zero so we can use
 * that for a reset.
 *
 * The counters can't be individually enabled or disabled so when we remove
 * one event and replace it with another we could get spurious counts from the
 * wrong event. However, we can take advantage of the fact that the
 * performance counters can export events to the event bus, and the event bus
 * itself can be monitored. This requires that we *don't* export the events to
 * the event bus. The procedure for disabling a configurable counter is:
 *	- change the counter to count the ETMEXTOUT[0] signal (0x20). This
 *	  effectively stops the counter from counting.
 *	- disable the counter's interrupt generation (each counter has it's
 *	  own interrupt enable bit).
 * Once stopped, the counter value can be written as 0 to reset.
 *
 * To enable a counter:
 *	- enable the counter's interrupt generation.
 *	- set the new event type.
 *
 * Note: the dedicated cycle counter only counts cycles and can't be
 * enabled/disabled independently of the others. When we want to disable the
 * cycle counter, we have to just disable the interrupt reporting and start
 * ignoring that counter. When re-enabling, we have to reset the value and
 * enable the interrupt.
 */

#if defined(CONFIG_CPU_V6) || defined(CONFIG_CPU_V6K)
enum armv6_perf_types {
	ARMV6_PERFCTR_ICACHE_MISS	    = 0x0,
	ARMV6_PERFCTR_IBUF_STALL	    = 0x1,
	ARMV6_PERFCTR_DDEP_STALL	    = 0x2,
	ARMV6_PERFCTR_ITLB_MISS		    = 0x3,
	ARMV6_PERFCTR_DTLB_MISS		    = 0x4,
	ARMV6_PERFCTR_BR_EXEC		    = 0x5,
	ARMV6_PERFCTR_BR_MISPREDICT	    = 0x6,
	ARMV6_PERFCTR_INSTR_EXEC	    = 0x7,
	ARMV6_PERFCTR_DCACHE_HIT	    = 0x9,
	ARMV6_PERFCTR_DCACHE_ACCESS	    = 0xA,
	ARMV6_PERFCTR_DCACHE_MISS	    = 0xB,
	ARMV6_PERFCTR_DCACHE_WBACK	    = 0xC,
	ARMV6_PERFCTR_SW_PC_CHANGE	    = 0xD,
	ARMV6_PERFCTR_MAIN_TLB_MISS	    = 0xF,
	ARMV6_PERFCTR_EXPL_D_ACCESS	    = 0x10,
	ARMV6_PERFCTR_LSU_FULL_STALL	    = 0x11,
	ARMV6_PERFCTR_WBUF_DRAINED	    = 0x12,
	ARMV6_PERFCTR_CPU_CYCLES	    = 0xFF,
	ARMV6_PERFCTR_NOP		    = 0x20,
};

enum armv6_counters {
	ARMV6_CYCLE_COUNTER = 0,
	ARMV6_COUNTER0,
	ARMV6_COUNTER1,
};

/*
 * The hardware events that we support. We do support cache operations but
 * we have harvard caches and no way to combine instruction and data
 * accesses/misses in hardware.
 */
static const unsigned armv6_perf_map[PERF_COUNT_HW_MAX] = {
	[PERF_COUNT_HW_CPU_CYCLES]		= ARMV6_PERFCTR_CPU_CYCLES,
	[PERF_COUNT_HW_INSTRUCTIONS]		= ARMV6_PERFCTR_INSTR_EXEC,
	[PERF_COUNT_HW_CACHE_REFERENCES]	= HW_OP_UNSUPPORTED,
	[PERF_COUNT_HW_CACHE_MISSES]		= HW_OP_UNSUPPORTED,
	[PERF_COUNT_HW_BRANCH_INSTRUCTIONS]	= ARMV6_PERFCTR_BR_EXEC,
	[PERF_COUNT_HW_BRANCH_MISSES]		= ARMV6_PERFCTR_BR_MISPREDICT,
	[PERF_COUNT_HW_BUS_CYCLES]		= HW_OP_UNSUPPORTED,
	[PERF_COUNT_HW_STALLED_CYCLES_FRONTEND]	= ARMV6_PERFCTR_IBUF_STALL,
	[PERF_COUNT_HW_STALLED_CYCLES_BACKEND]	= ARMV6_PERFCTR_LSU_FULL_STALL,
};

static const unsigned armv6_perf_cache_map[PERF_COUNT_HW_CACHE_MAX]
					  [PERF_COUNT_HW_CACHE_OP_MAX]
					  [PERF_COUNT_HW_CACHE_RESULT_MAX] = {
	[C(L1D)] = {
		/*
		 * The performance counters don't differentiate between read
		 * and write accesses/misses so this isn't strictly correct,
		 * but it's the best we can do. Writes and reads get
		 * combined.
		 */
		[C(OP_READ)] = {
			[C(RESULT_ACCESS)]	= ARMV6_PERFCTR_DCACHE_ACCESS,
			[C(RESULT_MISS)]	= ARMV6_PERFCTR_DCACHE_MISS,
		},
		[C(OP_WRITE)] = {
			[C(RESULT_ACCESS)]	= ARMV6_PERFCTR_DCACHE_ACCESS,
			[C(RESULT_MISS)]	= ARMV6_PERFCTR_DCACHE_MISS,
		},
		[C(OP_PREFETCH)] = {
			[C(RESULT_ACCESS)]	= CACHE_OP_UNSUPPORTED,
			[C(RESULT_MISS)]	= CACHE_OP_UNSUPPORTED,
		},
	},
	[C(L1I)] = {
		[C(OP_READ)] = {
			[C(RESULT_ACCESS)]	= CACHE_OP_UNSUPPORTED,
			[C(RESULT_MISS)]	= ARMV6_PERFCTR_ICACHE_MISS,
		},
		[C(OP_WRITE)] = {
			[C(RESULT_ACCESS)]	= CACHE_OP_UNSUPPORTED,
			[C(RESULT_MISS)]	= CACHE_OP_UNSUPPORTED,
		},
		[C(OP_PREFETCH)] = {
			[C(RESULT_ACCESS)]	= CACHE_OP_UNSUPPORTED,
			[C(RESULT_MISS)]	= CACHE_OP_UNSUPPORTED,
		},
	},
	[C(LL)] = {
		[C(OP_READ)] = {
			[C(RESULT_ACCESS)]	= CACHE_OP_UNSUPPORTED,
			[C(RESULT_MISS)]	= CACHE_OP_UNSUPPORTED,
		},
		[C(OP_WRITE)] = {
			[C(RESULT_ACCESS)]	= CACHE_OP_UNSUPPORTED,
			[C(RESULT_MISS)]	= CACHE_OP_UNSUPPORTED,
		},
		[C(OP_PREFETCH)] = {
			[C(RESULT_ACCESS)]	= CACHE_OP_UNSUPPORTED,
			[C(RESULT_MISS)]	= CACHE_OP_UNSUPPORTED,
		},
	},
	[C(DTLB)] = {
		/*
		 * The ARM performance counters can count micro DTLB misses,
		 * micro ITLB misses and main TLB misses. There isn't an event
		 * for TLB misses, so use the micro misses here and if users
		 * want the main TLB misses they can use a raw counter.
		 */
		[C(OP_READ)] = {
			[C(RESULT_ACCESS)]	= CACHE_OP_UNSUPPORTED,
			[C(RESULT_MISS)]	= ARMV6_PERFCTR_DTLB_MISS,
		},
		[C(OP_WRITE)] = {
			[C(RESULT_ACCESS)]	= CACHE_OP_UNSUPPORTED,
			[C(RESULT_MISS)]	= ARMV6_PERFCTR_DTLB_MISS,
		},
		[C(OP_PREFETCH)] = {
			[C(RESULT_ACCESS)]	= CACHE_OP_UNSUPPORTED,
			[C(RESULT_MISS)]	= CACHE_OP_UNSUPPORTED,
		},
	},
	[C(ITLB)] = {
		[C(OP_READ)] = {
			[C(RESULT_ACCESS)]	= CACHE_OP_UNSUPPORTED,
			[C(RESULT_MISS)]	= ARMV6_PERFCTR_ITLB_MISS,
		},
		[C(OP_WRITE)] = {
			[C(RESULT_ACCESS)]	= CACHE_OP_UNSUPPORTED,
			[C(RESULT_MISS)]	= ARMV6_PERFCTR_ITLB_MISS,
		},
		[C(OP_PREFETCH)] = {
			[C(RESULT_ACCESS)]	= CACHE_OP_UNSUPPORTED,
			[C(RESULT_MISS)]	= CACHE_OP_UNSUPPORTED,
		},
	},
	[C(BPU)] = {
		[C(OP_READ)] = {
			[C(RESULT_ACCESS)]	= CACHE_OP_UNSUPPORTED,
			[C(RESULT_MISS)]	= CACHE_OP_UNSUPPORTED,
		},
		[C(OP_WRITE)] = {
			[C(RESULT_ACCESS)]	= CACHE_OP_UNSUPPORTED,
			[C(RESULT_MISS)]	= CACHE_OP_UNSUPPORTED,
		},
		[C(OP_PREFETCH)] = {
			[C(RESULT_ACCESS)]	= CACHE_OP_UNSUPPORTED,
			[C(RESULT_MISS)]	= CACHE_OP_UNSUPPORTED,
		},
	},
	[C(NODE)] = {
		[C(OP_READ)] = {
			[C(RESULT_ACCESS)]	= CACHE_OP_UNSUPPORTED,
			[C(RESULT_MISS)]	= CACHE_OP_UNSUPPORTED,
		},
		[C(OP_WRITE)] = {
			[C(RESULT_ACCESS)]	= CACHE_OP_UNSUPPORTED,
			[C(RESULT_MISS)]	= CACHE_OP_UNSUPPORTED,
		},
		[C(OP_PREFETCH)] = {
			[C(RESULT_ACCESS)]	= CACHE_OP_UNSUPPORTED,
			[C(RESULT_MISS)]	= CACHE_OP_UNSUPPORTED,
		},
	},
};

enum armv6mpcore_perf_types {
	ARMV6MPCORE_PERFCTR_ICACHE_MISS	    = 0x0,
	ARMV6MPCORE_PERFCTR_IBUF_STALL	    = 0x1,
	ARMV6MPCORE_PERFCTR_DDEP_STALL	    = 0x2,
	ARMV6MPCORE_PERFCTR_ITLB_MISS	    = 0x3,
	ARMV6MPCORE_PERFCTR_DTLB_MISS	    = 0x4,
	ARMV6MPCORE_PERFCTR_BR_EXEC	    = 0x5,
	ARMV6MPCORE_PERFCTR_BR_NOTPREDICT   = 0x6,
	ARMV6MPCORE_PERFCTR_BR_MISPREDICT   = 0x7,
	ARMV6MPCORE_PERFCTR_INSTR_EXEC	    = 0x8,
	ARMV6MPCORE_PERFCTR_DCACHE_RDACCESS = 0xA,
	ARMV6MPCORE_PERFCTR_DCACHE_RDMISS   = 0xB,
	ARMV6MPCORE_PERFCTR_DCACHE_WRACCESS = 0xC,
	ARMV6MPCORE_PERFCTR_DCACHE_WRMISS   = 0xD,
	ARMV6MPCORE_PERFCTR_DCACHE_EVICTION = 0xE,
	ARMV6MPCORE_PERFCTR_SW_PC_CHANGE    = 0xF,
	ARMV6MPCORE_PERFCTR_MAIN_TLB_MISS   = 0x10,
	ARMV6MPCORE_PERFCTR_EXPL_MEM_ACCESS = 0x11,
	ARMV6MPCORE_PERFCTR_LSU_FULL_STALL  = 0x12,
	ARMV6MPCORE_PERFCTR_WBUF_DRAINED    = 0x13,
	ARMV6MPCORE_PERFCTR_CPU_CYCLES	    = 0xFF,
};

/*
 * The hardware events that we support. We do support cache operations but
 * we have harvard caches and no way to combine instruction and data
 * accesses/misses in hardware.
 */
static const unsigned armv6mpcore_perf_map[PERF_COUNT_HW_MAX] = {
	[PERF_COUNT_HW_CPU_CYCLES]		= ARMV6MPCORE_PERFCTR_CPU_CYCLES,
	[PERF_COUNT_HW_INSTRUCTIONS]		= ARMV6MPCORE_PERFCTR_INSTR_EXEC,
	[PERF_COUNT_HW_CACHE_REFERENCES]	= HW_OP_UNSUPPORTED,
	[PERF_COUNT_HW_CACHE_MISSES]		= HW_OP_UNSUPPORTED,
	[PERF_COUNT_HW_BRANCH_INSTRUCTIONS]	= ARMV6MPCORE_PERFCTR_BR_EXEC,
	[PERF_COUNT_HW_BRANCH_MISSES]		= ARMV6MPCORE_PERFCTR_BR_MISPREDICT,
	[PERF_COUNT_HW_BUS_CYCLES]		= HW_OP_UNSUPPORTED,
	[PERF_COUNT_HW_STALLED_CYCLES_FRONTEND]	= ARMV6MPCORE_PERFCTR_IBUF_STALL,
	[PERF_COUNT_HW_STALLED_CYCLES_BACKEND]	= ARMV6MPCORE_PERFCTR_LSU_FULL_STALL,
};

static const unsigned armv6mpcore_perf_cache_map[PERF_COUNT_HW_CACHE_MAX]
					[PERF_COUNT_HW_CACHE_OP_MAX]
					[PERF_COUNT_HW_CACHE_RESULT_MAX] = {
	[C(L1D)] = {
		[C(OP_READ)] = {
			[C(RESULT_ACCESS)]  =
				ARMV6MPCORE_PERFCTR_DCACHE_RDACCESS,
			[C(RESULT_MISS)]    =
				ARMV6MPCORE_PERFCTR_DCACHE_RDMISS,
		},
		[C(OP_WRITE)] = {
			[C(RESULT_ACCESS)]  =
				ARMV6MPCORE_PERFCTR_DCACHE_WRACCESS,
			[C(RESULT_MISS)]    =
				ARMV6MPCORE_PERFCTR_DCACHE_WRMISS,
		},
		[C(OP_PREFETCH)] = {
			[C(RESULT_ACCESS)]  = CACHE_OP_UNSUPPORTED,
			[C(RESULT_MISS)]    = CACHE_OP_UNSUPPORTED,
		},
	},
	[C(L1I)] = {
		[C(OP_READ)] = {
			[C(RESULT_ACCESS)]  = CACHE_OP_UNSUPPORTED,
			[C(RESULT_MISS)]    = ARMV6MPCORE_PERFCTR_ICACHE_MISS,
		},
		[C(OP_WRITE)] = {
			[C(RESULT_ACCESS)]  = CACHE_OP_UNSUPPORTED,
			[C(RESULT_MISS)]    = CACHE_OP_UNSUPPORTED,
		},
		[C(OP_PREFETCH)] = {
			[C(RESULT_ACCESS)]  = CACHE_OP_UNSUPPORTED,
			[C(RESULT_MISS)]    = CACHE_OP_UNSUPPORTED,
		},
	},
	[C(LL)] = {
		[C(OP_READ)] = {
			[C(RESULT_ACCESS)]  = CACHE_OP_UNSUPPORTED,
			[C(RESULT_MISS)]    = CACHE_OP_UNSUPPORTED,
		},
		[C(OP_WRITE)] = {
			[C(RESULT_ACCESS)]  = CACHE_OP_UNSUPPORTED,
			[C(RESULT_MISS)]    = CACHE_OP_UNSUPPORTED,
		},
		[C(OP_PREFETCH)] = {
			[C(RESULT_ACCESS)]  = CACHE_OP_UNSUPPORTED,
			[C(RESULT_MISS)]    = CACHE_OP_UNSUPPORTED,
		},
	},
	[C(DTLB)] = {
		/*
		 * The ARM performance counters can count micro DTLB misses,
		 * micro ITLB misses and main TLB misses. There isn't an event
		 * for TLB misses, so use the micro misses here and if users
		 * want the main TLB misses they can use a raw counter.
		 */
		[C(OP_READ)] = {
			[C(RESULT_ACCESS)]  = CACHE_OP_UNSUPPORTED,
			[C(RESULT_MISS)]    = ARMV6MPCORE_PERFCTR_DTLB_MISS,
		},
		[C(OP_WRITE)] = {
			[C(RESULT_ACCESS)]  = CACHE_OP_UNSUPPORTED,
			[C(RESULT_MISS)]    = ARMV6MPCORE_PERFCTR_DTLB_MISS,
		},
		[C(OP_PREFETCH)] = {
			[C(RESULT_ACCESS)]  = CACHE_OP_UNSUPPORTED,
			[C(RESULT_MISS)]    = CACHE_OP_UNSUPPORTED,
		},
	},
	[C(ITLB)] = {
		[C(OP_READ)] = {
			[C(RESULT_ACCESS)]  = CACHE_OP_UNSUPPORTED,
			[C(RESULT_MISS)]    = ARMV6MPCORE_PERFCTR_ITLB_MISS,
		},
		[C(OP_WRITE)] = {
			[C(RESULT_ACCESS)]  = CACHE_OP_UNSUPPORTED,
			[C(RESULT_MISS)]    = ARMV6MPCORE_PERFCTR_ITLB_MISS,
		},
		[C(OP_PREFETCH)] = {
			[C(RESULT_ACCESS)]  = CACHE_OP_UNSUPPORTED,
			[C(RESULT_MISS)]    = CACHE_OP_UNSUPPORTED,
		},
	},
	[C(BPU)] = {
		[C(OP_READ)] = {
			[C(RESULT_ACCESS)]  = CACHE_OP_UNSUPPORTED,
			[C(RESULT_MISS)]    = CACHE_OP_UNSUPPORTED,
		},
		[C(OP_WRITE)] = {
			[C(RESULT_ACCESS)]  = CACHE_OP_UNSUPPORTED,
			[C(RESULT_MISS)]    = CACHE_OP_UNSUPPORTED,
		},
		[C(OP_PREFETCH)] = {
			[C(RESULT_ACCESS)]  = CACHE_OP_UNSUPPORTED,
			[C(RESULT_MISS)]    = CACHE_OP_UNSUPPORTED,
		},
	},
	[C(NODE)] = {
		[C(OP_READ)] = {
			[C(RESULT_ACCESS)]  = CACHE_OP_UNSUPPORTED,
			[C(RESULT_MISS)]    = CACHE_OP_UNSUPPORTED,
		},
		[C(OP_WRITE)] = {
			[C(RESULT_ACCESS)]  = CACHE_OP_UNSUPPORTED,
			[C(RESULT_MISS)]    = CACHE_OP_UNSUPPORTED,
		},
		[C(OP_PREFETCH)] = {
			[C(RESULT_ACCESS)]  = CACHE_OP_UNSUPPORTED,
			[C(RESULT_MISS)]    = CACHE_OP_UNSUPPORTED,
		},
	},
};

static inline unsigned long
armv6_pmcr_read(void)
{
	u32 val;
	asm volatile("mrc   p15, 0, %0, c15, c12, 0" : "=r"(val));
	return val;
}

static inline void
armv6_pmcr_write(unsigned long val)
{
	asm volatile("mcr   p15, 0, %0, c15, c12, 0" : : "r"(val));
}

#define ARMV6_PMCR_ENABLE		(1 << 0)
#define ARMV6_PMCR_CTR01_RESET		(1 << 1)
#define ARMV6_PMCR_CCOUNT_RESET		(1 << 2)
#define ARMV6_PMCR_CCOUNT_DIV		(1 << 3)
#define ARMV6_PMCR_COUNT0_IEN		(1 << 4)
#define ARMV6_PMCR_COUNT1_IEN		(1 << 5)
#define ARMV6_PMCR_CCOUNT_IEN		(1 << 6)
#define ARMV6_PMCR_COUNT0_OVERFLOW	(1 << 8)
#define ARMV6_PMCR_COUNT1_OVERFLOW	(1 << 9)
#define ARMV6_PMCR_CCOUNT_OVERFLOW	(1 << 10)
#define ARMV6_PMCR_EVT_COUNT0_SHIFT	20
#define ARMV6_PMCR_EVT_COUNT0_MASK	(0xFF << ARMV6_PMCR_EVT_COUNT0_SHIFT)
#define ARMV6_PMCR_EVT_COUNT1_SHIFT	12
#define ARMV6_PMCR_EVT_COUNT1_MASK	(0xFF << ARMV6_PMCR_EVT_COUNT1_SHIFT)

#define ARMV6_PMCR_OVERFLOWED_MASK \
	(ARMV6_PMCR_COUNT0_OVERFLOW | ARMV6_PMCR_COUNT1_OVERFLOW | \
	 ARMV6_PMCR_CCOUNT_OVERFLOW)

static inline int
armv6_pmcr_has_overflowed(unsigned long pmcr)
{
	return pmcr & ARMV6_PMCR_OVERFLOWED_MASK;
}

static inline int
armv6_pmcr_counter_has_overflowed(unsigned long pmcr,
				  enum armv6_counters counter)
{
	int ret = 0;

	if (ARMV6_CYCLE_COUNTER == counter)
		ret = pmcr & ARMV6_PMCR_CCOUNT_OVERFLOW;
	else if (ARMV6_COUNTER0 == counter)
		ret = pmcr & ARMV6_PMCR_COUNT0_OVERFLOW;
	else if (ARMV6_COUNTER1 == counter)
		ret = pmcr & ARMV6_PMCR_COUNT1_OVERFLOW;
	else
		WARN_ONCE(1, "invalid counter number (%d)\n", counter);

	return ret;
}

static inline u32 armv6pmu_read_counter(struct perf_event *event)
{
	struct hw_perf_event *hwc = &event->hw;
	int counter = hwc->idx;
	unsigned long value = 0;

	if (ARMV6_CYCLE_COUNTER == counter)
		asm volatile("mrc   p15, 0, %0, c15, c12, 1" : "=r"(value));
	else if (ARMV6_COUNTER0 == counter)
		asm volatile("mrc   p15, 0, %0, c15, c12, 2" : "=r"(value));
	else if (ARMV6_COUNTER1 == counter)
		asm volatile("mrc   p15, 0, %0, c15, c12, 3" : "=r"(value));
	else
		WARN_ONCE(1, "invalid counter number (%d)\n", counter);

	return value;
}

static inline void armv6pmu_write_counter(struct perf_event *event, u32 value)
{
	struct hw_perf_event *hwc = &event->hw;
	int counter = hwc->idx;

	if (ARMV6_CYCLE_COUNTER == counter)
		asm volatile("mcr   p15, 0, %0, c15, c12, 1" : : "r"(value));
	else if (ARMV6_COUNTER0 == counter)
		asm volatile("mcr   p15, 0, %0, c15, c12, 2" : : "r"(value));
	else if (ARMV6_COUNTER1 == counter)
		asm volatile("mcr   p15, 0, %0, c15, c12, 3" : : "r"(value));
	else
		WARN_ONCE(1, "invalid counter number (%d)\n", counter);
}

static void armv6pmu_enable_event(struct perf_event *event)
{
	unsigned long val, mask, evt, flags;
	struct arm_pmu *cpu_pmu = to_arm_pmu(event->pmu);
	struct hw_perf_event *hwc = &event->hw;
	struct pmu_hw_events *events = cpu_pmu->get_hw_events();
	int idx = hwc->idx;

	if (ARMV6_CYCLE_COUNTER == idx) {
		mask	= 0;
		evt	= ARMV6_PMCR_CCOUNT_IEN;
	} else if (ARMV6_COUNTER0 == idx) {
		mask	= ARMV6_PMCR_EVT_COUNT0_MASK;
		evt	= (hwc->config_base << ARMV6_PMCR_EVT_COUNT0_SHIFT) |
			  ARMV6_PMCR_COUNT0_IEN;
	} else if (ARMV6_COUNTER1 == idx) {
		mask	= ARMV6_PMCR_EVT_COUNT1_MASK;
		evt	= (hwc->config_base << ARMV6_PMCR_EVT_COUNT1_SHIFT) |
			  ARMV6_PMCR_COUNT1_IEN;
	} else {
		WARN_ONCE(1, "invalid counter number (%d)\n", idx);
		return;
	}

	/*
	 * Mask out the current event and set the counter to count the event
	 * that we're interested in.
	 */
	raw_spin_lock_irqsave(&events->pmu_lock, flags);
	val = armv6_pmcr_read();
	val &= ~mask;
	val |= evt;
	armv6_pmcr_write(val);
	raw_spin_unlock_irqrestore(&events->pmu_lock, flags);
}

static irqreturn_t
armv6pmu_handle_irq(int irq_num,
		    void *dev)
{
	unsigned long pmcr = armv6_pmcr_read();
	struct perf_sample_data data;
	struct arm_pmu *cpu_pmu = (struct arm_pmu *)dev;
	struct pmu_hw_events *cpuc = cpu_pmu->get_hw_events();
	struct pt_regs *regs;
	int idx;

	if (!armv6_pmcr_has_overflowed(pmcr))
		return IRQ_NONE;

	regs = get_irq_regs();

	/*
	 * The interrupts are cleared by writing the overflow flags back to
	 * the control register. All of the other bits don't have any effect
	 * if they are rewritten, so write the whole value back.
	 */
	armv6_pmcr_write(pmcr);

	for (idx = 0; idx < cpu_pmu->num_events; ++idx) {
		struct perf_event *event = cpuc->events[idx];
		struct hw_perf_event *hwc;

		/* Ignore if we don't have an event. */
		if (!event)
			continue;

		/*
		 * We have a single interrupt for all counters. Check that
		 * each counter has overflowed before we process it.
		 */
		if (!armv6_pmcr_counter_has_overflowed(pmcr, idx))
			continue;

		hwc = &event->hw;
<<<<<<< HEAD
		armpmu_event_update(event, hwc, idx);
		data.period = event->hw.last_period;
		if (!armpmu_event_set_period(event, hwc, idx))
=======
		armpmu_event_update(event);
		perf_sample_data_init(&data, 0, hwc->last_period);
		if (!armpmu_event_set_period(event))
>>>>>>> c3ade0e0
			continue;

		if (perf_event_overflow(event, &data, regs))
			cpu_pmu->disable(event);
	}

	/*
	 * Handle the pending perf events.
	 *
	 * Note: this call *must* be run with interrupts disabled. For
	 * platforms that can have the PMU interrupts raised as an NMI, this
	 * will not work.
	 */
	irq_work_run();

	return IRQ_HANDLED;
}

static void armv6pmu_start(struct arm_pmu *cpu_pmu)
{
	unsigned long flags, val;
	struct pmu_hw_events *events = cpu_pmu->get_hw_events();

	raw_spin_lock_irqsave(&events->pmu_lock, flags);
	val = armv6_pmcr_read();
	val |= ARMV6_PMCR_ENABLE;
	armv6_pmcr_write(val);
	raw_spin_unlock_irqrestore(&events->pmu_lock, flags);
}

static void armv6pmu_stop(struct arm_pmu *cpu_pmu)
{
	unsigned long flags, val;
	struct pmu_hw_events *events = cpu_pmu->get_hw_events();

	raw_spin_lock_irqsave(&events->pmu_lock, flags);
	val = armv6_pmcr_read();
	val &= ~ARMV6_PMCR_ENABLE;
	armv6_pmcr_write(val);
	raw_spin_unlock_irqrestore(&events->pmu_lock, flags);
}

static int
armv6pmu_get_event_idx(struct pmu_hw_events *cpuc,
				struct perf_event *event)
{
	struct hw_perf_event *hwc = &event->hw;
	/* Always place a cycle counter into the cycle counter. */
	if (ARMV6_PERFCTR_CPU_CYCLES == hwc->config_base) {
		if (test_and_set_bit(ARMV6_CYCLE_COUNTER, cpuc->used_mask))
			return -EAGAIN;

		return ARMV6_CYCLE_COUNTER;
	} else {
		/*
		 * For anything other than a cycle counter, try and use
		 * counter0 and counter1.
		 */
		if (!test_and_set_bit(ARMV6_COUNTER1, cpuc->used_mask))
			return ARMV6_COUNTER1;

		if (!test_and_set_bit(ARMV6_COUNTER0, cpuc->used_mask))
			return ARMV6_COUNTER0;

		/* The counters are all in use. */
		return -EAGAIN;
	}
}

static void armv6pmu_disable_event(struct perf_event *event)
{
	unsigned long val, mask, evt, flags;
	struct arm_pmu *cpu_pmu = to_arm_pmu(event->pmu);
	struct hw_perf_event *hwc = &event->hw;
	struct pmu_hw_events *events = cpu_pmu->get_hw_events();
	int idx = hwc->idx;

	if (ARMV6_CYCLE_COUNTER == idx) {
		mask	= ARMV6_PMCR_CCOUNT_IEN;
		evt	= 0;
	} else if (ARMV6_COUNTER0 == idx) {
		mask	= ARMV6_PMCR_COUNT0_IEN | ARMV6_PMCR_EVT_COUNT0_MASK;
		evt	= ARMV6_PERFCTR_NOP << ARMV6_PMCR_EVT_COUNT0_SHIFT;
	} else if (ARMV6_COUNTER1 == idx) {
		mask	= ARMV6_PMCR_COUNT1_IEN | ARMV6_PMCR_EVT_COUNT1_MASK;
		evt	= ARMV6_PERFCTR_NOP << ARMV6_PMCR_EVT_COUNT1_SHIFT;
	} else {
		WARN_ONCE(1, "invalid counter number (%d)\n", idx);
		return;
	}

	/*
	 * Mask out the current event and set the counter to count the number
	 * of ETM bus signal assertion cycles. The external reporting should
	 * be disabled and so this should never increment.
	 */
	raw_spin_lock_irqsave(&events->pmu_lock, flags);
	val = armv6_pmcr_read();
	val &= ~mask;
	val |= evt;
	armv6_pmcr_write(val);
	raw_spin_unlock_irqrestore(&events->pmu_lock, flags);
}

static void armv6mpcore_pmu_disable_event(struct perf_event *event)
{
	unsigned long val, mask, flags, evt = 0;
	struct arm_pmu *cpu_pmu = to_arm_pmu(event->pmu);
	struct hw_perf_event *hwc = &event->hw;
	struct pmu_hw_events *events = cpu_pmu->get_hw_events();
	int idx = hwc->idx;

	if (ARMV6_CYCLE_COUNTER == idx) {
		mask	= ARMV6_PMCR_CCOUNT_IEN;
	} else if (ARMV6_COUNTER0 == idx) {
		mask	= ARMV6_PMCR_COUNT0_IEN;
	} else if (ARMV6_COUNTER1 == idx) {
		mask	= ARMV6_PMCR_COUNT1_IEN;
	} else {
		WARN_ONCE(1, "invalid counter number (%d)\n", idx);
		return;
	}

	/*
	 * Unlike UP ARMv6, we don't have a way of stopping the counters. We
	 * simply disable the interrupt reporting.
	 */
	raw_spin_lock_irqsave(&events->pmu_lock, flags);
	val = armv6_pmcr_read();
	val &= ~mask;
	val |= evt;
	armv6_pmcr_write(val);
	raw_spin_unlock_irqrestore(&events->pmu_lock, flags);
}

static int armv6_map_event(struct perf_event *event)
{
	return armpmu_map_event(event, &armv6_perf_map,
				&armv6_perf_cache_map, 0xFF);
}

static int armv6pmu_init(struct arm_pmu *cpu_pmu)
{
	cpu_pmu->name		= "v6";
	cpu_pmu->handle_irq	= armv6pmu_handle_irq;
	cpu_pmu->enable		= armv6pmu_enable_event;
	cpu_pmu->disable	= armv6pmu_disable_event;
	cpu_pmu->read_counter	= armv6pmu_read_counter;
	cpu_pmu->write_counter	= armv6pmu_write_counter;
	cpu_pmu->get_event_idx	= armv6pmu_get_event_idx;
	cpu_pmu->start		= armv6pmu_start;
	cpu_pmu->stop		= armv6pmu_stop;
	cpu_pmu->map_event	= armv6_map_event;
	cpu_pmu->num_events	= 3;
	cpu_pmu->max_period	= (1LLU << 32) - 1;

	return 0;
}

/*
 * ARMv6mpcore is almost identical to single core ARMv6 with the exception
 * that some of the events have different enumerations and that there is no
 * *hack* to stop the programmable counters. To stop the counters we simply
 * disable the interrupt reporting and update the event. When unthrottling we
 * reset the period and enable the interrupt reporting.
 */

static int armv6mpcore_map_event(struct perf_event *event)
{
	return armpmu_map_event(event, &armv6mpcore_perf_map,
				&armv6mpcore_perf_cache_map, 0xFF);
}

static int armv6mpcore_pmu_init(struct arm_pmu *cpu_pmu)
{
	cpu_pmu->name		= "v6mpcore";
	cpu_pmu->handle_irq	= armv6pmu_handle_irq;
	cpu_pmu->enable		= armv6pmu_enable_event;
	cpu_pmu->disable	= armv6mpcore_pmu_disable_event;
	cpu_pmu->read_counter	= armv6pmu_read_counter;
	cpu_pmu->write_counter	= armv6pmu_write_counter;
	cpu_pmu->get_event_idx	= armv6pmu_get_event_idx;
	cpu_pmu->start		= armv6pmu_start;
	cpu_pmu->stop		= armv6pmu_stop;
	cpu_pmu->map_event	= armv6mpcore_map_event;
	cpu_pmu->num_events	= 3;
	cpu_pmu->max_period	= (1LLU << 32) - 1;

	return 0;
}
#else
static int armv6pmu_init(struct arm_pmu *cpu_pmu)
{
	return -ENODEV;
}

static int armv6mpcore_pmu_init(struct arm_pmu *cpu_pmu)
{
	return -ENODEV;
}
#endif	/* CONFIG_CPU_V6 || CONFIG_CPU_V6K */<|MERGE_RESOLUTION|>--- conflicted
+++ resolved
@@ -509,15 +509,9 @@
 			continue;
 
 		hwc = &event->hw;
-<<<<<<< HEAD
-		armpmu_event_update(event, hwc, idx);
-		data.period = event->hw.last_period;
-		if (!armpmu_event_set_period(event, hwc, idx))
-=======
 		armpmu_event_update(event);
 		perf_sample_data_init(&data, 0, hwc->last_period);
 		if (!armpmu_event_set_period(event))
->>>>>>> c3ade0e0
 			continue;
 
 		if (perf_event_overflow(event, &data, regs))
