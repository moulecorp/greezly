--- conflicted
+++ resolved
@@ -260,15 +260,9 @@
 			continue;
 
 		hwc = &event->hw;
-<<<<<<< HEAD
-		armpmu_event_update(event, hwc, idx);
-		data.period = event->hw.last_period;
-		if (!armpmu_event_set_period(event, hwc, idx))
-=======
 		armpmu_event_update(event);
 		perf_sample_data_init(&data, 0, hwc->last_period);
 		if (!armpmu_event_set_period(event))
->>>>>>> c3ade0e0
 			continue;
 
 		if (perf_event_overflow(event, &data, regs))
@@ -607,15 +601,9 @@
 			continue;
 
 		hwc = &event->hw;
-<<<<<<< HEAD
-		armpmu_event_update(event, hwc, idx);
-		data.period = event->hw.last_period;
-		if (!armpmu_event_set_period(event, hwc, idx))
-=======
 		armpmu_event_update(event);
 		perf_sample_data_init(&data, 0, hwc->last_period);
 		if (!armpmu_event_set_period(event))
->>>>>>> c3ade0e0
 			continue;
 
 		if (perf_event_overflow(event, &data, regs))
@@ -682,11 +670,8 @@
 static void xscale2pmu_disable_event(struct perf_event *event)
 {
 	unsigned long flags, ien, evtsel, of_flags;
-<<<<<<< HEAD
-=======
 	struct arm_pmu *cpu_pmu = to_arm_pmu(event->pmu);
 	struct hw_perf_event *hwc = &event->hw;
->>>>>>> c3ade0e0
 	struct pmu_hw_events *events = cpu_pmu->get_hw_events();
 	int idx = hwc->idx;
 
