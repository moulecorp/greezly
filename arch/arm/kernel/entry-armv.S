/*
 *  linux/arch/arm/kernel/entry-armv.S
 *
 *  Copyright (C) 1996,1997,1998 Russell King.
 *  ARM700 fix by Matthew Godbolt (linux-user@willothewisp.demon.co.uk)
 *  nommu support by Hyok S. Choi (hyok.choi@samsung.com)
 *
 * This program is free software; you can redistribute it and/or modify
 * it under the terms of the GNU General Public License version 2 as
 * published by the Free Software Foundation.
 *
 *  Low-level vector interface routines
 *
 *  Note:  there is a StrongARM bug in the STMIA rn, {regs}^ instruction
 *  that causes it to save wrong values...  Be aware!
 */

#include <asm/assembler.h>
#include <asm/memory.h>
#include <asm/glue-df.h>
#include <asm/glue-pf.h>
#include <asm/vfpmacros.h>
#ifndef CONFIG_MULTI_IRQ_HANDLER
#include <mach/entry-macro.S>
#endif
#include <asm/thread_notify.h>
#include <asm/unwind.h>
#include <asm/unistd.h>
#include <asm/tls.h>
#include <asm/system_info.h>

#include "entry-header.S"
#include <asm/entry-macro-multi.S>

/*
 * Interrupt handling.
 */
	.macro	irq_handler
#ifdef CONFIG_MULTI_IRQ_HANDLER
	ldr	r1, =handle_arch_irq
	mov	r0, sp
	adr	lr, BSYM(9997f)
	ldr	pc, [r1]
#else
	arch_irq_handler_default
#endif
9997:
	.endm

	.macro	pax_enter_kernel
#if defined(CONFIG_PAX_KERNEXEC) || defined(CONFIG_PAX_MEMORY_UDEREF)
	@ make aligned space for saved DACR
	sub	sp, sp, #8
	@ save regs
	stmdb	sp!, {r1, r2}
	@ read DACR from cpu_domain into r1
	mov	r2, sp
	@ assume 8K pages, since we have to split the immediate in two
	bic	r2, r2, #(0x1fc0)
	bic	r2, r2, #(0x3f)
	ldr	r1, [r2, #TI_CPU_DOMAIN]
	@ store old DACR on stack 
	str	r1, [sp, #8]
#ifdef CONFIG_PAX_KERNEXEC
	@ set type of DOMAIN_KERNEL to DOMAIN_KERNELCLIENT
	bic	r1, r1, #(domain_val(DOMAIN_KERNEL, 3))
	orr	r1, r1, #(domain_val(DOMAIN_KERNEL, DOMAIN_KERNELCLIENT))
#endif
#ifdef CONFIG_PAX_MEMORY_UDEREF
	@ set current DOMAIN_USER to DOMAIN_NOACCESS
	bic	r1, r1, #(domain_val(DOMAIN_USER, 3))
#endif
	@ write r1 to current_thread_info()->cpu_domain
	str	r1, [r2, #TI_CPU_DOMAIN]
	@ write r1 to DACR
	mcr	p15, 0, r1, c3, c0, 0
	@ instruction sync
	instr_sync
	@ restore regs
	ldmia	sp!, {r1, r2}
#endif
	.endm

	.macro	pax_open_userland
#ifdef CONFIG_PAX_MEMORY_UDEREF
	@ save regs
	stmdb	sp!, {r0, r1}
	@ read DACR from cpu_domain into r1
	mov	r0, sp
	@ assume 8K pages, since we have to split the immediate in two
	bic	r0, r0, #(0x1fc0)
	bic	r0, r0, #(0x3f)
	ldr	r1, [r0, #TI_CPU_DOMAIN]
	@ set current DOMAIN_USER to DOMAIN_CLIENT
	bic	r1, r1, #(domain_val(DOMAIN_USER, 3))
	orr	r1, r1, #(domain_val(DOMAIN_USER, DOMAIN_UDEREF))
	@ write r1 to current_thread_info()->cpu_domain
	str	r1, [r0, #TI_CPU_DOMAIN]
	@ write r1 to DACR
	mcr	p15, 0, r1, c3, c0, 0
	@ instruction sync
	instr_sync
	@ restore regs
	ldmia	sp!, {r0, r1}
#endif
	.endm

	.macro	pax_close_userland
#ifdef CONFIG_PAX_MEMORY_UDEREF
	@ save regs
	stmdb	sp!, {r0, r1}
	@ read DACR from cpu_domain into r1
	mov	r0, sp
	@ assume 8K pages, since we have to split the immediate in two
	bic	r0, r0, #(0x1fc0)
	bic	r0, r0, #(0x3f)
	ldr	r1, [r0, #TI_CPU_DOMAIN]
	@ set current DOMAIN_USER to DOMAIN_NOACCESS
	bic	r1, r1, #(domain_val(DOMAIN_USER, 3))
	@ write r1 to current_thread_info()->cpu_domain
	str	r1, [r0, #TI_CPU_DOMAIN]
	@ write r1 to DACR
	mcr	p15, 0, r1, c3, c0, 0
	@ instruction sync
	instr_sync
	@ restore regs
	ldmia	sp!, {r0, r1}
#endif
	.endm

	.macro	pabt_helper
	@ PABORT handler takes pt_regs in r2, fault address in r4 and psr in r5
#ifdef MULTI_PABORT
	ldr	ip, .LCprocfns
	mov	lr, pc
	ldr	pc, [ip, #PROCESSOR_PABT_FUNC]
#else
	bl	CPU_PABORT_HANDLER
#endif
	.endm

	.macro	dabt_helper

	@
	@ Call the processor-specific abort handler:
	@
	@  r2 - pt_regs
	@  r4 - aborted context pc
	@  r5 - aborted context psr
	@
	@ The abort handler must return the aborted address in r0, and
	@ the fault status register in r1.  r9 must be preserved.
	@
#ifdef MULTI_DABORT
	ldr	ip, .LCprocfns
	mov	lr, pc
	ldr	pc, [ip, #PROCESSOR_DABT_FUNC]
#else
	bl	CPU_DABORT_HANDLER
#endif
	.endm

#ifdef CONFIG_KPROBES
	.section	.kprobes.text,"ax",%progbits
#else
	.text
#endif

/*
 * Invalid mode handlers
 */
	.macro	inv_entry, reason

	pax_enter_kernel

	sub	sp, sp, #S_FRAME_SIZE
 ARM(	stmib	sp, {r1 - lr}		)
 THUMB(	stmia	sp, {r0 - r12}		)
 THUMB(	str	sp, [sp, #S_SP]		)
 THUMB(	str	lr, [sp, #S_LR]		)

	mov	r1, #\reason
	.endm

__pabt_invalid:
	inv_entry BAD_PREFETCH
	b	common_invalid
ENDPROC(__pabt_invalid)

__dabt_invalid:
	inv_entry BAD_DATA
	b	common_invalid
ENDPROC(__dabt_invalid)

__irq_invalid:
	inv_entry BAD_IRQ
	b	common_invalid
ENDPROC(__irq_invalid)

__und_invalid:
	inv_entry BAD_UNDEFINSTR

	@
	@ XXX fall through to common_invalid
	@

@
@ common_invalid - generic code for failed exception (re-entrant version of handlers)
@
common_invalid:
	zero_fp

	ldmia	r0, {r4 - r6}
	add	r0, sp, #S_PC		@ here for interlock avoidance
	mov	r7, #-1			@  ""   ""    ""        ""
	str	r4, [sp]		@ save preserved r0
	stmia	r0, {r5 - r7}		@ lr_<exception>,
					@ cpsr_<exception>, "old_r0"

	mov	r0, sp
	b	bad_mode
ENDPROC(__und_invalid)

/*
 * SVC mode handlers
 */

#if defined(CONFIG_AEABI) && (__LINUX_ARM_ARCH__ >= 5)
#define SPFIX(code...) code
#else
#define SPFIX(code...)
#endif

	.macro	svc_entry, stack_hole=0
 UNWIND(.fnstart		)
 UNWIND(.save {r0 - pc}		)

	pax_enter_kernel

	sub	sp, sp, #(S_FRAME_SIZE + \stack_hole - 4)

#ifdef CONFIG_THUMB2_KERNEL
 SPFIX(	str	r0, [sp]	)	@ temporarily saved
 SPFIX(	mov	r0, sp		)
 SPFIX(	tst	r0, #4		)	@ test original stack alignment
 SPFIX(	ldr	r0, [sp]	)	@ restored
#else
 SPFIX(	tst	sp, #4		)
#endif
 SPFIX(	subeq	sp, sp, #4	)
	stmia	sp, {r1 - r12}

	ldmia	r0, {r3 - r5}
	add	r7, sp, #S_SP - 4	@ here for interlock avoidance
	mov	r6, #-1			@  ""  ""      ""       ""
#if defined(CONFIG_PAX_KERNEXEC) || defined(CONFIG_PAX_MEMORY_UDEREF)
	@ offset sp by 8 as done in pax_enter_kernel
	add	r2, sp, #(S_FRAME_SIZE + \stack_hole + 4)
#else
	add	r2, sp, #(S_FRAME_SIZE + \stack_hole - 4)
#endif
 SPFIX(	addeq	r2, r2, #4	)
	str	r3, [sp, #-4]!		@ save the "real" r0 copied
					@ from the exception stack

	mov	r3, lr

	@
	@ We are now ready to fill in the remaining blanks on the stack:
	@
	@  r2 - sp_svc
	@  r3 - lr_svc
	@  r4 - lr_<exception>, already fixed up for correct return/restart
	@  r5 - spsr_<exception>
	@  r6 - orig_r0 (see pt_regs definition in ptrace.h)
	@
	stmia	r7, {r2 - r6}

#ifdef CONFIG_TRACE_IRQFLAGS
	bl	trace_hardirqs_off
#endif
	.endm

	.align	5
__dabt_svc:
	svc_entry
	mov	r2, sp
	dabt_helper
 THUMB(	ldr	r5, [sp, #S_PSR]	)	@ potentially updated CPSR
	svc_exit r5				@ return from exception
 UNWIND(.fnend		)
ENDPROC(__dabt_svc)

	.align	5
__irq_svc:
	svc_entry
	irq_handler

#ifdef CONFIG_PREEMPT
	get_thread_info tsk
	ldr	r8, [tsk, #TI_PREEMPT]		@ get preempt count
	ldr	r0, [tsk, #TI_FLAGS]		@ get flags
	teq	r8, #0				@ if preempt count != 0
	movne	r0, #0				@ force flags to 0
	tst	r0, #_TIF_NEED_RESCHED
	blne	svc_preempt
#endif

	svc_exit r5, irq = 1			@ return from exception
 UNWIND(.fnend		)
ENDPROC(__irq_svc)

	.ltorg

#ifdef CONFIG_PREEMPT
svc_preempt:
	mov	r8, lr
1:	bl	preempt_schedule_irq		@ irq en/disable is done inside
	ldr	r0, [tsk, #TI_FLAGS]		@ get new tasks TI_FLAGS
	tst	r0, #_TIF_NEED_RESCHED
	moveq	pc, r8				@ go again
	b	1b
#endif

__und_fault:
	@ Correct the PC such that it is pointing at the instruction
	@ which caused the fault.  If the faulting instruction was ARM
	@ the PC will be pointing at the next instruction, and have to
	@ subtract 4.  Otherwise, it is Thumb, and the PC will be
	@ pointing at the second half of the Thumb instruction.  We
	@ have to subtract 2.
	ldr	r2, [r0, #S_PC]
	sub	r2, r2, r1
	str	r2, [r0, #S_PC]
	b	do_undefinstr
ENDPROC(__und_fault)

	.align	5
__und_svc:
#ifdef CONFIG_KPROBES
	@ If a kprobe is about to simulate a "stmdb sp..." instruction,
	@ it obviously needs free stack space which then will belong to
	@ the saved context.
	svc_entry 64
#else
	svc_entry
#endif
	@
	@ call emulation code, which returns using r9 if it has emulated
	@ the instruction, or the more conventional lr if we are to treat
	@ this as a real undefined instruction
	@
	@  r0 - instruction
	@
#ifndef CONFIG_THUMB2_KERNEL
	ldr	r0, [r4, #-4]
#else
	mov	r1, #2
	ldrh	r0, [r4, #-2]			@ Thumb instruction at LR - 2
	cmp	r0, #0xe800			@ 32-bit instruction if xx >= 0
	blo	__und_svc_fault
	ldrh	r9, [r4]			@ bottom 16 bits
	add	r4, r4, #2
	str	r4, [sp, #S_PC]
	orr	r0, r9, r0, lsl #16
#endif
	adr	r9, BSYM(__und_svc_finish)
	mov	r2, r4
	bl	call_fpe

	mov	r1, #4				@ PC correction to apply
__und_svc_fault:
	mov	r0, sp				@ struct pt_regs *regs
	bl	__und_fault

<<<<<<< HEAD
	@
	@ IRQs off again before pulling preserved data off the stack
	@
__und_svc_finish:
	disable_irq_notrace

	@
	@ restore SPSR and restart the instruction
	@
=======
__und_svc_finish:
>>>>>>> c3ade0e0
	ldr	r5, [sp, #S_PSR]		@ Get SVC cpsr
	svc_exit r5				@ return from exception
 UNWIND(.fnend		)
ENDPROC(__und_svc)

	.align	5
__pabt_svc:
	svc_entry
	mov	r2, sp				@ regs
	pabt_helper
	svc_exit r5				@ return from exception
 UNWIND(.fnend		)
ENDPROC(__pabt_svc)

	.align	5
.LCcralign:
	.word	cr_alignment
#ifdef MULTI_DABORT
.LCprocfns:
	.word	processor
#endif
.LCfp:
	.word	fp_enter

/*
 * User mode handlers
 *
 * EABI note: sp_svc is always 64-bit aligned here, so should S_FRAME_SIZE
 */

#if defined(CONFIG_AEABI) && (__LINUX_ARM_ARCH__ >= 5) && (S_FRAME_SIZE & 7)
#error "sizeof(struct pt_regs) must be a multiple of 8"
#endif

	.macro	usr_entry
 UNWIND(.fnstart	)
 UNWIND(.cantunwind	)	@ don't unwind the user space

	pax_enter_kernel_user

	sub	sp, sp, #S_FRAME_SIZE
 ARM(	stmib	sp, {r1 - r12}	)
 THUMB(	stmia	sp, {r0 - r12}	)

	ldmia	r0, {r3 - r5}
	add	r0, sp, #S_PC		@ here for interlock avoidance
	mov	r6, #-1			@  ""  ""     ""        ""

	str	r3, [sp]		@ save the "real" r0 copied
					@ from the exception stack

	@
	@ We are now ready to fill in the remaining blanks on the stack:
	@
	@  r4 - lr_<exception>, already fixed up for correct return/restart
	@  r5 - spsr_<exception>
	@  r6 - orig_r0 (see pt_regs definition in ptrace.h)
	@
	@ Also, separately save sp_usr and lr_usr
	@
	stmia	r0, {r4 - r6}
 ARM(	stmdb	r0, {sp, lr}^			)
 THUMB(	store_user_sp_lr r0, r1, S_SP - S_PC	)

	@
	@ Enable the alignment trap while in kernel mode
	@
	alignment_trap r0

	@
	@ Clear FP to mark the first stack frame
	@
	zero_fp

#ifdef CONFIG_IRQSOFF_TRACER
	bl	trace_hardirqs_off
#endif
	ct_user_exit save = 0
	.endm

	.macro	kuser_cmpxchg_check
#if !defined(CONFIG_CPU_32v6K) && defined(CONFIG_KUSER_HELPERS) && \
    !defined(CONFIG_NEEDS_SYSCALL_FOR_CMPXCHG)
#ifndef CONFIG_MMU
#warning "NPTL on non MMU needs fixing"
#else
	@ Make sure our user space atomic helper is restarted
	@ if it was interrupted in a critical region.  Here we
	@ perform a quick test inline since it should be false
	@ 99.9999% of the time.  The rest is done out of line.
	cmp	r4, #TASK_SIZE
	blhs	kuser_cmpxchg64_fixup
#endif
#endif
	.endm

	.align	5
__dabt_usr:
	usr_entry
	kuser_cmpxchg_check
	mov	r2, sp
	dabt_helper
	b	ret_from_exception
 UNWIND(.fnend		)
ENDPROC(__dabt_usr)

	.align	5
__irq_usr:
	usr_entry
	kuser_cmpxchg_check
	irq_handler
	get_thread_info tsk
	mov	why, #0
	b	ret_to_user_from_irq
 UNWIND(.fnend		)
ENDPROC(__irq_usr)

	.ltorg

	.align	5
__und_usr:
	usr_entry

	mov	r2, r4
	mov	r3, r5

	@ r2 = regs->ARM_pc, which is either 2 or 4 bytes ahead of the
	@      faulting instruction depending on Thumb mode.
	@ r3 = regs->ARM_cpsr
	@
	@ The emulation code returns using r9 if it has emulated the
	@ instruction, or the more conventional lr if we are to treat
	@ this as a real undefined instruction
	@
	adr	r9, BSYM(ret_from_exception)

	tst	r3, #PSR_T_BIT			@ Thumb mode?
	bne	__und_usr_thumb
	sub	r4, r2, #4			@ ARM instr at LR - 4
<<<<<<< HEAD
1:	ldrt	r0, [r4]
#ifdef CONFIG_CPU_ENDIAN_BE8
	rev	r0, r0				@ little endian instruction
#endif
=======
	pax_open_userland
1:	ldrt	r0, [r4]
	pax_close_userland
 ARM_BE8(rev	r0, r0)				@ little endian instruction

>>>>>>> c3ade0e0
	@ r0 = 32-bit ARM instruction which caused the exception
	@ r2 = PC value for the following instruction (:= regs->ARM_pc)
	@ r4 = PC value for the faulting instruction
	@ lr = 32-bit undefined instruction function
	adr	lr, BSYM(__und_usr_fault_32)
	b	call_fpe

__und_usr_thumb:
	@ Thumb instruction
	sub	r4, r2, #2			@ First half of thumb instr at LR - 2
#if CONFIG_ARM_THUMB && __LINUX_ARM_ARCH__ >= 6 && CONFIG_CPU_V7
/*
 * Thumb-2 instruction handling.  Note that because pre-v6 and >= v6 platforms
 * can never be supported in a single kernel, this code is not applicable at
 * all when __LINUX_ARM_ARCH__ < 6.  This allows simplifying assumptions to be
 * made about .arch directives.
 */
#if __LINUX_ARM_ARCH__ < 7
/* If the target CPU may not be Thumb-2-capable, a run-time check is needed: */
#define NEED_CPU_ARCHITECTURE
	ldr	r5, .LCcpu_architecture
	ldr	r5, [r5]
	cmp	r5, #CPU_ARCH_ARMv7
	blo	__und_usr_fault_16		@ 16bit undefined instruction
/*
 * The following code won't get run unless the running CPU really is v7, so
 * coding round the lack of ldrht on older arches is pointless.  Temporarily
 * override the assembler target arch with the minimum required instead:
 */
	.arch	armv6t2
#endif
<<<<<<< HEAD
2:	ldrht	r5, [r4]
	cmp	r5, #0xe800			@ 32bit instruction if xx != 0
	blo	__und_usr_fault_16		@ 16bit undefined instruction
3:	ldrht	r0, [r2]
=======
	pax_open_userland
2:	ldrht	r5, [r4]
	pax_close_userland
ARM_BE8(rev16	r5, r5)				@ little endian instruction
	cmp	r5, #0xe800			@ 32bit instruction if xx != 0
	blo	__und_usr_fault_16		@ 16bit undefined instruction
	pax_open_userland
3:	ldrht	r0, [r2]
	pax_close_userland
ARM_BE8(rev16	r0, r0)				@ little endian instruction
>>>>>>> c3ade0e0
	add	r2, r2, #2			@ r2 is PC + 2, make it PC + 4
	str	r2, [sp, #S_PC]			@ it's a 2x16bit instr, update
	orr	r0, r0, r5, lsl #16
	adr	lr, BSYM(__und_usr_fault_32)
	@ r0 = the two 16-bit Thumb instructions which caused the exception
	@ r2 = PC value for the following Thumb instruction (:= regs->ARM_pc)
	@ r4 = PC value for the first 16-bit Thumb instruction
	@ lr = 32bit undefined instruction function

#if __LINUX_ARM_ARCH__ < 7
/* If the target arch was overridden, change it back: */
#ifdef CONFIG_CPU_32v6K
	.arch	armv6k
#else
	.arch	armv6
#endif
#endif /* __LINUX_ARM_ARCH__ < 7 */
#else /* !(CONFIG_ARM_THUMB && __LINUX_ARM_ARCH__ >= 6 && CONFIG_CPU_V7) */
	b	__und_usr_fault_16
#endif
 UNWIND(.fnend)
ENDPROC(__und_usr)

/*
 * The out of line fixup for the ldrt instructions above.
 */
	.pushsection .fixup, "ax"
	.align	2
4:	pax_close_userland
	mov	pc, r9
	.popsection
	.pushsection __ex_table,"a"
	.long	1b, 4b
#if CONFIG_ARM_THUMB && __LINUX_ARM_ARCH__ >= 6 && CONFIG_CPU_V7
	.long	2b, 4b
	.long	3b, 4b
#endif
	.popsection

/*
 * Check whether the instruction is a co-processor instruction.
 * If yes, we need to call the relevant co-processor handler.
 *
 * Note that we don't do a full check here for the co-processor
 * instructions; all instructions with bit 27 set are well
 * defined.  The only instructions that should fault are the
 * co-processor instructions.  However, we have to watch out
 * for the ARM6/ARM7 SWI bug.
 *
 * NEON is a special case that has to be handled here. Not all
 * NEON instructions are co-processor instructions, so we have
 * to make a special case of checking for them. Plus, there's
 * five groups of them, so we have a table of mask/opcode pairs
 * to check against, and if any match then we branch off into the
 * NEON handler code.
 *
 * Emulators may wish to make use of the following registers:
 *  r0  = instruction opcode (32-bit ARM or two 16-bit Thumb)
 *  r2  = PC value to resume execution after successful emulation
 *  r9  = normal "successful" return address
 *  r10 = this threads thread_info structure
 *  lr  = unrecognised instruction return address
 * IRQs disabled, FIQs enabled.
 */
	@
	@ Fall-through from Thumb-2 __und_usr
	@
#ifdef CONFIG_NEON
	get_thread_info r10			@ get current thread
	adr	r6, .LCneon_thumb_opcodes
	b	2f
#endif
call_fpe:
	get_thread_info r10			@ get current thread
#ifdef CONFIG_NEON
	adr	r6, .LCneon_arm_opcodes
2:	ldr	r5, [r6], #4			@ mask value
	ldr	r7, [r6], #4			@ opcode bits matching in mask
	cmp	r5, #0				@ end mask?
	beq	1f
	and	r8, r0, r5
	cmp	r8, r7				@ NEON instruction?
	bne	2b
	mov	r7, #1
	strb	r7, [r10, #TI_USED_CP + 10]	@ mark CP#10 as used
	strb	r7, [r10, #TI_USED_CP + 11]	@ mark CP#11 as used
	b	do_vfp				@ let VFP handler handle this
1:
#endif
	tst	r0, #0x08000000			@ only CDP/CPRT/LDC/STC have bit 27
	tstne	r0, #0x04000000			@ bit 26 set on both ARM and Thumb-2
	moveq	pc, lr
	and	r8, r0, #0x00000f00		@ mask out CP number
 THUMB(	lsr	r8, r8, #8		)
	mov	r7, #1
	add	r6, r10, #TI_USED_CP
 ARM(	strb	r7, [r6, r8, lsr #8]	)	@ set appropriate used_cp[]
 THUMB(	strb	r7, [r6, r8]		)	@ set appropriate used_cp[]
#ifdef CONFIG_IWMMXT
	@ Test if we need to give access to iWMMXt coprocessors
	ldr	r5, [r10, #TI_FLAGS]
	rsbs	r7, r8, #(1 << 8)		@ CP 0 or 1 only
	movcss	r7, r5, lsr #(TIF_USING_IWMMXT + 1)
	bcs	iwmmxt_task_enable
#endif
 ARM(	add	pc, pc, r8, lsr #6	)
 THUMB(	lsl	r8, r8, #2		)
 THUMB(	add	pc, r8			)
	nop

	movw_pc	lr				@ CP#0
	W(b)	do_fpe				@ CP#1 (FPE)
	W(b)	do_fpe				@ CP#2 (FPE)
	movw_pc	lr				@ CP#3
#ifdef CONFIG_CRUNCH
	b	crunch_task_enable		@ CP#4 (MaverickCrunch)
	b	crunch_task_enable		@ CP#5 (MaverickCrunch)
	b	crunch_task_enable		@ CP#6 (MaverickCrunch)
#else
	movw_pc	lr				@ CP#4
	movw_pc	lr				@ CP#5
	movw_pc	lr				@ CP#6
#endif
	movw_pc	lr				@ CP#7
	movw_pc	lr				@ CP#8
	movw_pc	lr				@ CP#9
#ifdef CONFIG_VFP
	W(b)	do_vfp				@ CP#10 (VFP)
	W(b)	do_vfp				@ CP#11 (VFP)
#else
	movw_pc	lr				@ CP#10 (VFP)
	movw_pc	lr				@ CP#11 (VFP)
#endif
	movw_pc	lr				@ CP#12
	movw_pc	lr				@ CP#13
	movw_pc	lr				@ CP#14 (Debug)
	movw_pc	lr				@ CP#15 (Control)

#ifdef NEED_CPU_ARCHITECTURE
	.align	2
.LCcpu_architecture:
	.word	__cpu_architecture
#endif

#ifdef CONFIG_NEON
	.align	6

.LCneon_arm_opcodes:
	.word	0xfe000000			@ mask
	.word	0xf2000000			@ opcode

	.word	0xff100000			@ mask
	.word	0xf4000000			@ opcode

	.word	0x00000000			@ mask
	.word	0x00000000			@ opcode

.LCneon_thumb_opcodes:
	.word	0xef000000			@ mask
	.word	0xef000000			@ opcode

	.word	0xff100000			@ mask
	.word	0xf9000000			@ opcode

	.word	0x00000000			@ mask
	.word	0x00000000			@ opcode
#endif

do_fpe:
	enable_irq
	ldr	r4, .LCfp
	add	r10, r10, #TI_FPSTATE		@ r10 = workspace
	ldr	pc, [r4]			@ Call FP module USR entry point

/*
 * The FP module is called with these registers set:
 *  r0  = instruction
 *  r2  = PC+4
 *  r9  = normal "successful" return address
 *  r10 = FP workspace
 *  lr  = unrecognised FP instruction return address
 */

	.pushsection .data
ENTRY(fp_enter)
	.word	no_fp
	.popsection

ENTRY(no_fp)
	mov	pc, lr
ENDPROC(no_fp)

__und_usr_fault_32:
	mov	r1, #4
	b	1f
__und_usr_fault_16:
	mov	r1, #2
1:	enable_irq
	mov	r0, sp
	adr	lr, BSYM(ret_from_exception)
	b	__und_fault
ENDPROC(__und_usr_fault_32)
ENDPROC(__und_usr_fault_16)

	.align	5
__pabt_usr:
	usr_entry
	mov	r2, sp				@ regs
	pabt_helper
 UNWIND(.fnend		)
	/* fall through */
/*
 * This is the return code to user mode for abort handlers
 */
ENTRY(ret_from_exception)
 UNWIND(.fnstart	)
 UNWIND(.cantunwind	)
	get_thread_info tsk
	mov	why, #0
	b	ret_to_user
 UNWIND(.fnend		)
ENDPROC(__pabt_usr)
ENDPROC(ret_from_exception)

/*
 * Register switch for ARMv3 and ARMv4 processors
 * r0 = previous task_struct, r1 = previous thread_info, r2 = next thread_info
 * previous and next are guaranteed not to be the same.
 */
ENTRY(__switch_to)
 UNWIND(.fnstart	)
 UNWIND(.cantunwind	)
	add	ip, r1, #TI_CPU_SAVE
 ARM(	stmia	ip!, {r4 - sl, fp, sp, lr} )	@ Store most regs on stack
 THUMB(	stmia	ip!, {r4 - sl, fp}	   )	@ Store most regs on stack
 THUMB(	str	sp, [ip], #4		   )
 THUMB(	str	lr, [ip], #4		   )
	ldr	r4, [r2, #TI_TP_VALUE]
	ldr	r5, [r2, #TI_TP_VALUE + 4]
#if defined(CONFIG_CPU_USE_DOMAINS) || defined(CONFIG_PAX_KERNEXEC) || defined(CONFIG_PAX_MEMORY_UDEREF)
	ldr	r6, [r2, #TI_CPU_DOMAIN]
#endif
	switch_tls r1, r4, r5, r3, r7
#if defined(CONFIG_CC_STACKPROTECTOR) && !defined(CONFIG_SMP)
	ldr	r7, [r2, #TI_TASK]
	ldr	r8, =__stack_chk_guard
	ldr	r7, [r7, #TSK_STACK_CANARY]
#endif
#if defined(CONFIG_CPU_USE_DOMAINS) || defined(CONFIG_PAX_KERNEXEC) || defined(CONFIG_PAX_MEMORY_UDEREF)
	mcr	p15, 0, r6, c3, c0, 0		@ Set domain register
#endif
	mov	r5, r0
	add	r4, r2, #TI_CPU_SAVE
	ldr	r0, =thread_notify_head
	mov	r1, #THREAD_NOTIFY_SWITCH
	bl	atomic_notifier_call_chain
#if defined(CONFIG_CC_STACKPROTECTOR) && !defined(CONFIG_SMP)
	str	r7, [r8]
#endif
 THUMB(	mov	ip, r4			   )
	mov	r0, r5
 ARM(	ldmia	r4, {r4 - sl, fp, sp, pc}  )	@ Load all regs saved previously
 THUMB(	ldmia	ip!, {r4 - sl, fp}	   )	@ Load all regs saved previously
 THUMB(	ldr	sp, [ip], #4		   )
 THUMB(	ldr	pc, [ip]		   )
 UNWIND(.fnend		)
ENDPROC(__switch_to)

	__INIT

/*
 * User helpers.
 *
 * Each segment is 32-byte aligned and will be moved to the top of the high
 * vector page.  New segments (if ever needed) must be added in front of
 * existing ones.  This mechanism should be used only for things that are
 * really small and justified, and not be abused freely.
 *
 * See Documentation/arm/kernel_user_helpers.txt for formal definitions.
 */
 THUMB(	.arm	)

	.macro	usr_ret, reg
#ifdef CONFIG_ARM_THUMB
	bx	\reg
#else
	mov	pc, \reg
#endif
	.endm

	.macro	kuser_pad, sym, size
	.if	(. - \sym) & 3
	.rept	4 - (. - \sym) & 3
	.byte	0
	.endr
	.endif
	.rept	(\size - (. - \sym)) / 4
	.word	0xe7fddef1
	.endr
	.endm

#ifdef CONFIG_KUSER_HELPERS
	.align	5
	.globl	__kuser_helper_start
__kuser_helper_start:

/*
 * Due to the length of some sequences, __kuser_cmpxchg64 spans 2 regular
 * kuser "slots", therefore 0xffff0f80 is not used as a valid entry point.
 */

__kuser_cmpxchg64:				@ 0xffff0f60

#if defined(CONFIG_NEEDS_SYSCALL_FOR_CMPXCHG)

	/*
	 * Poor you.  No fast solution possible...
	 * The kernel itself must perform the operation.
	 * A special ghost syscall is used for that (see traps.c).
	 */
	stmfd	sp!, {r7, lr}
	ldr	r7, 1f			@ it's 20 bits
	swi	__ARM_NR_cmpxchg64
	ldmfd	sp!, {r7, pc}
1:	.word	__ARM_NR_cmpxchg64

#elif defined(CONFIG_CPU_32v6K)

	stmfd	sp!, {r4, r5, r6, r7}
	ldrd	r4, r5, [r0]			@ load old val
	ldrd	r6, r7, [r1]			@ load new val
	smp_dmb	arm
1:	ldrexd	r0, r1, [r2]			@ load current val
	eors	r3, r0, r4			@ compare with oldval (1)
	eoreqs	r3, r1, r5			@ compare with oldval (2)
	strexdeq r3, r6, r7, [r2]		@ store newval if eq
	teqeq	r3, #1				@ success?
	beq	1b				@ if no then retry
	smp_dmb	arm
	rsbs	r0, r3, #0			@ set returned val and C flag
	ldmfd	sp!, {r4, r5, r6, r7}
	usr_ret	lr

#elif !defined(CONFIG_SMP)

#ifdef CONFIG_MMU

	/*
	 * The only thing that can break atomicity in this cmpxchg64
	 * implementation is either an IRQ or a data abort exception
	 * causing another process/thread to be scheduled in the middle of
	 * the critical sequence.  The same strategy as for cmpxchg is used.
	 */
	stmfd	sp!, {r4, r5, r6, lr}
	ldmia	r0, {r4, r5}			@ load old val
	ldmia	r1, {r6, lr}			@ load new val
1:	ldmia	r2, {r0, r1}			@ load current val
	eors	r3, r0, r4			@ compare with oldval (1)
	eoreqs	r3, r1, r5			@ compare with oldval (2)
2:	stmeqia	r2, {r6, lr}			@ store newval if eq
	rsbs	r0, r3, #0			@ set return val and C flag
	ldmfd	sp!, {r4, r5, r6, pc}

	.text
kuser_cmpxchg64_fixup:
	@ Called from kuser_cmpxchg_fixup.
	@ r4 = address of interrupted insn (must be preserved).
	@ sp = saved regs. r7 and r8 are clobbered.
	@ 1b = first critical insn, 2b = last critical insn.
	@ If r4 >= 1b and r4 <= 2b then saved pc_usr is set to 1b.
	mov	r7, #0xffff0fff
	sub	r7, r7, #(0xffff0fff - (0xffff0f60 + (1b - __kuser_cmpxchg64)))
	subs	r8, r4, r7
	rsbcss	r8, r8, #(2b - 1b)
	strcs	r7, [sp, #S_PC]
#if __LINUX_ARM_ARCH__ < 6
	bcc	kuser_cmpxchg32_fixup
#endif
	mov	pc, lr
	.previous

#else
#warning "NPTL on non MMU needs fixing"
	mov	r0, #-1
	adds	r0, r0, #0
	usr_ret	lr
#endif

#else
#error "incoherent kernel configuration"
#endif

	kuser_pad __kuser_cmpxchg64, 64

__kuser_memory_barrier:				@ 0xffff0fa0
	smp_dmb	arm
	usr_ret	lr

	kuser_pad __kuser_memory_barrier, 32

__kuser_cmpxchg:				@ 0xffff0fc0

#if defined(CONFIG_NEEDS_SYSCALL_FOR_CMPXCHG)

	/*
	 * Poor you.  No fast solution possible...
	 * The kernel itself must perform the operation.
	 * A special ghost syscall is used for that (see traps.c).
	 */
	stmfd	sp!, {r7, lr}
	ldr	r7, 1f			@ it's 20 bits
	swi	__ARM_NR_cmpxchg
	ldmfd	sp!, {r7, pc}
1:	.word	__ARM_NR_cmpxchg

#elif __LINUX_ARM_ARCH__ < 6

#ifdef CONFIG_MMU

	/*
	 * The only thing that can break atomicity in this cmpxchg
	 * implementation is either an IRQ or a data abort exception
	 * causing another process/thread to be scheduled in the middle
	 * of the critical sequence.  To prevent this, code is added to
	 * the IRQ and data abort exception handlers to set the pc back
	 * to the beginning of the critical section if it is found to be
	 * within that critical section (see kuser_cmpxchg_fixup).
	 */
1:	ldr	r3, [r2]			@ load current val
	subs	r3, r3, r0			@ compare with oldval
2:	streq	r1, [r2]			@ store newval if eq
	rsbs	r0, r3, #0			@ set return val and C flag
	usr_ret	lr

	.text
kuser_cmpxchg32_fixup:
	@ Called from kuser_cmpxchg_check macro.
	@ r4 = address of interrupted insn (must be preserved).
	@ sp = saved regs. r7 and r8 are clobbered.
	@ 1b = first critical insn, 2b = last critical insn.
	@ If r4 >= 1b and r4 <= 2b then saved pc_usr is set to 1b.
	mov	r7, #0xffff0fff
	sub	r7, r7, #(0xffff0fff - (0xffff0fc0 + (1b - __kuser_cmpxchg)))
	subs	r8, r4, r7
	rsbcss	r8, r8, #(2b - 1b)
	strcs	r7, [sp, #S_PC]
	mov	pc, lr
	.previous

#else
#warning "NPTL on non MMU needs fixing"
	mov	r0, #-1
	adds	r0, r0, #0
	usr_ret	lr
#endif

#else

	smp_dmb	arm
1:	ldrex	r3, [r2]
	subs	r3, r3, r0
	strexeq	r3, r1, [r2]
	teqeq	r3, #1
	beq	1b
	rsbs	r0, r3, #0
	/* beware -- each __kuser slot must be 8 instructions max */
	ALT_SMP(b	__kuser_memory_barrier)
	ALT_UP(usr_ret	lr)

#endif

	kuser_pad __kuser_cmpxchg, 32

__kuser_get_tls:				@ 0xffff0fe0
	ldr	r0, [pc, #(16 - 8)]	@ read TLS, set in kuser_get_tls_init
	usr_ret	lr
	mrc	p15, 0, r0, c13, c0, 3	@ 0xffff0fe8 hardware TLS code
	kuser_pad __kuser_get_tls, 16
	.rep	3
	.word	0			@ 0xffff0ff0 software TLS value, then
	.endr				@ pad up to __kuser_helper_version

__kuser_helper_version:				@ 0xffff0ffc
	.word	((__kuser_helper_end - __kuser_helper_start) >> 5)

	.globl	__kuser_helper_end
__kuser_helper_end:

#endif

 THUMB(	.thumb	)

/*
 * Vector stubs.
 *
 * This code is copied to 0xffff1000 so we can use branches in the
 * vectors, rather than ldr's.  Note that this code must not exceed
 * a page size.
 *
 * Common stub entry macro:
 *   Enter in IRQ mode, spsr = SVC/USR CPSR, lr = SVC/USR PC
 *
 * SP points to a minimal amount of processor-private memory, the address
 * of which is copied into r0 for the mode specific abort handler.
 */
	.macro	vector_stub, name, mode, correction=0
	.align	5

vector_\name:
	.if \correction
	sub	lr, lr, #\correction
	.endif

	@
	@ Save r0, lr_<exception> (parent PC) and spsr_<exception>
	@ (parent CPSR)
	@
	stmia	sp, {r0, lr}		@ save r0, lr
	mrs	lr, spsr
	str	lr, [sp, #8]		@ save spsr

	@
	@ Prepare for SVC32 mode.  IRQs remain disabled.
	@
	mrs	r0, cpsr
	eor	r0, r0, #(\mode ^ SVC_MODE | PSR_ISETSTATE)
	msr	spsr_cxsf, r0

	@
	@ the branch table must immediately follow this code
	@
	and	lr, lr, #0x0f
 THUMB(	adr	r0, 1f			)
 THUMB(	ldr	lr, [r0, lr, lsl #2]	)
	mov	r0, sp
 ARM(	ldr	lr, [pc, lr, lsl #2]	)
	movs	pc, lr			@ branch to handler in SVC mode
ENDPROC(vector_\name)

	.align	2
	@ handler addresses follow this label
1:
	.endm

	.section .stubs, "ax", %progbits
__stubs_start:
	@ This must be the first word
	.word	vector_swi

vector_rst:
 ARM(	swi	SYS_ERROR0	)
 THUMB(	svc	#0		)
 THUMB(	nop			)
	b	vector_und

/*
 * Interrupt dispatcher
 */
	vector_stub	irq, IRQ_MODE, 4

	.long	__irq_usr			@  0  (USR_26 / USR_32)
	.long	__irq_invalid			@  1  (FIQ_26 / FIQ_32)
	.long	__irq_invalid			@  2  (IRQ_26 / IRQ_32)
	.long	__irq_svc			@  3  (SVC_26 / SVC_32)
	.long	__irq_invalid			@  4
	.long	__irq_invalid			@  5
	.long	__irq_invalid			@  6
	.long	__irq_invalid			@  7
	.long	__irq_invalid			@  8
	.long	__irq_invalid			@  9
	.long	__irq_invalid			@  a
	.long	__irq_invalid			@  b
	.long	__irq_invalid			@  c
	.long	__irq_invalid			@  d
	.long	__irq_invalid			@  e
	.long	__irq_invalid			@  f

/*
 * Data abort dispatcher
 * Enter in ABT mode, spsr = USR CPSR, lr = USR PC
 */
	vector_stub	dabt, ABT_MODE, 8

	.long	__dabt_usr			@  0  (USR_26 / USR_32)
	.long	__dabt_invalid			@  1  (FIQ_26 / FIQ_32)
	.long	__dabt_invalid			@  2  (IRQ_26 / IRQ_32)
	.long	__dabt_svc			@  3  (SVC_26 / SVC_32)
	.long	__dabt_invalid			@  4
	.long	__dabt_invalid			@  5
	.long	__dabt_invalid			@  6
	.long	__dabt_invalid			@  7
	.long	__dabt_invalid			@  8
	.long	__dabt_invalid			@  9
	.long	__dabt_invalid			@  a
	.long	__dabt_invalid			@  b
	.long	__dabt_invalid			@  c
	.long	__dabt_invalid			@  d
	.long	__dabt_invalid			@  e
	.long	__dabt_invalid			@  f

/*
 * Prefetch abort dispatcher
 * Enter in ABT mode, spsr = USR CPSR, lr = USR PC
 */
	vector_stub	pabt, ABT_MODE, 4

	.long	__pabt_usr			@  0 (USR_26 / USR_32)
	.long	__pabt_invalid			@  1 (FIQ_26 / FIQ_32)
	.long	__pabt_invalid			@  2 (IRQ_26 / IRQ_32)
	.long	__pabt_svc			@  3 (SVC_26 / SVC_32)
	.long	__pabt_invalid			@  4
	.long	__pabt_invalid			@  5
	.long	__pabt_invalid			@  6
	.long	__pabt_invalid			@  7
	.long	__pabt_invalid			@  8
	.long	__pabt_invalid			@  9
	.long	__pabt_invalid			@  a
	.long	__pabt_invalid			@  b
	.long	__pabt_invalid			@  c
	.long	__pabt_invalid			@  d
	.long	__pabt_invalid			@  e
	.long	__pabt_invalid			@  f

/*
 * Undef instr entry dispatcher
 * Enter in UND mode, spsr = SVC/USR CPSR, lr = SVC/USR PC
 */
	vector_stub	und, UND_MODE

	.long	__und_usr			@  0 (USR_26 / USR_32)
	.long	__und_invalid			@  1 (FIQ_26 / FIQ_32)
	.long	__und_invalid			@  2 (IRQ_26 / IRQ_32)
	.long	__und_svc			@  3 (SVC_26 / SVC_32)
	.long	__und_invalid			@  4
	.long	__und_invalid			@  5
	.long	__und_invalid			@  6
	.long	__und_invalid			@  7
	.long	__und_invalid			@  8
	.long	__und_invalid			@  9
	.long	__und_invalid			@  a
	.long	__und_invalid			@  b
	.long	__und_invalid			@  c
	.long	__und_invalid			@  d
	.long	__und_invalid			@  e
	.long	__und_invalid			@  f

	.align	5

/*=============================================================================
 * Address exception handler
 *-----------------------------------------------------------------------------
 * These aren't too critical.
 * (they're not supposed to happen, and won't happen in 32-bit data mode).
 */

vector_addrexcptn:
	b	vector_addrexcptn

/*=============================================================================
 * Undefined FIQs
 *-----------------------------------------------------------------------------
 * Enter in FIQ mode, spsr = ANY CPSR, lr = ANY PC
 * MUST PRESERVE SVC SPSR, but need to switch to SVC mode to show our msg.
 * Basically to switch modes, we *HAVE* to clobber one register...  brain
 * damage alert!  I don't think that we can execute any code in here in any
 * other mode than FIQ...  Ok you can switch to another mode, but you can't
 * get out of that mode without clobbering one register.
 */
vector_fiq:
	subs	pc, lr, #4

	.globl	vector_fiq_offset
	.equ	vector_fiq_offset, vector_fiq

	.section .vectors, "ax", %progbits
__vectors_start:
	W(b)	vector_rst
	W(b)	vector_und
	W(ldr)	pc, __vectors_start + 0x1000
	W(b)	vector_pabt
	W(b)	vector_dabt
	W(b)	vector_addrexcptn
	W(b)	vector_irq
	W(b)	vector_fiq

	.data

	.globl	cr_alignment
	.globl	cr_no_alignment
cr_alignment:
	.space	4
cr_no_alignment:
	.space	4

#ifdef CONFIG_MULTI_IRQ_HANDLER
	.globl	handle_arch_irq
handle_arch_irq:
	.space	4
#endif<|MERGE_RESOLUTION|>--- conflicted
+++ resolved
@@ -373,19 +373,7 @@
 	mov	r0, sp				@ struct pt_regs *regs
 	bl	__und_fault
 
-<<<<<<< HEAD
-	@
-	@ IRQs off again before pulling preserved data off the stack
-	@
 __und_svc_finish:
-	disable_irq_notrace
-
-	@
-	@ restore SPSR and restart the instruction
-	@
-=======
-__und_svc_finish:
->>>>>>> c3ade0e0
 	ldr	r5, [sp, #S_PSR]		@ Get SVC cpsr
 	svc_exit r5				@ return from exception
  UNWIND(.fnend		)
@@ -525,18 +513,11 @@
 	tst	r3, #PSR_T_BIT			@ Thumb mode?
 	bne	__und_usr_thumb
 	sub	r4, r2, #4			@ ARM instr at LR - 4
-<<<<<<< HEAD
-1:	ldrt	r0, [r4]
-#ifdef CONFIG_CPU_ENDIAN_BE8
-	rev	r0, r0				@ little endian instruction
-#endif
-=======
 	pax_open_userland
 1:	ldrt	r0, [r4]
 	pax_close_userland
  ARM_BE8(rev	r0, r0)				@ little endian instruction
 
->>>>>>> c3ade0e0
 	@ r0 = 32-bit ARM instruction which caused the exception
 	@ r2 = PC value for the following instruction (:= regs->ARM_pc)
 	@ r4 = PC value for the faulting instruction
@@ -568,12 +549,6 @@
  */
 	.arch	armv6t2
 #endif
-<<<<<<< HEAD
-2:	ldrht	r5, [r4]
-	cmp	r5, #0xe800			@ 32bit instruction if xx != 0
-	blo	__und_usr_fault_16		@ 16bit undefined instruction
-3:	ldrht	r0, [r2]
-=======
 	pax_open_userland
 2:	ldrht	r5, [r4]
 	pax_close_userland
@@ -584,7 +559,6 @@
 3:	ldrht	r0, [r2]
 	pax_close_userland
 ARM_BE8(rev16	r0, r0)				@ little endian instruction
->>>>>>> c3ade0e0
 	add	r2, r2, #2			@ r2 is PC + 2, make it PC + 4
 	str	r2, [sp, #S_PC]			@ it's a 2x16bit instr, update
 	orr	r0, r0, r5, lsl #16
