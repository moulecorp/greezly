--- conflicted
+++ resolved
@@ -28,6 +28,7 @@
 #include <linux/tick.h>
 #include <linux/utsname.h>
 #include <linux/uaccess.h>
+#include <linux/random.h>
 #include <linux/hw_breakpoint.h>
 #include <linux/cpuidle.h>
 #include <linux/leds.h>
@@ -94,11 +95,7 @@
 	BUG();
 }
 
-<<<<<<< HEAD
-__noreturn void arm_machine_restart(char mode, const char *cmd)
-=======
 void soft_restart(unsigned long addr)
->>>>>>> c3ade0e0
 {
 	u64 *stack = soft_restart_stack + ARRAY_SIZE(soft_restart_stack);
 
@@ -117,19 +114,8 @@
 	BUG();
 }
 
-<<<<<<< HEAD
-	/*
-	 * Whoops - the architecture was unable to reboot.
-	 * Tell the user!
-	 */
-	mdelay(1000);
-	printk("Reboot failed -- System halted\n");
-	local_irq_disable();
-	while (1);
-=======
 static void null_restart(enum reboot_mode reboot_mode, const char *cmd)
 {
->>>>>>> c3ade0e0
 }
 
 /*
@@ -138,11 +124,7 @@
 void (*pm_power_off)(void);
 EXPORT_SYMBOL(pm_power_off);
 
-<<<<<<< HEAD
-void (*arm_pm_restart)(char str, const char *cmd) __noreturn = arm_machine_restart;
-=======
 void (*arm_pm_restart)(enum reboot_mode reboot_mode, const char *cmd) = null_restart;
->>>>>>> c3ade0e0
 EXPORT_SYMBOL_GPL(arm_pm_restart);
 
 /*
@@ -215,13 +197,9 @@
  */
 void machine_halt(void)
 {
-<<<<<<< HEAD
-	machine_shutdown();
-=======
 	local_irq_disable();
 	smp_send_stop();
 
->>>>>>> c3ade0e0
 	local_irq_disable();
 	while (1);
 }
@@ -274,16 +252,8 @@
 	unsigned long flags;
 	char buf[64];
 
-<<<<<<< HEAD
-	printk("CPU: %d    %s  (%s %.*s)\n",
-		raw_smp_processor_id(), print_tainted(),
-		init_utsname()->release,
-		(int)strcspn(init_utsname()->version, " "),
-		init_utsname()->version);
-=======
 	show_regs_print_info(KERN_DEFAULT);
 
->>>>>>> c3ade0e0
 	printk("PC is at %pA\n", (void *)instruction_pointer(regs));
 	printk("LR is at %pA\n", (void *)regs->ARM_lr);
 	printk("pc : [<%08lx>]    lr : [<%08lx>]    psr: %08lx\n"
