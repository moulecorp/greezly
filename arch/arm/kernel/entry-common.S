--- conflicted
+++ resolved
@@ -113,22 +113,11 @@
  */
 ENTRY(ret_from_fork)
 	bl	schedule_tail
-<<<<<<< HEAD
-	get_thread_info tsk
-	ldr	r1, [tsk, #TI_FLAGS]		@ check for syscall tracing
-	mov	why, #1
-	tst	r1, #_TIF_SYSCALL_WORK		@ are we tracing syscalls?
-	beq	ret_slow_syscall
-	mov	r1, sp
-	mov	r0, #1				@ trace exit [IP = 1]
-	bl	syscall_trace
-=======
 	cmp	r5, #0
 	movne	r0, r4
 	adrne	lr, BSYM(1f)
 	movne	pc, r5
 1:	get_thread_info tsk
->>>>>>> c3ade0e0
 	b	ret_slow_syscall
 ENDPROC(ret_from_fork)
 
@@ -477,19 +466,6 @@
 	ldr	r10, [tsk, #TI_FLAGS]		@ check for syscall tracing
 	stmdb	sp!, {r4, r5}			@ push fifth and sixth args
 
-<<<<<<< HEAD
-#ifdef CONFIG_SECCOMP
-	tst	r10, #_TIF_SECCOMP
-	beq	1f
-	mov	r0, scno
-	bl	__secure_computing	
-	add	r0, sp, #S_R0 + S_OFF		@ pointer to regs
-	ldmia	r0, {r0 - r3}			@ have to reload r0 - r3
-1:
-#endif
-
-=======
->>>>>>> c3ade0e0
 	tst	r10, #_TIF_SYSCALL_WORK		@ are we tracing syscalls?
 	bne	__sys_trace
 
