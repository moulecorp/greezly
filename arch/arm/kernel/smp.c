--- conflicted
+++ resolved
@@ -337,10 +337,7 @@
 	 * switch away from it before attempting any exclusive accesses.
 	 */
 	cpu_switch_mm(mm->pgd, mm);
-<<<<<<< HEAD
-=======
 	local_flush_bp_all();
->>>>>>> c3ade0e0
 	enter_lazy_tlb(mm, current);
 	local_flush_tlb_all();
 
@@ -352,11 +349,6 @@
 	atomic_inc(&mm->mm_count);
 	current->active_mm = mm;
 	cpumask_set_cpu(cpu, mm_cpumask(mm));
-<<<<<<< HEAD
-
-	printk("CPU%u: Booted secondary processor\n", cpu);
-=======
->>>>>>> c3ade0e0
 
 	cpu_init();
 
@@ -507,20 +499,6 @@
 	return sum;
 }
 
-<<<<<<< HEAD
-/*
- * Timer (local or broadcast) support
- */
-static DEFINE_PER_CPU(struct clock_event_device, percpu_clockevent);
-
-static void ipi_timer(void)
-{
-	struct clock_event_device *evt = &__get_cpu_var(percpu_clockevent);
-	evt->event_handler(evt);
-}
-
-=======
->>>>>>> c3ade0e0
 #ifdef CONFIG_GENERIC_CLOCKEVENTS_BROADCAST
 void tick_broadcast(const struct cpumask *mask)
 {
@@ -588,11 +566,7 @@
 #ifdef CONFIG_GENERIC_CLOCKEVENTS_BROADCAST
 	case IPI_TIMER:
 		irq_enter();
-<<<<<<< HEAD
-		ipi_timer();
-=======
 		tick_receive_broadcast();
->>>>>>> c3ade0e0
 		irq_exit();
 		break;
 #endif
@@ -617,8 +591,6 @@
 		irq_enter();
 		ipi_cpu_stop(cpu);
 		irq_exit();
-<<<<<<< HEAD
-=======
 		break;
 
 #ifdef CONFIG_IRQ_WORK
@@ -633,7 +605,6 @@
 		irq_enter();
 		ipi_complete(cpu);
 		irq_exit();
->>>>>>> c3ade0e0
 		break;
 
 	default:
