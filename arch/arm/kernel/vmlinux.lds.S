--- conflicted
+++ resolved
@@ -151,15 +151,12 @@
 	}
 #endif
 
-<<<<<<< HEAD
-=======
 	NOTES
 
 #ifdef CONFIG_PAX_KERNEXEC
 	. = ALIGN(1<<SECTION_SHIFT);
 #endif
 
->>>>>>> c3ade0e0
 #ifndef CONFIG_XIP_KERNEL
 	. = ALIGN(PAGE_SIZE);
 	__init_begin = .;
