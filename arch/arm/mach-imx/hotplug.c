/*
 * Copyright 2011 Freescale Semiconductor, Inc.
 * Copyright 2011 Linaro Ltd.
 *
 * The code contained herein is licensed under the GNU General Public
 * License. You may obtain a copy of the GNU General Public License
 * Version 2 or later at the following locations:
 *
 * http://www.opensource.org/licenses/gpl-license.html
 * http://www.gnu.org/copyleft/gpl.html
 */

#include <linux/errno.h>
<<<<<<< HEAD
#include <asm/cacheflush.h>
#include <asm/cp15.h>
#include <mach/common.h>
=======
#include <linux/jiffies.h>
#include <asm/cp15.h>
#include <asm/proc-fns.h>
>>>>>>> c3ade0e0

#include "common.h"

static inline void cpu_enter_lowpower(void)
{
	unsigned int v;

	asm volatile(
		"mcr	p15, 0, %1, c7, c5, 0\n"
	"	mcr	p15, 0, %1, c7, c10, 4\n"
	/*
	 * Turn off coherency
	 */
	"	mrc	p15, 0, %0, c1, c0, 1\n"
	"	bic	%0, %0, %3\n"
	"	mcr	p15, 0, %0, c1, c0, 1\n"
	"	mrc	p15, 0, %0, c1, c0, 0\n"
	"	bic	%0, %0, %2\n"
	"	mcr	p15, 0, %0, c1, c0, 0\n"
	  : "=&r" (v)
	  : "r" (0), "Ir" (CR_C), "Ir" (0x40)
	  : "cc");
}

static inline void cpu_enter_lowpower(void)
{
	unsigned int v;

	flush_cache_all();
	asm volatile(
		"mcr	p15, 0, %1, c7, c5, 0\n"
	"	mcr	p15, 0, %1, c7, c10, 4\n"
	/*
	 * Turn off coherency
	 */
	"	mrc	p15, 0, %0, c1, c0, 1\n"
	"	bic	%0, %0, %3\n"
	"	mcr	p15, 0, %0, c1, c0, 1\n"
	"	mrc	p15, 0, %0, c1, c0, 0\n"
	"	bic	%0, %0, %2\n"
	"	mcr	p15, 0, %0, c1, c0, 0\n"
	  : "=&r" (v)
	  : "r" (0), "Ir" (CR_C), "Ir" (0x40)
	  : "cc");
}

/*
 * platform-specific code to shutdown a CPU
 *
 * Called with IRQs disabled
 */
void imx_cpu_die(unsigned int cpu)
{
	cpu_enter_lowpower();
<<<<<<< HEAD
	imx_enable_cpu(cpu, false);

	/* spin here until hardware takes it down */
	while (1)
		;
=======
	/*
	 * We use the cpu jumping argument register to sync with
	 * imx_cpu_kill() which is running on cpu0 and waiting for
	 * the register being cleared to kill the cpu.
	 */
	imx_set_cpu_arg(cpu, ~0);

	while (1)
		cpu_do_idle();
>>>>>>> c3ade0e0
}

int imx_cpu_kill(unsigned int cpu)
{
	unsigned long timeout = jiffies + msecs_to_jiffies(50);

	while (imx_get_cpu_arg(cpu) == 0)
		if (time_after(jiffies, timeout))
			return 0;
	imx_enable_cpu(cpu, false);
	imx_set_cpu_arg(cpu, 0);
	return 1;
}<|MERGE_RESOLUTION|>--- conflicted
+++ resolved
@@ -11,15 +11,9 @@
  */
 
 #include <linux/errno.h>
-<<<<<<< HEAD
-#include <asm/cacheflush.h>
-#include <asm/cp15.h>
-#include <mach/common.h>
-=======
 #include <linux/jiffies.h>
 #include <asm/cp15.h>
 #include <asm/proc-fns.h>
->>>>>>> c3ade0e0
 
 #include "common.h"
 
@@ -27,28 +21,6 @@
 {
 	unsigned int v;
 
-	asm volatile(
-		"mcr	p15, 0, %1, c7, c5, 0\n"
-	"	mcr	p15, 0, %1, c7, c10, 4\n"
-	/*
-	 * Turn off coherency
-	 */
-	"	mrc	p15, 0, %0, c1, c0, 1\n"
-	"	bic	%0, %0, %3\n"
-	"	mcr	p15, 0, %0, c1, c0, 1\n"
-	"	mrc	p15, 0, %0, c1, c0, 0\n"
-	"	bic	%0, %0, %2\n"
-	"	mcr	p15, 0, %0, c1, c0, 0\n"
-	  : "=&r" (v)
-	  : "r" (0), "Ir" (CR_C), "Ir" (0x40)
-	  : "cc");
-}
-
-static inline void cpu_enter_lowpower(void)
-{
-	unsigned int v;
-
-	flush_cache_all();
 	asm volatile(
 		"mcr	p15, 0, %1, c7, c5, 0\n"
 	"	mcr	p15, 0, %1, c7, c10, 4\n"
@@ -74,13 +46,6 @@
 void imx_cpu_die(unsigned int cpu)
 {
 	cpu_enter_lowpower();
-<<<<<<< HEAD
-	imx_enable_cpu(cpu, false);
-
-	/* spin here until hardware takes it down */
-	while (1)
-		;
-=======
 	/*
 	 * We use the cpu jumping argument register to sync with
 	 * imx_cpu_kill() which is running on cpu0 and waiting for
@@ -90,7 +55,6 @@
 
 	while (1)
 		cpu_do_idle();
->>>>>>> c3ade0e0
 }
 
 int imx_cpu_kill(unsigned int cpu)
