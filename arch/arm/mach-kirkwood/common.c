--- conflicted
+++ resolved
@@ -29,15 +29,9 @@
 #include <mach/bridge-regs.h>
 #include <linux/platform_data/asoc-kirkwood.h>
 #include <plat/cache-feroceon-l2.h>
-<<<<<<< HEAD
-#include <plat/mvsdio.h>
-#include <plat/orion_nand.h>
-#include <plat/ehci-orion.h>
-=======
 #include <linux/platform_data/mmc-mvsdio.h>
 #include <linux/platform_data/mtd-orion_nand.h>
 #include <linux/platform_data/usb-ehci-orion.h>
->>>>>>> c3ade0e0
 #include <plat/common.h>
 #include <plat/time.h>
 #include <linux/platform_data/dma-mv_xor.h>
@@ -292,13 +286,7 @@
  ****************************************************************************/
 void __init kirkwood_ehci_init(void)
 {
-<<<<<<< HEAD
-	kirkwood_clk_ctrl |= CGC_USB0;
-	orion_ehci_init(&kirkwood_mbus_dram_info,
-			USB_PHYS_BASE, IRQ_KIRKWOOD_USB, EHCI_PHY_NA);
-=======
 	orion_ehci_init(USB_PHYS_BASE, IRQ_KIRKWOOD_USB, EHCI_PHY_NA);
->>>>>>> c3ade0e0
 }
 
 
@@ -309,14 +297,10 @@
 {
 	orion_ge00_init(eth_data,
 			GE00_PHYS_BASE, IRQ_KIRKWOOD_GE00_SUM,
-<<<<<<< HEAD
-			IRQ_KIRKWOOD_GE00_ERR, kirkwood_tclk, 1600);
-=======
 			IRQ_KIRKWOOD_GE00_ERR, 1600);
 	/* The interface forgets the MAC address assigned by u-boot if
 	the clock is turned off, so claim the clk now. */
 	clk_prepare_enable(ge0);
->>>>>>> c3ade0e0
 }
 
 
@@ -327,12 +311,8 @@
 {
 	orion_ge01_init(eth_data,
 			GE01_PHYS_BASE, IRQ_KIRKWOOD_GE01_SUM,
-<<<<<<< HEAD
-			IRQ_KIRKWOOD_GE01_ERR, kirkwood_tclk, 1600);
-=======
 			IRQ_KIRKWOOD_GE01_ERR, 1600);
 	clk_prepare_enable(ge1);
->>>>>>> c3ade0e0
 }
 
 
