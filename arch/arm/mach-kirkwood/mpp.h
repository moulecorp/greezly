--- conflicted
+++ resolved
@@ -102,10 +102,7 @@
 #define MPP11_SATA0_ACTn	MPP( 11, 0x5, 0, 0, 0,   1,   1,   1,   1 )
 
 #define MPP12_GPO		MPP( 12, 0x0, 0, 1, 1,   1,   1,   1,   1 )
-<<<<<<< HEAD
-=======
 #define MPP12_GPIO		MPP( 12, 0x0, 1, 1, 0,   0,   0,   1,   0 )
->>>>>>> c3ade0e0
 #define MPP12_SD_CLK		MPP( 12, 0x1, 0, 0, 1,   1,   1,   1,   1 )
 #define MPP12_AU_SPDIF0		MPP( 12, 0xa, 0, 0, 0,   0,   0,   0,   1 )
 #define MPP12_SPI_MOSI		MPP( 12, 0xb, 0, 0, 0,   0,   0,   0,   1 )
