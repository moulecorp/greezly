/*
 * OMAP 32ksynctimer/counter_32k-related code
 *
 * Copyright (C) 2009 Texas Instruments
 * Copyright (C) 2010 Nokia Corporation
 * Tony Lindgren <tony@atomide.com>
 * Added OMAP4 support - Santosh Shilimkar <santosh.shilimkar@ti.com>
 *
 * This program is free software; you can redistribute it and/or modify
 * it under the terms of the GNU General Public License version 2 as
 * published by the Free Software Foundation.
 *
 * NOTE: This timer is not the same timer as the old OMAP1 MPU timer.
 */
#include <linux/kernel.h>
#include <linux/init.h>
#include <linux/clk.h>
#include <linux/err.h>
#include <linux/io.h>
#include <linux/clocksource.h>
#include <linux/sched_clock.h>

#include <asm/mach/time.h>

#include <plat/counter-32k.h>

/* OMAP2_32KSYNCNT_CR_OFF: offset of 32ksync counter register */
#define OMAP2_32KSYNCNT_REV_OFF		0x0
#define OMAP2_32KSYNCNT_REV_SCHEME	(0x3 << 30)
#define OMAP2_32KSYNCNT_CR_OFF_LOW	0x10
#define OMAP2_32KSYNCNT_CR_OFF_HIGH	0x30

/*
 * 32KHz clocksource ... always available, on pretty most chips except
 * OMAP 730 and 1510.  Other timers could be used as clocksources, with
 * higher resolution in free-running counter modes (e.g. 12 MHz xtal),
 * but systems won't necessarily want to spend resources that way.
 */
static void __iomem *sync32k_cnt_reg;

static u64 notrace omap_32k_read_sched_clock(void)
{
	return sync32k_cnt_reg ? __raw_readl(sync32k_cnt_reg) : 0;
}

/**
 * omap_read_persistent_clock -  Return time from a persistent clock.
 *
 * Reads the time from a source which isn't disabled during PM, the
 * 32k sync timer.  Convert the cycles elapsed since last read into
 * nsecs and adds to a monotonically increasing timespec.
 */
static struct timespec persistent_ts;
static cycles_t cycles;
static unsigned int persistent_mult, persistent_shift;
static DEFINE_SPINLOCK(read_persistent_clock_lock);

<<<<<<< HEAD
void read_persistent_clock(struct timespec *ts)
=======
static void omap_read_persistent_clock(struct timespec *ts)
>>>>>>> c3ade0e0
{
	unsigned long long nsecs;
	cycles_t last_cycles;
	unsigned long flags;

	spin_lock_irqsave(&read_persistent_clock_lock, flags);

	last_cycles = cycles;
<<<<<<< HEAD
	cycles = timer_32k_base ? __raw_readl(timer_32k_base) : 0;

	nsecs = clocksource_cyc2ns(cycles - last_cycles,
					persistent_mult, persistent_shift);

	timespec_add_ns(&persistent_ts, nsecs);

=======
	cycles = sync32k_cnt_reg ? __raw_readl(sync32k_cnt_reg) : 0;

	nsecs = clocksource_cyc2ns(cycles - last_cycles,
					persistent_mult, persistent_shift);

	timespec_add_ns(&persistent_ts, nsecs);

>>>>>>> c3ade0e0
	*ts = persistent_ts;

	spin_unlock_irqrestore(&read_persistent_clock_lock, flags);
}

/**
 * omap_init_clocksource_32k - setup and register counter 32k as a
 * kernel clocksource
 * @pbase: base addr of counter_32k module
 * @size: size of counter_32k to map
 *
 * Returns 0 upon success or negative error code upon failure.
 *
 */
int __init omap_init_clocksource_32k(void __iomem *vbase)
{
	int ret;

	/*
	 * 32k sync Counter IP register offsets vary between the
	 * highlander version and the legacy ones.
	 * The 'SCHEME' bits(30-31) of the revision register is used
	 * to identify the version.
	 */
	if (__raw_readl(vbase + OMAP2_32KSYNCNT_REV_OFF) &
						OMAP2_32KSYNCNT_REV_SCHEME)
		sync32k_cnt_reg = vbase + OMAP2_32KSYNCNT_CR_OFF_HIGH;
	else
		sync32k_cnt_reg = vbase + OMAP2_32KSYNCNT_CR_OFF_LOW;

	/*
	 * 120000 rough estimate from the calculations in
	 * __clocksource_updatefreq_scale.
	 */
	clocks_calc_mult_shift(&persistent_mult, &persistent_shift,
			32768, NSEC_PER_SEC, 120000);

	ret = clocksource_mmio_init(sync32k_cnt_reg, "32k_counter", 32768,
				250, 32, clocksource_mmio_readl_up);
	if (ret) {
		pr_err("32k_counter: can't register clocksource\n");
		return ret;
	}

	sched_clock_register(omap_32k_read_sched_clock, 32, 32768);
	register_persistent_clock(NULL, omap_read_persistent_clock);
	pr_info("OMAP clocksource: 32k_counter at 32768 Hz\n");

	return 0;
}<|MERGE_RESOLUTION|>--- conflicted
+++ resolved
@@ -55,11 +55,7 @@
 static unsigned int persistent_mult, persistent_shift;
 static DEFINE_SPINLOCK(read_persistent_clock_lock);
 
-<<<<<<< HEAD
-void read_persistent_clock(struct timespec *ts)
-=======
 static void omap_read_persistent_clock(struct timespec *ts)
->>>>>>> c3ade0e0
 {
 	unsigned long long nsecs;
 	cycles_t last_cycles;
@@ -68,15 +64,6 @@
 	spin_lock_irqsave(&read_persistent_clock_lock, flags);
 
 	last_cycles = cycles;
-<<<<<<< HEAD
-	cycles = timer_32k_base ? __raw_readl(timer_32k_base) : 0;
-
-	nsecs = clocksource_cyc2ns(cycles - last_cycles,
-					persistent_mult, persistent_shift);
-
-	timespec_add_ns(&persistent_ts, nsecs);
-
-=======
 	cycles = sync32k_cnt_reg ? __raw_readl(sync32k_cnt_reg) : 0;
 
 	nsecs = clocksource_cyc2ns(cycles - last_cycles,
@@ -84,7 +71,6 @@
 
 	timespec_add_ns(&persistent_ts, nsecs);
 
->>>>>>> c3ade0e0
 	*ts = persistent_ts;
 
 	spin_unlock_irqrestore(&read_persistent_clock_lock, flags);
