/*
 *  linux/arch/arm/mm/fault.c
 *
 *  Copyright (C) 1995  Linus Torvalds
 *  Modifications for ARM processor (c) 1995-2004 Russell King
 *
 * This program is free software; you can redistribute it and/or modify
 * it under the terms of the GNU General Public License version 2 as
 * published by the Free Software Foundation.
 */
#include <linux/module.h>
#include <linux/signal.h>
#include <linux/mm.h>
#include <linux/hardirq.h>
#include <linux/init.h>
#include <linux/kprobes.h>
#include <linux/uaccess.h>
#include <linux/page-flags.h>
#include <linux/sched.h>
#include <linux/highmem.h>
#include <linux/perf_event.h>

#include <asm/exception.h>
#include <asm/pgtable.h>
#include <asm/system_misc.h>
#include <asm/system_info.h>
#include <asm/tlbflush.h>
#include <asm/sections.h>

#include "fault.h"

#ifdef CONFIG_MMU

#ifdef CONFIG_KPROBES
static inline int notify_page_fault(struct pt_regs *regs, unsigned int fsr)
{
	int ret = 0;

	if (!user_mode(regs)) {
		/* kprobe_running() needs smp_processor_id() */
		preempt_disable();
		if (kprobe_running() && kprobe_fault_handler(regs, fsr))
			ret = 1;
		preempt_enable();
	}

	return ret;
}
#else
static inline int notify_page_fault(struct pt_regs *regs, unsigned int fsr)
{
	return 0;
}
#endif

/*
 * This is useful to dump out the page tables associated with
 * 'addr' in mm 'mm'.
 */
void show_pte(struct mm_struct *mm, unsigned long addr)
{
	pgd_t *pgd;

	if (!mm)
		mm = &init_mm;

	printk(KERN_ALERT "pgd = %p\n", mm->pgd);
	pgd = pgd_offset(mm, addr);
	printk(KERN_ALERT "[%08lx] *pgd=%08llx",
			addr, (long long)pgd_val(*pgd));

	do {
		pud_t *pud;
		pmd_t *pmd;
		pte_t *pte;

		if (pgd_none(*pgd))
			break;

		if (pgd_bad(*pgd)) {
			printk("(bad)");
			break;
		}

		pud = pud_offset(pgd, addr);
		if (PTRS_PER_PUD != 1)
			printk(", *pud=%08llx", (long long)pud_val(*pud));

		if (pud_none(*pud))
			break;

		if (pud_bad(*pud)) {
			printk("(bad)");
			break;
		}

		pmd = pmd_offset(pud, addr);
		if (PTRS_PER_PMD != 1)
			printk(", *pmd=%08llx", (long long)pmd_val(*pmd));

		if (pmd_none(*pmd))
			break;

		if (pmd_bad(*pmd)) {
			printk("(bad)");
			break;
		}

		/* We must not map this if we have highmem enabled */
		if (PageHighMem(pfn_to_page(pmd_val(*pmd) >> PAGE_SHIFT)))
			break;

		pte = pte_offset_map(pmd, addr);
		printk(", *pte=%08llx", (long long)pte_val(*pte));
#ifndef CONFIG_ARM_LPAE
		printk(", *ppte=%08llx",
		       (long long)pte_val(pte[PTE_HWTABLE_PTRS]));
#endif
		pte_unmap(pte);
	} while(0);

	printk("\n");
}
#else					/* CONFIG_MMU */
void show_pte(struct mm_struct *mm, unsigned long addr)
{ }
#endif					/* CONFIG_MMU */

/*
 * Oops.  The kernel tried to access some page that wasn't present.
 */
static void
__do_kernel_fault(struct mm_struct *mm, unsigned long addr, unsigned int fsr,
		  struct pt_regs *regs)
{
	/*
	 * Are we prepared to handle this kernel fault?
	 */
	if (fixup_exception(regs))
		return;

#ifdef CONFIG_PAX_MEMORY_UDEREF
	if (addr < TASK_SIZE) {
		if (current->signal->curr_ip)
			printk(KERN_ERR "PAX: From %pI4: %s:%d, uid/euid: %u/%u, attempted to access userland memory at %08lx\n", &current->signal->curr_ip, current->comm, task_pid_nr(current),
					from_kuid_munged(&init_user_ns, current_uid()), from_kuid_munged(&init_user_ns, current_euid()), addr);
		else
			printk(KERN_ERR "PAX: %s:%d, uid/euid: %u/%u, attempted to access userland memory at %08lx\n", current->comm, task_pid_nr(current),
					from_kuid_munged(&init_user_ns, current_uid()), from_kuid_munged(&init_user_ns, current_euid()), addr);
	}
#endif

#ifdef CONFIG_PAX_KERNEXEC
	if ((fsr & FSR_WRITE) &&
	    (((unsigned long)_stext <= addr && addr < init_mm.end_code) ||
	     (MODULES_VADDR <= addr && addr < MODULES_END)))
	{
		if (current->signal->curr_ip)
			printk(KERN_ERR "PAX: From %pI4: %s:%d, uid/euid: %u/%u, attempted to modify kernel code\n", &current->signal->curr_ip, current->comm, task_pid_nr(current),
					from_kuid_munged(&init_user_ns, current_uid()), from_kuid_munged(&init_user_ns, current_euid()));
		else
			printk(KERN_ERR "PAX: %s:%d, uid/euid: %u/%u, attempted to modify kernel code\n", current->comm, task_pid_nr(current),
					from_kuid_munged(&init_user_ns, current_uid()), from_kuid_munged(&init_user_ns, current_euid()));
	}
#endif

	/*
	 * No handler, we'll have to terminate things with extreme prejudice.
	 */
	bust_spinlocks(1);
	printk(KERN_ALERT
		"Unable to handle kernel %s at virtual address %08lx\n",
		(addr < PAGE_SIZE) ? "NULL pointer dereference" :
		"paging request", addr);

	show_pte(mm, addr);
	die("Oops", regs, fsr);
	bust_spinlocks(0);
	do_exit(SIGKILL);
}

/*
 * Something tried to access memory that isn't in our memory map..
 * User mode accesses just cause a SIGSEGV
 */
static void
__do_user_fault(struct task_struct *tsk, unsigned long addr,
		unsigned int fsr, unsigned int sig, int code,
		struct pt_regs *regs)
{
	struct siginfo si;

#ifdef CONFIG_DEBUG_USER
	if (((user_debug & UDBG_SEGV) && (sig == SIGSEGV)) ||
	    ((user_debug & UDBG_BUS)  && (sig == SIGBUS))) {
		printk(KERN_DEBUG "%s: unhandled page fault (%d) at 0x%08lx, code 0x%03x\n",
		       tsk->comm, sig, addr, fsr);
		show_pte(tsk->mm, addr);
		show_regs(regs);
	}
#endif

#ifdef CONFIG_PAX_PAGEEXEC
	if (fsr & FSR_LNX_PF) {
		pax_report_fault(regs, (void *)regs->ARM_pc, (void *)regs->ARM_sp);
		do_group_exit(SIGKILL);
	}
#endif

	tsk->thread.address = addr;
	tsk->thread.error_code = fsr;
	tsk->thread.trap_no = 14;
	si.si_signo = sig;
	si.si_errno = 0;
	si.si_code = code;
	si.si_addr = (void __user *)addr;
	force_sig_info(sig, &si, tsk);
}

void do_bad_area(unsigned long addr, unsigned int fsr, struct pt_regs *regs)
{
	struct task_struct *tsk = current;
	struct mm_struct *mm = tsk->active_mm;

	/*
	 * If we are in kernel mode at this point, we
	 * have no context to handle this fault with.
	 */
	if (user_mode(regs))
		__do_user_fault(tsk, addr, fsr, SIGSEGV, SEGV_MAPERR, regs);
	else
		__do_kernel_fault(mm, addr, fsr, regs);
}

#ifdef CONFIG_MMU
#define VM_FAULT_BADMAP		0x010000
#define VM_FAULT_BADACCESS	0x020000

/*
 * Check that the permissions on the VMA allow for the fault which occurred.
 * If we encountered a write fault, we must have write permission, otherwise
 * we allow any permission.
 */
static inline bool access_error(unsigned int fsr, struct vm_area_struct *vma)
{
	unsigned int mask = VM_READ | VM_WRITE | VM_EXEC;

	if (fsr & FSR_WRITE)
		mask = VM_WRITE;
	if (fsr & FSR_LNX_PF)
		mask = VM_EXEC;

	return vma->vm_flags & mask ? false : true;
}

static int __kprobes
__do_page_fault(struct mm_struct *mm, unsigned long addr, unsigned int fsr,
		unsigned int flags, struct task_struct *tsk)
{
	struct vm_area_struct *vma;
	int fault;

	vma = find_vma(mm, addr);
	fault = VM_FAULT_BADMAP;
	if (unlikely(!vma))
		goto out;
	if (unlikely(vma->vm_start > addr))
		goto check_stack;

	/*
	 * Ok, we have a good vm_area for this
	 * memory access, so we can handle it.
	 */
good_area:
	if (access_error(fsr, vma)) {
		fault = VM_FAULT_BADACCESS;
		goto out;
	}

	return handle_mm_fault(mm, vma, addr & PAGE_MASK, flags);

check_stack:
	/* Don't allow expansion below FIRST_USER_ADDRESS */
	if (vma->vm_flags & VM_GROWSDOWN &&
	    addr >= FIRST_USER_ADDRESS && !expand_stack(vma, addr))
		goto good_area;
out:
	return fault;
}

static int __kprobes
do_page_fault(unsigned long addr, unsigned int fsr, struct pt_regs *regs)
{
	struct task_struct *tsk;
	struct mm_struct *mm;
	int fault, sig, code;
	unsigned int flags = FAULT_FLAG_ALLOW_RETRY | FAULT_FLAG_KILLABLE;

	if (notify_page_fault(regs, fsr))
		return 0;

	tsk = current;
	mm  = tsk->mm;

	/* Enable interrupts if they were enabled in the parent context. */
	if (interrupts_enabled(regs))
		local_irq_enable();

	/*
	 * If we're in an interrupt or have no user
	 * context, we must not take the fault..
	 */
	if (in_atomic() || !mm)
		goto no_context;

	if (user_mode(regs))
		flags |= FAULT_FLAG_USER;
	if (fsr & FSR_WRITE)
		flags |= FAULT_FLAG_WRITE;

	/*
	 * As per x86, we may deadlock here.  However, since the kernel only
	 * validly references user space from well defined areas of the code,
	 * we can bug out early if this is from code which shouldn't.
	 */
	if (!down_read_trylock(&mm->mmap_sem)) {
		if (!user_mode(regs) && !search_exception_tables(regs->ARM_pc))
			goto no_context;
retry:
		down_read(&mm->mmap_sem);
	} else {
		/*
		 * The above down_read_trylock() might have succeeded in
		 * which case, we'll have missed the might_sleep() from
		 * down_read()
		 */
		might_sleep();
#ifdef CONFIG_DEBUG_VM
		if (!user_mode(regs) &&
		    !search_exception_tables(regs->ARM_pc))
			goto no_context;
#endif
	}

	fault = __do_page_fault(mm, addr, fsr, flags, tsk);

	/* If we need to retry but a fatal signal is pending, handle the
	 * signal first. We do not need to release the mmap_sem because
	 * it would already be released in __lock_page_or_retry in
	 * mm/filemap.c. */
	if ((fault & VM_FAULT_RETRY) && fatal_signal_pending(current))
		return 0;

	/*
	 * Major/minor page fault accounting is only done on the
	 * initial attempt. If we go through a retry, it is extremely
	 * likely that the page will be found in page cache at that point.
	 */

	perf_sw_event(PERF_COUNT_SW_PAGE_FAULTS, 1, regs, addr);
	if (!(fault & VM_FAULT_ERROR) && flags & FAULT_FLAG_ALLOW_RETRY) {
		if (fault & VM_FAULT_MAJOR) {
			tsk->maj_flt++;
			perf_sw_event(PERF_COUNT_SW_PAGE_FAULTS_MAJ, 1,
					regs, addr);
		} else {
			tsk->min_flt++;
			perf_sw_event(PERF_COUNT_SW_PAGE_FAULTS_MIN, 1,
					regs, addr);
		}
		if (fault & VM_FAULT_RETRY) {
			/* Clear FAULT_FLAG_ALLOW_RETRY to avoid any risk
			* of starvation. */
			flags &= ~FAULT_FLAG_ALLOW_RETRY;
			flags |= FAULT_FLAG_TRIED;
			goto retry;
		}
	}

	up_read(&mm->mmap_sem);

	/*
	 * Handle the "normal" case first - VM_FAULT_MAJOR / VM_FAULT_MINOR
	 */
	if (likely(!(fault & (VM_FAULT_ERROR | VM_FAULT_BADMAP | VM_FAULT_BADACCESS))))
		return 0;

	/*
	 * If we are in kernel mode at this point, we
	 * have no context to handle this fault with.
	 */
	if (!user_mode(regs))
		goto no_context;

	if (fault & VM_FAULT_OOM) {
		/*
		 * We ran out of memory, call the OOM killer, and return to
		 * userspace (which will retry the fault, or kill us if we
		 * got oom-killed)
		 */
		pagefault_out_of_memory();
		return 0;
	}

	if (fault & VM_FAULT_SIGBUS) {
		/*
		 * We had some memory, but were unable to
		 * successfully fix up this page fault.
		 */
		sig = SIGBUS;
		code = BUS_ADRERR;
	} else {
		/*
		 * Something tried to access memory that
		 * isn't in our memory map..
		 */
		sig = SIGSEGV;
		code = fault == VM_FAULT_BADACCESS ?
			SEGV_ACCERR : SEGV_MAPERR;
	}

	__do_user_fault(tsk, addr, fsr, sig, code, regs);
	return 0;

no_context:
	__do_kernel_fault(mm, addr, fsr, regs);
	return 0;
}
#else					/* CONFIG_MMU */
static int
do_page_fault(unsigned long addr, unsigned int fsr, struct pt_regs *regs)
{
	return 0;
}
#endif					/* CONFIG_MMU */

#ifdef CONFIG_PAX_PAGEEXEC
void pax_report_insns(struct pt_regs *regs, void *pc, void *sp)
{
	long i;

	printk(KERN_ERR "PAX: bytes at PC: ");
	for (i = 0; i < 20; i++) {
		unsigned char c;
		if (get_user(c, (__force unsigned char __user *)pc+i))
			printk(KERN_CONT "?? ");
		else
			printk(KERN_CONT "%02x ", c);
	}
	printk("\n");

	printk(KERN_ERR "PAX: bytes at SP-4: ");
	for (i = -1; i < 20; i++) {
		unsigned long c;
		if (get_user(c, (__force unsigned long __user *)sp+i))
			printk(KERN_CONT "???????? ");
		else
			printk(KERN_CONT "%08lx ", c);
	}
	printk("\n");
}
#endif

/*
 * First Level Translation Fault Handler
 *
 * We enter here because the first level page table doesn't contain
 * a valid entry for the address.
 *
 * If the address is in kernel space (>= TASK_SIZE), then we are
 * probably faulting in the vmalloc() area.
 *
 * If the init_task's first level page tables contains the relevant
 * entry, we copy the it to this task.  If not, we send the process
 * a signal, fixup the exception, or oops the kernel.
 *
 * NOTE! We MUST NOT take any locks for this case. We may be in an
 * interrupt or a critical region, and should only copy the information
 * from the master page table, nothing more.
 */
#ifdef CONFIG_MMU
static int __kprobes
do_translation_fault(unsigned long addr, unsigned int fsr,
		     struct pt_regs *regs)
{
	unsigned int index;
	pgd_t *pgd, *pgd_k;
	pud_t *pud, *pud_k;
	pmd_t *pmd, *pmd_k;

	if (addr < TASK_SIZE)
		return do_page_fault(addr, fsr, regs);

	if (user_mode(regs))
		goto bad_area;

	index = pgd_index(addr);

	pgd = cpu_get_pgd() + index;
	pgd_k = init_mm.pgd + index;

	if (pgd_none(*pgd_k))
		goto bad_area;
	if (!pgd_present(*pgd))
		set_pgd(pgd, *pgd_k);

	pud = pud_offset(pgd, addr);
	pud_k = pud_offset(pgd_k, addr);

	if (pud_none(*pud_k))
		goto bad_area;
	if (!pud_present(*pud))
		set_pud(pud, *pud_k);

	pmd = pmd_offset(pud, addr);
	pmd_k = pmd_offset(pud_k, addr);

#ifdef CONFIG_ARM_LPAE
	/*
	 * Only one hardware entry per PMD with LPAE.
	 */
	index = 0;
#else
	/*
	 * On ARM one Linux PGD entry contains two hardware entries (see page
	 * tables layout in pgtable.h). We normally guarantee that we always
	 * fill both L1 entries. But create_mapping() doesn't follow the rule.
	 * It can create inidividual L1 entries, so here we have to call
	 * pmd_none() check for the entry really corresponded to address, not
	 * for the first of pair.
	 */
	index = (addr >> SECTION_SHIFT) & 1;
#endif
	if (pmd_none(pmd_k[index]))
		goto bad_area;

	copy_pmd(pmd, pmd_k);
	return 0;

bad_area:
	do_bad_area(addr, fsr, regs);
	return 0;
}
#else					/* CONFIG_MMU */
static int
do_translation_fault(unsigned long addr, unsigned int fsr,
		     struct pt_regs *regs)
{
	return 0;
}
#endif					/* CONFIG_MMU */

/*
 * Some section permission faults need to be handled gracefully.
 * They can happen due to a __{get,put}_user during an oops.
 */
#ifndef CONFIG_ARM_LPAE
static int
do_sect_fault(unsigned long addr, unsigned int fsr, struct pt_regs *regs)
{
	do_bad_area(addr, fsr, regs);
	return 0;
}
#endif /* CONFIG_ARM_LPAE */

/*
 * This abort handler always returns "fault".
 */
static int
do_bad(unsigned long addr, unsigned int fsr, struct pt_regs *regs)
{
	return 1;
}

struct fsr_info {
	int	(*fn)(unsigned long addr, unsigned int fsr, struct pt_regs *regs);
	int	sig;
	int	code;
	const char *name;
};

/* FSR definition */
#ifdef CONFIG_ARM_LPAE
#include "fsr-3level.c"
#else
#include "fsr-2level.c"
#endif

void __init
hook_fault_code(int nr, int (*fn)(unsigned long, unsigned int, struct pt_regs *),
		int sig, int code, const char *name)
{
	if (nr < 0 || nr >= ARRAY_SIZE(fsr_info))
		BUG();

	fsr_info[nr].fn   = fn;
	fsr_info[nr].sig  = sig;
	fsr_info[nr].code = code;
	fsr_info[nr].name = name;
}

/*
 * Dispatch a data abort to the relevant handler.
 */
asmlinkage void __exception
do_DataAbort(unsigned long addr, unsigned int fsr, struct pt_regs *regs)
{
	const struct fsr_info *inf = fsr_info + fsr_fs(fsr);
	struct siginfo info;

#ifdef CONFIG_PAX_MEMORY_UDEREF
	if (addr < TASK_SIZE && is_domain_fault(fsr)) {
		if (current->signal->curr_ip)
			printk(KERN_ERR "PAX: From %pI4: %s:%d, uid/euid: %u/%u, attempted to access userland memory at %08lx\n", &current->signal->curr_ip, current->comm, task_pid_nr(current),
					from_kuid_munged(&init_user_ns, current_uid()), from_kuid_munged(&init_user_ns, current_euid()), addr);
		else
			printk(KERN_ERR "PAX: %s:%d, uid/euid: %u/%u, attempted to access userland memory at %08lx\n", current->comm, task_pid_nr(current),
					from_kuid_munged(&init_user_ns, current_uid()), from_kuid_munged(&init_user_ns, current_euid()), addr);
		goto die;
	}
#endif

	if (!inf->fn(addr, fsr & ~FSR_LNX_PF, regs))
		return;

die:
	printk(KERN_ALERT "Unhandled fault: %s (0x%03x) at 0x%08lx\n",
		inf->name, fsr, addr);

	info.si_signo = inf->sig;
	info.si_errno = 0;
	info.si_code  = inf->code;
	info.si_addr  = (void __user *)addr;
	arm_notify_die("", regs, &info, fsr, 0);
}

void __init
hook_ifault_code(int nr, int (*fn)(unsigned long, unsigned int, struct pt_regs *),
		 int sig, int code, const char *name)
{
	if (nr < 0 || nr >= ARRAY_SIZE(ifsr_info))
		BUG();

	ifsr_info[nr].fn   = fn;
	ifsr_info[nr].sig  = sig;
	ifsr_info[nr].code = code;
	ifsr_info[nr].name = name;
}

asmlinkage int sys_sigreturn(struct pt_regs *regs);
asmlinkage int sys_rt_sigreturn(struct pt_regs *regs);

asmlinkage void __exception
do_PrefetchAbort(unsigned long addr, unsigned int ifsr, struct pt_regs *regs)
{
	const struct fsr_info *inf = ifsr_info + fsr_fs(ifsr);
	struct siginfo info;
	unsigned long pc = instruction_pointer(regs);

	if (user_mode(regs)) {
		unsigned long sigpage = current->mm->context.sigpage;

		if (sigpage <= pc && pc < sigpage + 7*4) {
			if (pc < sigpage + 3*4)
				sys_sigreturn(regs);
			else
				sys_rt_sigreturn(regs);
			return;
		}
		if (pc == 0xffff0f60UL) {
			/*
			 * PaX: __kuser_cmpxchg64 emulation
			 */
			// TODO
			//regs->ARM_pc = regs->ARM_lr;
			//return;
		}
		if (pc == 0xffff0fa0UL) {
			/*
			 * PaX: __kuser_memory_barrier emulation
			 */
			// dmb(); implied by the exception
			regs->ARM_pc = regs->ARM_lr;
			return;
		}
		if (pc == 0xffff0fc0UL) {
			/*
			 * PaX: __kuser_cmpxchg emulation
			 */
			// TODO
			//long new;
			//int op;

			//op = FUTEX_OP_SET << 28;
			//new = futex_atomic_op_inuser(op, regs->ARM_r2);
			//regs->ARM_r0 = old != new;
			//regs->ARM_pc = regs->ARM_lr;
			//return;
		}
		if (pc == 0xffff0fe0UL) {
			/*
			 * PaX: __kuser_get_tls emulation
			 */
			regs->ARM_r0 = current_thread_info()->tp_value[0];
			regs->ARM_pc = regs->ARM_lr;
			return;
		}
	}

#if defined(CONFIG_PAX_KERNEXEC) || defined(CONFIG_PAX_MEMORY_UDEREF)
	else if (is_domain_fault(ifsr) || is_xn_fault(ifsr)) {
		if (current->signal->curr_ip)
			printk(KERN_ERR "PAX: From %pI4: %s:%d, uid/euid: %u/%u, attempted to execute %s memory at %08lx\n", &current->signal->curr_ip, current->comm, task_pid_nr(current),
					from_kuid_munged(&init_user_ns, current_uid()), from_kuid_munged(&init_user_ns, current_euid()),
					pc >= TASK_SIZE ? "non-executable kernel" : "userland", pc);
		else
			printk(KERN_ERR "PAX: %s:%d, uid/euid: %u/%u, attempted to execute %s memory at %08lx\n", current->comm, task_pid_nr(current),
					from_kuid_munged(&init_user_ns, current_uid()), from_kuid_munged(&init_user_ns, current_euid()),
					pc >= TASK_SIZE ? "non-executable kernel" : "userland", pc);
		goto die;
	}
#endif

#ifdef CONFIG_PAX_REFCOUNT
	if (fsr_fs(ifsr) == FAULT_CODE_DEBUG) {
<<<<<<< HEAD
		unsigned int bkpt;

		if (!probe_kernel_address(pc, bkpt) && cpu_to_le32(bkpt) == 0xe12f1073) {
=======
#ifdef CONFIG_THUMB2_KERNEL
		unsigned short bkpt;

		if (!probe_kernel_address(pc, bkpt) && cpu_to_le16(bkpt) == 0xbef1) {
#else
		unsigned int bkpt;

		if (!probe_kernel_address(pc, bkpt) && cpu_to_le32(bkpt) == 0xe12f1073) {
#endif
>>>>>>> ab39e721
			current->thread.error_code = ifsr;
			current->thread.trap_no = 0;
			pax_report_refcount_overflow(regs);
			fixup_exception(regs);
			return;
		}
	}
#endif

	if (!inf->fn(addr, ifsr | FSR_LNX_PF, regs))
		return;

die:
	printk(KERN_ALERT "Unhandled prefetch abort: %s (0x%03x) at 0x%08lx\n",
		inf->name, ifsr, addr);

	info.si_signo = inf->sig;
	info.si_errno = 0;
	info.si_code  = inf->code;
	info.si_addr  = (void __user *)addr;
	arm_notify_die("", regs, &info, ifsr, 0);
}

#ifndef CONFIG_ARM_LPAE
static int __init exceptions_init(void)
{
	if (cpu_architecture() >= CPU_ARCH_ARMv6) {
		hook_fault_code(4, do_translation_fault, SIGSEGV, SEGV_MAPERR,
				"I-cache maintenance fault");
	}

	if (cpu_architecture() >= CPU_ARCH_ARMv7) {
		/*
		 * TODO: Access flag faults introduced in ARMv6K.
		 * Runtime check for 'K' extension is needed
		 */
		hook_fault_code(3, do_bad, SIGSEGV, SEGV_MAPERR,
				"section access flag fault");
		hook_fault_code(6, do_bad, SIGSEGV, SEGV_MAPERR,
				"section access flag fault");
	}

	return 0;
}

arch_initcall(exceptions_init);
#endif<|MERGE_RESOLUTION|>--- conflicted
+++ resolved
@@ -723,11 +723,6 @@
 
 #ifdef CONFIG_PAX_REFCOUNT
 	if (fsr_fs(ifsr) == FAULT_CODE_DEBUG) {
-<<<<<<< HEAD
-		unsigned int bkpt;
-
-		if (!probe_kernel_address(pc, bkpt) && cpu_to_le32(bkpt) == 0xe12f1073) {
-=======
 #ifdef CONFIG_THUMB2_KERNEL
 		unsigned short bkpt;
 
@@ -737,7 +732,6 @@
 
 		if (!probe_kernel_address(pc, bkpt) && cpu_to_le32(bkpt) == 0xe12f1073) {
 #endif
->>>>>>> ab39e721
 			current->thread.error_code = ifsr;
 			current->thread.trap_no = 0;
 			pax_report_refcount_overflow(regs);
