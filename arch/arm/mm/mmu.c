--- conflicted
+++ resolved
@@ -564,27 +564,6 @@
 #endif
 
 	/*
-<<<<<<< HEAD
-	 * Enable CPU-specific coherency if supported.
-	 * (Only available on XSC3 at the moment.)
-	 */
-	if (arch_is_coherent() && cpu_is_xsc3()) {
-		mem_types[MT_MEMORY].prot_sect |= PMD_SECT_S;
-		mem_types[MT_MEMORY].prot_pte |= L_PTE_SHARED;
-		mem_types[MT_MEMORY_NONCACHED].prot_sect |= PMD_SECT_S;
-		mem_types[MT_MEMORY_NONCACHED].prot_pte |= L_PTE_SHARED;
-	}
-	/*
-	 * We don't use domains on ARMv6 (since this causes problems with
-	 * v6/v7 kernels), so we must use a separate memory type for user
-	 * r/o, kernel r/w to map the vectors page.
-	 */
-	if (cpu_arch == CPU_ARCH_ARMv6)
-		vecs_pgprot |= L_PTE_MT_VECTORS;
-
-	/*
-=======
->>>>>>> c3ade0e0
 	 * ARMv6 and above have extended page tables.
 	 */
 	if (cpu_arch >= CPU_ARCH_ARMv6 && (cr & CR_XP)) {
