/*
 *  linux/arch/arm/mm/dma-mapping.c
 *
 *  Copyright (C) 2000-2004 Russell King
 *
 * This program is free software; you can redistribute it and/or modify
 * it under the terms of the GNU General Public License version 2 as
 * published by the Free Software Foundation.
 *
 *  DMA uncached mapping support.
 */
#include <linux/bootmem.h>
#include <linux/module.h>
#include <linux/mm.h>
#include <linux/gfp.h>
#include <linux/errno.h>
#include <linux/list.h>
#include <linux/init.h>
#include <linux/device.h>
#include <linux/dma-mapping.h>
#include <linux/dma-contiguous.h>
#include <linux/highmem.h>
#include <linux/memblock.h>
#include <linux/slab.h>
#include <linux/iommu.h>
#include <linux/io.h>
#include <linux/vmalloc.h>
#include <linux/sizes.h>

#include <asm/memory.h>
#include <asm/highmem.h>
#include <asm/cacheflush.h>
#include <asm/tlbflush.h>
#include <asm/mach/arch.h>
#include <asm/dma-iommu.h>
#include <asm/mach/map.h>
#include <asm/system_info.h>
#include <asm/dma-contiguous.h>

#include "mm.h"

/*
 * The DMA API is built upon the notion of "buffer ownership".  A buffer
 * is either exclusively owned by the CPU (and therefore may be accessed
 * by it) or exclusively owned by the DMA device.  These helper functions
 * represent the transitions between these two ownership states.
 *
 * Note, however, that on later ARMs, this notion does not work due to
 * speculative prefetches.  We model our approach on the assumption that
 * the CPU does do speculative prefetches, which means we clean caches
 * before transfers and delay cache invalidation until transfer completion.
 *
 */
static void __dma_page_cpu_to_dev(struct page *, unsigned long,
		size_t, enum dma_data_direction);
static void __dma_page_dev_to_cpu(struct page *, unsigned long,
		size_t, enum dma_data_direction);

/**
 * arm_dma_map_page - map a portion of a page for streaming DMA
 * @dev: valid struct device pointer, or NULL for ISA and EISA-like devices
 * @page: page that buffer resides in
 * @offset: offset into page for start of buffer
 * @size: size of buffer to map
 * @dir: DMA transfer direction
 *
 * Ensure that any data held in the cache is appropriately discarded
 * or written back.
 *
 * The device owns this memory once this call has completed.  The CPU
 * can regain ownership by calling dma_unmap_page().
 */
static dma_addr_t arm_dma_map_page(struct device *dev, struct page *page,
	     unsigned long offset, size_t size, enum dma_data_direction dir,
	     struct dma_attrs *attrs)
{
	if (!dma_get_attr(DMA_ATTR_SKIP_CPU_SYNC, attrs))
		__dma_page_cpu_to_dev(page, offset, size, dir);
	return pfn_to_dma(dev, page_to_pfn(page)) + offset;
}

static dma_addr_t arm_coherent_dma_map_page(struct device *dev, struct page *page,
	     unsigned long offset, size_t size, enum dma_data_direction dir,
	     struct dma_attrs *attrs)
{
	return pfn_to_dma(dev, page_to_pfn(page)) + offset;
}

/**
 * arm_dma_unmap_page - unmap a buffer previously mapped through dma_map_page()
 * @dev: valid struct device pointer, or NULL for ISA and EISA-like devices
 * @handle: DMA address of buffer
 * @size: size of buffer (same as passed to dma_map_page)
 * @dir: DMA transfer direction (same as passed to dma_map_page)
 *
 * Unmap a page streaming mode DMA translation.  The handle and size
 * must match what was provided in the previous dma_map_page() call.
 * All other usages are undefined.
 *
 * After this call, reads by the CPU to the buffer are guaranteed to see
 * whatever the device wrote there.
 */
static void arm_dma_unmap_page(struct device *dev, dma_addr_t handle,
		size_t size, enum dma_data_direction dir,
		struct dma_attrs *attrs)
{
	if (!dma_get_attr(DMA_ATTR_SKIP_CPU_SYNC, attrs))
		__dma_page_dev_to_cpu(pfn_to_page(dma_to_pfn(dev, handle)),
				      handle & ~PAGE_MASK, size, dir);
}

static void arm_dma_sync_single_for_cpu(struct device *dev,
		dma_addr_t handle, size_t size, enum dma_data_direction dir)
{
	unsigned int offset = handle & (PAGE_SIZE - 1);
	struct page *page = pfn_to_page(dma_to_pfn(dev, handle-offset));
	__dma_page_dev_to_cpu(page, offset, size, dir);
}

static void arm_dma_sync_single_for_device(struct device *dev,
		dma_addr_t handle, size_t size, enum dma_data_direction dir)
{
	unsigned int offset = handle & (PAGE_SIZE - 1);
	struct page *page = pfn_to_page(dma_to_pfn(dev, handle-offset));
	__dma_page_cpu_to_dev(page, offset, size, dir);
}

struct dma_map_ops arm_dma_ops = {
	.alloc			= arm_dma_alloc,
	.free			= arm_dma_free,
	.mmap			= arm_dma_mmap,
	.get_sgtable		= arm_dma_get_sgtable,
	.map_page		= arm_dma_map_page,
	.unmap_page		= arm_dma_unmap_page,
	.map_sg			= arm_dma_map_sg,
	.unmap_sg		= arm_dma_unmap_sg,
	.sync_single_for_cpu	= arm_dma_sync_single_for_cpu,
	.sync_single_for_device	= arm_dma_sync_single_for_device,
	.sync_sg_for_cpu	= arm_dma_sync_sg_for_cpu,
	.sync_sg_for_device	= arm_dma_sync_sg_for_device,
	.set_dma_mask		= arm_dma_set_mask,
};
EXPORT_SYMBOL(arm_dma_ops);

static void *arm_coherent_dma_alloc(struct device *dev, size_t size,
	dma_addr_t *handle, gfp_t gfp, struct dma_attrs *attrs);
static void arm_coherent_dma_free(struct device *dev, size_t size, void *cpu_addr,
				  dma_addr_t handle, struct dma_attrs *attrs);

struct dma_map_ops arm_coherent_dma_ops = {
	.alloc			= arm_coherent_dma_alloc,
	.free			= arm_coherent_dma_free,
	.mmap			= arm_dma_mmap,
	.get_sgtable		= arm_dma_get_sgtable,
	.map_page		= arm_coherent_dma_map_page,
	.map_sg			= arm_dma_map_sg,
	.set_dma_mask		= arm_dma_set_mask,
};
EXPORT_SYMBOL(arm_coherent_dma_ops);

static int __dma_supported(struct device *dev, u64 mask, bool warn)
{
	unsigned long max_dma_pfn;

	/*
	 * If the mask allows for more memory than we can address,
	 * and we actually have that much memory, then we must
	 * indicate that DMA to this device is not supported.
	 */
	if (sizeof(mask) != sizeof(dma_addr_t) &&
	    mask > (dma_addr_t)~0 &&
	    dma_to_pfn(dev, ~0) < max_pfn) {
		if (warn) {
			dev_warn(dev, "Coherent DMA mask %#llx is larger than dma_addr_t allows\n",
				 mask);
			dev_warn(dev, "Driver did not use or check the return value from dma_set_coherent_mask()?\n");
		}
		return 0;
	}

	max_dma_pfn = min(max_pfn, arm_dma_pfn_limit);

	/*
	 * Translate the device's DMA mask to a PFN limit.  This
	 * PFN number includes the page which we can DMA to.
	 */
	if (dma_to_pfn(dev, mask) < max_dma_pfn) {
		if (warn)
			dev_warn(dev, "Coherent DMA mask %#llx (pfn %#lx-%#lx) covers a smaller range of system memory than the DMA zone pfn 0x0-%#lx\n",
				 mask,
				 dma_to_pfn(dev, 0), dma_to_pfn(dev, mask) + 1,
				 max_dma_pfn + 1);
		return 0;
	}

	return 1;
}

static u64 get_coherent_dma_mask(struct device *dev)
{
	u64 mask = (u64)DMA_BIT_MASK(32);

	if (dev) {
		mask = dev->coherent_dma_mask;

		/*
		 * Sanity check the DMA mask - it must be non-zero, and
		 * must be able to be satisfied by a DMA allocation.
		 */
		if (mask == 0) {
			dev_warn(dev, "coherent DMA mask is unset\n");
			return 0;
		}

		if (!__dma_supported(dev, mask, true))
			return 0;
	}

	return mask;
}

static void __dma_clear_buffer(struct page *page, size_t size)
{
	/*
	 * Ensure that the allocated pages are zeroed, and that any data
	 * lurking in the kernel direct-mapped region is invalidated.
	 */
	if (PageHighMem(page)) {
		phys_addr_t base = __pfn_to_phys(page_to_pfn(page));
		phys_addr_t end = base + size;
		while (size > 0) {
			void *ptr = kmap_atomic(page);
			memset(ptr, 0, PAGE_SIZE);
			dmac_flush_range(ptr, ptr + PAGE_SIZE);
			kunmap_atomic(ptr);
			page++;
			size -= PAGE_SIZE;
		}
		outer_flush_range(base, end);
	} else {
		void *ptr = page_address(page);
		memset(ptr, 0, size);
		dmac_flush_range(ptr, ptr + size);
		outer_flush_range(__pa(ptr), __pa(ptr) + size);
	}
}

/*
 * Allocate a DMA buffer for 'dev' of size 'size' using the
 * specified gfp mask.  Note that 'size' must be page aligned.
 */
static struct page *__dma_alloc_buffer(struct device *dev, size_t size, gfp_t gfp)
{
	unsigned long order = get_order(size);
	struct page *page, *p, *e;

	page = alloc_pages(gfp, order);
	if (!page)
		return NULL;

	/*
	 * Now split the huge page and free the excess pages
	 */
	split_page(page, order);
	for (p = page + (size >> PAGE_SHIFT), e = page + (1 << order); p < e; p++)
		__free_page(p);

	__dma_clear_buffer(page, size);

	return page;
}

/*
 * Free a DMA buffer.  'size' must be page aligned.
 */
static void __dma_free_buffer(struct page *page, size_t size)
{
	struct page *e = page + (size >> PAGE_SHIFT);

	while (page < e) {
		__free_page(page);
		page++;
	}
}

#ifdef CONFIG_MMU
#ifdef CONFIG_HUGETLB_PAGE
#warning ARM Coherent DMA allocator does not (yet) support huge TLB
#endif

static void *__alloc_from_contiguous(struct device *dev, size_t size,
				     pgprot_t prot, struct page **ret_page,
				     const void *caller);

static void *__alloc_remap_buffer(struct device *dev, size_t size, gfp_t gfp,
				 pgprot_t prot, struct page **ret_page,
				 const void *caller);

static void *
__dma_alloc_remap(struct page *page, size_t size, gfp_t gfp, pgprot_t prot,
	const void *caller)
{
	struct vm_struct *area;
	unsigned long addr;

	/*
	 * DMA allocation can be mapped to user space, so lets
	 * set VM_USERMAP flags too.
	 */
	area = get_vm_area_caller(size, VM_ARM_DMA_CONSISTENT | VM_USERMAP,
				  caller);
	if (!area)
		return NULL;
	addr = (unsigned long)area->addr;
	area->phys_addr = __pfn_to_phys(page_to_pfn(page));

	if (ioremap_page_range(addr, addr + size, area->phys_addr, prot)) {
		vunmap((void *)addr);
		return NULL;
	}
	return (void *)addr;
}

static void __dma_free_remap(void *cpu_addr, size_t size)
{
	unsigned int flags = VM_ARM_DMA_CONSISTENT | VM_USERMAP;
	struct vm_struct *area = find_vm_area(cpu_addr);
	if (!area || (area->flags & flags) != flags) {
		WARN(1, "trying to free invalid coherent area: %p\n", cpu_addr);
		return;
	}
	unmap_kernel_range((unsigned long)cpu_addr, size);
	vunmap(cpu_addr);
}

#define DEFAULT_DMA_COHERENT_POOL_SIZE	SZ_256K

struct dma_pool {
	size_t size;
	spinlock_t lock;
	unsigned long *bitmap;
	unsigned long nr_pages;
	void *vaddr;
	struct page **pages;
};

static struct dma_pool atomic_pool = {
	.size = DEFAULT_DMA_COHERENT_POOL_SIZE,
};

static int __init early_coherent_pool(char *p)
{
	atomic_pool.size = memparse(p, &p);
	return 0;
}
early_param("coherent_pool", early_coherent_pool);

void __init init_dma_coherent_pool_size(unsigned long size)
{
	/*
	 * Catch any attempt to set the pool size too late.
	 */
	BUG_ON(atomic_pool.vaddr);

	/*
	 * Set architecture specific coherent pool size only if
	 * it has not been changed by kernel command line parameter.
	 */
	if (atomic_pool.size == DEFAULT_DMA_COHERENT_POOL_SIZE)
		atomic_pool.size = size;
}

/*
 * Initialise the coherent pool for atomic allocations.
 */
static int __init atomic_pool_init(void)
{
	struct dma_pool *pool = &atomic_pool;
	pgprot_t prot = pgprot_dmacoherent(PAGE_KERNEL);
	gfp_t gfp = GFP_KERNEL | GFP_DMA;
	unsigned long nr_pages = pool->size >> PAGE_SHIFT;
	unsigned long *bitmap;
	struct page *page;
	struct page **pages;
	void *ptr;
	int bitmap_size = BITS_TO_LONGS(nr_pages) * sizeof(long);

	bitmap = kzalloc(bitmap_size, GFP_KERNEL);
	if (!bitmap)
		goto no_bitmap;

	pages = kzalloc(nr_pages * sizeof(struct page *), GFP_KERNEL);
	if (!pages)
		goto no_pages;

	if (IS_ENABLED(CONFIG_DMA_CMA))
		ptr = __alloc_from_contiguous(NULL, pool->size, prot, &page,
					      atomic_pool_init);
	else
		ptr = __alloc_remap_buffer(NULL, pool->size, gfp, prot, &page,
					   atomic_pool_init);
	if (ptr) {
		int i;

		for (i = 0; i < nr_pages; i++)
			pages[i] = page + i;

		spin_lock_init(&pool->lock);
		pool->vaddr = ptr;
		pool->pages = pages;
		pool->bitmap = bitmap;
		pool->nr_pages = nr_pages;
		pr_info("DMA: preallocated %u KiB pool for atomic coherent allocations\n",
		       (unsigned)pool->size / 1024);
		return 0;
	}

	kfree(pages);
no_pages:
	kfree(bitmap);
no_bitmap:
	pr_err("DMA: failed to allocate %u KiB pool for atomic coherent allocation\n",
	       (unsigned)pool->size / 1024);
	return -ENOMEM;
}
/*
 * CMA is activated by core_initcall, so we must be called after it.
 */
postcore_initcall(atomic_pool_init);

struct dma_contig_early_reserve {
	phys_addr_t base;
	unsigned long size;
};

static struct dma_contig_early_reserve dma_mmu_remap[MAX_CMA_AREAS] __initdata;

static int dma_mmu_remap_num __initdata;

void __init dma_contiguous_early_fixup(phys_addr_t base, unsigned long size)
{
	dma_mmu_remap[dma_mmu_remap_num].base = base;
	dma_mmu_remap[dma_mmu_remap_num].size = size;
	dma_mmu_remap_num++;
}

void __init dma_contiguous_remap(void)
{
	int i;
	for (i = 0; i < dma_mmu_remap_num; i++) {
		phys_addr_t start = dma_mmu_remap[i].base;
		phys_addr_t end = start + dma_mmu_remap[i].size;
		struct map_desc map;
		unsigned long addr;

		if (end > arm_lowmem_limit)
			end = arm_lowmem_limit;
		if (start >= end)
			continue;

		map.pfn = __phys_to_pfn(start);
		map.virtual = __phys_to_virt(start);
		map.length = end - start;
		map.type = MT_MEMORY_DMA_READY;

		/*
		 * Clear previous low-memory mapping
		 */
		for (addr = __phys_to_virt(start); addr < __phys_to_virt(end);
		     addr += PMD_SIZE)
			pmd_clear(pmd_off_k(addr));

		iotable_init(&map, 1);
	}
}

static int __dma_update_pte(pte_t *pte, pgtable_t token, unsigned long addr,
			    void *data)
{
	struct page *page = virt_to_page(addr);
	pgprot_t prot = *(pgprot_t *)data;

	set_pte_ext(pte, mk_pte(page, prot), 0);
	return 0;
}

static void __dma_remap(struct page *page, size_t size, pgprot_t prot)
{
	unsigned long start = (unsigned long) page_address(page);
	unsigned end = start + size;

	apply_to_page_range(&init_mm, start, size, __dma_update_pte, &prot);
	flush_tlb_kernel_range(start, end);
}

static void *__alloc_remap_buffer(struct device *dev, size_t size, gfp_t gfp,
				 pgprot_t prot, struct page **ret_page,
				 const void *caller)
{
	struct page *page;
	void *ptr;
	page = __dma_alloc_buffer(dev, size, gfp);
	if (!page)
		return NULL;

	ptr = __dma_alloc_remap(page, size, gfp, prot, caller);
	if (!ptr) {
		__dma_free_buffer(page, size);
		return NULL;
	}

	*ret_page = page;
	return ptr;
}

static void *__alloc_from_pool(size_t size, struct page **ret_page)
{
	struct dma_pool *pool = &atomic_pool;
	unsigned int count = PAGE_ALIGN(size) >> PAGE_SHIFT;
	unsigned int pageno;
	unsigned long flags;
	void *ptr = NULL;
	unsigned long align_mask;

	if (!pool->vaddr) {
		WARN(1, "coherent pool not initialised!\n");
		return NULL;
	}

	/*
	 * Align the region allocation - allocations from pool are rather
	 * small, so align them to their order in pages, minimum is a page
	 * size. This helps reduce fragmentation of the DMA space.
	 */
	align_mask = (1 << get_order(size)) - 1;

	spin_lock_irqsave(&pool->lock, flags);
	pageno = bitmap_find_next_zero_area(pool->bitmap, pool->nr_pages,
					    0, count, align_mask);
	if (pageno < pool->nr_pages) {
		bitmap_set(pool->bitmap, pageno, count);
		ptr = pool->vaddr + PAGE_SIZE * pageno;
		*ret_page = pool->pages[pageno];
	} else {
		pr_err_once("ERROR: %u KiB atomic DMA coherent pool is too small!\n"
			    "Please increase it with coherent_pool= kernel parameter!\n",
			    (unsigned)pool->size / 1024);
	}
	spin_unlock_irqrestore(&pool->lock, flags);

	return ptr;
}

static bool __in_atomic_pool(void *start, size_t size)
{
	struct dma_pool *pool = &atomic_pool;
	void *end = start + size;
	void *pool_start = pool->vaddr;
	void *pool_end = pool->vaddr + pool->size;

	if (start < pool_start || start >= pool_end)
		return false;

	if (end <= pool_end)
		return true;

	WARN(1, "Wrong coherent size(%p-%p) from atomic pool(%p-%p)\n",
	     start, end - 1, pool_start, pool_end - 1);

	return false;
}

static int __free_from_pool(void *start, size_t size)
{
	struct dma_pool *pool = &atomic_pool;
	unsigned long pageno, count;
	unsigned long flags;

	if (!__in_atomic_pool(start, size))
		return 0;

	pageno = (start - pool->vaddr) >> PAGE_SHIFT;
	count = size >> PAGE_SHIFT;

	spin_lock_irqsave(&pool->lock, flags);
	bitmap_clear(pool->bitmap, pageno, count);
	spin_unlock_irqrestore(&pool->lock, flags);

	return 1;
}

static void *__alloc_from_contiguous(struct device *dev, size_t size,
				     pgprot_t prot, struct page **ret_page,
				     const void *caller)
{
	unsigned long order = get_order(size);
	size_t count = size >> PAGE_SHIFT;
	struct page *page;
	void *ptr;

	page = dma_alloc_from_contiguous(dev, count, order);
	if (!page)
		return NULL;

	__dma_clear_buffer(page, size);

	if (PageHighMem(page)) {
		ptr = __dma_alloc_remap(page, size, GFP_KERNEL, prot, caller);
		if (!ptr) {
			dma_release_from_contiguous(dev, page, count);
			return NULL;
		}
	} else {
		__dma_remap(page, size, prot);
		ptr = page_address(page);
	}
	*ret_page = page;
	return ptr;
}

static void __free_from_contiguous(struct device *dev, struct page *page,
				   void *cpu_addr, size_t size)
{
	if (PageHighMem(page))
		__dma_free_remap(cpu_addr, size);
	else
		__dma_remap(page, size, PAGE_KERNEL);
	dma_release_from_contiguous(dev, page, size >> PAGE_SHIFT);
}

static inline pgprot_t __get_dma_pgprot(struct dma_attrs *attrs, pgprot_t prot)
{
	prot = dma_get_attr(DMA_ATTR_WRITE_COMBINE, attrs) ?
			    pgprot_writecombine(prot) :
			    pgprot_dmacoherent(prot);
	return prot;
}

#define nommu() 0

#else	/* !CONFIG_MMU */

#define nommu() 1

#define __get_dma_pgprot(attrs, prot)	__pgprot(0)
#define __alloc_remap_buffer(dev, size, gfp, prot, ret, c)	NULL
#define __alloc_from_pool(size, ret_page)			NULL
#define __alloc_from_contiguous(dev, size, prot, ret, c)	NULL
#define __free_from_pool(cpu_addr, size)			0
#define __free_from_contiguous(dev, page, cpu_addr, size)	do { } while (0)
#define __dma_free_remap(cpu_addr, size)			do { } while (0)

#endif	/* CONFIG_MMU */

static void *__alloc_simple_buffer(struct device *dev, size_t size, gfp_t gfp,
				   struct page **ret_page)
{
	struct page *page;
	page = __dma_alloc_buffer(dev, size, gfp);
	if (!page)
		return NULL;

	*ret_page = page;
	return page_address(page);
}



static void *__dma_alloc(struct device *dev, size_t size, dma_addr_t *handle,
			 gfp_t gfp, pgprot_t prot, bool is_coherent, const void *caller)
{
	u64 mask = get_coherent_dma_mask(dev);
	struct page *page = NULL;
	void *addr;

#ifdef CONFIG_DMA_API_DEBUG
	u64 limit = (mask + 1) & ~mask;
	if (limit && size >= limit) {
		dev_warn(dev, "coherent allocation too big (requested %#x mask %#llx)\n",
			size, mask);
		return NULL;
	}
#endif

	if (!mask)
		return NULL;

	if (mask < 0xffffffffULL)
		gfp |= GFP_DMA;

	/*
	 * Following is a work-around (a.k.a. hack) to prevent pages
	 * with __GFP_COMP being passed to split_page() which cannot
	 * handle them.  The real problem is that this flag probably
	 * should be 0 on ARM as it is not supported on this
	 * platform; see CONFIG_HUGETLBFS.
	 */
	gfp &= ~(__GFP_COMP);

	*handle = DMA_ERROR_CODE;
	size = PAGE_ALIGN(size);

	if (is_coherent || nommu())
		addr = __alloc_simple_buffer(dev, size, gfp, &page);
	else if (!(gfp & __GFP_WAIT))
		addr = __alloc_from_pool(size, &page);
	else if (!IS_ENABLED(CONFIG_DMA_CMA))
		addr = __alloc_remap_buffer(dev, size, gfp, prot, &page, caller);
	else
		addr = __alloc_from_contiguous(dev, size, prot, &page, caller);

	if (addr)
		*handle = pfn_to_dma(dev, page_to_pfn(page));

	return addr;
}

/*
 * Allocate DMA-coherent memory space and return both the kernel remapped
 * virtual and bus address for that space.
 */
void *arm_dma_alloc(struct device *dev, size_t size, dma_addr_t *handle,
		    gfp_t gfp, struct dma_attrs *attrs)
{
	pgprot_t prot = __get_dma_pgprot(attrs, PAGE_KERNEL);
	void *memory;

	if (dma_alloc_from_coherent(dev, size, handle, &memory))
		return memory;

	return __dma_alloc(dev, size, handle, gfp, prot, false,
			   __builtin_return_address(0));
}

static void *arm_coherent_dma_alloc(struct device *dev, size_t size,
	dma_addr_t *handle, gfp_t gfp, struct dma_attrs *attrs)
{
	pgprot_t prot = __get_dma_pgprot(attrs, PAGE_KERNEL);
	void *memory;

	if (dma_alloc_from_coherent(dev, size, handle, &memory))
		return memory;

	return __dma_alloc(dev, size, handle, gfp, prot, true,
			   __builtin_return_address(0));
}

/*
 * Create userspace mapping for the DMA-coherent memory.
 */
int arm_dma_mmap(struct device *dev, struct vm_area_struct *vma,
		 void *cpu_addr, dma_addr_t dma_addr, size_t size,
		 struct dma_attrs *attrs)
{
	int ret = -ENXIO;
#ifdef CONFIG_MMU
	unsigned long nr_vma_pages = (vma->vm_end - vma->vm_start) >> PAGE_SHIFT;
	unsigned long nr_pages = PAGE_ALIGN(size) >> PAGE_SHIFT;
	unsigned long pfn = dma_to_pfn(dev, dma_addr);
	unsigned long off = vma->vm_pgoff;

	vma->vm_page_prot = __get_dma_pgprot(attrs, vma->vm_page_prot);

	if (dma_mmap_from_coherent(dev, vma, cpu_addr, size, &ret))
		return ret;

	if (off < nr_pages && nr_vma_pages <= (nr_pages - off)) {
		ret = remap_pfn_range(vma, vma->vm_start,
				      pfn + off,
				      vma->vm_end - vma->vm_start,
				      vma->vm_page_prot);
	}
#endif	/* CONFIG_MMU */

	return ret;
}

/*
 * Free a buffer as defined by the above mapping.
 */
static void __arm_dma_free(struct device *dev, size_t size, void *cpu_addr,
			   dma_addr_t handle, struct dma_attrs *attrs,
			   bool is_coherent)
{
	struct page *page = pfn_to_page(dma_to_pfn(dev, handle));

	if (dma_release_from_coherent(dev, get_order(size), cpu_addr))
		return;

	size = PAGE_ALIGN(size);

	if (is_coherent || nommu()) {
		__dma_free_buffer(page, size);
	} else if (__free_from_pool(cpu_addr, size)) {
		return;
	} else if (!IS_ENABLED(CONFIG_DMA_CMA)) {
		__dma_free_remap(cpu_addr, size);
		__dma_free_buffer(page, size);
	} else {
		/*
		 * Non-atomic allocations cannot be freed with IRQs disabled
		 */
		WARN_ON(irqs_disabled());
		__free_from_contiguous(dev, page, cpu_addr, size);
	}
}

void arm_dma_free(struct device *dev, size_t size, void *cpu_addr,
		  dma_addr_t handle, struct dma_attrs *attrs)
{
	__arm_dma_free(dev, size, cpu_addr, handle, attrs, false);
}

static void arm_coherent_dma_free(struct device *dev, size_t size, void *cpu_addr,
				  dma_addr_t handle, struct dma_attrs *attrs)
{
	__arm_dma_free(dev, size, cpu_addr, handle, attrs, true);
}

int arm_dma_get_sgtable(struct device *dev, struct sg_table *sgt,
		 void *cpu_addr, dma_addr_t handle, size_t size,
		 struct dma_attrs *attrs)
{
	struct page *page = pfn_to_page(dma_to_pfn(dev, handle));
	int ret;

	ret = sg_alloc_table(sgt, 1, GFP_KERNEL);
	if (unlikely(ret))
		return ret;

	sg_set_page(sgt->sgl, page, PAGE_ALIGN(size), 0);
	return 0;
}

static void dma_cache_maint_page(struct page *page, unsigned long offset,
	size_t size, enum dma_data_direction dir,
	void (*op)(const void *, size_t, int))
{
	unsigned long pfn;
	size_t left = size;

	pfn = page_to_pfn(page) + offset / PAGE_SIZE;
	offset %= PAGE_SIZE;

	/*
	 * A single sg entry may refer to multiple physically contiguous
	 * pages.  But we still need to process highmem pages individually.
	 * If highmem is not configured then the bulk of this loop gets
	 * optimized out.
	 */
	do {
		size_t len = left;
		void *vaddr;

		page = pfn_to_page(pfn);

		if (PageHighMem(page)) {
			if (len + offset > PAGE_SIZE)
				len = PAGE_SIZE - offset;
<<<<<<< HEAD
			vaddr = kmap_high_get(page);
			if (vaddr) {
				vaddr += offset;
				op(vaddr, len, dir);
				kunmap_high(page);
			} else if (cache_is_vipt()) {
				/* unmapped pages might still be cached */
=======

			if (cache_is_vipt_nonaliasing()) {
>>>>>>> c3ade0e0
				vaddr = kmap_atomic(page);
				op(vaddr + offset, len, dir);
				kunmap_atomic(vaddr);
			} else {
				vaddr = kmap_high_get(page);
				if (vaddr) {
					op(vaddr + offset, len, dir);
					kunmap_high(page);
				}
			}
		} else {
			vaddr = page_address(page) + offset;
			op(vaddr, len, dir);
		}
		offset = 0;
		pfn++;
		left -= len;
	} while (left);
}

/*
 * Make an area consistent for devices.
 * Note: Drivers should NOT use this function directly, as it will break
 * platforms with CONFIG_DMABOUNCE.
 * Use the driver DMA support - see dma-mapping.h (dma_sync_*)
 */
static void __dma_page_cpu_to_dev(struct page *page, unsigned long off,
	size_t size, enum dma_data_direction dir)
{
	unsigned long paddr;

	dma_cache_maint_page(page, off, size, dir, dmac_map_area);

	paddr = page_to_phys(page) + off;
	if (dir == DMA_FROM_DEVICE) {
		outer_inv_range(paddr, paddr + size);
	} else {
		outer_clean_range(paddr, paddr + size);
	}
	/* FIXME: non-speculating: flush on bidirectional mappings? */
}

static void __dma_page_dev_to_cpu(struct page *page, unsigned long off,
	size_t size, enum dma_data_direction dir)
{
	unsigned long paddr = page_to_phys(page) + off;

	/* FIXME: non-speculating: not required */
	/* don't bother invalidating if DMA to device */
	if (dir != DMA_TO_DEVICE)
		outer_inv_range(paddr, paddr + size);

	dma_cache_maint_page(page, off, size, dir, dmac_unmap_area);

	/*
	 * Mark the D-cache clean for these pages to avoid extra flushing.
	 */
	if (dir != DMA_TO_DEVICE && size >= PAGE_SIZE) {
		unsigned long pfn;
		size_t left = size;

		pfn = page_to_pfn(page) + off / PAGE_SIZE;
		off %= PAGE_SIZE;
		if (off) {
			pfn++;
			left -= PAGE_SIZE - off;
		}
		while (left >= PAGE_SIZE) {
			page = pfn_to_page(pfn++);
			set_bit(PG_dcache_clean, &page->flags);
			left -= PAGE_SIZE;
		}
	}
}

/**
 * arm_dma_map_sg - map a set of SG buffers for streaming mode DMA
 * @dev: valid struct device pointer, or NULL for ISA and EISA-like devices
 * @sg: list of buffers
 * @nents: number of buffers to map
 * @dir: DMA transfer direction
 *
 * Map a set of buffers described by scatterlist in streaming mode for DMA.
 * This is the scatter-gather version of the dma_map_single interface.
 * Here the scatter gather list elements are each tagged with the
 * appropriate dma address and length.  They are obtained via
 * sg_dma_{address,length}.
 *
 * Device ownership issues as mentioned for dma_map_single are the same
 * here.
 */
int arm_dma_map_sg(struct device *dev, struct scatterlist *sg, int nents,
		enum dma_data_direction dir, struct dma_attrs *attrs)
{
	struct dma_map_ops *ops = get_dma_ops(dev);
	struct scatterlist *s;
	int i, j;

	for_each_sg(sg, s, nents, i) {
#ifdef CONFIG_NEED_SG_DMA_LENGTH
		s->dma_length = s->length;
#endif
		s->dma_address = ops->map_page(dev, sg_page(s), s->offset,
						s->length, dir, attrs);
		if (dma_mapping_error(dev, s->dma_address))
			goto bad_mapping;
	}
	return nents;

 bad_mapping:
	for_each_sg(sg, s, i, j)
		ops->unmap_page(dev, sg_dma_address(s), sg_dma_len(s), dir, attrs);
	return 0;
}

/**
 * arm_dma_unmap_sg - unmap a set of SG buffers mapped by dma_map_sg
 * @dev: valid struct device pointer, or NULL for ISA and EISA-like devices
 * @sg: list of buffers
 * @nents: number of buffers to unmap (same as was passed to dma_map_sg)
 * @dir: DMA transfer direction (same as was passed to dma_map_sg)
 *
 * Unmap a set of streaming mode DMA translations.  Again, CPU access
 * rules concerning calls here are the same as for dma_unmap_single().
 */
void arm_dma_unmap_sg(struct device *dev, struct scatterlist *sg, int nents,
		enum dma_data_direction dir, struct dma_attrs *attrs)
{
	struct dma_map_ops *ops = get_dma_ops(dev);
	struct scatterlist *s;

	int i;

	for_each_sg(sg, s, nents, i)
		ops->unmap_page(dev, sg_dma_address(s), sg_dma_len(s), dir, attrs);
}

/**
 * arm_dma_sync_sg_for_cpu
 * @dev: valid struct device pointer, or NULL for ISA and EISA-like devices
 * @sg: list of buffers
 * @nents: number of buffers to map (returned from dma_map_sg)
 * @dir: DMA transfer direction (same as was passed to dma_map_sg)
 */
void arm_dma_sync_sg_for_cpu(struct device *dev, struct scatterlist *sg,
			int nents, enum dma_data_direction dir)
{
	struct dma_map_ops *ops = get_dma_ops(dev);
	struct scatterlist *s;
	int i;

	for_each_sg(sg, s, nents, i)
		ops->sync_single_for_cpu(dev, sg_dma_address(s), s->length,
					 dir);
}

/**
 * arm_dma_sync_sg_for_device
 * @dev: valid struct device pointer, or NULL for ISA and EISA-like devices
 * @sg: list of buffers
 * @nents: number of buffers to map (returned from dma_map_sg)
 * @dir: DMA transfer direction (same as was passed to dma_map_sg)
 */
void arm_dma_sync_sg_for_device(struct device *dev, struct scatterlist *sg,
			int nents, enum dma_data_direction dir)
{
	struct dma_map_ops *ops = get_dma_ops(dev);
	struct scatterlist *s;
	int i;

	for_each_sg(sg, s, nents, i)
		ops->sync_single_for_device(dev, sg_dma_address(s), s->length,
					    dir);
}

/*
 * Return whether the given device DMA address mask can be supported
 * properly.  For example, if your device can only drive the low 24-bits
 * during bus mastering, then you would pass 0x00ffffff as the mask
 * to this function.
 */
int dma_supported(struct device *dev, u64 mask)
{
	return __dma_supported(dev, mask, false);
}
EXPORT_SYMBOL(dma_supported);

int arm_dma_set_mask(struct device *dev, u64 dma_mask)
{
	if (!dev->dma_mask || !dma_supported(dev, dma_mask))
		return -EIO;

	*dev->dma_mask = dma_mask;

	return 0;
}

#define PREALLOC_DMA_DEBUG_ENTRIES	4096

static int __init dma_debug_do_init(void)
{
	dma_debug_init(PREALLOC_DMA_DEBUG_ENTRIES);
	return 0;
}
fs_initcall(dma_debug_do_init);

#ifdef CONFIG_ARM_DMA_USE_IOMMU

/* IOMMU */

static inline dma_addr_t __alloc_iova(struct dma_iommu_mapping *mapping,
				      size_t size)
{
	unsigned int order = get_order(size);
	unsigned int align = 0;
	unsigned int count, start;
	unsigned long flags;

	if (order > CONFIG_ARM_DMA_IOMMU_ALIGNMENT)
		order = CONFIG_ARM_DMA_IOMMU_ALIGNMENT;

	count = ((PAGE_ALIGN(size) >> PAGE_SHIFT) +
		 (1 << mapping->order) - 1) >> mapping->order;

	if (order > mapping->order)
		align = (1 << (order - mapping->order)) - 1;

	spin_lock_irqsave(&mapping->lock, flags);
	start = bitmap_find_next_zero_area(mapping->bitmap, mapping->bits, 0,
					   count, align);
	if (start > mapping->bits) {
		spin_unlock_irqrestore(&mapping->lock, flags);
		return DMA_ERROR_CODE;
	}

	bitmap_set(mapping->bitmap, start, count);
	spin_unlock_irqrestore(&mapping->lock, flags);

	return mapping->base + (start << (mapping->order + PAGE_SHIFT));
}

static inline void __free_iova(struct dma_iommu_mapping *mapping,
			       dma_addr_t addr, size_t size)
{
	unsigned int start = (addr - mapping->base) >>
			     (mapping->order + PAGE_SHIFT);
	unsigned int count = ((size >> PAGE_SHIFT) +
			      (1 << mapping->order) - 1) >> mapping->order;
	unsigned long flags;

	spin_lock_irqsave(&mapping->lock, flags);
	bitmap_clear(mapping->bitmap, start, count);
	spin_unlock_irqrestore(&mapping->lock, flags);
}

static struct page **__iommu_alloc_buffer(struct device *dev, size_t size,
					  gfp_t gfp, struct dma_attrs *attrs)
{
	struct page **pages;
	int count = size >> PAGE_SHIFT;
	int array_size = count * sizeof(struct page *);
	int i = 0;

	if (array_size <= PAGE_SIZE)
		pages = kzalloc(array_size, gfp);
	else
		pages = vzalloc(array_size);
	if (!pages)
		return NULL;

	if (dma_get_attr(DMA_ATTR_FORCE_CONTIGUOUS, attrs))
	{
		unsigned long order = get_order(size);
		struct page *page;

		page = dma_alloc_from_contiguous(dev, count, order);
		if (!page)
			goto error;

		__dma_clear_buffer(page, size);

		for (i = 0; i < count; i++)
			pages[i] = page + i;

		return pages;
	}

	/*
	 * IOMMU can map any pages, so himem can also be used here
	 */
	gfp |= __GFP_NOWARN | __GFP_HIGHMEM;

	while (count) {
		int j, order = __fls(count);

		pages[i] = alloc_pages(gfp, order);
		while (!pages[i] && order)
			pages[i] = alloc_pages(gfp, --order);
		if (!pages[i])
			goto error;

		if (order) {
			split_page(pages[i], order);
			j = 1 << order;
			while (--j)
				pages[i + j] = pages[i] + j;
		}

		__dma_clear_buffer(pages[i], PAGE_SIZE << order);
		i += 1 << order;
		count -= 1 << order;
	}

	return pages;
error:
	while (i--)
		if (pages[i])
			__free_pages(pages[i], 0);
	if (array_size <= PAGE_SIZE)
		kfree(pages);
	else
		vfree(pages);
	return NULL;
}

static int __iommu_free_buffer(struct device *dev, struct page **pages,
			       size_t size, struct dma_attrs *attrs)
{
	int count = size >> PAGE_SHIFT;
	int array_size = count * sizeof(struct page *);
	int i;

	if (dma_get_attr(DMA_ATTR_FORCE_CONTIGUOUS, attrs)) {
		dma_release_from_contiguous(dev, pages[0], count);
	} else {
		for (i = 0; i < count; i++)
			if (pages[i])
				__free_pages(pages[i], 0);
	}

	if (array_size <= PAGE_SIZE)
		kfree(pages);
	else
		vfree(pages);
	return 0;
}

/*
 * Create a CPU mapping for a specified pages
 */
static void *
__iommu_alloc_remap(struct page **pages, size_t size, gfp_t gfp, pgprot_t prot,
		    const void *caller)
{
	unsigned int i, nr_pages = PAGE_ALIGN(size) >> PAGE_SHIFT;
	struct vm_struct *area;
	unsigned long p;

	area = get_vm_area_caller(size, VM_ARM_DMA_CONSISTENT | VM_USERMAP,
				  caller);
	if (!area)
		return NULL;

	area->pages = pages;
	area->nr_pages = nr_pages;
	p = (unsigned long)area->addr;

	for (i = 0; i < nr_pages; i++) {
		phys_addr_t phys = __pfn_to_phys(page_to_pfn(pages[i]));
		if (ioremap_page_range(p, p + PAGE_SIZE, phys, prot))
			goto err;
		p += PAGE_SIZE;
	}
	return area->addr;
err:
	unmap_kernel_range((unsigned long)area->addr, size);
	vunmap(area->addr);
	return NULL;
}

/*
 * Create a mapping in device IO address space for specified pages
 */
static dma_addr_t
__iommu_create_mapping(struct device *dev, struct page **pages, size_t size)
{
	struct dma_iommu_mapping *mapping = dev->archdata.mapping;
	unsigned int count = PAGE_ALIGN(size) >> PAGE_SHIFT;
	dma_addr_t dma_addr, iova;
	int i, ret = DMA_ERROR_CODE;

	dma_addr = __alloc_iova(mapping, size);
	if (dma_addr == DMA_ERROR_CODE)
		return dma_addr;

	iova = dma_addr;
	for (i = 0; i < count; ) {
		unsigned int next_pfn = page_to_pfn(pages[i]) + 1;
		phys_addr_t phys = page_to_phys(pages[i]);
		unsigned int len, j;

		for (j = i + 1; j < count; j++, next_pfn++)
			if (page_to_pfn(pages[j]) != next_pfn)
				break;

		len = (j - i) << PAGE_SHIFT;
		ret = iommu_map(mapping->domain, iova, phys, len,
				IOMMU_READ|IOMMU_WRITE);
		if (ret < 0)
			goto fail;
		iova += len;
		i = j;
	}
	return dma_addr;
fail:
	iommu_unmap(mapping->domain, dma_addr, iova-dma_addr);
	__free_iova(mapping, dma_addr, size);
	return DMA_ERROR_CODE;
}

static int __iommu_remove_mapping(struct device *dev, dma_addr_t iova, size_t size)
{
	struct dma_iommu_mapping *mapping = dev->archdata.mapping;

	/*
	 * add optional in-page offset from iova to size and align
	 * result to page size
	 */
	size = PAGE_ALIGN((iova & ~PAGE_MASK) + size);
	iova &= PAGE_MASK;

	iommu_unmap(mapping->domain, iova, size);
	__free_iova(mapping, iova, size);
	return 0;
}

static struct page **__atomic_get_pages(void *addr)
{
	struct dma_pool *pool = &atomic_pool;
	struct page **pages = pool->pages;
	int offs = (addr - pool->vaddr) >> PAGE_SHIFT;

	return pages + offs;
}

static struct page **__iommu_get_pages(void *cpu_addr, struct dma_attrs *attrs)
{
	struct vm_struct *area;

	if (__in_atomic_pool(cpu_addr, PAGE_SIZE))
		return __atomic_get_pages(cpu_addr);

	if (dma_get_attr(DMA_ATTR_NO_KERNEL_MAPPING, attrs))
		return cpu_addr;

	area = find_vm_area(cpu_addr);
	if (area && (area->flags & VM_ARM_DMA_CONSISTENT))
		return area->pages;
	return NULL;
}

static void *__iommu_alloc_atomic(struct device *dev, size_t size,
				  dma_addr_t *handle)
{
	struct page *page;
	void *addr;

	addr = __alloc_from_pool(size, &page);
	if (!addr)
		return NULL;

	*handle = __iommu_create_mapping(dev, &page, size);
	if (*handle == DMA_ERROR_CODE)
		goto err_mapping;

	return addr;

err_mapping:
	__free_from_pool(addr, size);
	return NULL;
}

static void __iommu_free_atomic(struct device *dev, void *cpu_addr,
				dma_addr_t handle, size_t size)
{
	__iommu_remove_mapping(dev, handle, size);
	__free_from_pool(cpu_addr, size);
}

static void *arm_iommu_alloc_attrs(struct device *dev, size_t size,
	    dma_addr_t *handle, gfp_t gfp, struct dma_attrs *attrs)
{
	pgprot_t prot = __get_dma_pgprot(attrs, PAGE_KERNEL);
	struct page **pages;
	void *addr = NULL;

	*handle = DMA_ERROR_CODE;
	size = PAGE_ALIGN(size);

	if (!(gfp & __GFP_WAIT))
		return __iommu_alloc_atomic(dev, size, handle);

	/*
	 * Following is a work-around (a.k.a. hack) to prevent pages
	 * with __GFP_COMP being passed to split_page() which cannot
	 * handle them.  The real problem is that this flag probably
	 * should be 0 on ARM as it is not supported on this
	 * platform; see CONFIG_HUGETLBFS.
	 */
	gfp &= ~(__GFP_COMP);

	pages = __iommu_alloc_buffer(dev, size, gfp, attrs);
	if (!pages)
		return NULL;

	*handle = __iommu_create_mapping(dev, pages, size);
	if (*handle == DMA_ERROR_CODE)
		goto err_buffer;

	if (dma_get_attr(DMA_ATTR_NO_KERNEL_MAPPING, attrs))
		return pages;

	addr = __iommu_alloc_remap(pages, size, gfp, prot,
				   __builtin_return_address(0));
	if (!addr)
		goto err_mapping;

	return addr;

err_mapping:
	__iommu_remove_mapping(dev, *handle, size);
err_buffer:
	__iommu_free_buffer(dev, pages, size, attrs);
	return NULL;
}

static int arm_iommu_mmap_attrs(struct device *dev, struct vm_area_struct *vma,
		    void *cpu_addr, dma_addr_t dma_addr, size_t size,
		    struct dma_attrs *attrs)
{
	unsigned long uaddr = vma->vm_start;
	unsigned long usize = vma->vm_end - vma->vm_start;
	struct page **pages = __iommu_get_pages(cpu_addr, attrs);

	vma->vm_page_prot = __get_dma_pgprot(attrs, vma->vm_page_prot);

	if (!pages)
		return -ENXIO;

	do {
		int ret = vm_insert_page(vma, uaddr, *pages++);
		if (ret) {
			pr_err("Remapping memory failed: %d\n", ret);
			return ret;
		}
		uaddr += PAGE_SIZE;
		usize -= PAGE_SIZE;
	} while (usize > 0);

	return 0;
}

/*
 * free a page as defined by the above mapping.
 * Must not be called with IRQs disabled.
 */
void arm_iommu_free_attrs(struct device *dev, size_t size, void *cpu_addr,
			  dma_addr_t handle, struct dma_attrs *attrs)
{
	struct page **pages;
	size = PAGE_ALIGN(size);

	if (__in_atomic_pool(cpu_addr, size)) {
		__iommu_free_atomic(dev, cpu_addr, handle, size);
		return;
	}

	pages = __iommu_get_pages(cpu_addr, attrs);
	if (!pages) {
		WARN(1, "trying to free invalid coherent area: %p\n", cpu_addr);
		return;
	}

	if (!dma_get_attr(DMA_ATTR_NO_KERNEL_MAPPING, attrs)) {
		unmap_kernel_range((unsigned long)cpu_addr, size);
		vunmap(cpu_addr);
	}

	__iommu_remove_mapping(dev, handle, size);
	__iommu_free_buffer(dev, pages, size, attrs);
}

static int arm_iommu_get_sgtable(struct device *dev, struct sg_table *sgt,
				 void *cpu_addr, dma_addr_t dma_addr,
				 size_t size, struct dma_attrs *attrs)
{
	unsigned int count = PAGE_ALIGN(size) >> PAGE_SHIFT;
	struct page **pages = __iommu_get_pages(cpu_addr, attrs);

	if (!pages)
		return -ENXIO;

	return sg_alloc_table_from_pages(sgt, pages, count, 0, size,
					 GFP_KERNEL);
}

static int __dma_direction_to_prot(enum dma_data_direction dir)
{
	int prot;

	switch (dir) {
	case DMA_BIDIRECTIONAL:
		prot = IOMMU_READ | IOMMU_WRITE;
		break;
	case DMA_TO_DEVICE:
		prot = IOMMU_READ;
		break;
	case DMA_FROM_DEVICE:
		prot = IOMMU_WRITE;
		break;
	default:
		prot = 0;
	}

	return prot;
}

/*
 * Map a part of the scatter-gather list into contiguous io address space
 */
static int __map_sg_chunk(struct device *dev, struct scatterlist *sg,
			  size_t size, dma_addr_t *handle,
			  enum dma_data_direction dir, struct dma_attrs *attrs,
			  bool is_coherent)
{
	struct dma_iommu_mapping *mapping = dev->archdata.mapping;
	dma_addr_t iova, iova_base;
	int ret = 0;
	unsigned int count;
	struct scatterlist *s;
	int prot;

	size = PAGE_ALIGN(size);
	*handle = DMA_ERROR_CODE;

	iova_base = iova = __alloc_iova(mapping, size);
	if (iova == DMA_ERROR_CODE)
		return -ENOMEM;

	for (count = 0, s = sg; count < (size >> PAGE_SHIFT); s = sg_next(s)) {
		phys_addr_t phys = page_to_phys(sg_page(s));
		unsigned int len = PAGE_ALIGN(s->offset + s->length);

		if (!is_coherent &&
			!dma_get_attr(DMA_ATTR_SKIP_CPU_SYNC, attrs))
			__dma_page_cpu_to_dev(sg_page(s), s->offset, s->length, dir);

		prot = __dma_direction_to_prot(dir);

		ret = iommu_map(mapping->domain, iova, phys, len, prot);
		if (ret < 0)
			goto fail;
		count += len >> PAGE_SHIFT;
		iova += len;
	}
	*handle = iova_base;

	return 0;
fail:
	iommu_unmap(mapping->domain, iova_base, count * PAGE_SIZE);
	__free_iova(mapping, iova_base, size);
	return ret;
}

static int __iommu_map_sg(struct device *dev, struct scatterlist *sg, int nents,
		     enum dma_data_direction dir, struct dma_attrs *attrs,
		     bool is_coherent)
{
	struct scatterlist *s = sg, *dma = sg, *start = sg;
	int i, count = 0;
	unsigned int offset = s->offset;
	unsigned int size = s->offset + s->length;
	unsigned int max = dma_get_max_seg_size(dev);

	for (i = 1; i < nents; i++) {
		s = sg_next(s);

		s->dma_address = DMA_ERROR_CODE;
		s->dma_length = 0;

		if (s->offset || (size & ~PAGE_MASK) || size + s->length > max) {
			if (__map_sg_chunk(dev, start, size, &dma->dma_address,
			    dir, attrs, is_coherent) < 0)
				goto bad_mapping;

			dma->dma_address += offset;
			dma->dma_length = size - offset;

			size = offset = s->offset;
			start = s;
			dma = sg_next(dma);
			count += 1;
		}
		size += s->length;
	}
	if (__map_sg_chunk(dev, start, size, &dma->dma_address, dir, attrs,
		is_coherent) < 0)
		goto bad_mapping;

	dma->dma_address += offset;
	dma->dma_length = size - offset;

	return count+1;

bad_mapping:
	for_each_sg(sg, s, count, i)
		__iommu_remove_mapping(dev, sg_dma_address(s), sg_dma_len(s));
	return 0;
}

/**
 * arm_coherent_iommu_map_sg - map a set of SG buffers for streaming mode DMA
 * @dev: valid struct device pointer
 * @sg: list of buffers
 * @nents: number of buffers to map
 * @dir: DMA transfer direction
 *
 * Map a set of i/o coherent buffers described by scatterlist in streaming
 * mode for DMA. The scatter gather list elements are merged together (if
 * possible) and tagged with the appropriate dma address and length. They are
 * obtained via sg_dma_{address,length}.
 */
int arm_coherent_iommu_map_sg(struct device *dev, struct scatterlist *sg,
		int nents, enum dma_data_direction dir, struct dma_attrs *attrs)
{
	return __iommu_map_sg(dev, sg, nents, dir, attrs, true);
}

/**
 * arm_iommu_map_sg - map a set of SG buffers for streaming mode DMA
 * @dev: valid struct device pointer
 * @sg: list of buffers
 * @nents: number of buffers to map
 * @dir: DMA transfer direction
 *
 * Map a set of buffers described by scatterlist in streaming mode for DMA.
 * The scatter gather list elements are merged together (if possible) and
 * tagged with the appropriate dma address and length. They are obtained via
 * sg_dma_{address,length}.
 */
int arm_iommu_map_sg(struct device *dev, struct scatterlist *sg,
		int nents, enum dma_data_direction dir, struct dma_attrs *attrs)
{
	return __iommu_map_sg(dev, sg, nents, dir, attrs, false);
}

static void __iommu_unmap_sg(struct device *dev, struct scatterlist *sg,
		int nents, enum dma_data_direction dir, struct dma_attrs *attrs,
		bool is_coherent)
{
	struct scatterlist *s;
	int i;

	for_each_sg(sg, s, nents, i) {
		if (sg_dma_len(s))
			__iommu_remove_mapping(dev, sg_dma_address(s),
					       sg_dma_len(s));
		if (!is_coherent &&
		    !dma_get_attr(DMA_ATTR_SKIP_CPU_SYNC, attrs))
			__dma_page_dev_to_cpu(sg_page(s), s->offset,
					      s->length, dir);
	}
}

/**
 * arm_coherent_iommu_unmap_sg - unmap a set of SG buffers mapped by dma_map_sg
 * @dev: valid struct device pointer
 * @sg: list of buffers
 * @nents: number of buffers to unmap (same as was passed to dma_map_sg)
 * @dir: DMA transfer direction (same as was passed to dma_map_sg)
 *
 * Unmap a set of streaming mode DMA translations.  Again, CPU access
 * rules concerning calls here are the same as for dma_unmap_single().
 */
void arm_coherent_iommu_unmap_sg(struct device *dev, struct scatterlist *sg,
		int nents, enum dma_data_direction dir, struct dma_attrs *attrs)
{
	__iommu_unmap_sg(dev, sg, nents, dir, attrs, true);
}

/**
 * arm_iommu_unmap_sg - unmap a set of SG buffers mapped by dma_map_sg
 * @dev: valid struct device pointer
 * @sg: list of buffers
 * @nents: number of buffers to unmap (same as was passed to dma_map_sg)
 * @dir: DMA transfer direction (same as was passed to dma_map_sg)
 *
 * Unmap a set of streaming mode DMA translations.  Again, CPU access
 * rules concerning calls here are the same as for dma_unmap_single().
 */
void arm_iommu_unmap_sg(struct device *dev, struct scatterlist *sg, int nents,
			enum dma_data_direction dir, struct dma_attrs *attrs)
{
	__iommu_unmap_sg(dev, sg, nents, dir, attrs, false);
}

/**
 * arm_iommu_sync_sg_for_cpu
 * @dev: valid struct device pointer
 * @sg: list of buffers
 * @nents: number of buffers to map (returned from dma_map_sg)
 * @dir: DMA transfer direction (same as was passed to dma_map_sg)
 */
void arm_iommu_sync_sg_for_cpu(struct device *dev, struct scatterlist *sg,
			int nents, enum dma_data_direction dir)
{
	struct scatterlist *s;
	int i;

	for_each_sg(sg, s, nents, i)
		__dma_page_dev_to_cpu(sg_page(s), s->offset, s->length, dir);

}

/**
 * arm_iommu_sync_sg_for_device
 * @dev: valid struct device pointer
 * @sg: list of buffers
 * @nents: number of buffers to map (returned from dma_map_sg)
 * @dir: DMA transfer direction (same as was passed to dma_map_sg)
 */
void arm_iommu_sync_sg_for_device(struct device *dev, struct scatterlist *sg,
			int nents, enum dma_data_direction dir)
{
	struct scatterlist *s;
	int i;

	for_each_sg(sg, s, nents, i)
		__dma_page_cpu_to_dev(sg_page(s), s->offset, s->length, dir);
}


/**
 * arm_coherent_iommu_map_page
 * @dev: valid struct device pointer
 * @page: page that buffer resides in
 * @offset: offset into page for start of buffer
 * @size: size of buffer to map
 * @dir: DMA transfer direction
 *
 * Coherent IOMMU aware version of arm_dma_map_page()
 */
static dma_addr_t arm_coherent_iommu_map_page(struct device *dev, struct page *page,
	     unsigned long offset, size_t size, enum dma_data_direction dir,
	     struct dma_attrs *attrs)
{
	struct dma_iommu_mapping *mapping = dev->archdata.mapping;
	dma_addr_t dma_addr;
	int ret, prot, len = PAGE_ALIGN(size + offset);

	dma_addr = __alloc_iova(mapping, len);
	if (dma_addr == DMA_ERROR_CODE)
		return dma_addr;

	prot = __dma_direction_to_prot(dir);

	ret = iommu_map(mapping->domain, dma_addr, page_to_phys(page), len, prot);
	if (ret < 0)
		goto fail;

	return dma_addr + offset;
fail:
	__free_iova(mapping, dma_addr, len);
	return DMA_ERROR_CODE;
}

/**
 * arm_iommu_map_page
 * @dev: valid struct device pointer
 * @page: page that buffer resides in
 * @offset: offset into page for start of buffer
 * @size: size of buffer to map
 * @dir: DMA transfer direction
 *
 * IOMMU aware version of arm_dma_map_page()
 */
static dma_addr_t arm_iommu_map_page(struct device *dev, struct page *page,
	     unsigned long offset, size_t size, enum dma_data_direction dir,
	     struct dma_attrs *attrs)
{
	if (!dma_get_attr(DMA_ATTR_SKIP_CPU_SYNC, attrs))
		__dma_page_cpu_to_dev(page, offset, size, dir);

	return arm_coherent_iommu_map_page(dev, page, offset, size, dir, attrs);
}

/**
 * arm_coherent_iommu_unmap_page
 * @dev: valid struct device pointer
 * @handle: DMA address of buffer
 * @size: size of buffer (same as passed to dma_map_page)
 * @dir: DMA transfer direction (same as passed to dma_map_page)
 *
 * Coherent IOMMU aware version of arm_dma_unmap_page()
 */
static void arm_coherent_iommu_unmap_page(struct device *dev, dma_addr_t handle,
		size_t size, enum dma_data_direction dir,
		struct dma_attrs *attrs)
{
	struct dma_iommu_mapping *mapping = dev->archdata.mapping;
	dma_addr_t iova = handle & PAGE_MASK;
	int offset = handle & ~PAGE_MASK;
	int len = PAGE_ALIGN(size + offset);

	if (!iova)
		return;

	iommu_unmap(mapping->domain, iova, len);
	__free_iova(mapping, iova, len);
}

/**
 * arm_iommu_unmap_page
 * @dev: valid struct device pointer
 * @handle: DMA address of buffer
 * @size: size of buffer (same as passed to dma_map_page)
 * @dir: DMA transfer direction (same as passed to dma_map_page)
 *
 * IOMMU aware version of arm_dma_unmap_page()
 */
static void arm_iommu_unmap_page(struct device *dev, dma_addr_t handle,
		size_t size, enum dma_data_direction dir,
		struct dma_attrs *attrs)
{
	struct dma_iommu_mapping *mapping = dev->archdata.mapping;
	dma_addr_t iova = handle & PAGE_MASK;
	struct page *page = phys_to_page(iommu_iova_to_phys(mapping->domain, iova));
	int offset = handle & ~PAGE_MASK;
	int len = PAGE_ALIGN(size + offset);

	if (!iova)
		return;

	if (!dma_get_attr(DMA_ATTR_SKIP_CPU_SYNC, attrs))
		__dma_page_dev_to_cpu(page, offset, size, dir);

	iommu_unmap(mapping->domain, iova, len);
	__free_iova(mapping, iova, len);
}

static void arm_iommu_sync_single_for_cpu(struct device *dev,
		dma_addr_t handle, size_t size, enum dma_data_direction dir)
{
	struct dma_iommu_mapping *mapping = dev->archdata.mapping;
	dma_addr_t iova = handle & PAGE_MASK;
	struct page *page = phys_to_page(iommu_iova_to_phys(mapping->domain, iova));
	unsigned int offset = handle & ~PAGE_MASK;

	if (!iova)
		return;

	__dma_page_dev_to_cpu(page, offset, size, dir);
}

static void arm_iommu_sync_single_for_device(struct device *dev,
		dma_addr_t handle, size_t size, enum dma_data_direction dir)
{
	struct dma_iommu_mapping *mapping = dev->archdata.mapping;
	dma_addr_t iova = handle & PAGE_MASK;
	struct page *page = phys_to_page(iommu_iova_to_phys(mapping->domain, iova));
	unsigned int offset = handle & ~PAGE_MASK;

	if (!iova)
		return;

	__dma_page_cpu_to_dev(page, offset, size, dir);
}

struct dma_map_ops iommu_ops = {
	.alloc		= arm_iommu_alloc_attrs,
	.free		= arm_iommu_free_attrs,
	.mmap		= arm_iommu_mmap_attrs,
	.get_sgtable	= arm_iommu_get_sgtable,

	.map_page		= arm_iommu_map_page,
	.unmap_page		= arm_iommu_unmap_page,
	.sync_single_for_cpu	= arm_iommu_sync_single_for_cpu,
	.sync_single_for_device	= arm_iommu_sync_single_for_device,

	.map_sg			= arm_iommu_map_sg,
	.unmap_sg		= arm_iommu_unmap_sg,
	.sync_sg_for_cpu	= arm_iommu_sync_sg_for_cpu,
	.sync_sg_for_device	= arm_iommu_sync_sg_for_device,

	.set_dma_mask		= arm_dma_set_mask,
};

struct dma_map_ops iommu_coherent_ops = {
	.alloc		= arm_iommu_alloc_attrs,
	.free		= arm_iommu_free_attrs,
	.mmap		= arm_iommu_mmap_attrs,
	.get_sgtable	= arm_iommu_get_sgtable,

	.map_page	= arm_coherent_iommu_map_page,
	.unmap_page	= arm_coherent_iommu_unmap_page,

	.map_sg		= arm_coherent_iommu_map_sg,
	.unmap_sg	= arm_coherent_iommu_unmap_sg,

	.set_dma_mask	= arm_dma_set_mask,
};

/**
 * arm_iommu_create_mapping
 * @bus: pointer to the bus holding the client device (for IOMMU calls)
 * @base: start address of the valid IO address space
 * @size: size of the valid IO address space
 * @order: accuracy of the IO addresses allocations
 *
 * Creates a mapping structure which holds information about used/unused
 * IO address ranges, which is required to perform memory allocation and
 * mapping with IOMMU aware functions.
 *
 * The client device need to be attached to the mapping with
 * arm_iommu_attach_device function.
 */
struct dma_iommu_mapping *
arm_iommu_create_mapping(struct bus_type *bus, dma_addr_t base, size_t size,
			 int order)
{
	unsigned int count = size >> (PAGE_SHIFT + order);
	unsigned int bitmap_size = BITS_TO_LONGS(count) * sizeof(long);
	struct dma_iommu_mapping *mapping;
	int err = -ENOMEM;

	if (!count)
		return ERR_PTR(-EINVAL);

	mapping = kzalloc(sizeof(struct dma_iommu_mapping), GFP_KERNEL);
	if (!mapping)
		goto err;

	mapping->bitmap = kzalloc(bitmap_size, GFP_KERNEL);
	if (!mapping->bitmap)
		goto err2;

	mapping->base = base;
	mapping->bits = BITS_PER_BYTE * bitmap_size;
	mapping->order = order;
	spin_lock_init(&mapping->lock);

	mapping->domain = iommu_domain_alloc(bus);
	if (!mapping->domain)
		goto err3;

	kref_init(&mapping->kref);
	return mapping;
err3:
	kfree(mapping->bitmap);
err2:
	kfree(mapping);
err:
	return ERR_PTR(err);
}
EXPORT_SYMBOL_GPL(arm_iommu_create_mapping);

static void release_iommu_mapping(struct kref *kref)
{
	struct dma_iommu_mapping *mapping =
		container_of(kref, struct dma_iommu_mapping, kref);

	iommu_domain_free(mapping->domain);
	kfree(mapping->bitmap);
	kfree(mapping);
}

void arm_iommu_release_mapping(struct dma_iommu_mapping *mapping)
{
	if (mapping)
		kref_put(&mapping->kref, release_iommu_mapping);
}
EXPORT_SYMBOL_GPL(arm_iommu_release_mapping);

/**
 * arm_iommu_attach_device
 * @dev: valid struct device pointer
 * @mapping: io address space mapping structure (returned from
 *	arm_iommu_create_mapping)
 *
 * Attaches specified io address space mapping to the provided device,
 * this replaces the dma operations (dma_map_ops pointer) with the
 * IOMMU aware version. More than one client might be attached to
 * the same io address space mapping.
 */
int arm_iommu_attach_device(struct device *dev,
			    struct dma_iommu_mapping *mapping)
{
	int err;

	err = iommu_attach_device(mapping->domain, dev);
	if (err)
		return err;

	kref_get(&mapping->kref);
	dev->archdata.mapping = mapping;
	set_dma_ops(dev, &iommu_ops);

	pr_debug("Attached IOMMU controller to %s device.\n", dev_name(dev));
	return 0;
}
EXPORT_SYMBOL_GPL(arm_iommu_attach_device);

/**
 * arm_iommu_detach_device
 * @dev: valid struct device pointer
 *
 * Detaches the provided device from a previously attached map.
 * This voids the dma operations (dma_map_ops pointer)
 */
void arm_iommu_detach_device(struct device *dev)
{
	struct dma_iommu_mapping *mapping;

	mapping = to_dma_iommu_mapping(dev);
	if (!mapping) {
		dev_warn(dev, "Not attached\n");
		return;
	}

	iommu_detach_device(mapping->domain, dev);
	kref_put(&mapping->kref, release_iommu_mapping);
	dev->archdata.mapping = NULL;
	set_dma_ops(dev, NULL);

	pr_debug("Detached IOMMU controller from %s device.\n", dev_name(dev));
}
EXPORT_SYMBOL_GPL(arm_iommu_detach_device);

#endif<|MERGE_RESOLUTION|>--- conflicted
+++ resolved
@@ -857,18 +857,8 @@
 		if (PageHighMem(page)) {
 			if (len + offset > PAGE_SIZE)
 				len = PAGE_SIZE - offset;
-<<<<<<< HEAD
-			vaddr = kmap_high_get(page);
-			if (vaddr) {
-				vaddr += offset;
-				op(vaddr, len, dir);
-				kunmap_high(page);
-			} else if (cache_is_vipt()) {
-				/* unmapped pages might still be cached */
-=======
 
 			if (cache_is_vipt_nonaliasing()) {
->>>>>>> c3ade0e0
 				vaddr = kmap_atomic(page);
 				op(vaddr + offset, len, dir);
 				kunmap_atomic(vaddr);
