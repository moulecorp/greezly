/*
 * arch/arm/plat-orion/common.c
 *
 * Marvell Orion SoC common setup code used by multiple mach-/common.c
 *
 * This file is licensed under the terms of the GNU General Public
 * License version 2.  This program is licensed "as is" without any
 * warranty of any kind, whether express or implied.
 */

#include <linux/kernel.h>
#include <linux/init.h>
#include <linux/platform_device.h>
#include <linux/dma-mapping.h>
#include <linux/serial_8250.h>
#include <linux/ata_platform.h>
#include <linux/clk.h>
#include <linux/clkdev.h>
#include <linux/mv643xx_eth.h>
#include <linux/mv643xx_i2c.h>
#include <net/dsa.h>
#include <linux/platform_data/dma-mv_xor.h>
#include <linux/platform_data/usb-ehci-orion.h>
#include <mach/bridge-regs.h>
#include <plat/common.h>

/* Create a clkdev entry for a given device/clk */
void __init orion_clkdev_add(const char *con_id, const char *dev_id,
			     struct clk *clk)
{
	struct clk_lookup *cl;

	cl = clkdev_alloc(clk, con_id, dev_id);
	if (cl)
		clkdev_add(cl);
}

/* Create clkdev entries for all orion platforms except kirkwood.
   Kirkwood has gated clocks for some of its peripherals, so creates
   its own clkdev entries. For all the other orion devices, create
   clkdev entries to the tclk. */
void __init orion_clkdev_init(struct clk *tclk)
{
	orion_clkdev_add(NULL, "orion_spi.0", tclk);
	orion_clkdev_add(NULL, "orion_spi.1", tclk);
	orion_clkdev_add(NULL, MV643XX_ETH_NAME ".0", tclk);
	orion_clkdev_add(NULL, MV643XX_ETH_NAME ".1", tclk);
	orion_clkdev_add(NULL, MV643XX_ETH_NAME ".2", tclk);
	orion_clkdev_add(NULL, MV643XX_ETH_NAME ".3", tclk);
	orion_clkdev_add(NULL, "orion_wdt", tclk);
	orion_clkdev_add(NULL, MV64XXX_I2C_CTLR_NAME ".0", tclk);
}

/* Fill in the resources structure and link it into the platform
   device structure. There is always a memory region, and nearly
   always an interrupt.*/
static void fill_resources(struct platform_device *device,
			   struct resource *resources,
			   resource_size_t mapbase,
			   resource_size_t size,
			   unsigned int irq)
{
	device->resource = resources;
	device->num_resources = 1;
	resources[0].flags = IORESOURCE_MEM;
	resources[0].start = mapbase;
	resources[0].end = mapbase + size;

	if (irq != NO_IRQ) {
		device->num_resources++;
		resources[1].flags = IORESOURCE_IRQ;
		resources[1].start = irq;
		resources[1].end = irq;
	}
}

/*****************************************************************************
 * UART
 ****************************************************************************/
static unsigned long __init uart_get_clk_rate(struct clk *clk)
{
	clk_prepare_enable(clk);
	return clk_get_rate(clk);
}

static void __init uart_complete(
	struct platform_device *orion_uart,
	struct plat_serial8250_port *data,
	struct resource *resources,
	void __iomem *membase,
	resource_size_t mapbase,
	unsigned int irq,
	struct clk *clk)
{
	data->mapbase = mapbase;
	data->membase = membase;
	data->irq = irq;
	data->uartclk = uart_get_clk_rate(clk);
	orion_uart->dev.platform_data = data;

	fill_resources(orion_uart, resources, mapbase, 0xff, irq);
	platform_device_register(orion_uart);
}

/*****************************************************************************
 * UART0
 ****************************************************************************/
static struct plat_serial8250_port orion_uart0_data[] = {
	{
		.flags		= UPF_SKIP_TEST | UPF_BOOT_AUTOCONF,
		.iotype		= UPIO_MEM,
		.regshift	= 2,
	}, {
	},
};

static struct resource orion_uart0_resources[2];

static struct platform_device orion_uart0 = {
	.name			= "serial8250",
	.id			= PLAT8250_DEV_PLATFORM,
};

void __init orion_uart0_init(void __iomem *membase,
			     resource_size_t mapbase,
			     unsigned int irq,
			     struct clk *clk)
{
	uart_complete(&orion_uart0, orion_uart0_data, orion_uart0_resources,
		      membase, mapbase, irq, clk);
}

/*****************************************************************************
 * UART1
 ****************************************************************************/
static struct plat_serial8250_port orion_uart1_data[] = {
	{
		.flags		= UPF_SKIP_TEST | UPF_BOOT_AUTOCONF,
		.iotype		= UPIO_MEM,
		.regshift	= 2,
	}, {
	},
};

static struct resource orion_uart1_resources[2];

static struct platform_device orion_uart1 = {
	.name			= "serial8250",
	.id			= PLAT8250_DEV_PLATFORM1,
};

void __init orion_uart1_init(void __iomem *membase,
			     resource_size_t mapbase,
			     unsigned int irq,
			     struct clk *clk)
{
	uart_complete(&orion_uart1, orion_uart1_data, orion_uart1_resources,
		      membase, mapbase, irq, clk);
}

/*****************************************************************************
 * UART2
 ****************************************************************************/
static struct plat_serial8250_port orion_uart2_data[] = {
	{
		.flags		= UPF_SKIP_TEST | UPF_BOOT_AUTOCONF,
		.iotype		= UPIO_MEM,
		.regshift	= 2,
	}, {
	},
};

static struct resource orion_uart2_resources[2];

static struct platform_device orion_uart2 = {
	.name			= "serial8250",
	.id			= PLAT8250_DEV_PLATFORM2,
};

void __init orion_uart2_init(void __iomem *membase,
			     resource_size_t mapbase,
			     unsigned int irq,
			     struct clk *clk)
{
	uart_complete(&orion_uart2, orion_uart2_data, orion_uart2_resources,
		      membase, mapbase, irq, clk);
}

/*****************************************************************************
 * UART3
 ****************************************************************************/
static struct plat_serial8250_port orion_uart3_data[] = {
	{
		.flags		= UPF_SKIP_TEST | UPF_BOOT_AUTOCONF,
		.iotype		= UPIO_MEM,
		.regshift	= 2,
	}, {
	},
};

static struct resource orion_uart3_resources[2];

static struct platform_device orion_uart3 = {
	.name			= "serial8250",
	.id			= 3,
};

void __init orion_uart3_init(void __iomem *membase,
			     resource_size_t mapbase,
			     unsigned int irq,
			     struct clk *clk)
{
	uart_complete(&orion_uart3, orion_uart3_data, orion_uart3_resources,
		      membase, mapbase, irq, clk);
}

/*****************************************************************************
 * SoC RTC
 ****************************************************************************/
static struct resource orion_rtc_resource[2];

void __init orion_rtc_init(unsigned long mapbase,
			   unsigned long irq)
{
	orion_rtc_resource[0].start = mapbase;
	orion_rtc_resource[0].end = mapbase + SZ_32 - 1;
	orion_rtc_resource[0].flags = IORESOURCE_MEM;
	orion_rtc_resource[1].start = irq;
	orion_rtc_resource[1].end = irq;
	orion_rtc_resource[1].flags = IORESOURCE_IRQ;

	platform_device_register_simple("rtc-mv", -1, orion_rtc_resource, 2);
}

/*****************************************************************************
 * GE
 ****************************************************************************/
static __init void ge_complete(
	struct mv643xx_eth_shared_platform_data *orion_ge_shared_data,
	struct resource *orion_ge_resource, unsigned long irq,
	struct platform_device *orion_ge_shared,
	struct platform_device *orion_ge_mvmdio,
	struct mv643xx_eth_platform_data *eth_data,
	struct platform_device *orion_ge)
{
	orion_ge_resource->start = irq;
	orion_ge_resource->end = irq;
	eth_data->shared = orion_ge_shared;
	orion_ge->dev.platform_data = eth_data;

	platform_device_register(orion_ge_shared);
	if (orion_ge_mvmdio)
		platform_device_register(orion_ge_mvmdio);
	platform_device_register(orion_ge);
}

/*****************************************************************************
 * GE00
 ****************************************************************************/
static struct mv643xx_eth_shared_platform_data orion_ge00_shared_data;

static struct resource orion_ge00_shared_resources[] = {
	{
		.name	= "ge00 base",
	},
};

static struct platform_device orion_ge00_shared = {
	.name		= MV643XX_ETH_SHARED_NAME,
	.id		= 0,
	.dev		= {
		.platform_data	= &orion_ge00_shared_data,
	},
};

static struct resource orion_ge_mvmdio_resources[] = {
	{
		.name	= "ge00 mvmdio base",
	}, {
		.name	= "ge00 mvmdio err irq",
	},
};

static struct platform_device orion_ge_mvmdio = {
	.name		= "orion-mdio",
	.id		= -1,
};

static struct resource orion_ge00_resources[] = {
	{
		.name	= "ge00 irq",
		.flags	= IORESOURCE_IRQ,
	},
};

static struct platform_device orion_ge00 = {
	.name		= MV643XX_ETH_NAME,
	.id		= 0,
	.num_resources	= 1,
	.resource	= orion_ge00_resources,
	.dev		= {
		.coherent_dma_mask	= DMA_BIT_MASK(32),
	},
};

void __init orion_ge00_init(struct mv643xx_eth_platform_data *eth_data,
			    unsigned long mapbase,
			    unsigned long irq,
			    unsigned long irq_err,
<<<<<<< HEAD
			    int tclk,
			    unsigned int tx_csum_limit)
{
	fill_resources(&orion_ge00_shared, orion_ge00_shared_resources,
		       mapbase + 0x2000, SZ_16K - 1, irq_err);
	orion_ge00_shared_data.tx_csum_limit = tx_csum_limit;
	ge_complete(&orion_ge00_shared_data, mbus_dram_info, tclk,
=======
			    unsigned int tx_csum_limit)
{
	fill_resources(&orion_ge00_shared, orion_ge00_shared_resources,
		       mapbase + 0x2000, SZ_16K - 1, NO_IRQ);
	fill_resources(&orion_ge_mvmdio, orion_ge_mvmdio_resources,
			mapbase + 0x2004, 0x84 - 1, irq_err);
	orion_ge00_shared_data.tx_csum_limit = tx_csum_limit;
	ge_complete(&orion_ge00_shared_data,
>>>>>>> c3ade0e0
		    orion_ge00_resources, irq, &orion_ge00_shared,
		    &orion_ge_mvmdio,
		    eth_data, &orion_ge00);
}

/*****************************************************************************
 * GE01
 ****************************************************************************/
static struct mv643xx_eth_shared_platform_data orion_ge01_shared_data;

static struct resource orion_ge01_shared_resources[] = {
	{
		.name	= "ge01 base",
	}
};

static struct platform_device orion_ge01_shared = {
	.name		= MV643XX_ETH_SHARED_NAME,
	.id		= 1,
	.dev		= {
		.platform_data	= &orion_ge01_shared_data,
	},
};

static struct resource orion_ge01_resources[] = {
	{
		.name	= "ge01 irq",
		.flags	= IORESOURCE_IRQ,
	},
};

static struct platform_device orion_ge01 = {
	.name		= MV643XX_ETH_NAME,
	.id		= 1,
	.num_resources	= 1,
	.resource	= orion_ge01_resources,
	.dev		= {
		.coherent_dma_mask	= DMA_BIT_MASK(32),
	},
};

void __init orion_ge01_init(struct mv643xx_eth_platform_data *eth_data,
			    unsigned long mapbase,
			    unsigned long irq,
			    unsigned long irq_err,
<<<<<<< HEAD
			    int tclk,
			    unsigned int tx_csum_limit)
{
	fill_resources(&orion_ge01_shared, orion_ge01_shared_resources,
		       mapbase + 0x2000, SZ_16K - 1, irq_err);
	orion_ge01_shared_data.tx_csum_limit = tx_csum_limit;
	ge_complete(&orion_ge01_shared_data, mbus_dram_info, tclk,
=======
			    unsigned int tx_csum_limit)
{
	fill_resources(&orion_ge01_shared, orion_ge01_shared_resources,
		       mapbase + 0x2000, SZ_16K - 1, NO_IRQ);
	orion_ge01_shared_data.tx_csum_limit = tx_csum_limit;
	ge_complete(&orion_ge01_shared_data,
>>>>>>> c3ade0e0
		    orion_ge01_resources, irq, &orion_ge01_shared,
		    NULL,
		    eth_data, &orion_ge01);
}

/*****************************************************************************
 * GE10
 ****************************************************************************/
static struct mv643xx_eth_shared_platform_data orion_ge10_shared_data;

static struct resource orion_ge10_shared_resources[] = {
	{
		.name	= "ge10 base",
	}
};

static struct platform_device orion_ge10_shared = {
	.name		= MV643XX_ETH_SHARED_NAME,
	.id		= 2,
	.dev		= {
		.platform_data	= &orion_ge10_shared_data,
	},
};

static struct resource orion_ge10_resources[] = {
	{
		.name	= "ge10 irq",
		.flags	= IORESOURCE_IRQ,
	},
};

static struct platform_device orion_ge10 = {
	.name		= MV643XX_ETH_NAME,
	.id		= 2,
	.num_resources	= 1,
	.resource	= orion_ge10_resources,
	.dev		= {
		.coherent_dma_mask	= DMA_BIT_MASK(32),
	},
};

void __init orion_ge10_init(struct mv643xx_eth_platform_data *eth_data,
			    unsigned long mapbase,
			    unsigned long irq,
			    unsigned long irq_err)
{
	fill_resources(&orion_ge10_shared, orion_ge10_shared_resources,
		       mapbase + 0x2000, SZ_16K - 1, NO_IRQ);
	ge_complete(&orion_ge10_shared_data,
		    orion_ge10_resources, irq, &orion_ge10_shared,
		    NULL,
		    eth_data, &orion_ge10);
}

/*****************************************************************************
 * GE11
 ****************************************************************************/
static struct mv643xx_eth_shared_platform_data orion_ge11_shared_data;

static struct resource orion_ge11_shared_resources[] = {
	{
		.name	= "ge11 base",
	},
};

static struct platform_device orion_ge11_shared = {
	.name		= MV643XX_ETH_SHARED_NAME,
	.id		= 3,
	.dev		= {
		.platform_data	= &orion_ge11_shared_data,
	},
};

static struct resource orion_ge11_resources[] = {
	{
		.name	= "ge11 irq",
		.flags	= IORESOURCE_IRQ,
	},
};

static struct platform_device orion_ge11 = {
	.name		= MV643XX_ETH_NAME,
	.id		= 3,
	.num_resources	= 1,
	.resource	= orion_ge11_resources,
	.dev		= {
		.coherent_dma_mask	= DMA_BIT_MASK(32),
	},
};

void __init orion_ge11_init(struct mv643xx_eth_platform_data *eth_data,
			    unsigned long mapbase,
			    unsigned long irq,
			    unsigned long irq_err)
{
	fill_resources(&orion_ge11_shared, orion_ge11_shared_resources,
		       mapbase + 0x2000, SZ_16K - 1, NO_IRQ);
	ge_complete(&orion_ge11_shared_data,
		    orion_ge11_resources, irq, &orion_ge11_shared,
		    NULL,
		    eth_data, &orion_ge11);
}

/*****************************************************************************
 * Ethernet switch
 ****************************************************************************/
static struct resource orion_switch_resources[] = {
	{
		.start	= 0,
		.end	= 0,
		.flags	= IORESOURCE_IRQ,
	},
};

static struct platform_device orion_switch_device = {
	.name		= "dsa",
	.id		= 0,
	.num_resources	= 0,
	.resource	= orion_switch_resources,
};

void __init orion_ge00_switch_init(struct dsa_platform_data *d, int irq)
{
	int i;

	if (irq != NO_IRQ) {
		orion_switch_resources[0].start = irq;
		orion_switch_resources[0].end = irq;
		orion_switch_device.num_resources = 1;
	}

	d->netdev = &orion_ge00.dev;
	for (i = 0; i < d->nr_chips; i++)
		d->chip[i].mii_bus = &orion_ge00_shared.dev;
	orion_switch_device.dev.platform_data = d;

	platform_device_register(&orion_switch_device);
}

/*****************************************************************************
 * I2C
 ****************************************************************************/
static struct mv64xxx_i2c_pdata orion_i2c_pdata = {
	.freq_n		= 3,
	.timeout	= 1000, /* Default timeout of 1 second */
};

static struct resource orion_i2c_resources[2];

static struct platform_device orion_i2c = {
	.name		= MV64XXX_I2C_CTLR_NAME,
	.id		= 0,
	.dev		= {
		.platform_data	= &orion_i2c_pdata,
	},
};

static struct mv64xxx_i2c_pdata orion_i2c_1_pdata = {
	.freq_n		= 3,
	.timeout	= 1000, /* Default timeout of 1 second */
};

static struct resource orion_i2c_1_resources[2];

static struct platform_device orion_i2c_1 = {
	.name		= MV64XXX_I2C_CTLR_NAME,
	.id		= 1,
	.dev		= {
		.platform_data	= &orion_i2c_1_pdata,
	},
};

void __init orion_i2c_init(unsigned long mapbase,
			   unsigned long irq,
			   unsigned long freq_m)
{
	orion_i2c_pdata.freq_m = freq_m;
	fill_resources(&orion_i2c, orion_i2c_resources, mapbase,
		       SZ_32 - 1, irq);
	platform_device_register(&orion_i2c);
}

void __init orion_i2c_1_init(unsigned long mapbase,
			     unsigned long irq,
			     unsigned long freq_m)
{
	orion_i2c_1_pdata.freq_m = freq_m;
	fill_resources(&orion_i2c_1, orion_i2c_1_resources, mapbase,
		       SZ_32 - 1, irq);
	platform_device_register(&orion_i2c_1);
}

/*****************************************************************************
 * SPI
 ****************************************************************************/
static struct resource orion_spi_resources;

static struct platform_device orion_spi = {
	.name		= "orion_spi",
	.id		= 0,
};

static struct resource orion_spi_1_resources;

static struct platform_device orion_spi_1 = {
	.name		= "orion_spi",
	.id		= 1,
};

/* Note: The SPI silicon core does have interrupts. However the
 * current Linux software driver does not use interrupts. */

void __init orion_spi_init(unsigned long mapbase)
{
	fill_resources(&orion_spi, &orion_spi_resources,
		       mapbase, SZ_512 - 1, NO_IRQ);
	platform_device_register(&orion_spi);
}

void __init orion_spi_1_init(unsigned long mapbase)
{
	fill_resources(&orion_spi_1, &orion_spi_1_resources,
		       mapbase, SZ_512 - 1, NO_IRQ);
	platform_device_register(&orion_spi_1);
}

/*****************************************************************************
 * Watchdog
 ****************************************************************************/
static struct resource orion_wdt_resource =
		DEFINE_RES_MEM(TIMER_PHYS_BASE, 0x28);

static struct platform_device orion_wdt_device = {
	.name		= "orion_wdt",
	.id		= -1,
	.num_resources	= 1,
	.resource	= &orion_wdt_resource,
};

void __init orion_wdt_init(void)
{
	platform_device_register(&orion_wdt_device);
}

/*****************************************************************************
 * XOR
 ****************************************************************************/
static u64 orion_xor_dmamask = DMA_BIT_MASK(32);

/*****************************************************************************
 * XOR0
 ****************************************************************************/
static struct resource orion_xor0_shared_resources[] = {
	{
		.name	= "xor 0 low",
		.flags	= IORESOURCE_MEM,
	}, {
		.name	= "xor 0 high",
		.flags	= IORESOURCE_MEM,
	}, {
		.name   = "irq channel 0",
		.flags  = IORESOURCE_IRQ,
	}, {
		.name   = "irq channel 1",
		.flags  = IORESOURCE_IRQ,
	},
};

static struct mv_xor_channel_data orion_xor0_channels_data[2];

static struct mv_xor_platform_data orion_xor0_pdata = {
	.channels = orion_xor0_channels_data,
};

static struct platform_device orion_xor0_shared = {
	.name		= MV_XOR_NAME,
	.id		= 0,
	.num_resources	= ARRAY_SIZE(orion_xor0_shared_resources),
	.resource	= orion_xor0_shared_resources,
	.dev            = {
		.dma_mask               = &orion_xor_dmamask,
		.coherent_dma_mask      = DMA_BIT_MASK(64),
		.platform_data          = &orion_xor0_pdata,
	},
};

void __init orion_xor0_init(unsigned long mapbase_low,
			    unsigned long mapbase_high,
			    unsigned long irq_0,
			    unsigned long irq_1)
{
	orion_xor0_shared_resources[0].start = mapbase_low;
	orion_xor0_shared_resources[0].end = mapbase_low + 0xff;
	orion_xor0_shared_resources[1].start = mapbase_high;
	orion_xor0_shared_resources[1].end = mapbase_high + 0xff;

	orion_xor0_shared_resources[2].start = irq_0;
	orion_xor0_shared_resources[2].end = irq_0;
	orion_xor0_shared_resources[3].start = irq_1;
	orion_xor0_shared_resources[3].end = irq_1;

	dma_cap_set(DMA_MEMCPY, orion_xor0_channels_data[0].cap_mask);
	dma_cap_set(DMA_XOR, orion_xor0_channels_data[0].cap_mask);

	dma_cap_set(DMA_MEMCPY, orion_xor0_channels_data[1].cap_mask);
	dma_cap_set(DMA_XOR, orion_xor0_channels_data[1].cap_mask);

	platform_device_register(&orion_xor0_shared);
}

/*****************************************************************************
 * XOR1
 ****************************************************************************/
static struct resource orion_xor1_shared_resources[] = {
	{
		.name	= "xor 1 low",
		.flags	= IORESOURCE_MEM,
	}, {
		.name	= "xor 1 high",
		.flags	= IORESOURCE_MEM,
	}, {
		.name   = "irq channel 0",
		.flags  = IORESOURCE_IRQ,
	}, {
		.name   = "irq channel 1",
		.flags  = IORESOURCE_IRQ,
	},
};

static struct mv_xor_channel_data orion_xor1_channels_data[2];

static struct mv_xor_platform_data orion_xor1_pdata = {
	.channels = orion_xor1_channels_data,
};

static struct platform_device orion_xor1_shared = {
	.name		= MV_XOR_NAME,
	.id		= 1,
	.num_resources	= ARRAY_SIZE(orion_xor1_shared_resources),
	.resource	= orion_xor1_shared_resources,
	.dev            = {
		.dma_mask               = &orion_xor_dmamask,
		.coherent_dma_mask      = DMA_BIT_MASK(64),
		.platform_data          = &orion_xor1_pdata,
	},
};

void __init orion_xor1_init(unsigned long mapbase_low,
			    unsigned long mapbase_high,
			    unsigned long irq_0,
			    unsigned long irq_1)
{
	orion_xor1_shared_resources[0].start = mapbase_low;
	orion_xor1_shared_resources[0].end = mapbase_low + 0xff;
	orion_xor1_shared_resources[1].start = mapbase_high;
	orion_xor1_shared_resources[1].end = mapbase_high + 0xff;

	orion_xor1_shared_resources[2].start = irq_0;
	orion_xor1_shared_resources[2].end = irq_0;
	orion_xor1_shared_resources[3].start = irq_1;
	orion_xor1_shared_resources[3].end = irq_1;

	dma_cap_set(DMA_MEMCPY, orion_xor1_channels_data[0].cap_mask);
	dma_cap_set(DMA_XOR, orion_xor1_channels_data[0].cap_mask);

	dma_cap_set(DMA_MEMCPY, orion_xor1_channels_data[1].cap_mask);
	dma_cap_set(DMA_XOR, orion_xor1_channels_data[1].cap_mask);

	platform_device_register(&orion_xor1_shared);
}

/*****************************************************************************
 * EHCI
 ****************************************************************************/
static struct orion_ehci_data orion_ehci_data;
static u64 ehci_dmamask = DMA_BIT_MASK(32);


/*****************************************************************************
 * EHCI0
 ****************************************************************************/
static struct resource orion_ehci_resources[2];

static struct platform_device orion_ehci = {
	.name		= "orion-ehci",
	.id		= 0,
	.dev		= {
		.dma_mask		= &ehci_dmamask,
		.coherent_dma_mask	= DMA_BIT_MASK(32),
		.platform_data		= &orion_ehci_data,
	},
};

<<<<<<< HEAD
void __init orion_ehci_init(struct mbus_dram_target_info *mbus_dram_info,
			    unsigned long mapbase,
			    unsigned long irq,
			    enum orion_ehci_phy_ver phy_version)
{
	orion_ehci_data.dram = mbus_dram_info;
=======
void __init orion_ehci_init(unsigned long mapbase,
			    unsigned long irq,
			    enum orion_ehci_phy_ver phy_version)
{
>>>>>>> c3ade0e0
	orion_ehci_data.phy_version = phy_version;
	fill_resources(&orion_ehci, orion_ehci_resources, mapbase, SZ_4K - 1,
		       irq);

	platform_device_register(&orion_ehci);
}

/*****************************************************************************
 * EHCI1
 ****************************************************************************/
static struct resource orion_ehci_1_resources[2];

static struct platform_device orion_ehci_1 = {
	.name		= "orion-ehci",
	.id		= 1,
	.dev		= {
		.dma_mask		= &ehci_dmamask,
		.coherent_dma_mask	= DMA_BIT_MASK(32),
		.platform_data		= &orion_ehci_data,
	},
};

void __init orion_ehci_1_init(unsigned long mapbase,
			      unsigned long irq)
{
	fill_resources(&orion_ehci_1, orion_ehci_1_resources,
		       mapbase, SZ_4K - 1, irq);

	platform_device_register(&orion_ehci_1);
}

/*****************************************************************************
 * EHCI2
 ****************************************************************************/
static struct resource orion_ehci_2_resources[2];

static struct platform_device orion_ehci_2 = {
	.name		= "orion-ehci",
	.id		= 2,
	.dev		= {
		.dma_mask		= &ehci_dmamask,
		.coherent_dma_mask	= DMA_BIT_MASK(32),
		.platform_data		= &orion_ehci_data,
	},
};

void __init orion_ehci_2_init(unsigned long mapbase,
			      unsigned long irq)
{
	fill_resources(&orion_ehci_2, orion_ehci_2_resources,
		       mapbase, SZ_4K - 1, irq);

	platform_device_register(&orion_ehci_2);
}

/*****************************************************************************
 * SATA
 ****************************************************************************/
static struct resource orion_sata_resources[2] = {
	{
		.name	= "sata base",
	}, {
		.name	= "sata irq",
	},
};

static struct platform_device orion_sata = {
	.name		= "sata_mv",
	.id		= 0,
	.dev		= {
		.coherent_dma_mask	= DMA_BIT_MASK(32),
	},
};

void __init orion_sata_init(struct mv_sata_platform_data *sata_data,
			    unsigned long mapbase,
			    unsigned long irq)
{
	orion_sata.dev.platform_data = sata_data;
	fill_resources(&orion_sata, orion_sata_resources,
		       mapbase, 0x5000 - 1, irq);

	platform_device_register(&orion_sata);
}

/*****************************************************************************
 * Cryptographic Engines and Security Accelerator (CESA)
 ****************************************************************************/
static struct resource orion_crypto_resources[] = {
	{
		.name   = "regs",
	}, {
		.name   = "crypto interrupt",
	}, {
		.name   = "sram",
		.flags  = IORESOURCE_MEM,
	},
};

static struct platform_device orion_crypto = {
	.name           = "mv_crypto",
	.id             = -1,
};

void __init orion_crypto_init(unsigned long mapbase,
			      unsigned long srambase,
			      unsigned long sram_size,
			      unsigned long irq)
{
	fill_resources(&orion_crypto, orion_crypto_resources,
		       mapbase, 0xffff, irq);
	orion_crypto.num_resources = 3;
	orion_crypto_resources[2].start = srambase;
	orion_crypto_resources[2].end = srambase + sram_size - 1;

	platform_device_register(&orion_crypto);
}<|MERGE_RESOLUTION|>--- conflicted
+++ resolved
@@ -307,15 +307,6 @@
 			    unsigned long mapbase,
 			    unsigned long irq,
 			    unsigned long irq_err,
-<<<<<<< HEAD
-			    int tclk,
-			    unsigned int tx_csum_limit)
-{
-	fill_resources(&orion_ge00_shared, orion_ge00_shared_resources,
-		       mapbase + 0x2000, SZ_16K - 1, irq_err);
-	orion_ge00_shared_data.tx_csum_limit = tx_csum_limit;
-	ge_complete(&orion_ge00_shared_data, mbus_dram_info, tclk,
-=======
 			    unsigned int tx_csum_limit)
 {
 	fill_resources(&orion_ge00_shared, orion_ge00_shared_resources,
@@ -324,7 +315,6 @@
 			mapbase + 0x2004, 0x84 - 1, irq_err);
 	orion_ge00_shared_data.tx_csum_limit = tx_csum_limit;
 	ge_complete(&orion_ge00_shared_data,
->>>>>>> c3ade0e0
 		    orion_ge00_resources, irq, &orion_ge00_shared,
 		    &orion_ge_mvmdio,
 		    eth_data, &orion_ge00);
@@ -370,22 +360,12 @@
 			    unsigned long mapbase,
 			    unsigned long irq,
 			    unsigned long irq_err,
-<<<<<<< HEAD
-			    int tclk,
-			    unsigned int tx_csum_limit)
-{
-	fill_resources(&orion_ge01_shared, orion_ge01_shared_resources,
-		       mapbase + 0x2000, SZ_16K - 1, irq_err);
-	orion_ge01_shared_data.tx_csum_limit = tx_csum_limit;
-	ge_complete(&orion_ge01_shared_data, mbus_dram_info, tclk,
-=======
 			    unsigned int tx_csum_limit)
 {
 	fill_resources(&orion_ge01_shared, orion_ge01_shared_resources,
 		       mapbase + 0x2000, SZ_16K - 1, NO_IRQ);
 	orion_ge01_shared_data.tx_csum_limit = tx_csum_limit;
 	ge_complete(&orion_ge01_shared_data,
->>>>>>> c3ade0e0
 		    orion_ge01_resources, irq, &orion_ge01_shared,
 		    NULL,
 		    eth_data, &orion_ge01);
@@ -779,19 +759,10 @@
 	},
 };
 
-<<<<<<< HEAD
-void __init orion_ehci_init(struct mbus_dram_target_info *mbus_dram_info,
-			    unsigned long mapbase,
-			    unsigned long irq,
-			    enum orion_ehci_phy_ver phy_version)
-{
-	orion_ehci_data.dram = mbus_dram_info;
-=======
 void __init orion_ehci_init(unsigned long mapbase,
 			    unsigned long irq,
 			    enum orion_ehci_phy_ver phy_version)
 {
->>>>>>> c3ade0e0
 	orion_ehci_data.phy_version = phy_version;
 	fill_resources(&orion_ehci, orion_ehci_resources, mapbase, SZ_4K - 1,
 		       irq);
