--- conflicted
+++ resolved
@@ -42,20 +42,12 @@
 			    unsigned long mapbase,
 			    unsigned long irq,
 			    unsigned long irq_err,
-<<<<<<< HEAD
-			    int tclk,
-=======
->>>>>>> c3ade0e0
 			    unsigned int tx_csum_limit);
 
 void __init orion_ge01_init(struct mv643xx_eth_platform_data *eth_data,
 			    unsigned long mapbase,
 			    unsigned long irq,
 			    unsigned long irq_err,
-<<<<<<< HEAD
-			    int tclk,
-=======
->>>>>>> c3ade0e0
 			    unsigned int tx_csum_limit);
 
 void __init orion_ge10_init(struct mv643xx_eth_platform_data *eth_data,
@@ -95,12 +87,7 @@
 			    unsigned long irq_0,
 			    unsigned long irq_1);
 
-<<<<<<< HEAD
-void __init orion_ehci_init(struct mbus_dram_target_info *mbus_dram_info,
-			    unsigned long mapbase,
-=======
 void __init orion_ehci_init(unsigned long mapbase,
->>>>>>> c3ade0e0
 			    unsigned long irq,
 			    enum orion_ehci_phy_ver phy_version);
 
