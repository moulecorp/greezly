--- conflicted
+++ resolved
@@ -307,20 +307,12 @@
 $(INSTALL_TARGETS):
 	$(Q)$(MAKE) $(build)=$(boot) MACHINE=$(MACHINE) $@
 
-<<<<<<< HEAD
-%.dtb: scripts
-	$(Q)$(MAKE) $(build)=$(boot) MACHINE=$(MACHINE) $(boot)/$@
-
-dtbs: scripts
-	$(Q)$(MAKE) $(build)=$(boot) MACHINE=$(MACHINE) $(boot)/$@
-=======
 %.dtb: | scripts
 	$(Q)$(MAKE) $(build)=$(boot)/dts MACHINE=$(MACHINE) $(boot)/dts/$@
 
 PHONY += dtbs
 dtbs: scripts
 	$(Q)$(MAKE) $(build)=$(boot)/dts MACHINE=$(MACHINE) dtbs
->>>>>>> c3ade0e0
 
 # We use MRPROPER_FILES and CLEAN_FILES now
 archclean:
