--- conflicted
+++ resolved
@@ -125,12 +125,9 @@
 #define L_PTE_XN		(_AT(pteval_t, 1) << 9)
 #define L_PTE_SHARED		(_AT(pteval_t, 1) << 10)	/* shared(v6), coherent(xsc3) */
 #define L_PTE_NONE		(_AT(pteval_t, 1) << 11)
-<<<<<<< HEAD
-=======
 
 /* Two-level page tables only have PXN in the PGD, not in the PTE. */
 #define L_PTE_PXN		(_AT(pteval_t, 0))
->>>>>>> c3ade0e0
 
 /*
  * These are the memory types, defined to be compatible with
