#ifndef __ASMARM_TLS_H
#define __ASMARM_TLS_H

#ifdef __ASSEMBLY__
#include <asm/asm-offsets.h>
	.macro switch_tls_none, base, tp, tpuser, tmp1, tmp2
	.endm

	.macro switch_tls_v6k, base, tp, tpuser, tmp1, tmp2
	mrc	p15, 0, \tmp2, c13, c0, 2	@ get the user r/w register
	mcr	p15, 0, \tp, c13, c0, 3		@ set TLS register
<<<<<<< HEAD
	mov	\tmp1, #0
	mcr	p15, 0, \tmp1, c13, c0, 2	@ clear user r/w TLS register
=======
	mcr	p15, 0, \tpuser, c13, c0, 2	@ and the user r/w register
	str	\tmp2, [\base, #TI_TP_VALUE + 4] @ save it
>>>>>>> c3ade0e0
	.endm

	.macro switch_tls_v6, base, tp, tpuser, tmp1, tmp2
	ldr	\tmp1, =elf_hwcap
	ldr	\tmp1, [\tmp1, #0]
	mov	\tmp2, #0xffff0fff
	tst	\tmp1, #HWCAP_TLS		@ hardware TLS available?
<<<<<<< HEAD
	mcrne	p15, 0, \tp, c13, c0, 3		@ yes, set TLS register
	movne	\tmp1, #0
	mcrne	p15, 0, \tmp1, c13, c0, 2	@ clear user r/w TLS register
=======
>>>>>>> c3ade0e0
	streq	\tp, [\tmp2, #-15]		@ set TLS value at 0xffff0ff0
	mrcne	p15, 0, \tmp2, c13, c0, 2	@ get the user r/w register
	mcrne	p15, 0, \tp, c13, c0, 3		@ yes, set TLS register
	mcrne	p15, 0, \tpuser, c13, c0, 2	@ set user r/w register
	strne	\tmp2, [\base, #TI_TP_VALUE + 4] @ save it
	.endm

	.macro switch_tls_software, base, tp, tpuser, tmp1, tmp2
	mov	\tmp1, #0xffff0fff
	str	\tp, [\tmp1, #-15]		@ set TLS value at 0xffff0ff0
	.endm
#endif

#ifdef CONFIG_TLS_REG_EMUL
#define tls_emu		1
#define has_tls_reg		1
#define switch_tls	switch_tls_none
#elif defined(CONFIG_CPU_V6)
#define tls_emu		0
#define has_tls_reg		(elf_hwcap & HWCAP_TLS)
#define switch_tls	switch_tls_v6
#elif defined(CONFIG_CPU_32v6K)
#define tls_emu		0
#define has_tls_reg		1
#define switch_tls	switch_tls_v6k
#else
#define tls_emu		0
#define has_tls_reg		0
#define switch_tls	switch_tls_software
#endif

#ifndef __ASSEMBLY__
static inline unsigned long get_tpuser(void)
{
	unsigned long reg = 0;

	if (has_tls_reg && !tls_emu)
		__asm__("mrc p15, 0, %0, c13, c0, 2" : "=r" (reg));

	return reg;
}
#endif
#endif	/* __ASMARM_TLS_H */<|MERGE_RESOLUTION|>--- conflicted
+++ resolved
@@ -9,13 +9,8 @@
 	.macro switch_tls_v6k, base, tp, tpuser, tmp1, tmp2
 	mrc	p15, 0, \tmp2, c13, c0, 2	@ get the user r/w register
 	mcr	p15, 0, \tp, c13, c0, 3		@ set TLS register
-<<<<<<< HEAD
-	mov	\tmp1, #0
-	mcr	p15, 0, \tmp1, c13, c0, 2	@ clear user r/w TLS register
-=======
 	mcr	p15, 0, \tpuser, c13, c0, 2	@ and the user r/w register
 	str	\tmp2, [\base, #TI_TP_VALUE + 4] @ save it
->>>>>>> c3ade0e0
 	.endm
 
 	.macro switch_tls_v6, base, tp, tpuser, tmp1, tmp2
@@ -23,12 +18,6 @@
 	ldr	\tmp1, [\tmp1, #0]
 	mov	\tmp2, #0xffff0fff
 	tst	\tmp1, #HWCAP_TLS		@ hardware TLS available?
-<<<<<<< HEAD
-	mcrne	p15, 0, \tp, c13, c0, 3		@ yes, set TLS register
-	movne	\tmp1, #0
-	mcrne	p15, 0, \tmp1, c13, c0, 2	@ clear user r/w TLS register
-=======
->>>>>>> c3ade0e0
 	streq	\tp, [\tmp2, #-15]		@ set TLS value at 0xffff0ff0
 	mrcne	p15, 0, \tmp2, c13, c0, 2	@ get the user r/w register
 	mcrne	p15, 0, \tp, c13, c0, 3		@ yes, set TLS register
