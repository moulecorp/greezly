/*
 *  arch/arm/include/asm/pgalloc.h
 *
 *  Copyright (C) 2000-2001 Russell King
 *
 * This program is free software; you can redistribute it and/or modify
 * it under the terms of the GNU General Public License version 2 as
 * published by the Free Software Foundation.
 */
#ifndef _ASMARM_PGALLOC_H
#define _ASMARM_PGALLOC_H

#include <linux/pagemap.h>

#include <asm/domain.h>
#include <asm/pgtable-hwdef.h>
#include <asm/processor.h>
#include <asm/cacheflush.h>
#include <asm/tlbflush.h>
#include <asm/system_info.h>

#define check_pgt_cache()		do { } while (0)

#ifdef CONFIG_MMU

#define _PAGE_USER_TABLE	(PMD_TYPE_TABLE | PMD_BIT4 | PMD_DOMAIN(DOMAIN_USER))
#define _PAGE_KERNEL_TABLE	(PMD_TYPE_TABLE | PMD_BIT4 | PMD_DOMAIN(DOMAIN_KERNEL))

#ifdef CONFIG_ARM_LPAE

static inline pmd_t *pmd_alloc_one(struct mm_struct *mm, unsigned long addr)
{
	return (pmd_t *)get_zeroed_page(GFP_KERNEL | __GFP_REPEAT);
}

static inline void pmd_free(struct mm_struct *mm, pmd_t *pmd)
{
	BUG_ON((unsigned long)pmd & (PAGE_SIZE-1));
	free_page((unsigned long)pmd);
}

static inline void pud_populate(struct mm_struct *mm, pud_t *pud, pmd_t *pmd)
{
	set_pud(pud, __pud(__pa(pmd) | PMD_TYPE_TABLE));
}

static inline void pud_populate_kernel(struct mm_struct *mm, pud_t *pud, pmd_t *pmd)
{
	pud_populate(mm, pud, pmd);
}

#else	/* !CONFIG_ARM_LPAE */

/*
 * Since we have only two-level page tables, these are trivial
 */
#define pmd_alloc_one(mm,addr)		({ BUG(); ((pmd_t *)2); })
#define pmd_free(mm, pmd)		do { } while (0)
<<<<<<< HEAD
#define pgd_populate(mm,pmd,pte)	BUG()
#define pgd_populate_kernel(mm,pmd,pte)	BUG()
=======
#define pud_populate(mm,pmd,pte)	BUG()
#define pud_populate_kernel(mm,pmd,pte)	BUG()

#endif	/* CONFIG_ARM_LPAE */
>>>>>>> c3ade0e0

extern pgd_t *pgd_alloc(struct mm_struct *mm);
extern void pgd_free(struct mm_struct *mm, pgd_t *pgd);

#define PGALLOC_GFP	(GFP_KERNEL | __GFP_NOTRACK | __GFP_REPEAT | __GFP_ZERO)

static inline void clean_pte_table(pte_t *pte)
{
	clean_dcache_area(pte + PTE_HWTABLE_PTRS, PTE_HWTABLE_SIZE);
}

/*
 * Allocate one PTE table.
 *
 * This actually allocates two hardware PTE tables, but we wrap this up
 * into one table thus:
 *
 *  +------------+
 *  | Linux pt 0 |
 *  +------------+
 *  | Linux pt 1 |
 *  +------------+
 *  |  h/w pt 0  |
 *  +------------+
 *  |  h/w pt 1  |
 *  +------------+
 */
static inline pte_t *
pte_alloc_one_kernel(struct mm_struct *mm, unsigned long addr)
{
	pte_t *pte;

	pte = (pte_t *)__get_free_page(PGALLOC_GFP);
	if (pte)
		clean_pte_table(pte);

	return pte;
}

static inline pgtable_t
pte_alloc_one(struct mm_struct *mm, unsigned long addr)
{
	struct page *pte;

#ifdef CONFIG_HIGHPTE
	pte = alloc_pages(PGALLOC_GFP | __GFP_HIGHMEM, 0);
#else
	pte = alloc_pages(PGALLOC_GFP, 0);
#endif
	if (!pte)
		return NULL;
	if (!PageHighMem(pte))
		clean_pte_table(page_address(pte));
	if (!pgtable_page_ctor(pte)) {
		__free_page(pte);
		return NULL;
	}
	return pte;
}

/*
 * Free one PTE table.
 */
static inline void pte_free_kernel(struct mm_struct *mm, pte_t *pte)
{
	if (pte)
		free_page((unsigned long)pte);
}

static inline void pte_free(struct mm_struct *mm, pgtable_t pte)
{
	pgtable_page_dtor(pte);
	__free_page(pte);
}

static inline void __section_update(pmd_t *pmdp, unsigned long addr, pmdval_t prot)
{
#ifdef CONFIG_ARM_LPAE
	pmdp[0] = __pmd(pmd_val(pmdp[0]) | prot);
#else
	if (addr & SECTION_SIZE)
		pmdp[1] = __pmd(pmd_val(pmdp[1]) | prot);
	else
		pmdp[0] = __pmd(pmd_val(pmdp[0]) | prot);
#endif
	flush_pmd_entry(pmdp);
}

static inline void __pmd_populate(pmd_t *pmdp, phys_addr_t pte,
				  pmdval_t prot)
{
	pmdval_t pmdval = (pte + PTE_HWTABLE_OFF) | prot;
	pmdp[0] = __pmd(pmdval);
#ifndef CONFIG_ARM_LPAE
	pmdp[1] = __pmd(pmdval + 256 * sizeof(pte_t));
#endif
	flush_pmd_entry(pmdp);
}

/*
 * Populate the pmdp entry with a pointer to the pte.  This pmd is part
 * of the mm address space.
 *
 * Ensure that we always set both PMD entries.
 */
static inline void
pmd_populate_kernel(struct mm_struct *mm, pmd_t *pmdp, pte_t *ptep)
{
	/*
	 * The pmd must be loaded with the physical address of the PTE table
	 */
	__pmd_populate(pmdp, __pa(ptep), _PAGE_KERNEL_TABLE);
}

static inline void
pmd_populate(struct mm_struct *mm, pmd_t *pmdp, pgtable_t ptep)
{
	__pmd_populate(pmdp, page_to_phys(ptep), _PAGE_USER_TABLE | __supported_pmd_mask);
}
#define pmd_pgtable(pmd) pmd_page(pmd)

#endif /* CONFIG_MMU */

#endif<|MERGE_RESOLUTION|>--- conflicted
+++ resolved
@@ -56,15 +56,10 @@
  */
 #define pmd_alloc_one(mm,addr)		({ BUG(); ((pmd_t *)2); })
 #define pmd_free(mm, pmd)		do { } while (0)
-<<<<<<< HEAD
-#define pgd_populate(mm,pmd,pte)	BUG()
-#define pgd_populate_kernel(mm,pmd,pte)	BUG()
-=======
 #define pud_populate(mm,pmd,pte)	BUG()
 #define pud_populate_kernel(mm,pmd,pte)	BUG()
 
 #endif	/* CONFIG_ARM_LPAE */
->>>>>>> c3ade0e0
 
 extern pgd_t *pgd_alloc(struct mm_struct *mm);
 extern void pgd_free(struct mm_struct *mm, pgd_t *pgd);
