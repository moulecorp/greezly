--- conflicted
+++ resolved
@@ -1,34 +1,7 @@
 #ifndef __ASMARM_HWCAP_H
 #define __ASMARM_HWCAP_H
 
-<<<<<<< HEAD
-/*
- * HWCAP flags - for elf_hwcap (in kernel) and AT_HWCAP
- */
-#define HWCAP_SWP	(1 << 0)
-#define HWCAP_HALF	(1 << 1)
-#define HWCAP_THUMB	(1 << 2)
-#define HWCAP_26BIT	(1 << 3)	/* Play it safe */
-#define HWCAP_FAST_MULT	(1 << 4)
-#define HWCAP_FPA	(1 << 5)
-#define HWCAP_VFP	(1 << 6)
-#define HWCAP_EDSP	(1 << 7)
-#define HWCAP_JAVA	(1 << 8)
-#define HWCAP_IWMMXT	(1 << 9)
-#define HWCAP_CRUNCH	(1 << 10)
-#define HWCAP_THUMBEE	(1 << 11)
-#define HWCAP_NEON	(1 << 12)
-#define HWCAP_VFPv3	(1 << 13)
-#define HWCAP_VFPv3D16	(1 << 14)	/* also set for VFPv4-D16 */
-#define HWCAP_TLS	(1 << 15)
-#define HWCAP_VFPv4	(1 << 16)
-#define HWCAP_IDIVA	(1 << 17)
-#define HWCAP_IDIVT	(1 << 18)
-#define HWCAP_VFPD32	(1 << 19)	/* set if VFP has 32 regs (not 16) */
-#define HWCAP_IDIV	(HWCAP_IDIVA | HWCAP_IDIVT)
-=======
 #include <uapi/asm/hwcap.h>
->>>>>>> c3ade0e0
 
 #if !defined(__ASSEMBLY__)
 /*
