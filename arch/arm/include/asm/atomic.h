--- conflicted
+++ resolved
@@ -26,15 +26,12 @@
 
 #ifdef __KERNEL__
 
-<<<<<<< HEAD
-=======
 #ifdef CONFIG_THUMB2_KERNEL
 #define REFCOUNT_TRAP_INSN "bkpt	0xf1"
 #else
 #define REFCOUNT_TRAP_INSN "bkpt	0xf103"
 #endif
 
->>>>>>> ab39e721
 #define _ASM_EXTABLE(from, to)		\
 "	.pushsection __ex_table,\"a\"\n"\
 "	.align	3\n"			\
@@ -76,11 +73,7 @@
 
 #ifdef CONFIG_PAX_REFCOUNT
 "	bvc	3f\n"
-<<<<<<< HEAD
-"2:	bkpt	0xf103\n"
-=======
-"2:	" REFCOUNT_TRAP_INSN "\n"
->>>>>>> ab39e721
+"2:	" REFCOUNT_TRAP_INSN "\n"
 "3:\n"
 #endif
 
@@ -129,11 +122,7 @@
 #ifdef CONFIG_PAX_REFCOUNT
 "	bvc	3f\n"
 "	mov	%0, %1\n"
-<<<<<<< HEAD
-"2:	bkpt	0xf103\n"
-=======
-"2:	" REFCOUNT_TRAP_INSN "\n"
->>>>>>> ab39e721
+"2:	" REFCOUNT_TRAP_INSN "\n"
 "3:\n"
 #endif
 
@@ -189,11 +178,7 @@
 
 #ifdef CONFIG_PAX_REFCOUNT
 "	bvc	3f\n"
-<<<<<<< HEAD
-"2:	bkpt	0xf103\n"
-=======
-"2:	" REFCOUNT_TRAP_INSN "\n"
->>>>>>> ab39e721
+"2:	" REFCOUNT_TRAP_INSN "\n"
 "3:\n"
 #endif
 
@@ -242,11 +227,7 @@
 #ifdef CONFIG_PAX_REFCOUNT
 "	bvc	3f\n"
 "	mov	%0, %1\n"
-<<<<<<< HEAD
-"2:	bkpt	0xf103\n"
-=======
-"2:	" REFCOUNT_TRAP_INSN "\n"
->>>>>>> ab39e721
+"2:	" REFCOUNT_TRAP_INSN "\n"
 "3:\n"
 #endif
 
@@ -560,11 +541,7 @@
 
 #ifdef CONFIG_PAX_REFCOUNT
 "	bvc	3f\n"
-<<<<<<< HEAD
-"2:	bkpt	0xf103\n"
-=======
-"2:	" REFCOUNT_TRAP_INSN "\n"
->>>>>>> ab39e721
+"2:	" REFCOUNT_TRAP_INSN "\n"
 "3:\n"
 #endif
 
@@ -616,11 +593,7 @@
 "	bvc	3f\n"
 "	mov	%0, %1\n"
 "	mov	%H0, %H1\n"
-<<<<<<< HEAD
-"2:	bkpt	0xf103\n"
-=======
-"2:	" REFCOUNT_TRAP_INSN "\n"
->>>>>>> ab39e721
+"2:	" REFCOUNT_TRAP_INSN "\n"
 "3:\n"
 #endif
 
@@ -678,11 +651,7 @@
 
 #ifdef CONFIG_PAX_REFCOUNT
 "	bvc	3f\n"
-<<<<<<< HEAD
-"2:	bkpt	0xf103\n"
-=======
-"2:	" REFCOUNT_TRAP_INSN "\n"
->>>>>>> ab39e721
+"2:	" REFCOUNT_TRAP_INSN "\n"
 "3:\n"
 #endif
 
@@ -734,11 +703,7 @@
 "	bvc	3f\n"
 "	mov	%0, %1\n"
 "	mov	%H0, %H1\n"
-<<<<<<< HEAD
-"2:	bkpt	0xf103\n"
-=======
-"2:	" REFCOUNT_TRAP_INSN "\n"
->>>>>>> ab39e721
+"2:	" REFCOUNT_TRAP_INSN "\n"
 "3:\n"
 #endif
 
@@ -847,11 +812,7 @@
 "	bvc	3f\n"
 "	mov	%Q0, %Q1\n"
 "	mov	%R0, %R1\n"
-<<<<<<< HEAD
-"2:	bkpt	0xf103\n"
-=======
-"2:	" REFCOUNT_TRAP_INSN "\n"
->>>>>>> ab39e721
+"2:	" REFCOUNT_TRAP_INSN "\n"
 "3:\n"
 #endif
 
@@ -894,11 +855,7 @@
 
 #ifdef CONFIG_PAX_REFCOUNT
 "	bvc	3f\n"
-<<<<<<< HEAD
-"2:	bkpt	0xf103\n"
-=======
-"2:	" REFCOUNT_TRAP_INSN "\n"
->>>>>>> ab39e721
+"2:	" REFCOUNT_TRAP_INSN "\n"
 "3:\n"
 #endif
 
