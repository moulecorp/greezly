config ARM
	bool
	default y
<<<<<<< HEAD
	select HAVE_DMA_API_DEBUG
	select HAVE_IDE if PCI || ISA || PCMCIA
	select HAVE_MEMBLOCK
	select RTC_LIB
	select SYS_SUPPORTS_APM_EMULATION
	select GENERIC_ATOMIC64 if (CPU_V6 || !CPU_32v6K || !AEABI)
	select HAVE_OPROFILE if (HAVE_PERF_EVENTS)
=======
	select ARCH_BINFMT_ELF_RANDOMIZE_PIE
	select ARCH_HAS_ATOMIC64_DEC_IF_POSITIVE
	select ARCH_HAS_TICK_BROADCAST if GENERIC_CLOCKEVENTS_BROADCAST
	select ARCH_HAVE_CUSTOM_GPIO_H
	select ARCH_MIGHT_HAVE_PC_PARPORT
	select ARCH_USE_BUILTIN_BSWAP
	select ARCH_USE_CMPXCHG_LOCKREF
	select ARCH_WANT_IPC_PARSE_VERSION
	select BUILDTIME_EXTABLE_SORT if MMU
	select CLONE_BACKWARDS
	select CPU_PM if (SUSPEND || CPU_IDLE)
	select DCACHE_WORD_ACCESS if HAVE_EFFICIENT_UNALIGNED_ACCESS
	select GENERIC_ATOMIC64 if (CPU_V7M || CPU_V6 || !CPU_32v6K || !AEABI)
	select GENERIC_CLOCKEVENTS_BROADCAST if SMP
	select GENERIC_IDLE_POLL_SETUP
	select GENERIC_IRQ_PROBE
	select GENERIC_IRQ_SHOW
	select GENERIC_PCI_IOMAP
	select GENERIC_SCHED_CLOCK
	select GENERIC_SMP_IDLE_THREAD
	select GENERIC_STRNCPY_FROM_USER
	select GENERIC_STRNLEN_USER
	select HARDIRQS_SW_RESEND
	select HAVE_ARCH_JUMP_LABEL if !XIP_KERNEL
>>>>>>> c3ade0e0
	select HAVE_ARCH_KGDB
	select HAVE_ARCH_SECCOMP_FILTER if (AEABI && !OABI_COMPAT)
	select HAVE_ARCH_TRACEHOOK
	select HAVE_BPF_JIT
	select HAVE_CONTEXT_TRACKING
	select HAVE_C_RECORDMCOUNT
	select HAVE_CC_STACKPROTECTOR
	select HAVE_DEBUG_KMEMLEAK
	select HAVE_DMA_API_DEBUG
	select HAVE_DMA_ATTRS
	select HAVE_DMA_CONTIGUOUS if MMU
	select HAVE_DYNAMIC_FTRACE if (!XIP_KERNEL)
	select HAVE_EFFICIENT_UNALIGNED_ACCESS if (CPU_V6 || CPU_V6K || CPU_V7) && MMU
	select HAVE_FTRACE_MCOUNT_RECORD if (!XIP_KERNEL)
	select HAVE_FUNCTION_GRAPH_TRACER if (!THUMB2_KERNEL)
	select HAVE_FUNCTION_TRACER if (!XIP_KERNEL)
	select HAVE_GENERIC_DMA_COHERENT
	select HAVE_HW_BREAKPOINT if (PERF_EVENTS && (CPU_V6 || CPU_V6K || CPU_V7))
	select HAVE_IDE if PCI || ISA || PCMCIA
	select HAVE_IRQ_TIME_ACCOUNTING
	select HAVE_KERNEL_GZIP
	select HAVE_KERNEL_LZ4
	select HAVE_KERNEL_LZMA
	select HAVE_KERNEL_LZO
	select HAVE_KERNEL_XZ
	select HAVE_KPROBES if !XIP_KERNEL
	select HAVE_KRETPROBES if (HAVE_KPROBES)
	select HAVE_MEMBLOCK
	select HAVE_MOD_ARCH_SPECIFIC if ARM_UNWIND
	select HAVE_OPROFILE if (HAVE_PERF_EVENTS)
	select HAVE_PERF_EVENTS
	select HAVE_PERF_REGS
	select HAVE_PERF_USER_STACK_DUMP
	select HAVE_REGS_AND_STACK_ACCESS_API
	select HAVE_SYSCALL_TRACEPOINTS
	select HAVE_UID16
	select HAVE_VIRT_CPU_ACCOUNTING_GEN
	select IRQ_FORCED_THREADING
	select KTIME_SCALAR
	select MODULES_USE_ELF_REL
	select NO_BOOTMEM
	select OLD_SIGACTION
	select OLD_SIGSUSPEND3
	select PERF_USE_VMALLOC
	select RTC_LIB
	select SYS_SUPPORTS_APM_EMULATION
	# Above selects are sorted alphabetically; please add new ones
	# according to that.  Thanks.
	help
	  The ARM series is a line of low-power-consumption RISC chip designs
	  licensed by ARM Ltd and targeted at embedded applications and
	  handhelds such as the Compaq IPAQ.  ARM-based PCs are no longer
	  manufactured, but legacy ARM-based PC hardware remains popular in
	  Europe.  There is an ARM Linux project with a web page at
	  <http://www.arm.linux.org.uk/>.

config ARM_HAS_SG_CHAIN
	bool

config NEED_SG_DMA_LENGTH
	bool

config ARM_DMA_USE_IOMMU
	bool
	select ARM_HAS_SG_CHAIN
	select NEED_SG_DMA_LENGTH

if ARM_DMA_USE_IOMMU

config ARM_DMA_IOMMU_ALIGNMENT
	int "Maximum PAGE_SIZE order of alignment for DMA IOMMU buffers"
	range 4 9
	default 8
	help
	  DMA mapping framework by default aligns all buffers to the smallest
	  PAGE_SIZE order which is greater than or equal to the requested buffer
	  size. This works well for buffers up to a few hundreds kilobytes, but
	  for larger buffers it just a waste of address space. Drivers which has
	  relatively small addressing window (like 64Mib) might run out of
	  virtual space with just a few allocations.

	  With this parameter you can specify the maximum PAGE_SIZE order for
	  DMA IOMMU buffers. Larger buffers will be aligned only to this
	  specified order. The order is expressed as a power of two multiplied
	  by the PAGE_SIZE.

endif

config HAVE_PWM
	bool

config MIGHT_HAVE_PCI
	bool

config SYS_SUPPORTS_APM_EMULATION
	bool

config HAVE_TCM
	bool
	select GENERIC_ALLOCATOR

config HAVE_PROC_CPU
	bool

config NO_IOPORT
	bool

config EISA
	bool
	---help---
	  The Extended Industry Standard Architecture (EISA) bus was
	  developed as an open alternative to the IBM MicroChannel bus.

	  The EISA bus provided some of the features of the IBM MicroChannel
	  bus while maintaining backward compatibility with cards made for
	  the older ISA bus.  The EISA bus saw limited use between 1988 and
	  1995 when it was made obsolete by the PCI bus.

	  Say Y here if you are building a kernel for an EISA-based machine.

	  Otherwise, say N.

config SBUS
	bool

config STACKTRACE_SUPPORT
	bool
	default y

config HAVE_LATENCYTOP_SUPPORT
	bool
	depends on !SMP
	default y

config LOCKDEP_SUPPORT
	bool
	default y

config TRACE_IRQFLAGS_SUPPORT
	bool
	default y

config RWSEM_GENERIC_SPINLOCK
	bool
	default y

config RWSEM_XCHGADD_ALGORITHM
	bool

config ARCH_HAS_ILOG2_U32
	bool

config ARCH_HAS_ILOG2_U64
	bool

config ARCH_HAS_CPUFREQ
	bool
	help
	  Internal node to signify that the ARCH has CPUFREQ support
	  and that the relevant menu configurations are displayed for
	  it.

config ARCH_HAS_BANDGAP
	bool

config GENERIC_HWEIGHT
	bool
	default y

config GENERIC_CALIBRATE_DELAY
	bool
	default y

config ARCH_MAY_HAVE_PC_FDC
	bool

config ZONE_DMA
	bool

config NEED_DMA_MAP_STATE
       def_bool y

config ARCH_HAS_DMA_SET_COHERENT_MASK
	bool

config GENERIC_ISA_DMA
	bool

config FIQ
	bool

config NEED_RET_TO_USER
	bool

config ARCH_MTD_XIP
	bool

config VECTORS_BASE
	hex
	default 0xffff0000 if MMU || CPU_HIGH_VECTOR
	default DRAM_BASE if REMAP_VECTORS_TO_RAM
	default 0x00000000
	help
	  The base address of exception vectors.  This must be two pages
	  in size.

config ARM_PATCH_PHYS_VIRT
	bool "Patch physical to virtual translations at runtime" if EMBEDDED
	default y
	depends on !XIP_KERNEL && MMU
	depends on !ARCH_REALVIEW || !SPARSEMEM
	help
	  Patch phys-to-virt and virt-to-phys translation functions at
	  boot and module load time according to the position of the
	  kernel in system memory.

	  This can only be used with non-XIP MMU kernels where the base
	  of physical memory is at a 16MB boundary.

	  Only disable this option if you know that you do not require
	  this feature (eg, building a kernel for a single machine) and
	  you need to shrink the kernel to the minimal size.

config NEED_MACH_GPIO_H
	bool
	help
	  Select this when mach/gpio.h is required to provide special
	  definitions for this platform. The need for mach/gpio.h should
	  be avoided when possible.

config NEED_MACH_IO_H
	bool
	help
	  Select this when mach/io.h is required to provide special
	  definitions for this platform.  The need for mach/io.h should
	  be avoided when possible.

config NEED_MACH_MEMORY_H
	bool
	help
	  Select this when mach/memory.h is required to provide special
	  definitions for this platform.  The need for mach/memory.h should
	  be avoided when possible.

config PHYS_OFFSET
	hex "Physical address of main memory" if MMU
	depends on !ARM_PATCH_PHYS_VIRT && !NEED_MACH_MEMORY_H
	default DRAM_BASE if !MMU
	help
	  Please provide the physical address corresponding to the
	  location of main memory in your system.

config GENERIC_BUG
	def_bool y
	depends on BUG

source "init/Kconfig"

source "kernel/Kconfig.freezer"

menu "System Type"

config MMU
	bool "MMU-based Paged Memory Management Support"
	default y
	help
	  Select if you want MMU-based virtualised addressing space
	  support by paged memory management. If unsure, say 'Y'.

#
# The "ARM system type" choice list is ordered alphabetically by option
# text.  Please add new entries in the option alphabetic order.
#
choice
	prompt "ARM system type"
	default ARCH_VERSATILE if !MMU
	default ARCH_MULTIPLATFORM if MMU

config ARCH_MULTIPLATFORM
	bool "Allow multiple platforms to be selected"
	depends on MMU
	select ARM_PATCH_PHYS_VIRT
	select AUTO_ZRELADDR
	select COMMON_CLK
	select MULTI_IRQ_HANDLER
	select SPARSE_IRQ
	select USE_OF

config ARCH_INTEGRATOR
	bool "ARM Ltd. Integrator family"
	select ARCH_HAS_CPUFREQ
	select ARM_AMBA
	select ARM_PATCH_PHYS_VIRT
	select AUTO_ZRELADDR
	select COMMON_CLK
	select COMMON_CLK_VERSATILE
	select GENERIC_CLOCKEVENTS
	select HAVE_TCM
	select ICST
	select MULTI_IRQ_HANDLER
	select NEED_MACH_MEMORY_H
	select PLAT_VERSATILE
	select SPARSE_IRQ
	select USE_OF
	select VERSATILE_FPGA_IRQ
	help
	  Support for ARM's Integrator platform.

config ARCH_REALVIEW
	bool "ARM Ltd. RealView family"
	select ARCH_WANT_OPTIONAL_GPIOLIB
	select ARM_AMBA
	select ARM_TIMER_SP804
	select COMMON_CLK
	select COMMON_CLK_VERSATILE
	select GENERIC_CLOCKEVENTS
	select GPIO_PL061 if GPIOLIB
	select ICST
	select NEED_MACH_MEMORY_H
	select PLAT_VERSATILE
	select PLAT_VERSATILE_CLCD
	help
	  This enables support for ARM Ltd RealView boards.

config ARCH_VERSATILE
	bool "ARM Ltd. Versatile family"
	select ARCH_WANT_OPTIONAL_GPIOLIB
	select ARM_AMBA
	select ARM_TIMER_SP804
	select ARM_VIC
	select CLKDEV_LOOKUP
	select GENERIC_CLOCKEVENTS
	select HAVE_MACH_CLKDEV
	select ICST
	select PLAT_VERSATILE
	select PLAT_VERSATILE_CLCD
	select PLAT_VERSATILE_CLOCK
	select VERSATILE_FPGA_IRQ
	help
	  This enables support for ARM Ltd Versatile board.

config ARCH_AT91
	bool "Atmel AT91"
	select ARCH_REQUIRE_GPIOLIB
	select CLKDEV_LOOKUP
	select IRQ_DOMAIN
	select NEED_MACH_GPIO_H
	select NEED_MACH_IO_H if PCCARD
	select PINCTRL
	select PINCTRL_AT91 if USE_OF
	help
	  This enables support for systems based on Atmel
	  AT91RM9200 and AT91SAM9* processors.

config ARCH_CLPS711X
	bool "Cirrus Logic CLPS711x/EP721x/EP731x-based"
	select ARCH_REQUIRE_GPIOLIB
	select AUTO_ZRELADDR
	select CLKSRC_MMIO
	select COMMON_CLK
	select CPU_ARM720T
	select GENERIC_CLOCKEVENTS
	select MFD_SYSCON
	select MULTI_IRQ_HANDLER
	select SPARSE_IRQ
	help
	  Support for Cirrus Logic 711x/721x/731x based boards.

config ARCH_GEMINI
	bool "Cortina Systems Gemini"
	select ARCH_REQUIRE_GPIOLIB
	select CLKSRC_MMIO
	select CPU_FA526
	select GENERIC_CLOCKEVENTS
	help
	  Support for the Cortina Systems Gemini family SoCs

config ARCH_EBSA110
	bool "EBSA-110"
	select ARCH_USES_GETTIMEOFFSET
	select CPU_SA110
	select ISA
	select NEED_MACH_IO_H
	select NEED_MACH_MEMORY_H
	select NO_IOPORT
	help
	  This is an evaluation board for the StrongARM processor available
	  from Digital. It has limited hardware on-board, including an
	  Ethernet interface, two PCMCIA sockets, two serial ports and a
	  parallel port.

config ARCH_EFM32
	bool "Energy Micro efm32"
	depends on !MMU
	select ARCH_REQUIRE_GPIOLIB
	select ARM_NVIC
	# CLKSRC_MMIO is wrong here, but needed until a proper fix is merged,
	# i.e. CLKSRC_EFM32 selecting CLKSRC_MMIO
	select CLKSRC_MMIO
	select CLKSRC_OF
	select COMMON_CLK
	select CPU_V7M
	select GENERIC_CLOCKEVENTS
	select NO_DMA
	select NO_IOPORT
	select SPARSE_IRQ
	select USE_OF
	help
	  Support for Energy Micro's (now Silicon Labs) efm32 Giant Gecko
	  processors.

config ARCH_EP93XX
	bool "EP93xx-based"
	select ARCH_HAS_HOLES_MEMORYMODEL
	select ARCH_REQUIRE_GPIOLIB
	select ARCH_USES_GETTIMEOFFSET
	select ARM_AMBA
	select ARM_VIC
	select CLKDEV_LOOKUP
	select CPU_ARM920T
	select NEED_MACH_MEMORY_H
	help
	  This enables support for the Cirrus EP93xx series of CPUs.

config ARCH_FOOTBRIDGE
	bool "FootBridge"
	select CPU_SA110
	select FOOTBRIDGE
	select GENERIC_CLOCKEVENTS
	select HAVE_IDE
	select NEED_MACH_IO_H if !MMU
	select NEED_MACH_MEMORY_H
	help
	  Support for systems based on the DC21285 companion chip
	  ("FootBridge"), such as the Simtec CATS and the Rebel NetWinder.

config ARCH_NETX
	bool "Hilscher NetX based"
	select ARM_VIC
	select CLKSRC_MMIO
	select CPU_ARM926T
	select GENERIC_CLOCKEVENTS
	help
	  This enables support for systems based on the Hilscher NetX Soc

config ARCH_IOP13XX
	bool "IOP13xx-based"
	depends on MMU
	select CPU_XSC3
	select NEED_MACH_MEMORY_H
	select NEED_RET_TO_USER
	select PCI
	select PLAT_IOP
	select VMSPLIT_1G
	help
	  Support for Intel's IOP13XX (XScale) family of processors.

config ARCH_IOP32X
	bool "IOP32x-based"
	depends on MMU
	select ARCH_REQUIRE_GPIOLIB
	select CPU_XSCALE
	select GPIO_IOP
	select NEED_RET_TO_USER
	select PCI
	select PLAT_IOP
	help
	  Support for Intel's 80219 and IOP32X (XScale) family of
	  processors.

config ARCH_IOP33X
	bool "IOP33x-based"
	depends on MMU
	select ARCH_REQUIRE_GPIOLIB
	select CPU_XSCALE
	select GPIO_IOP
	select NEED_RET_TO_USER
	select PCI
	select PLAT_IOP
	help
	  Support for Intel's IOP33X (XScale) family of processors.

config ARCH_IXP4XX
	bool "IXP4xx-based"
	depends on MMU
	select ARCH_HAS_DMA_SET_COHERENT_MASK
	select ARCH_SUPPORTS_BIG_ENDIAN
	select ARCH_REQUIRE_GPIOLIB
	select CLKSRC_MMIO
	select CPU_XSCALE
<<<<<<< HEAD
	select ARCH_REQUIRE_GPIOLIB
=======
	select DMABOUNCE if PCI
>>>>>>> c3ade0e0
	select GENERIC_CLOCKEVENTS
	select MIGHT_HAVE_PCI
	select NEED_MACH_IO_H
	select USB_EHCI_BIG_ENDIAN_DESC
	select USB_EHCI_BIG_ENDIAN_MMIO
	help
	  Support for Intel's IXP4XX (XScale) family of processors.

config ARCH_DOVE
	bool "Marvell Dove"
	select ARCH_REQUIRE_GPIOLIB
	select CPU_PJ4
	select GENERIC_CLOCKEVENTS
	select MIGHT_HAVE_PCI
	select MVEBU_MBUS
	select PINCTRL
	select PINCTRL_DOVE
	select PLAT_ORION_LEGACY
	select USB_ARCH_HAS_EHCI
	help
	  Support for the Marvell Dove SoC 88AP510

config ARCH_KIRKWOOD
	bool "Marvell Kirkwood"
<<<<<<< HEAD
	select CPU_FEROCEON
	select PCI
	select PCI_QUIRKS
=======
	select ARCH_HAS_CPUFREQ
>>>>>>> c3ade0e0
	select ARCH_REQUIRE_GPIOLIB
	select CPU_FEROCEON
	select GENERIC_CLOCKEVENTS
	select MVEBU_MBUS
	select PCI
	select PCI_QUIRKS
	select PINCTRL
	select PINCTRL_KIRKWOOD
	select PLAT_ORION_LEGACY
	help
	  Support for the following Marvell Kirkwood series SoCs:
	  88F6180, 88F6192 and 88F6281.

config ARCH_MV78XX0
	bool "Marvell MV78xx0"
	select ARCH_REQUIRE_GPIOLIB
	select CPU_FEROCEON
	select GENERIC_CLOCKEVENTS
	select MVEBU_MBUS
	select PCI
	select PLAT_ORION_LEGACY
	help
	  Support for the following Marvell MV78xx0 series SoCs:
	  MV781x0, MV782x0.

config ARCH_ORION5X
	bool "Marvell Orion"
	depends on MMU
	select ARCH_REQUIRE_GPIOLIB
	select CPU_FEROCEON
	select GENERIC_CLOCKEVENTS
	select MVEBU_MBUS
	select PCI
	select PLAT_ORION_LEGACY
	help
	  Support for the following Marvell Orion 5x series SoCs:
	  Orion-1 (5181), Orion-VoIP (5181L), Orion-NAS (5182),
	  Orion-2 (5281), Orion-1-90 (6183).

config ARCH_MMP
	bool "Marvell PXA168/910/MMP2"
	depends on MMU
	select ARCH_REQUIRE_GPIOLIB
	select CLKDEV_LOOKUP
	select GENERIC_ALLOCATOR
	select GENERIC_CLOCKEVENTS
	select GPIO_PXA
	select IRQ_DOMAIN
	select MULTI_IRQ_HANDLER
	select PINCTRL
	select PLAT_PXA
	select SPARSE_IRQ
	help
	  Support for Marvell's PXA168/PXA910(MMP) and MMP2 processor line.

config ARCH_KS8695
	bool "Micrel/Kendin KS8695"
	select ARCH_REQUIRE_GPIOLIB
	select CLKSRC_MMIO
	select CPU_ARM922T
	select GENERIC_CLOCKEVENTS
	select NEED_MACH_MEMORY_H
	help
	  Support for Micrel/Kendin KS8695 "Centaur" (ARM922T) based
	  System-on-Chip devices.

config ARCH_W90X900
	bool "Nuvoton W90X900 CPU"
	select ARCH_REQUIRE_GPIOLIB
	select CLKDEV_LOOKUP
	select CLKSRC_MMIO
	select CPU_ARM926T
	select GENERIC_CLOCKEVENTS
	help
	  Support for Nuvoton (Winbond logic dept.) ARM9 processor,
	  At present, the w90x900 has been renamed nuc900, regarding
	  the ARM series product line, you can login the following
	  link address to know more.

	  <http://www.nuvoton.com/hq/enu/ProductAndSales/ProductLines/
		ConsumerElectronicsIC/ARMMicrocontroller/ARMMicrocontroller>

config ARCH_LPC32XX
	bool "NXP LPC32XX"
	select ARCH_REQUIRE_GPIOLIB
	select ARM_AMBA
	select CLKDEV_LOOKUP
	select CLKSRC_MMIO
	select CPU_ARM926T
	select GENERIC_CLOCKEVENTS
	select HAVE_IDE
	select HAVE_PWM
	select USB_ARCH_HAS_OHCI
	select USE_OF
	help
	  Support for the NXP LPC32XX family of processors

config ARCH_PXA
	bool "PXA2xx/PXA3xx-based"
	depends on MMU
	select ARCH_HAS_CPUFREQ
	select ARCH_MTD_XIP
	select ARCH_REQUIRE_GPIOLIB
	select ARM_CPU_SUSPEND if PM
	select AUTO_ZRELADDR
	select CLKDEV_LOOKUP
	select CLKSRC_MMIO
	select GENERIC_CLOCKEVENTS
	select GPIO_PXA
	select HAVE_IDE
	select MULTI_IRQ_HANDLER
	select PLAT_PXA
	select SPARSE_IRQ
	help
	  Support for Intel/Marvell's PXA2xx/PXA3xx processor line.

config ARCH_MSM_NODT
	bool "Qualcomm MSM"
	select ARCH_MSM
	select ARCH_REQUIRE_GPIOLIB
	select COMMON_CLK
	select GENERIC_CLOCKEVENTS
	help
	  Support for Qualcomm MSM/QSD based systems.  This runs on the
	  apps processor of the MSM/QSD and depends on a shared memory
	  interface to the modem processor which runs the baseband
	  stack and controls some vital subsystems
	  (clock and power control, etc).

config ARCH_SHMOBILE_LEGACY
	bool "Renesas ARM SoCs (non-multiplatform)"
	select ARCH_SHMOBILE
	select ARM_PATCH_PHYS_VIRT
	select CLKDEV_LOOKUP
	select GENERIC_CLOCKEVENTS
	select HAVE_ARM_SCU if SMP
	select HAVE_ARM_TWD if SMP
	select HAVE_MACH_CLKDEV
	select HAVE_SMP
	select MIGHT_HAVE_CACHE_L2X0
	select MULTI_IRQ_HANDLER
	select NO_IOPORT
	select PINCTRL
	select PM_GENERIC_DOMAINS if PM
	select SPARSE_IRQ
	help
	  Support for Renesas ARM SoC platforms using a non-multiplatform
	  kernel. This includes the SH-Mobile, R-Mobile, EMMA-Mobile, R-Car
	  and RZ families.

config ARCH_RPC
	bool "RiscPC"
	select ARCH_ACORN
	select ARCH_MAY_HAVE_PC_FDC
	select ARCH_SPARSEMEM_ENABLE
	select ARCH_USES_GETTIMEOFFSET
	select FIQ
	select HAVE_IDE
	select HAVE_PATA_PLATFORM
	select ISA_DMA_API
	select NEED_MACH_IO_H
	select NEED_MACH_MEMORY_H
	select NO_IOPORT
	select VIRT_TO_BUS
	help
	  On the Acorn Risc-PC, Linux can support the internal IDE disk and
	  CD-ROM interface, serial and parallel port, and the floppy drive.

config ARCH_SA1100
	bool "SA1100-based"
	select ARCH_HAS_CPUFREQ
	select ARCH_MTD_XIP
	select ARCH_REQUIRE_GPIOLIB
	select ARCH_SPARSEMEM_ENABLE
	select CLKDEV_LOOKUP
	select CLKSRC_MMIO
	select CPU_FREQ
	select CPU_SA1100
	select GENERIC_CLOCKEVENTS
	select HAVE_IDE
	select ISA
	select NEED_MACH_MEMORY_H
	select SPARSE_IRQ
	help
	  Support for StrongARM 11x0 based boards.

config ARCH_S3C24XX
	bool "Samsung S3C24XX SoCs"
	select ARCH_HAS_CPUFREQ
	select ARCH_REQUIRE_GPIOLIB
	select CLKDEV_LOOKUP
	select CLKSRC_SAMSUNG_PWM
	select GENERIC_CLOCKEVENTS
	select GPIO_SAMSUNG
	select HAVE_S3C2410_I2C if I2C
	select HAVE_S3C2410_WATCHDOG if WATCHDOG
	select HAVE_S3C_RTC if RTC_CLASS
	select MULTI_IRQ_HANDLER
	select NEED_MACH_IO_H
	select SAMSUNG_ATAGS
	help
	  Samsung S3C2410, S3C2412, S3C2413, S3C2416, S3C2440, S3C2442, S3C2443
	  and S3C2450 SoCs based systems, such as the Simtec Electronics BAST
	  (<http://www.simtec.co.uk/products/EB110ITX/>), the IPAQ 1940 or the
	  Samsung SMDK2410 development board (and derivatives).

config ARCH_S3C64XX
	bool "Samsung S3C64XX"
	select ARCH_HAS_CPUFREQ
	select ARCH_REQUIRE_GPIOLIB
	select ARM_AMBA
	select ARM_VIC
	select CLKDEV_LOOKUP
	select CLKSRC_SAMSUNG_PWM
	select COMMON_CLK
	select CPU_V6K
	select GENERIC_CLOCKEVENTS
	select GPIO_SAMSUNG
	select HAVE_S3C2410_I2C if I2C
	select HAVE_S3C2410_WATCHDOG if WATCHDOG
	select HAVE_TCM
	select NO_IOPORT
	select PLAT_SAMSUNG
	select PM_GENERIC_DOMAINS
	select S3C_DEV_NAND
	select S3C_GPIO_TRACK
	select SAMSUNG_ATAGS
	select SAMSUNG_WAKEMASK
	select SAMSUNG_WDT_RESET
	select USB_ARCH_HAS_OHCI
	help
	  Samsung S3C64XX series based systems

config ARCH_S5P64X0
	bool "Samsung S5P6440 S5P6450"
	select CLKDEV_LOOKUP
	select CLKSRC_SAMSUNG_PWM
	select CPU_V6
	select GENERIC_CLOCKEVENTS
	select GPIO_SAMSUNG
	select HAVE_S3C2410_I2C if I2C
	select HAVE_S3C2410_WATCHDOG if WATCHDOG
	select HAVE_S3C_RTC if RTC_CLASS
	select NEED_MACH_GPIO_H
	select SAMSUNG_ATAGS
	select SAMSUNG_WDT_RESET
	help
	  Samsung S5P64X0 CPU based systems, such as the Samsung SMDK6440,
	  SMDK6450.

config ARCH_S5PC100
	bool "Samsung S5PC100"
	select ARCH_REQUIRE_GPIOLIB
	select CLKDEV_LOOKUP
	select CLKSRC_SAMSUNG_PWM
	select CPU_V7
	select GENERIC_CLOCKEVENTS
	select GPIO_SAMSUNG
	select HAVE_S3C2410_I2C if I2C
	select HAVE_S3C2410_WATCHDOG if WATCHDOG
	select HAVE_S3C_RTC if RTC_CLASS
	select NEED_MACH_GPIO_H
	select SAMSUNG_ATAGS
	select SAMSUNG_WDT_RESET
	help
	  Samsung S5PC100 series based systems

config ARCH_S5PV210
	bool "Samsung S5PV210/S5PC110"
	select ARCH_HAS_CPUFREQ
	select ARCH_HAS_HOLES_MEMORYMODEL
	select ARCH_SPARSEMEM_ENABLE
	select CLKDEV_LOOKUP
	select CLKSRC_SAMSUNG_PWM
	select CPU_V7
	select GENERIC_CLOCKEVENTS
	select GPIO_SAMSUNG
	select HAVE_S3C2410_I2C if I2C
	select HAVE_S3C2410_WATCHDOG if WATCHDOG
	select HAVE_S3C_RTC if RTC_CLASS
	select NEED_MACH_GPIO_H
	select NEED_MACH_MEMORY_H
	select SAMSUNG_ATAGS
	help
	  Samsung S5PV210/S5PC110 series based systems

config ARCH_EXYNOS
	bool "Samsung EXYNOS"
	select ARCH_HAS_CPUFREQ
	select ARCH_HAS_HOLES_MEMORYMODEL
	select ARCH_REQUIRE_GPIOLIB
	select ARCH_SPARSEMEM_ENABLE
	select ARM_GIC
	select COMMON_CLK
	select CPU_V7
	select GENERIC_CLOCKEVENTS
	select HAVE_S3C2410_I2C if I2C
	select HAVE_S3C2410_WATCHDOG if WATCHDOG
	select HAVE_S3C_RTC if RTC_CLASS
	select NEED_MACH_MEMORY_H
	select SPARSE_IRQ
	select USE_OF
	help
	  Support for SAMSUNG's EXYNOS SoCs (EXYNOS4/5)

config ARCH_DAVINCI
	bool "TI DaVinci"
	select ARCH_HAS_HOLES_MEMORYMODEL
	select ARCH_REQUIRE_GPIOLIB
	select CLKDEV_LOOKUP
	select GENERIC_ALLOCATOR
	select GENERIC_CLOCKEVENTS
	select GENERIC_IRQ_CHIP
	select HAVE_IDE
	select TI_PRIV_EDMA
	select USE_OF
	select ZONE_DMA
	help
	  Support for TI's DaVinci platform.

config ARCH_OMAP1
	bool "TI OMAP1"
	depends on MMU
	select ARCH_HAS_CPUFREQ
	select ARCH_HAS_HOLES_MEMORYMODEL
	select ARCH_OMAP
	select ARCH_REQUIRE_GPIOLIB
	select CLKDEV_LOOKUP
	select CLKSRC_MMIO
	select GENERIC_CLOCKEVENTS
	select GENERIC_IRQ_CHIP
	select HAVE_IDE
	select IRQ_DOMAIN
	select NEED_MACH_IO_H if PCCARD
	select NEED_MACH_MEMORY_H
	help
	  Support for older TI OMAP1 (omap7xx, omap15xx or omap16xx)

endchoice

menu "Multiple platform selection"
	depends on ARCH_MULTIPLATFORM

comment "CPU Core family selection"

config ARCH_MULTI_V4T
	bool "ARMv4T based platforms (ARM720T, ARM920T, ...)"
	depends on !ARCH_MULTI_V6_V7
	select ARCH_MULTI_V4_V5
	select CPU_ARM920T if !(CPU_ARM7TDMI || CPU_ARM720T || \
		CPU_ARM740T || CPU_ARM9TDMI || CPU_ARM922T || \
		CPU_ARM925T || CPU_ARM940T)

config ARCH_MULTI_V5
	bool "ARMv5 based platforms (ARM926T, XSCALE, PJ1, ...)"
	depends on !ARCH_MULTI_V6_V7
	select ARCH_MULTI_V4_V5
	select CPU_ARM926T if !(CPU_ARM946E || CPU_ARM1020 || \
		CPU_ARM1020E || CPU_ARM1022 || CPU_ARM1026 || \
		CPU_XSCALE || CPU_XSC3 || CPU_MOHAWK || CPU_FEROCEON)

config ARCH_MULTI_V4_V5
	bool

config ARCH_MULTI_V6
	bool "ARMv6 based platforms (ARM11)"
	select ARCH_MULTI_V6_V7
	select CPU_V6

config ARCH_MULTI_V7
	bool "ARMv7 based platforms (Cortex-A, PJ4, Scorpion, Krait)"
	default y
	select ARCH_MULTI_V6_V7
	select CPU_V7

config ARCH_MULTI_V6_V7
	bool

config ARCH_MULTI_CPU_AUTO
	def_bool !(ARCH_MULTI_V4 || ARCH_MULTI_V4T || ARCH_MULTI_V6_V7)
	select ARCH_MULTI_V5

endmenu

#
# This is sorted alphabetically by mach-* pathname.  However, plat-*
# Kconfigs may be included either alphabetically (according to the
# plat- suffix) or along side the corresponding mach-* source.
#
source "arch/arm/mach-mvebu/Kconfig"

source "arch/arm/mach-at91/Kconfig"

source "arch/arm/mach-bcm/Kconfig"

source "arch/arm/mach-bcm2835/Kconfig"

source "arch/arm/mach-berlin/Kconfig"

source "arch/arm/mach-clps711x/Kconfig"

source "arch/arm/mach-cns3xxx/Kconfig"

source "arch/arm/mach-davinci/Kconfig"

source "arch/arm/mach-dove/Kconfig"

source "arch/arm/mach-ep93xx/Kconfig"

source "arch/arm/mach-footbridge/Kconfig"

source "arch/arm/mach-gemini/Kconfig"

source "arch/arm/mach-highbank/Kconfig"

source "arch/arm/mach-hisi/Kconfig"

source "arch/arm/mach-integrator/Kconfig"

source "arch/arm/mach-iop32x/Kconfig"

source "arch/arm/mach-iop33x/Kconfig"

source "arch/arm/mach-iop13xx/Kconfig"

source "arch/arm/mach-ixp4xx/Kconfig"

source "arch/arm/mach-keystone/Kconfig"

source "arch/arm/mach-kirkwood/Kconfig"

source "arch/arm/mach-ks8695/Kconfig"

source "arch/arm/mach-msm/Kconfig"

source "arch/arm/mach-moxart/Kconfig"

source "arch/arm/mach-mv78xx0/Kconfig"

source "arch/arm/mach-imx/Kconfig"

source "arch/arm/mach-mxs/Kconfig"

source "arch/arm/mach-netx/Kconfig"

source "arch/arm/mach-nomadik/Kconfig"

source "arch/arm/mach-nspire/Kconfig"

source "arch/arm/plat-omap/Kconfig"

source "arch/arm/mach-omap1/Kconfig"

source "arch/arm/mach-omap2/Kconfig"

source "arch/arm/mach-orion5x/Kconfig"

source "arch/arm/mach-picoxcell/Kconfig"

source "arch/arm/mach-pxa/Kconfig"
source "arch/arm/plat-pxa/Kconfig"

source "arch/arm/mach-mmp/Kconfig"

source "arch/arm/mach-realview/Kconfig"

source "arch/arm/mach-rockchip/Kconfig"

source "arch/arm/mach-sa1100/Kconfig"

source "arch/arm/plat-samsung/Kconfig"

source "arch/arm/mach-socfpga/Kconfig"

source "arch/arm/mach-spear/Kconfig"

source "arch/arm/mach-sti/Kconfig"

source "arch/arm/mach-s3c24xx/Kconfig"

source "arch/arm/mach-s3c64xx/Kconfig"

source "arch/arm/mach-s5p64x0/Kconfig"

source "arch/arm/mach-s5pc100/Kconfig"

source "arch/arm/mach-s5pv210/Kconfig"

source "arch/arm/mach-exynos/Kconfig"

source "arch/arm/mach-shmobile/Kconfig"

source "arch/arm/mach-sunxi/Kconfig"

source "arch/arm/mach-prima2/Kconfig"

source "arch/arm/mach-tegra/Kconfig"

source "arch/arm/mach-u300/Kconfig"

source "arch/arm/mach-ux500/Kconfig"

source "arch/arm/mach-versatile/Kconfig"

source "arch/arm/mach-vexpress/Kconfig"
source "arch/arm/plat-versatile/Kconfig"

source "arch/arm/mach-virt/Kconfig"

source "arch/arm/mach-vt8500/Kconfig"

source "arch/arm/mach-w90x900/Kconfig"

source "arch/arm/mach-zynq/Kconfig"

# Definitions to make life easier
config ARCH_ACORN
	bool

config PLAT_IOP
	bool
	select GENERIC_CLOCKEVENTS

config PLAT_ORION
	bool
	select CLKSRC_MMIO
	select COMMON_CLK
	select GENERIC_IRQ_CHIP
	select IRQ_DOMAIN

config PLAT_ORION_LEGACY
	bool
	select PLAT_ORION

config PLAT_PXA
	bool

config PLAT_VERSATILE
	bool

config ARM_TIMER_SP804
	bool
	select CLKSRC_MMIO
	select CLKSRC_OF if OF

source "arch/arm/firmware/Kconfig"

source arch/arm/mm/Kconfig

config ARM_NR_BANKS
	int
	default 16 if ARCH_EP93XX
	default 8

config IWMMXT
	bool "Enable iWMMXt support" if !CPU_PJ4
	depends on CPU_XSCALE || CPU_XSC3 || CPU_MOHAWK || CPU_PJ4
	default y if PXA27x || PXA3xx || ARCH_MMP || CPU_PJ4
	help
	  Enable support for iWMMXt context switching at run time if
	  running on a CPU that supports it.

config MULTI_IRQ_HANDLER
	bool
	help
	  Allow each machine to specify it's own IRQ handler at run time.

if !MMU
source "arch/arm/Kconfig-nommu"
endif

<<<<<<< HEAD
=======
config PJ4B_ERRATA_4742
	bool "PJ4B Errata 4742: IDLE Wake Up Commands can Cause the CPU Core to Cease Operation"
	depends on CPU_PJ4B && MACH_ARMADA_370
	default y
	help
	  When coming out of either a Wait for Interrupt (WFI) or a Wait for
	  Event (WFE) IDLE states, a specific timing sensitivity exists between
	  the retiring WFI/WFE instructions and the newly issued subsequent
	  instructions.  This sensitivity can result in a CPU hang scenario.
	  Workaround:
	  The software must insert either a Data Synchronization Barrier (DSB)
	  or Data Memory Barrier (DMB) command immediately after the WFI/WFE
	  instruction

>>>>>>> c3ade0e0
config ARM_ERRATA_326103
	bool "ARM errata: FSR write bit incorrect on a SWP to read-only memory"
	depends on CPU_V6
	help
	  Executing a SWP instruction to read-only memory does not set bit 11
	  of the FSR on the ARM 1136 prior to r1p0. This causes the kernel to
	  treat the access as a read, preventing a COW from occurring and
	  causing the faulting task to livelock.

config ARM_ERRATA_411920
	bool "ARM errata: Invalidation of the Instruction Cache operation can fail"
	depends on CPU_V6 || CPU_V6K
	help
	  Invalidation of the Instruction Cache operation can
	  fail. This erratum is present in 1136 (before r1p4), 1156 and 1176.
	  It does not affect the MPCore. This option enables the ARM Ltd.
	  recommended workaround.

config ARM_ERRATA_430973
	bool "ARM errata: Stale prediction on replaced interworking branch"
	depends on CPU_V7
	help
	  This option enables the workaround for the 430973 Cortex-A8
	  (r1p0..r1p2) erratum. If a code sequence containing an ARM/Thumb
	  interworking branch is replaced with another code sequence at the
	  same virtual address, whether due to self-modifying code or virtual
	  to physical address re-mapping, Cortex-A8 does not recover from the
	  stale interworking branch prediction. This results in Cortex-A8
	  executing the new code sequence in the incorrect ARM or Thumb state.
	  The workaround enables the BTB/BTAC operations by setting ACTLR.IBE
	  and also flushes the branch target cache at every context switch.
	  Note that setting specific bits in the ACTLR register may not be
	  available in non-secure mode.

config ARM_ERRATA_458693
	bool "ARM errata: Processor deadlock when a false hazard is created"
	depends on CPU_V7
	depends on !ARCH_MULTIPLATFORM
	help
	  This option enables the workaround for the 458693 Cortex-A8 (r2p0)
	  erratum. For very specific sequences of memory operations, it is
	  possible for a hazard condition intended for a cache line to instead
	  be incorrectly associated with a different cache line. This false
	  hazard might then cause a processor deadlock. The workaround enables
	  the L1 caching of the NEON accesses and disables the PLD instruction
	  in the ACTLR register. Note that setting specific bits in the ACTLR
	  register may not be available in non-secure mode.

config ARM_ERRATA_460075
	bool "ARM errata: Data written to the L2 cache can be overwritten with stale data"
	depends on CPU_V7
	depends on !ARCH_MULTIPLATFORM
	help
	  This option enables the workaround for the 460075 Cortex-A8 (r2p0)
	  erratum. Any asynchronous access to the L2 cache may encounter a
	  situation in which recent store transactions to the L2 cache are lost
	  and overwritten with stale memory contents from external memory. The
	  workaround disables the write-allocate mode for the L2 cache via the
	  ACTLR register. Note that setting specific bits in the ACTLR register
	  may not be available in non-secure mode.

config ARM_ERRATA_742230
	bool "ARM errata: DMB operation may be faulty"
	depends on CPU_V7 && SMP
	depends on !ARCH_MULTIPLATFORM
	help
	  This option enables the workaround for the 742230 Cortex-A9
	  (r1p0..r2p2) erratum. Under rare circumstances, a DMB instruction
	  between two write operations may not ensure the correct visibility
	  ordering of the two writes. This workaround sets a specific bit in
	  the diagnostic register of the Cortex-A9 which causes the DMB
	  instruction to behave as a DSB, ensuring the correct behaviour of
	  the two writes.

config ARM_ERRATA_742231
	bool "ARM errata: Incorrect hazard handling in the SCU may lead to data corruption"
	depends on CPU_V7 && SMP
	depends on !ARCH_MULTIPLATFORM
	help
	  This option enables the workaround for the 742231 Cortex-A9
	  (r2p0..r2p2) erratum. Under certain conditions, specific to the
	  Cortex-A9 MPCore micro-architecture, two CPUs working in SMP mode,
	  accessing some data located in the same cache line, may get corrupted
	  data due to bad handling of the address hazard when the line gets
	  replaced from one of the CPUs at the same time as another CPU is
	  accessing it. This workaround sets specific bits in the diagnostic
	  register of the Cortex-A9 which reduces the linefill issuing
	  capabilities of the processor.

config PL310_ERRATA_588369
	bool "PL310 errata: Clean & Invalidate maintenance operations do not invalidate clean lines"
	depends on CACHE_L2X0
	help
	   The PL310 L2 cache controller implements three types of Clean &
	   Invalidate maintenance operations: by Physical Address
	   (offset 0x7F0), by Index/Way (0x7F8) and by Way (0x7FC).
	   They are architecturally defined to behave as the execution of a
	   clean operation followed immediately by an invalidate operation,
	   both performing to the same memory location. This functionality
	   is not correctly implemented in PL310 as clean lines are not
	   invalidated as a result of these operations.

config ARM_ERRATA_643719
	bool "ARM errata: LoUIS bit field in CLIDR register is incorrect"
	depends on CPU_V7 && SMP
	help
	  This option enables the workaround for the 643719 Cortex-A9 (prior to
	  r1p0) erratum. On affected cores the LoUIS bit field of the CLIDR
	  register returns zero when it should return one. The workaround
	  corrects this value, ensuring cache maintenance operations which use
	  it behave as intended and avoiding data corruption.

config ARM_ERRATA_720789
	bool "ARM errata: TLBIASIDIS and TLBIMVAIS operations can broadcast a faulty ASID"
	depends on CPU_V7
	help
	  This option enables the workaround for the 720789 Cortex-A9 (prior to
	  r2p0) erratum. A faulty ASID can be sent to the other CPUs for the
	  broadcasted CP15 TLB maintenance operations TLBIASIDIS and TLBIMVAIS.
	  As a consequence of this erratum, some TLB entries which should be
	  invalidated are not, resulting in an incoherency in the system page
	  tables. The workaround changes the TLB flushing routines to invalidate
	  entries regardless of the ASID.

config PL310_ERRATA_727915
	bool "PL310 errata: Background Clean & Invalidate by Way operation can cause data corruption"
	depends on CACHE_L2X0
	help
	  PL310 implements the Clean & Invalidate by Way L2 cache maintenance
	  operation (offset 0x7FC). This operation runs in background so that
	  PL310 can handle normal accesses while it is in progress. Under very
	  rare circumstances, due to this erratum, write data can be lost when
	  PL310 treats a cacheable write transaction during a Clean &
	  Invalidate by Way operation.

config ARM_ERRATA_743622
	bool "ARM errata: Faulty hazard checking in the Store Buffer may lead to data corruption"
	depends on CPU_V7
	depends on !ARCH_MULTIPLATFORM
	help
	  This option enables the workaround for the 743622 Cortex-A9
	  (r2p*) erratum. Under very rare conditions, a faulty
	  optimisation in the Cortex-A9 Store Buffer may lead to data
	  corruption. This workaround sets a specific bit in the diagnostic
	  register of the Cortex-A9 which disables the Store Buffer
	  optimisation, preventing the defect from occurring. This has no
	  visible impact on the overall performance or power consumption of the
	  processor.

config ARM_ERRATA_751472
	bool "ARM errata: Interrupted ICIALLUIS may prevent completion of broadcasted operation"
	depends on CPU_V7
	depends on !ARCH_MULTIPLATFORM
	help
	  This option enables the workaround for the 751472 Cortex-A9 (prior
	  to r3p0) erratum. An interrupted ICIALLUIS operation may prevent the
	  completion of a following broadcasted operation if the second
	  operation is received by a CPU before the ICIALLUIS has completed,
	  potentially leading to corrupted entries in the cache or TLB.

config PL310_ERRATA_753970
	bool "PL310 errata: cache sync operation may be faulty"
	depends on CACHE_PL310
	help
	  This option enables the workaround for the 753970 PL310 (r3p0) erratum.

	  Under some condition the effect of cache sync operation on
	  the store buffer still remains when the operation completes.
	  This means that the store buffer is always asked to drain and
	  this prevents it from merging any further writes. The workaround
	  is to replace the normal offset of cache sync operation (0x730)
	  by another offset targeting an unmapped PL310 register 0x740.
	  This has the same effect as the cache sync operation: store buffer
	  drain and waiting for all buffers empty.

config ARM_ERRATA_754322
	bool "ARM errata: possible faulty MMU translations following an ASID switch"
	depends on CPU_V7
	help
	  This option enables the workaround for the 754322 Cortex-A9 (r2p*,
	  r3p*) erratum. A speculative memory access may cause a page table walk
	  which starts prior to an ASID switch but completes afterwards. This
	  can populate the micro-TLB with a stale entry which may be hit with
	  the new ASID. This workaround places two dsb instructions in the mm
	  switching code so that no page table walks can cross the ASID switch.

config ARM_ERRATA_754327
	bool "ARM errata: no automatic Store Buffer drain"
	depends on CPU_V7 && SMP
	help
	  This option enables the workaround for the 754327 Cortex-A9 (prior to
	  r2p0) erratum. The Store Buffer does not have any automatic draining
	  mechanism and therefore a livelock may occur if an external agent
	  continuously polls a memory location waiting to observe an update.
	  This workaround defines cpu_relax() as smp_mb(), preventing correctly
	  written polling loops from denying visibility of updates to memory.

config ARM_ERRATA_364296
	bool "ARM errata: Possible cache data corruption with hit-under-miss enabled"
	depends on CPU_V6
	help
	  This options enables the workaround for the 364296 ARM1136
	  r0p2 erratum (possible cache data corruption with
	  hit-under-miss enabled). It sets the undocumented bit 31 in
	  the auxiliary control register and the FI bit in the control
	  register, thus disabling hit-under-miss without putting the
	  processor into full low interrupt latency mode. ARM11MPCore
	  is not affected.

config ARM_ERRATA_764369
	bool "ARM errata: Data cache line maintenance operation by MVA may not succeed"
	depends on CPU_V7 && SMP
	help
	  This option enables the workaround for erratum 764369
	  affecting Cortex-A9 MPCore with two or more processors (all
	  current revisions). Under certain timing circumstances, a data
	  cache line maintenance operation by MVA targeting an Inner
	  Shareable memory region may fail to proceed up to either the
	  Point of Coherency or to the Point of Unification of the
	  system. This workaround adds a DSB instruction before the
	  relevant cache maintenance functions and sets a specific bit
	  in the diagnostic control register of the SCU.

config PL310_ERRATA_769419
	bool "PL310 errata: no automatic Store Buffer drain"
	depends on CACHE_L2X0
	help
	  On revisions of the PL310 prior to r3p2, the Store Buffer does
	  not automatically drain. This can cause normal, non-cacheable
	  writes to be retained when the memory system is idle, leading
	  to suboptimal I/O performance for drivers using coherent DMA.
	  This option adds a write barrier to the cpu_idle loop so that,
	  on systems with an outer cache, the store buffer is drained
	  explicitly.

config ARM_ERRATA_775420
       bool "ARM errata: A data cache maintenance operation which aborts, might lead to deadlock"
       depends on CPU_V7
       help
	 This option enables the workaround for the 775420 Cortex-A9 (r2p2,
	 r2p6,r2p8,r2p10,r3p0) erratum. In case a date cache maintenance
	 operation aborts with MMU exception, it might cause the processor
	 to deadlock. This workaround puts DSB before executing ISB if
	 an abort may occur on cache maintenance.

config ARM_ERRATA_798181
	bool "ARM errata: TLBI/DSB failure on Cortex-A15"
	depends on CPU_V7 && SMP
	help
	  On Cortex-A15 (r0p0..r3p2) the TLBI*IS/DSB operations are not
	  adequately shooting down all use of the old entries. This
	  option enables the Linux kernel workaround for this erratum
	  which sends an IPI to the CPUs that are running the same ASID
	  as the one being invalidated.

config ARM_ERRATA_773022
	bool "ARM errata: incorrect instructions may be executed from loop buffer"
	depends on CPU_V7
	help
	  This option enables the workaround for the 773022 Cortex-A15
	  (up to r0p4) erratum. In certain rare sequences of code, the
	  loop buffer may deliver incorrect instructions. This
	  workaround disables the loop buffer to avoid the erratum.

endmenu

source "arch/arm/common/Kconfig"

menu "Bus support"

config ARM_AMBA
	bool

config ISA
	bool
	help
	  Find out whether you have ISA slots on your motherboard.  ISA is the
	  name of a bus system, i.e. the way the CPU talks to the other stuff
	  inside your box.  Other bus systems are PCI, EISA, MicroChannel
	  (MCA) or VESA.  ISA is an older system, now being displaced by PCI;
	  newer boards don't support it.  If you have ISA, say Y, otherwise N.

# Select ISA DMA controller support
config ISA_DMA
	bool
	select ISA_DMA_API

# Select ISA DMA interface
config ISA_DMA_API
	bool

config PCI
	bool "PCI support" if MIGHT_HAVE_PCI
	help
	  Find out whether you have a PCI motherboard. PCI is the name of a
	  bus system, i.e. the way the CPU talks to the other stuff inside
	  your box. Other bus systems are ISA, EISA, MicroChannel (MCA) or
	  VESA. If you have PCI, say Y, otherwise N.

config PCI_DOMAINS
	bool
	depends on PCI

config PCI_NANOENGINE
	bool "BSE nanoEngine PCI support"
	depends on SA1100_NANOENGINE
	help
	  Enable PCI on the BSE nanoEngine board.

config PCI_SYSCALL
	def_bool PCI

config PCI_HOST_ITE8152
	bool
	depends on PCI && MACH_ARMCORE
	default y
	select DMABOUNCE

source "drivers/pci/Kconfig"
source "drivers/pci/pcie/Kconfig"

source "drivers/pcmcia/Kconfig"

endmenu

menu "Kernel Features"

config HAVE_SMP
	bool
	help
	  This option should be selected by machines which have an SMP-
	  capable CPU.

	  The only effect of this option is to make the SMP-related
	  options available to the user for configuration.

config SMP
	bool "Symmetric Multi-Processing"
	depends on CPU_V6K || CPU_V7
	depends on GENERIC_CLOCKEVENTS
	depends on HAVE_SMP
	depends on MMU || ARM_MPU
	help
	  This enables support for systems with more than one CPU. If you have
	  a system with only one CPU, say N. If you have a system with more
	  than one CPU, say Y.

	  If you say N here, the kernel will run on uni- and multiprocessor
	  machines, but will use only one CPU of a multiprocessor machine. If
	  you say Y here, the kernel will run on many, but not all,
	  uniprocessor machines. On a uniprocessor machine, the kernel
	  will run faster if you say N here.

	  See also <file:Documentation/x86/i386/IO-APIC.txt>,
	  <file:Documentation/nmi_watchdog.txt> and the SMP-HOWTO available at
	  <http://tldp.org/HOWTO/SMP-HOWTO.html>.

	  If you don't know what to do here, say N.

config SMP_ON_UP
	bool "Allow booting SMP kernel on uniprocessor systems (EXPERIMENTAL)"
	depends on SMP && !XIP_KERNEL && MMU
	default y
	help
	  SMP kernels contain instructions which fail on non-SMP processors.
	  Enabling this option allows the kernel to modify itself to make
	  these instructions safe.  Disabling it allows about 1K of space
	  savings.

	  If you don't know what to do here, say Y.

config ARM_CPU_TOPOLOGY
	bool "Support cpu topology definition"
	depends on SMP && CPU_V7
	default y
	help
	  Support ARM cpu topology definition. The MPIDR register defines
	  affinity between processors which is then used to describe the cpu
	  topology of an ARM System.

config SCHED_MC
	bool "Multi-core scheduler support"
	depends on ARM_CPU_TOPOLOGY
	help
	  Multi-core scheduler support improves the CPU scheduler's decision
	  making when dealing with multi-core CPU chips at a cost of slightly
	  increased overhead in some places. If unsure say N here.

config SCHED_SMT
	bool "SMT scheduler support"
	depends on ARM_CPU_TOPOLOGY
	help
	  Improves the CPU scheduler's decision making when dealing with
	  MultiThreading at a cost of slightly increased overhead in some
	  places. If unsure say N here.

config HAVE_ARM_SCU
	bool
	help
	  This option enables support for the ARM system coherency unit

config HAVE_ARM_ARCH_TIMER
	bool "Architected timer support"
	depends on CPU_V7
	select ARM_ARCH_TIMER
	select GENERIC_CLOCKEVENTS
	help
	  This option enables support for the ARM architected timer

config HAVE_ARM_TWD
	bool
	depends on SMP
	select CLKSRC_OF if OF
	help
	  This options enables support for the ARM timer and watchdog unit

config MCPM
	bool "Multi-Cluster Power Management"
	depends on CPU_V7 && SMP
	help
	  This option provides the common power management infrastructure
	  for (multi-)cluster based systems, such as big.LITTLE based
	  systems.

config BIG_LITTLE
	bool "big.LITTLE support (Experimental)"
	depends on CPU_V7 && SMP
	select MCPM
	help
	  This option enables support selections for the big.LITTLE
	  system architecture.

config BL_SWITCHER
	bool "big.LITTLE switcher support"
	depends on BIG_LITTLE && MCPM && HOTPLUG_CPU
	select CPU_PM
	select ARM_CPU_SUSPEND
	help
	  The big.LITTLE "switcher" provides the core functionality to
	  transparently handle transition between a cluster of A15's
	  and a cluster of A7's in a big.LITTLE system.

config BL_SWITCHER_DUMMY_IF
	tristate "Simple big.LITTLE switcher user interface"
	depends on BL_SWITCHER && DEBUG_KERNEL
	help
	  This is a simple and dummy char dev interface to control
	  the big.LITTLE switcher core code.  It is meant for
	  debugging purposes only.

choice
	prompt "Memory split"
	depends on MMU
	default VMSPLIT_3G
	help
	  Select the desired split between kernel and user memory.

	  If you are not absolutely sure what you are doing, leave this
	  option alone!

	config VMSPLIT_3G
		bool "3G/1G user/kernel split"
	config VMSPLIT_2G
		bool "2G/2G user/kernel split"
	config VMSPLIT_1G
		bool "1G/3G user/kernel split"
endchoice

config PAGE_OFFSET
	hex
	default PHYS_OFFSET if !MMU
	default 0x40000000 if VMSPLIT_1G
	default 0x80000000 if VMSPLIT_2G
	default 0xC0000000

config NR_CPUS
	int "Maximum number of CPUs (2-32)"
	range 2 32
	depends on SMP
	default "4"

config HOTPLUG_CPU
	bool "Support for hot-pluggable CPUs"
	depends on SMP
	help
	  Say Y here to experiment with turning CPUs off and on.  CPUs
	  can be controlled through /sys/devices/system/cpu.

config ARM_PSCI
	bool "Support for the ARM Power State Coordination Interface (PSCI)"
	depends on CPU_V7
	help
	  Say Y here if you want Linux to communicate with system firmware
	  implementing the PSCI specification for CPU-centric power
	  management operations described in ARM document number ARM DEN
	  0022A ("Power State Coordination Interface System Software on
	  ARM processors").

# The GPIO number here must be sorted by descending number. In case of
# a multiplatform kernel, we just want the highest value required by the
# selected platforms.
config ARCH_NR_GPIO
	int
	default 1024 if ARCH_SHMOBILE || ARCH_TEGRA
	default 512 if ARCH_EXYNOS || ARCH_KEYSTONE || SOC_OMAP5 || SOC_DRA7XX || ARCH_S3C24XX || ARCH_S3C64XX
	default 392 if ARCH_U8500
	default 352 if ARCH_VT8500
	default 288 if ARCH_SUNXI
	default 264 if MACH_H4700
	default 0
	help
	  Maximum number of GPIOs in the system.

	  If unsure, leave the default value.

source kernel/Kconfig.preempt

config HZ_FIXED
	int
	default 200 if ARCH_EBSA110 || ARCH_S3C24XX || ARCH_S5P64X0 || \
		ARCH_S5PV210 || ARCH_EXYNOS4
	default AT91_TIMER_HZ if ARCH_AT91
	default SHMOBILE_TIMER_HZ if ARCH_SHMOBILE_LEGACY
	default 0

choice
	depends on HZ_FIXED = 0
	prompt "Timer frequency"

config HZ_100
	bool "100 Hz"

config HZ_200
	bool "200 Hz"

config HZ_250
	bool "250 Hz"

config HZ_300
	bool "300 Hz"

config HZ_500
	bool "500 Hz"

config HZ_1000
	bool "1000 Hz"

endchoice

config HZ
	int
	default HZ_FIXED if HZ_FIXED != 0
	default 100 if HZ_100
	default 200 if HZ_200
	default 250 if HZ_250
	default 300 if HZ_300
	default 500 if HZ_500
	default 1000

config SCHED_HRTICK
	def_bool HIGH_RES_TIMERS

config THUMB2_KERNEL
	bool "Compile the kernel in Thumb-2 mode" if !CPU_THUMBONLY
	depends on (CPU_V7 || CPU_V7M) && !CPU_V6 && !CPU_V6K
	default y if CPU_THUMBONLY
	select AEABI
	select ARM_ASM_UNIFIED
	select ARM_UNWIND
	help
	  By enabling this option, the kernel will be compiled in
	  Thumb-2 mode. A compiler/assembler that understand the unified
	  ARM-Thumb syntax is needed.

	  If unsure, say N.

config THUMB2_AVOID_R_ARM_THM_JUMP11
	bool "Work around buggy Thumb-2 short branch relocations in gas"
	depends on THUMB2_KERNEL && MODULES
	default y
	help
	  Various binutils versions can resolve Thumb-2 branches to
	  locally-defined, preemptible global symbols as short-range "b.n"
	  branch instructions.

	  This is a problem, because there's no guarantee the final
	  destination of the symbol, or any candidate locations for a
	  trampoline, are within range of the branch.  For this reason, the
	  kernel does not support fixing up the R_ARM_THM_JUMP11 (102)
	  relocation in modules at all, and it makes little sense to add
	  support.

	  The symptom is that the kernel fails with an "unsupported
	  relocation" error when loading some modules.

	  Until fixed tools are available, passing
	  -fno-optimize-sibling-calls to gcc should prevent gcc generating
	  code which hits this problem, at the cost of a bit of extra runtime
	  stack usage in some cases.

	  The problem is described in more detail at:
	      https://bugs.launchpad.net/binutils-linaro/+bug/725126

	  Only Thumb-2 kernels are affected.

	  Unless you are sure your tools don't have this problem, say Y.

config ARM_ASM_UNIFIED
	bool

config AEABI
	bool "Use the ARM EABI to compile the kernel"
	help
	  This option allows for the kernel to be compiled using the latest
	  ARM ABI (aka EABI).  This is only useful if you are using a user
	  space environment that is also compiled with EABI.

	  Since there are major incompatibilities between the legacy ABI and
	  EABI, especially with regard to structure member alignment, this
	  option also changes the kernel syscall calling convention to
	  disambiguate both ABIs and allow for backward compatibility support
	  (selected with CONFIG_OABI_COMPAT).

	  To use this you need GCC version 4.0.0 or later.

config OABI_COMPAT
	bool "Allow old ABI binaries to run with this kernel (EXPERIMENTAL)"
	depends on AEABI && !THUMB2_KERNEL
	help
	  This option preserves the old syscall interface along with the
	  new (ARM EABI) one. It also provides a compatibility layer to
	  intercept syscalls that have structure arguments which layout
	  in memory differs between the legacy ABI and the new ARM EABI
	  (only for non "thumb" binaries). This option adds a tiny
	  overhead to all syscalls and produces a slightly larger kernel.

	  The seccomp filter system will not be available when this is
	  selected, since there is no way yet to sensibly distinguish
	  between calling conventions during filtering.

	  If you know you'll be using only pure EABI user space then you
	  can say N here. If this option is not selected and you attempt
	  to execute a legacy ABI binary then the result will be
	  UNPREDICTABLE (in fact it can be predicted that it won't work
	  at all). If in doubt say N.

config ARCH_HAS_HOLES_MEMORYMODEL
	bool

config ARCH_SPARSEMEM_ENABLE
	bool

config ARCH_SPARSEMEM_DEFAULT
	def_bool ARCH_SPARSEMEM_ENABLE

config ARCH_SELECT_MEMORY_MODEL
	def_bool ARCH_SPARSEMEM_ENABLE

config HAVE_ARCH_PFN_VALID
	def_bool ARCH_HAS_HOLES_MEMORYMODEL || !SPARSEMEM

config HIGHMEM
	bool "High Memory Support"
	depends on MMU
	help
	  The address space of ARM processors is only 4 Gigabytes large
	  and it has to accommodate user address space, kernel address
	  space as well as some memory mapped IO. That means that, if you
	  have a large amount of physical memory and/or IO, not all of the
	  memory can be "permanently mapped" by the kernel. The physical
	  memory that is not permanently mapped is called "high memory".

	  Depending on the selected kernel/user memory split, minimum
	  vmalloc space and actual amount of RAM, you may not need this
	  option which should result in a slightly faster kernel.

	  If unsure, say n.

config HIGHPTE
	bool "Allocate 2nd-level pagetables from highmem"
	depends on HIGHMEM

config HW_PERF_EVENTS
	bool "Enable hardware performance counter support for perf events"
	depends on PERF_EVENTS
	default y
	help
	  Enable hardware performance counter support for perf events. If
	  disabled, perf events will use software events only.

config SYS_SUPPORTS_HUGETLBFS
       def_bool y
       depends on ARM_LPAE

config HAVE_ARCH_TRANSPARENT_HUGEPAGE
       def_bool y
       depends on ARM_LPAE

config ARCH_WANT_GENERAL_HUGETLB
	def_bool y

source "mm/Kconfig"

config FORCE_MAX_ZONEORDER
	int "Maximum zone order" if ARCH_SHMOBILE_LEGACY
	range 11 64 if ARCH_SHMOBILE_LEGACY
	default "12" if SOC_AM33XX
	default "9" if SA1111 || ARCH_EFM32
	default "11"
	help
	  The kernel memory allocator divides physically contiguous memory
	  blocks into "zones", where each zone is a power of two number of
	  pages.  This option selects the largest power of two that the kernel
	  keeps in the memory allocator.  If you need to allocate very large
	  blocks of physically contiguous memory, then you may need to
	  increase this value.

	  This config option is actually maximum order plus one. For example,
	  a value of 11 means that the largest free memory block is 2^10 pages.

config ALIGNMENT_TRAP
	bool
	depends on CPU_CP15_MMU
	default y if !ARCH_EBSA110
	select HAVE_PROC_CPU if PROC_FS
	help
	  ARM processors cannot fetch/store information which is not
	  naturally aligned on the bus, i.e., a 4 byte fetch must start at an
	  address divisible by 4. On 32-bit ARM processors, these non-aligned
	  fetch/store instructions will be emulated in software if you say
	  here, which has a severe performance impact. This is necessary for
	  correct operation of some network protocols. With an IP-only
	  configuration it is safe to say N, otherwise say Y.

config UACCESS_WITH_MEMCPY
	bool "Use kernel mem{cpy,set}() for {copy_to,clear}_user()"
	depends on MMU && !PAX_MEMORY_UDEREF
	default y if CPU_FEROCEON
	help
	  Implement faster copy_to_user and clear_user methods for CPU
	  cores where a 8-word STM instruction give significantly higher
	  memory write throughput than a sequence of individual 32bit stores.

	  A possible side effect is a slight increase in scheduling latency
	  between threads sharing the same address space if they invoke
	  such copy operations with large buffers.

	  However, if the CPU data cache is using a write-allocate mode,
	  this option is unlikely to provide any performance gain.

config SECCOMP
	bool
	prompt "Enable seccomp to safely compute untrusted bytecode"
	---help---
	  This kernel feature is useful for number crunching applications
	  that may need to compute untrusted bytecode during their
	  execution. By using pipes or other transports made available to
	  the process as file descriptors supporting the read/write
	  syscalls, it's possible to isolate those applications in
	  their own address space using seccomp. Once seccomp is
	  enabled via prctl(PR_SET_SECCOMP), it cannot be disabled
	  and the task is only allowed to execute a few safe syscalls
	  defined by each seccomp mode.

config SWIOTLB
	def_bool y

config IOMMU_HELPER
	def_bool SWIOTLB

config XEN_DOM0
	def_bool y
	depends on XEN

config XEN
	bool "Xen guest support on ARM (EXPERIMENTAL)"
	depends on ARM && AEABI && OF
	depends on CPU_V7 && !CPU_V6
	depends on !GENERIC_ATOMIC64
	depends on MMU
	select ARM_PSCI
	select SWIOTLB_XEN
	select ARCH_DMA_ADDR_T_64BIT
	help
	  Say Y if you want to run Linux in a Virtual Machine on Xen on ARM.

endmenu

menu "Boot options"

config USE_OF
	bool "Flattened Device Tree support"
	select IRQ_DOMAIN
	select OF
	select OF_EARLY_FLATTREE
	help
	  Include support for flattened device tree machine descriptions.

config ATAGS
	bool "Support for the traditional ATAGS boot data passing" if USE_OF
	default y
	help
	  This is the traditional way of passing data to the kernel at boot
	  time. If you are solely relying on the flattened device tree (or
	  the ARM_ATAG_DTB_COMPAT option) then you may unselect this option
	  to remove ATAGS support from your kernel binary.  If unsure,
	  leave this to y.

config DEPRECATED_PARAM_STRUCT
	bool "Provide old way to pass kernel parameters"
	depends on ATAGS
	help
	  This was deprecated in 2001 and announced to live on for 5 years.
	  Some old boot loaders still use this way.

# Compressed boot loader in ROM.  Yes, we really want to ask about
# TEXT and BSS so we preserve their values in the config files.
config ZBOOT_ROM_TEXT
	hex "Compressed ROM boot loader base address"
	default "0"
	help
	  The physical address at which the ROM-able zImage is to be
	  placed in the target.  Platforms which normally make use of
	  ROM-able zImage formats normally set this to a suitable
	  value in their defconfig file.

	  If ZBOOT_ROM is not enabled, this has no effect.

config ZBOOT_ROM_BSS
	hex "Compressed ROM boot loader BSS address"
	default "0"
	help
	  The base address of an area of read/write memory in the target
	  for the ROM-able zImage which must be available while the
	  decompressor is running. It must be large enough to hold the
	  entire decompressed kernel plus an additional 128 KiB.
	  Platforms which normally make use of ROM-able zImage formats
	  normally set this to a suitable value in their defconfig file.

	  If ZBOOT_ROM is not enabled, this has no effect.

config ZBOOT_ROM
	bool "Compressed boot loader in ROM/flash"
	depends on ZBOOT_ROM_TEXT != ZBOOT_ROM_BSS
	depends on !ARM_APPENDED_DTB && !XIP_KERNEL && !AUTO_ZRELADDR
	help
	  Say Y here if you intend to execute your compressed kernel image
	  (zImage) directly from ROM or flash.  If unsure, say N.

choice
	prompt "Include SD/MMC loader in zImage (EXPERIMENTAL)"
	depends on ZBOOT_ROM && ARCH_SH7372
	default ZBOOT_ROM_NONE
	help
	  Include experimental SD/MMC loading code in the ROM-able zImage.
	  With this enabled it is possible to write the ROM-able zImage
	  kernel image to an MMC or SD card and boot the kernel straight
	  from the reset vector. At reset the processor Mask ROM will load
	  the first part of the ROM-able zImage which in turn loads the
	  rest the kernel image to RAM.

config ZBOOT_ROM_NONE
	bool "No SD/MMC loader in zImage (EXPERIMENTAL)"
	help
	  Do not load image from SD or MMC

config ZBOOT_ROM_MMCIF
	bool "Include MMCIF loader in zImage (EXPERIMENTAL)"
	help
	  Load image from MMCIF hardware block.

config ZBOOT_ROM_SH_MOBILE_SDHI
	bool "Include SuperH Mobile SDHI loader in zImage (EXPERIMENTAL)"
	help
	  Load image from SDHI hardware block

endchoice

config ARM_APPENDED_DTB
	bool "Use appended device tree blob to zImage (EXPERIMENTAL)"
	depends on OF
	help
	  With this option, the boot code will look for a device tree binary
	  (DTB) appended to zImage
	  (e.g. cat zImage <filename>.dtb > zImage_w_dtb).

	  This is meant as a backward compatibility convenience for those
	  systems with a bootloader that can't be upgraded to accommodate
	  the documented boot protocol using a device tree.

	  Beware that there is very little in terms of protection against
	  this option being confused by leftover garbage in memory that might
	  look like a DTB header after a reboot if no actual DTB is appended
	  to zImage.  Do not leave this option active in a production kernel
	  if you don't intend to always append a DTB.  Proper passing of the
	  location into r2 of a bootloader provided DTB is always preferable
	  to this option.

config ARM_ATAG_DTB_COMPAT
	bool "Supplement the appended DTB with traditional ATAG information"
	depends on ARM_APPENDED_DTB
	help
	  Some old bootloaders can't be updated to a DTB capable one, yet
	  they provide ATAGs with memory configuration, the ramdisk address,
	  the kernel cmdline string, etc.  Such information is dynamically
	  provided by the bootloader and can't always be stored in a static
	  DTB.  To allow a device tree enabled kernel to be used with such
	  bootloaders, this option allows zImage to extract the information
	  from the ATAG list and store it at run time into the appended DTB.

choice
	prompt "Kernel command line type" if ARM_ATAG_DTB_COMPAT
	default ARM_ATAG_DTB_COMPAT_CMDLINE_FROM_BOOTLOADER

config ARM_ATAG_DTB_COMPAT_CMDLINE_FROM_BOOTLOADER
	bool "Use bootloader kernel arguments if available"
	help
	  Uses the command-line options passed by the boot loader instead of
	  the device tree bootargs property. If the boot loader doesn't provide
	  any, the device tree bootargs property will be used.

config ARM_ATAG_DTB_COMPAT_CMDLINE_EXTEND
	bool "Extend with bootloader kernel arguments"
	help
	  The command-line arguments provided by the boot loader will be
	  appended to the the device tree bootargs property.

endchoice

config CMDLINE
	string "Default kernel command string"
	default ""
	help
	  On some architectures (EBSA110 and CATS), there is currently no way
	  for the boot loader to pass arguments to the kernel. For these
	  architectures, you should supply some command-line options at build
	  time by entering them here. As a minimum, you should specify the
	  memory size and the root device (e.g., mem=64M root=/dev/nfs).

choice
	prompt "Kernel command line type" if CMDLINE != ""
	default CMDLINE_FROM_BOOTLOADER
	depends on ATAGS

config CMDLINE_FROM_BOOTLOADER
	bool "Use bootloader kernel arguments if available"
	help
	  Uses the command-line options passed by the boot loader. If
	  the boot loader doesn't provide any, the default kernel command
	  string provided in CMDLINE will be used.

config CMDLINE_EXTEND
	bool "Extend bootloader kernel arguments"
	help
	  The command-line arguments provided by the boot loader will be
	  appended to the default kernel command string.

config CMDLINE_FORCE
	bool "Always use the default kernel command string"
	help
	  Always use the default kernel command string, even if the boot
	  loader passes other arguments to the kernel.
	  This is useful if you cannot or don't want to change the
	  command-line options your boot loader passes to the kernel.
endchoice

config XIP_KERNEL
	bool "Kernel Execute-In-Place from ROM"
	depends on !ARM_LPAE && !ARCH_MULTIPLATFORM
	help
	  Execute-In-Place allows the kernel to run from non-volatile storage
	  directly addressable by the CPU, such as NOR flash. This saves RAM
	  space since the text section of the kernel is not loaded from flash
	  to RAM.  Read-write sections, such as the data section and stack,
	  are still copied to RAM.  The XIP kernel is not compressed since
	  it has to run directly from flash, so it will take more space to
	  store it.  The flash address used to link the kernel object files,
	  and for storing it, is configuration dependent. Therefore, if you
	  say Y here, you must know the proper physical address where to
	  store the kernel image depending on your own flash memory usage.

	  Also note that the make target becomes "make xipImage" rather than
	  "make zImage" or "make Image".  The final kernel binary to put in
	  ROM memory will be arch/arm/boot/xipImage.

	  If unsure, say N.

config XIP_PHYS_ADDR
	hex "XIP Kernel Physical Location"
	depends on XIP_KERNEL
	default "0x00080000"
	help
	  This is the physical address in your flash memory the kernel will
	  be linked for and stored to.  This address is dependent on your
	  own flash usage.

config KEXEC
	bool "Kexec system call (EXPERIMENTAL)"
<<<<<<< HEAD
	depends on EXPERIMENTAL
=======
	depends on (!SMP || PM_SLEEP_SMP)
>>>>>>> c3ade0e0
	depends on !GRKERNSEC_KMEM
	help
	  kexec is a system call that implements the ability to shutdown your
	  current kernel, and to start another kernel.  It is like a reboot
	  but it is independent of the system firmware.   And like a reboot
	  you can start any kernel with it, not just Linux.

	  It is an ongoing process to be certain the hardware in a machine
	  is properly shutdown, so do not be surprised if this code does not
	  initially work for you.

config ATAGS_PROC
	bool "Export atags in procfs"
	depends on ATAGS && KEXEC
	default y
	help
	  Should the atags used to boot the kernel be exported in an "atags"
	  file in procfs. Useful with kexec.

config CRASH_DUMP
	bool "Build kdump crash kernel (EXPERIMENTAL)"
	help
	  Generate crash dump after being started by kexec. This should
	  be normally only set in special crash dump kernels which are
	  loaded in the main kernel with kexec-tools into a specially
	  reserved region and then later executed after a crash by
	  kdump/kexec. The crash dump kernel must be compiled to a
	  memory address not used by the main kernel

	  For more details see Documentation/kdump/kdump.txt

config AUTO_ZRELADDR
	bool "Auto calculation of the decompressed kernel image address"
	help
	  ZRELADDR is the physical address where the decompressed kernel
	  image will be placed. If AUTO_ZRELADDR is selected, the address
	  will be determined at run-time by masking the current IP with
	  0xf8000000. This assumes the zImage being placed in the first 128MB
	  from start of memory.

endmenu

menu "CPU Power Management"

if ARCH_HAS_CPUFREQ
source "drivers/cpufreq/Kconfig"
<<<<<<< HEAD

config CPU_FREQ_IMX
	tristate "CPUfreq driver for i.MX CPUs"
	depends on ARCH_MXC && CPU_FREQ
	select CPU_FREQ_TABLE
	help
	  This enables the CPUfreq driver for i.MX CPUs.

config CPU_FREQ_SA1100
	bool

config CPU_FREQ_SA1110
	bool

config CPU_FREQ_INTEGRATOR
	tristate "CPUfreq driver for ARM Integrator CPUs"
	depends on ARCH_INTEGRATOR && CPU_FREQ
	default y
	help
	  This enables the CPUfreq driver for ARM Integrator CPUs.

	  For details, take a look at <file:Documentation/cpu-freq>.

	  If in doubt, say Y.

config CPU_FREQ_PXA
	bool
	depends on CPU_FREQ && ARCH_PXA && PXA25x
	default y
	select CPU_FREQ_TABLE
	select CPU_FREQ_DEFAULT_GOV_USERSPACE

config CPU_FREQ_S3C
	bool
	help
	  Internal configuration node for common cpufreq on Samsung SoC

config CPU_FREQ_S3C24XX
	bool "CPUfreq driver for Samsung S3C24XX series CPUs (EXPERIMENTAL)"
	depends on ARCH_S3C2410 && CPU_FREQ && EXPERIMENTAL
	select CPU_FREQ_S3C
	help
	  This enables the CPUfreq driver for the Samsung S3C24XX family
	  of CPUs.

	  For details, take a look at <file:Documentation/cpu-freq>.

	  If in doubt, say N.

config CPU_FREQ_S3C24XX_PLL
	bool "Support CPUfreq changing of PLL frequency (EXPERIMENTAL)"
	depends on CPU_FREQ_S3C24XX && EXPERIMENTAL
	help
	  Compile in support for changing the PLL frequency from the
	  S3C24XX series CPUfreq driver. The PLL takes time to settle
	  after a frequency change, so by default it is not enabled.

	  This also means that the PLL tables for the selected CPU(s) will
	  be built which may increase the size of the kernel image.

config CPU_FREQ_S3C24XX_DEBUG
	bool "Debug CPUfreq Samsung driver core"
	depends on CPU_FREQ_S3C24XX
	help
	  Enable s3c_freq_dbg for the Samsung S3C CPUfreq core

config CPU_FREQ_S3C24XX_IODEBUG
	bool "Debug CPUfreq Samsung driver IO timing"
	depends on CPU_FREQ_S3C24XX
	help
	  Enable s3c_freq_iodbg for the Samsung S3C CPUfreq core

config CPU_FREQ_S3C24XX_DEBUGFS
	bool "Export debugfs for CPUFreq"
	depends on CPU_FREQ_S3C24XX && DEBUG_FS
	help
	  Export status information via debugfs.

=======
>>>>>>> c3ade0e0
endif

source "drivers/cpuidle/Kconfig"

endmenu

menu "Floating point emulation"

comment "At least one emulation must be selected"

config FPE_NWFPE
	bool "NWFPE math emulation"
	depends on (!AEABI || OABI_COMPAT) && !THUMB2_KERNEL
	---help---
	  Say Y to include the NWFPE floating point emulator in the kernel.
	  This is necessary to run most binaries. Linux does not currently
	  support floating point hardware so you need to say Y here even if
	  your machine has an FPA or floating point co-processor podule.

	  You may say N here if you are going to load the Acorn FPEmulator
	  early in the bootup.

config FPE_NWFPE_XP
	bool "Support extended precision"
	depends on FPE_NWFPE
	help
	  Say Y to include 80-bit support in the kernel floating-point
	  emulator.  Otherwise, only 32 and 64-bit support is compiled in.
	  Note that gcc does not generate 80-bit operations by default,
	  so in most cases this option only enlarges the size of the
	  floating point emulator without any good reason.

	  You almost surely want to say N here.

config FPE_FASTFPE
	bool "FastFPE math emulation (EXPERIMENTAL)"
	depends on (!AEABI || OABI_COMPAT) && !CPU_32v3
	---help---
	  Say Y here to include the FAST floating point emulator in the kernel.
	  This is an experimental much faster emulator which now also has full
	  precision for the mantissa.  It does not support any exceptions.
	  It is very simple, and approximately 3-6 times faster than NWFPE.

	  It should be sufficient for most programs.  It may be not suitable
	  for scientific calculations, but you have to check this for yourself.
	  If you do not feel you need a faster FP emulation you should better
	  choose NWFPE.

config VFP
	bool "VFP-format floating point maths"
	depends on CPU_V6 || CPU_V6K || CPU_ARM926T || CPU_V7 || CPU_FEROCEON
	help
	  Say Y to include VFP support code in the kernel. This is needed
	  if your hardware includes a VFP unit.

	  Please see <file:Documentation/arm/VFP/release-notes.txt> for
	  release notes and additional status information.

	  Say N if your target does not have VFP hardware.

config VFPv3
	bool
	depends on VFP
	default y if CPU_V7

config NEON
	bool "Advanced SIMD (NEON) Extension support"
	depends on VFPv3 && CPU_V7
	help
	  Say Y to include support code for NEON, the ARMv7 Advanced SIMD
	  Extension.

config KERNEL_MODE_NEON
	bool "Support for NEON in kernel mode"
	depends on NEON && AEABI
	help
	  Say Y to include support for NEON in kernel mode.

endmenu

menu "Userspace binary formats"

source "fs/Kconfig.binfmt"

config ARTHUR
	tristate "RISC OS personality"
	depends on !AEABI
	help
	  Say Y here to include the kernel code necessary if you want to run
	  Acorn RISC OS/Arthur binaries under Linux. This code is still very
	  experimental; if this sounds frightening, say N and sleep in peace.
	  You can also say M here to compile this support as a module (which
	  will be called arthur).

endmenu

menu "Power management options"

source "kernel/power/Kconfig"

config ARCH_SUSPEND_POSSIBLE
	depends on !ARCH_S5PC100
	depends on CPU_ARM920T || CPU_ARM926T || CPU_FEROCEON || CPU_SA1100 || \
		CPU_V6 || CPU_V6K || CPU_V7 || CPU_XSC3 || CPU_XSCALE || CPU_MOHAWK
	def_bool y

config ARM_CPU_SUSPEND
	def_bool PM_SLEEP

endmenu

source "net/Kconfig"

source "drivers/Kconfig"

source "fs/Kconfig"

source "arch/arm/Kconfig.debug"

source "security/Kconfig"

source "crypto/Kconfig"

source "lib/Kconfig"

source "arch/arm/kvm/Kconfig"<|MERGE_RESOLUTION|>--- conflicted
+++ resolved
@@ -1,15 +1,6 @@
 config ARM
 	bool
 	default y
-<<<<<<< HEAD
-	select HAVE_DMA_API_DEBUG
-	select HAVE_IDE if PCI || ISA || PCMCIA
-	select HAVE_MEMBLOCK
-	select RTC_LIB
-	select SYS_SUPPORTS_APM_EMULATION
-	select GENERIC_ATOMIC64 if (CPU_V6 || !CPU_32v6K || !AEABI)
-	select HAVE_OPROFILE if (HAVE_PERF_EVENTS)
-=======
 	select ARCH_BINFMT_ELF_RANDOMIZE_PIE
 	select ARCH_HAS_ATOMIC64_DEC_IF_POSITIVE
 	select ARCH_HAS_TICK_BROADCAST if GENERIC_CLOCKEVENTS_BROADCAST
@@ -34,7 +25,6 @@
 	select GENERIC_STRNLEN_USER
 	select HARDIRQS_SW_RESEND
 	select HAVE_ARCH_JUMP_LABEL if !XIP_KERNEL
->>>>>>> c3ade0e0
 	select HAVE_ARCH_KGDB
 	select HAVE_ARCH_SECCOMP_FILTER if (AEABI && !OABI_COMPAT)
 	select HAVE_ARCH_TRACEHOOK
@@ -525,11 +515,7 @@
 	select ARCH_REQUIRE_GPIOLIB
 	select CLKSRC_MMIO
 	select CPU_XSCALE
-<<<<<<< HEAD
-	select ARCH_REQUIRE_GPIOLIB
-=======
 	select DMABOUNCE if PCI
->>>>>>> c3ade0e0
 	select GENERIC_CLOCKEVENTS
 	select MIGHT_HAVE_PCI
 	select NEED_MACH_IO_H
@@ -554,13 +540,7 @@
 
 config ARCH_KIRKWOOD
 	bool "Marvell Kirkwood"
-<<<<<<< HEAD
-	select CPU_FEROCEON
-	select PCI
-	select PCI_QUIRKS
-=======
 	select ARCH_HAS_CPUFREQ
->>>>>>> c3ade0e0
 	select ARCH_REQUIRE_GPIOLIB
 	select CPU_FEROCEON
 	select GENERIC_CLOCKEVENTS
@@ -1132,8 +1112,6 @@
 source "arch/arm/Kconfig-nommu"
 endif
 
-<<<<<<< HEAD
-=======
 config PJ4B_ERRATA_4742
 	bool "PJ4B Errata 4742: IDLE Wake Up Commands can Cause the CPU Core to Cease Operation"
 	depends on CPU_PJ4B && MACH_ARMADA_370
@@ -1148,7 +1126,6 @@
 	  or Data Memory Barrier (DMB) command immediately after the WFI/WFE
 	  instruction
 
->>>>>>> c3ade0e0
 config ARM_ERRATA_326103
 	bool "ARM errata: FSR write bit incorrect on a SWP to read-only memory"
 	depends on CPU_V6
@@ -2147,11 +2124,7 @@
 
 config KEXEC
 	bool "Kexec system call (EXPERIMENTAL)"
-<<<<<<< HEAD
-	depends on EXPERIMENTAL
-=======
 	depends on (!SMP || PM_SLEEP_SMP)
->>>>>>> c3ade0e0
 	depends on !GRKERNSEC_KMEM
 	help
 	  kexec is a system call that implements the ability to shutdown your
@@ -2198,87 +2171,6 @@
 
 if ARCH_HAS_CPUFREQ
 source "drivers/cpufreq/Kconfig"
-<<<<<<< HEAD
-
-config CPU_FREQ_IMX
-	tristate "CPUfreq driver for i.MX CPUs"
-	depends on ARCH_MXC && CPU_FREQ
-	select CPU_FREQ_TABLE
-	help
-	  This enables the CPUfreq driver for i.MX CPUs.
-
-config CPU_FREQ_SA1100
-	bool
-
-config CPU_FREQ_SA1110
-	bool
-
-config CPU_FREQ_INTEGRATOR
-	tristate "CPUfreq driver for ARM Integrator CPUs"
-	depends on ARCH_INTEGRATOR && CPU_FREQ
-	default y
-	help
-	  This enables the CPUfreq driver for ARM Integrator CPUs.
-
-	  For details, take a look at <file:Documentation/cpu-freq>.
-
-	  If in doubt, say Y.
-
-config CPU_FREQ_PXA
-	bool
-	depends on CPU_FREQ && ARCH_PXA && PXA25x
-	default y
-	select CPU_FREQ_TABLE
-	select CPU_FREQ_DEFAULT_GOV_USERSPACE
-
-config CPU_FREQ_S3C
-	bool
-	help
-	  Internal configuration node for common cpufreq on Samsung SoC
-
-config CPU_FREQ_S3C24XX
-	bool "CPUfreq driver for Samsung S3C24XX series CPUs (EXPERIMENTAL)"
-	depends on ARCH_S3C2410 && CPU_FREQ && EXPERIMENTAL
-	select CPU_FREQ_S3C
-	help
-	  This enables the CPUfreq driver for the Samsung S3C24XX family
-	  of CPUs.
-
-	  For details, take a look at <file:Documentation/cpu-freq>.
-
-	  If in doubt, say N.
-
-config CPU_FREQ_S3C24XX_PLL
-	bool "Support CPUfreq changing of PLL frequency (EXPERIMENTAL)"
-	depends on CPU_FREQ_S3C24XX && EXPERIMENTAL
-	help
-	  Compile in support for changing the PLL frequency from the
-	  S3C24XX series CPUfreq driver. The PLL takes time to settle
-	  after a frequency change, so by default it is not enabled.
-
-	  This also means that the PLL tables for the selected CPU(s) will
-	  be built which may increase the size of the kernel image.
-
-config CPU_FREQ_S3C24XX_DEBUG
-	bool "Debug CPUfreq Samsung driver core"
-	depends on CPU_FREQ_S3C24XX
-	help
-	  Enable s3c_freq_dbg for the Samsung S3C CPUfreq core
-
-config CPU_FREQ_S3C24XX_IODEBUG
-	bool "Debug CPUfreq Samsung driver IO timing"
-	depends on CPU_FREQ_S3C24XX
-	help
-	  Enable s3c_freq_iodbg for the Samsung S3C CPUfreq core
-
-config CPU_FREQ_S3C24XX_DEBUGFS
-	bool "Export debugfs for CPUFreq"
-	depends on CPU_FREQ_S3C24XX && DEBUG_FS
-	help
-	  Export status information via debugfs.
-
-=======
->>>>>>> c3ade0e0
 endif
 
 source "drivers/cpuidle/Kconfig"
