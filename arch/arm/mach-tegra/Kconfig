config ARCH_TEGRA
	bool "NVIDIA Tegra" if ARCH_MULTI_V7
	select ARCH_HAS_CPUFREQ
	select ARCH_REQUIRE_GPIOLIB
	select ARCH_SUPPORTS_TRUSTED_FOUNDATIONS
	select ARM_GIC
	select CLKSRC_MMIO
	select CLKSRC_OF
	select COMMON_CLK
	select CPU_V7
	select GENERIC_CLOCKEVENTS
	select HAVE_ARM_SCU if SMP
	select HAVE_ARM_TWD if SMP
	select HAVE_SMP
	select MIGHT_HAVE_CACHE_L2X0
	select MIGHT_HAVE_PCI
	select PINCTRL
	select ARCH_HAS_RESET_CONTROLLER
	select RESET_CONTROLLER
	select SOC_BUS
	select SPARSE_IRQ
	select USB_ARCH_HAS_EHCI if USB_SUPPORT
	select USB_ULPI if USB_PHY
	select USB_ULPI_VIEWPORT if USB_PHY
	select USE_OF
	help
	  This enables support for NVIDIA Tegra based systems.

menu "NVIDIA Tegra options"
	depends on ARCH_TEGRA

config ARCH_TEGRA_2x_SOC
<<<<<<< HEAD
	bool "Tegra 2 family"
	select CPU_V7
	select ARM_GIC
	select ARCH_REQUIRE_GPIOLIB
	select USB_ARCH_HAS_EHCI if USB_SUPPORT
	select USB_ULPI if USB_SUPPORT
	select USB_ULPI_VIEWPORT if USB_SUPPORT
	select ARM_ERRATA_720789
	select ARM_ERRATA_742230
	select ARM_ERRATA_751472
	select ARM_ERRATA_754327
	select ARM_ERRATA_764369
=======
	bool "Enable support for Tegra20 family"
	select ARCH_NEEDS_CPU_IDLE_COUPLED if SMP
	select ARM_ERRATA_720789
	select ARM_ERRATA_754327 if SMP
	select ARM_ERRATA_764369 if SMP
	select PINCTRL_TEGRA20
>>>>>>> c3ade0e0
	select PL310_ERRATA_727915 if CACHE_L2X0
	select PL310_ERRATA_769419 if CACHE_L2X0
	help
	  Support for NVIDIA Tegra AP20 and T20 processors, based on the
	  ARM CortexA9MP CPU and the ARM PL310 L2 cache controller

config ARCH_TEGRA_3x_SOC
	bool "Enable support for Tegra30 family"
	select ARM_ERRATA_754322
	select ARM_ERRATA_764369 if SMP
	select PINCTRL_TEGRA30
	select PL310_ERRATA_769419 if CACHE_L2X0
	help
	  Support for NVIDIA Tegra T30 processor family, based on the
	  ARM CortexA9MP CPU and the ARM PL310 L2 cache controller

config ARCH_TEGRA_114_SOC
	bool "Enable support for Tegra114 family"
	select ARM_ERRATA_798181 if SMP
	select ARM_L1_CACHE_SHIFT_6
	select HAVE_ARM_ARCH_TIMER
	select PINCTRL_TEGRA114
	help
	  Support for NVIDIA Tegra T114 processor family, based on the
	  ARM CortexA15MP CPU

config ARCH_TEGRA_124_SOC
	bool "Enable support for Tegra124 family"
	select ARM_L1_CACHE_SHIFT_6
	select HAVE_ARM_ARCH_TIMER
	select PINCTRL_TEGRA124
	help
	  Support for NVIDIA Tegra T124 processor family, based on the
	  ARM CortexA15MP CPU

config TEGRA_AHB
	bool "Enable AHB driver for NVIDIA Tegra SoCs"
	default y
	help
	  Adds AHB configuration functionality for NVIDIA Tegra SoCs,
	  which controls AHB bus master arbitration and some
	  performance parameters(priority, prefech size).

config TEGRA_EMC_SCALING_ENABLE
	bool "Enable scaling the memory frequency"

endmenu<|MERGE_RESOLUTION|>--- conflicted
+++ resolved
@@ -30,27 +30,12 @@
 	depends on ARCH_TEGRA
 
 config ARCH_TEGRA_2x_SOC
-<<<<<<< HEAD
-	bool "Tegra 2 family"
-	select CPU_V7
-	select ARM_GIC
-	select ARCH_REQUIRE_GPIOLIB
-	select USB_ARCH_HAS_EHCI if USB_SUPPORT
-	select USB_ULPI if USB_SUPPORT
-	select USB_ULPI_VIEWPORT if USB_SUPPORT
-	select ARM_ERRATA_720789
-	select ARM_ERRATA_742230
-	select ARM_ERRATA_751472
-	select ARM_ERRATA_754327
-	select ARM_ERRATA_764369
-=======
 	bool "Enable support for Tegra20 family"
 	select ARCH_NEEDS_CPU_IDLE_COUPLED if SMP
 	select ARM_ERRATA_720789
 	select ARM_ERRATA_754327 if SMP
 	select ARM_ERRATA_764369 if SMP
 	select PINCTRL_TEGRA20
->>>>>>> c3ade0e0
 	select PL310_ERRATA_727915 if CACHE_L2X0
 	select PL310_ERRATA_769419 if CACHE_L2X0
 	help
