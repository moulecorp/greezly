/*
 *  linux/arch/arm/mach-footbridge/common.c
 *
 *  Copyright (C) 1998-2000 Russell King, Dave Gilbert.
 *
 * This program is free software; you can redistribute it and/or modify
 * it under the terms of the GNU General Public License version 2 as
 * published by the Free Software Foundation.
 */
#include <linux/module.h>
#include <linux/types.h>
#include <linux/mm.h>
#include <linux/ioport.h>
#include <linux/list.h>
#include <linux/init.h>
#include <linux/io.h>
#include <linux/spinlock.h>
#include <video/vga.h>
<<<<<<< HEAD
 
=======

>>>>>>> c3ade0e0
#include <asm/pgtable.h>
#include <asm/page.h>
#include <asm/irq.h>
#include <asm/mach-types.h>
#include <asm/setup.h>
#include <asm/system_misc.h>
#include <asm/hardware/dec21285.h>

#include <asm/mach/irq.h>
#include <asm/mach/map.h>
#include <asm/mach/pci.h>

#include "common.h"

unsigned int mem_fclk_21285 = 50000000;

EXPORT_SYMBOL(mem_fclk_21285);

static int __init early_fclk(char *arg)
{
	mem_fclk_21285 = simple_strtoul(arg, NULL, 0);
	return 0;
}

early_param("mem_fclk_21285", early_fclk);

static int __init parse_tag_memclk(const struct tag *tag)
{
	mem_fclk_21285 = tag->u.memclk.fmemclk;
	return 0;
}

__tagtable(ATAG_MEMCLK, parse_tag_memclk);

/*
 * Footbridge IRQ translation table
 *  Converts from our IRQ numbers into FootBridge masks
 */
static const int fb_irq_mask[] = {
	IRQ_MASK_UART_RX,	/*  0 */
	IRQ_MASK_UART_TX,	/*  1 */
	IRQ_MASK_TIMER1,	/*  2 */
	IRQ_MASK_TIMER2,	/*  3 */
	IRQ_MASK_TIMER3,	/*  4 */
	IRQ_MASK_IN0,		/*  5 */
	IRQ_MASK_IN1,		/*  6 */
	IRQ_MASK_IN2,		/*  7 */
	IRQ_MASK_IN3,		/*  8 */
	IRQ_MASK_DOORBELLHOST,	/*  9 */
	IRQ_MASK_DMA1,		/* 10 */
	IRQ_MASK_DMA2,		/* 11 */
	IRQ_MASK_PCI,		/* 12 */
	IRQ_MASK_SDRAMPARITY,	/* 13 */
	IRQ_MASK_I2OINPOST,	/* 14 */
	IRQ_MASK_PCI_ABORT,	/* 15 */
	IRQ_MASK_PCI_SERR,	/* 16 */
	IRQ_MASK_DISCARD_TIMER,	/* 17 */
	IRQ_MASK_PCI_DPERR,	/* 18 */
	IRQ_MASK_PCI_PERR,	/* 19 */
};

static void fb_mask_irq(struct irq_data *d)
{
	*CSR_IRQ_DISABLE = fb_irq_mask[_DC21285_INR(d->irq)];
}

static void fb_unmask_irq(struct irq_data *d)
{
	*CSR_IRQ_ENABLE = fb_irq_mask[_DC21285_INR(d->irq)];
}

static struct irq_chip fb_chip = {
	.irq_ack	= fb_mask_irq,
	.irq_mask	= fb_mask_irq,
	.irq_unmask	= fb_unmask_irq,
};

static void __init __fb_init_irq(void)
{
	unsigned int irq;

	/*
	 * setup DC21285 IRQs
	 */
	*CSR_IRQ_DISABLE = -1;
	*CSR_FIQ_DISABLE = -1;

	for (irq = _DC21285_IRQ(0); irq < _DC21285_IRQ(20); irq++) {
		irq_set_chip_and_handler(irq, &fb_chip, handle_level_irq);
		set_irq_flags(irq, IRQF_VALID | IRQF_PROBE);
	}
}

void __init footbridge_init_irq(void)
{
	__fb_init_irq();

	if (!footbridge_cfn_mode())
		return;

	if (machine_is_ebsa285())
		/* The following is dependent on which slot
		 * you plug the Southbridge card into.  We
		 * currently assume that you plug it into
		 * the right-hand most slot.
		 */
		isa_init_irq(IRQ_PCI);

	if (machine_is_cats())
		isa_init_irq(IRQ_IN2);

	if (machine_is_netwinder())
		isa_init_irq(IRQ_IN3);
}

/*
 * Common mapping for all systems.  Note that the outbound write flush is
 * commented out since there is a "No Fix" problem with it.  Not mapping
 * it means that we have extra bullet protection on our feet.
 */
static struct map_desc fb_common_io_desc[] __initdata = {
	{
		.virtual	= ARMCSR_BASE,
		.pfn		= __phys_to_pfn(DC21285_ARMCSR_BASE),
		.length		= ARMCSR_SIZE,
		.type		= MT_DEVICE,
	}
};

/*
 * The mapping when the footbridge is in host mode.  We don't map any of
 * this when we are in add-in mode.
 */
static struct map_desc ebsa285_host_io_desc[] __initdata = {
#if defined(CONFIG_ARCH_FOOTBRIDGE) && defined(CONFIG_FOOTBRIDGE_HOST)
	{
		.virtual	= PCIMEM_BASE,
		.pfn		= __phys_to_pfn(DC21285_PCI_MEM),
		.length		= PCIMEM_SIZE,
		.type		= MT_DEVICE,
	}, {
		.virtual	= PCICFG0_BASE,
		.pfn		= __phys_to_pfn(DC21285_PCI_TYPE_0_CONFIG),
		.length		= PCICFG0_SIZE,
		.type		= MT_DEVICE,
	}, {
		.virtual	= PCICFG1_BASE,
		.pfn		= __phys_to_pfn(DC21285_PCI_TYPE_1_CONFIG),
		.length		= PCICFG1_SIZE,
		.type		= MT_DEVICE,
	}, {
		.virtual	= PCIIACK_BASE,
		.pfn		= __phys_to_pfn(DC21285_PCI_IACK),
		.length		= PCIIACK_SIZE,
		.type		= MT_DEVICE,
	},
#endif
};

void __init footbridge_map_io(void)
{
	/*
	 * Set up the common mapping first; we need this to
	 * determine whether we're in host mode or not.
	 */
	iotable_init(fb_common_io_desc, ARRAY_SIZE(fb_common_io_desc));

	/*
	 * Now, work out what we've got to map in addition on this
	 * platform.
	 */
	if (footbridge_cfn_mode()) {
		iotable_init(ebsa285_host_io_desc, ARRAY_SIZE(ebsa285_host_io_desc));
<<<<<<< HEAD

	vga_base = PCIMEM_BASE;
=======
		pci_map_io_early(__phys_to_pfn(DC21285_PCI_IO));
	}

	vga_base = PCIMEM_BASE;
}

void footbridge_restart(enum reboot_mode mode, const char *cmd)
{
	if (mode == REBOOT_SOFT) {
		/* Jump into the ROM */
		soft_restart(0x41000000);
	} else {
		/*
		 * Force the watchdog to do a CPU reset.
		 *
		 * After making sure that the watchdog is disabled
		 * (so we can change the timer registers) we first
		 * enable the timer to autoreload itself.  Next, the
		 * timer interval is set really short and any
		 * current interrupt request is cleared (so we can
		 * see an edge transition).  Finally, TIMER4 is
		 * enabled as the watchdog.
		 */
		*CSR_SA110_CNTL &= ~(1 << 13);
		*CSR_TIMER4_CNTL = TIMER_CNTL_ENABLE |
				   TIMER_CNTL_AUTORELOAD |
				   TIMER_CNTL_DIV16;
		*CSR_TIMER4_LOAD = 0x2;
		*CSR_TIMER4_CLR  = 0;
		*CSR_SA110_CNTL |= (1 << 13);
	}
>>>>>>> c3ade0e0
}

#ifdef CONFIG_FOOTBRIDGE_ADDIN

static inline unsigned long fb_bus_sdram_offset(void)
{
	return *CSR_PCISDRAMBASE & 0xfffffff0;
}

/*
 * These two functions convert virtual addresses to PCI addresses and PCI
 * addresses to virtual addresses.  Note that it is only legal to use these
 * on memory obtained via get_zeroed_page or kmalloc.
 */
unsigned long __virt_to_bus(unsigned long res)
{
	WARN_ON(res < PAGE_OFFSET || res >= (unsigned long)high_memory);

	return res + (fb_bus_sdram_offset() - PAGE_OFFSET);
}
EXPORT_SYMBOL(__virt_to_bus);

unsigned long __bus_to_virt(unsigned long res)
{
	res = res - (fb_bus_sdram_offset() - PAGE_OFFSET);

	WARN_ON(res < PAGE_OFFSET || res >= (unsigned long)high_memory);

	return res;
}
EXPORT_SYMBOL(__bus_to_virt);

unsigned long __pfn_to_bus(unsigned long pfn)
{
	return __pfn_to_phys(pfn) + (fb_bus_sdram_offset() - PHYS_OFFSET);
}
EXPORT_SYMBOL(__pfn_to_bus);

unsigned long __bus_to_pfn(unsigned long bus)
{
	return __phys_to_pfn(bus - (fb_bus_sdram_offset() - PHYS_OFFSET));
}
EXPORT_SYMBOL(__bus_to_pfn);

#endif<|MERGE_RESOLUTION|>--- conflicted
+++ resolved
@@ -16,11 +16,7 @@
 #include <linux/io.h>
 #include <linux/spinlock.h>
 #include <video/vga.h>
-<<<<<<< HEAD
- 
-=======
-
->>>>>>> c3ade0e0
+
 #include <asm/pgtable.h>
 #include <asm/page.h>
 #include <asm/irq.h>
@@ -194,10 +190,6 @@
 	 */
 	if (footbridge_cfn_mode()) {
 		iotable_init(ebsa285_host_io_desc, ARRAY_SIZE(ebsa285_host_io_desc));
-<<<<<<< HEAD
-
-	vga_base = PCIMEM_BASE;
-=======
 		pci_map_io_early(__phys_to_pfn(DC21285_PCI_IO));
 	}
 
@@ -229,7 +221,6 @@
 		*CSR_TIMER4_CLR  = 0;
 		*CSR_SA110_CNTL |= (1 << 13);
 	}
->>>>>>> c3ade0e0
 }
 
 #ifdef CONFIG_FOOTBRIDGE_ADDIN
