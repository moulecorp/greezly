/*
 * arch/sh/mm/mmap.c
 *
 * Copyright (C) 2008 - 2009  Paul Mundt
 *
 * This file is subject to the terms and conditions of the GNU General Public
 * License.  See the file "COPYING" in the main directory of this archive
 * for more details.
 */
#include <linux/io.h>
#include <linux/mm.h>
#include <linux/mman.h>
#include <linux/module.h>
#include <asm/page.h>
#include <asm/processor.h>

unsigned long shm_align_mask = PAGE_SIZE - 1;	/* Sane caches */
EXPORT_SYMBOL(shm_align_mask);

#ifdef CONFIG_MMU
/*
 * To avoid cache aliases, we map the shared page with same color.
 */
static inline unsigned long COLOUR_ALIGN(unsigned long addr,
					 unsigned long pgoff)
{
	unsigned long base = (addr + shm_align_mask) & ~shm_align_mask;
	unsigned long off = (pgoff << PAGE_SHIFT) & shm_align_mask;

	return base + off;
}

unsigned long arch_get_unmapped_area(struct file *filp, unsigned long addr,
	unsigned long len, unsigned long pgoff, unsigned long flags)
{
	struct mm_struct *mm = current->mm;
	struct vm_area_struct *vma;
	int do_colour_align;
	unsigned long offset = gr_rand_threadstack_offset(mm, filp, flags);
<<<<<<< HEAD
=======
	struct vm_unmapped_area_info info;
>>>>>>> c3ade0e0

	if (flags & MAP_FIXED) {
		/* We do not accept a shared mapping if it would violate
		 * cache aliasing constraints.
		 */
		if ((flags & MAP_SHARED) &&
		    ((addr - (pgoff << PAGE_SHIFT)) & shm_align_mask))
			return -EINVAL;
		return addr;
	}

	if (unlikely(len > TASK_SIZE))
		return -ENOMEM;

	do_colour_align = 0;
	if (filp || (flags & MAP_SHARED))
		do_colour_align = 1;

#ifdef CONFIG_PAX_RANDMMAP
	if (!(mm->pax_flags & MF_PAX_RANDMMAP))
#endif

	if (addr) {
		if (do_colour_align)
			addr = COLOUR_ALIGN(addr, pgoff);
		else
			addr = PAGE_ALIGN(addr);

		vma = find_vma(mm, addr);
<<<<<<< HEAD
		if (TASK_SIZE - len >= addr && check_heap_stack_gap(vma, &addr, len, offset))
			return addr;
	}

	if (len > mm->cached_hole_size) {
		start_addr = addr = mm->free_area_cache;
	} else {
	        mm->cached_hole_size = 0;
		start_addr = addr = TASK_UNMAPPED_BASE;
	}

full_search:
	if (do_colour_align)
		addr = COLOUR_ALIGN(addr, pgoff);
	else
		addr = PAGE_ALIGN(mm->free_area_cache);

	for (vma = find_vma(mm, addr); ; vma = vma->vm_next) {
		/* At this point:  (!vma || addr < vma->vm_end). */
		if (unlikely(TASK_SIZE - len < addr)) {
			/*
			 * Start a new search - just in case we missed
			 * some holes.
			 */
			if (start_addr != TASK_UNMAPPED_BASE) {
				start_addr = addr = TASK_UNMAPPED_BASE;
				mm->cached_hole_size = 0;
				goto full_search;
			}
			return -ENOMEM;
		}
		if (likely(check_heap_stack_gap(vma, &addr, len, offset))) {
			/*
			 * Remember the place where we stopped the search:
			 */
			mm->free_area_cache = addr + len;
			return addr;
		}
		if (addr + mm->cached_hole_size < vma->vm_start)
		        mm->cached_hole_size = vma->vm_start - addr;

		addr = vma->vm_end;
		if (do_colour_align)
			addr = COLOUR_ALIGN(addr, pgoff);
	}
=======
		if (TASK_SIZE - len >= addr && check_heap_stack_gap(vma, addr, len, offset))
			return addr;
	}

	info.flags = 0;
	info.length = len;
	info.low_limit = mm->mmap_base;
	info.high_limit = TASK_SIZE;
	info.align_mask = do_colour_align ? (PAGE_MASK & shm_align_mask) : 0;
	info.align_offset = pgoff << PAGE_SHIFT;
	return vm_unmapped_area(&info);
>>>>>>> c3ade0e0
}

unsigned long
arch_get_unmapped_area_topdown(struct file *filp, const unsigned long addr0,
			  const unsigned long len, const unsigned long pgoff,
			  const unsigned long flags)
{
	struct vm_area_struct *vma;
	struct mm_struct *mm = current->mm;
	unsigned long addr = addr0;
	int do_colour_align;
	unsigned long offset = gr_rand_threadstack_offset(mm, filp, flags);
<<<<<<< HEAD
=======
	struct vm_unmapped_area_info info;
>>>>>>> c3ade0e0

	if (flags & MAP_FIXED) {
		/* We do not accept a shared mapping if it would violate
		 * cache aliasing constraints.
		 */
		if ((flags & MAP_SHARED) &&
		    ((addr - (pgoff << PAGE_SHIFT)) & shm_align_mask))
			return -EINVAL;
		return addr;
	}

	if (unlikely(len > TASK_SIZE))
		return -ENOMEM;

	do_colour_align = 0;
	if (filp || (flags & MAP_SHARED))
		do_colour_align = 1;

#ifdef CONFIG_PAX_RANDMMAP
	if (!(mm->pax_flags & MF_PAX_RANDMMAP))
#endif

	/* requesting a specific address */
	if (addr) {
		if (do_colour_align)
			addr = COLOUR_ALIGN(addr, pgoff);
		else
			addr = PAGE_ALIGN(addr);

		vma = find_vma(mm, addr);
<<<<<<< HEAD
		if (TASK_SIZE - len >= addr && check_heap_stack_gap(vma, &addr, len, offset))
			return addr;
	}

	/* check if free_area_cache is useful for us */
	if (len <= mm->cached_hole_size) {
	        mm->cached_hole_size = 0;
		mm->free_area_cache = mm->mmap_base;
	}

	/* either no address requested or can't fit in requested address hole */
	addr = mm->free_area_cache;
	if (do_colour_align) {
		unsigned long base = COLOUR_ALIGN_DOWN(addr-len, pgoff);

		addr = base + len;
	}

	/* make sure it can fit in the remaining address space */
	if (likely(addr > len)) {
		addr -= len;
		vma = find_vma(mm, addr);
		if (check_heap_stack_gap(vma, &addr, len, offset)) {
			/* remember the address as a hint for next time */
			return (mm->free_area_cache = addr);
		}
	}

	if (unlikely(mm->mmap_base < len))
		goto bottomup;

	addr = mm->mmap_base - len;

	do {
		if (do_colour_align)
			addr = COLOUR_ALIGN_DOWN(addr, pgoff);
		/*
		 * Lookup failure means no vma is above this address,
		 * else if new region fits below vma->vm_start,
		 * return with success:
		 */
		vma = find_vma(mm, addr);
		if (likely(check_heap_stack_gap(vma, &addr, len, offset))) {
			/* remember the address as a hint for next time */
			return (mm->free_area_cache = addr);
		}

		/* remember the largest hole we saw so far */
		if (addr + mm->cached_hole_size < vma->vm_start)
		        mm->cached_hole_size = vma->vm_start - addr;

		/* try just below the current vma->vm_start */
		addr = skip_heap_stack_gap(vma, len, offset);
	} while (!IS_ERR_VALUE(addr));
=======
		if (TASK_SIZE - len >= addr && check_heap_stack_gap(vma, addr, len, offset))
			return addr;
	}

	info.flags = VM_UNMAPPED_AREA_TOPDOWN;
	info.length = len;
	info.low_limit = PAGE_SIZE;
	info.high_limit = mm->mmap_base;
	info.align_mask = do_colour_align ? (PAGE_MASK & shm_align_mask) : 0;
	info.align_offset = pgoff << PAGE_SHIFT;
	addr = vm_unmapped_area(&info);
>>>>>>> c3ade0e0

	/*
	 * A failed mmap() very likely causes application failure,
	 * so fall back to the bottom-up function here. This scenario
	 * can happen with large stack limits and large mmap()
	 * allocations.
	 */
	if (addr & ~PAGE_MASK) {
		VM_BUG_ON(addr != -ENOMEM);
		info.flags = 0;
		info.low_limit = TASK_UNMAPPED_BASE;

#ifdef CONFIG_PAX_RANDMMAP
		if (mm->pax_flags & MF_PAX_RANDMMAP)
			info.low_limit += mm->delta_mmap;
#endif

		info.high_limit = TASK_SIZE;
		addr = vm_unmapped_area(&info);
	}

	return addr;
}
#endif /* CONFIG_MMU */

/*
 * You really shouldn't be using read() or write() on /dev/mem.  This
 * might go away in the future.
 */
int valid_phys_addr_range(phys_addr_t addr, size_t count)
{
	if (addr < __MEMORY_START)
		return 0;
	if (addr + count > __pa(high_memory))
		return 0;

	return 1;
}

int valid_mmap_phys_addr_range(unsigned long pfn, size_t size)
{
	return 1;
}<|MERGE_RESOLUTION|>--- conflicted
+++ resolved
@@ -37,10 +37,7 @@
 	struct vm_area_struct *vma;
 	int do_colour_align;
 	unsigned long offset = gr_rand_threadstack_offset(mm, filp, flags);
-<<<<<<< HEAD
-=======
 	struct vm_unmapped_area_info info;
->>>>>>> c3ade0e0
 
 	if (flags & MAP_FIXED) {
 		/* We do not accept a shared mapping if it would violate
@@ -70,53 +67,6 @@
 			addr = PAGE_ALIGN(addr);
 
 		vma = find_vma(mm, addr);
-<<<<<<< HEAD
-		if (TASK_SIZE - len >= addr && check_heap_stack_gap(vma, &addr, len, offset))
-			return addr;
-	}
-
-	if (len > mm->cached_hole_size) {
-		start_addr = addr = mm->free_area_cache;
-	} else {
-	        mm->cached_hole_size = 0;
-		start_addr = addr = TASK_UNMAPPED_BASE;
-	}
-
-full_search:
-	if (do_colour_align)
-		addr = COLOUR_ALIGN(addr, pgoff);
-	else
-		addr = PAGE_ALIGN(mm->free_area_cache);
-
-	for (vma = find_vma(mm, addr); ; vma = vma->vm_next) {
-		/* At this point:  (!vma || addr < vma->vm_end). */
-		if (unlikely(TASK_SIZE - len < addr)) {
-			/*
-			 * Start a new search - just in case we missed
-			 * some holes.
-			 */
-			if (start_addr != TASK_UNMAPPED_BASE) {
-				start_addr = addr = TASK_UNMAPPED_BASE;
-				mm->cached_hole_size = 0;
-				goto full_search;
-			}
-			return -ENOMEM;
-		}
-		if (likely(check_heap_stack_gap(vma, &addr, len, offset))) {
-			/*
-			 * Remember the place where we stopped the search:
-			 */
-			mm->free_area_cache = addr + len;
-			return addr;
-		}
-		if (addr + mm->cached_hole_size < vma->vm_start)
-		        mm->cached_hole_size = vma->vm_start - addr;
-
-		addr = vma->vm_end;
-		if (do_colour_align)
-			addr = COLOUR_ALIGN(addr, pgoff);
-	}
-=======
 		if (TASK_SIZE - len >= addr && check_heap_stack_gap(vma, addr, len, offset))
 			return addr;
 	}
@@ -128,7 +78,6 @@
 	info.align_mask = do_colour_align ? (PAGE_MASK & shm_align_mask) : 0;
 	info.align_offset = pgoff << PAGE_SHIFT;
 	return vm_unmapped_area(&info);
->>>>>>> c3ade0e0
 }
 
 unsigned long
@@ -141,10 +90,7 @@
 	unsigned long addr = addr0;
 	int do_colour_align;
 	unsigned long offset = gr_rand_threadstack_offset(mm, filp, flags);
-<<<<<<< HEAD
-=======
 	struct vm_unmapped_area_info info;
->>>>>>> c3ade0e0
 
 	if (flags & MAP_FIXED) {
 		/* We do not accept a shared mapping if it would violate
@@ -175,62 +121,6 @@
 			addr = PAGE_ALIGN(addr);
 
 		vma = find_vma(mm, addr);
-<<<<<<< HEAD
-		if (TASK_SIZE - len >= addr && check_heap_stack_gap(vma, &addr, len, offset))
-			return addr;
-	}
-
-	/* check if free_area_cache is useful for us */
-	if (len <= mm->cached_hole_size) {
-	        mm->cached_hole_size = 0;
-		mm->free_area_cache = mm->mmap_base;
-	}
-
-	/* either no address requested or can't fit in requested address hole */
-	addr = mm->free_area_cache;
-	if (do_colour_align) {
-		unsigned long base = COLOUR_ALIGN_DOWN(addr-len, pgoff);
-
-		addr = base + len;
-	}
-
-	/* make sure it can fit in the remaining address space */
-	if (likely(addr > len)) {
-		addr -= len;
-		vma = find_vma(mm, addr);
-		if (check_heap_stack_gap(vma, &addr, len, offset)) {
-			/* remember the address as a hint for next time */
-			return (mm->free_area_cache = addr);
-		}
-	}
-
-	if (unlikely(mm->mmap_base < len))
-		goto bottomup;
-
-	addr = mm->mmap_base - len;
-
-	do {
-		if (do_colour_align)
-			addr = COLOUR_ALIGN_DOWN(addr, pgoff);
-		/*
-		 * Lookup failure means no vma is above this address,
-		 * else if new region fits below vma->vm_start,
-		 * return with success:
-		 */
-		vma = find_vma(mm, addr);
-		if (likely(check_heap_stack_gap(vma, &addr, len, offset))) {
-			/* remember the address as a hint for next time */
-			return (mm->free_area_cache = addr);
-		}
-
-		/* remember the largest hole we saw so far */
-		if (addr + mm->cached_hole_size < vma->vm_start)
-		        mm->cached_hole_size = vma->vm_start - addr;
-
-		/* try just below the current vma->vm_start */
-		addr = skip_heap_stack_gap(vma, len, offset);
-	} while (!IS_ERR_VALUE(addr));
-=======
 		if (TASK_SIZE - len >= addr && check_heap_stack_gap(vma, addr, len, offset))
 			return addr;
 	}
@@ -242,7 +132,6 @@
 	info.align_mask = do_colour_align ? (PAGE_MASK & shm_align_mask) : 0;
 	info.align_offset = pgoff << PAGE_SHIFT;
 	addr = vm_unmapped_area(&info);
->>>>>>> c3ade0e0
 
 	/*
 	 * A failed mmap() very likely causes application failure,
