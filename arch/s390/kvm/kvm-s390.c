/*
 * hosting zSeries kernel virtual machines
 *
 * Copyright IBM Corp. 2008, 2009
 *
 * This program is free software; you can redistribute it and/or modify
 * it under the terms of the GNU General Public License (version 2 only)
 * as published by the Free Software Foundation.
 *
 *    Author(s): Carsten Otte <cotte@de.ibm.com>
 *               Christian Borntraeger <borntraeger@de.ibm.com>
 *               Heiko Carstens <heiko.carstens@de.ibm.com>
 *               Christian Ehrhardt <ehrhardt@de.ibm.com>
 */

#include <linux/compiler.h>
#include <linux/err.h>
#include <linux/fs.h>
#include <linux/hrtimer.h>
#include <linux/init.h>
#include <linux/kvm.h>
#include <linux/kvm_host.h>
#include <linux/module.h>
#include <linux/slab.h>
#include <linux/timer.h>
#include <asm/asm-offsets.h>
#include <asm/lowcore.h>
#include <asm/pgtable.h>
#include <asm/nmi.h>
#include <asm/switch_to.h>
#include <asm/facility.h>
#include <asm/sclp.h>
#include "kvm-s390.h"
#include "gaccess.h"

#define CREATE_TRACE_POINTS
#include "trace.h"
#include "trace-s390.h"

#define VCPU_STAT(x) offsetof(struct kvm_vcpu, stat.x), KVM_STAT_VCPU

struct kvm_stats_debugfs_item debugfs_entries[] = {
	{ "userspace_handled", VCPU_STAT(exit_userspace) },
	{ "exit_null", VCPU_STAT(exit_null) },
	{ "exit_validity", VCPU_STAT(exit_validity) },
	{ "exit_stop_request", VCPU_STAT(exit_stop_request) },
	{ "exit_external_request", VCPU_STAT(exit_external_request) },
	{ "exit_external_interrupt", VCPU_STAT(exit_external_interrupt) },
	{ "exit_instruction", VCPU_STAT(exit_instruction) },
	{ "exit_program_interruption", VCPU_STAT(exit_program_interruption) },
	{ "exit_instr_and_program_int", VCPU_STAT(exit_instr_and_program) },
	{ "instruction_lctlg", VCPU_STAT(instruction_lctlg) },
	{ "instruction_lctl", VCPU_STAT(instruction_lctl) },
	{ "deliver_emergency_signal", VCPU_STAT(deliver_emergency_signal) },
	{ "deliver_external_call", VCPU_STAT(deliver_external_call) },
	{ "deliver_service_signal", VCPU_STAT(deliver_service_signal) },
	{ "deliver_virtio_interrupt", VCPU_STAT(deliver_virtio_interrupt) },
	{ "deliver_stop_signal", VCPU_STAT(deliver_stop_signal) },
	{ "deliver_prefix_signal", VCPU_STAT(deliver_prefix_signal) },
	{ "deliver_restart_signal", VCPU_STAT(deliver_restart_signal) },
	{ "deliver_program_interruption", VCPU_STAT(deliver_program_int) },
	{ "exit_wait_state", VCPU_STAT(exit_wait_state) },
	{ "instruction_pfmf", VCPU_STAT(instruction_pfmf) },
	{ "instruction_stidp", VCPU_STAT(instruction_stidp) },
	{ "instruction_spx", VCPU_STAT(instruction_spx) },
	{ "instruction_stpx", VCPU_STAT(instruction_stpx) },
	{ "instruction_stap", VCPU_STAT(instruction_stap) },
	{ "instruction_storage_key", VCPU_STAT(instruction_storage_key) },
	{ "instruction_stsch", VCPU_STAT(instruction_stsch) },
	{ "instruction_chsc", VCPU_STAT(instruction_chsc) },
	{ "instruction_stsi", VCPU_STAT(instruction_stsi) },
	{ "instruction_stfl", VCPU_STAT(instruction_stfl) },
	{ "instruction_tprot", VCPU_STAT(instruction_tprot) },
	{ "instruction_sigp_sense", VCPU_STAT(instruction_sigp_sense) },
	{ "instruction_sigp_sense_running", VCPU_STAT(instruction_sigp_sense_running) },
	{ "instruction_sigp_external_call", VCPU_STAT(instruction_sigp_external_call) },
	{ "instruction_sigp_emergency", VCPU_STAT(instruction_sigp_emergency) },
	{ "instruction_sigp_stop", VCPU_STAT(instruction_sigp_stop) },
	{ "instruction_sigp_set_arch", VCPU_STAT(instruction_sigp_arch) },
	{ "instruction_sigp_set_prefix", VCPU_STAT(instruction_sigp_prefix) },
	{ "instruction_sigp_restart", VCPU_STAT(instruction_sigp_restart) },
	{ "diagnose_10", VCPU_STAT(diagnose_10) },
	{ "diagnose_44", VCPU_STAT(diagnose_44) },
	{ "diagnose_9c", VCPU_STAT(diagnose_9c) },
	{ NULL }
};

unsigned long *vfacilities;
static struct gmap_notifier gmap_notifier;

/* test availability of vfacility */
static inline int test_vfacility(unsigned long nr)
{
	return __test_facility(nr, (void *) vfacilities);
}

/* Section: not file related */
int kvm_arch_hardware_enable(void *garbage)
{
	/* every s390 is virtualization enabled ;-) */
	return 0;
}

void kvm_arch_hardware_disable(void *garbage)
{
}

static void kvm_gmap_notifier(struct gmap *gmap, unsigned long address);

int kvm_arch_hardware_setup(void)
{
	gmap_notifier.notifier_call = kvm_gmap_notifier;
	gmap_register_ipte_notifier(&gmap_notifier);
	return 0;
}

void kvm_arch_hardware_unsetup(void)
{
	gmap_unregister_ipte_notifier(&gmap_notifier);
}

void kvm_arch_check_processor_compat(void *rtn)
{
}

int kvm_arch_init(void *opaque)
{
	return 0;
}

void kvm_arch_exit(void)
{
}

/* Section: device related */
long kvm_arch_dev_ioctl(struct file *filp,
			unsigned int ioctl, unsigned long arg)
{
	if (ioctl == KVM_S390_ENABLE_SIE)
		return s390_enable_sie();
	return -EINVAL;
}

int kvm_dev_ioctl_check_extension(long ext)
{
	int r;

	switch (ext) {
	case KVM_CAP_S390_PSW:
	case KVM_CAP_S390_GMAP:
	case KVM_CAP_SYNC_MMU:
#ifdef CONFIG_KVM_S390_UCONTROL
	case KVM_CAP_S390_UCONTROL:
#endif
	case KVM_CAP_SYNC_REGS:
	case KVM_CAP_ONE_REG:
	case KVM_CAP_ENABLE_CAP:
	case KVM_CAP_S390_CSS_SUPPORT:
	case KVM_CAP_IOEVENTFD:
		r = 1;
		break;
	case KVM_CAP_NR_VCPUS:
	case KVM_CAP_MAX_VCPUS:
		r = KVM_MAX_VCPUS;
		break;
	case KVM_CAP_NR_MEMSLOTS:
		r = KVM_USER_MEM_SLOTS;
		break;
	case KVM_CAP_S390_COW:
		r = MACHINE_HAS_ESOP;
		break;
	default:
		r = 0;
	}
	return r;
}

/* Section: vm related */
/*
 * Get (and clear) the dirty memory log for a memory slot.
 */
int kvm_vm_ioctl_get_dirty_log(struct kvm *kvm,
			       struct kvm_dirty_log *log)
{
	return 0;
}

long kvm_arch_vm_ioctl(struct file *filp,
		       unsigned int ioctl, unsigned long arg)
{
	struct kvm *kvm = filp->private_data;
	void __user *argp = (void __user *)arg;
	int r;

	switch (ioctl) {
	case KVM_S390_INTERRUPT: {
		struct kvm_s390_interrupt s390int;

		r = -EFAULT;
		if (copy_from_user(&s390int, argp, sizeof(s390int)))
			break;
		r = kvm_s390_inject_vm(kvm, &s390int);
		break;
	}
	default:
		r = -ENOTTY;
	}

	return r;
}

int kvm_arch_init_vm(struct kvm *kvm, unsigned long type)
{
	int rc;
	char debug_name[16];

	rc = -EINVAL;
#ifdef CONFIG_KVM_S390_UCONTROL
	if (type & ~KVM_VM_S390_UCONTROL)
		goto out_err;
	if ((type & KVM_VM_S390_UCONTROL) && (!capable(CAP_SYS_ADMIN)))
		goto out_err;
#else
	if (type)
		goto out_err;
#endif

	rc = s390_enable_sie();
	if (rc)
		goto out_err;

	rc = -ENOMEM;

	kvm->arch.sca = (struct sca_block *) get_zeroed_page(GFP_KERNEL);
	if (!kvm->arch.sca)
		goto out_err;

	sprintf(debug_name, "kvm-%u", current->pid);

	kvm->arch.dbf = debug_register(debug_name, 8, 2, 8 * sizeof(long));
	if (!kvm->arch.dbf)
		goto out_nodbf;

	spin_lock_init(&kvm->arch.float_int.lock);
	INIT_LIST_HEAD(&kvm->arch.float_int.list);

	debug_register_view(kvm->arch.dbf, &debug_sprintf_view);
	VM_EVENT(kvm, 3, "%s", "vm created");

	if (type & KVM_VM_S390_UCONTROL) {
		kvm->arch.gmap = NULL;
	} else {
		kvm->arch.gmap = gmap_alloc(current->mm);
		if (!kvm->arch.gmap)
			goto out_nogmap;
		kvm->arch.gmap->private = kvm;
	}

	kvm->arch.css_support = 0;

	return 0;
out_nogmap:
	debug_unregister(kvm->arch.dbf);
out_nodbf:
	free_page((unsigned long)(kvm->arch.sca));
out_err:
	return rc;
}

void kvm_arch_vcpu_destroy(struct kvm_vcpu *vcpu)
{
	VCPU_EVENT(vcpu, 3, "%s", "free cpu");
	trace_kvm_s390_destroy_vcpu(vcpu->vcpu_id);
	if (!kvm_is_ucontrol(vcpu->kvm)) {
		clear_bit(63 - vcpu->vcpu_id,
			  (unsigned long *) &vcpu->kvm->arch.sca->mcn);
		if (vcpu->kvm->arch.sca->cpu[vcpu->vcpu_id].sda ==
		    (__u64) vcpu->arch.sie_block)
			vcpu->kvm->arch.sca->cpu[vcpu->vcpu_id].sda = 0;
	}
	smp_mb();

	if (kvm_is_ucontrol(vcpu->kvm))
		gmap_free(vcpu->arch.gmap);

	free_page((unsigned long)(vcpu->arch.sie_block));
	kvm_vcpu_uninit(vcpu);
	kmem_cache_free(kvm_vcpu_cache, vcpu);
}

static void kvm_free_vcpus(struct kvm *kvm)
{
	unsigned int i;
	struct kvm_vcpu *vcpu;

	kvm_for_each_vcpu(i, vcpu, kvm)
		kvm_arch_vcpu_destroy(vcpu);

	mutex_lock(&kvm->lock);
	for (i = 0; i < atomic_read(&kvm->online_vcpus); i++)
		kvm->vcpus[i] = NULL;

	atomic_set(&kvm->online_vcpus, 0);
	mutex_unlock(&kvm->lock);
}

void kvm_arch_sync_events(struct kvm *kvm)
{
}

void kvm_arch_destroy_vm(struct kvm *kvm)
{
	kvm_free_vcpus(kvm);
	free_page((unsigned long)(kvm->arch.sca));
	debug_unregister(kvm->arch.dbf);
	if (!kvm_is_ucontrol(kvm))
		gmap_free(kvm->arch.gmap);
}

/* Section: vcpu related */
int kvm_arch_vcpu_init(struct kvm_vcpu *vcpu)
{
	if (kvm_is_ucontrol(vcpu->kvm)) {
		vcpu->arch.gmap = gmap_alloc(current->mm);
		if (!vcpu->arch.gmap)
			return -ENOMEM;
		vcpu->arch.gmap->private = vcpu->kvm;
		return 0;
	}

	vcpu->arch.gmap = vcpu->kvm->arch.gmap;
	vcpu->run->kvm_valid_regs = KVM_SYNC_PREFIX |
				    KVM_SYNC_GPRS |
				    KVM_SYNC_ACRS |
				    KVM_SYNC_CRS;
	return 0;
}

void kvm_arch_vcpu_uninit(struct kvm_vcpu *vcpu)
{
	/* Nothing todo */
}

void kvm_arch_vcpu_load(struct kvm_vcpu *vcpu, int cpu)
{
	save_fp_ctl(&vcpu->arch.host_fpregs.fpc);
	save_fp_regs(vcpu->arch.host_fpregs.fprs);
	save_access_regs(vcpu->arch.host_acrs);
	restore_fp_ctl(&vcpu->arch.guest_fpregs.fpc);
	restore_fp_regs(vcpu->arch.guest_fpregs.fprs);
	restore_access_regs(vcpu->run->s.regs.acrs);
	gmap_enable(vcpu->arch.gmap);
	atomic_set_mask(CPUSTAT_RUNNING, &vcpu->arch.sie_block->cpuflags);
}

void kvm_arch_vcpu_put(struct kvm_vcpu *vcpu)
{
	atomic_clear_mask(CPUSTAT_RUNNING, &vcpu->arch.sie_block->cpuflags);
	gmap_disable(vcpu->arch.gmap);
	save_fp_ctl(&vcpu->arch.guest_fpregs.fpc);
	save_fp_regs(vcpu->arch.guest_fpregs.fprs);
	save_access_regs(vcpu->run->s.regs.acrs);
	restore_fp_ctl(&vcpu->arch.host_fpregs.fpc);
	restore_fp_regs(vcpu->arch.host_fpregs.fprs);
	restore_access_regs(vcpu->arch.host_acrs);
}

static void kvm_s390_vcpu_initial_reset(struct kvm_vcpu *vcpu)
{
	/* this equals initial cpu reset in pop, but we don't switch to ESA */
	vcpu->arch.sie_block->gpsw.mask = 0UL;
	vcpu->arch.sie_block->gpsw.addr = 0UL;
	kvm_s390_set_prefix(vcpu, 0);
	vcpu->arch.sie_block->cputm     = 0UL;
	vcpu->arch.sie_block->ckc       = 0UL;
	vcpu->arch.sie_block->todpr     = 0;
	memset(vcpu->arch.sie_block->gcr, 0, 16 * sizeof(__u64));
	vcpu->arch.sie_block->gcr[0]  = 0xE0UL;
	vcpu->arch.sie_block->gcr[14] = 0xC2000000UL;
	vcpu->arch.guest_fpregs.fpc = 0;
	asm volatile("lfpc %0" : : "Q" (vcpu->arch.guest_fpregs.fpc));
	vcpu->arch.sie_block->gbea = 1;
	atomic_set_mask(CPUSTAT_STOPPED, &vcpu->arch.sie_block->cpuflags);
}

int kvm_arch_vcpu_postcreate(struct kvm_vcpu *vcpu)
{
	return 0;
}

int kvm_arch_vcpu_setup(struct kvm_vcpu *vcpu)
{
	atomic_set(&vcpu->arch.sie_block->cpuflags, CPUSTAT_ZARCH |
						    CPUSTAT_SM |
						    CPUSTAT_STOPPED |
						    CPUSTAT_GED);
	vcpu->arch.sie_block->ecb   = 6;
	if (test_vfacility(50) && test_vfacility(73))
		vcpu->arch.sie_block->ecb |= 0x10;

	vcpu->arch.sie_block->ecb2  = 8;
	vcpu->arch.sie_block->eca   = 0xC1002001U;
	vcpu->arch.sie_block->fac   = (int) (long) vfacilities;
	hrtimer_init(&vcpu->arch.ckc_timer, CLOCK_REALTIME, HRTIMER_MODE_ABS);
	tasklet_init(&vcpu->arch.tasklet, kvm_s390_tasklet,
		     (unsigned long) vcpu);
	vcpu->arch.ckc_timer.function = kvm_s390_idle_wakeup;
	get_cpu_id(&vcpu->arch.cpu_id);
	vcpu->arch.cpu_id.version = 0xff;
	return 0;
}

struct kvm_vcpu *kvm_arch_vcpu_create(struct kvm *kvm,
				      unsigned int id)
{
	struct kvm_vcpu *vcpu;
	struct sie_page *sie_page;
	int rc = -EINVAL;

	if (id >= KVM_MAX_VCPUS)
		goto out;

	rc = -ENOMEM;

	vcpu = kmem_cache_zalloc(kvm_vcpu_cache, GFP_KERNEL);
	if (!vcpu)
		goto out;

	sie_page = (struct sie_page *) get_zeroed_page(GFP_KERNEL);
	if (!sie_page)
		goto out_free_cpu;

	vcpu->arch.sie_block = &sie_page->sie_block;
	vcpu->arch.sie_block->itdba = (unsigned long) &sie_page->itdb;

	vcpu->arch.sie_block->icpua = id;
	if (!kvm_is_ucontrol(kvm)) {
		if (!kvm->arch.sca) {
			WARN_ON_ONCE(1);
			goto out_free_cpu;
		}
		if (!kvm->arch.sca->cpu[id].sda)
			kvm->arch.sca->cpu[id].sda =
				(__u64) vcpu->arch.sie_block;
		vcpu->arch.sie_block->scaoh =
			(__u32)(((__u64)kvm->arch.sca) >> 32);
		vcpu->arch.sie_block->scaol = (__u32)(__u64)kvm->arch.sca;
		set_bit(63 - id, (unsigned long *) &kvm->arch.sca->mcn);
	}

	spin_lock_init(&vcpu->arch.local_int.lock);
	INIT_LIST_HEAD(&vcpu->arch.local_int.list);
	vcpu->arch.local_int.float_int = &kvm->arch.float_int;
	spin_lock(&kvm->arch.float_int.lock);
	kvm->arch.float_int.local_int[id] = &vcpu->arch.local_int;
	vcpu->arch.local_int.wq = &vcpu->wq;
	vcpu->arch.local_int.cpuflags = &vcpu->arch.sie_block->cpuflags;
	spin_unlock(&kvm->arch.float_int.lock);

	rc = kvm_vcpu_init(vcpu, kvm, id);
	if (rc)
		goto out_free_sie_block;
	VM_EVENT(kvm, 3, "create cpu %d at %p, sie block at %p", id, vcpu,
		 vcpu->arch.sie_block);
	trace_kvm_s390_create_vcpu(id, vcpu, vcpu->arch.sie_block);

	return vcpu;
out_free_sie_block:
	free_page((unsigned long)(vcpu->arch.sie_block));
out_free_cpu:
	kmem_cache_free(kvm_vcpu_cache, vcpu);
out:
	return ERR_PTR(rc);
}

int kvm_arch_vcpu_runnable(struct kvm_vcpu *vcpu)
{
	/* kvm common code refers to this, but never calls it */
	BUG();
	return 0;
}

void s390_vcpu_block(struct kvm_vcpu *vcpu)
{
	atomic_set_mask(PROG_BLOCK_SIE, &vcpu->arch.sie_block->prog20);
}

void s390_vcpu_unblock(struct kvm_vcpu *vcpu)
{
	atomic_clear_mask(PROG_BLOCK_SIE, &vcpu->arch.sie_block->prog20);
}

/*
 * Kick a guest cpu out of SIE and wait until SIE is not running.
 * If the CPU is not running (e.g. waiting as idle) the function will
 * return immediately. */
void exit_sie(struct kvm_vcpu *vcpu)
{
	atomic_set_mask(CPUSTAT_STOP_INT, &vcpu->arch.sie_block->cpuflags);
	while (vcpu->arch.sie_block->prog0c & PROG_IN_SIE)
		cpu_relax();
}

/* Kick a guest cpu out of SIE and prevent SIE-reentry */
void exit_sie_sync(struct kvm_vcpu *vcpu)
{
	s390_vcpu_block(vcpu);
	exit_sie(vcpu);
}

static void kvm_gmap_notifier(struct gmap *gmap, unsigned long address)
{
	int i;
	struct kvm *kvm = gmap->private;
	struct kvm_vcpu *vcpu;

	kvm_for_each_vcpu(i, vcpu, kvm) {
		/* match against both prefix pages */
		if (vcpu->arch.sie_block->prefix == (address & ~0x1000UL)) {
			VCPU_EVENT(vcpu, 2, "gmap notifier for %lx", address);
			kvm_make_request(KVM_REQ_MMU_RELOAD, vcpu);
			exit_sie_sync(vcpu);
		}
	}
}

int kvm_arch_vcpu_should_kick(struct kvm_vcpu *vcpu)
{
	/* kvm common code refers to this, but never calls it */
	BUG();
	return 0;
}

static int kvm_arch_vcpu_ioctl_get_one_reg(struct kvm_vcpu *vcpu,
					   struct kvm_one_reg *reg)
{
	int r = -EINVAL;

	switch (reg->id) {
	case KVM_REG_S390_TODPR:
		r = put_user(vcpu->arch.sie_block->todpr,
			     (u32 __user *)reg->addr);
		break;
	case KVM_REG_S390_EPOCHDIFF:
		r = put_user(vcpu->arch.sie_block->epoch,
			     (u64 __user *)reg->addr);
		break;
	case KVM_REG_S390_CPU_TIMER:
		r = put_user(vcpu->arch.sie_block->cputm,
			     (u64 __user *)reg->addr);
		break;
	case KVM_REG_S390_CLOCK_COMP:
		r = put_user(vcpu->arch.sie_block->ckc,
			     (u64 __user *)reg->addr);
		break;
	default:
		break;
	}

	return r;
}

static int kvm_arch_vcpu_ioctl_set_one_reg(struct kvm_vcpu *vcpu,
					   struct kvm_one_reg *reg)
{
	int r = -EINVAL;

	switch (reg->id) {
	case KVM_REG_S390_TODPR:
		r = get_user(vcpu->arch.sie_block->todpr,
			     (u32 __user *)reg->addr);
		break;
	case KVM_REG_S390_EPOCHDIFF:
		r = get_user(vcpu->arch.sie_block->epoch,
			     (u64 __user *)reg->addr);
		break;
	case KVM_REG_S390_CPU_TIMER:
		r = get_user(vcpu->arch.sie_block->cputm,
			     (u64 __user *)reg->addr);
		break;
	case KVM_REG_S390_CLOCK_COMP:
		r = get_user(vcpu->arch.sie_block->ckc,
			     (u64 __user *)reg->addr);
		break;
	default:
		break;
	}

	return r;
}

static int kvm_arch_vcpu_ioctl_initial_reset(struct kvm_vcpu *vcpu)
{
	kvm_s390_vcpu_initial_reset(vcpu);
	return 0;
}

int kvm_arch_vcpu_ioctl_set_regs(struct kvm_vcpu *vcpu, struct kvm_regs *regs)
{
	memcpy(&vcpu->run->s.regs.gprs, &regs->gprs, sizeof(regs->gprs));
	return 0;
}

int kvm_arch_vcpu_ioctl_get_regs(struct kvm_vcpu *vcpu, struct kvm_regs *regs)
{
	memcpy(&regs->gprs, &vcpu->run->s.regs.gprs, sizeof(regs->gprs));
	return 0;
}

int kvm_arch_vcpu_ioctl_set_sregs(struct kvm_vcpu *vcpu,
				  struct kvm_sregs *sregs)
{
	memcpy(&vcpu->run->s.regs.acrs, &sregs->acrs, sizeof(sregs->acrs));
	memcpy(&vcpu->arch.sie_block->gcr, &sregs->crs, sizeof(sregs->crs));
	restore_access_regs(vcpu->run->s.regs.acrs);
	return 0;
}

int kvm_arch_vcpu_ioctl_get_sregs(struct kvm_vcpu *vcpu,
				  struct kvm_sregs *sregs)
{
	memcpy(&sregs->acrs, &vcpu->run->s.regs.acrs, sizeof(sregs->acrs));
	memcpy(&sregs->crs, &vcpu->arch.sie_block->gcr, sizeof(sregs->crs));
	return 0;
}

int kvm_arch_vcpu_ioctl_set_fpu(struct kvm_vcpu *vcpu, struct kvm_fpu *fpu)
{
	if (test_fp_ctl(fpu->fpc))
		return -EINVAL;
	memcpy(&vcpu->arch.guest_fpregs.fprs, &fpu->fprs, sizeof(fpu->fprs));
<<<<<<< HEAD
	vcpu->arch.guest_fpregs.fpc = fpu->fpc & FPC_VALID_MASK;
	restore_fp_regs(&vcpu->arch.guest_fpregs);
=======
	vcpu->arch.guest_fpregs.fpc = fpu->fpc;
	restore_fp_ctl(&vcpu->arch.guest_fpregs.fpc);
	restore_fp_regs(vcpu->arch.guest_fpregs.fprs);
>>>>>>> c3ade0e0
	return 0;
}

int kvm_arch_vcpu_ioctl_get_fpu(struct kvm_vcpu *vcpu, struct kvm_fpu *fpu)
{
	memcpy(&fpu->fprs, &vcpu->arch.guest_fpregs.fprs, sizeof(fpu->fprs));
	fpu->fpc = vcpu->arch.guest_fpregs.fpc;
	return 0;
}

static int kvm_arch_vcpu_ioctl_set_initial_psw(struct kvm_vcpu *vcpu, psw_t psw)
{
	int rc = 0;

	if (!(atomic_read(&vcpu->arch.sie_block->cpuflags) & CPUSTAT_STOPPED))
		rc = -EBUSY;
	else {
		vcpu->run->psw_mask = psw.mask;
		vcpu->run->psw_addr = psw.addr;
	}
	return rc;
}

int kvm_arch_vcpu_ioctl_translate(struct kvm_vcpu *vcpu,
				  struct kvm_translation *tr)
{
	return -EINVAL; /* not implemented yet */
}

int kvm_arch_vcpu_ioctl_set_guest_debug(struct kvm_vcpu *vcpu,
					struct kvm_guest_debug *dbg)
{
	return -EINVAL; /* not implemented yet */
}

int kvm_arch_vcpu_ioctl_get_mpstate(struct kvm_vcpu *vcpu,
				    struct kvm_mp_state *mp_state)
{
	return -EINVAL; /* not implemented yet */
}

int kvm_arch_vcpu_ioctl_set_mpstate(struct kvm_vcpu *vcpu,
				    struct kvm_mp_state *mp_state)
{
	return -EINVAL; /* not implemented yet */
}

static int kvm_s390_handle_requests(struct kvm_vcpu *vcpu)
{
<<<<<<< HEAD
	int rc;

	memcpy(&vcpu->arch.sie_block->gg14, &vcpu->arch.guest_gprs[14], 16);
=======
	/*
	 * We use MMU_RELOAD just to re-arm the ipte notifier for the
	 * guest prefix page. gmap_ipte_notify will wait on the ptl lock.
	 * This ensures that the ipte instruction for this request has
	 * already finished. We might race against a second unmapper that
	 * wants to set the blocking bit. Lets just retry the request loop.
	 */
	while (kvm_check_request(KVM_REQ_MMU_RELOAD, vcpu)) {
		int rc;
		rc = gmap_ipte_notify(vcpu->arch.gmap,
				      vcpu->arch.sie_block->prefix,
				      PAGE_SIZE * 2);
		if (rc)
			return rc;
		s390_vcpu_unblock(vcpu);
	}
	return 0;
}

static int vcpu_pre_run(struct kvm_vcpu *vcpu)
{
	int rc, cpuflags;

	memcpy(&vcpu->arch.sie_block->gg14, &vcpu->run->s.regs.gprs[14], 16);
>>>>>>> c3ade0e0

	if (need_resched())
		schedule();

	if (test_thread_flag(TIF_MCCK_PENDING))
		s390_handle_mcck();

	if (!kvm_is_ucontrol(vcpu->kvm))
		kvm_s390_deliver_pending_interrupts(vcpu);

	rc = kvm_s390_handle_requests(vcpu);
	if (rc)
		return rc;

	VCPU_EVENT(vcpu, 6, "entering sie flags %x",
		   atomic_read(&vcpu->arch.sie_block->cpuflags));

	vcpu->arch.sie_block->icptcode = 0;
<<<<<<< HEAD
	local_irq_disable();
	kvm_guest_enter();
	local_irq_enable();
	rc = sie64a(vcpu->arch.sie_block, vcpu->arch.guest_gprs);
	local_irq_disable();
	kvm_guest_exit();
	local_irq_enable();

	if (rc) {
		VCPU_EVENT(vcpu, 3, "%s", "fault in sie instruction");
		kvm_s390_inject_program_int(vcpu, PGM_ADDRESSING);
	}
	VCPU_EVENT(vcpu, 6, "exit sie icptcode %d",
		   vcpu->arch.sie_block->icptcode);
=======
	cpuflags = atomic_read(&vcpu->arch.sie_block->cpuflags);
	VCPU_EVENT(vcpu, 6, "entering sie flags %x", cpuflags);
	trace_kvm_s390_sie_enter(vcpu, cpuflags);

	return 0;
}

static int vcpu_post_run(struct kvm_vcpu *vcpu, int exit_reason)
{
	int rc;

	VCPU_EVENT(vcpu, 6, "exit sie icptcode %d",
		   vcpu->arch.sie_block->icptcode);
	trace_kvm_s390_sie_exit(vcpu, vcpu->arch.sie_block->icptcode);

	if (exit_reason >= 0) {
		rc = 0;
	} else if (kvm_is_ucontrol(vcpu->kvm)) {
		vcpu->run->exit_reason = KVM_EXIT_S390_UCONTROL;
		vcpu->run->s390_ucontrol.trans_exc_code =
						current->thread.gmap_addr;
		vcpu->run->s390_ucontrol.pgm_code = 0x10;
		rc = -EREMOTE;
	} else {
		VCPU_EVENT(vcpu, 3, "%s", "fault in sie instruction");
		trace_kvm_s390_sie_fault(vcpu);
		rc = kvm_s390_inject_program_int(vcpu, PGM_ADDRESSING);
	}
>>>>>>> c3ade0e0

	memcpy(&vcpu->run->s.regs.gprs[14], &vcpu->arch.sie_block->gg14, 16);

	if (rc == 0) {
		if (kvm_is_ucontrol(vcpu->kvm))
			/* Don't exit for host interrupts. */
			rc = vcpu->arch.sie_block->icptcode ? -EOPNOTSUPP : 0;
		else
			rc = kvm_handle_sie_intercept(vcpu);
	}

	return rc;
}

static int __vcpu_run(struct kvm_vcpu *vcpu)
{
	int rc, exit_reason;

	/*
	 * We try to hold kvm->srcu during most of vcpu_run (except when run-
	 * ning the guest), so that memslots (and other stuff) are protected
	 */
	vcpu->srcu_idx = srcu_read_lock(&vcpu->kvm->srcu);

	do {
		rc = vcpu_pre_run(vcpu);
		if (rc)
			break;

		srcu_read_unlock(&vcpu->kvm->srcu, vcpu->srcu_idx);
		/*
		 * As PF_VCPU will be used in fault handler, between
		 * guest_enter and guest_exit should be no uaccess.
		 */
		preempt_disable();
		kvm_guest_enter();
		preempt_enable();
		exit_reason = sie64a(vcpu->arch.sie_block,
				     vcpu->run->s.regs.gprs);
		kvm_guest_exit();
		vcpu->srcu_idx = srcu_read_lock(&vcpu->kvm->srcu);

		rc = vcpu_post_run(vcpu, exit_reason);
	} while (!signal_pending(current) && !rc);

	srcu_read_unlock(&vcpu->kvm->srcu, vcpu->srcu_idx);
	return rc;
}

int kvm_arch_vcpu_ioctl_run(struct kvm_vcpu *vcpu, struct kvm_run *kvm_run)
{
	int rc;
	sigset_t sigsaved;

	if (vcpu->sigset_active)
		sigprocmask(SIG_SETMASK, &vcpu->sigset, &sigsaved);

	atomic_clear_mask(CPUSTAT_STOPPED, &vcpu->arch.sie_block->cpuflags);

	BUG_ON(vcpu->kvm->arch.float_int.local_int[vcpu->vcpu_id] == NULL);

	switch (kvm_run->exit_reason) {
	case KVM_EXIT_S390_SIEIC:
	case KVM_EXIT_UNKNOWN:
	case KVM_EXIT_INTR:
	case KVM_EXIT_S390_RESET:
	case KVM_EXIT_S390_UCONTROL:
	case KVM_EXIT_S390_TSCH:
		break;
	default:
		BUG();
	}

	vcpu->arch.sie_block->gpsw.mask = kvm_run->psw_mask;
	vcpu->arch.sie_block->gpsw.addr = kvm_run->psw_addr;
	if (kvm_run->kvm_dirty_regs & KVM_SYNC_PREFIX) {
		kvm_run->kvm_dirty_regs &= ~KVM_SYNC_PREFIX;
		kvm_s390_set_prefix(vcpu, kvm_run->s.regs.prefix);
	}
	if (kvm_run->kvm_dirty_regs & KVM_SYNC_CRS) {
		kvm_run->kvm_dirty_regs &= ~KVM_SYNC_CRS;
		memcpy(&vcpu->arch.sie_block->gcr, &kvm_run->s.regs.crs, 128);
		kvm_s390_set_prefix(vcpu, kvm_run->s.regs.prefix);
	}

	might_fault();
	rc = __vcpu_run(vcpu);

	if (signal_pending(current) && !rc) {
		kvm_run->exit_reason = KVM_EXIT_INTR;
		rc = -EINTR;
	}

	if (rc == -EOPNOTSUPP) {
		/* intercept cannot be handled in-kernel, prepare kvm-run */
		kvm_run->exit_reason         = KVM_EXIT_S390_SIEIC;
		kvm_run->s390_sieic.icptcode = vcpu->arch.sie_block->icptcode;
		kvm_run->s390_sieic.ipa      = vcpu->arch.sie_block->ipa;
		kvm_run->s390_sieic.ipb      = vcpu->arch.sie_block->ipb;
		rc = 0;
	}

	if (rc == -EREMOTE) {
		/* intercept was handled, but userspace support is needed
		 * kvm_run has been prepared by the handler */
		rc = 0;
	}

	kvm_run->psw_mask     = vcpu->arch.sie_block->gpsw.mask;
	kvm_run->psw_addr     = vcpu->arch.sie_block->gpsw.addr;
	kvm_run->s.regs.prefix = vcpu->arch.sie_block->prefix;
	memcpy(&kvm_run->s.regs.crs, &vcpu->arch.sie_block->gcr, 128);

	if (vcpu->sigset_active)
		sigprocmask(SIG_SETMASK, &sigsaved, NULL);

	vcpu->stat.exit_userspace++;
	return rc;
}

static int __guestcopy(struct kvm_vcpu *vcpu, u64 guestdest, void *from,
		       unsigned long n, int prefix)
{
	if (prefix)
		return copy_to_guest(vcpu, guestdest, from, n);
	else
		return copy_to_guest_absolute(vcpu, guestdest, from, n);
}

/*
 * store status at address
 * we use have two special cases:
 * KVM_S390_STORE_STATUS_NOADDR: -> 0x1200 on 64 bit
 * KVM_S390_STORE_STATUS_PREFIXED: -> prefix
 */
int kvm_s390_store_status_unloaded(struct kvm_vcpu *vcpu, unsigned long addr)
{
	unsigned char archmode = 1;
	int prefix;
	u64 clkcomp;

	if (addr == KVM_S390_STORE_STATUS_NOADDR) {
		if (copy_to_guest_absolute(vcpu, 163ul, &archmode, 1))
			return -EFAULT;
		addr = SAVE_AREA_BASE;
		prefix = 0;
	} else if (addr == KVM_S390_STORE_STATUS_PREFIXED) {
		if (copy_to_guest(vcpu, 163ul, &archmode, 1))
			return -EFAULT;
		addr = SAVE_AREA_BASE;
		prefix = 1;
	} else
		prefix = 0;

	/*
	 * The guest FPRS and ACRS are in the host FPRS/ACRS due to the lazy
	 * copying in vcpu load/put. Lets update our copies before we save
	 * it into the save area
	 */
	save_fp_regs(&vcpu->arch.guest_fpregs);
	save_access_regs(vcpu->arch.guest_acrs);

	if (__guestcopy(vcpu, addr + offsetof(struct save_area, fp_regs),
			vcpu->arch.guest_fpregs.fprs, 128, prefix))
		return -EFAULT;

	if (__guestcopy(vcpu, addr + offsetof(struct save_area, gp_regs),
			vcpu->run->s.regs.gprs, 128, prefix))
		return -EFAULT;

	if (__guestcopy(vcpu, addr + offsetof(struct save_area, psw),
			&vcpu->arch.sie_block->gpsw, 16, prefix))
		return -EFAULT;

	if (__guestcopy(vcpu, addr + offsetof(struct save_area, pref_reg),
			&vcpu->arch.sie_block->prefix, 4, prefix))
		return -EFAULT;

	if (__guestcopy(vcpu,
			addr + offsetof(struct save_area, fp_ctrl_reg),
			&vcpu->arch.guest_fpregs.fpc, 4, prefix))
		return -EFAULT;

	if (__guestcopy(vcpu, addr + offsetof(struct save_area, tod_reg),
			&vcpu->arch.sie_block->todpr, 4, prefix))
		return -EFAULT;

	if (__guestcopy(vcpu, addr + offsetof(struct save_area, timer),
			&vcpu->arch.sie_block->cputm, 8, prefix))
		return -EFAULT;

	clkcomp = vcpu->arch.sie_block->ckc >> 8;
	if (__guestcopy(vcpu, addr + offsetof(struct save_area, clk_cmp),
			&clkcomp, 8, prefix))
		return -EFAULT;

	if (__guestcopy(vcpu, addr + offsetof(struct save_area, acc_regs),
			&vcpu->run->s.regs.acrs, 64, prefix))
		return -EFAULT;

	if (__guestcopy(vcpu,
			addr + offsetof(struct save_area, ctrl_regs),
			&vcpu->arch.sie_block->gcr, 128, prefix))
		return -EFAULT;
	return 0;
}

int kvm_s390_vcpu_store_status(struct kvm_vcpu *vcpu, unsigned long addr)
{
	/*
	 * The guest FPRS and ACRS are in the host FPRS/ACRS due to the lazy
	 * copying in vcpu load/put. Lets update our copies before we save
	 * it into the save area
	 */
	save_fp_ctl(&vcpu->arch.guest_fpregs.fpc);
	save_fp_regs(vcpu->arch.guest_fpregs.fprs);
	save_access_regs(vcpu->run->s.regs.acrs);

	return kvm_s390_store_status_unloaded(vcpu, addr);
}

static int kvm_vcpu_ioctl_enable_cap(struct kvm_vcpu *vcpu,
				     struct kvm_enable_cap *cap)
{
	int r;

	if (cap->flags)
		return -EINVAL;

	switch (cap->cap) {
	case KVM_CAP_S390_CSS_SUPPORT:
		if (!vcpu->kvm->arch.css_support) {
			vcpu->kvm->arch.css_support = 1;
			trace_kvm_s390_enable_css(vcpu->kvm);
		}
		r = 0;
		break;
	default:
		r = -EINVAL;
		break;
	}
	return r;
}

long kvm_arch_vcpu_ioctl(struct file *filp,
			 unsigned int ioctl, unsigned long arg)
{
	struct kvm_vcpu *vcpu = filp->private_data;
	void __user *argp = (void __user *)arg;
	int idx;
	long r;

	switch (ioctl) {
	case KVM_S390_INTERRUPT: {
		struct kvm_s390_interrupt s390int;

		r = -EFAULT;
		if (copy_from_user(&s390int, argp, sizeof(s390int)))
			break;
		r = kvm_s390_inject_vcpu(vcpu, &s390int);
		break;
	}
	case KVM_S390_STORE_STATUS:
		idx = srcu_read_lock(&vcpu->kvm->srcu);
		r = kvm_s390_vcpu_store_status(vcpu, arg);
		srcu_read_unlock(&vcpu->kvm->srcu, idx);
		break;
	case KVM_S390_SET_INITIAL_PSW: {
		psw_t psw;

		r = -EFAULT;
		if (copy_from_user(&psw, argp, sizeof(psw)))
			break;
		r = kvm_arch_vcpu_ioctl_set_initial_psw(vcpu, psw);
		break;
	}
	case KVM_S390_INITIAL_RESET:
		r = kvm_arch_vcpu_ioctl_initial_reset(vcpu);
		break;
	case KVM_SET_ONE_REG:
	case KVM_GET_ONE_REG: {
		struct kvm_one_reg reg;
		r = -EFAULT;
		if (copy_from_user(&reg, argp, sizeof(reg)))
			break;
		if (ioctl == KVM_SET_ONE_REG)
			r = kvm_arch_vcpu_ioctl_set_one_reg(vcpu, &reg);
		else
			r = kvm_arch_vcpu_ioctl_get_one_reg(vcpu, &reg);
		break;
	}
#ifdef CONFIG_KVM_S390_UCONTROL
	case KVM_S390_UCAS_MAP: {
		struct kvm_s390_ucas_mapping ucasmap;

		if (copy_from_user(&ucasmap, argp, sizeof(ucasmap))) {
			r = -EFAULT;
			break;
		}

		if (!kvm_is_ucontrol(vcpu->kvm)) {
			r = -EINVAL;
			break;
		}

		r = gmap_map_segment(vcpu->arch.gmap, ucasmap.user_addr,
				     ucasmap.vcpu_addr, ucasmap.length);
		break;
	}
	case KVM_S390_UCAS_UNMAP: {
		struct kvm_s390_ucas_mapping ucasmap;

		if (copy_from_user(&ucasmap, argp, sizeof(ucasmap))) {
			r = -EFAULT;
			break;
		}

		if (!kvm_is_ucontrol(vcpu->kvm)) {
			r = -EINVAL;
			break;
		}

		r = gmap_unmap_segment(vcpu->arch.gmap, ucasmap.vcpu_addr,
			ucasmap.length);
		break;
	}
#endif
	case KVM_S390_VCPU_FAULT: {
		r = gmap_fault(arg, vcpu->arch.gmap);
		if (!IS_ERR_VALUE(r))
			r = 0;
		break;
	}
	case KVM_ENABLE_CAP:
	{
		struct kvm_enable_cap cap;
		r = -EFAULT;
		if (copy_from_user(&cap, argp, sizeof(cap)))
			break;
		r = kvm_vcpu_ioctl_enable_cap(vcpu, &cap);
		break;
	}
	default:
		r = -ENOTTY;
	}
	return r;
}

int kvm_arch_vcpu_fault(struct kvm_vcpu *vcpu, struct vm_fault *vmf)
{
#ifdef CONFIG_KVM_S390_UCONTROL
	if ((vmf->pgoff == KVM_S390_SIE_PAGE_OFFSET)
		 && (kvm_is_ucontrol(vcpu->kvm))) {
		vmf->page = virt_to_page(vcpu->arch.sie_block);
		get_page(vmf->page);
		return 0;
	}
#endif
	return VM_FAULT_SIGBUS;
}

void kvm_arch_free_memslot(struct kvm *kvm, struct kvm_memory_slot *free,
			   struct kvm_memory_slot *dont)
{
}

int kvm_arch_create_memslot(struct kvm *kvm, struct kvm_memory_slot *slot,
			    unsigned long npages)
{
	return 0;
}

void kvm_arch_memslots_updated(struct kvm *kvm)
{
}

/* Section: memory related */
int kvm_arch_prepare_memory_region(struct kvm *kvm,
				   struct kvm_memory_slot *memslot,
				   struct kvm_userspace_memory_region *mem,
				   enum kvm_mr_change change)
{
	/* A few sanity checks. We can have memory slots which have to be
	   located/ended at a segment boundary (1MB). The memory in userland is
	   ok to be fragmented into various different vmas. It is okay to mmap()
	   and munmap() stuff in this slot after doing this call at any time */

	if (mem->userspace_addr & 0xffffful)
		return -EINVAL;

	if (mem->memory_size & 0xffffful)
		return -EINVAL;

	return 0;
}

void kvm_arch_commit_memory_region(struct kvm *kvm,
				struct kvm_userspace_memory_region *mem,
				const struct kvm_memory_slot *old,
				enum kvm_mr_change change)
{
	int rc;

	/* If the basics of the memslot do not change, we do not want
	 * to update the gmap. Every update causes several unnecessary
	 * segment translation exceptions. This is usually handled just
	 * fine by the normal fault handler + gmap, but it will also
	 * cause faults on the prefix page of running guest CPUs.
	 */
	if (old->userspace_addr == mem->userspace_addr &&
	    old->base_gfn * PAGE_SIZE == mem->guest_phys_addr &&
	    old->npages * PAGE_SIZE == mem->memory_size)
		return;

	rc = gmap_map_segment(kvm->arch.gmap, mem->userspace_addr,
		mem->guest_phys_addr, mem->memory_size);
	if (rc)
		printk(KERN_WARNING "kvm-s390: failed to commit memory region\n");
	return;
}

void kvm_arch_flush_shadow_all(struct kvm *kvm)
{
}

void kvm_arch_flush_shadow_memslot(struct kvm *kvm,
				   struct kvm_memory_slot *slot)
{
}

static int __init kvm_s390_init(void)
{
	int ret;
	ret = kvm_init(NULL, sizeof(struct kvm_vcpu), 0, THIS_MODULE);
	if (ret)
		return ret;

	/*
	 * guests can ask for up to 255+1 double words, we need a full page
	 * to hold the maximum amount of facilities. On the other hand, we
	 * only set facilities that are known to work in KVM.
	 */
	vfacilities = (unsigned long *) get_zeroed_page(GFP_KERNEL|GFP_DMA);
	if (!vfacilities) {
		kvm_exit();
		return -ENOMEM;
	}
<<<<<<< HEAD
	memcpy(facilities, S390_lowcore.stfle_fac_list, 16);
	facilities[0] &= 0xff00fff3f47c0000ULL;
	facilities[1] &= 0x001c000000000000ULL;
=======
	memcpy(vfacilities, S390_lowcore.stfle_fac_list, 16);
	vfacilities[0] &= 0xff82fff3f4fc2000UL;
	vfacilities[1] &= 0x005c000000000000UL;
>>>>>>> c3ade0e0
	return 0;
}

static void __exit kvm_s390_exit(void)
{
	free_page((unsigned long) vfacilities);
	kvm_exit();
}

module_init(kvm_s390_init);
module_exit(kvm_s390_exit);

/*
 * Enable autoloading of the kvm module.
 * Note that we add the module alias here instead of virt/kvm/kvm_main.c
 * since x86 takes a different approach.
 */
#include <linux/miscdevice.h>
MODULE_ALIAS_MISCDEV(KVM_MINOR);
MODULE_ALIAS("devname:kvm");<|MERGE_RESOLUTION|>--- conflicted
+++ resolved
@@ -629,14 +629,9 @@
 	if (test_fp_ctl(fpu->fpc))
 		return -EINVAL;
 	memcpy(&vcpu->arch.guest_fpregs.fprs, &fpu->fprs, sizeof(fpu->fprs));
-<<<<<<< HEAD
-	vcpu->arch.guest_fpregs.fpc = fpu->fpc & FPC_VALID_MASK;
-	restore_fp_regs(&vcpu->arch.guest_fpregs);
-=======
 	vcpu->arch.guest_fpregs.fpc = fpu->fpc;
 	restore_fp_ctl(&vcpu->arch.guest_fpregs.fpc);
 	restore_fp_regs(vcpu->arch.guest_fpregs.fprs);
->>>>>>> c3ade0e0
 	return 0;
 }
 
@@ -686,11 +681,6 @@
 
 static int kvm_s390_handle_requests(struct kvm_vcpu *vcpu)
 {
-<<<<<<< HEAD
-	int rc;
-
-	memcpy(&vcpu->arch.sie_block->gg14, &vcpu->arch.guest_gprs[14], 16);
-=======
 	/*
 	 * We use MMU_RELOAD just to re-arm the ipte notifier for the
 	 * guest prefix page. gmap_ipte_notify will wait on the ptl lock.
@@ -715,7 +705,6 @@
 	int rc, cpuflags;
 
 	memcpy(&vcpu->arch.sie_block->gg14, &vcpu->run->s.regs.gprs[14], 16);
->>>>>>> c3ade0e0
 
 	if (need_resched())
 		schedule();
@@ -730,26 +719,7 @@
 	if (rc)
 		return rc;
 
-	VCPU_EVENT(vcpu, 6, "entering sie flags %x",
-		   atomic_read(&vcpu->arch.sie_block->cpuflags));
-
 	vcpu->arch.sie_block->icptcode = 0;
-<<<<<<< HEAD
-	local_irq_disable();
-	kvm_guest_enter();
-	local_irq_enable();
-	rc = sie64a(vcpu->arch.sie_block, vcpu->arch.guest_gprs);
-	local_irq_disable();
-	kvm_guest_exit();
-	local_irq_enable();
-
-	if (rc) {
-		VCPU_EVENT(vcpu, 3, "%s", "fault in sie instruction");
-		kvm_s390_inject_program_int(vcpu, PGM_ADDRESSING);
-	}
-	VCPU_EVENT(vcpu, 6, "exit sie icptcode %d",
-		   vcpu->arch.sie_block->icptcode);
-=======
 	cpuflags = atomic_read(&vcpu->arch.sie_block->cpuflags);
 	VCPU_EVENT(vcpu, 6, "entering sie flags %x", cpuflags);
 	trace_kvm_s390_sie_enter(vcpu, cpuflags);
@@ -778,7 +748,6 @@
 		trace_kvm_s390_sie_fault(vcpu);
 		rc = kvm_s390_inject_program_int(vcpu, PGM_ADDRESSING);
 	}
->>>>>>> c3ade0e0
 
 	memcpy(&vcpu->run->s.regs.gprs[14], &vcpu->arch.sie_block->gg14, 16);
 
@@ -933,14 +902,6 @@
 	} else
 		prefix = 0;
 
-	/*
-	 * The guest FPRS and ACRS are in the host FPRS/ACRS due to the lazy
-	 * copying in vcpu load/put. Lets update our copies before we save
-	 * it into the save area
-	 */
-	save_fp_regs(&vcpu->arch.guest_fpregs);
-	save_access_regs(vcpu->arch.guest_acrs);
-
 	if (__guestcopy(vcpu, addr + offsetof(struct save_area, fp_regs),
 			vcpu->arch.guest_fpregs.fprs, 128, prefix))
 		return -EFAULT;
@@ -1226,15 +1187,9 @@
 		kvm_exit();
 		return -ENOMEM;
 	}
-<<<<<<< HEAD
-	memcpy(facilities, S390_lowcore.stfle_fac_list, 16);
-	facilities[0] &= 0xff00fff3f47c0000ULL;
-	facilities[1] &= 0x001c000000000000ULL;
-=======
 	memcpy(vfacilities, S390_lowcore.stfle_fac_list, 16);
 	vfacilities[0] &= 0xff82fff3f4fc2000UL;
 	vfacilities[1] &= 0x005c000000000000UL;
->>>>>>> c3ade0e0
 	return 0;
 }
 
