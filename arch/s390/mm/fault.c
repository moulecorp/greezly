--- conflicted
+++ resolved
@@ -33,10 +33,7 @@
 #include <asm/pgtable.h>
 #include <asm/irq.h>
 #include <asm/mmu_context.h>
-<<<<<<< HEAD
-=======
 #include <asm/facility.h>
->>>>>>> c3ade0e0
 #include "../kernel/entry.h"
 
 #ifndef CONFIG_64BIT
@@ -432,11 +429,7 @@
 	int access, fault;
 
 	/* Emulate a uaccess fault from kernel mode. */
-<<<<<<< HEAD
-	regs.psw.mask = psw_kernel_bits | PSW_MASK_DAT | PSW_MASK_MCHECK;
-=======
 	regs.psw.mask = PSW_KERNEL_BITS | PSW_MASK_DAT | PSW_MASK_MCHECK;
->>>>>>> c3ade0e0
 	if (!irqs_disabled())
 		regs.psw.mask |= PSW_MASK_IO | PSW_MASK_EXT;
 	regs.psw.addr = (unsigned long) __builtin_return_address(0);
@@ -444,11 +437,7 @@
 	regs.int_code = pgm_int_code;
 	regs.int_parm_long = (uaddr & PAGE_MASK) | 2;
 	access = write ? VM_WRITE : VM_READ;
-<<<<<<< HEAD
-	fault = do_exception(&regs, access, uaddr | 2);
-=======
 	fault = do_exception(&regs, access);
->>>>>>> c3ade0e0
 	/*
 	 * Since the fault happened in kernel mode while performing a uaccess
 	 * all we need to do now is emulating a fixup in case "fault" is not
@@ -581,17 +570,11 @@
 		}
 	} else {
 		/* signal bit not set -> a real page is missing. */
-<<<<<<< HEAD
-		if (tsk->thread.pfault_wait == 1) {
-			/* Already on the list with a reference: put to sleep */
-			set_task_state(tsk, TASK_UNINTERRUPTIBLE);
-=======
 		if (WARN_ON_ONCE(tsk != current))
 			goto out;
 		if (tsk->thread.pfault_wait == 1) {
 			/* Already on the list with a reference: put to sleep */
 			__set_task_state(tsk, TASK_UNINTERRUPTIBLE);
->>>>>>> c3ade0e0
 			set_tsk_need_resched(tsk);
 		} else if (tsk->thread.pfault_wait == -1) {
 			/* Completion interrupt was faster than the initial
