/*
 *  S390 version
 *    Copyright IBM Corp. 1999, 2000
 *    Author(s): Hartmut Penner (hp@de.ibm.com),
 *               Martin Schwidefsky (schwidefsky@de.ibm.com)
 *
 *  Derived from "include/asm-i386/uaccess.h"
 */
#ifndef __S390_UACCESS_H
#define __S390_UACCESS_H

/*
 * User space memory access functions
 */
#include <linux/sched.h>
#include <linux/errno.h>
#include <asm/ctl_reg.h>

#define VERIFY_READ     0
#define VERIFY_WRITE    1


/*
 * The fs value determines whether argument validity checking should be
 * performed or not.  If get_fs() == USER_DS, checking is performed, with
 * get_fs() == KERNEL_DS, checking is bypassed.
 *
 * For historical reasons, these macros are grossly misnamed.
 */

#define MAKE_MM_SEG(a)  ((mm_segment_t) { (a) })


#define KERNEL_DS       MAKE_MM_SEG(0)
#define USER_DS         MAKE_MM_SEG(1)

#define get_ds()        (KERNEL_DS)
#define get_fs()        (current->thread.mm_segment)

#define set_fs(x) \
({									\
	unsigned long __pto;						\
	current->thread.mm_segment = (x);				\
	__pto = current->thread.mm_segment.ar4 ?			\
		S390_lowcore.user_asce : S390_lowcore.kernel_asce;	\
	__ctl_load(__pto, 7, 7);					\
})

#define segment_eq(a,b) ((a).ar4 == (b).ar4)

static inline int __range_ok(unsigned long addr, unsigned long size)
{
	return 1;
}

#define __access_ok(addr, size)				\
({							\
	__chk_user_ptr(addr);				\
	__range_ok((unsigned long)(addr), (size));	\
})

#define access_ok_noprefault(type, addr, size) access_ok((type), (addr), (size))
#define access_ok(type, addr, size) __access_ok(addr, size)

/*
 * The exception table consists of pairs of addresses: the first is the
 * address of an instruction that is allowed to fault, and the second is
 * the address at which the program should continue.  No registers are
 * modified, so it is entirely up to the continuation code to figure out
 * what to do.
 *
 * All the routines below use bits of fixup code that are out of line
 * with the main instruction path.  This means when everything is well,
 * we don't even have to jump over them.  Further, they do not intrude
 * on our cache or tlb entries.
 */

struct exception_table_entry
{
	int insn, fixup;
};

static inline unsigned long extable_insn(const struct exception_table_entry *x)
{
	return (unsigned long)&x->insn + x->insn;
}

static inline unsigned long extable_fixup(const struct exception_table_entry *x)
{
	return (unsigned long)&x->fixup + x->fixup;
}

#define ARCH_HAS_SORT_EXTABLE
#define ARCH_HAS_SEARCH_EXTABLE

struct uaccess_ops {
	size_t (*copy_from_user)(size_t, const void __user *, void *);
	size_t (*copy_to_user)(size_t, void __user *, const void *);
	size_t (*copy_in_user)(size_t, void __user *, const void __user *);
	size_t (*clear_user)(size_t, void __user *);
	size_t (*strnlen_user)(size_t, const char __user *);
	size_t (*strncpy_from_user)(size_t, const char __user *, char *);
	int (*futex_atomic_op)(int op, u32 __user *, int oparg, int *old);
	int (*futex_atomic_cmpxchg)(u32 *, u32 __user *, u32 old, u32 new);
};

extern struct uaccess_ops uaccess;
extern struct uaccess_ops uaccess_mvcos;
extern struct uaccess_ops uaccess_pt;

extern int __handle_fault(unsigned long, unsigned long, int);

static inline int __put_user_fn(size_t size, void __user *ptr, void *x)
{
	size = uaccess.copy_to_user(size, ptr, x);
	return size ? -EFAULT : size;
}

static inline int __get_user_fn(size_t size, const void __user *ptr, void *x)
{
	size = uaccess.copy_from_user(size, ptr, x);
	return size ? -EFAULT : size;
}

/*
 * These are the main single-value transfer routines.  They automatically
 * use the right size if we just have the right pointer type.
 */
#define __put_user(x, ptr) \
({								\
	__typeof__(*(ptr)) __x = (x);				\
	int __pu_err = -EFAULT;					\
        __chk_user_ptr(ptr);                                    \
	switch (sizeof (*(ptr))) {				\
	case 1:							\
	case 2:							\
	case 4:							\
	case 8:							\
		__pu_err = __put_user_fn(sizeof (*(ptr)),	\
					 ptr, &__x);		\
		break;						\
	default:						\
		__put_user_bad();				\
		break;						\
	 }							\
	__pu_err;						\
})

#define put_user(x, ptr)					\
({								\
	might_fault();						\
	__put_user(x, ptr);					\
})


extern int __put_user_bad(void) __attribute__((noreturn));

#define __get_user(x, ptr)					\
({								\
	int __gu_err = -EFAULT;					\
	__chk_user_ptr(ptr);					\
	switch (sizeof(*(ptr))) {				\
	case 1: {						\
		unsigned char __x;				\
		__gu_err = __get_user_fn(sizeof (*(ptr)),	\
					 ptr, &__x);		\
		(x) = *(__force __typeof__(*(ptr)) *) &__x;	\
		break;						\
	};							\
	case 2: {						\
		unsigned short __x;				\
		__gu_err = __get_user_fn(sizeof (*(ptr)),	\
					 ptr, &__x);		\
		(x) = *(__force __typeof__(*(ptr)) *) &__x;	\
		break;						\
	};							\
	case 4: {						\
		unsigned int __x;				\
		__gu_err = __get_user_fn(sizeof (*(ptr)),	\
					 ptr, &__x);		\
		(x) = *(__force __typeof__(*(ptr)) *) &__x;	\
		break;						\
	};							\
	case 8: {						\
		unsigned long long __x;				\
		__gu_err = __get_user_fn(sizeof (*(ptr)),	\
					 ptr, &__x);		\
		(x) = *(__force __typeof__(*(ptr)) *) &__x;	\
		break;						\
	};							\
	default:						\
		__get_user_bad();				\
		break;						\
	}							\
	__gu_err;						\
})

#define get_user(x, ptr)					\
({								\
	might_fault();						\
	__get_user(x, ptr);					\
})

extern int __get_user_bad(void) __attribute__((noreturn));

#define __put_user_unaligned __put_user
#define __get_user_unaligned __get_user

/**
 * __copy_to_user: - Copy a block of data into user space, with less checking.
 * @to:   Destination address, in user space.
 * @from: Source address, in kernel space.
 * @n:    Number of bytes to copy.
 *
 * Context: User context only.  This function may sleep.
 *
 * Copy data from kernel space to user space.  Caller must check
 * the specified block with access_ok() before calling this function.
 *
 * Returns number of bytes that could not be copied.
 * On success, this will be zero.
 */
static inline unsigned long __must_check
__copy_to_user(void __user *to, const void *from, unsigned long n)
{
	return uaccess.copy_to_user(n, to, from);
}

#define __copy_to_user_inatomic __copy_to_user
#define __copy_from_user_inatomic __copy_from_user

/**
 * copy_to_user: - Copy a block of data into user space.
 * @to:   Destination address, in user space.
 * @from: Source address, in kernel space.
 * @n:    Number of bytes to copy.
 *
 * Context: User context only.  This function may sleep.
 *
 * Copy data from kernel space to user space.
 *
 * Returns number of bytes that could not be copied.
 * On success, this will be zero.
 */
static inline unsigned long __must_check
copy_to_user(void __user *to, const void *from, unsigned long n)
{
	might_fault();

	if ((long)n < 0)
		return n;

<<<<<<< HEAD
	if (access_ok(VERIFY_WRITE, to, n))
		n = __copy_to_user(to, from, n);
	return n;
=======
	return __copy_to_user(to, from, n);
>>>>>>> c3ade0e0
}

/**
 * __copy_from_user: - Copy a block of data from user space, with less checking.
 * @to:   Destination address, in kernel space.
 * @from: Source address, in user space.
 * @n:    Number of bytes to copy.
 *
 * Context: User context only.  This function may sleep.
 *
 * Copy data from user space to kernel space.  Caller must check
 * the specified block with access_ok() before calling this function.
 *
 * Returns number of bytes that could not be copied.
 * On success, this will be zero.
 *
 * If some data could not be copied, this function will pad the copied
 * data to the requested size using zero bytes.
 */
static inline unsigned long __must_check
__copy_from_user(void *to, const void __user *from, unsigned long n)
{
	if ((long)n < 0)
		return n;

<<<<<<< HEAD
	if (__builtin_constant_p(n) && (n <= 256))
		return uaccess.copy_from_user_small(n, from, to);
	else
		return uaccess.copy_from_user(n, from, to);
=======
	return uaccess.copy_from_user(n, from, to);
>>>>>>> c3ade0e0
}

extern void copy_from_user_overflow(void)
#ifdef CONFIG_DEBUG_STRICT_USER_COPY_CHECKS
__compiletime_warning("copy_from_user() buffer size is not provably correct")
#endif
;

/**
 * copy_from_user: - Copy a block of data from user space.
 * @to:   Destination address, in kernel space.
 * @from: Source address, in user space.
 * @n:    Number of bytes to copy.
 *
 * Context: User context only.  This function may sleep.
 *
 * Copy data from user space to kernel space.
 *
 * Returns number of bytes that could not be copied.
 * On success, this will be zero.
 *
 * If some data could not be copied, this function will pad the copied
 * data to the requested size using zero bytes.
 */
static inline unsigned long __must_check
copy_from_user(void *to, const void __user *from, unsigned long n)
{
	size_t sz = __compiletime_object_size(to);

	might_fault();

	if ((long)n < 0)
		return n;

	if (unlikely(sz != (size_t)-1 && sz < n)) {
		copy_from_user_overflow();
		return n;
	}
	return __copy_from_user(to, from, n);
}

static inline unsigned long __must_check
__copy_in_user(void __user *to, const void __user *from, unsigned long n)
{
	return uaccess.copy_in_user(n, to, from);
}

static inline unsigned long __must_check
copy_in_user(void __user *to, const void __user *from, unsigned long n)
{
	might_fault();
	return __copy_in_user(to, from, n);
}

/*
 * Copy a null terminated string from userspace.
 */
static inline long __must_check
strncpy_from_user(char *dst, const char __user *src, long count)
{
	might_fault();
	return uaccess.strncpy_from_user(count, src, dst);
}

static inline unsigned long
strnlen_user(const char __user * src, unsigned long n)
{
	might_fault();
	return uaccess.strnlen_user(n, src);
}

/**
 * strlen_user: - Get the size of a string in user space.
 * @str: The string to measure.
 *
 * Context: User context only.  This function may sleep.
 *
 * Get the size of a NUL-terminated string in user space.
 *
 * Returns the size of the string INCLUDING the terminating NUL.
 * On exception, returns 0.
 *
 * If there is a limit on the length of a valid string, you may wish to
 * consider using strnlen_user() instead.
 */
#define strlen_user(str) strnlen_user(str, ~0UL)

/*
 * Zero Userspace
 */

static inline unsigned long __must_check
__clear_user(void __user *to, unsigned long n)
{
	return uaccess.clear_user(n, to);
}

static inline unsigned long __must_check
clear_user(void __user *to, unsigned long n)
{
	might_fault();
	return uaccess.clear_user(n, to);
}

extern int copy_to_user_real(void __user *dest, void *src, size_t count);
extern int copy_from_user_real(void *dest, void __user *src, size_t count);

#endif /* __S390_UACCESS_H */<|MERGE_RESOLUTION|>--- conflicted
+++ resolved
@@ -250,13 +250,7 @@
 	if ((long)n < 0)
 		return n;
 
-<<<<<<< HEAD
-	if (access_ok(VERIFY_WRITE, to, n))
-		n = __copy_to_user(to, from, n);
-	return n;
-=======
 	return __copy_to_user(to, from, n);
->>>>>>> c3ade0e0
 }
 
 /**
@@ -282,14 +276,7 @@
 	if ((long)n < 0)
 		return n;
 
-<<<<<<< HEAD
-	if (__builtin_constant_p(n) && (n <= 256))
-		return uaccess.copy_from_user_small(n, from, to);
-	else
-		return uaccess.copy_from_user(n, from, to);
-=======
 	return uaccess.copy_from_user(n, from, to);
->>>>>>> c3ade0e0
 }
 
 extern void copy_from_user_overflow(void)
