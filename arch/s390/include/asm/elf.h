/*
 *  S390 version
 *
 *  Derived from "include/asm-i386/elf.h"
 */

#ifndef __ASMS390_ELF_H
#define __ASMS390_ELF_H

/* s390 relocations defined by the ABIs */
#define R_390_NONE		0	/* No reloc.  */
#define R_390_8			1	/* Direct 8 bit.  */
#define R_390_12		2	/* Direct 12 bit.  */
#define R_390_16		3	/* Direct 16 bit.  */
#define R_390_32		4	/* Direct 32 bit.  */
#define R_390_PC32		5	/* PC relative 32 bit.	*/
#define R_390_GOT12		6	/* 12 bit GOT offset.  */
#define R_390_GOT32		7	/* 32 bit GOT offset.  */
#define R_390_PLT32		8	/* 32 bit PC relative PLT address.  */
#define R_390_COPY		9	/* Copy symbol at runtime.  */
#define R_390_GLOB_DAT		10	/* Create GOT entry.  */
#define R_390_JMP_SLOT		11	/* Create PLT entry.  */
#define R_390_RELATIVE		12	/* Adjust by program base.  */
#define R_390_GOTOFF32		13	/* 32 bit offset to GOT.	 */
#define R_390_GOTPC		14	/* 32 bit PC rel. offset to GOT.  */
#define R_390_GOT16		15	/* 16 bit GOT offset.  */
#define R_390_PC16		16	/* PC relative 16 bit.	*/
#define R_390_PC16DBL		17	/* PC relative 16 bit shifted by 1.  */
#define R_390_PLT16DBL		18	/* 16 bit PC rel. PLT shifted by 1.  */
#define R_390_PC32DBL		19	/* PC relative 32 bit shifted by 1.  */
#define R_390_PLT32DBL		20	/* 32 bit PC rel. PLT shifted by 1.  */
#define R_390_GOTPCDBL		21	/* 32 bit PC rel. GOT shifted by 1.  */
#define R_390_64		22	/* Direct 64 bit.  */
#define R_390_PC64		23	/* PC relative 64 bit.	*/
#define R_390_GOT64		24	/* 64 bit GOT offset.  */
#define R_390_PLT64		25	/* 64 bit PC relative PLT address.  */
#define R_390_GOTENT		26	/* 32 bit PC rel. to GOT entry >> 1. */
#define R_390_GOTOFF16		27	/* 16 bit offset to GOT. */
#define R_390_GOTOFF64		28	/* 64 bit offset to GOT. */
#define R_390_GOTPLT12		29	/* 12 bit offset to jump slot.	*/
#define R_390_GOTPLT16		30	/* 16 bit offset to jump slot.	*/
#define R_390_GOTPLT32		31	/* 32 bit offset to jump slot.	*/
#define R_390_GOTPLT64		32	/* 64 bit offset to jump slot.	*/
#define R_390_GOTPLTENT		33	/* 32 bit rel. offset to jump slot.  */
#define R_390_PLTOFF16		34	/* 16 bit offset from GOT to PLT. */
#define R_390_PLTOFF32		35	/* 32 bit offset from GOT to PLT. */
#define R_390_PLTOFF64		36	/* 16 bit offset from GOT to PLT. */
#define R_390_TLS_LOAD		37	/* Tag for load insn in TLS code. */
#define R_390_TLS_GDCALL	38	/* Tag for function call in general
                                           dynamic TLS code.  */
#define R_390_TLS_LDCALL	39	/* Tag for function call in local
                                           dynamic TLS code.  */
#define R_390_TLS_GD32		40	/* Direct 32 bit for general dynamic
                                           thread local data.  */
#define R_390_TLS_GD64		41	/* Direct 64 bit for general dynamic
                                           thread local data.  */
#define R_390_TLS_GOTIE12	42	/* 12 bit GOT offset for static TLS
                                           block offset.  */
#define R_390_TLS_GOTIE32	43	/* 32 bit GOT offset for static TLS
                                           block offset.  */
#define R_390_TLS_GOTIE64	44	/* 64 bit GOT offset for static TLS
                                           block offset.  */
#define R_390_TLS_LDM32		45	/* Direct 32 bit for local dynamic
                                           thread local data in LD code.  */
#define R_390_TLS_LDM64		46	/* Direct 64 bit for local dynamic
                                           thread local data in LD code.  */
#define R_390_TLS_IE32		47	/* 32 bit address of GOT entry for
                                           negated static TLS block offset.  */
#define R_390_TLS_IE64		48	/* 64 bit address of GOT entry for
                                           negated static TLS block offset.  */
#define R_390_TLS_IEENT		49	/* 32 bit rel. offset to GOT entry for
                                           negated static TLS block offset.  */
#define R_390_TLS_LE32		50	/* 32 bit negated offset relative to
                                           static TLS block.  */
#define R_390_TLS_LE64		51	/* 64 bit negated offset relative to
                                           static TLS block.  */
#define R_390_TLS_LDO32		52	/* 32 bit offset relative to TLS
                                           block.  */
#define R_390_TLS_LDO64		53	/* 64 bit offset relative to TLS
                                           block.  */
#define R_390_TLS_DTPMOD	54	/* ID of module containing symbol.  */
#define R_390_TLS_DTPOFF	55	/* Offset in TLS block.  */
#define R_390_TLS_TPOFF		56	/* Negate offset in static TLS
                                           block.  */
#define R_390_20		57	/* Direct 20 bit.  */
#define R_390_GOT20		58	/* 20 bit GOT offset.  */
#define R_390_GOTPLT20		59	/* 20 bit offset to jump slot.  */
#define R_390_TLS_GOTIE20	60	/* 20 bit GOT offset for static TLS
					   block offset.  */
/* Keep this the last entry.  */
#define R_390_NUM	61

/* Bits present in AT_HWCAP. */
#define HWCAP_S390_ESAN3	1
#define HWCAP_S390_ZARCH	2
#define HWCAP_S390_STFLE	4
#define HWCAP_S390_MSA		8
#define HWCAP_S390_LDISP	16
#define HWCAP_S390_EIMM		32
#define HWCAP_S390_DFP		64
#define HWCAP_S390_HPAGE	128
#define HWCAP_S390_ETF3EH	256
#define HWCAP_S390_HIGH_GPRS	512
#define HWCAP_S390_TE		1024

/*
 * These are used to set parameters in the core dumps.
 */
#ifndef CONFIG_64BIT
#define ELF_CLASS	ELFCLASS32
#else /* CONFIG_64BIT */
#define ELF_CLASS	ELFCLASS64
#endif /* CONFIG_64BIT */
#define ELF_DATA	ELFDATA2MSB
#define ELF_ARCH	EM_S390

/*
 * ELF register definitions..
 */

#include <asm/ptrace.h>
#include <asm/compat.h>
#include <asm/syscall.h>
#include <asm/user.h>

typedef s390_fp_regs elf_fpregset_t;
typedef s390_regs elf_gregset_t;

typedef s390_fp_regs compat_elf_fpregset_t;
typedef s390_compat_regs compat_elf_gregset_t;

#include <linux/sched.h>	/* for task_struct */
#include <asm/mmu_context.h>

#include <asm/vdso.h>

extern unsigned int vdso_enabled;

/*
 * This is used to ensure we don't load something for the wrong architecture.
 */
#define elf_check_arch(x) \
	(((x)->e_machine == EM_S390 || (x)->e_machine == EM_S390_OLD) \
         && (x)->e_ident[EI_CLASS] == ELF_CLASS) 
#define compat_elf_check_arch(x) \
	(((x)->e_machine == EM_S390 || (x)->e_machine == EM_S390_OLD) \
	 && (x)->e_ident[EI_CLASS] == ELF_CLASS)
#define compat_start_thread	start_thread31

/* For SVR4/S390 the function pointer to be registered with `atexit` is
   passed in R14. */
#define ELF_PLAT_INIT(_r, load_addr) \
	do { \
		_r->gprs[14] = 0; \
	} while (0)

#define CORE_DUMP_USE_REGSET
#define ELF_EXEC_PAGESIZE	4096

/* This is the location that an ET_DYN program is loaded if exec'ed.  Typical
   use of this is to invoke "./ld.so someprog" to test out a new version of
   the loader.  We need to make sure that it is out of the way of the program
   that it will "exec", and that there is sufficient room for the brk.  */

#define ELF_ET_DYN_BASE		(STACK_TOP / 3 * 2)

#ifdef CONFIG_PAX_ASLR
#define PAX_ELF_ET_DYN_BASE	(test_thread_flag(TIF_31BIT) ? 0x10000UL : 0x80000000UL)

#define PAX_DELTA_MMAP_LEN	(test_thread_flag(TIF_31BIT) ? 15 : 26)
#define PAX_DELTA_STACK_LEN	(test_thread_flag(TIF_31BIT) ? 15 : 26)
#endif

/* This yields a mask that user programs can use to figure out what
   instruction set this CPU supports. */

extern unsigned long elf_hwcap;
#define ELF_HWCAP (elf_hwcap)

/* This yields a string that ld.so will use to load implementation
   specific libraries for optimization.  This is more specific in
   intent than poking at uname or /proc/cpuinfo.

   For the moment, we have only optimizations for the Intel generations,
   but that could change... */

#define ELF_PLATFORM_SIZE 8
extern char elf_platform[];
#define ELF_PLATFORM (elf_platform)

<<<<<<< HEAD
#ifndef __s390x__
#define SET_PERSONALITY(ex) \
	set_personality(PER_LINUX | (current->personality & (~PER_MASK)))
#else /* __s390x__ */
=======
#ifndef CONFIG_COMPAT
#define SET_PERSONALITY(ex) \
do {								\
	set_personality(PER_LINUX |				\
		(current->personality & (~PER_MASK)));		\
	current_thread_info()->sys_call_table = 		\
		(unsigned long) &sys_call_table;		\
} while (0)
#else /* CONFIG_COMPAT */
>>>>>>> c3ade0e0
#define SET_PERSONALITY(ex)					\
do {								\
	if (personality(current->personality) != PER_LINUX32)	\
		set_personality(PER_LINUX |			\
			(current->personality & ~PER_MASK));	\
	if ((ex).e_ident[EI_CLASS] == ELFCLASS32) {		\
		set_thread_flag(TIF_31BIT);			\
		current_thread_info()->sys_call_table =		\
			(unsigned long)	&sys_call_table_emu;	\
	} else {						\
		clear_thread_flag(TIF_31BIT);			\
		current_thread_info()->sys_call_table =		\
			(unsigned long) &sys_call_table;	\
	}							\
} while (0)
#endif /* CONFIG_COMPAT */

#define STACK_RND_MASK	0x7ffUL

#define ARCH_DLINFO							    \
do {									    \
	if (vdso_enabled)						    \
		NEW_AUX_ENT(AT_SYSINFO_EHDR,				    \
			    (unsigned long)current->mm->context.vdso_base); \
} while (0)

struct linux_binprm;

#define ARCH_HAS_SETUP_ADDITIONAL_PAGES 1
int arch_setup_additional_pages(struct linux_binprm *, int);

<<<<<<< HEAD
=======
void *fill_cpu_elf_notes(void *ptr, struct save_area *sa);

>>>>>>> c3ade0e0
#endif<|MERGE_RESOLUTION|>--- conflicted
+++ resolved
@@ -188,12 +188,6 @@
 extern char elf_platform[];
 #define ELF_PLATFORM (elf_platform)
 
-<<<<<<< HEAD
-#ifndef __s390x__
-#define SET_PERSONALITY(ex) \
-	set_personality(PER_LINUX | (current->personality & (~PER_MASK)))
-#else /* __s390x__ */
-=======
 #ifndef CONFIG_COMPAT
 #define SET_PERSONALITY(ex) \
 do {								\
@@ -203,7 +197,6 @@
 		(unsigned long) &sys_call_table;		\
 } while (0)
 #else /* CONFIG_COMPAT */
->>>>>>> c3ade0e0
 #define SET_PERSONALITY(ex)					\
 do {								\
 	if (personality(current->personality) != PER_LINUX32)	\
@@ -235,9 +228,6 @@
 #define ARCH_HAS_SETUP_ADDITIONAL_PAGES 1
 int arch_setup_additional_pages(struct linux_binprm *, int);
 
-<<<<<<< HEAD
-=======
 void *fill_cpu_elf_notes(void *ptr, struct save_area *sa);
 
->>>>>>> c3ade0e0
 #endif