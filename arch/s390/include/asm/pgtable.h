--- conflicted
+++ resolved
@@ -57,24 +57,7 @@
 	 (((unsigned long)(vaddr)) &zero_page_mask))))
 #define __HAVE_COLOR_ZERO_PAGE
 
-<<<<<<< HEAD
-#define is_zero_pfn is_zero_pfn
-static inline int is_zero_pfn(unsigned long pfn)
-{
-	extern unsigned long zero_pfn;
-	unsigned long offset_from_zero_pfn = pfn - zero_pfn;
-	return offset_from_zero_pfn <= (zero_page_mask >> PAGE_SHIFT);
-}
-
-#define my_zero_pfn(addr)	page_to_pfn(ZERO_PAGE(addr))
-
 /* TODO: s390 cannot support io_remap_pfn_range... */
-#define io_remap_pfn_range(vma, vaddr, pfn, size, prot) 	       \
-	remap_pfn_range(vma, vaddr, pfn, size, prot)
-
-=======
-/* TODO: s390 cannot support io_remap_pfn_range... */
->>>>>>> c3ade0e0
 #endif /* !__ASSEMBLY__ */
 
 /*
