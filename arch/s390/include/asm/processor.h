--- conflicted
+++ resolved
@@ -144,13 +144,8 @@
 	regs->psw.mask	= PSW_USER_BITS | PSW_MASK_BA;			\
 	regs->psw.addr	= new_psw | PSW_ADDR_AMODE;			\
 	regs->gprs[15]	= new_stackp;					\
-	__tlb_flush_mm(current->mm);					\
 	crst_table_downgrade(current->mm, 1UL << 31);			\
-<<<<<<< HEAD
-	update_mm(current->mm, current);				\
-=======
 	execve_tail();							\
->>>>>>> c3ade0e0
 } while (0)
 
 /* Forward declaration, a strange C thing */
