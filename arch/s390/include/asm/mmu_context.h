/*
 *  S390 version
 *
 *  Derived from "include/asm-i386/mmu_context.h"
 */

#ifndef __S390_MMU_CONTEXT_H
#define __S390_MMU_CONTEXT_H

#include <asm/pgalloc.h>
#include <asm/uaccess.h>
#include <asm/tlbflush.h>
<<<<<<< HEAD
=======
#include <asm/ctl_reg.h>
>>>>>>> c3ade0e0

static inline int init_new_context(struct task_struct *tsk,
				   struct mm_struct *mm)
{
	atomic_set(&mm->context.attach_count, 0);
	mm->context.flush_mm = 0;
	mm->context.asce_bits = _ASCE_TABLE_LENGTH | _ASCE_USER_BITS;
#ifdef CONFIG_64BIT
	mm->context.asce_bits |= _ASCE_TYPE_REGION3;
#endif
	mm->context.has_pgste = 0;
	mm->context.asce_limit = STACK_TOP_MAX;
	crst_table_init((unsigned long *) mm->pgd, pgd_entry_type(mm));
	return 0;
}

#define destroy_context(mm)             do { } while (0)

#ifndef CONFIG_64BIT
#define LCTL_OPCODE "lctl"
#else
#define LCTL_OPCODE "lctlg"
#endif

static inline void update_mm(struct mm_struct *mm, struct task_struct *tsk)
{
	pgd_t *pgd = mm->pgd;

	S390_lowcore.user_asce = mm->context.asce_bits | __pa(pgd);
	/* Load primary space page table origin. */
	asm volatile(LCTL_OPCODE" 1,1,%0\n" : : "m" (S390_lowcore.user_asce));
	set_fs(current->thread.mm_segment);
}

static inline void switch_mm(struct mm_struct *prev, struct mm_struct *next,
			     struct task_struct *tsk)
{
	cpumask_set_cpu(smp_processor_id(), mm_cpumask(next));
	update_mm(next, tsk);
	atomic_dec(&prev->context.attach_count);
	WARN_ON(atomic_read(&prev->context.attach_count) < 0);
	atomic_inc(&next->context.attach_count);
	/* Check for TLBs not flushed yet */
	__tlb_flush_mm_lazy(next);
}

#define enter_lazy_tlb(mm,tsk)	do { } while (0)
#define deactivate_mm(tsk,mm)	do { } while (0)

static inline void activate_mm(struct mm_struct *prev,
                               struct mm_struct *next)
{
        switch_mm(prev, next, current);
}

static inline void arch_dup_mmap(struct mm_struct *oldmm,
				 struct mm_struct *mm)
{
#ifdef CONFIG_64BIT
	if (oldmm->context.asce_limit < mm->context.asce_limit)
		crst_table_downgrade(mm, oldmm->context.asce_limit);
#endif
}

static inline void arch_exit_mmap(struct mm_struct *mm)
{
}

#endif /* __S390_MMU_CONTEXT_H */<|MERGE_RESOLUTION|>--- conflicted
+++ resolved
@@ -10,10 +10,7 @@
 #include <asm/pgalloc.h>
 #include <asm/uaccess.h>
 #include <asm/tlbflush.h>
-<<<<<<< HEAD
-=======
 #include <asm/ctl_reg.h>
->>>>>>> c3ade0e0
 
 static inline int init_new_context(struct task_struct *tsk,
 				   struct mm_struct *mm)
