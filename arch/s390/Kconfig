--- conflicted
+++ resolved
@@ -64,29 +64,6 @@
 	select ARCH_HAS_ATOMIC64_DEC_IF_POSITIVE
 	select ARCH_HAS_DEBUG_STRICT_USER_COPY_CHECKS
 	select ARCH_HAVE_NMI_SAFE_CMPXCHG
-<<<<<<< HEAD
-	select HAVE_KERNEL_GZIP
-	select HAVE_KERNEL_BZIP2
-	select HAVE_KERNEL_LZMA
-	select HAVE_KERNEL_LZO
-	select HAVE_KERNEL_XZ
-	select HAVE_GET_USER_PAGES_FAST
-	select HAVE_ARCH_MUTEX_CPU_RELAX
-	select HAVE_ARCH_JUMP_LABEL if !MARCH_G5
-	select ARCH_SAVE_PAGE_KEYS if HIBERNATION
-	select ARCH_INLINE_SPIN_TRYLOCK
-	select ARCH_INLINE_SPIN_TRYLOCK_BH
-	select ARCH_INLINE_SPIN_LOCK
-	select ARCH_INLINE_SPIN_LOCK_BH
-	select ARCH_INLINE_SPIN_LOCK_IRQ
-	select ARCH_INLINE_SPIN_LOCK_IRQSAVE
-	select ARCH_INLINE_SPIN_UNLOCK
-	select ARCH_INLINE_SPIN_UNLOCK_BH
-	select ARCH_INLINE_SPIN_UNLOCK_IRQ
-	select ARCH_INLINE_SPIN_UNLOCK_IRQRESTORE
-	select ARCH_INLINE_READ_TRYLOCK
-=======
->>>>>>> c3ade0e0
 	select ARCH_INLINE_READ_LOCK
 	select ARCH_INLINE_READ_LOCK_BH
 	select ARCH_INLINE_READ_LOCK_IRQ
@@ -415,29 +392,7 @@
 	  on older ESA/390 machines. Say Y unless you know your machine doesn't
 	  need this.
 
-<<<<<<< HEAD
-config COMPAT
-	def_bool y
-	prompt "Kernel support for 31 bit emulation"
-	depends on 64BIT
-	select COMPAT_BINFMT_ELF
-	help
-	  Select this option if you want to enable your system kernel to
-	  handle system-calls from ELF binaries for 31 bit ESA.  This option
-	  (and some other stuff like libraries and such) is needed for
-	  executing 31 bit applications.  It is safe to say "Y".
-
-config SYSVIPC_COMPAT
-	def_bool y if COMPAT && SYSVIPC
-
-config KEYS_COMPAT
-	def_bool y if COMPAT && KEYS
-
-config AUDIT_ARCH
-	def_bool y
-=======
 source kernel/Kconfig.hz
->>>>>>> c3ade0e0
 
 endmenu
 
