/*
 * arch/score/kernel/entry.S
 *
 * Score Processor version.
 *
 * Copyright (C) 2009 Sunplus Core Technology Co., Ltd.
 *  Chen Liqin <liqin.chen@sunplusct.com>
 *  Lennox Wu <lennox.wu@sunplusct.com>
 *
 * This program is free software; you can redistribute it and/or modify
 * it under the terms of the GNU General Public License as published by
 * the Free Software Foundation; either version 2 of the License, or
 * (at your option) any later version.
 *
 * This program is distributed in the hope that it will be useful,
 * but WITHOUT ANY WARRANTY; without even the implied warranty of
 * MERCHANTABILITY or FITNESS FOR A PARTICULAR PURPOSE.  See the
 * GNU General Public License for more details.
 *
 * You should have received a copy of the GNU General Public License
 * along with this program; if not, see the file COPYING, or write
 * to the Free Software Foundation, Inc.,
 * 51 Franklin St, Fifth Floor, Boston, MA  02110-1301  USA
 */

#include <linux/err.h>
#include <linux/init.h>
#include <linux/linkage.h>

#include <asm/asmmacro.h>
#include <asm/thread_info.h>
#include <asm/unistd.h>

/*
 * disable interrupts.
 */
.macro	disable_irq
	mfcr	r8, cr0
	srli	r8, r8, 1
	slli	r8, r8, 1
	mtcr	r8, cr0
	nop
	nop
	nop
	nop
	nop
.endm

/*
 * enable interrupts.
 */
.macro	enable_irq
	mfcr	r8, cr0
	ori	r8, 1
	mtcr	r8, cr0
	nop
	nop
	nop
	nop
	nop
.endm

__INIT
ENTRY(debug_exception_vector)
	nop!
	nop!
	nop!
	nop!
	nop!
	nop!
	nop!
	nop!

ENTRY(general_exception_vector)			# should move to addr 0x200
	j	general_exception
	nop!
	nop!
	nop!
	nop!
	nop!
	nop!

ENTRY(interrupt_exception_vector)		# should move to addr 0x210
	j	interrupt_exception
	nop!
	nop!
	nop!
	nop!
	nop!
	nop!

	.section ".text", "ax"
	.align	2;
general_exception:
	mfcr	r31, cr2
	nop
	la	r30, exception_handlers
	andi	r31, 0x1f			# get ecr.exc_code
	slli	r31, r31, 2
	add	r30, r30, r31
	lw	r30, [r30]
	br	r30

interrupt_exception:
	SAVE_ALL
	mfcr	r4, cr2
	nop
	lw	r16, [r28, TI_REGS]
	sw	r0, [r28, TI_REGS]
	la	r3, ret_from_irq
	srli	r4, r4, 18			# get ecr.ip[7:2], interrupt No.
	mv	r5, r0
	j	do_IRQ

ENTRY(handle_nmi)				# NMI #1
	SAVE_ALL
	mv	r4, r0
	la	r8, nmi_exception_handler
	brl	r8
	j	restore_all

ENTRY(handle_adelinsn)				# AdEL-instruction #2
	SAVE_ALL
	mfcr	r8, cr6
	nop
	nop
	sw	r8, [r0, PT_EMA]
	mv	r4, r0
	la	r8, do_adelinsn
	brl	r8
	mv	r4, r0
	j	ret_from_exception
	nop

ENTRY(handle_ibe)				# BusEL-instruction #5
	SAVE_ALL
	mv	r4, r0
	la	r8, do_be
	brl	r8
	mv	r4, r0
	j	ret_from_exception
	nop

ENTRY(handle_pel)				# P-EL #6
	SAVE_ALL
	mv	r4, r0
	la	r8, do_pel
	brl	r8
	mv	r4, r0
	j	ret_from_exception
	nop

ENTRY(handle_ccu)				# CCU #8
	SAVE_ALL
	mv	r4, r0
	la	r8, do_ccu
	brl	r8
	mv	r4, r0
	j	ret_from_exception
	nop

ENTRY(handle_ri)				# RI #9
	SAVE_ALL
	mv	r4, r0
	la	r8, do_ri
	brl	r8
	mv	r4, r0
	j	ret_from_exception
	nop

ENTRY(handle_tr)				# Trap #10
	SAVE_ALL
	mv	r4, r0
	la	r8, do_tr
	brl	r8
	mv	r4, r0
	j	ret_from_exception
	nop

ENTRY(handle_adedata)				# AdES-instruction #12
	SAVE_ALL
	mfcr	r8, cr6
	nop
	nop
	sw	r8, [r0, PT_EMA]
	mv	r4, r0
	la	r8, do_adedata
	brl	r8
	mv	r4, r0
	j	ret_from_exception
	nop

ENTRY(handle_cee)				# CeE #16
	SAVE_ALL
	mv	r4, r0
	la	r8, do_cee
	brl	r8
	mv	r4, r0
	j	ret_from_exception
	nop

ENTRY(handle_cpe)				# CpE #17
	SAVE_ALL
	mv	r4, r0
	la	r8, do_cpe
	brl	r8
	mv	r4, r0
	j	ret_from_exception
	nop

ENTRY(handle_dbe)				# BusEL-data #18
	SAVE_ALL
	mv	r4, r0
	la	r8, do_be
	brl	r8
	mv	r4, r0
	j	ret_from_exception
	nop

ENTRY(handle_reserved)				# others
	SAVE_ALL
	mv	r4, r0
	la	r8, do_reserved
	brl	r8
	mv	r4, r0
	j	ret_from_exception
	nop

#ifndef CONFIG_PREEMPT
#define resume_kernel	restore_all
#else
#define __ret_from_irq	ret_from_exception
#endif

	.align	2
#ifndef CONFIG_PREEMPT
ENTRY(ret_from_exception)
	disable_irq			# preempt stop
	nop
	j	__ret_from_irq
	nop
#endif

ENTRY(ret_from_irq)
	sw	r16, [r28, TI_REGS]

ENTRY(__ret_from_irq)
	lw	r8, [r0, PT_PSR]	# returning to kernel mode?
	andri.c	r8, r8, KU_USER
	beq	resume_kernel

resume_userspace:
	disable_irq
	lw	r6, [r28, TI_FLAGS]	# current->work
	li	r8, _TIF_WORK_MASK
	and.c	r8, r8, r6		# ignoring syscall_trace
	bne	work_pending
	nop
	j	restore_all
	nop

#ifdef CONFIG_PREEMPT
resume_kernel:
	disable_irq
	lw	r8, [r28, TI_PRE_COUNT]
	cmpz.c	r8
	bne	restore_all
need_resched:
	lw	r8, [r28, TI_FLAGS]
	andri.c	r9, r8, _TIF_NEED_RESCHED
	beq	restore_all
	lw	r8, [r28, PT_PSR]		# Interrupts off?
	andri.c	r8, r8, 1
	beq	restore_all
	bl	preempt_schedule_irq
	nop
	j	need_resched
	nop
#endif

ENTRY(ret_from_kernel_thread)
	bl	schedule_tail			# r4=struct task_struct *prev
	nop
	mv	r4, r13
	brl	r12
	j	syscall_exit

ENTRY(ret_from_fork)
	bl	schedule_tail			# r4=struct task_struct *prev

ENTRY(syscall_exit)
	nop
	disable_irq
	lw	r6, [r28, TI_FLAGS]		# current->work
	li	r8, _TIF_WORK_MASK
	and.c	r8, r6, r8
	bne	syscall_exit_work

ENTRY(restore_all)					# restore full frame
	RESTORE_ALL_AND_RET

work_pending:
	andri.c	r8, r6, _TIF_NEED_RESCHED # r6 is preloaded with TI_FLAGS
	beq	work_notifysig
work_resched:
	bl	schedule
	nop
	disable_irq
	lw	r6, [r28, TI_FLAGS]
	li	r8, _TIF_WORK_MASK
	and.c	r8, r6, r8	# is there any work to be done
				# other than syscall tracing?
	beq	restore_all
	andri.c	r8, r6, _TIF_NEED_RESCHED
	bne	work_resched

work_notifysig:
	mv	r4, r0
	li	r5, 0
	bl	do_notify_resume	# r6 already loaded
	nop
	j	resume_userspace
	nop

ENTRY(syscall_exit_work)
	li	r8, _TIF_SYSCALL_TRACE
	and.c	r8, r8, r6		# r6 is preloaded with TI_FLAGS
	beq	work_pending		# trace bit set?
	nop
	enable_irq
	mv	r4, r0
	li	r5, 1
	bl	do_syscall_trace
	nop
	b	resume_userspace
	nop

.macro	save_context	reg
	sw	r12, [\reg, THREAD_REG12];
	sw	r13, [\reg, THREAD_REG13];
	sw	r14, [\reg, THREAD_REG14];
	sw	r15, [\reg, THREAD_REG15];
	sw	r16, [\reg, THREAD_REG16];
	sw	r17, [\reg, THREAD_REG17];
	sw	r18, [\reg, THREAD_REG18];
	sw	r19, [\reg, THREAD_REG19];
	sw	r20, [\reg, THREAD_REG20];
	sw	r21, [\reg, THREAD_REG21];
	sw	r29, [\reg, THREAD_REG29];
	sw	r2, [\reg, THREAD_REG2];
	sw	r0, [\reg, THREAD_REG0]
.endm

.macro	restore_context	reg
	lw	r12, [\reg, THREAD_REG12];
	lw	r13, [\reg, THREAD_REG13];
	lw	r14, [\reg, THREAD_REG14];
	lw	r15, [\reg, THREAD_REG15];
	lw	r16, [\reg, THREAD_REG16];
	lw	r17, [\reg, THREAD_REG17];
	lw	r18, [\reg, THREAD_REG18];
	lw	r19, [\reg, THREAD_REG19];
	lw	r20, [\reg, THREAD_REG20];
	lw	r21, [\reg, THREAD_REG21];
	lw	r29, [\reg, THREAD_REG29];
	lw	r0, [\reg, THREAD_REG0];
	lw	r2, [\reg, THREAD_REG2];
	lw	r3, [\reg, THREAD_REG3]
.endm

/*
 * task_struct *resume(task_struct *prev, task_struct *next,
 *			struct thread_info *next_ti)
 */
ENTRY(resume)
	mfcr	r9, cr0
	nop
	nop
	sw	r9, [r4, THREAD_PSR]
	save_context	r4
	sw	r3, [r4, THREAD_REG3]

	mv	r28, r6
	restore_context	r5
	mv	r8, r6
	addi	r8, KERNEL_STACK_SIZE
	subi	r8, 32
	la 	r9, kernelsp;
	sw 	r8, [r9];

	mfcr	r9, cr0
	ldis	r7, 0x00ff
	nop
	and	r9, r9, r7
	lw	r6, [r5, THREAD_PSR]
	not	r7, r7
	and	r6, r6, r7
	or	r6, r6, r9
	mtcr	r6, cr0
	nop; nop; nop; nop; nop
	br	r3

ENTRY(handle_sys)
	SAVE_ALL
	sw	r8, [r0, 16]		# argument 5 from user r8
	sw	r9, [r0, 20]		# argument 6 from user r9
	enable_irq

	sw	r4, [r0, PT_ORIG_R4]	#for restart syscall
	sw	r7, [r0, PT_ORIG_R7]	#for restart syscall
	sw	r27, [r0, PT_IS_SYSCALL] # it from syscall

	lw	r9, [r0, PT_EPC]	# skip syscall on return
	addi	r9, 4
	sw	r9, [r0, PT_EPC]

	cmpi.c	r27, __NR_syscalls 	# check syscall number
<<<<<<< HEAD
	bgeu	illegal_syscall
=======
	bcs	illegal_syscall
>>>>>>> c3ade0e0

	slli	r8, r27, 2		# get syscall routine
	la	r11, sys_call_table
	add	r11, r11, r8
	lw	r10, [r11]		# get syscall entry

	cmpz.c	r10
	beq	illegal_syscall

	lw	r8, [r28, TI_FLAGS]
	li	r9, _TIF_SYSCALL_TRACE
	and.c	r8, r8, r9
	bne	syscall_trace_entry

	brl	r10			# Do The Real system call

	cmpi.c	r4, 0
	blt	1f
	ldi	r8, 0
	sw	r8, [r0, PT_R7]
	b 2f
1:
	cmpi.c	r4, -MAX_ERRNO - 1
	ble	2f
	ldi	r8, 0x1;
	sw	r8, [r0, PT_R7]
	neg	r4, r4
2:
	sw	r4, [r0, PT_R4]		# save result

syscall_return:
	disable_irq
	lw	r6, [r28, TI_FLAGS]	# current->work
	li	r8, _TIF_WORK_MASK
	and.c	r8, r6, r8
	bne	syscall_return_work
	j	restore_all

syscall_return_work:
	j	syscall_exit_work

syscall_trace_entry:
	mv	r16, r10
	mv	r4, r0
	li	r5, 0
	bl	do_syscall_trace

	mv	r8, r16
	lw	r4, [r0, PT_R4]		# Restore argument registers
	lw	r5, [r0, PT_R5]
	lw	r6, [r0, PT_R6]
	lw	r7, [r0, PT_R7]
	brl	r8

	li	r8, -MAX_ERRNO - 1
	sw	r8, [r0, PT_R7]		# set error flag

	neg	r4, r4			# error
	sw	r4, [r0, PT_R0]		# set flag for syscall
					# restarting
1:	sw	r4, [r0, PT_R2]		# result
	j	syscall_exit

illegal_syscall:
	ldi	r4, -ENOSYS		# error
	sw	r4, [r0, PT_ORIG_R4]
	sw	r4, [r0, PT_R4]
	ldi	r9, 1			# set error flag
	sw	r9, [r0, PT_R7]
	j	syscall_return

ENTRY(sys_rt_sigreturn)
	mv	r4, r0
	la	r8, score_rt_sigreturn
	br	r8<|MERGE_RESOLUTION|>--- conflicted
+++ resolved
@@ -415,11 +415,7 @@
 	sw	r9, [r0, PT_EPC]
 
 	cmpi.c	r27, __NR_syscalls 	# check syscall number
-<<<<<<< HEAD
-	bgeu	illegal_syscall
-=======
 	bcs	illegal_syscall
->>>>>>> c3ade0e0
 
 	slli	r8, r27, 2		# get syscall routine
 	la	r11, sys_call_table
