/*
 * This file is subject to the terms and conditions of the GNU General Public
 * License.  See the file "COPYING" in the main directory of this archive
 * for more details.
 *
 * Copyright (C) 1994 - 1999, 2000, 03 Ralf Baechle
 * Copyright (C) 1999, 2000 Silicon Graphics, Inc.
 */
#ifndef _ASM_PAGE_H
#define _ASM_PAGE_H

#include <spaces.h>
#include <linux/const.h>
#include <linux/kernel.h>
#include <asm/mipsregs.h>

/*
 * PAGE_SHIFT determines the page size
 */
#ifdef CONFIG_PAGE_SIZE_4KB
#define PAGE_SHIFT	12
#endif
#ifdef CONFIG_PAGE_SIZE_8KB
#define PAGE_SHIFT	13
#endif
#ifdef CONFIG_PAGE_SIZE_16KB
#define PAGE_SHIFT	14
#endif
#ifdef CONFIG_PAGE_SIZE_32KB
#define PAGE_SHIFT	15
#endif
#ifdef CONFIG_PAGE_SIZE_64KB
#define PAGE_SHIFT	16
#endif
#define PAGE_SIZE	(_AC(1,UL) << PAGE_SHIFT)
#define PAGE_MASK	(~((1 << PAGE_SHIFT) - 1))

/*
 * This is used for calculating the real page sizes
 * for FTLB or VTLB + FTLB confugrations.
 */
static inline unsigned int page_size_ftlb(unsigned int mmuextdef)
{
	switch (mmuextdef) {
	case MIPS_CONF4_MMUEXTDEF_FTLBSIZEEXT:
		if (PAGE_SIZE == (1 << 30))
			return 5;
		if (PAGE_SIZE == (1llu << 32))
			return 6;
		if (PAGE_SIZE > (256 << 10))
			return 7; /* reserved */
			/* fall through */
	case MIPS_CONF4_MMUEXTDEF_VTLBSIZEEXT:
		return (PAGE_SHIFT - 10) / 2;
	default:
		panic("Invalid FTLB configuration with Conf4_mmuextdef=%d value\n",
		      mmuextdef >> 14);
	}
}

#ifdef CONFIG_MIPS_HUGE_TLB_SUPPORT
#define HPAGE_SHIFT	(PAGE_SHIFT + PAGE_SHIFT - 3)
#define HPAGE_SIZE	(_AC(1,UL) << HPAGE_SHIFT)
#define HPAGE_MASK	(~(HPAGE_SIZE - 1))
#define HUGETLB_PAGE_ORDER	(HPAGE_SHIFT - PAGE_SHIFT)
#else /* !CONFIG_MIPS_HUGE_TLB_SUPPORT */
#define HPAGE_SHIFT	({BUILD_BUG(); 0; })
#define HPAGE_SIZE	({BUILD_BUG(); 0; })
#define HPAGE_MASK	({BUILD_BUG(); 0; })
#define HUGETLB_PAGE_ORDER	({BUILD_BUG(); 0; })
#endif /* CONFIG_MIPS_HUGE_TLB_SUPPORT */

#include <linux/pfn.h>

extern void build_clear_page(void);
extern void build_copy_page(void);

/*
 * It's normally defined only for FLATMEM config but it's
 * used in our early mem init code for all memory models.
 * So always define it.
 */
#define ARCH_PFN_OFFSET		PFN_UP(PHYS_OFFSET)

extern void clear_page(void * page);
extern void copy_page(void * to, void * from);

extern unsigned long shm_align_mask;

static inline unsigned long pages_do_alias(unsigned long addr1,
	unsigned long addr2)
{
	return (addr1 ^ addr2) & shm_align_mask;
}

struct page;

static inline void clear_user_page(void *addr, unsigned long vaddr,
	struct page *page)
{
	extern void (*flush_data_cache_page)(unsigned long addr);

	clear_page(addr);
	if (pages_do_alias((unsigned long) addr, vaddr & PAGE_MASK))
		flush_data_cache_page((unsigned long)addr);
}

extern void copy_user_page(void *vto, void *vfrom, unsigned long vaddr,
	struct page *to);
struct vm_area_struct;
extern void copy_user_highpage(struct page *to, struct page *from,
	unsigned long vaddr, struct vm_area_struct *vma);

#define __HAVE_ARCH_COPY_USER_HIGHPAGE

/*
 * These are used to make use of C type-checking..
 */
#ifdef CONFIG_64BIT_PHYS_ADDR
  #ifdef CONFIG_CPU_MIPS32
    typedef struct { unsigned long pte_low, pte_high; } pte_t;
<<<<<<< HEAD
    #define pte_val(x)    ((x).pte_low | ((unsigned long long)(x).pte_high << 32))
    #define __pte(x)      ({ pte_t __pte = {(x), (x) >> 32}; __pte; })
=======
    #define pte_val(x)	  ((x).pte_low | ((unsigned long long)(x).pte_high << 32))
    #define __pte(x)	  ({ pte_t __pte = {(x), (x) >> 32}; __pte; })
>>>>>>> c3ade0e0
  #else
     typedef struct { unsigned long long pte; } pte_t;
     #define pte_val(x) ((x).pte)
     #define __pte(x)	((pte_t) { (x) } )
  #endif
#else
typedef struct { unsigned long pte; } pte_t;
#define pte_val(x)	((x).pte)
#define __pte(x)	((pte_t) { (x) } )
#endif
typedef struct page *pgtable_t;

/*
 * Right now we don't support 4-level pagetables, so all pud-related
 * definitions come from <asm-generic/pgtable-nopud.h>.
 */

/*
 * Finall the top of the hierarchy, the pgd
 */
typedef struct { unsigned long pgd; } pgd_t;
#define pgd_val(x)	((x).pgd)
#define __pgd(x)	((pgd_t) { (x) } )

/*
 * Manipulate page protection bits
 */
typedef struct { unsigned long pgprot; } pgprot_t;
#define pgprot_val(x)	((x).pgprot)
#define __pgprot(x)	((pgprot_t) { (x) } )

/*
 * On R4000-style MMUs where a TLB entry is mapping a adjacent even / odd
 * pair of pages we only have a single global bit per pair of pages.  When
 * writing to the TLB make sure we always have the bit set for both pages
 * or none.  This macro is used to access the `buddy' of the pte we're just
 * working on.
 */
#define ptep_buddy(x)	((pte_t *)((unsigned long)(x) ^ sizeof(pte_t)))

/*
 * __pa()/__va() should be used only during mem init.
 */
#ifdef CONFIG_64BIT
#define __pa(x)								\
({									\
    unsigned long __x = (unsigned long)(x);				\
    __x < CKSEG0 ? XPHYSADDR(__x) : CPHYSADDR(__x);			\
})
#else
#define __pa(x)								\
    ((unsigned long)(x) - PAGE_OFFSET + PHYS_OFFSET)
#endif
#define __va(x)		((void *)((unsigned long)(x) + PAGE_OFFSET - PHYS_OFFSET))
#include <asm/io.h>

/*
 * RELOC_HIDE was originally added by 6007b903dfe5f1d13e0c711ac2894bdd4a61b1ad
 * (lmo) rsp. 8431fd094d625b94d364fe393076ccef88e6ce18 (kernel.org).  The
 * discussion can be found in lkml posting
 * <a2ebde260608230500o3407b108hc03debb9da6e62c@mail.gmail.com> which is
 * archived at http://lists.linuxcoding.com/kernel/2006-q3/msg17360.html
 *
 * It is unclear if the misscompilations mentioned in
 * http://lkml.org/lkml/2010/8/8/138 also affect MIPS so we keep this one
 * until GCC 3.x has been retired before we can apply
 * https://patchwork.linux-mips.org/patch/1541/
 */

#define __pa_symbol(x)	__pa(RELOC_HIDE((unsigned long)(x), 0))

#define pfn_to_kaddr(pfn)	__va((pfn) << PAGE_SHIFT)

#ifdef CONFIG_FLATMEM

static inline int pfn_valid(unsigned long pfn)
{
	/* avoid <linux/mm.h> include hell */
	extern unsigned long max_mapnr;

	return pfn >= ARCH_PFN_OFFSET && pfn < max_mapnr;
}

#elif defined(CONFIG_SPARSEMEM)

/* pfn_valid is defined in linux/mmzone.h */

#elif defined(CONFIG_NEED_MULTIPLE_NODES)

#define pfn_valid(pfn)							\
({									\
	unsigned long __pfn = (pfn);					\
	int __n = pfn_to_nid(__pfn);					\
	((__n >= 0) ? (__pfn < NODE_DATA(__n)->node_start_pfn +		\
			       NODE_DATA(__n)->node_spanned_pages)	\
		    : 0);						\
})

#endif

#define virt_to_page(kaddr)	pfn_to_page(PFN_DOWN(virt_to_phys(kaddr)))

extern int __virt_addr_valid(const volatile void *kaddr);
#define virt_addr_valid(kaddr)						\
	__virt_addr_valid((const volatile void *) (kaddr))

#define VM_DATA_DEFAULT_FLAGS	(VM_READ | VM_WRITE | VM_EXEC | \
				 VM_MAYREAD | VM_MAYWRITE | VM_MAYEXEC)

#define UNCAC_ADDR(addr)	((addr) - PAGE_OFFSET + UNCAC_BASE)
#define CAC_ADDR(addr)		((addr) - UNCAC_BASE + PAGE_OFFSET)

#include <asm-generic/memory_model.h>
#include <asm-generic/getorder.h>

#endif /* _ASM_PAGE_H */<|MERGE_RESOLUTION|>--- conflicted
+++ resolved
@@ -119,13 +119,8 @@
 #ifdef CONFIG_64BIT_PHYS_ADDR
   #ifdef CONFIG_CPU_MIPS32
     typedef struct { unsigned long pte_low, pte_high; } pte_t;
-<<<<<<< HEAD
-    #define pte_val(x)    ((x).pte_low | ((unsigned long long)(x).pte_high << 32))
-    #define __pte(x)      ({ pte_t __pte = {(x), (x) >> 32}; __pte; })
-=======
     #define pte_val(x)	  ((x).pte_low | ((unsigned long long)(x).pte_high << 32))
     #define __pte(x)	  ({ pte_t __pte = {(x), (x) >> 32}; __pte; })
->>>>>>> c3ade0e0
   #else
      typedef struct { unsigned long long pte; } pte_t;
      #define pte_val(x) ((x).pte)
