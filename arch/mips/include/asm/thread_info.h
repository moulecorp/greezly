--- conflicted
+++ resolved
@@ -67,8 +67,6 @@
 
 #endif /* !__ASSEMBLY__ */
 
-#endif /* !__ASSEMBLY__ */
-
 /* thread information allocation */
 #if defined(CONFIG_PAGE_SIZE_4KB) && defined(CONFIG_32BIT)
 #define THREAD_SIZE_ORDER (1)
@@ -94,23 +92,6 @@
 
 #define STACK_WARN	(THREAD_SIZE / 8)
 
-<<<<<<< HEAD
-#define __HAVE_ARCH_THREAD_INFO_ALLOCATOR
-
-#ifdef CONFIG_DEBUG_STACK_USAGE
-#define alloc_thread_info_node(tsk, node) \
-		kzalloc_node(THREAD_SIZE, GFP_KERNEL, node)
-#else
-#define alloc_thread_info_node(tsk, node) \
-		kmalloc_node(THREAD_SIZE, GFP_KERNEL, node)
-#endif
-
-#define free_thread_info(info) kfree(info)
-
-#define PREEMPT_ACTIVE		0x10000000
-
-=======
->>>>>>> c3ade0e0
 /*
  * thread information flags
  * - these are process state flags that various assembly files may need to
@@ -135,13 +116,8 @@
 #define TIF_32BIT_ADDR		23	/* 32-bit address space (o32/n32) */
 #define TIF_FPUBOUND		24	/* thread bound to FPU-full CPU set */
 #define TIF_LOAD_WATCH		25	/* If set, load watch registers */
-<<<<<<< HEAD
-/* li takes a 32bit immediate */
-#define TIF_GRSEC_SETXID	29	/* update credentials on syscall entry/exit */
-=======
 #define TIF_SYSCALL_TRACEPOINT	26	/* syscall tracepoint instrumentation */
 #define TIF_32BIT_FPREGS	27	/* 32-bit floating point registers */
->>>>>>> c3ade0e0
 #define TIF_SYSCALL_TRACE	31	/* syscall trace active */
 
 #define _TIF_SYSCALL_TRACE	(1<<TIF_SYSCALL_TRACE)
@@ -158,14 +134,6 @@
 #define _TIF_32BIT_ADDR		(1<<TIF_32BIT_ADDR)
 #define _TIF_FPUBOUND		(1<<TIF_FPUBOUND)
 #define _TIF_LOAD_WATCH		(1<<TIF_LOAD_WATCH)
-<<<<<<< HEAD
-#define _TIF_GRSEC_SETXID	(1<<TIF_GRSEC_SETXID)
-
-#define _TIF_SYSCALL_WORK	(_TIF_SYSCALL_TRACE | _TIF_SYSCALL_AUDIT | _TIF_SECCOMP | _TIF_GRSEC_SETXID)
-
-/* work to do in syscall_trace_leave() */
-#define _TIF_WORK_SYSCALL_EXIT	(_TIF_SYSCALL_TRACE | _TIF_SYSCALL_AUDIT | _TIF_GRSEC_SETXID)
-=======
 #define _TIF_32BIT_FPREGS	(1<<TIF_32BIT_FPREGS)
 #define _TIF_SYSCALL_TRACEPOINT	(1<<TIF_SYSCALL_TRACEPOINT)
 #define _TIF_GRSEC_SETXID	(1<<TIF_GRSEC_SETXID)
@@ -177,19 +145,14 @@
 /* work to do in syscall_trace_leave() */
 #define _TIF_WORK_SYSCALL_EXIT	(_TIF_NOHZ | _TIF_SYSCALL_TRACE |	\
 				 _TIF_SYSCALL_AUDIT | _TIF_SYSCALL_TRACEPOINT | _TIF_GRSEC_SETXID)
->>>>>>> c3ade0e0
 
 /* work to do on interrupt/exception return */
 #define _TIF_WORK_MASK		\
 	(_TIF_SIGPENDING | _TIF_NEED_RESCHED | _TIF_NOTIFY_RESUME)
 /* work to do on any return to u-space */
-<<<<<<< HEAD
-#define _TIF_ALLWORK_MASK	((0x8000ffff & ~_TIF_SECCOMP) | _TIF_GRSEC_SETXID)
-=======
 #define _TIF_ALLWORK_MASK	(_TIF_NOHZ | _TIF_WORK_MASK |		\
 				 _TIF_WORK_SYSCALL_EXIT |		\
 				 _TIF_SYSCALL_TRACEPOINT | _TIF_GRSEC_SETXID)
->>>>>>> c3ade0e0
 
 /*
  * We stash processor id into a COP0 register to retrieve it fast
