/*
 * Atomic operations that C can't guarantee us.  Useful for
 * resource counting etc..
 *
 * But use these as seldom as possible since they are much more slower
 * than regular operations.
 *
 * This file is subject to the terms and conditions of the GNU General Public
 * License.  See the file "COPYING" in the main directory of this archive
 * for more details.
 *
 * Copyright (C) 1996, 97, 99, 2000, 03, 04, 06 by Ralf Baechle
 */
#ifndef _ASM_ATOMIC_H
#define _ASM_ATOMIC_H

#include <linux/irqflags.h>
#include <linux/types.h>
#include <asm/barrier.h>
#include <asm/cpu-features.h>
#include <asm/cmpxchg.h>
#include <asm/war.h>

#ifdef CONFIG_GENERIC_ATOMIC64
#include <asm-generic/atomic64.h>
#endif

<<<<<<< HEAD
#define ATOMIC_INIT(i)    { (i) }
=======
#define ATOMIC_INIT(i)	  { (i) }

#ifdef CONFIG_64BIT
#define _ASM_EXTABLE(from, to)		\
"	.section __ex_table,\"a\"\n"	\
"	.dword	" #from ", " #to"\n"	\
"	.previous\n"
#else
#define _ASM_EXTABLE(from, to)		\
"	.section __ex_table,\"a\"\n"	\
"	.word	" #from ", " #to"\n"	\
"	.previous\n"
#endif
>>>>>>> c3ade0e0

/*
 * atomic_read - read atomic variable
 * @v: pointer of type atomic_t
 *
 * Atomically reads the value of @v.
 */
static inline int atomic_read(const atomic_t *v)
{
	return (*(volatile const int *) &v->counter);
}

static inline int atomic_read_unchecked(const atomic_unchecked_t *v)
{
	return (*(volatile const int *) &v->counter);
}

/*
 * atomic_set - set atomic variable
 * @v: pointer of type atomic_t
 * @i: required value
 *
 * Atomically sets the value of @v to @i.
 */
static inline void atomic_set(atomic_t *v, int i)
{
	v->counter = i;
}

static inline void atomic_set_unchecked(atomic_unchecked_t *v, int i)
{
	v->counter = i;
}

/*
 * atomic_add - add integer to atomic variable
 * @i: integer value to add
 * @v: pointer of type atomic_t
 *
 * Atomically adds @i to @v.
 */
static __inline__ void atomic_add(int i, atomic_t *v)
{
	int temp;

	if (kernel_uses_llsc && R10000_LLSC_WAR) {
		__asm__ __volatile__(
		"	.set	mips3					\n"
		"1:	ll	%0, %1		# atomic_add		\n"
#ifdef CONFIG_PAX_REFCOUNT
			/* Exception on overflow. */
		"2:	add	%0, %2					\n"
#else
		"	addu	%0, %2					\n"
#endif
		"	sc	%0, %1					\n"
		"	beqzl	%0, 1b					\n"
#ifdef CONFIG_PAX_REFCOUNT
		"3:							\n"
		_ASM_EXTABLE(2b, 3b)
#endif
		"	.set	mips0					\n"
		: "=&r" (temp), "+m" (v->counter)
		: "Ir" (i));
	} else if (kernel_uses_llsc) {
		__asm__ __volatile__(
		"	.set	mips3					\n"
		"1:	ll	%0, %1		# atomic_add		\n"
#ifdef CONFIG_PAX_REFCOUNT
		/* Exception on overflow. */
		"2:	add	%0, %2					\n"
#else
		"	addu	%0, %2					\n"
#endif
		"	sc	%0, %1					\n"
		"	beqz	%0, 1b					\n"
#ifdef CONFIG_PAX_REFCOUNT
		"3:							\n"
		_ASM_EXTABLE(2b, 3b)
#endif
		"	.set	mips0					\n"
		: "=&r" (temp), "+m" (v->counter)
		: "Ir" (i));
	} else {
		unsigned long flags;

		raw_local_irq_save(flags);
		__asm__ __volatile__(
#ifdef CONFIG_PAX_REFCOUNT
			/* Exception on overflow. */
		"1:	add	%0, %1					\n"
		"2:							\n"
		_ASM_EXTABLE(1b, 2b)
#else
		"	addu	%0, %1					\n"
#endif
		: "+r" (v->counter) : "Ir" (i));
		raw_local_irq_restore(flags);
	}
}

static __inline__ void atomic_add_unchecked(int i, atomic_unchecked_t *v)
{
	if (kernel_uses_llsc && R10000_LLSC_WAR) {
		int temp;

		__asm__ __volatile__(
		"	.set	mips3					\n"
		"1:	ll	%0, %1		# atomic_add		\n"
		"	addu	%0, %2					\n"
		"	sc	%0, %1					\n"
		"	beqzl	%0, 1b					\n"
		"	.set	mips0					\n"
		: "=&r" (temp), "+m" (v->counter)
		: "Ir" (i));
	} else if (kernel_uses_llsc) {
		int temp;

		do {
			__asm__ __volatile__(
			"	.set	mips3				\n"
			"	ll	%0, %1		# atomic_add	\n"
			"	addu	%0, %2				\n"
			"	sc	%0, %1				\n"
			"	.set	mips0				\n"
			: "=&r" (temp), "+m" (v->counter)
			: "Ir" (i));
		} while (unlikely(!temp));
	} else {
		unsigned long flags;

		raw_local_irq_save(flags);
		v->counter += i;
		raw_local_irq_restore(flags);
	}
}

/*
 * atomic_sub - subtract the atomic variable
 * @i: integer value to subtract
 * @v: pointer of type atomic_t
 *
 * Atomically subtracts @i from @v.
 */
static __inline__ void atomic_sub(int i, atomic_t *v)
{
	int temp;

	if (kernel_uses_llsc && R10000_LLSC_WAR) {
		__asm__ __volatile__(
		"	.set	mips3					\n"
		"1:	ll	%0, %1		# atomic64_sub		\n"
#ifdef CONFIG_PAX_REFCOUNT
		/* Exception on overflow. */
		"2:	sub	%0, %2					\n"
#else
		"	subu	%0, %2					\n"
#endif
		"	sc	%0, %1					\n"
		"	beqzl	%0, 1b					\n"
#ifdef CONFIG_PAX_REFCOUNT
		"3:							\n"
		_ASM_EXTABLE(2b, 3b)
#endif
		"	.set	mips0					\n"
		: "=&r" (temp), "+m" (v->counter)
		: "Ir" (i));
	} else if (kernel_uses_llsc) {
		__asm__ __volatile__(
		"	.set	mips3					\n"
		"1:	ll	%0, %1		# atomic64_sub		\n"
#ifdef CONFIG_PAX_REFCOUNT
		/* Exception on overflow. */
		"2:	sub	%0, %2					\n"
#else
		"	subu	%0, %2					\n"
#endif
		"	sc	%0, %1					\n"
		"	beqz	%0, 1b					\n"
#ifdef CONFIG_PAX_REFCOUNT
		"3:							\n"
		_ASM_EXTABLE(2b, 3b)
#endif
		"	.set	mips0					\n"
		: "=&r" (temp), "+m" (v->counter)
		: "Ir" (i));
	} else {
		unsigned long flags;

		raw_local_irq_save(flags);
		__asm__ __volatile__(
#ifdef CONFIG_PAX_REFCOUNT
			/* Exception on overflow. */
		"1:	sub	%0, %1					\n"
		"2:							\n"
		_ASM_EXTABLE(1b, 2b)
#else
		"	subu	%0, %1					\n"
#endif
		: "+r" (v->counter) : "Ir" (i));
		raw_local_irq_restore(flags);
	}
}

static __inline__ void atomic_sub_unchecked(long i, atomic_unchecked_t *v)
{
	if (kernel_uses_llsc && R10000_LLSC_WAR) {
		int temp;

		__asm__ __volatile__(
		"	.set	mips3					\n"
		"1:	ll	%0, %1		# atomic_sub		\n"
		"	subu	%0, %2					\n"
		"	sc	%0, %1					\n"
		"	beqzl	%0, 1b					\n"
		"	.set	mips0					\n"
		: "=&r" (temp), "+m" (v->counter)
		: "Ir" (i));
	} else if (kernel_uses_llsc) {
		int temp;

		do {
			__asm__ __volatile__(
			"	.set	mips3				\n"
			"	ll	%0, %1		# atomic_sub	\n"
			"	subu	%0, %2				\n"
			"	sc	%0, %1				\n"
			"	.set	mips0				\n"
			: "=&r" (temp), "+m" (v->counter)
			: "Ir" (i));
		} while (unlikely(!temp));
	} else {
		unsigned long flags;

		raw_local_irq_save(flags);
		v->counter -= i;
		raw_local_irq_restore(flags);
	}
}

/*
 * Same as above, but return the result value
 */
static __inline__ int atomic_add_return(int i, atomic_t *v)
{
	int result;
	int temp;

	smp_mb__before_llsc();

	if (kernel_uses_llsc && R10000_LLSC_WAR) {
		__asm__ __volatile__(
		"	.set	mips3					\n"
		"1:	ll	%1, %2		# atomic_add_return	\n"
#ifdef CONFIG_PAX_REFCOUNT
		"2:	add	%0, %1, %3				\n"
#else
		"	addu	%0, %1, %3				\n"
#endif
		"	sc	%0, %2					\n"
		"	beqzl	%0, 1b					\n"
#ifdef CONFIG_PAX_REFCOUNT
		"	b	4f					\n"
		"	.set	noreorder				\n"
		"3:	b	5f					\n"
		"	move	%0, %1					\n"
		"	.set	reorder					\n"
		_ASM_EXTABLE(2b, 3b)
#endif
		"4:	addu	%0, %1, %3				\n"
#ifdef CONFIG_PAX_REFCOUNT
		"5:							\n"
#endif
		"	.set	mips0					\n"
		: "=&r" (result), "=&r" (temp), "+m" (v->counter)
		: "Ir" (i));
	} else if (kernel_uses_llsc) {
		__asm__ __volatile__(
		"	.set	mips3					\n"
		"1:	ll	%1, %2	# atomic_add_return		\n"
#ifdef CONFIG_PAX_REFCOUNT
		"2:	add	%0, %1, %3				\n"
#else
		"	addu	%0, %1, %3				\n"
#endif
		"	sc	%0, %2					\n"
		"	bnez	%0, 4f					\n"
		"	b	1b					\n"
#ifdef CONFIG_PAX_REFCOUNT
		"	.set	noreorder				\n"
		"3:	b	5f					\n"
		"	move	%0, %1					\n"
		"	.set	reorder					\n"
		_ASM_EXTABLE(2b, 3b)
#endif
		"4:	addu	%0, %1, %3				\n"
#ifdef CONFIG_PAX_REFCOUNT
		"5:							\n"
#endif
		"	.set	mips0					\n"
		: "=&r" (result), "=&r" (temp), "+m" (v->counter)
		: "Ir" (i));
	} else {
		unsigned long flags;

		raw_local_irq_save(flags);
		__asm__ __volatile__(
		"	lw	%0, %1					\n"
#ifdef CONFIG_PAX_REFCOUNT
			/* Exception on overflow. */
		"1:	add	%0, %2					\n"
#else
		"	addu	%0, %2					\n"
#endif
		"	sw	%0, %1					\n"
#ifdef CONFIG_PAX_REFCOUNT
		/* Note: Dest reg is not modified on overflow */
		"2:							\n"
		_ASM_EXTABLE(1b, 2b)
#endif
		: "=&r" (result), "+m" (v->counter) : "Ir" (i));
		raw_local_irq_restore(flags);
	}

	smp_llsc_mb();

	return result;
}

static __inline__ int atomic_add_return_unchecked(int i, atomic_unchecked_t *v)
{
	int result;

	smp_mb__before_llsc();

	if (kernel_uses_llsc && R10000_LLSC_WAR) {
		int temp;

		__asm__ __volatile__(
		"	.set	mips3					\n"
		"1:	ll	%1, %2		# atomic_add_return	\n"
		"	addu	%0, %1, %3				\n"
		"	sc	%0, %2					\n"
		"	beqzl	%0, 1b					\n"
		"	addu	%0, %1, %3				\n"
		"	.set	mips0					\n"
		: "=&r" (result), "=&r" (temp), "+m" (v->counter)
		: "Ir" (i));
	} else if (kernel_uses_llsc) {
		int temp;

		do {
			__asm__ __volatile__(
			"	.set	mips3				\n"
			"	ll	%1, %2	# atomic_add_return	\n"
			"	addu	%0, %1, %3			\n"
			"	sc	%0, %2				\n"
			"	.set	mips0				\n"
			: "=&r" (result), "=&r" (temp), "+m" (v->counter)
			: "Ir" (i));
		} while (unlikely(!result));

		result = temp + i;
	} else {
		unsigned long flags;

		raw_local_irq_save(flags);
		result = v->counter;
		result += i;
		v->counter = result;
		raw_local_irq_restore(flags);
	}

	smp_llsc_mb();

	return result;
}

static __inline__ int atomic_sub_return(int i, atomic_t *v)
{
	int result;
	int temp;

	smp_mb__before_llsc();

	if (kernel_uses_llsc && R10000_LLSC_WAR) {
		__asm__ __volatile__(
		"	.set	mips3					\n"
		"1:	ll	%1, %2		# atomic_sub_return	\n"
#ifdef CONFIG_PAX_REFCOUNT
		"2:	sub	%0, %1, %3				\n"
#else
		"	subu	%0, %1, %3				\n"
#endif
		"	sc	%0, %2					\n"
		"	beqzl	%0, 1b					\n"
#ifdef CONFIG_PAX_REFCOUNT
		"	b	4f					\n"
		"	.set	noreorder				\n"
		"3:	b	5f					\n"
		"	move	%0, %1					\n"
		"	.set	reorder					\n"
		_ASM_EXTABLE(2b, 3b)
#endif
		"4:	subu	%0, %1, %3				\n"
#ifdef CONFIG_PAX_REFCOUNT
		"5:							\n"
#endif
		"	.set	mips0					\n"
		: "=&r" (result), "=&r" (temp), "=m" (v->counter)
		: "Ir" (i), "m" (v->counter)
		: "memory");
	} else if (kernel_uses_llsc) {
		__asm__ __volatile__(
		"	.set	mips3					\n"
		"1:	ll	%1, %2	# atomic_sub_return		\n"
#ifdef CONFIG_PAX_REFCOUNT
		"2:	sub	%0, %1, %3				\n"
#else
		"	subu	%0, %1, %3				\n"
#endif
		"	sc	%0, %2					\n"
		"	bnez	%0, 4f					\n"
		"	b	1b					\n"
#ifdef CONFIG_PAX_REFCOUNT
		"	.set	noreorder				\n"
		"3:	b	5f					\n"
		"	move	%0, %1					\n"
		"	.set	reorder					\n"
		_ASM_EXTABLE(2b, 3b)
#endif
		"4:	subu	%0, %1, %3				\n"
#ifdef CONFIG_PAX_REFCOUNT
		"5:							\n"
#endif
		"	.set	mips0					\n"
		: "=&r" (result), "=&r" (temp), "+m" (v->counter)
		: "Ir" (i));
	} else {
		unsigned long flags;

		raw_local_irq_save(flags);
		__asm__ __volatile__(
		"	lw	%0, %1					\n"
#ifdef CONFIG_PAX_REFCOUNT
			/* Exception on overflow. */
		"1:	sub	%0, %2					\n"
#else
		"	subu	%0, %2					\n"
#endif
		"	sw	%0, %1					\n"
#ifdef CONFIG_PAX_REFCOUNT
		/* Note: Dest reg is not modified on overflow */
		"2:							\n"
		_ASM_EXTABLE(1b, 2b)
#endif
		: "=&r" (result), "+m" (v->counter) : "Ir" (i));
		raw_local_irq_restore(flags);
	}

	smp_llsc_mb();

	return result;
}
static __inline__ int atomic_sub_return_unchecked(int i, atomic_unchecked_t *v)
{
	int result;

	smp_mb__before_llsc();

	if (kernel_uses_llsc && R10000_LLSC_WAR) {
		int temp;

		__asm__ __volatile__(
		"	.set	mips3					\n"
		"1:	ll	%1, %2		# atomic_sub_return	\n"
		"	subu	%0, %1, %3				\n"
		"	sc	%0, %2					\n"
		"	beqzl	%0, 1b					\n"
		"	subu	%0, %1, %3				\n"
		"	.set	mips0					\n"
		: "=&r" (result), "=&r" (temp), "=m" (v->counter)
		: "Ir" (i), "m" (v->counter)
		: "memory");

		result = temp - i;
	} else if (kernel_uses_llsc) {
		int temp;

		do {
			__asm__ __volatile__(
			"	.set	mips3				\n"
			"	ll	%1, %2	# atomic_sub_return	\n"
			"	subu	%0, %1, %3			\n"
			"	sc	%0, %2				\n"
			"	.set	mips0				\n"
			: "=&r" (result), "=&r" (temp), "+m" (v->counter)
			: "Ir" (i));
		} while (unlikely(!result));

		result = temp - i;
	} else {
		unsigned long flags;

		raw_local_irq_save(flags);
		result = v->counter;
		result -= i;
		v->counter = result;
		raw_local_irq_restore(flags);
	}

	smp_llsc_mb();

	return result;
}

/*
 * atomic_sub_if_positive - conditionally subtract integer from atomic variable
 * @i: integer value to subtract
 * @v: pointer of type atomic_t
 *
 * Atomically test @v and subtract @i if @v is greater or equal than @i.
 * The function returns the old value of @v minus @i.
 */
static __inline__ int atomic_sub_if_positive(int i, atomic_t *v)
{
	int result;

	smp_mb__before_llsc();

	if (kernel_uses_llsc && R10000_LLSC_WAR) {
		int temp;

		__asm__ __volatile__(
		"	.set	mips3					\n"
		"1:	ll	%1, %2		# atomic_sub_if_positive\n"
		"	subu	%0, %1, %3				\n"
		"	bltz	%0, 1f					\n"
		"	sc	%0, %2					\n"
		"	.set	noreorder				\n"
		"	beqzl	%0, 1b					\n"
		"	 subu	%0, %1, %3				\n"
		"	.set	reorder					\n"
		"1:							\n"
		"	.set	mips0					\n"
		: "=&r" (result), "=&r" (temp), "+m" (v->counter)
		: "Ir" (i), "m" (v->counter)
		: "memory");
	} else if (kernel_uses_llsc) {
		int temp;

		__asm__ __volatile__(
		"	.set	mips3					\n"
		"1:	ll	%1, %2		# atomic_sub_if_positive\n"
		"	subu	%0, %1, %3				\n"
		"	bltz	%0, 1f					\n"
		"	sc	%0, %2					\n"
		"	.set	noreorder				\n"
		"	beqz	%0, 1b					\n"
		"	 subu	%0, %1, %3				\n"
		"	.set	reorder					\n"
		"1:							\n"
		"	.set	mips0					\n"
		: "=&r" (result), "=&r" (temp), "+m" (v->counter)
		: "Ir" (i));
	} else {
		unsigned long flags;

		raw_local_irq_save(flags);
		result = v->counter;
		result -= i;
		if (result >= 0)
			v->counter = result;
		raw_local_irq_restore(flags);
	}

	smp_llsc_mb();

	return result;
}

static inline int atomic_cmpxchg(atomic_t *v, int old, int new)
{
	return cmpxchg(&v->counter, old, new);
}

static inline int atomic_cmpxchg_unchecked(atomic_unchecked_t *v, int old,
					   int new)
{
	return cmpxchg(&(v->counter), old, new);
}

static inline int atomic_xchg(atomic_t *v, int new)
{
	return xchg(&v->counter, new);
}

static inline int atomic_xchg_unchecked(atomic_unchecked_t *v, int new)
{
	return xchg(&(v->counter), new);
}

/**
 * __atomic_add_unless - add unless the number is a given value
 * @v: pointer of type atomic_t
 * @a: the amount to add to v...
 * @u: ...unless v is equal to u.
 *
 * Atomically adds @a to @v, so long as it was not @u.
 * Returns the old value of @v.
 */
static __inline__ int __atomic_add_unless(atomic_t *v, int a, int u)
{
	int c, old;
	c = atomic_read(v);
	for (;;) {
		if (unlikely(c == (u)))
			break;
		old = atomic_cmpxchg((v), c, c + (a));
		if (likely(old == c))
			break;
		c = old;
	}
	return c;
}

#define atomic_dec_return(v) atomic_sub_return(1, (v))
#define atomic_inc_return(v) atomic_add_return(1, (v))
static __inline__ int atomic_inc_return_unchecked(atomic_unchecked_t *v)
{
	return atomic_add_return_unchecked(1, v);
}

/*
 * atomic_sub_and_test - subtract value from variable and test result
 * @i: integer value to subtract
 * @v: pointer of type atomic_t
 *
 * Atomically subtracts @i from @v and returns
 * true if the result is zero, or false for all
 * other cases.
 */
#define atomic_sub_and_test(i, v) (atomic_sub_return((i), (v)) == 0)

/*
 * atomic_inc_and_test - increment and test
 * @v: pointer of type atomic_t
 *
 * Atomically increments @v by 1
 * and returns true if the result is zero, or false for all
 * other cases.
 */
#define atomic_inc_and_test(v) (atomic_inc_return(v) == 0)
static __inline__ int atomic_inc_and_test_unchecked(atomic_unchecked_t *v)
{
	return atomic_add_return_unchecked(1, v) == 0;
}

/*
 * atomic_dec_and_test - decrement by 1 and test
 * @v: pointer of type atomic_t
 *
 * Atomically decrements @v by 1 and
 * returns true if the result is 0, or false for all other
 * cases.
 */
#define atomic_dec_and_test(v) (atomic_sub_return(1, (v)) == 0)

/*
 * atomic_dec_if_positive - decrement by 1 if old value positive
 * @v: pointer of type atomic_t
 */
#define atomic_dec_if_positive(v)	atomic_sub_if_positive(1, v)

/*
 * atomic_inc - increment atomic variable
 * @v: pointer of type atomic_t
 *
 * Atomically increments @v by 1.
 */
#define atomic_inc(v) atomic_add(1, (v))
static __inline__ void atomic_inc_unchecked(atomic_unchecked_t *v)
{
	atomic_add_unchecked(1, v);
}

/*
 * atomic_dec - decrement and test
 * @v: pointer of type atomic_t
 *
 * Atomically decrements @v by 1.
 */
#define atomic_dec(v) atomic_sub(1, (v))
static __inline__ void atomic_dec_unchecked(atomic_unchecked_t *v)
{
	atomic_sub_unchecked(1, v);
}

/*
 * atomic_add_negative - add and test if negative
 * @v: pointer of type atomic_t
 * @i: integer value to add
 *
 * Atomically adds @i to @v and returns true
 * if the result is negative, or false when
 * result is greater than or equal to zero.
 */
#define atomic_add_negative(i, v) (atomic_add_return(i, (v)) < 0)

#ifdef CONFIG_64BIT

#define ATOMIC64_INIT(i)    { (i) }

/*
 * atomic64_read - read atomic variable
 * @v: pointer of type atomic64_t
 *
 */
static inline long atomic64_read(const atomic64_t *v)
{
	return (*(volatile const long *) &v->counter);
}

static inline long atomic64_read_unchecked(const atomic64_unchecked_t *v)
{
	return (*(volatile const long *) &v->counter);
}

/*
 * atomic64_set - set atomic variable
 * @v: pointer of type atomic64_t
 * @i: required value
 */
static inline void atomic64_set(atomic64_t *v, long i)
{
	v->counter = i;
}

static inline void atomic64_set_unchecked(atomic64_unchecked_t *v, long i)
{
	v->counter = i;
}

/*
 * atomic64_add - add integer to atomic variable
 * @i: integer value to add
 * @v: pointer of type atomic64_t
 *
 * Atomically adds @i to @v.
 */
static __inline__ void atomic64_add(long i, atomic64_t *v)
{
	long temp;

	if (kernel_uses_llsc && R10000_LLSC_WAR) {
		__asm__ __volatile__(
		"	.set	mips3					\n"
		"1:	lld	%0, %1		# atomic64_add		\n"
#ifdef CONFIG_PAX_REFCOUNT
			/* Exception on overflow. */
		"2:	dadd	%0, %2					\n"
#else
		"	daddu	%0, %2					\n"
#endif
		"	scd	%0, %1					\n"
		"	beqzl	%0, 1b					\n"
#ifdef CONFIG_PAX_REFCOUNT
		"3:							\n"
		_ASM_EXTABLE(2b, 3b)
#endif
		"	.set	mips0					\n"
		: "=&r" (temp), "+m" (v->counter)
		: "Ir" (i));
	} else if (kernel_uses_llsc) {
		__asm__ __volatile__(
		"	.set	mips3					\n"
		"1:	lld	%0, %1		# atomic64_add		\n"
#ifdef CONFIG_PAX_REFCOUNT
			/* Exception on overflow. */
		"2:	dadd	%0, %2					\n"
#else
		"	daddu	%0, %2					\n"
#endif
		"	scd	%0, %1					\n"
		"	beqz	%0, 1b					\n"
#ifdef CONFIG_PAX_REFCOUNT
		"3:							\n"
		_ASM_EXTABLE(2b, 3b)
#endif
		"	.set	mips0					\n"
		: "=&r" (temp), "+m" (v->counter)
		: "Ir" (i));
	} else {
		unsigned long flags;

		raw_local_irq_save(flags);
		__asm__ __volatile__(
#ifdef CONFIG_PAX_REFCOUNT
			/* Exception on overflow. */
		"1:	dadd	%0, %1					\n"
		"2:							\n"
		_ASM_EXTABLE(1b, 2b)
#else
		"	daddu	%0, %1					\n"
#endif
		: "+r" (v->counter) : "Ir" (i));
		raw_local_irq_restore(flags);
	}
}
static __inline__ void atomic64_add_unchecked(long i, atomic64_unchecked_t *v)
{
	if (kernel_uses_llsc && R10000_LLSC_WAR) {
		long temp;

		__asm__ __volatile__(
		"	.set	mips3					\n"
		"1:	lld	%0, %1		# atomic64_add		\n"
		"	daddu	%0, %2					\n"
		"	scd	%0, %1					\n"
		"	beqzl	%0, 1b					\n"
		"	.set	mips0					\n"
		: "=&r" (temp), "+m" (v->counter)
		: "Ir" (i));
	} else if (kernel_uses_llsc) {
		long temp;

		do {
			__asm__ __volatile__(
			"	.set	mips3				\n"
			"	lld	%0, %1		# atomic64_add	\n"
			"	daddu	%0, %2				\n"
			"	scd	%0, %1				\n"
			"	.set	mips0				\n"
			: "=&r" (temp), "+m" (v->counter)
			: "Ir" (i));
		} while (unlikely(!temp));
	} else {
		unsigned long flags;

		raw_local_irq_save(flags);
		v->counter += i;
		raw_local_irq_restore(flags);
	}
}

/*
 * atomic64_sub - subtract the atomic variable
 * @i: integer value to subtract
 * @v: pointer of type atomic64_t
 *
 * Atomically subtracts @i from @v.
 */
static __inline__ void atomic64_sub(long i, atomic64_t *v)
{
	long temp;

	if (kernel_uses_llsc && R10000_LLSC_WAR) {
		__asm__ __volatile__(
		"	.set	mips3					\n"
		"1:	lld	%0, %1		# atomic64_sub		\n"
#ifdef CONFIG_PAX_REFCOUNT
		/* Exception on overflow. */
		"2:	dsub	%0, %2					\n"
#else
		"	dsubu	%0, %2					\n"
#endif
		"	scd	%0, %1					\n"
		"	beqzl	%0, 1b					\n"
#ifdef CONFIG_PAX_REFCOUNT
		"3:							\n"
		_ASM_EXTABLE(2b, 3b)
#endif
		"	.set	mips0					\n"
		: "=&r" (temp), "+m" (v->counter)
		: "Ir" (i));
	} else if (kernel_uses_llsc) {
		__asm__ __volatile__(
		"	.set	mips3					\n"
		"1:	lld	%0, %1		# atomic64_sub		\n"
#ifdef CONFIG_PAX_REFCOUNT
		/* Exception on overflow. */
		"2:	dsub	%0, %2					\n"
#else
		"	dsubu	%0, %2					\n"
#endif
		"	scd	%0, %1					\n"
		"	beqz	%0, 1b					\n"
#ifdef CONFIG_PAX_REFCOUNT
		"3:							\n"
		_ASM_EXTABLE(2b, 3b)
#endif
		"	.set	mips0					\n"
		: "=&r" (temp), "+m" (v->counter)
		: "Ir" (i));
	} else {
		unsigned long flags;

		raw_local_irq_save(flags);
		__asm__ __volatile__(
#ifdef CONFIG_PAX_REFCOUNT
			/* Exception on overflow. */
		"1:	dsub	%0, %1					\n"
		"2:							\n"
		_ASM_EXTABLE(1b, 2b)
#else
		"	dsubu	%0, %1					\n"
#endif
		: "+r" (v->counter) : "Ir" (i));
		raw_local_irq_restore(flags);
	}
}

static __inline__ void atomic64_sub_unchecked(long i, atomic64_unchecked_t *v)
{
	if (kernel_uses_llsc && R10000_LLSC_WAR) {
		long temp;

		__asm__ __volatile__(
		"	.set	mips3					\n"
		"1:	lld	%0, %1		# atomic64_sub		\n"
		"	dsubu	%0, %2					\n"
		"	scd	%0, %1					\n"
		"	beqzl	%0, 1b					\n"
		"	.set	mips0					\n"
		: "=&r" (temp), "+m" (v->counter)
		: "Ir" (i));
	} else if (kernel_uses_llsc) {
		long temp;

		do {
			__asm__ __volatile__(
			"	.set	mips3				\n"
			"	lld	%0, %1		# atomic64_sub	\n"
			"	dsubu	%0, %2				\n"
			"	scd	%0, %1				\n"
			"	.set	mips0				\n"
			: "=&r" (temp), "+m" (v->counter)
			: "Ir" (i));
		} while (unlikely(!temp));
	} else {
		unsigned long flags;

		raw_local_irq_save(flags);
		v->counter -= i;
		raw_local_irq_restore(flags);
	}
}

/*
 * Same as above, but return the result value
 */
static __inline__ long atomic64_add_return(long i, atomic64_t *v)
{
	long result;
	long temp;

	smp_mb__before_llsc();

	if (kernel_uses_llsc && R10000_LLSC_WAR) {
		__asm__ __volatile__(
		"	.set	mips3					\n"
		"1:	lld	%1, %2		# atomic64_add_return	\n"
#ifdef CONFIG_PAX_REFCOUNT
		"2:	dadd	%0, %1, %3				\n"
#else
		"	daddu	%0, %1, %3				\n"
#endif
		"	scd	%0, %2					\n"
		"	beqzl	%0, 1b					\n"
#ifdef CONFIG_PAX_REFCOUNT
		"	b	4f					\n"
		"	.set	noreorder				\n"
		"3:	b	5f					\n"
		"	move	%0, %1					\n"
		"	.set	reorder					\n"
		_ASM_EXTABLE(2b, 3b)
#endif
		"4:	daddu	%0, %1, %3				\n"
#ifdef CONFIG_PAX_REFCOUNT
		"5:							\n"
#endif
		"	.set	mips0					\n"
		: "=&r" (result), "=&r" (temp), "+m" (v->counter)
		: "Ir" (i));
	} else if (kernel_uses_llsc) {
		__asm__ __volatile__(
		"	.set	mips3					\n"
		"1:	lld	%1, %2	# atomic64_add_return		\n"
#ifdef CONFIG_PAX_REFCOUNT
		"2:	dadd	%0, %1, %3				\n"
#else
		"	daddu	%0, %1, %3				\n"
#endif
		"	scd	%0, %2					\n"
		"	bnez	%0, 4f					\n"
		"	b	1b					\n"
#ifdef CONFIG_PAX_REFCOUNT
		"	.set	noreorder				\n"
		"3:	b	5f					\n"
		"	move	%0, %1					\n"
		"	.set	reorder					\n"
		_ASM_EXTABLE(2b, 3b)
#endif
		"4:	daddu	%0, %1, %3				\n"
#ifdef CONFIG_PAX_REFCOUNT
		"5:							\n"
#endif
		"	.set	mips0					\n"
		: "=&r" (result), "=&r" (temp), "=m" (v->counter)
		: "Ir" (i), "m" (v->counter)
		: "memory");
	} else {
		unsigned long flags;

		raw_local_irq_save(flags);
		__asm__ __volatile__(
		"	ld	%0, %1					\n"
#ifdef CONFIG_PAX_REFCOUNT
			/* Exception on overflow. */
		"1:	dadd	%0, %2					\n"
#else
		"	daddu	%0, %2					\n"
#endif
		"	sd	%0, %1					\n"
#ifdef CONFIG_PAX_REFCOUNT
		/* Note: Dest reg is not modified on overflow */
		"2:							\n"
		_ASM_EXTABLE(1b, 2b)
#endif
		: "=&r" (result), "+m" (v->counter) : "Ir" (i));
		raw_local_irq_restore(flags);
	}

	smp_llsc_mb();

	return result;
}
static __inline__ long atomic64_add_return_unchecked(long i, atomic64_unchecked_t *v)
{
	long result;

	smp_mb__before_llsc();

	if (kernel_uses_llsc && R10000_LLSC_WAR) {
		long temp;

		__asm__ __volatile__(
		"	.set	mips3					\n"
		"1:	lld	%1, %2		# atomic64_add_return	\n"
		"	daddu	%0, %1, %3				\n"
		"	scd	%0, %2					\n"
		"	beqzl	%0, 1b					\n"
		"	daddu	%0, %1, %3				\n"
		"	.set	mips0					\n"
		: "=&r" (result), "=&r" (temp), "+m" (v->counter)
		: "Ir" (i));
	} else if (kernel_uses_llsc) {
		long temp;

		do {
			__asm__ __volatile__(
			"	.set	mips3				\n"
			"	lld	%1, %2	# atomic64_add_return	\n"
			"	daddu	%0, %1, %3			\n"
			"	scd	%0, %2				\n"
			"	.set	mips0				\n"
			: "=&r" (result), "=&r" (temp), "=m" (v->counter)
			: "Ir" (i), "m" (v->counter)
			: "memory");
		} while (unlikely(!result));

		result = temp + i;
	} else {
		unsigned long flags;

		raw_local_irq_save(flags);
		result = v->counter;
		result += i;
		v->counter = result;
		raw_local_irq_restore(flags);
	}

	smp_llsc_mb();

	return result;
}

static __inline__ long atomic64_sub_return(long i, atomic64_t *v)
{
	long result;
	long temp;

	smp_mb__before_llsc();

	if (kernel_uses_llsc && R10000_LLSC_WAR) {
		long temp;

		__asm__ __volatile__(
		"	.set	mips3					\n"
		"1:	lld	%1, %2		# atomic64_sub_return	\n"
#ifdef CONFIG_PAX_REFCOUNT
		"2:	dsub	%0, %1, %3				\n"
#else
		"	dsubu	%0, %1, %3				\n"
#endif
		"	scd	%0, %2					\n"
		"	beqzl	%0, 1b					\n"
#ifdef CONFIG_PAX_REFCOUNT
		"	b	4f					\n"
		"	.set	noreorder				\n"
		"3:	b	5f					\n"
		"	move	%0, %1					\n"
		"	.set	reorder					\n"
		_ASM_EXTABLE(2b, 3b)
#endif
		"4:	dsubu	%0, %1, %3				\n"
#ifdef CONFIG_PAX_REFCOUNT
		"5:							\n"
#endif
		"	.set	mips0					\n"
		: "=&r" (result), "=&r" (temp), "=m" (v->counter)
		: "Ir" (i), "m" (v->counter)
		: "memory");
	} else if (kernel_uses_llsc) {
		__asm__ __volatile__(
		"	.set	mips3					\n"
		"1:	lld	%1, %2	# atomic64_sub_return		\n"
#ifdef CONFIG_PAX_REFCOUNT
		"2:	dsub	%0, %1, %3				\n"
#else
		"	dsubu	%0, %1, %3				\n"
#endif
		"	scd	%0, %2					\n"
		"	bnez	%0, 4f					\n"
		"	b	1b					\n"
#ifdef CONFIG_PAX_REFCOUNT
		"	.set	noreorder				\n"
		"3:	b	5f					\n"
		"	move	%0, %1					\n"
		"	.set	reorder					\n"
		_ASM_EXTABLE(2b, 3b)
#endif
		"4:	dsubu	%0, %1, %3				\n"
#ifdef CONFIG_PAX_REFCOUNT
		"5:							\n"
#endif
		"	.set	mips0					\n"
		: "=&r" (result), "=&r" (temp), "=m" (v->counter)
		: "Ir" (i), "m" (v->counter)
		: "memory");
	} else {
		unsigned long flags;

		raw_local_irq_save(flags);
		__asm__ __volatile__(
		"	ld	%0, %1					\n"
#ifdef CONFIG_PAX_REFCOUNT
			/* Exception on overflow. */
		"1:	dsub	%0, %2					\n"
#else
		"	dsubu	%0, %2					\n"
#endif
		"	sd	%0, %1					\n"
#ifdef CONFIG_PAX_REFCOUNT
		/* Note: Dest reg is not modified on overflow */
		"2:							\n"
		_ASM_EXTABLE(1b, 2b)
#endif
		: "=&r" (result), "+m" (v->counter) : "Ir" (i));
		raw_local_irq_restore(flags);
	}

	smp_llsc_mb();

	return result;
}

static __inline__ long atomic64_sub_return_unchecked(long i, atomic64_unchecked_t *v)
{
	long result;

	smp_mb__before_llsc();

	if (kernel_uses_llsc && R10000_LLSC_WAR) {
		long temp;

		__asm__ __volatile__(
		"	.set	mips3					\n"
		"1:	lld	%1, %2		# atomic64_sub_return	\n"
		"	dsubu	%0, %1, %3				\n"
		"	scd	%0, %2					\n"
		"	beqzl	%0, 1b					\n"
		"	dsubu	%0, %1, %3				\n"
		"	.set	mips0					\n"
		: "=&r" (result), "=&r" (temp), "=m" (v->counter)
		: "Ir" (i), "m" (v->counter)
		: "memory");
	} else if (kernel_uses_llsc) {
		long temp;

		do {
			__asm__ __volatile__(
			"	.set	mips3				\n"
			"	lld	%1, %2	# atomic64_sub_return	\n"
			"	dsubu	%0, %1, %3			\n"
			"	scd	%0, %2				\n"
			"	.set	mips0				\n"
			: "=&r" (result), "=&r" (temp), "=m" (v->counter)
			: "Ir" (i), "m" (v->counter)
			: "memory");
		} while (unlikely(!result));

		result = temp - i;
	} else {
		unsigned long flags;

		raw_local_irq_save(flags);
		result = v->counter;
		result -= i;
		v->counter = result;
		raw_local_irq_restore(flags);
	}

	smp_llsc_mb();

	return result;
}

/*
 * atomic64_sub_if_positive - conditionally subtract integer from atomic variable
 * @i: integer value to subtract
 * @v: pointer of type atomic64_t
 *
 * Atomically test @v and subtract @i if @v is greater or equal than @i.
 * The function returns the old value of @v minus @i.
 */
static __inline__ long atomic64_sub_if_positive(long i, atomic64_t *v)
{
	long result;

	smp_mb__before_llsc();

	if (kernel_uses_llsc && R10000_LLSC_WAR) {
		long temp;

		__asm__ __volatile__(
		"	.set	mips3					\n"
		"1:	lld	%1, %2		# atomic64_sub_if_positive\n"
		"	dsubu	%0, %1, %3				\n"
		"	bltz	%0, 1f					\n"
		"	scd	%0, %2					\n"
		"	.set	noreorder				\n"
		"	beqzl	%0, 1b					\n"
		"	 dsubu	%0, %1, %3				\n"
		"	.set	reorder					\n"
		"1:							\n"
		"	.set	mips0					\n"
		: "=&r" (result), "=&r" (temp), "=m" (v->counter)
		: "Ir" (i), "m" (v->counter)
		: "memory");
	} else if (kernel_uses_llsc) {
		long temp;

		__asm__ __volatile__(
		"	.set	mips3					\n"
		"1:	lld	%1, %2		# atomic64_sub_if_positive\n"
		"	dsubu	%0, %1, %3				\n"
		"	bltz	%0, 1f					\n"
		"	scd	%0, %2					\n"
		"	.set	noreorder				\n"
		"	beqz	%0, 1b					\n"
		"	 dsubu	%0, %1, %3				\n"
		"	.set	reorder					\n"
		"1:							\n"
		"	.set	mips0					\n"
		: "=&r" (result), "=&r" (temp), "+m" (v->counter)
		: "Ir" (i));
	} else {
		unsigned long flags;

		raw_local_irq_save(flags);
		result = v->counter;
		result -= i;
		if (result >= 0)
			v->counter = result;
		raw_local_irq_restore(flags);
	}

	smp_llsc_mb();

	return result;
}

static inline long atomic64_cmpxchg(atomic64_t *v, long old, long new)
{
	return cmpxchg(&v->counter, old, new);
}

static inline long atomic64_cmpxchg_unchecked(atomic64_unchecked_t *v, long old,
					      long new)
{
	return cmpxchg(&(v->counter), old, new);
}

static inline long atomic64_xchg(atomic64_t *v, long new)
{
	return xchg(&v->counter, new);
}

static inline long atomic64_xchg_unchecked(atomic64_unchecked_t *v, long new)
{
	return xchg(&(v->counter), new);
}

/**
 * atomic64_add_unless - add unless the number is a given value
 * @v: pointer of type atomic64_t
 * @a: the amount to add to v...
 * @u: ...unless v is equal to u.
 *
 * Atomically adds @a to @v, so long as it was not @u.
 * Returns the old value of @v.
 */
static __inline__ int atomic64_add_unless(atomic64_t *v, long a, long u)
{
	long c, old;
	c = atomic64_read(v);
	for (;;) {
		if (unlikely(c == (u)))
			break;
		old = atomic64_cmpxchg((v), c, c + (a));
		if (likely(old == c))
			break;
		c = old;
	}
	return c != (u);
}

#define atomic64_inc_not_zero(v) atomic64_add_unless((v), 1, 0)

#define atomic64_dec_return(v) atomic64_sub_return(1, (v))
#define atomic64_inc_return(v) atomic64_add_return(1, (v))
#define atomic64_inc_return_unchecked(v) atomic64_add_return_unchecked(1, (v))

/*
 * atomic64_sub_and_test - subtract value from variable and test result
 * @i: integer value to subtract
 * @v: pointer of type atomic64_t
 *
 * Atomically subtracts @i from @v and returns
 * true if the result is zero, or false for all
 * other cases.
 */
#define atomic64_sub_and_test(i, v) (atomic64_sub_return((i), (v)) == 0)

/*
 * atomic64_inc_and_test - increment and test
 * @v: pointer of type atomic64_t
 *
 * Atomically increments @v by 1
 * and returns true if the result is zero, or false for all
 * other cases.
 */
#define atomic64_inc_and_test(v) (atomic64_inc_return(v) == 0)
#define atomic64_inc_and_test_unchecked(v) atomic64_add_return_unchecked(1, (v)) == 0)

/*
 * atomic64_dec_and_test - decrement by 1 and test
 * @v: pointer of type atomic64_t
 *
 * Atomically decrements @v by 1 and
 * returns true if the result is 0, or false for all other
 * cases.
 */
#define atomic64_dec_and_test(v) (atomic64_sub_return(1, (v)) == 0)

/*
 * atomic64_dec_if_positive - decrement by 1 if old value positive
 * @v: pointer of type atomic64_t
 */
#define atomic64_dec_if_positive(v)	atomic64_sub_if_positive(1, v)

/*
 * atomic64_inc - increment atomic variable
 * @v: pointer of type atomic64_t
 *
 * Atomically increments @v by 1.
 */
#define atomic64_inc(v) atomic64_add(1, (v))
#define atomic64_inc_unchecked(v) atomic64_add_unchecked(1, (v))

/*
 * atomic64_dec - decrement and test
 * @v: pointer of type atomic64_t
 *
 * Atomically decrements @v by 1.
 */
#define atomic64_dec(v) atomic64_sub(1, (v))
#define atomic64_dec_unchecked(v) atomic64_sub_unchecked(1, (v))

/*
 * atomic64_add_negative - add and test if negative
 * @v: pointer of type atomic64_t
 * @i: integer value to add
 *
 * Atomically adds @i to @v and returns true
 * if the result is negative, or false when
 * result is greater than or equal to zero.
 */
#define atomic64_add_negative(i, v) (atomic64_add_return(i, (v)) < 0)

#define atomic64_read_unchecked(v)		atomic64_read(v)
#define atomic64_set_unchecked(v, i)		atomic64_set((v), (i))
#define atomic64_add_unchecked(a, v)		atomic64_add((a), (v))
#define atomic64_add_return_unchecked(a, v)	atomic64_add_return((a), (v))
#define atomic64_sub_unchecked(a, v)		atomic64_sub((a), (v))
#define atomic64_inc_unchecked(v)		atomic64_inc(v)
#define atomic64_inc_return_unchecked(v)	atomic64_inc_return(v)
#define atomic64_dec_unchecked(v)		atomic64_dec(v)
#define atomic64_cmpxchg_unchecked(v, o, n)	atomic64_cmpxchg((v), (o), (n))

#endif /* CONFIG_64BIT */

/*
 * atomic*_return operations are serializing but not the non-*_return
 * versions.
 */
#define smp_mb__before_atomic_dec()	smp_mb__before_llsc()
#define smp_mb__after_atomic_dec()	smp_llsc_mb()
#define smp_mb__before_atomic_inc()	smp_mb__before_llsc()
#define smp_mb__after_atomic_inc()	smp_llsc_mb()

#endif /* _ASM_ATOMIC_H */<|MERGE_RESOLUTION|>--- conflicted
+++ resolved
@@ -25,9 +25,6 @@
 #include <asm-generic/atomic64.h>
 #endif
 
-<<<<<<< HEAD
-#define ATOMIC_INIT(i)    { (i) }
-=======
 #define ATOMIC_INIT(i)	  { (i) }
 
 #ifdef CONFIG_64BIT
@@ -41,7 +38,6 @@
 "	.word	" #from ", " #to"\n"	\
 "	.previous\n"
 #endif
->>>>>>> c3ade0e0
 
 /*
  * atomic_read - read atomic variable
@@ -1453,16 +1449,6 @@
  */
 #define atomic64_add_negative(i, v) (atomic64_add_return(i, (v)) < 0)
 
-#define atomic64_read_unchecked(v)		atomic64_read(v)
-#define atomic64_set_unchecked(v, i)		atomic64_set((v), (i))
-#define atomic64_add_unchecked(a, v)		atomic64_add((a), (v))
-#define atomic64_add_return_unchecked(a, v)	atomic64_add_return((a), (v))
-#define atomic64_sub_unchecked(a, v)		atomic64_sub((a), (v))
-#define atomic64_inc_unchecked(v)		atomic64_inc(v)
-#define atomic64_inc_return_unchecked(v)	atomic64_inc_return(v)
-#define atomic64_dec_unchecked(v)		atomic64_dec(v)
-#define atomic64_cmpxchg_unchecked(v, o, n)	atomic64_cmpxchg((v), (o), (n))
-
 #endif /* CONFIG_64BIT */
 
 /*
