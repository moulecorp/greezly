/*
 * This file is subject to the terms and conditions of the GNU General Public
 * License.  See the file "COPYING" in the main directory of this archive
 * for more details.
 *
 * Copyright (C) 1992 Ross Biro
 * Copyright (C) Linus Torvalds
 * Copyright (C) 1994, 95, 96, 97, 98, 2000 Ralf Baechle
 * Copyright (C) 1996 David S. Miller
 * Kevin D. Kissell, kevink@mips.com and Carsten Langgaard, carstenl@mips.com
 * Copyright (C) 1999 MIPS Technologies, Inc.
 * Copyright (C) 2000 Ulf Carlsson
 *
 * At this time Linux/MIPS64 only supports syscall tracing, even for 32-bit
 * binaries.
 */
#include <linux/compiler.h>
#include <linux/context_tracking.h>
#include <linux/elf.h>
#include <linux/kernel.h>
#include <linux/sched.h>
#include <linux/mm.h>
#include <linux/errno.h>
#include <linux/ptrace.h>
#include <linux/regset.h>
#include <linux/smp.h>
#include <linux/user.h>
#include <linux/security.h>
#include <linux/tracehook.h>
#include <linux/audit.h>
#include <linux/seccomp.h>
#include <linux/ftrace.h>

#include <asm/byteorder.h>
#include <asm/cpu.h>
#include <asm/dsp.h>
#include <asm/fpu.h>
#include <asm/mipsregs.h>
#include <asm/mipsmtregs.h>
#include <asm/pgtable.h>
#include <asm/page.h>
#include <asm/syscall.h>
#include <asm/uaccess.h>
#include <asm/bootinfo.h>
#include <asm/reg.h>

#define CREATE_TRACE_POINTS
#include <trace/events/syscalls.h>

/*
 * Called by kernel/ptrace.c when detaching..
 *
 * Make sure single step bits etc are not set.
 */
void ptrace_disable(struct task_struct *child)
{
	/* Don't load the watchpoint registers for the ex-child. */
	clear_tsk_thread_flag(child, TIF_LOAD_WATCH);
}

/*
 * Read a general register set.	 We always use the 64-bit format, even
 * for 32-bit kernels and for 32-bit processes on a 64-bit kernel.
 * Registers are sign extended to fill the available space.
 */
int ptrace_getregs(struct task_struct *child, __s64 __user *data)
{
	struct pt_regs *regs;
	int i;

	if (!access_ok(VERIFY_WRITE, data, 38 * 8))
		return -EIO;

	regs = task_pt_regs(child);

	for (i = 0; i < 32; i++)
		__put_user((long)regs->regs[i], data + i);
	__put_user((long)regs->lo, data + EF_LO - EF_R0);
	__put_user((long)regs->hi, data + EF_HI - EF_R0);
	__put_user((long)regs->cp0_epc, data + EF_CP0_EPC - EF_R0);
	__put_user((long)regs->cp0_badvaddr, data + EF_CP0_BADVADDR - EF_R0);
	__put_user((long)regs->cp0_status, data + EF_CP0_STATUS - EF_R0);
	__put_user((long)regs->cp0_cause, data + EF_CP0_CAUSE - EF_R0);

	return 0;
}

/*
 * Write a general register set.  As for PTRACE_GETREGS, we always use
 * the 64-bit format.  On a 32-bit kernel only the lower order half
 * (according to endianness) will be used.
 */
int ptrace_setregs(struct task_struct *child, __s64 __user *data)
{
	struct pt_regs *regs;
	int i;

	if (!access_ok(VERIFY_READ, data, 38 * 8))
		return -EIO;

	regs = task_pt_regs(child);

	for (i = 0; i < 32; i++)
		__get_user(regs->regs[i], data + i);
	__get_user(regs->lo, data + EF_LO - EF_R0);
	__get_user(regs->hi, data + EF_HI - EF_R0);
	__get_user(regs->cp0_epc, data + EF_CP0_EPC - EF_R0);

	/* badvaddr, status, and cause may not be written.  */

	return 0;
}

int ptrace_getfpregs(struct task_struct *child, __u32 __user *data)
{
	int i;
	unsigned int tmp;

	if (!access_ok(VERIFY_WRITE, data, 33 * 8))
		return -EIO;

	if (tsk_used_math(child)) {
		fpureg_t *fregs = get_fpu_regs(child);
		for (i = 0; i < 32; i++)
			__put_user(fregs[i], i + (__u64 __user *) data);
	} else {
		for (i = 0; i < 32; i++)
			__put_user((__u64) -1, i + (__u64 __user *) data);
	}

	__put_user(child->thread.fpu.fcr31, data + 64);

	preempt_disable();
	if (cpu_has_fpu) {
		unsigned int flags;

		if (cpu_has_mipsmt) {
			unsigned int vpflags = dvpe();
			flags = read_c0_status();
			__enable_fpu(FPU_AS_IS);
			__asm__ __volatile__("cfc1\t%0,$0" : "=r" (tmp));
			write_c0_status(flags);
			evpe(vpflags);
		} else {
			flags = read_c0_status();
			__enable_fpu(FPU_AS_IS);
			__asm__ __volatile__("cfc1\t%0,$0" : "=r" (tmp));
			write_c0_status(flags);
		}
	} else {
		tmp = 0;
	}
	preempt_enable();
	__put_user(tmp, data + 65);

	return 0;
}

int ptrace_setfpregs(struct task_struct *child, __u32 __user *data)
{
	fpureg_t *fregs;
	int i;

	if (!access_ok(VERIFY_READ, data, 33 * 8))
		return -EIO;

	fregs = get_fpu_regs(child);

	for (i = 0; i < 32; i++)
		__get_user(fregs[i], i + (__u64 __user *) data);

	__get_user(child->thread.fpu.fcr31, data + 64);

	/* FIR may not be written.  */

	return 0;
}

int ptrace_get_watch_regs(struct task_struct *child,
			  struct pt_watch_regs __user *addr)
{
	enum pt_watch_style style;
	int i;

	if (!cpu_has_watch || current_cpu_data.watch_reg_use_cnt == 0)
		return -EIO;
	if (!access_ok(VERIFY_WRITE, addr, sizeof(struct pt_watch_regs)))
		return -EIO;

#ifdef CONFIG_32BIT
	style = pt_watch_style_mips32;
#define WATCH_STYLE mips32
#else
	style = pt_watch_style_mips64;
#define WATCH_STYLE mips64
#endif

	__put_user(style, &addr->style);
	__put_user(current_cpu_data.watch_reg_use_cnt,
		   &addr->WATCH_STYLE.num_valid);
	for (i = 0; i < current_cpu_data.watch_reg_use_cnt; i++) {
		__put_user(child->thread.watch.mips3264.watchlo[i],
			   &addr->WATCH_STYLE.watchlo[i]);
		__put_user(child->thread.watch.mips3264.watchhi[i] & 0xfff,
			   &addr->WATCH_STYLE.watchhi[i]);
		__put_user(current_cpu_data.watch_reg_masks[i],
			   &addr->WATCH_STYLE.watch_masks[i]);
	}
	for (; i < 8; i++) {
		__put_user(0, &addr->WATCH_STYLE.watchlo[i]);
		__put_user(0, &addr->WATCH_STYLE.watchhi[i]);
		__put_user(0, &addr->WATCH_STYLE.watch_masks[i]);
	}

	return 0;
}

int ptrace_set_watch_regs(struct task_struct *child,
			  struct pt_watch_regs __user *addr)
{
	int i;
	int watch_active = 0;
	unsigned long lt[NUM_WATCH_REGS];
	u16 ht[NUM_WATCH_REGS];

	if (!cpu_has_watch || current_cpu_data.watch_reg_use_cnt == 0)
		return -EIO;
	if (!access_ok(VERIFY_READ, addr, sizeof(struct pt_watch_regs)))
		return -EIO;
	/* Check the values. */
	for (i = 0; i < current_cpu_data.watch_reg_use_cnt; i++) {
		__get_user(lt[i], &addr->WATCH_STYLE.watchlo[i]);
#ifdef CONFIG_32BIT
		if (lt[i] & __UA_LIMIT)
			return -EINVAL;
#else
		if (test_tsk_thread_flag(child, TIF_32BIT_ADDR)) {
			if (lt[i] & 0xffffffff80000000UL)
				return -EINVAL;
		} else {
			if (lt[i] & __UA_LIMIT)
				return -EINVAL;
		}
#endif
		__get_user(ht[i], &addr->WATCH_STYLE.watchhi[i]);
		if (ht[i] & ~0xff8)
			return -EINVAL;
	}
	/* Install them. */
	for (i = 0; i < current_cpu_data.watch_reg_use_cnt; i++) {
		if (lt[i] & 7)
			watch_active = 1;
		child->thread.watch.mips3264.watchlo[i] = lt[i];
		/* Set the G bit. */
		child->thread.watch.mips3264.watchhi[i] = ht[i];
	}

	if (watch_active)
		set_tsk_thread_flag(child, TIF_LOAD_WATCH);
	else
		clear_tsk_thread_flag(child, TIF_LOAD_WATCH);

	return 0;
}

/* regset get/set implementations */

static int gpr_get(struct task_struct *target,
		   const struct user_regset *regset,
		   unsigned int pos, unsigned int count,
		   void *kbuf, void __user *ubuf)
{
	struct pt_regs *regs = task_pt_regs(target);

	return user_regset_copyout(&pos, &count, &kbuf, &ubuf,
				   regs, 0, sizeof(*regs));
}

static int gpr_set(struct task_struct *target,
		   const struct user_regset *regset,
		   unsigned int pos, unsigned int count,
		   const void *kbuf, const void __user *ubuf)
{
	struct pt_regs newregs;
	int ret;

	ret = user_regset_copyin(&pos, &count, &kbuf, &ubuf,
				 &newregs,
				 0, sizeof(newregs));
	if (ret)
		return ret;

	*task_pt_regs(target) = newregs;

	return 0;
}

static int fpr_get(struct task_struct *target,
		   const struct user_regset *regset,
		   unsigned int pos, unsigned int count,
		   void *kbuf, void __user *ubuf)
{
	return user_regset_copyout(&pos, &count, &kbuf, &ubuf,
				   &target->thread.fpu,
				   0, sizeof(elf_fpregset_t));
	/* XXX fcr31  */
}

static int fpr_set(struct task_struct *target,
		   const struct user_regset *regset,
		   unsigned int pos, unsigned int count,
		   const void *kbuf, const void __user *ubuf)
{
	return user_regset_copyin(&pos, &count, &kbuf, &ubuf,
				  &target->thread.fpu,
				  0, sizeof(elf_fpregset_t));
	/* XXX fcr31  */
}

enum mips_regset {
	REGSET_GPR,
	REGSET_FPR,
};

static const struct user_regset mips_regsets[] = {
	[REGSET_GPR] = {
		.core_note_type	= NT_PRSTATUS,
		.n		= ELF_NGREG,
		.size		= sizeof(unsigned int),
		.align		= sizeof(unsigned int),
		.get		= gpr_get,
		.set		= gpr_set,
	},
	[REGSET_FPR] = {
		.core_note_type	= NT_PRFPREG,
		.n		= ELF_NFPREG,
		.size		= sizeof(elf_fpreg_t),
		.align		= sizeof(elf_fpreg_t),
		.get		= fpr_get,
		.set		= fpr_set,
	},
};

static const struct user_regset_view user_mips_view = {
	.name		= "mips",
	.e_machine	= ELF_ARCH,
	.ei_osabi	= ELF_OSABI,
	.regsets	= mips_regsets,
	.n		= ARRAY_SIZE(mips_regsets),
};

static const struct user_regset mips64_regsets[] = {
	[REGSET_GPR] = {
		.core_note_type	= NT_PRSTATUS,
		.n		= ELF_NGREG,
		.size		= sizeof(unsigned long),
		.align		= sizeof(unsigned long),
		.get		= gpr_get,
		.set		= gpr_set,
	},
	[REGSET_FPR] = {
		.core_note_type	= NT_PRFPREG,
		.n		= ELF_NFPREG,
		.size		= sizeof(elf_fpreg_t),
		.align		= sizeof(elf_fpreg_t),
		.get		= fpr_get,
		.set		= fpr_set,
	},
};

static const struct user_regset_view user_mips64_view = {
	.name		= "mips",
	.e_machine	= ELF_ARCH,
	.ei_osabi	= ELF_OSABI,
	.regsets	= mips64_regsets,
	.n		= ARRAY_SIZE(mips_regsets),
};

const struct user_regset_view *task_user_regset_view(struct task_struct *task)
{
#ifdef CONFIG_32BIT
	return &user_mips_view;
#endif

#ifdef CONFIG_MIPS32_O32
		if (test_thread_flag(TIF_32BIT_REGS))
			return &user_mips_view;
#endif

	return &user_mips64_view;
}

long arch_ptrace(struct task_struct *child, long request,
		 unsigned long addr, unsigned long data)
{
	int ret;
	void __user *addrp = (void __user *) addr;
	void __user *datavp = (void __user *) data;
	unsigned long __user *datalp = (void __user *) data;

	switch (request) {
	/* when I and D space are separate, these will need to be fixed. */
	case PTRACE_PEEKTEXT: /* read word at location addr. */
	case PTRACE_PEEKDATA:
		ret = generic_ptrace_peekdata(child, addr, data);
		break;

	/* Read the word at location addr in the USER area. */
	case PTRACE_PEEKUSR: {
		struct pt_regs *regs;
		fpureg_t *fregs;
		unsigned long tmp = 0;

		regs = task_pt_regs(child);
		ret = 0;  /* Default return value. */

		switch (addr) {
		case 0 ... 31:
			tmp = regs->regs[addr];
			break;
		case FPR_BASE ... FPR_BASE + 31:
			if (!tsk_used_math(child)) {
				/* FP not yet used */
				tmp = -1;
				break;
			}
			fregs = get_fpu_regs(child);

#ifdef CONFIG_32BIT
			if (test_thread_flag(TIF_32BIT_FPREGS)) {
				/*
				 * The odd registers are actually the high
				 * order bits of the values stored in the even
				 * registers - unless we're using r2k_switch.S.
				 */
				if (addr & 1)
					tmp = fregs[(addr & ~1) - 32] >> 32;
				else
					tmp = fregs[addr - 32];
				break;
			}
#endif
			tmp = fregs[addr - FPR_BASE];
			break;
		case PC:
			tmp = regs->cp0_epc;
			break;
		case CAUSE:
			tmp = regs->cp0_cause;
			break;
		case BADVADDR:
			tmp = regs->cp0_badvaddr;
			break;
		case MMHI:
			tmp = regs->hi;
			break;
		case MMLO:
			tmp = regs->lo;
			break;
#ifdef CONFIG_CPU_HAS_SMARTMIPS
		case ACX:
			tmp = regs->acx;
			break;
#endif
		case FPC_CSR:
			tmp = child->thread.fpu.fcr31;
			break;
		case FPC_EIR: { /* implementation / version register */
			unsigned int flags;
#ifdef CONFIG_MIPS_MT_SMTC
			unsigned long irqflags;
			unsigned int mtflags;
#endif /* CONFIG_MIPS_MT_SMTC */

			preempt_disable();
			if (!cpu_has_fpu) {
				preempt_enable();
				break;
			}

#ifdef CONFIG_MIPS_MT_SMTC
			/* Read-modify-write of Status must be atomic */
			local_irq_save(irqflags);
			mtflags = dmt();
#endif /* CONFIG_MIPS_MT_SMTC */
			if (cpu_has_mipsmt) {
				unsigned int vpflags = dvpe();
				flags = read_c0_status();
				__enable_fpu(FPU_AS_IS);
				__asm__ __volatile__("cfc1\t%0,$0": "=r" (tmp));
				write_c0_status(flags);
				evpe(vpflags);
			} else {
				flags = read_c0_status();
				__enable_fpu(FPU_AS_IS);
				__asm__ __volatile__("cfc1\t%0,$0": "=r" (tmp));
				write_c0_status(flags);
			}
#ifdef CONFIG_MIPS_MT_SMTC
			emt(mtflags);
			local_irq_restore(irqflags);
#endif /* CONFIG_MIPS_MT_SMTC */
			preempt_enable();
			break;
		}
		case DSP_BASE ... DSP_BASE + 5: {
			dspreg_t *dregs;

			if (!cpu_has_dsp) {
				tmp = 0;
				ret = -EIO;
				goto out;
			}
			dregs = __get_dsp_regs(child);
			tmp = (unsigned long) (dregs[addr - DSP_BASE]);
			break;
		}
		case DSP_CONTROL:
			if (!cpu_has_dsp) {
				tmp = 0;
				ret = -EIO;
				goto out;
			}
			tmp = child->thread.dsp.dspcontrol;
			break;
		default:
			tmp = 0;
			ret = -EIO;
			goto out;
		}
		ret = put_user(tmp, datalp);
		break;
	}

	/* when I and D space are separate, this will have to be fixed. */
	case PTRACE_POKETEXT: /* write the word at location addr. */
	case PTRACE_POKEDATA:
		ret = generic_ptrace_pokedata(child, addr, data);
		break;

	case PTRACE_POKEUSR: {
		struct pt_regs *regs;
		ret = 0;
		regs = task_pt_regs(child);

		switch (addr) {
		case 0 ... 31:
			regs->regs[addr] = data;
			break;
		case FPR_BASE ... FPR_BASE + 31: {
			fpureg_t *fregs = get_fpu_regs(child);

			if (!tsk_used_math(child)) {
				/* FP not yet used  */
				memset(&child->thread.fpu, ~0,
				       sizeof(child->thread.fpu));
				child->thread.fpu.fcr31 = 0;
			}
#ifdef CONFIG_32BIT
			if (test_thread_flag(TIF_32BIT_FPREGS)) {
				/*
				 * The odd registers are actually the high
				 * order bits of the values stored in the even
				 * registers - unless we're using r2k_switch.S.
				 */
				if (addr & 1) {
					fregs[(addr & ~1) - FPR_BASE] &=
						0xffffffff;
					fregs[(addr & ~1) - FPR_BASE] |=
						((u64)data) << 32;
				} else {
					fregs[addr - FPR_BASE] &= ~0xffffffffLL;
					fregs[addr - FPR_BASE] |= data;
				}
				break;
			}
#endif
			fregs[addr - FPR_BASE] = data;
			break;
		}
		case PC:
			regs->cp0_epc = data;
			break;
		case MMHI:
			regs->hi = data;
			break;
		case MMLO:
			regs->lo = data;
			break;
#ifdef CONFIG_CPU_HAS_SMARTMIPS
		case ACX:
			regs->acx = data;
			break;
#endif
		case FPC_CSR:
			child->thread.fpu.fcr31 = data;
			break;
		case DSP_BASE ... DSP_BASE + 5: {
			dspreg_t *dregs;

			if (!cpu_has_dsp) {
				ret = -EIO;
				break;
			}

			dregs = __get_dsp_regs(child);
			dregs[addr - DSP_BASE] = data;
			break;
		}
		case DSP_CONTROL:
			if (!cpu_has_dsp) {
				ret = -EIO;
				break;
			}
			child->thread.dsp.dspcontrol = data;
			break;
		default:
			/* The rest are not allowed. */
			ret = -EIO;
			break;
		}
		break;
		}

	case PTRACE_GETREGS:
		ret = ptrace_getregs(child, datavp);
		break;

	case PTRACE_SETREGS:
		ret = ptrace_setregs(child, datavp);
		break;

	case PTRACE_GETFPREGS:
		ret = ptrace_getfpregs(child, datavp);
		break;

	case PTRACE_SETFPREGS:
		ret = ptrace_setfpregs(child, datavp);
		break;

	case PTRACE_GET_THREAD_AREA:
		ret = put_user(task_thread_info(child)->tp_value, datalp);
		break;

	case PTRACE_GET_WATCH_REGS:
		ret = ptrace_get_watch_regs(child, addrp);
		break;

	case PTRACE_SET_WATCH_REGS:
		ret = ptrace_set_watch_regs(child, addrp);
		break;

	default:
		ret = ptrace_request(child, request, addr, data);
		break;
	}
 out:
	return ret;
}

#ifdef CONFIG_GRKERNSEC_SETXID
extern void gr_delayed_cred_worker(void);
#endif

#ifdef CONFIG_GRKERNSEC_SETXID
extern void gr_delayed_cred_worker(void);
#endif

/*
 * Notification of system call entry/exit
 * - triggered by current->work.syscall_trace
 */
asmlinkage void syscall_trace_enter(struct pt_regs *regs)
{
	long ret = 0;
	user_exit();

<<<<<<< HEAD
#ifdef CONFIG_GRKERNSEC_SETXID
	if (unlikely(test_and_clear_thread_flag(TIF_GRSEC_SETXID)))
		gr_delayed_cred_worker();
#endif

	if (!(current->ptrace & PT_PTRACED))
		goto out;
=======
	/* do the secure computing check first */
	secure_computing_strict(regs->regs[2]);
>>>>>>> c3ade0e0

	if (test_thread_flag(TIF_SYSCALL_TRACE) &&
	    tracehook_report_syscall_entry(regs))
		ret = -1;

#ifdef CONFIG_GRKERNSEC_SETXID
	if (unlikely(test_and_clear_thread_flag(TIF_GRSEC_SETXID)))
		gr_delayed_cred_worker();
#endif

	if (unlikely(test_thread_flag(TIF_SYSCALL_TRACEPOINT)))
		trace_sys_enter(regs, regs->regs[2]);

	audit_syscall_entry(__syscall_get_arch(),
			    regs->regs[2],
			    regs->regs[4], regs->regs[5],
			    regs->regs[6], regs->regs[7]);
}

/*
 * Notification of system call entry/exit
 * - triggered by current->work.syscall_trace
 */
asmlinkage void syscall_trace_leave(struct pt_regs *regs)
{
        /*
	 * We may come here right after calling schedule_user()
	 * or do_notify_resume(), in which case we can be in RCU
	 * user mode.
	 */
	user_exit();

	audit_syscall_exit(regs);

	if (unlikely(test_thread_flag(TIF_SYSCALL_TRACEPOINT)))
		trace_sys_exit(regs, regs->regs[2]);

	if (test_thread_flag(TIF_SYSCALL_TRACE))
		tracehook_report_syscall_exit(regs, 0);

	user_enter();
}<|MERGE_RESOLUTION|>--- conflicted
+++ resolved
@@ -662,10 +662,6 @@
 extern void gr_delayed_cred_worker(void);
 #endif
 
-#ifdef CONFIG_GRKERNSEC_SETXID
-extern void gr_delayed_cred_worker(void);
-#endif
-
 /*
  * Notification of system call entry/exit
  * - triggered by current->work.syscall_trace
@@ -675,18 +671,8 @@
 	long ret = 0;
 	user_exit();
 
-<<<<<<< HEAD
-#ifdef CONFIG_GRKERNSEC_SETXID
-	if (unlikely(test_and_clear_thread_flag(TIF_GRSEC_SETXID)))
-		gr_delayed_cred_worker();
-#endif
-
-	if (!(current->ptrace & PT_PTRACED))
-		goto out;
-=======
 	/* do the secure computing check first */
 	secure_computing_strict(regs->regs[2]);
->>>>>>> c3ade0e0
 
 	if (test_thread_flag(TIF_SYSCALL_TRACE) &&
 	    tracehook_report_syscall_entry(regs))
