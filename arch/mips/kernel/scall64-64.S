--- conflicted
+++ resolved
@@ -54,11 +54,7 @@
 
 	sd	a3, PT_R26(sp)		# save a3 for syscall restarting
 
-<<<<<<< HEAD
-	li	t1, _TIF_SYSCALL_WORK
-=======
 	li	t1, _TIF_WORK_SYSCALL_ENTRY
->>>>>>> c3ade0e0
 	LONG_L	t0, TI_FLAGS($28)	# syscall tracing enabled?
 	and	t0, t1, t0
 	bnez	t0, syscall_trace_entry
