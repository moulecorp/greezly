--- conflicted
+++ resolved
@@ -47,11 +47,7 @@
 
 	sd	a3, PT_R26(sp)		# save a3 for syscall restarting
 
-<<<<<<< HEAD
-	li	t1, _TIF_SYSCALL_WORK
-=======
 	li	t1, _TIF_WORK_SYSCALL_ENTRY
->>>>>>> c3ade0e0
 	LONG_L	t0, TI_FLAGS($28)	# syscall tracing enabled?
 	and	t0, t1, t0
 	bnez	t0, n32_syscall_trace_entry
