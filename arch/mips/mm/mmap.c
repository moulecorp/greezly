/*
 * This file is subject to the terms and conditions of the GNU General Public
 * License.  See the file "COPYING" in the main directory of this archive
 * for more details.
 *
 * Copyright (C) 2011 Wind River Systems,
 *   written by Ralf Baechle <ralf@linux-mips.org>
 */
#include <linux/compiler.h>
#include <linux/errno.h>
#include <linux/mm.h>
#include <linux/mman.h>
#include <linux/module.h>
#include <linux/personality.h>
#include <linux/random.h>
#include <linux/sched.h>

unsigned long shm_align_mask = PAGE_SIZE - 1;	/* Sane caches */
EXPORT_SYMBOL(shm_align_mask);

/* gap between mmap and stack */
#define MIN_GAP (128*1024*1024UL)
#define MAX_GAP ((TASK_SIZE)/6*5)

static int mmap_is_legacy(void)
{
	if (current->personality & ADDR_COMPAT_LAYOUT)
		return 1;

	if (rlimit(RLIMIT_STACK) == RLIM_INFINITY)
		return 1;

	return sysctl_legacy_va_layout;
}

static unsigned long mmap_base(unsigned long rnd)
{
	unsigned long gap = rlimit(RLIMIT_STACK);

	if (gap < MIN_GAP)
		gap = MIN_GAP;
	else if (gap > MAX_GAP)
		gap = MAX_GAP;

	return PAGE_ALIGN(TASK_SIZE - gap - rnd);
}

#define COLOUR_ALIGN(addr, pgoff)				\
	((((addr) + shm_align_mask) & ~shm_align_mask) +	\
	 (((pgoff) << PAGE_SHIFT) & shm_align_mask))

enum mmap_allocation_direction {UP, DOWN};

static unsigned long arch_get_unmapped_area_common(struct file *filp,
	unsigned long addr0, unsigned long len, unsigned long pgoff,
	unsigned long flags, enum mmap_allocation_direction dir)
{
	struct mm_struct *mm = current->mm;
	struct vm_area_struct *vma;
	unsigned long addr = addr0;
	int do_color_align;
	unsigned long offset = gr_rand_threadstack_offset(mm, filp, flags);
<<<<<<< HEAD
=======
	struct vm_unmapped_area_info info;
>>>>>>> c3ade0e0

	if (unlikely(len > TASK_SIZE))
		return -ENOMEM;

	if (flags & MAP_FIXED) {
		/* Even MAP_FIXED mappings must reside within TASK_SIZE */
		if (TASK_SIZE - len < addr)
			return -EINVAL;

		/*
		 * We do not accept a shared mapping if it would violate
		 * cache aliasing constraints.
		 */
		if ((flags & MAP_SHARED) &&
		    ((addr - (pgoff << PAGE_SHIFT)) & shm_align_mask))
			return -EINVAL;
		return addr;
	}

	do_color_align = 0;
	if (filp || (flags & MAP_SHARED))
		do_color_align = 1;

	/* requesting a specific address */

#ifdef CONFIG_PAX_RANDMMAP
	if (!(current->mm->pax_flags & MF_PAX_RANDMMAP))
#endif

	if (addr) {
		if (do_color_align)
			addr = COLOUR_ALIGN(addr, pgoff);
		else
			addr = PAGE_ALIGN(addr);

		vma = find_vma(mm, addr);
<<<<<<< HEAD
		if (TASK_SIZE - len >= addr && check_heap_stack_gap(vma, &addr, len, offset))
=======
		if (TASK_SIZE - len >= addr && check_heap_stack_gap(vma, addr, len, offset))
>>>>>>> c3ade0e0
			return addr;
	}

	info.length = len;
	info.align_mask = do_color_align ? (PAGE_MASK & shm_align_mask) : 0;
	info.align_offset = pgoff << PAGE_SHIFT;
	info.threadstack_offset = offset;

<<<<<<< HEAD
		for (vma = find_vma(current->mm, addr); ; vma = vma->vm_next) {
			/* At this point:  (!vma || addr < vma->vm_end). */
			if (TASK_SIZE - len < addr)
				return -ENOMEM;
			if (check_heap_stack_gap(vma, &addr, len, offset))
				return addr;
			addr = vma->vm_end;
			if (do_color_align)
				addr = COLOUR_ALIGN(addr, pgoff);
		 }
	 } else {
		/* check if free_area_cache is useful for us */
		if (len <= mm->cached_hole_size) {
			mm->cached_hole_size = 0;
			mm->free_area_cache = mm->mmap_base;
		}

		/*
		 * either no address requested, or the mapping can't fit into
		 * the requested address hole
		 */
		addr = mm->free_area_cache;
		if (do_color_align) {
			unsigned long base =
				COLOUR_ALIGN_DOWN(addr - len, pgoff);
			addr = base + len;
		}

		/* make sure it can fit in the remaining address space */
		if (likely(addr > len)) {
			addr -= len;
			vma = find_vma(mm, addr);
			if (check_heap_stack_gap(vma, &addr, len, offset)) {
				/* cache the address as a hint for next time */
				return (mm->free_area_cache = addr);
			}
		}

		if (unlikely(mm->mmap_base < len))
			goto bottomup;

		addr = mm->mmap_base - len;

		do {
			if (do_color_align)
				addr = COLOUR_ALIGN_DOWN(addr, pgoff);
			/*
			 * Lookup failure means no vma is above this address,
			 * else if new region fits below vma->vm_start,
			 * return with success:
			 */
			vma = find_vma(mm, addr);
			if (check_heap_stack_gap(vma, &addr, len, offset)) {
				/* cache the address as a hint for next time */
				return mm->free_area_cache = addr;
			}

			/* remember the largest hole we saw so far */
			if (addr + mm->cached_hole_size < vma->vm_start)
				mm->cached_hole_size = vma->vm_start - addr;

			/* try just below the current vma->vm_start */
			addr = skip_heap_stack_gap(vma, len, offset);
		} while (!IS_ERR_VALUE(addr));

bottomup:
=======
	if (dir == DOWN) {
		info.flags = VM_UNMAPPED_AREA_TOPDOWN;
		info.low_limit = PAGE_SIZE;
		info.high_limit = mm->mmap_base;
		addr = vm_unmapped_area(&info);

		if (!(addr & ~PAGE_MASK))
			return addr;

>>>>>>> c3ade0e0
		/*
		 * A failed mmap() very likely causes application failure,
		 * so fall back to the bottom-up function here. This scenario
		 * can happen with large stack limits and large mmap()
		 * allocations.
		 */
	}

	info.flags = 0;
	info.low_limit = mm->mmap_base;
	info.high_limit = TASK_SIZE;
	return vm_unmapped_area(&info);
}

unsigned long arch_get_unmapped_area(struct file *filp, unsigned long addr0,
	unsigned long len, unsigned long pgoff, unsigned long flags)
{
	return arch_get_unmapped_area_common(filp,
			addr0, len, pgoff, flags, UP);
}

/*
 * There is no need to export this but sched.h declares the function as
 * extern so making it static here results in an error.
 */
unsigned long arch_get_unmapped_area_topdown(struct file *filp,
	unsigned long addr0, unsigned long len, unsigned long pgoff,
	unsigned long flags)
{
	return arch_get_unmapped_area_common(filp,
			addr0, len, pgoff, flags, DOWN);
}

void arch_pick_mmap_layout(struct mm_struct *mm)
{
	unsigned long random_factor = 0UL;

#ifdef CONFIG_PAX_RANDMMAP
<<<<<<< HEAD
	if (!(current->mm->pax_flags & MF_PAX_RANDMMAP))
=======
	if (!(mm->pax_flags & MF_PAX_RANDMMAP))
>>>>>>> c3ade0e0
#endif

	if (current->flags & PF_RANDOMIZE) {
		random_factor = get_random_int();
		random_factor = random_factor << PAGE_SHIFT;
		if (TASK_IS_32BIT_ADDR)
			random_factor &= 0xfffffful;
		else
			random_factor &= 0xffffffful;
	}

	if (mmap_is_legacy()) {
		mm->mmap_base = TASK_UNMAPPED_BASE + random_factor;

#ifdef CONFIG_PAX_RANDMMAP
		if (mm->pax_flags & MF_PAX_RANDMMAP)
			mm->mmap_base += mm->delta_mmap;
#endif

		mm->get_unmapped_area = arch_get_unmapped_area;
	} else {
		mm->mmap_base = mmap_base(random_factor);

#ifdef CONFIG_PAX_RANDMMAP
		if (mm->pax_flags & MF_PAX_RANDMMAP)
			mm->mmap_base -= mm->delta_mmap + mm->delta_stack;
#endif

		mm->get_unmapped_area = arch_get_unmapped_area_topdown;
	}
<<<<<<< HEAD
}
=======
}

int __virt_addr_valid(const volatile void *kaddr)
{
	return pfn_valid(PFN_DOWN(virt_to_phys(kaddr)));
}
EXPORT_SYMBOL_GPL(__virt_addr_valid);
>>>>>>> c3ade0e0
<|MERGE_RESOLUTION|>--- conflicted
+++ resolved
@@ -60,10 +60,7 @@
 	unsigned long addr = addr0;
 	int do_color_align;
 	unsigned long offset = gr_rand_threadstack_offset(mm, filp, flags);
-<<<<<<< HEAD
-=======
 	struct vm_unmapped_area_info info;
->>>>>>> c3ade0e0
 
 	if (unlikely(len > TASK_SIZE))
 		return -ENOMEM;
@@ -100,11 +97,7 @@
 			addr = PAGE_ALIGN(addr);
 
 		vma = find_vma(mm, addr);
-<<<<<<< HEAD
-		if (TASK_SIZE - len >= addr && check_heap_stack_gap(vma, &addr, len, offset))
-=======
 		if (TASK_SIZE - len >= addr && check_heap_stack_gap(vma, addr, len, offset))
->>>>>>> c3ade0e0
 			return addr;
 	}
 
@@ -113,74 +106,6 @@
 	info.align_offset = pgoff << PAGE_SHIFT;
 	info.threadstack_offset = offset;
 
-<<<<<<< HEAD
-		for (vma = find_vma(current->mm, addr); ; vma = vma->vm_next) {
-			/* At this point:  (!vma || addr < vma->vm_end). */
-			if (TASK_SIZE - len < addr)
-				return -ENOMEM;
-			if (check_heap_stack_gap(vma, &addr, len, offset))
-				return addr;
-			addr = vma->vm_end;
-			if (do_color_align)
-				addr = COLOUR_ALIGN(addr, pgoff);
-		 }
-	 } else {
-		/* check if free_area_cache is useful for us */
-		if (len <= mm->cached_hole_size) {
-			mm->cached_hole_size = 0;
-			mm->free_area_cache = mm->mmap_base;
-		}
-
-		/*
-		 * either no address requested, or the mapping can't fit into
-		 * the requested address hole
-		 */
-		addr = mm->free_area_cache;
-		if (do_color_align) {
-			unsigned long base =
-				COLOUR_ALIGN_DOWN(addr - len, pgoff);
-			addr = base + len;
-		}
-
-		/* make sure it can fit in the remaining address space */
-		if (likely(addr > len)) {
-			addr -= len;
-			vma = find_vma(mm, addr);
-			if (check_heap_stack_gap(vma, &addr, len, offset)) {
-				/* cache the address as a hint for next time */
-				return (mm->free_area_cache = addr);
-			}
-		}
-
-		if (unlikely(mm->mmap_base < len))
-			goto bottomup;
-
-		addr = mm->mmap_base - len;
-
-		do {
-			if (do_color_align)
-				addr = COLOUR_ALIGN_DOWN(addr, pgoff);
-			/*
-			 * Lookup failure means no vma is above this address,
-			 * else if new region fits below vma->vm_start,
-			 * return with success:
-			 */
-			vma = find_vma(mm, addr);
-			if (check_heap_stack_gap(vma, &addr, len, offset)) {
-				/* cache the address as a hint for next time */
-				return mm->free_area_cache = addr;
-			}
-
-			/* remember the largest hole we saw so far */
-			if (addr + mm->cached_hole_size < vma->vm_start)
-				mm->cached_hole_size = vma->vm_start - addr;
-
-			/* try just below the current vma->vm_start */
-			addr = skip_heap_stack_gap(vma, len, offset);
-		} while (!IS_ERR_VALUE(addr));
-
-bottomup:
-=======
 	if (dir == DOWN) {
 		info.flags = VM_UNMAPPED_AREA_TOPDOWN;
 		info.low_limit = PAGE_SIZE;
@@ -190,7 +115,6 @@
 		if (!(addr & ~PAGE_MASK))
 			return addr;
 
->>>>>>> c3ade0e0
 		/*
 		 * A failed mmap() very likely causes application failure,
 		 * so fall back to the bottom-up function here. This scenario
@@ -229,11 +153,7 @@
 	unsigned long random_factor = 0UL;
 
 #ifdef CONFIG_PAX_RANDMMAP
-<<<<<<< HEAD
-	if (!(current->mm->pax_flags & MF_PAX_RANDMMAP))
-=======
 	if (!(mm->pax_flags & MF_PAX_RANDMMAP))
->>>>>>> c3ade0e0
 #endif
 
 	if (current->flags & PF_RANDOMIZE) {
@@ -264,14 +184,10 @@
 
 		mm->get_unmapped_area = arch_get_unmapped_area_topdown;
 	}
-<<<<<<< HEAD
-}
-=======
 }
 
 int __virt_addr_valid(const volatile void *kaddr)
 {
 	return pfn_valid(PFN_DOWN(virt_to_phys(kaddr)));
 }
-EXPORT_SYMBOL_GPL(__virt_addr_valid);
->>>>>>> c3ade0e0
+EXPORT_SYMBOL_GPL(__virt_addr_valid);