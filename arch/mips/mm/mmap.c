--- conflicted
+++ resolved
@@ -108,11 +108,7 @@
 			addr = PAGE_ALIGN(addr);
 
 		vma = find_vma(mm, addr);
-<<<<<<< HEAD
-		if (TASK_SIZE - len >= addr && check_heap_stack_gap(vmm, addr, len, offset))
-=======
 		if (TASK_SIZE - len >= addr && check_heap_stack_gap(vmm, &addr, len, offset))
->>>>>>> 7b03085f
 			return addr;
 	}
 
@@ -127,11 +123,7 @@
 			/* At this point:  (!vma || addr < vma->vm_end). */
 			if (TASK_SIZE - len < addr)
 				return -ENOMEM;
-<<<<<<< HEAD
-			if (check_heap_stack_gap(vmm, addr, len, offset))
-=======
 			if (check_heap_stack_gap(vmm, &addr, len, offset))
->>>>>>> 7b03085f
 				return addr;
 			addr = vma->vm_end;
 			if (do_color_align)
@@ -157,14 +149,9 @@
 
 		/* make sure it can fit in the remaining address space */
 		if (likely(addr > len)) {
-<<<<<<< HEAD
-			vma = find_vma(mm, addr - len);
-			if (check_heap_stack_gap(vmm, addr - len, len, offset))
-=======
 			addr -= len;
 			vma = find_vma(mm, addr);
 			if (check_heap_stack_gap(vmm, &addr, len, offset))
->>>>>>> 7b03085f
 				/* cache the address as a hint for next time */
 				return (mm->free_area_cache = addr);
 			}
@@ -184,11 +171,7 @@
 			 * return with success:
 			 */
 			vma = find_vma(mm, addr);
-<<<<<<< HEAD
-			if (check_heap_stack_gap(vmm, addr, len, offset)) {
-=======
 			if (check_heap_stack_gap(vmm, &addr, len, offset)) {
->>>>>>> 7b03085f
 				/* cache the address as a hint for next time */
 				return mm->free_area_cache = addr;
 			}
