--- conflicted
+++ resolved
@@ -2297,12 +2297,7 @@
 source "kernel/Kconfig.preempt"
 
 config KEXEC
-<<<<<<< HEAD
-	bool "Kexec system call (EXPERIMENTAL)"
-	depends on EXPERIMENTAL
-=======
 	bool "Kexec system call"
->>>>>>> c3ade0e0
 	depends on !GRKERNSEC_KMEM
 	help
 	  kexec is a system call that implements the ability to shutdown your
