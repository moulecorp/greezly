--- conflicted
+++ resolved
@@ -27,11 +27,7 @@
 	long map_shared = (flags & MAP_SHARED);
 	unsigned long align_mask = 0;
 	struct mm_struct *mm = current->mm;
-<<<<<<< HEAD
-	struct vm_area_struct *vma;
-=======
 	struct vm_unmapped_area_info info;
->>>>>>> c3ade0e0
 	unsigned long offset = gr_rand_threadstack_offset(mm, filp, flags);
 
 	if (len > RGN_MAP_LIMIT)
@@ -51,14 +47,6 @@
 
 #ifdef CONFIG_PAX_RANDMMAP
 	if (mm->pax_flags & MF_PAX_RANDMMAP)
-<<<<<<< HEAD
-		addr = mm->free_area_cache;
-	else
-#endif
-
-	if (!addr)
-=======
->>>>>>> c3ade0e0
 		addr = mm->free_area_cache;
 	else
 #endif
@@ -73,30 +61,6 @@
 		 * tasks, we prefer to avoid exhausting the address space too quickly by
 		 * limiting alignment to a single page.
 		 */
-<<<<<<< HEAD
-		align_mask = SHMLBA - 1;
-
-  full_search:
-	start_addr = addr = (addr + align_mask) & ~align_mask;
-
-	for (vma = find_vma(mm, addr); ; vma = vma->vm_next) {
-		/* At this point:  (!vma || addr < vma->vm_end). */
-		if (TASK_SIZE - len < addr || RGN_MAP_LIMIT - len < REGION_OFFSET(addr)) {
-			if (start_addr != mm->mmap_base) {
-				/* Start a new search --- just in case we missed some holes.  */
-				addr = mm->mmap_base;
-				goto full_search;
-			}
-			return -ENOMEM;
-		}
-		if (check_heap_stack_gap(vma, &addr, len, offset)) {
-			/* Remember the address where we stopped this search:  */
-			mm->free_area_cache = addr + len;
-			return addr;
-		}
-		addr = (vma->vm_end + align_mask) & ~align_mask;
-	}
-=======
 		align_mask = PAGE_MASK & (SHMLBA - 1);
 
 	info.flags = 0;
@@ -107,7 +71,6 @@
 	info.align_offset = 0;
 	info.threadstack_offset = offset;
 	return vm_unmapped_area(&info);
->>>>>>> c3ade0e0
 }
 
 asmlinkage long
