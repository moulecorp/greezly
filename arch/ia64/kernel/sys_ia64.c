/*
 * This file contains various system calls that have different calling
 * conventions on different platforms.
 *
 * Copyright (C) 1999-2000, 2002-2003, 2005 Hewlett-Packard Co
 *	David Mosberger-Tang <davidm@hpl.hp.com>
 */
#include <linux/errno.h>
#include <linux/fs.h>
#include <linux/mm.h>
#include <linux/mman.h>
#include <linux/sched.h>
#include <linux/shm.h>
#include <linux/file.h>		/* doh, must come after sched.h... */
#include <linux/smp.h>
#include <linux/syscalls.h>
#include <linux/highuid.h>
#include <linux/hugetlb.h>

#include <asm/shmparam.h>
#include <asm/uaccess.h>

unsigned long
arch_get_unmapped_area (struct file *filp, unsigned long addr, unsigned long len,
			unsigned long pgoff, unsigned long flags)
{
	long map_shared = (flags & MAP_SHARED);
	unsigned long start_addr, align_mask = PAGE_SIZE - 1;
	struct mm_struct *mm = current->mm;
	struct vm_area_struct *vma;
	unsigned long offset = gr_rand_threadstack_offset(mm, filp, flags);

	if (len > RGN_MAP_LIMIT)
		return -ENOMEM;

	/* handle fixed mapping: prevent overlap with huge pages */
	if (flags & MAP_FIXED) {
		if (is_hugepage_only_range(mm, addr, len))
			return -EINVAL;
		return addr;
	}

#ifdef CONFIG_HUGETLB_PAGE
	if (REGION_NUMBER(addr) == RGN_HPAGE)
		addr = 0;
#endif

#ifdef CONFIG_PAX_RANDMMAP
	if (mm->pax_flags & MF_PAX_RANDMMAP)
		addr = mm->free_area_cache;
	else
#endif

	if (!addr)
		addr = mm->free_area_cache;

	if (map_shared && (TASK_SIZE > 0xfffffffful))
		/*
		 * For 64-bit tasks, align shared segments to 1MB to avoid potential
		 * performance penalty due to virtual aliasing (see ASDM).  For 32-bit
		 * tasks, we prefer to avoid exhausting the address space too quickly by
		 * limiting alignment to a single page.
		 */
		align_mask = SHMLBA - 1;

  full_search:
	start_addr = addr = (addr + align_mask) & ~align_mask;

	for (vma = find_vma(mm, addr); ; vma = vma->vm_next) {
		/* At this point:  (!vma || addr < vma->vm_end). */
		if (TASK_SIZE - len < addr || RGN_MAP_LIMIT - len < REGION_OFFSET(addr)) {
			if (start_addr != mm->mmap_base) {
				/* Start a new search --- just in case we missed some holes.  */
				addr = mm->mmap_base;
				goto full_search;
			}
			return -ENOMEM;
		}
<<<<<<< HEAD
		if (check_heap_stack_gap(vma, addr, len, offset)) {
=======
		if (check_heap_stack_gap(vma, &addr, len, offset)) {
>>>>>>> 7b03085f
			/* Remember the address where we stopped this search:  */
			mm->free_area_cache = addr + len;
			return addr;
		}
		addr = (vma->vm_end + align_mask) & ~align_mask;
	}
}

asmlinkage long
ia64_getpriority (int which, int who)
{
	long prio;

	prio = sys_getpriority(which, who);
	if (prio >= 0) {
		force_successful_syscall_return();
		prio = 20 - prio;
	}
	return prio;
}

/* XXX obsolete, but leave it here until the old libc is gone... */
asmlinkage unsigned long
sys_getpagesize (void)
{
	return PAGE_SIZE;
}

asmlinkage unsigned long
ia64_brk (unsigned long brk)
{
	unsigned long retval = sys_brk(brk);
	force_successful_syscall_return();
	return retval;
}

/*
 * On IA-64, we return the two file descriptors in ret0 and ret1 (r8
 * and r9) as this is faster than doing a copy_to_user().
 */
asmlinkage long
sys_ia64_pipe (void)
{
	struct pt_regs *regs = task_pt_regs(current);
	int fd[2];
	int retval;

	retval = do_pipe_flags(fd, 0);
	if (retval)
		goto out;
	retval = fd[0];
	regs->r9 = fd[1];
  out:
	return retval;
}

int ia64_mmap_check(unsigned long addr, unsigned long len,
		unsigned long flags)
{
	unsigned long roff;

	/*
	 * Don't permit mappings into unmapped space, the virtual page table
	 * of a region, or across a region boundary.  Note: RGN_MAP_LIMIT is
	 * equal to 2^n-PAGE_SIZE (for some integer n <= 61) and len > 0.
	 */
	roff = REGION_OFFSET(addr);
	if ((len > RGN_MAP_LIMIT) || (roff > (RGN_MAP_LIMIT - len)))
		return -EINVAL;
	return 0;
}

/*
 * mmap2() is like mmap() except that the offset is expressed in units
 * of PAGE_SIZE (instead of bytes).  This allows to mmap2() (pieces
 * of) files that are larger than the address space of the CPU.
 */
asmlinkage unsigned long
sys_mmap2 (unsigned long addr, unsigned long len, int prot, int flags, int fd, long pgoff)
{
	addr = sys_mmap_pgoff(addr, len, prot, flags, fd, pgoff);
	if (!IS_ERR((void *) addr))
		force_successful_syscall_return();
	return addr;
}

asmlinkage unsigned long
sys_mmap (unsigned long addr, unsigned long len, int prot, int flags, int fd, long off)
{
	if (offset_in_page(off) != 0)
		return -EINVAL;

	addr = sys_mmap_pgoff(addr, len, prot, flags, fd, off >> PAGE_SHIFT);
	if (!IS_ERR((void *) addr))
		force_successful_syscall_return();
	return addr;
}

asmlinkage unsigned long
ia64_mremap (unsigned long addr, unsigned long old_len, unsigned long new_len, unsigned long flags,
	     unsigned long new_addr)
{
	extern unsigned long do_mremap (unsigned long addr,
					unsigned long old_len,
					unsigned long new_len,
					unsigned long flags,
					unsigned long new_addr);

	down_write(&current->mm->mmap_sem);
	{
		addr = do_mremap(addr, old_len, new_len, flags, new_addr);
	}
	up_write(&current->mm->mmap_sem);

	if (IS_ERR((void *) addr))
		return addr;

	force_successful_syscall_return();
	return addr;
}

#ifndef CONFIG_PCI

asmlinkage long
sys_pciconfig_read (unsigned long bus, unsigned long dfn, unsigned long off, unsigned long len,
		    void *buf)
{
	return -ENOSYS;
}

asmlinkage long
sys_pciconfig_write (unsigned long bus, unsigned long dfn, unsigned long off, unsigned long len,
		     void *buf)
{
	return -ENOSYS;
}

#endif /* CONFIG_PCI */<|MERGE_RESOLUTION|>--- conflicted
+++ resolved
@@ -76,11 +76,7 @@
 			}
 			return -ENOMEM;
 		}
-<<<<<<< HEAD
-		if (check_heap_stack_gap(vma, addr, len, offset)) {
-=======
 		if (check_heap_stack_gap(vma, &addr, len, offset)) {
->>>>>>> 7b03085f
 			/* Remember the address where we stopped this search:  */
 			mm->free_area_cache = addr + len;
 			return addr;
