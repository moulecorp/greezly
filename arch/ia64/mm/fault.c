--- conflicted
+++ resolved
@@ -89,13 +89,10 @@
 }
 #endif
 
-<<<<<<< HEAD
-=======
 #	define VM_READ_BIT	0
 #	define VM_WRITE_BIT	1
 #	define VM_EXEC_BIT	2
 
->>>>>>> c3ade0e0
 void __kprobes
 ia64_do_page_fault (unsigned long address, unsigned long isr, struct pt_regs *regs)
 {
@@ -184,25 +181,7 @@
 		}
 #endif
 
-<<<<<<< HEAD
-	if ((vma->vm_flags & mask) != mask) {
-
-#ifdef CONFIG_PAX_PAGEEXEC
-		if (!(vma->vm_flags & VM_EXEC) && (mask & VM_EXEC)) {
-			if (!(mm->pax_flags & MF_PAX_PAGEEXEC) || address != regs->cr_iip)
-				goto bad_area;
-
-			up_read(&mm->mmap_sem);
-			pax_report_fault(regs, (void *)regs->cr_iip, (void *)regs->r12);
-			do_group_exit(SIGKILL);
-		}
-#endif
-
-=======
->>>>>>> c3ade0e0
 		goto bad_area;
-	}
-
 	}
 
 	/*
