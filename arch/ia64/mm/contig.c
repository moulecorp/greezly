/*
 * This file is subject to the terms and conditions of the GNU General Public
 * License.  See the file "COPYING" in the main directory of this archive
 * for more details.
 *
 * Copyright (C) 1998-2003 Hewlett-Packard Co
 *	David Mosberger-Tang <davidm@hpl.hp.com>
 *	Stephane Eranian <eranian@hpl.hp.com>
 * Copyright (C) 2000, Rohit Seth <rohit.seth@intel.com>
 * Copyright (C) 1999 VA Linux Systems
 * Copyright (C) 1999 Walt Drummond <drummond@valinux.com>
 * Copyright (C) 2003 Silicon Graphics, Inc. All rights reserved.
 *
 * Routines used by ia64 machines with contiguous (or virtually contiguous)
 * memory.
 */
#include <linux/bootmem.h>
#include <linux/efi.h>
#include <linux/memblock.h>
#include <linux/mm.h>
#include <linux/nmi.h>
#include <linux/swap.h>

#include <asm/meminit.h>
#include <asm/pgalloc.h>
#include <asm/pgtable.h>
#include <asm/sections.h>
#include <asm/mca.h>

#ifdef CONFIG_VIRTUAL_MEM_MAP
static unsigned long max_gap;
#endif

<<<<<<< HEAD
/**
 * show_mem - give short summary of memory stats
 *
 * Shows a simple page count of reserved and used pages in the system.
 * For discontig machines, it does this on a per-pgdat basis.
 */
void show_mem(unsigned int filter)
{
	int i, total_reserved = 0;
	int total_shared = 0, total_cached = 0;
	unsigned long total_present = 0;
	pg_data_t *pgdat;

	printk(KERN_INFO "Mem-info:\n");
	show_free_areas(filter);
	printk(KERN_INFO "Node memory in pages:\n");
	if (filter & SHOW_MEM_FILTER_PAGE_COUNT)
		return;
	for_each_online_pgdat(pgdat) {
		unsigned long present;
		unsigned long flags;
		int shared = 0, cached = 0, reserved = 0;
		int nid = pgdat->node_id;

		if (skip_free_areas_node(filter, nid))
			continue;
		pgdat_resize_lock(pgdat, &flags);
		present = pgdat->node_present_pages;
		for(i = 0; i < pgdat->node_spanned_pages; i++) {
			struct page *page;
			if (unlikely(i % MAX_ORDER_NR_PAGES == 0))
				touch_nmi_watchdog();
			if (pfn_valid(pgdat->node_start_pfn + i))
				page = pfn_to_page(pgdat->node_start_pfn + i);
			else {
#ifdef CONFIG_VIRTUAL_MEM_MAP
				if (max_gap < LARGE_GAP)
					continue;
#endif
				i = vmemmap_find_next_valid_pfn(nid, i) - 1;
				continue;
			}
			if (PageReserved(page))
				reserved++;
			else if (PageSwapCache(page))
				cached++;
			else if (page_count(page))
				shared += page_count(page)-1;
		}
		pgdat_resize_unlock(pgdat, &flags);
		total_present += present;
		total_reserved += reserved;
		total_cached += cached;
		total_shared += shared;
		printk(KERN_INFO "Node %4d:  RAM: %11ld, rsvd: %8d, "
		       "shrd: %10d, swpd: %10d\n", nid,
		       present, reserved, shared, cached);
	}
	printk(KERN_INFO "%ld pages of RAM\n", total_present);
	printk(KERN_INFO "%d reserved pages\n", total_reserved);
	printk(KERN_INFO "%d pages shared\n", total_shared);
	printk(KERN_INFO "%d pages swap cached\n", total_cached);
	printk(KERN_INFO "Total of %ld pages in page table cache\n",
	       quicklist_total_size());
	printk(KERN_INFO "%d free buffer pages\n", nr_free_buffer_pages());
}


=======
>>>>>>> c3ade0e0
/* physical address where the bootmem map is located */
unsigned long bootmap_start;

/**
 * find_bootmap_location - callback to find a memory area for the bootmap
 * @start: start of region
 * @end: end of region
 * @arg: unused callback data
 *
 * Find a place to put the bootmap and return its starting address in
 * bootmap_start.  This address must be page-aligned.
 */
static int __init
find_bootmap_location (u64 start, u64 end, void *arg)
{
	u64 needed = *(unsigned long *)arg;
	u64 range_start, range_end, free_start;
	int i;

#if IGNORE_PFN0
	if (start == PAGE_OFFSET) {
		start += PAGE_SIZE;
		if (start >= end)
			return 0;
	}
#endif

	free_start = PAGE_OFFSET;

	for (i = 0; i < num_rsvd_regions; i++) {
		range_start = max(start, free_start);
		range_end   = min(end, rsvd_region[i].start & PAGE_MASK);

		free_start = PAGE_ALIGN(rsvd_region[i].end);

		if (range_end <= range_start)
			continue; /* skip over empty range */

		if (range_end - range_start >= needed) {
			bootmap_start = __pa(range_start);
			return -1;	/* done */
		}

		/* nothing more available in this segment */
		if (range_end == end)
			return 0;
	}
	return 0;
}

#ifdef CONFIG_SMP
static void *cpu_data;
/**
 * per_cpu_init - setup per-cpu variables
 *
 * Allocate and setup per-cpu data areas.
 */
void *per_cpu_init(void)
{
	static bool first_time = true;
	void *cpu0_data = __cpu0_per_cpu;
	unsigned int cpu;

	if (!first_time)
		goto skip;
	first_time = false;

	/*
	 * get_free_pages() cannot be used before cpu_init() done.
	 * BSP allocates PERCPU_PAGE_SIZE bytes for all possible CPUs
	 * to avoid that AP calls get_zeroed_page().
	 */
	for_each_possible_cpu(cpu) {
		void *src = cpu == 0 ? cpu0_data : __phys_per_cpu_start;

		memcpy(cpu_data, src, __per_cpu_end - __per_cpu_start);
		__per_cpu_offset[cpu] = (char *)cpu_data - __per_cpu_start;
		per_cpu(local_per_cpu_offset, cpu) = __per_cpu_offset[cpu];

		/*
		 * percpu area for cpu0 is moved from the __init area
		 * which is setup by head.S and used till this point.
		 * Update ar.k3.  This move is ensures that percpu
		 * area for cpu0 is on the correct node and its
		 * virtual address isn't insanely far from other
		 * percpu areas which is important for congruent
		 * percpu allocator.
		 */
		if (cpu == 0)
			ia64_set_kr(IA64_KR_PER_CPU_DATA, __pa(cpu_data) -
				    (unsigned long)__per_cpu_start);

		cpu_data += PERCPU_PAGE_SIZE;
	}
skip:
	return __per_cpu_start + __per_cpu_offset[smp_processor_id()];
}

static inline void
alloc_per_cpu_data(void)
{
	cpu_data = __alloc_bootmem(PERCPU_PAGE_SIZE * num_possible_cpus(),
				   PERCPU_PAGE_SIZE, __pa(MAX_DMA_ADDRESS));
}

/**
 * setup_per_cpu_areas - setup percpu areas
 *
 * Arch code has already allocated and initialized percpu areas.  All
 * this function has to do is to teach the determined layout to the
 * dynamic percpu allocator, which happens to be more complex than
 * creating whole new ones using helpers.
 */
void __init
setup_per_cpu_areas(void)
{
	struct pcpu_alloc_info *ai;
	struct pcpu_group_info *gi;
	unsigned int cpu;
	ssize_t static_size, reserved_size, dyn_size;
	int rc;

	ai = pcpu_alloc_alloc_info(1, num_possible_cpus());
	if (!ai)
		panic("failed to allocate pcpu_alloc_info");
	gi = &ai->groups[0];

	/* units are assigned consecutively to possible cpus */
	for_each_possible_cpu(cpu)
		gi->cpu_map[gi->nr_units++] = cpu;

	/* set parameters */
	static_size = __per_cpu_end - __per_cpu_start;
	reserved_size = PERCPU_MODULE_RESERVE;
	dyn_size = PERCPU_PAGE_SIZE - static_size - reserved_size;
	if (dyn_size < 0)
		panic("percpu area overflow static=%zd reserved=%zd\n",
		      static_size, reserved_size);

	ai->static_size		= static_size;
	ai->reserved_size	= reserved_size;
	ai->dyn_size		= dyn_size;
	ai->unit_size		= PERCPU_PAGE_SIZE;
	ai->atom_size		= PAGE_SIZE;
	ai->alloc_size		= PERCPU_PAGE_SIZE;

	rc = pcpu_setup_first_chunk(ai, __per_cpu_start + __per_cpu_offset[0]);
	if (rc)
		panic("failed to setup percpu area (err=%d)", rc);

	pcpu_free_alloc_info(ai);
}
#else
#define alloc_per_cpu_data() do { } while (0)
#endif /* CONFIG_SMP */

/**
 * find_memory - setup memory map
 *
 * Walk the EFI memory map and find usable memory for the system, taking
 * into account reserved areas.
 */
void __init
find_memory (void)
{
	unsigned long bootmap_size;

	reserve_memory();

	/* first find highest page frame number */
	min_low_pfn = ~0UL;
	max_low_pfn = 0;
	efi_memmap_walk(find_max_min_low_pfn, NULL);
	max_pfn = max_low_pfn;
	/* how many bytes to cover all the pages */
	bootmap_size = bootmem_bootmap_pages(max_pfn) << PAGE_SHIFT;

	/* look for a location to hold the bootmap */
	bootmap_start = ~0UL;
	efi_memmap_walk(find_bootmap_location, &bootmap_size);
	if (bootmap_start == ~0UL)
		panic("Cannot find %ld bytes for bootmap\n", bootmap_size);

	bootmap_size = init_bootmem_node(NODE_DATA(0),
			(bootmap_start >> PAGE_SHIFT), 0, max_pfn);

	/* Free all available memory, then mark bootmem-map as being in use. */
	efi_memmap_walk(filter_rsvd_memory, free_bootmem);
	reserve_bootmem(bootmap_start, bootmap_size, BOOTMEM_DEFAULT);

	find_initrd();

	alloc_per_cpu_data();
}

/*
 * Set up the page tables.
 */

void __init
paging_init (void)
{
	unsigned long max_dma;
	unsigned long max_zone_pfns[MAX_NR_ZONES];

	memset(max_zone_pfns, 0, sizeof(max_zone_pfns));
#ifdef CONFIG_ZONE_DMA
	max_dma = virt_to_phys((void *) MAX_DMA_ADDRESS) >> PAGE_SHIFT;
	max_zone_pfns[ZONE_DMA] = max_dma;
#endif
	max_zone_pfns[ZONE_NORMAL] = max_low_pfn;

#ifdef CONFIG_VIRTUAL_MEM_MAP
	efi_memmap_walk(filter_memory, register_active_ranges);
	efi_memmap_walk(find_largest_hole, (u64 *)&max_gap);
	if (max_gap < LARGE_GAP) {
		vmem_map = (struct page *) 0;
		free_area_init_nodes(max_zone_pfns);
	} else {
		unsigned long map_size;

		/* allocate virtual_mem_map */

		map_size = PAGE_ALIGN(ALIGN(max_low_pfn, MAX_ORDER_NR_PAGES) *
			sizeof(struct page));
		VMALLOC_END -= map_size;
		vmem_map = (struct page *) VMALLOC_END;
		efi_memmap_walk(create_mem_map_page_table, NULL);

		/*
		 * alloc_node_mem_map makes an adjustment for mem_map
		 * which isn't compatible with vmem_map.
		 */
		NODE_DATA(0)->node_mem_map = vmem_map +
			find_min_pfn_with_active_regions();
		free_area_init_nodes(max_zone_pfns);

		printk("Virtual mem_map starts at 0x%p\n", mem_map);
	}
#else /* !CONFIG_VIRTUAL_MEM_MAP */
	memblock_add_node(0, PFN_PHYS(max_low_pfn), 0);
	free_area_init_nodes(max_zone_pfns);
#endif /* !CONFIG_VIRTUAL_MEM_MAP */
	zero_page_memmap_ptr = virt_to_page(ia64_imva(empty_zero_page));
}<|MERGE_RESOLUTION|>--- conflicted
+++ resolved
@@ -31,77 +31,6 @@
 static unsigned long max_gap;
 #endif
 
-<<<<<<< HEAD
-/**
- * show_mem - give short summary of memory stats
- *
- * Shows a simple page count of reserved and used pages in the system.
- * For discontig machines, it does this on a per-pgdat basis.
- */
-void show_mem(unsigned int filter)
-{
-	int i, total_reserved = 0;
-	int total_shared = 0, total_cached = 0;
-	unsigned long total_present = 0;
-	pg_data_t *pgdat;
-
-	printk(KERN_INFO "Mem-info:\n");
-	show_free_areas(filter);
-	printk(KERN_INFO "Node memory in pages:\n");
-	if (filter & SHOW_MEM_FILTER_PAGE_COUNT)
-		return;
-	for_each_online_pgdat(pgdat) {
-		unsigned long present;
-		unsigned long flags;
-		int shared = 0, cached = 0, reserved = 0;
-		int nid = pgdat->node_id;
-
-		if (skip_free_areas_node(filter, nid))
-			continue;
-		pgdat_resize_lock(pgdat, &flags);
-		present = pgdat->node_present_pages;
-		for(i = 0; i < pgdat->node_spanned_pages; i++) {
-			struct page *page;
-			if (unlikely(i % MAX_ORDER_NR_PAGES == 0))
-				touch_nmi_watchdog();
-			if (pfn_valid(pgdat->node_start_pfn + i))
-				page = pfn_to_page(pgdat->node_start_pfn + i);
-			else {
-#ifdef CONFIG_VIRTUAL_MEM_MAP
-				if (max_gap < LARGE_GAP)
-					continue;
-#endif
-				i = vmemmap_find_next_valid_pfn(nid, i) - 1;
-				continue;
-			}
-			if (PageReserved(page))
-				reserved++;
-			else if (PageSwapCache(page))
-				cached++;
-			else if (page_count(page))
-				shared += page_count(page)-1;
-		}
-		pgdat_resize_unlock(pgdat, &flags);
-		total_present += present;
-		total_reserved += reserved;
-		total_cached += cached;
-		total_shared += shared;
-		printk(KERN_INFO "Node %4d:  RAM: %11ld, rsvd: %8d, "
-		       "shrd: %10d, swpd: %10d\n", nid,
-		       present, reserved, shared, cached);
-	}
-	printk(KERN_INFO "%ld pages of RAM\n", total_present);
-	printk(KERN_INFO "%d reserved pages\n", total_reserved);
-	printk(KERN_INFO "%d pages shared\n", total_shared);
-	printk(KERN_INFO "%d pages swap cached\n", total_cached);
-	printk(KERN_INFO "Total of %ld pages in page table cache\n",
-	       quicklist_total_size());
-	printk(KERN_INFO "%d free buffer pages\n", nr_free_buffer_pages());
-}
-
-
-=======
->>>>>>> c3ade0e0
 /* physical address where the bootmem map is located */
 unsigned long bootmap_start;
 
