/*
 * IA-64 Huge TLB Page Support for Kernel.
 *
 * Copyright (C) 2002-2004 Rohit Seth <rohit.seth@intel.com>
 * Copyright (C) 2003-2004 Ken Chen <kenneth.w.chen@intel.com>
 *
 * Sep, 2003: add numa support
 * Feb, 2004: dynamic hugetlb page size via boot parameter
 */

#include <linux/init.h>
#include <linux/fs.h>
#include <linux/mm.h>
#include <linux/hugetlb.h>
#include <linux/pagemap.h>
#include <linux/module.h>
#include <linux/sysctl.h>
#include <linux/log2.h>
#include <asm/mman.h>
#include <asm/pgalloc.h>
#include <asm/tlb.h>
#include <asm/tlbflush.h>

unsigned int hpage_shift = HPAGE_SHIFT_DEFAULT;
EXPORT_SYMBOL(hpage_shift);

pte_t *
huge_pte_alloc(struct mm_struct *mm, unsigned long addr, unsigned long sz)
{
	unsigned long taddr = htlbpage_to_page(addr);
	pgd_t *pgd;
	pud_t *pud;
	pmd_t *pmd;
	pte_t *pte = NULL;

	pgd = pgd_offset(mm, taddr);
	pud = pud_alloc(mm, pgd, taddr);
	if (pud) {
		pmd = pmd_alloc(mm, pud, taddr);
		if (pmd)
			pte = pte_alloc_map(mm, NULL, pmd, taddr);
	}
	return pte;
}

pte_t *
huge_pte_offset (struct mm_struct *mm, unsigned long addr)
{
	unsigned long taddr = htlbpage_to_page(addr);
	pgd_t *pgd;
	pud_t *pud;
	pmd_t *pmd;
	pte_t *pte = NULL;

	pgd = pgd_offset(mm, taddr);
	if (pgd_present(*pgd)) {
		pud = pud_offset(pgd, taddr);
		if (pud_present(*pud)) {
			pmd = pmd_offset(pud, taddr);
			if (pmd_present(*pmd))
				pte = pte_offset_map(pmd, taddr);
		}
	}

	return pte;
}

int huge_pmd_unshare(struct mm_struct *mm, unsigned long *addr, pte_t *ptep)
{
	return 0;
}

#define mk_pte_huge(entry) { pte_val(entry) |= _PAGE_P; }

/*
 * Don't actually need to do any preparation, but need to make sure
 * the address is in the right region.
 */
int prepare_hugepage_range(struct file *file,
			unsigned long addr, unsigned long len)
{
	if (len & ~HPAGE_MASK)
		return -EINVAL;
	if (addr & ~HPAGE_MASK)
		return -EINVAL;
	if (REGION_NUMBER(addr) != RGN_HPAGE)
		return -EINVAL;

	return 0;
}

struct page *follow_huge_addr(struct mm_struct *mm, unsigned long addr, int write)
{
	struct page *page;
	pte_t *ptep;

	if (REGION_NUMBER(addr) != RGN_HPAGE)
		return ERR_PTR(-EINVAL);

	ptep = huge_pte_offset(mm, addr);
	if (!ptep || pte_none(*ptep))
		return NULL;
	page = pte_page(*ptep);
	page += ((addr & ~HPAGE_MASK) >> PAGE_SHIFT);
	return page;
}
int pmd_huge(pmd_t pmd)
{
	return 0;
}

int pud_huge(pud_t pud)
{
	return 0;
}

struct page *
follow_huge_pmd(struct mm_struct *mm, unsigned long address, pmd_t *pmd, int write)
{
	return NULL;
}

void hugetlb_free_pgd_range(struct mmu_gather *tlb,
			unsigned long addr, unsigned long end,
			unsigned long floor, unsigned long ceiling)
{
	/*
	 * This is called to free hugetlb page tables.
	 *
	 * The offset of these addresses from the base of the hugetlb
	 * region must be scaled down by HPAGE_SIZE/PAGE_SIZE so that
	 * the standard free_pgd_range will free the right page tables.
	 *
	 * If floor and ceiling are also in the hugetlb region, they
	 * must likewise be scaled down; but if outside, left unchanged.
	 */

	addr = htlbpage_to_page(addr);
	end  = htlbpage_to_page(end);
	if (REGION_NUMBER(floor) == RGN_HPAGE)
		floor = htlbpage_to_page(floor);
	if (REGION_NUMBER(ceiling) == RGN_HPAGE)
		ceiling = htlbpage_to_page(ceiling);

	free_pgd_range(tlb, addr, end, floor, ceiling);
}

unsigned long hugetlb_get_unmapped_area(struct file *file, unsigned long addr, unsigned long len,
		unsigned long pgoff, unsigned long flags)
{
	struct vm_area_struct *vmm;
	unsigned long offset = gr_rand_threadstack_offset(current->mm, file, flags);

	if (len > RGN_MAP_LIMIT)
		return -ENOMEM;
	if (len & ~HPAGE_MASK)
		return -EINVAL;

	/* Handle MAP_FIXED */
	if (flags & MAP_FIXED) {
		if (prepare_hugepage_range(file, addr, len))
			return -EINVAL;
		return addr;
	}

	/* This code assumes that RGN_HPAGE != 0. */
	if ((REGION_NUMBER(addr) != RGN_HPAGE) || (addr & (HPAGE_SIZE - 1)))
		addr = HPAGE_REGION_BASE;
	else
		addr = ALIGN(addr, HPAGE_SIZE);
	for (vmm = find_vma(current->mm, addr); ; vmm = vmm->vm_next) {
		/* At this point:  (!vmm || addr < vmm->vm_end). */
		if (REGION_OFFSET(addr) + len > RGN_MAP_LIMIT)
			return -ENOMEM;
<<<<<<< HEAD
		if (check_heap_stack_gap(vmm, addr, len, offset))
=======
		if (check_heap_stack_gap(vmm, &addr, len, offset))
>>>>>>> 7b03085f
			return addr;
		addr = ALIGN(vmm->vm_end, HPAGE_SIZE);
	}
}

static int __init hugetlb_setup_sz(char *str)
{
	u64 tr_pages;
	unsigned long long size;

	if (ia64_pal_vm_page_size(&tr_pages, NULL) != 0)
		/*
		 * shouldn't happen, but just in case.
		 */
		tr_pages = 0x15557000UL;

	size = memparse(str, &str);
	if (*str || !is_power_of_2(size) || !(tr_pages & size) ||
		size <= PAGE_SIZE ||
		size >= (1UL << PAGE_SHIFT << MAX_ORDER)) {
		printk(KERN_WARNING "Invalid huge page size specified\n");
		return 1;
	}

	hpage_shift = __ffs(size);
	/*
	 * boot cpu already executed ia64_mmu_init, and has HPAGE_SHIFT_DEFAULT
	 * override here with new page shift.
	 */
	ia64_set_rr(HPAGE_REGION_BASE, hpage_shift << 2);
	return 0;
}
early_param("hugepagesz", hugetlb_setup_sz);<|MERGE_RESOLUTION|>--- conflicted
+++ resolved
@@ -172,11 +172,7 @@
 		/* At this point:  (!vmm || addr < vmm->vm_end). */
 		if (REGION_OFFSET(addr) + len > RGN_MAP_LIMIT)
 			return -ENOMEM;
-<<<<<<< HEAD
-		if (check_heap_stack_gap(vmm, addr, len, offset))
-=======
 		if (check_heap_stack_gap(vmm, &addr, len, offset))
->>>>>>> 7b03085f
 			return addr;
 		addr = ALIGN(vmm->vm_end, HPAGE_SIZE);
 	}
