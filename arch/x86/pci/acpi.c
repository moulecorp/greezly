#include <linux/pci.h>
#include <linux/acpi.h>
#include <linux/init.h>
#include <linux/irq.h>
#include <linux/dmi.h>
#include <linux/slab.h>
#include <asm/numa.h>
#include <asm/pci_x86.h>

struct pci_root_info {
	struct acpi_device *bridge;
	char name[16];
	unsigned int res_num;
	struct resource *res;
	resource_size_t *res_offset;
	struct pci_sysdata sd;
#ifdef	CONFIG_PCI_MMCONFIG
	bool mcfg_added;
	u16 segment;
	u8 start_bus;
	u8 end_bus;
#endif
};

static bool pci_use_crs = true;
static bool pci_ignore_seg = false;

static int __init set_use_crs(const struct dmi_system_id *id)
{
	pci_use_crs = true;
	return 0;
}

static int __init set_nouse_crs(const struct dmi_system_id *id)
{
	pci_use_crs = false;
	return 0;
}

static int __init set_ignore_seg(const struct dmi_system_id *id)
{
	printk(KERN_INFO "PCI: %s detected: ignoring ACPI _SEG\n", id->ident);
	pci_ignore_seg = true;
	return 0;
}

static const struct dmi_system_id pci_crs_quirks[] __initconst = {
	/* http://bugzilla.kernel.org/show_bug.cgi?id=14183 */
	{
		.callback = set_use_crs,
		.ident = "IBM System x3800",
		.matches = {
			DMI_MATCH(DMI_SYS_VENDOR, "IBM"),
			DMI_MATCH(DMI_PRODUCT_NAME, "x3800"),
		},
	},
	/* https://bugzilla.kernel.org/show_bug.cgi?id=16007 */
	/* 2006 AMD HT/VIA system with two host bridges */
        {
		.callback = set_use_crs,
		.ident = "ASRock ALiveSATA2-GLAN",
		.matches = {
			DMI_MATCH(DMI_PRODUCT_NAME, "ALiveSATA2-GLAN"),
                },
        },
	/* https://bugzilla.kernel.org/show_bug.cgi?id=30552 */
	/* 2006 AMD HT/VIA system with two host bridges */
	{
		.callback = set_use_crs,
		.ident = "ASUS M2V-MX SE",
		.matches = {
			DMI_MATCH(DMI_BOARD_VENDOR, "ASUSTeK Computer INC."),
			DMI_MATCH(DMI_BOARD_NAME, "M2V-MX SE"),
			DMI_MATCH(DMI_BIOS_VENDOR, "American Megatrends Inc."),
		},
	},
	/* https://bugzilla.kernel.org/show_bug.cgi?id=42619 */
	{
		.callback = set_use_crs,
		.ident = "MSI MS-7253",
		.matches = {
			DMI_MATCH(DMI_BOARD_VENDOR, "MICRO-STAR INTERNATIONAL CO., LTD"),
			DMI_MATCH(DMI_BOARD_NAME, "MS-7253"),
			DMI_MATCH(DMI_BIOS_VENDOR, "Phoenix Technologies, LTD"),
		},
	},
<<<<<<< HEAD
=======

	/* Now for the blacklist.. */

	/* https://bugzilla.redhat.com/show_bug.cgi?id=769657 */
	{
		.callback = set_nouse_crs,
		.ident = "Dell Studio 1557",
		.matches = {
			DMI_MATCH(DMI_BOARD_VENDOR, "Dell Inc."),
			DMI_MATCH(DMI_PRODUCT_NAME, "Studio 1557"),
			DMI_MATCH(DMI_BIOS_VERSION, "A09"),
		},
	},
	/* https://bugzilla.redhat.com/show_bug.cgi?id=769657 */
	{
		.callback = set_nouse_crs,
		.ident = "Thinkpad SL510",
		.matches = {
			DMI_MATCH(DMI_BOARD_VENDOR, "LENOVO"),
			DMI_MATCH(DMI_BOARD_NAME, "2847DFG"),
			DMI_MATCH(DMI_BIOS_VERSION, "6JET85WW (1.43 )"),
		},
	},

	/* https://bugzilla.kernel.org/show_bug.cgi?id=15362 */
	{
		.callback = set_ignore_seg,
		.ident = "HP xw9300",
		.matches = {
			DMI_MATCH(DMI_SYS_VENDOR, "Hewlett-Packard"),
			DMI_MATCH(DMI_PRODUCT_NAME, "HP xw9300 Workstation"),
		},
	},
>>>>>>> c3ade0e0
	{}
};

void __init pci_acpi_crs_quirks(void)
{
	int year;

	if (dmi_get_date(DMI_BIOS_DATE, &year, NULL, NULL) && year < 2008)
		pci_use_crs = false;

	dmi_check_system(pci_crs_quirks);

	/*
	 * If the user specifies "pci=use_crs" or "pci=nocrs" explicitly, that
	 * takes precedence over anything we figured out above.
	 */
	if (pci_probe & PCI_ROOT_NO_CRS)
		pci_use_crs = false;
	else if (pci_probe & PCI_USE__CRS)
		pci_use_crs = true;

	printk(KERN_INFO "PCI: %s host bridge windows from ACPI; "
	       "if necessary, use \"pci=%s\" and report a bug\n",
	       pci_use_crs ? "Using" : "Ignoring",
	       pci_use_crs ? "nocrs" : "use_crs");
}

#ifdef	CONFIG_PCI_MMCONFIG
static int check_segment(u16 seg, struct device *dev, char *estr)
{
	if (seg) {
		dev_err(dev,
			"%s can't access PCI configuration "
			"space under this host bridge.\n",
			estr);
		return -EIO;
	}

	/*
	 * Failure in adding MMCFG information is not fatal,
	 * just can't access extended configuration space of
	 * devices under this host bridge.
	 */
	dev_warn(dev,
		 "%s can't access extended PCI configuration "
		 "space under this bridge.\n",
		 estr);

	return 0;
}

static int setup_mcfg_map(struct pci_root_info *info, u16 seg, u8 start,
			  u8 end, phys_addr_t addr)
{
	int result;
	struct device *dev = &info->bridge->dev;

	info->start_bus = start;
	info->end_bus = end;
	info->mcfg_added = false;

	/* return success if MMCFG is not in use */
	if (raw_pci_ext_ops && raw_pci_ext_ops != &pci_mmcfg)
		return 0;

	if (!(pci_probe & PCI_PROBE_MMCONF))
		return check_segment(seg, dev, "MMCONFIG is disabled,");

	result = pci_mmconfig_insert(dev, seg, start, end, addr);
	if (result == 0) {
		/* enable MMCFG if it hasn't been enabled yet */
		if (raw_pci_ext_ops == NULL)
			raw_pci_ext_ops = &pci_mmcfg;
		info->mcfg_added = true;
	} else if (result != -EEXIST)
		return check_segment(seg, dev,
			 "fail to add MMCONFIG information,");

	return 0;
}

static void teardown_mcfg_map(struct pci_root_info *info)
{
	if (info->mcfg_added) {
		pci_mmconfig_delete(info->segment, info->start_bus,
				    info->end_bus);
		info->mcfg_added = false;
	}
}
#else
static int setup_mcfg_map(struct pci_root_info *info,
				    u16 seg, u8 start, u8 end,
				    phys_addr_t addr)
{
	return 0;
}
static void teardown_mcfg_map(struct pci_root_info *info)
{
}
#endif

static acpi_status
resource_to_addr(struct acpi_resource *resource,
			struct acpi_resource_address64 *addr)
{
	acpi_status status;
	struct acpi_resource_memory24 *memory24;
	struct acpi_resource_memory32 *memory32;
	struct acpi_resource_fixed_memory32 *fixed_memory32;

	memset(addr, 0, sizeof(*addr));
	switch (resource->type) {
	case ACPI_RESOURCE_TYPE_MEMORY24:
		memory24 = &resource->data.memory24;
		addr->resource_type = ACPI_MEMORY_RANGE;
		addr->minimum = memory24->minimum;
		addr->address_length = memory24->address_length;
		addr->maximum = addr->minimum + addr->address_length - 1;
		return AE_OK;
	case ACPI_RESOURCE_TYPE_MEMORY32:
		memory32 = &resource->data.memory32;
		addr->resource_type = ACPI_MEMORY_RANGE;
		addr->minimum = memory32->minimum;
		addr->address_length = memory32->address_length;
		addr->maximum = addr->minimum + addr->address_length - 1;
		return AE_OK;
	case ACPI_RESOURCE_TYPE_FIXED_MEMORY32:
		fixed_memory32 = &resource->data.fixed_memory32;
		addr->resource_type = ACPI_MEMORY_RANGE;
		addr->minimum = fixed_memory32->address;
		addr->address_length = fixed_memory32->address_length;
		addr->maximum = addr->minimum + addr->address_length - 1;
		return AE_OK;
	case ACPI_RESOURCE_TYPE_ADDRESS16:
	case ACPI_RESOURCE_TYPE_ADDRESS32:
	case ACPI_RESOURCE_TYPE_ADDRESS64:
		status = acpi_resource_to_address64(resource, addr);
		if (ACPI_SUCCESS(status) &&
		    (addr->resource_type == ACPI_MEMORY_RANGE ||
		    addr->resource_type == ACPI_IO_RANGE) &&
		    addr->address_length > 0) {
			return AE_OK;
		}
		break;
	}
	return AE_ERROR;
}

static acpi_status
count_resource(struct acpi_resource *acpi_res, void *data)
{
	struct pci_root_info *info = data;
	struct acpi_resource_address64 addr;
	acpi_status status;

	status = resource_to_addr(acpi_res, &addr);
	if (ACPI_SUCCESS(status))
		info->res_num++;
	return AE_OK;
}

static acpi_status
setup_resource(struct acpi_resource *acpi_res, void *data)
{
	struct pci_root_info *info = data;
	struct resource *res;
	struct acpi_resource_address64 addr;
	acpi_status status;
	unsigned long flags;
	u64 start, orig_end, end;

	status = resource_to_addr(acpi_res, &addr);
	if (!ACPI_SUCCESS(status))
		return AE_OK;

	if (addr.resource_type == ACPI_MEMORY_RANGE) {
		flags = IORESOURCE_MEM;
		if (addr.info.mem.caching == ACPI_PREFETCHABLE_MEMORY)
			flags |= IORESOURCE_PREFETCH;
	} else if (addr.resource_type == ACPI_IO_RANGE) {
		flags = IORESOURCE_IO;
	} else
		return AE_OK;

	start = addr.minimum + addr.translation_offset;
	orig_end = end = addr.maximum + addr.translation_offset;

	/* Exclude non-addressable range or non-addressable portion of range */
	end = min(end, (u64)iomem_resource.end);
	if (end <= start) {
		dev_info(&info->bridge->dev,
			"host bridge window [%#llx-%#llx] "
			"(ignored, not CPU addressable)\n", start, orig_end);
		return AE_OK;
	} else if (orig_end != end) {
		dev_info(&info->bridge->dev,
			"host bridge window [%#llx-%#llx] "
<<<<<<< HEAD
			"([%#llx-%#llx] ignored, not CPU addressable)\n",
=======
			"([%#llx-%#llx] ignored, not CPU addressable)\n", 
>>>>>>> c3ade0e0
			start, orig_end, end + 1, orig_end);
	}

	res = &info->res[info->res_num];
	res->name = info->name;
	res->flags = flags;
	res->start = start;
	res->end = end;
	info->res_offset[info->res_num] = addr.translation_offset;
	info->res_num++;

	if (!pci_use_crs)
		dev_printk(KERN_DEBUG, &info->bridge->dev,
			   "host bridge window %pR (ignored)\n", res);

	return AE_OK;
}

static void coalesce_windows(struct pci_root_info *info, unsigned long type)
{
	int i, j;
	struct resource *res1, *res2;

	for (i = 0; i < info->res_num; i++) {
		res1 = &info->res[i];
		if (!(res1->flags & type))
			continue;

		for (j = i + 1; j < info->res_num; j++) {
			res2 = &info->res[j];
			if (!(res2->flags & type))
				continue;

			/*
			 * I don't like throwing away windows because then
			 * our resources no longer match the ACPI _CRS, but
			 * the kernel resource tree doesn't allow overlaps.
			 */
			if (resource_overlaps(res1, res2)) {
				res2->start = min(res1->start, res2->start);
				res2->end = max(res1->end, res2->end);
				dev_info(&info->bridge->dev,
					 "host bridge window expanded to %pR; %pR ignored\n",
					 res2, res1);
				res1->flags = 0;
			}
		}
	}
}

static void add_resources(struct pci_root_info *info,
			  struct list_head *resources)
{
	int i;
	struct resource *res, *root, *conflict;

	coalesce_windows(info, IORESOURCE_MEM);
	coalesce_windows(info, IORESOURCE_IO);

	for (i = 0; i < info->res_num; i++) {
		res = &info->res[i];

		if (res->flags & IORESOURCE_MEM)
			root = &iomem_resource;
		else if (res->flags & IORESOURCE_IO)
			root = &ioport_resource;
		else
			continue;

		conflict = insert_resource_conflict(root, res);
		if (conflict)
			dev_info(&info->bridge->dev,
				 "ignoring host bridge window %pR (conflicts with %s %pR)\n",
				 res, conflict->name, conflict);
		else
			pci_add_resource_offset(resources, res,
					info->res_offset[i]);
	}
}

static void free_pci_root_info_res(struct pci_root_info *info)
{
	kfree(info->res);
	info->res = NULL;
	kfree(info->res_offset);
	info->res_offset = NULL;
	info->res_num = 0;
}

static void __release_pci_root_info(struct pci_root_info *info)
{
	int i;
	struct resource *res;

	for (i = 0; i < info->res_num; i++) {
		res = &info->res[i];

		if (!res->parent)
			continue;

		if (!(res->flags & (IORESOURCE_MEM | IORESOURCE_IO)))
			continue;

		release_resource(res);
	}

	free_pci_root_info_res(info);

	teardown_mcfg_map(info);

	kfree(info);
}

static void release_pci_root_info(struct pci_host_bridge *bridge)
{
	struct pci_root_info *info = bridge->release_data;

	__release_pci_root_info(info);
}

static void
probe_pci_root_info(struct pci_root_info *info, struct acpi_device *device,
		    int busnum, int domain)
{
	size_t size;

	sprintf(info->name, "PCI Bus %04x:%02x", domain, busnum);
	info->bridge = device;

	info->res_num = 0;
	acpi_walk_resources(device->handle, METHOD_NAME__CRS, count_resource,
				info);
	if (!info->res_num)
		return;

	size = sizeof(*info->res) * info->res_num;
	info->res = kzalloc(size, GFP_KERNEL);
	if (!info->res) {
		info->res_num = 0;
		return;
	}

	size = sizeof(*info->res_offset) * info->res_num;
	info->res_num = 0;
	info->res_offset = kzalloc(size, GFP_KERNEL);
	if (!info->res_offset) {
		kfree(info->res);
		info->res = NULL;
		return;
	}

	acpi_walk_resources(device->handle, METHOD_NAME__CRS, setup_resource,
				info);
}

struct pci_bus *pci_acpi_scan_root(struct acpi_pci_root *root)
{
	struct acpi_device *device = root->device;
	struct pci_root_info *info = NULL;
	int domain = root->segment;
	int busnum = root->secondary.start;
	LIST_HEAD(resources);
	struct pci_bus *bus = NULL;
	struct pci_sysdata *sd;
	int node;
#ifdef CONFIG_ACPI_NUMA
	int pxm;
#endif

	if (pci_ignore_seg)
		domain = 0;

	if (domain && !pci_domains_supported) {
		printk(KERN_WARNING "pci_bus %04x:%02x: "
		       "ignored (multiple domains not supported)\n",
		       domain, busnum);
		return NULL;
	}

	node = -1;
#ifdef CONFIG_ACPI_NUMA
	pxm = acpi_get_pxm(device->handle);
	if (pxm >= 0)
		node = pxm_to_node(pxm);
	if (node != -1)
		set_mp_bus_to_node(busnum, node);
	else
#endif
		node = get_mp_bus_to_node(busnum);

	if (node != -1 && !node_online(node))
		node = -1;

	info = kzalloc(sizeof(*info), GFP_KERNEL);
	if (!info) {
		printk(KERN_WARNING "pci_bus %04x:%02x: "
		       "ignored (out of memory)\n", domain, busnum);
		return NULL;
	}

	sd = &info->sd;
	sd->domain = domain;
	sd->node = node;
	sd->companion = device;
	/*
	 * Maybe the desired pci bus has been already scanned. In such case
	 * it is unnecessary to scan the pci bus with the given domain,busnum.
	 */
	bus = pci_find_bus(domain, busnum);
	if (bus) {
		/*
		 * If the desired bus exits, the content of bus->sysdata will
		 * be replaced by sd.
		 */
		memcpy(bus->sysdata, sd, sizeof(*sd));
		kfree(info);
	} else {
		probe_pci_root_info(info, device, busnum, domain);

		/* insert busn res at first */
		pci_add_resource(&resources,  &root->secondary);
		/*
		 * _CRS with no apertures is normal, so only fall back to
		 * defaults or native bridge info if we're ignoring _CRS.
		 */
		if (pci_use_crs)
			add_resources(info, &resources);
		else {
			free_pci_root_info_res(info);
			x86_pci_root_bus_resources(busnum, &resources);
		}

		if (!setup_mcfg_map(info, domain, (u8)root->secondary.start,
				    (u8)root->secondary.end, root->mcfg_addr))
			bus = pci_create_root_bus(NULL, busnum, &pci_root_ops,
						  sd, &resources);

		if (bus) {
			pci_scan_child_bus(bus);
			pci_set_host_bridge_release(
				to_pci_host_bridge(bus->bridge),
				release_pci_root_info, info);
		} else {
			pci_free_resource_list(&resources);
			__release_pci_root_info(info);
		}
	}

	/* After the PCI-E bus has been walked and all devices discovered,
	 * configure any settings of the fabric that might be necessary.
	 */
	if (bus) {
		struct pci_bus *child;
		list_for_each_entry(child, &bus->children, node)
			pcie_bus_configure_settings(child);
	}

	if (bus && node != -1) {
#ifdef CONFIG_ACPI_NUMA
		if (pxm >= 0)
			dev_printk(KERN_DEBUG, &bus->dev,
				   "on NUMA node %d (pxm %d)\n", node, pxm);
#else
		dev_printk(KERN_DEBUG, &bus->dev, "on NUMA node %d\n", node);
#endif
	}

	return bus;
}

int pcibios_root_bridge_prepare(struct pci_host_bridge *bridge)
{
	struct pci_sysdata *sd = bridge->bus->sysdata;

	ACPI_COMPANION_SET(&bridge->dev, sd->companion);
	return 0;
}

int __init pci_acpi_init(void)
{
	struct pci_dev *dev = NULL;

	if (acpi_noirq)
		return -ENODEV;

	printk(KERN_INFO "PCI: Using ACPI for IRQ routing\n");
	acpi_irq_penalty_init();
	pcibios_enable_irq = acpi_pci_irq_enable;
	pcibios_disable_irq = acpi_pci_irq_disable;
	x86_init.pci.init_irq = x86_init_noop;

	if (pci_routeirq) {
		/*
		 * PCI IRQ routing is set up by pci_enable_device(), but we
		 * also do it here in case there are still broken drivers that
		 * don't use pci_enable_device().
		 */
		printk(KERN_INFO "PCI: Routing PCI interrupts for all devices because \"pci=routeirq\" specified\n");
		for_each_pci_dev(dev)
			acpi_pci_irq_enable(dev);
	}

	return 0;
}<|MERGE_RESOLUTION|>--- conflicted
+++ resolved
@@ -84,8 +84,6 @@
 			DMI_MATCH(DMI_BIOS_VENDOR, "Phoenix Technologies, LTD"),
 		},
 	},
-<<<<<<< HEAD
-=======
 
 	/* Now for the blacklist.. */
 
@@ -119,7 +117,6 @@
 			DMI_MATCH(DMI_PRODUCT_NAME, "HP xw9300 Workstation"),
 		},
 	},
->>>>>>> c3ade0e0
 	{}
 };
 
@@ -317,11 +314,7 @@
 	} else if (orig_end != end) {
 		dev_info(&info->bridge->dev,
 			"host bridge window [%#llx-%#llx] "
-<<<<<<< HEAD
-			"([%#llx-%#llx] ignored, not CPU addressable)\n",
-=======
 			"([%#llx-%#llx] ignored, not CPU addressable)\n", 
->>>>>>> c3ade0e0
 			start, orig_end, end + 1, orig_end);
 	}
 
