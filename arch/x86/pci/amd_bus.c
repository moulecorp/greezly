--- conflicted
+++ resolved
@@ -31,8 +31,6 @@
 };
 
 #define RANGE_NUM 16
-<<<<<<< HEAD
-=======
 
 static struct pci_root_info __init *find_pci_root_info(int node, int link)
 {
@@ -50,7 +48,6 @@
 {
 #ifdef CONFIG_NUMA
 	int j;
->>>>>>> c3ade0e0
 
 	for (j = min_bus; j <= max_bus; j++)
 		set_mp_bus_to_node(j, node);
