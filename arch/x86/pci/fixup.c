/*
 * Exceptions for specific devices. Usually work-arounds for fatal design flaws.
 */

#include <linux/delay.h>
#include <linux/dmi.h>
#include <linux/pci.h>
#include <linux/vgaarb.h>
#include <asm/pci_x86.h>

static void pci_fixup_i450nx(struct pci_dev *d)
{
	/*
	 * i450NX -- Find and scan all secondary buses on all PXB's.
	 */
	int pxb, reg;
	u8 busno, suba, subb;

	dev_warn(&d->dev, "Searching for i450NX host bridges\n");
	reg = 0xd0;
	for(pxb = 0; pxb < 2; pxb++) {
		pci_read_config_byte(d, reg++, &busno);
		pci_read_config_byte(d, reg++, &suba);
		pci_read_config_byte(d, reg++, &subb);
		dev_dbg(&d->dev, "i450NX PXB %d: %02x/%02x/%02x\n", pxb, busno,
			suba, subb);
		if (busno)
			pci_scan_bus_with_sysdata(busno);	/* Bus A */
		if (suba < subb)
			pci_scan_bus_with_sysdata(suba+1);	/* Bus B */
	}
	pcibios_last_bus = -1;
}
DECLARE_PCI_FIXUP_HEADER(PCI_VENDOR_ID_INTEL, PCI_DEVICE_ID_INTEL_82451NX, pci_fixup_i450nx);

static void pci_fixup_i450gx(struct pci_dev *d)
{
	/*
	 * i450GX and i450KX -- Find and scan all secondary buses.
	 * (called separately for each PCI bridge found)
	 */
	u8 busno;
	pci_read_config_byte(d, 0x4a, &busno);
	dev_info(&d->dev, "i440KX/GX host bridge; secondary bus %02x\n", busno);
	pci_scan_bus_with_sysdata(busno);
	pcibios_last_bus = -1;
}
DECLARE_PCI_FIXUP_HEADER(PCI_VENDOR_ID_INTEL, PCI_DEVICE_ID_INTEL_82454GX, pci_fixup_i450gx);

static void pci_fixup_umc_ide(struct pci_dev *d)
{
	/*
	 * UM8886BF IDE controller sets region type bits incorrectly,
	 * therefore they look like memory despite of them being I/O.
	 */
	int i;

	dev_warn(&d->dev, "Fixing base address flags\n");
	for(i = 0; i < 4; i++)
		d->resource[i].flags |= PCI_BASE_ADDRESS_SPACE_IO;
}
DECLARE_PCI_FIXUP_HEADER(PCI_VENDOR_ID_UMC, PCI_DEVICE_ID_UMC_UM8886BF, pci_fixup_umc_ide);

static void pci_fixup_ncr53c810(struct pci_dev *d)
{
	/*
	 * NCR 53C810 returns class code 0 (at least on some systems).
	 * Fix class to be PCI_CLASS_STORAGE_SCSI
	 */
	if (!d->class) {
		dev_warn(&d->dev, "Fixing NCR 53C810 class code\n");
		d->class = PCI_CLASS_STORAGE_SCSI << 8;
	}
}
DECLARE_PCI_FIXUP_HEADER(PCI_VENDOR_ID_NCR, PCI_DEVICE_ID_NCR_53C810, pci_fixup_ncr53c810);

static void pci_fixup_latency(struct pci_dev *d)
{
	/*
	 *  SiS 5597 and 5598 chipsets require latency timer set to
	 *  at most 32 to avoid lockups.
	 */
	dev_dbg(&d->dev, "Setting max latency to 32\n");
	pcibios_max_latency = 32;
}
DECLARE_PCI_FIXUP_HEADER(PCI_VENDOR_ID_SI, PCI_DEVICE_ID_SI_5597, pci_fixup_latency);
DECLARE_PCI_FIXUP_HEADER(PCI_VENDOR_ID_SI, PCI_DEVICE_ID_SI_5598, pci_fixup_latency);

static void pci_fixup_piix4_acpi(struct pci_dev *d)
{
	/*
	 * PIIX4 ACPI device: hardwired IRQ9
	 */
	d->irq = 9;
}
DECLARE_PCI_FIXUP_HEADER(PCI_VENDOR_ID_INTEL, PCI_DEVICE_ID_INTEL_82371AB_3, pci_fixup_piix4_acpi);

/*
 * Addresses issues with problems in the memory write queue timer in
 * certain VIA Northbridges.  This bugfix is per VIA's specifications,
 * except for the KL133/KM133: clearing bit 5 on those Northbridges seems
 * to trigger a bug in its integrated ProSavage video card, which
 * causes screen corruption.  We only clear bits 6 and 7 for that chipset,
 * until VIA can provide us with definitive information on why screen
 * corruption occurs, and what exactly those bits do.
 *
 * VIA 8363,8622,8361 Northbridges:
 *  - bits  5, 6, 7 at offset 0x55 need to be turned off
 * VIA 8367 (KT266x) Northbridges:
 *  - bits  5, 6, 7 at offset 0x95 need to be turned off
 * VIA 8363 rev 0x81/0x84 (KL133/KM133) Northbridges:
 *  - bits     6, 7 at offset 0x55 need to be turned off
 */

#define VIA_8363_KL133_REVISION_ID 0x81
#define VIA_8363_KM133_REVISION_ID 0x84

static void pci_fixup_via_northbridge_bug(struct pci_dev *d)
{
	u8 v;
	int where = 0x55;
	int mask = 0x1f; /* clear bits 5, 6, 7 by default */

	if (d->device == PCI_DEVICE_ID_VIA_8367_0) {
		/* fix pci bus latency issues resulted by NB bios error
		   it appears on bug free^Wreduced kt266x's bios forces
		   NB latency to zero */
		pci_write_config_byte(d, PCI_LATENCY_TIMER, 0);

		where = 0x95; /* the memory write queue timer register is
				different for the KT266x's: 0x95 not 0x55 */
	} else if (d->device == PCI_DEVICE_ID_VIA_8363_0 &&
			(d->revision == VIA_8363_KL133_REVISION_ID ||
			d->revision == VIA_8363_KM133_REVISION_ID)) {
			mask = 0x3f; /* clear only bits 6 and 7; clearing bit 5
					causes screen corruption on the KL133/KM133 */
	}

	pci_read_config_byte(d, where, &v);
	if (v & ~mask) {
		dev_warn(&d->dev, "Disabling VIA memory write queue (PCI ID %04x, rev %02x): [%02x] %02x & %02x -> %02x\n", \
			d->device, d->revision, where, v, mask, v & mask);
		v &= mask;
		pci_write_config_byte(d, where, v);
	}
}
DECLARE_PCI_FIXUP_HEADER(PCI_VENDOR_ID_VIA, PCI_DEVICE_ID_VIA_8363_0, pci_fixup_via_northbridge_bug);
DECLARE_PCI_FIXUP_HEADER(PCI_VENDOR_ID_VIA, PCI_DEVICE_ID_VIA_8622, pci_fixup_via_northbridge_bug);
DECLARE_PCI_FIXUP_HEADER(PCI_VENDOR_ID_VIA, PCI_DEVICE_ID_VIA_8361, pci_fixup_via_northbridge_bug);
DECLARE_PCI_FIXUP_HEADER(PCI_VENDOR_ID_VIA, PCI_DEVICE_ID_VIA_8367_0, pci_fixup_via_northbridge_bug);
DECLARE_PCI_FIXUP_RESUME(PCI_VENDOR_ID_VIA, PCI_DEVICE_ID_VIA_8363_0, pci_fixup_via_northbridge_bug);
DECLARE_PCI_FIXUP_RESUME(PCI_VENDOR_ID_VIA, PCI_DEVICE_ID_VIA_8622, pci_fixup_via_northbridge_bug);
DECLARE_PCI_FIXUP_RESUME(PCI_VENDOR_ID_VIA, PCI_DEVICE_ID_VIA_8361, pci_fixup_via_northbridge_bug);
DECLARE_PCI_FIXUP_RESUME(PCI_VENDOR_ID_VIA, PCI_DEVICE_ID_VIA_8367_0, pci_fixup_via_northbridge_bug);

/*
 * For some reasons Intel decided that certain parts of their
 * 815, 845 and some other chipsets must look like PCI-to-PCI bridges
 * while they are obviously not. The 82801 family (AA, AB, BAM/CAM,
 * BA/CA/DB and E) PCI bridges are actually HUB-to-PCI ones, according
 * to Intel terminology. These devices do forward all addresses from
 * system to PCI bus no matter what are their window settings, so they are
 * "transparent" (or subtractive decoding) from programmers point of view.
 */
static void pci_fixup_transparent_bridge(struct pci_dev *dev)
{
	if ((dev->device & 0xff00) == 0x2400)
		dev->transparent = 1;
}
DECLARE_PCI_FIXUP_CLASS_HEADER(PCI_VENDOR_ID_INTEL, PCI_ANY_ID,
			 PCI_CLASS_BRIDGE_PCI, 8, pci_fixup_transparent_bridge);

/*
 * Fixup for C1 Halt Disconnect problem on nForce2 systems.
 *
 * From information provided by "Allen Martin" <AMartin@nvidia.com>:
 *
 * A hang is caused when the CPU generates a very fast CONNECT/HALT cycle
 * sequence.  Workaround is to set the SYSTEM_IDLE_TIMEOUT to 80 ns.
 * This allows the state-machine and timer to return to a proper state within
 * 80 ns of the CONNECT and probe appearing together.  Since the CPU will not
 * issue another HALT within 80 ns of the initial HALT, the failure condition
 * is avoided.
 */
static void pci_fixup_nforce2(struct pci_dev *dev)
{
	u32 val;

	/*
	 * Chip  Old value   New value
	 * C17   0x1F0FFF01  0x1F01FF01
	 * C18D  0x9F0FFF01  0x9F01FF01
	 *
	 * Northbridge chip version may be determined by
	 * reading the PCI revision ID (0xC1 or greater is C18D).
	 */
	pci_read_config_dword(dev, 0x6c, &val);

	/*
	 * Apply fixup if needed, but don't touch disconnect state
	 */
	if ((val & 0x00FF0000) != 0x00010000) {
		dev_warn(&dev->dev, "nForce2 C1 Halt Disconnect fixup\n");
		pci_write_config_dword(dev, 0x6c, (val & 0xFF00FFFF) | 0x00010000);
	}
}
DECLARE_PCI_FIXUP_HEADER(PCI_VENDOR_ID_NVIDIA, PCI_DEVICE_ID_NVIDIA_NFORCE2, pci_fixup_nforce2);
DECLARE_PCI_FIXUP_RESUME(PCI_VENDOR_ID_NVIDIA, PCI_DEVICE_ID_NVIDIA_NFORCE2, pci_fixup_nforce2);

/* Max PCI Express root ports */
#define MAX_PCIEROOT	6
static int quirk_aspm_offset[MAX_PCIEROOT << 3];

#define GET_INDEX(a, b) ((((a) - PCI_DEVICE_ID_INTEL_MCH_PA) << 3) + ((b) & 7))

static int quirk_pcie_aspm_read(struct pci_bus *bus, unsigned int devfn, int where, int size, u32 *value)
{
	return raw_pci_read(pci_domain_nr(bus), bus->number,
						devfn, where, size, value);
}

/*
 * Replace the original pci bus ops for write with a new one that will filter
 * the request to insure ASPM cannot be enabled.
 */
static int quirk_pcie_aspm_write(struct pci_bus *bus, unsigned int devfn, int where, int size, u32 value)
{
	u8 offset;

	offset = quirk_aspm_offset[GET_INDEX(bus->self->device, devfn)];

	if ((offset) && (where == offset))
		value = value & ~PCI_EXP_LNKCTL_ASPMC;

	return raw_pci_write(pci_domain_nr(bus), bus->number,
						devfn, where, size, value);
}

static struct pci_ops quirk_pcie_aspm_ops = {
	.read = quirk_pcie_aspm_read,
	.write = quirk_pcie_aspm_write,
};

/*
 * Prevents PCI Express ASPM (Active State Power Management) being enabled.
 *
 * Save the register offset, where the ASPM control bits are located,
 * for each PCI Express device that is in the device list of
 * the root port in an array for fast indexing. Replace the bus ops
 * with the modified one.
 */
static void pcie_rootport_aspm_quirk(struct pci_dev *pdev)
{
	int i;
	struct pci_bus  *pbus;
	struct pci_dev *dev;

	if ((pbus = pdev->subordinate) == NULL)
		return;

	/*
	 * Check if the DID of pdev matches one of the six root ports. This
	 * check is needed in the case this function is called directly by the
	 * hot-plug driver.
	 */
	if ((pdev->device < PCI_DEVICE_ID_INTEL_MCH_PA) ||
	    (pdev->device > PCI_DEVICE_ID_INTEL_MCH_PC1))
		return;

	if (list_empty(&pbus->devices)) {
		/*
		 * If no device is attached to the root port at power-up or
		 * after hot-remove, the pbus->devices is empty and this code
		 * will set the offsets to zero and the bus ops to parent's bus
		 * ops, which is unmodified.
		 */
		for (i = GET_INDEX(pdev->device, 0); i <= GET_INDEX(pdev->device, 7); ++i)
			quirk_aspm_offset[i] = 0;

		pci_bus_set_ops(pbus, pbus->parent->ops);
	} else {
		/*
		 * If devices are attached to the root port at power-up or
		 * after hot-add, the code loops through the device list of
		 * each root port to save the register offsets and replace the
		 * bus ops.
		 */
		list_for_each_entry(dev, &pbus->devices, bus_list)
			/* There are 0 to 8 devices attached to this bus */
			quirk_aspm_offset[GET_INDEX(pdev->device, dev->devfn)] =
				dev->pcie_cap + PCI_EXP_LNKCTL;

		pci_bus_set_ops(pbus, &quirk_pcie_aspm_ops);
		dev_info(&pbus->dev, "writes to ASPM control bits will be ignored\n");
	}

}
DECLARE_PCI_FIXUP_FINAL(PCI_VENDOR_ID_INTEL,	PCI_DEVICE_ID_INTEL_MCH_PA,	pcie_rootport_aspm_quirk);
DECLARE_PCI_FIXUP_FINAL(PCI_VENDOR_ID_INTEL,	PCI_DEVICE_ID_INTEL_MCH_PA1,	pcie_rootport_aspm_quirk);
DECLARE_PCI_FIXUP_FINAL(PCI_VENDOR_ID_INTEL,	PCI_DEVICE_ID_INTEL_MCH_PB,	pcie_rootport_aspm_quirk);
DECLARE_PCI_FIXUP_FINAL(PCI_VENDOR_ID_INTEL,	PCI_DEVICE_ID_INTEL_MCH_PB1,	pcie_rootport_aspm_quirk);
DECLARE_PCI_FIXUP_FINAL(PCI_VENDOR_ID_INTEL,	PCI_DEVICE_ID_INTEL_MCH_PC,	pcie_rootport_aspm_quirk);
DECLARE_PCI_FIXUP_FINAL(PCI_VENDOR_ID_INTEL,	PCI_DEVICE_ID_INTEL_MCH_PC1,	pcie_rootport_aspm_quirk);

/*
 * Fixup to mark boot BIOS video selected by BIOS before it changes
 *
 * From information provided by "Jon Smirl" <jonsmirl@gmail.com>
 *
 * The standard boot ROM sequence for an x86 machine uses the BIOS
 * to select an initial video card for boot display. This boot video
 * card will have it's BIOS copied to C0000 in system RAM.
 * IORESOURCE_ROM_SHADOW is used to associate the boot video
 * card with this copy. On laptops this copy has to be used since
 * the main ROM may be compressed or combined with another image.
 * See pci_map_rom() for use of this flag. IORESOURCE_ROM_SHADOW
 * is marked here since the boot video device will be the only enabled
 * video device at this point.
 */

static void pci_fixup_video(struct pci_dev *pdev)
{
	struct pci_dev *bridge;
	struct pci_bus *bus;
	u16 config;

	/* Is VGA routed to us? */
	bus = pdev->bus;
	while (bus) {
		bridge = bus->self;

		/*
		 * From information provided by
		 * "David Miller" <davem@davemloft.net>
		 * The bridge control register is valid for PCI header
		 * type BRIDGE, or CARDBUS. Host to PCI controllers use
		 * PCI header type NORMAL.
		 */
		if (bridge
		    && ((bridge->hdr_type == PCI_HEADER_TYPE_BRIDGE)
		       || (bridge->hdr_type == PCI_HEADER_TYPE_CARDBUS))) {
			pci_read_config_word(bridge, PCI_BRIDGE_CONTROL,
						&config);
			if (!(config & PCI_BRIDGE_CTL_VGA))
				return;
		}
		bus = bus->parent;
	}
	pci_read_config_word(pdev, PCI_COMMAND, &config);
	if (config & (PCI_COMMAND_IO | PCI_COMMAND_MEMORY)) {
		pdev->resource[PCI_ROM_RESOURCE].flags |= IORESOURCE_ROM_SHADOW;
		dev_printk(KERN_DEBUG, &pdev->dev, "Boot video device\n");
		if (!vga_default_device())
			vga_set_default_device(pdev);
	}
}
DECLARE_PCI_FIXUP_CLASS_FINAL(PCI_ANY_ID, PCI_ANY_ID,
				PCI_CLASS_DISPLAY_VGA, 8, pci_fixup_video);


static const struct dmi_system_id msi_k8t_dmi_table[] = {
	{
		.ident = "MSI-K8T-Neo2Fir",
		.matches = {
			DMI_MATCH(DMI_SYS_VENDOR, "MSI"),
			DMI_MATCH(DMI_PRODUCT_NAME, "MS-6702E"),
		},
	},
	{}
};

/*
 * The AMD-Athlon64 board MSI "K8T Neo2-FIR" disables the onboard sound
 * card if a PCI-soundcard is added.
 *
 * The BIOS only gives options "DISABLED" and "AUTO". This code sets
 * the corresponding register-value to enable the soundcard.
 *
 * The soundcard is only enabled, if the mainborad is identified
 * via DMI-tables and the soundcard is detected to be off.
 */
static void pci_fixup_msi_k8t_onboard_sound(struct pci_dev *dev)
{
	unsigned char val;
	if (!dmi_check_system(msi_k8t_dmi_table))
		return; /* only applies to MSI K8T Neo2-FIR */

	pci_read_config_byte(dev, 0x50, &val);
	if (val & 0x40) {
		pci_write_config_byte(dev, 0x50, val & (~0x40));

		/* verify the change for status output */
		pci_read_config_byte(dev, 0x50, &val);
		if (val & 0x40)
			dev_info(&dev->dev, "Detected MSI K8T Neo2-FIR; "
					"can't enable onboard soundcard!\n");
		else
			dev_info(&dev->dev, "Detected MSI K8T Neo2-FIR; "
					"enabled onboard soundcard\n");
	}
}
DECLARE_PCI_FIXUP_HEADER(PCI_VENDOR_ID_VIA, PCI_DEVICE_ID_VIA_8237,
		pci_fixup_msi_k8t_onboard_sound);
DECLARE_PCI_FIXUP_RESUME(PCI_VENDOR_ID_VIA, PCI_DEVICE_ID_VIA_8237,
		pci_fixup_msi_k8t_onboard_sound);

/*
 * Some Toshiba laptops need extra code to enable their TI TSB43AB22/A.
 *
 * We pretend to bring them out of full D3 state, and restore the proper
 * IRQ, PCI cache line size, and BARs, otherwise the device won't function
 * properly.  In some cases, the device will generate an interrupt on
 * the wrong IRQ line, causing any devices sharing the line it's
 * *supposed* to use to be disabled by the kernel's IRQ debug code.
 */
static u16 toshiba_line_size;

static const struct dmi_system_id toshiba_ohci1394_dmi_table[] = {
	{
		.ident = "Toshiba PS5 based laptop",
		.matches = {
			DMI_MATCH(DMI_SYS_VENDOR, "TOSHIBA"),
			DMI_MATCH(DMI_PRODUCT_VERSION, "PS5"),
		},
	},
	{
		.ident = "Toshiba PSM4 based laptop",
		.matches = {
			DMI_MATCH(DMI_SYS_VENDOR, "TOSHIBA"),
			DMI_MATCH(DMI_PRODUCT_VERSION, "PSM4"),
		},
	},
	{
		.ident = "Toshiba A40 based laptop",
		.matches = {
			DMI_MATCH(DMI_SYS_VENDOR, "TOSHIBA"),
			DMI_MATCH(DMI_PRODUCT_VERSION, "PSA40U"),
		},
	},
	{ }
};

static void pci_pre_fixup_toshiba_ohci1394(struct pci_dev *dev)
{
	if (!dmi_check_system(toshiba_ohci1394_dmi_table))
		return; /* only applies to certain Toshibas (so far) */

	dev->current_state = PCI_D3cold;
	pci_read_config_word(dev, PCI_CACHE_LINE_SIZE, &toshiba_line_size);
}
DECLARE_PCI_FIXUP_HEADER(PCI_VENDOR_ID_TI, 0x8032,
			 pci_pre_fixup_toshiba_ohci1394);

static void pci_post_fixup_toshiba_ohci1394(struct pci_dev *dev)
{
	if (!dmi_check_system(toshiba_ohci1394_dmi_table))
		return; /* only applies to certain Toshibas (so far) */

	/* Restore config space on Toshiba laptops */
	pci_write_config_word(dev, PCI_CACHE_LINE_SIZE, toshiba_line_size);
	pci_read_config_byte(dev, PCI_INTERRUPT_LINE, (u8 *)&dev->irq);
	pci_write_config_dword(dev, PCI_BASE_ADDRESS_0,
			       pci_resource_start(dev, 0));
	pci_write_config_dword(dev, PCI_BASE_ADDRESS_1,
			       pci_resource_start(dev, 1));
}
DECLARE_PCI_FIXUP_ENABLE(PCI_VENDOR_ID_TI, 0x8032,
			 pci_post_fixup_toshiba_ohci1394);


/*
 * Prevent the BIOS trapping accesses to the Cyrix CS5530A video device
 * configuration space.
 */
static void pci_early_fixup_cyrix_5530(struct pci_dev *dev)
{
	u8 r;
	/* clear 'F4 Video Configuration Trap' bit */
	pci_read_config_byte(dev, 0x42, &r);
	r &= 0xfd;
	pci_write_config_byte(dev, 0x42, r);
}
DECLARE_PCI_FIXUP_EARLY(PCI_VENDOR_ID_CYRIX, PCI_DEVICE_ID_CYRIX_5530_LEGACY,
			pci_early_fixup_cyrix_5530);
DECLARE_PCI_FIXUP_RESUME(PCI_VENDOR_ID_CYRIX, PCI_DEVICE_ID_CYRIX_5530_LEGACY,
			pci_early_fixup_cyrix_5530);

/*
 * Siemens Nixdorf AG FSC Multiprocessor Interrupt Controller:
 * prevent update of the BAR0, which doesn't look like a normal BAR.
 */
static void pci_siemens_interrupt_controller(struct pci_dev *dev)
{
	dev->resource[0].flags |= IORESOURCE_PCI_FIXED;
}
DECLARE_PCI_FIXUP_HEADER(PCI_VENDOR_ID_SIEMENS, 0x0015,
			  pci_siemens_interrupt_controller);

/*
 * SB600: Disable BAR1 on device 14.0 to avoid HPET resources from
 * confusing the PCI engine:
 */
static void sb600_disable_hpet_bar(struct pci_dev *dev)
{
	u8 val;

	/*
	 * The SB600 and SB700 both share the same device
	 * ID, but the PM register 0x55 does something different
	 * for the SB700, so make sure we are dealing with the
	 * SB600 before touching the bit:
	 */

	pci_read_config_byte(dev, 0x08, &val);

	if (val < 0x2F) {
		outb(0x55, 0xCD6);
		val = inb(0xCD7);

		/* Set bit 7 in PM register 0x55 */
		outb(0x55, 0xCD6);
		outb(val | 0x80, 0xCD7);
	}
}
DECLARE_PCI_FIXUP_EARLY(PCI_VENDOR_ID_ATI, 0x4385, sb600_disable_hpet_bar);

/*
 * Twinhead H12Y needs us to block out a region otherwise we map devices
 * there and any access kills the box.
 *
 *   See: https://bugzilla.kernel.org/show_bug.cgi?id=10231
 *
 * Match off the LPC and svid/sdid (older kernels lose the bridge subvendor)
 */
<<<<<<< HEAD
static void __devinit twinhead_reserve_killing_zone(struct pci_dev *dev)
=======
static void twinhead_reserve_killing_zone(struct pci_dev *dev)
>>>>>>> c3ade0e0
{
        if (dev->subsystem_vendor == 0x14FF && dev->subsystem_device == 0xA003) {
                pr_info("Reserving memory on Twinhead H12Y\n");
                request_mem_region(0xFFB00000, 0x100000, "twinhead");
        }
}
DECLARE_PCI_FIXUP_HEADER(PCI_VENDOR_ID_INTEL, 0x27B9, twinhead_reserve_killing_zone);<|MERGE_RESOLUTION|>--- conflicted
+++ resolved
@@ -532,11 +532,7 @@
  *
  * Match off the LPC and svid/sdid (older kernels lose the bridge subvendor)
  */
-<<<<<<< HEAD
-static void __devinit twinhead_reserve_killing_zone(struct pci_dev *dev)
-=======
 static void twinhead_reserve_killing_zone(struct pci_dev *dev)
->>>>>>> c3ade0e0
 {
         if (dev->subsystem_vendor == 0x14FF && dev->subsystem_device == 0xA003) {
                 pr_info("Reserving memory on Twinhead H12Y\n");
