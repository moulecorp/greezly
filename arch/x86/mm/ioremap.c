/*
 * Re-map IO memory to kernel address space so that we can access it.
 * This is needed for high PCI addresses that aren't mapped in the
 * 640k-1MB IO memory area on PC's
 *
 * (C) Copyright 1995 1996 Linus Torvalds
 */

#include <linux/bootmem.h>
#include <linux/init.h>
#include <linux/io.h>
#include <linux/module.h>
#include <linux/slab.h>
#include <linux/vmalloc.h>
#include <linux/mmiotrace.h>

#include <asm/cacheflush.h>
#include <asm/e820.h>
#include <asm/fixmap.h>
#include <asm/pgtable.h>
#include <asm/tlbflush.h>
#include <asm/pgalloc.h>
#include <asm/pat.h>

#include "physaddr.h"

/*
 * Fix up the linear direct mapping of the kernel to avoid cache attribute
 * conflicts.
 */
int ioremap_change_attr(unsigned long vaddr, unsigned long size,
			       unsigned long prot_val)
{
	unsigned long nrpages = size >> PAGE_SHIFT;
	int err;

	switch (prot_val) {
	case _PAGE_CACHE_UC:
	default:
		err = _set_memory_uc(vaddr, nrpages);
		break;
	case _PAGE_CACHE_WC:
		err = _set_memory_wc(vaddr, nrpages);
		break;
	case _PAGE_CACHE_WB:
		err = _set_memory_wb(vaddr, nrpages);
		break;
	}

	return err;
}

static int __ioremap_check_ram(unsigned long start_pfn, unsigned long nr_pages,
			       void *arg)
{
	unsigned long i;

	for (i = 0; i < nr_pages; ++i)
		if (pfn_valid(start_pfn + i) && (start_pfn + i >= 0x100 ||
		    !PageReserved(pfn_to_page(start_pfn + i))))
			return 1;

	WARN_ONCE(1, "ioremap on RAM pfn 0x%lx\n", start_pfn);

	return 0;
}

/*
 * Remap an arbitrary physical address space into the kernel virtual
 * address space. Needed when the kernel wants to access high addresses
 * directly.
 *
 * NOTE! We need to allow non-page-aligned mappings too: we will obviously
 * have to convert them into an offset in a page-aligned mapping, but the
 * caller shouldn't need to know that small detail.
 */
static void __iomem *__ioremap_caller(resource_size_t phys_addr,
		unsigned long size, unsigned long prot_val, void *caller)
{
	unsigned long offset, vaddr;
	resource_size_t pfn, last_pfn, last_addr;
	const resource_size_t unaligned_phys_addr = phys_addr;
	const unsigned long unaligned_size = size;
	struct vm_struct *area;
	unsigned long new_prot_val;
	pgprot_t prot;
	int retval;
	void __iomem *ret_addr;

	/* Don't allow wraparound or zero size */
	last_addr = phys_addr + size - 1;
	if (!size || last_addr < phys_addr)
		return NULL;

	if (!phys_addr_valid(phys_addr)) {
		printk(KERN_WARNING "ioremap: invalid physical address %llx\n",
		       (unsigned long long)phys_addr);
		WARN_ON_ONCE(1);
		return NULL;
	}

	/*
	 * Don't remap the low PCI/ISA area, it's always mapped..
	 */
	if (is_ISA_range(phys_addr, last_addr))
		return (__force void __iomem *)phys_to_virt(phys_addr);

	/*
	 * Don't allow anybody to remap normal RAM that we're using..
	 */
	pfn      = phys_addr >> PAGE_SHIFT;
	last_pfn = last_addr >> PAGE_SHIFT;
	if (walk_system_ram_range(pfn, last_pfn - pfn + 1, NULL,
				  __ioremap_check_ram) == 1)
		return NULL;

	/*
	 * Mappings have to be page-aligned
	 */
	offset = phys_addr & ~PAGE_MASK;
	phys_addr &= PHYSICAL_PAGE_MASK;
	size = PAGE_ALIGN(last_addr+1) - phys_addr;

	retval = reserve_memtype(phys_addr, (u64)phys_addr + size,
						prot_val, &new_prot_val);
	if (retval) {
		printk(KERN_ERR "ioremap reserve_memtype failed %d\n", retval);
		return NULL;
	}

	if (prot_val != new_prot_val) {
		if (!is_new_memtype_allowed(phys_addr, size,
					    prot_val, new_prot_val)) {
			printk(KERN_ERR
		"ioremap error for 0x%llx-0x%llx, requested 0x%lx, got 0x%lx\n",
				(unsigned long long)phys_addr,
				(unsigned long long)(phys_addr + size),
				prot_val, new_prot_val);
			goto err_free_memtype;
		}
		prot_val = new_prot_val;
	}

	switch (prot_val) {
	case _PAGE_CACHE_UC:
	default:
		prot = PAGE_KERNEL_IO_NOCACHE;
		break;
	case _PAGE_CACHE_UC_MINUS:
		prot = PAGE_KERNEL_IO_UC_MINUS;
		break;
	case _PAGE_CACHE_WC:
		prot = PAGE_KERNEL_IO_WC;
		break;
	case _PAGE_CACHE_WB:
		prot = PAGE_KERNEL_IO;
		break;
	}

	/*
	 * Ok, go for it..
	 */
	area = get_vm_area_caller(size, VM_IOREMAP, caller);
	if (!area)
		goto err_free_memtype;
	area->phys_addr = phys_addr;
	vaddr = (unsigned long) area->addr;

	if (kernel_map_sync_memtype(phys_addr, size, prot_val))
		goto err_free_area;

	if (ioremap_page_range(vaddr, vaddr + size, phys_addr, prot))
		goto err_free_area;

	ret_addr = (void __iomem *) (vaddr + offset);
	mmiotrace_ioremap(unaligned_phys_addr, unaligned_size, ret_addr);

	/*
	 * Check if the request spans more than any BAR in the iomem resource
	 * tree.
	 */
	WARN_ONCE(iomem_map_sanity_check(unaligned_phys_addr, unaligned_size),
		  KERN_INFO "Info: mapping multiple BARs. Your kernel is fine.");

	return ret_addr;
err_free_area:
	free_vm_area(area);
err_free_memtype:
	free_memtype(phys_addr, phys_addr + size);
	return NULL;
}

/**
 * ioremap_nocache     -   map bus memory into CPU space
 * @phys_addr:    bus address of the memory
 * @size:      size of the resource to map
 *
 * ioremap_nocache performs a platform specific sequence of operations to
 * make bus memory CPU accessible via the readb/readw/readl/writeb/
 * writew/writel functions and the other mmio helpers. The returned
 * address is not guaranteed to be usable directly as a virtual
 * address.
 *
 * This version of ioremap ensures that the memory is marked uncachable
 * on the CPU as well as honouring existing caching rules from things like
 * the PCI bus. Note that there are other caches and buffers on many
 * busses. In particular driver authors should read up on PCI writes
 *
 * It's useful if some control registers are in such an area and
 * write combining or read caching is not desirable:
 *
 * Must be freed with iounmap.
 */
void __iomem *ioremap_nocache(resource_size_t phys_addr, unsigned long size)
{
	/*
	 * Ideally, this should be:
	 *	pat_enabled ? _PAGE_CACHE_UC : _PAGE_CACHE_UC_MINUS;
	 *
	 * Till we fix all X drivers to use ioremap_wc(), we will use
	 * UC MINUS.
	 */
	unsigned long val = _PAGE_CACHE_UC_MINUS;

	return __ioremap_caller(phys_addr, size, val,
				__builtin_return_address(0));
}
EXPORT_SYMBOL(ioremap_nocache);

/**
 * ioremap_wc	-	map memory into CPU space write combined
 * @phys_addr:	bus address of the memory
 * @size:	size of the resource to map
 *
 * This version of ioremap ensures that the memory is marked write combining.
 * Write combining allows faster writes to some hardware devices.
 *
 * Must be freed with iounmap.
 */
void __iomem *ioremap_wc(resource_size_t phys_addr, unsigned long size)
{
	if (pat_enabled)
		return __ioremap_caller(phys_addr, size, _PAGE_CACHE_WC,
					__builtin_return_address(0));
	else
		return ioremap_nocache(phys_addr, size);
}
EXPORT_SYMBOL(ioremap_wc);

void __iomem *ioremap_cache(resource_size_t phys_addr, unsigned long size)
{
	return __ioremap_caller(phys_addr, size, _PAGE_CACHE_WB,
				__builtin_return_address(0));
}
EXPORT_SYMBOL(ioremap_cache);

void __iomem *ioremap_prot(resource_size_t phys_addr, unsigned long size,
				unsigned long prot_val)
{
	return __ioremap_caller(phys_addr, size, (prot_val & _PAGE_CACHE_MASK),
				__builtin_return_address(0));
}
EXPORT_SYMBOL(ioremap_prot);

/**
 * iounmap - Free a IO remapping
 * @addr: virtual address from ioremap_*
 *
 * Caller must ensure there is only one unmapping for the same pointer.
 */
void iounmap(const volatile void __iomem *addr)
{
	struct vm_struct *p, *o;

	if ((void __force *)addr <= high_memory)
		return;

	/*
	 * __ioremap special-cases the PCI/ISA range by not instantiating a
	 * vm_area and by simply returning an address into the kernel mapping
	 * of ISA space.   So handle that here.
	 */
	if ((void __force *)addr >= phys_to_virt(ISA_START_ADDRESS) &&
	    (void __force *)addr < phys_to_virt(ISA_END_ADDRESS))
		return;

	addr = (volatile void __iomem *)
		(PAGE_MASK & (unsigned long __force)addr);

	mmiotrace_iounmap(addr);

	/* Use the vm area unlocked, assuming the caller
	   ensures there isn't another iounmap for the same address
	   in parallel. Reuse of the virtual address is prevented by
	   leaving it in the global lists until we're done with it.
	   cpa takes care of the direct mappings. */
	p = find_vm_area((void __force *)addr);

	if (!p) {
		printk(KERN_ERR "iounmap: bad address %p\n", addr);
		dump_stack();
		return;
	}

	free_memtype(p->phys_addr, p->phys_addr + get_vm_area_size(p));

	/* Finally remove it */
	o = remove_vm_area((void __force *)addr);
	BUG_ON(p != o || o == NULL);
	kfree(p);
}
EXPORT_SYMBOL(iounmap);

/*
 * Convert a physical pointer to a virtual kernel pointer for /dev/mem
 * access
 */
void *xlate_dev_mem_ptr(unsigned long phys)
{
	/* If page is RAM, we can use __va. Otherwise ioremap and unmap. */
<<<<<<< HEAD
	if (page_is_ram(start >> PAGE_SHIFT))
#ifdef CONFIG_HIGHMEM
	if ((start >> PAGE_SHIFT) < max_low_pfn)
=======
	if (page_is_ram(phys >> PAGE_SHIFT))
#ifdef CONFIG_HIGHMEM
	if ((phys >> PAGE_SHIFT) < max_low_pfn)
>>>>>>> b55eccfd
#endif
		return __va(phys);

	return (void __force *)ioremap_cache(phys, PAGE_SIZE);
}

void unxlate_dev_mem_ptr(unsigned long phys, void *addr)
{
	if (page_is_ram(phys >> PAGE_SHIFT))
#ifdef CONFIG_HIGHMEM
	if ((phys >> PAGE_SHIFT) < max_low_pfn)
#endif
		return;

	iounmap((void __iomem *)((unsigned long)addr & PAGE_MASK));
	return;
}

static int __initdata early_ioremap_debug;

static int __init early_ioremap_debug_setup(char *str)
{
	early_ioremap_debug = 1;

	return 0;
}
early_param("early_ioremap_debug", early_ioremap_debug_setup);

static __initdata int after_paging_init;
static pte_t bm_pte[PAGE_SIZE/sizeof(pte_t)] __read_only __aligned(PAGE_SIZE);

static inline pmd_t * __init early_ioremap_pmd(unsigned long addr)
{
	/* Don't assume we're using swapper_pg_dir at this point */
	pgd_t *base = __va(read_cr3());
	pgd_t *pgd = &base[pgd_index(addr)];
	pud_t *pud = pud_offset(pgd, addr);
	pmd_t *pmd = pmd_offset(pud, addr);

	return pmd;
}

static inline pte_t * __init early_ioremap_pte(unsigned long addr)
{
	return &bm_pte[pte_index(addr)];
}

bool __init is_early_ioremap_ptep(pte_t *ptep)
{
	return ptep >= &bm_pte[0] && ptep < &bm_pte[PAGE_SIZE/sizeof(pte_t)];
}

static unsigned long slot_virt[FIX_BTMAPS_SLOTS] __initdata;

void __init early_ioremap_init(void)
{
	pmd_t *pmd;
	int i;

	if (early_ioremap_debug)
		printk(KERN_INFO "early_ioremap_init()\n");

	for (i = 0; i < FIX_BTMAPS_SLOTS; i++)
		slot_virt[i] = __fix_to_virt(FIX_BTMAP_BEGIN - NR_FIX_BTMAPS*i);

	pmd = early_ioremap_pmd(fix_to_virt(FIX_BTMAP_BEGIN));
	pmd_populate_user(&init_mm, pmd, bm_pte);

	/*
	 * The boot-ioremap range spans multiple pmds, for which
	 * we are not prepared:
	 */
#define __FIXADDR_TOP (-PAGE_SIZE)
	BUILD_BUG_ON((__fix_to_virt(FIX_BTMAP_BEGIN) >> PMD_SHIFT)
		     != (__fix_to_virt(FIX_BTMAP_END) >> PMD_SHIFT));
#undef __FIXADDR_TOP
	if (pmd != early_ioremap_pmd(fix_to_virt(FIX_BTMAP_END))) {
		WARN_ON(1);
		printk(KERN_WARNING "pmd %p != %p\n",
		       pmd, early_ioremap_pmd(fix_to_virt(FIX_BTMAP_END)));
		printk(KERN_WARNING "fix_to_virt(FIX_BTMAP_BEGIN): %08lx\n",
			fix_to_virt(FIX_BTMAP_BEGIN));
		printk(KERN_WARNING "fix_to_virt(FIX_BTMAP_END):   %08lx\n",
			fix_to_virt(FIX_BTMAP_END));

		printk(KERN_WARNING "FIX_BTMAP_END:       %d\n", FIX_BTMAP_END);
		printk(KERN_WARNING "FIX_BTMAP_BEGIN:     %d\n",
		       FIX_BTMAP_BEGIN);
	}
}

void __init early_ioremap_reset(void)
{
	after_paging_init = 1;
}

static void __init __early_set_fixmap(enum fixed_addresses idx,
				      phys_addr_t phys, pgprot_t flags)
{
	unsigned long addr = __fix_to_virt(idx);
	pte_t *pte;

	if (idx >= __end_of_fixed_addresses) {
		BUG();
		return;
	}
	pte = early_ioremap_pte(addr);

	if (pgprot_val(flags))
		set_pte(pte, pfn_pte(phys >> PAGE_SHIFT, flags));
	else
		pte_clear(&init_mm, addr, pte);
	__flush_tlb_one(addr);
}

static inline void __init early_set_fixmap(enum fixed_addresses idx,
					   phys_addr_t phys, pgprot_t prot)
{
	if (after_paging_init)
		__set_fixmap(idx, phys, prot);
	else
		__early_set_fixmap(idx, phys, prot);
}

static inline void __init early_clear_fixmap(enum fixed_addresses idx)
{
	if (after_paging_init)
		clear_fixmap(idx);
	else
		__early_set_fixmap(idx, 0, __pgprot(0));
}

static void __iomem *prev_map[FIX_BTMAPS_SLOTS] __initdata;
static unsigned long prev_size[FIX_BTMAPS_SLOTS] __initdata;

void __init fixup_early_ioremap(void)
{
	int i;

	for (i = 0; i < FIX_BTMAPS_SLOTS; i++) {
		if (prev_map[i]) {
			WARN_ON(1);
			break;
		}
	}

	early_ioremap_init();
}

static int __init check_early_ioremap_leak(void)
{
	int count = 0;
	int i;

	for (i = 0; i < FIX_BTMAPS_SLOTS; i++)
		if (prev_map[i])
			count++;

	if (!count)
		return 0;
	WARN(1, KERN_WARNING
	       "Debug warning: early ioremap leak of %d areas detected.\n",
		count);
	printk(KERN_WARNING
		"please boot with early_ioremap_debug and report the dmesg.\n");

	return 1;
}
late_initcall(check_early_ioremap_leak);

static void __init __iomem *
__early_ioremap(resource_size_t phys_addr, unsigned long size, pgprot_t prot)
{
	unsigned long offset;
	resource_size_t last_addr;
	unsigned int nrpages;
	enum fixed_addresses idx;
	int i, slot;

	WARN_ON(system_state != SYSTEM_BOOTING);

	slot = -1;
	for (i = 0; i < FIX_BTMAPS_SLOTS; i++) {
		if (!prev_map[i]) {
			slot = i;
			break;
		}
	}

	if (slot < 0) {
		printk(KERN_INFO "%s(%08llx, %08lx) not found slot\n",
		       __func__, (u64)phys_addr, size);
		WARN_ON(1);
		return NULL;
	}

	if (early_ioremap_debug) {
		printk(KERN_INFO "%s(%08llx, %08lx) [%d] => ",
		       __func__, (u64)phys_addr, size, slot);
		dump_stack();
	}

	/* Don't allow wraparound or zero size */
	last_addr = phys_addr + size - 1;
	if (!size || last_addr < phys_addr) {
		WARN_ON(1);
		return NULL;
	}

	prev_size[slot] = size;
	/*
	 * Mappings have to be page-aligned
	 */
	offset = phys_addr & ~PAGE_MASK;
	phys_addr &= PAGE_MASK;
	size = PAGE_ALIGN(last_addr + 1) - phys_addr;

	/*
	 * Mappings have to fit in the FIX_BTMAP area.
	 */
	nrpages = size >> PAGE_SHIFT;
	if (nrpages > NR_FIX_BTMAPS) {
		WARN_ON(1);
		return NULL;
	}

	/*
	 * Ok, go for it..
	 */
	idx = FIX_BTMAP_BEGIN - NR_FIX_BTMAPS*slot;
	while (nrpages > 0) {
		early_set_fixmap(idx, phys_addr, prot);
		phys_addr += PAGE_SIZE;
		--idx;
		--nrpages;
	}
	if (early_ioremap_debug)
		printk(KERN_CONT "%08lx + %08lx\n", offset, slot_virt[slot]);

	prev_map[slot] = (void __iomem *)(offset + slot_virt[slot]);
	return prev_map[slot];
}

/* Remap an IO device */
void __init __iomem *
early_ioremap(resource_size_t phys_addr, unsigned long size)
{
	return __early_ioremap(phys_addr, size, PAGE_KERNEL_IO);
}

/* Remap memory */
void __init __iomem *
early_memremap(resource_size_t phys_addr, unsigned long size)
{
	return __early_ioremap(phys_addr, size, PAGE_KERNEL);
}

void __init early_iounmap(void __iomem *addr, unsigned long size)
{
	unsigned long virt_addr;
	unsigned long offset;
	unsigned int nrpages;
	enum fixed_addresses idx;
	int i, slot;

	slot = -1;
	for (i = 0; i < FIX_BTMAPS_SLOTS; i++) {
		if (prev_map[i] == addr) {
			slot = i;
			break;
		}
	}

	if (slot < 0) {
		printk(KERN_INFO "early_iounmap(%p, %08lx) not found slot\n",
			 addr, size);
		WARN_ON(1);
		return;
	}

	if (prev_size[slot] != size) {
		printk(KERN_INFO "early_iounmap(%p, %08lx) [%d] size not consistent %08lx\n",
			 addr, size, slot, prev_size[slot]);
		WARN_ON(1);
		return;
	}

	if (early_ioremap_debug) {
		printk(KERN_INFO "early_iounmap(%p, %08lx) [%d]\n", addr,
		       size, slot);
		dump_stack();
	}

	virt_addr = (unsigned long)addr;
	if (virt_addr < fix_to_virt(FIX_BTMAP_BEGIN)) {
		WARN_ON(1);
		return;
	}
	offset = virt_addr & ~PAGE_MASK;
	nrpages = PAGE_ALIGN(offset + size) >> PAGE_SHIFT;

	idx = FIX_BTMAP_BEGIN - NR_FIX_BTMAPS*slot;
	while (nrpages > 0) {
		early_clear_fixmap(idx);
		--idx;
		--nrpages;
	}
	prev_map[slot] = NULL;
}<|MERGE_RESOLUTION|>--- conflicted
+++ resolved
@@ -318,15 +318,9 @@
 void *xlate_dev_mem_ptr(unsigned long phys)
 {
 	/* If page is RAM, we can use __va. Otherwise ioremap and unmap. */
-<<<<<<< HEAD
-	if (page_is_ram(start >> PAGE_SHIFT))
-#ifdef CONFIG_HIGHMEM
-	if ((start >> PAGE_SHIFT) < max_low_pfn)
-=======
 	if (page_is_ram(phys >> PAGE_SHIFT))
 #ifdef CONFIG_HIGHMEM
 	if ((phys >> PAGE_SHIFT) < max_low_pfn)
->>>>>>> b55eccfd
 #endif
 		return __va(phys);
 
