#include <linux/gfp.h>
#include <linux/initrd.h>
#include <linux/ioport.h>
#include <linux/swap.h>
#include <linux/memblock.h>
<<<<<<< HEAD
=======
#include <linux/bootmem.h>	/* for max_low_pfn */
>>>>>>> c3ade0e0
#include <linux/tboot.h>

#include <asm/cacheflush.h>
#include <asm/e820.h>
#include <asm/init.h>
#include <asm/page.h>
#include <asm/page_types.h>
#include <asm/sections.h>
#include <asm/setup.h>
#include <asm/tlbflush.h>
#include <asm/tlb.h>
#include <asm/proto.h>
<<<<<<< HEAD
=======
#include <asm/dma.h>		/* for MAX_DMA_PFN */
#include <asm/microcode.h>
>>>>>>> c3ade0e0
#include <asm/desc.h>
#include <asm/bios_ebda.h>

#include "mm_internal.h"

static unsigned long __initdata pgt_buf_start;
static unsigned long __initdata pgt_buf_end;
static unsigned long __initdata pgt_buf_top;

static unsigned long min_pfn_mapped;

<<<<<<< HEAD
struct map_range {
	unsigned long start;
	unsigned long end;
	unsigned page_size_mask;
};

/*
 * First calculate space needed for kernel direct mapping page tables to cover
 * mr[0].start to mr[nr_range - 1].end, while accounting for possible 2M and 1GB
 * pages. Then find enough contiguous space for those page tables.
 */
static void __init find_early_table_space(struct map_range *mr, int nr_range)
{
	int i;
	unsigned long puds = 0, pmds = 0, ptes = 0, tables;
	unsigned long start = 0x100000, good_end;
	unsigned long pgd_extra = 0;
	phys_addr_t base;

	for (i = 0; i < nr_range; i++) {
		unsigned long range, extra;

		if ((mr[i].end >> PGDIR_SHIFT) - (mr[i].start >> PGDIR_SHIFT))
			pgd_extra++;

		range = mr[i].end - mr[i].start;
		puds += (range + PUD_SIZE - 1) >> PUD_SHIFT;

		if (mr[i].page_size_mask & (1 << PG_LEVEL_1G)) {
			extra = range - ((range >> PUD_SHIFT) << PUD_SHIFT);
			pmds += (extra + PMD_SIZE - 1) >> PMD_SHIFT;
		} else {
			pmds += (range + PMD_SIZE - 1) >> PMD_SHIFT;
		}

		if (mr[i].page_size_mask & (1 << PG_LEVEL_2M)) {
			extra = range - ((range >> PMD_SHIFT) << PMD_SHIFT);
#ifdef CONFIG_X86_32
			extra += PMD_SIZE;
#endif
			ptes += (extra + PAGE_SIZE - 1) >> PAGE_SHIFT;
		} else {
			ptes += (range + PAGE_SIZE - 1) >> PAGE_SHIFT;
		}
	}

	tables = roundup(puds * sizeof(pud_t), PAGE_SIZE);
	tables += roundup(pmds * sizeof(pmd_t), PAGE_SIZE);
	tables += roundup(ptes * sizeof(pte_t), PAGE_SIZE);
	tables += (pgd_extra * PAGE_SIZE);
=======
static bool __initdata can_use_brk_pgt = true;

/*
 * Pages returned are already directly mapped.
 *
 * Changing that is likely to break Xen, see commit:
 *
 *    279b706 x86,xen: introduce x86_init.mapping.pagetable_reserve
 *
 * for detailed information.
 */
__ref void *alloc_low_pages(unsigned int num)
{
	unsigned long pfn;
	int i;

	if (after_bootmem) {
		unsigned int order;

		order = get_order((unsigned long)num << PAGE_SHIFT);
		return (void *)__get_free_pages(GFP_ATOMIC | __GFP_NOTRACK |
						__GFP_ZERO, order);
	}

	if ((pgt_buf_end + num) > pgt_buf_top || !can_use_brk_pgt) {
		unsigned long ret;
		if (min_pfn_mapped >= max_pfn_mapped)
			panic("alloc_low_pages: ran out of memory");
		ret = memblock_find_in_range(min_pfn_mapped << PAGE_SHIFT,
					max_pfn_mapped << PAGE_SHIFT,
					PAGE_SIZE * num , PAGE_SIZE);
		if (!ret)
			panic("alloc_low_pages: can not alloc memory");
		memblock_reserve(ret, PAGE_SIZE * num);
		pfn = ret >> PAGE_SHIFT;
	} else {
		pfn = pgt_buf_end;
		pgt_buf_end += num;
		printk(KERN_DEBUG "BRK [%#010lx, %#010lx] PGTABLE\n",
			pfn << PAGE_SHIFT, (pgt_buf_end << PAGE_SHIFT) - 1);
	}

	for (i = 0; i < num; i++) {
		void *adr;

		adr = __va((pfn + i) << PAGE_SHIFT);
		clear_page(adr);
	}

	return __va(pfn << PAGE_SHIFT);
}
>>>>>>> c3ade0e0

/* need 3 4k for initial PMD_SIZE,  3 4k for 0-ISA_END_ADDRESS */
#define INIT_PGT_BUF_SIZE	(6 * PAGE_SIZE)
RESERVE_BRK(early_pgt_alloc, INIT_PGT_BUF_SIZE);
void  __init early_alloc_pgt_buf(void)
{
	unsigned long tables = INIT_PGT_BUF_SIZE;
	phys_addr_t base;

	base = __pa(extend_brk(tables, PAGE_SIZE));

	pgt_buf_start = base >> PAGE_SHIFT;
	pgt_buf_end = pgt_buf_start;
	pgt_buf_top = pgt_buf_start + (tables >> PAGE_SHIFT);
<<<<<<< HEAD

	printk(KERN_DEBUG "kernel direct mapping tables up to %lx @ %lx-%lx\n",
		mr[nr_range - 1].end, pgt_buf_start << PAGE_SHIFT,
		pgt_buf_top << PAGE_SHIFT);
=======
>>>>>>> c3ade0e0
}

int after_bootmem;

int direct_gbpages
#ifdef CONFIG_DIRECT_GBPAGES
				= 1
#endif
;

static void __init init_gbpages(void)
{
#ifdef CONFIG_X86_64
	if (direct_gbpages && cpu_has_gbpages)
		printk(KERN_INFO "Using GB pages for direct mapping\n");
	else
		direct_gbpages = 0;
#endif
}

<<<<<<< HEAD
=======
struct map_range {
	unsigned long start;
	unsigned long end;
	unsigned page_size_mask;
};

static int page_size_mask;

static void __init probe_page_size_mask(void)
{
	init_gbpages();

#if !defined(CONFIG_DEBUG_PAGEALLOC) && !defined(CONFIG_KMEMCHECK)
	/*
	 * For CONFIG_DEBUG_PAGEALLOC, identity mapping will use small pages.
	 * This will simplify cpa(), which otherwise needs to support splitting
	 * large pages into small in interrupt context, etc.
	 */
	if (direct_gbpages)
		page_size_mask |= 1 << PG_LEVEL_1G;
	if (cpu_has_pse)
		page_size_mask |= 1 << PG_LEVEL_2M;
#endif

	/* Enable PSE if available */
	if (cpu_has_pse)
		set_in_cr4(X86_CR4_PSE);

	/* Enable PGE if available */
	if (cpu_has_pge) {
		set_in_cr4(X86_CR4_PGE);
		__supported_pte_mask |= _PAGE_GLOBAL;
	}
}

>>>>>>> c3ade0e0
#ifdef CONFIG_X86_32
#define NR_RANGE_MR 3
#else /* CONFIG_X86_64 */
#define NR_RANGE_MR 5
#endif

static int __meminit save_mr(struct map_range *mr, int nr_range,
			     unsigned long start_pfn, unsigned long end_pfn,
			     unsigned long page_size_mask)
{
	if (start_pfn < end_pfn) {
		if (nr_range >= NR_RANGE_MR)
			panic("run out of range for init_memory_mapping\n");
		mr[nr_range].start = start_pfn<<PAGE_SHIFT;
		mr[nr_range].end   = end_pfn<<PAGE_SHIFT;
		mr[nr_range].page_size_mask = page_size_mask;
		nr_range++;
	}

	return nr_range;
}

/*
 * adjust the page_size_mask for small range to go with
 *	big page size instead small one if nearby are ram too.
 */
static void __init_refok adjust_range_page_size_mask(struct map_range *mr,
							 int nr_range)
{
	int i;

	for (i = 0; i < nr_range; i++) {
		if ((page_size_mask & (1<<PG_LEVEL_2M)) &&
		    !(mr[i].page_size_mask & (1<<PG_LEVEL_2M))) {
			unsigned long start = round_down(mr[i].start, PMD_SIZE);
			unsigned long end = round_up(mr[i].end, PMD_SIZE);

#ifdef CONFIG_X86_32
			if ((end >> PAGE_SHIFT) > max_low_pfn)
				continue;
#endif

			if (memblock_is_region_memory(start, end - start))
				mr[i].page_size_mask |= 1<<PG_LEVEL_2M;
		}
		if ((page_size_mask & (1<<PG_LEVEL_1G)) &&
		    !(mr[i].page_size_mask & (1<<PG_LEVEL_1G))) {
			unsigned long start = round_down(mr[i].start, PUD_SIZE);
			unsigned long end = round_up(mr[i].end, PUD_SIZE);

			if (memblock_is_region_memory(start, end - start))
				mr[i].page_size_mask |= 1<<PG_LEVEL_1G;
		}
	}
}

static int __meminit split_mem_range(struct map_range *mr, int nr_range,
				     unsigned long start,
				     unsigned long end)
{
	unsigned long start_pfn, end_pfn, limit_pfn;
	unsigned long pfn;
	int i;

	limit_pfn = PFN_DOWN(end);

	/* head if not big page alignment ? */
	pfn = start_pfn = PFN_DOWN(start);
#ifdef CONFIG_X86_32
	/*
	 * Don't use a large page for the first 2/4MB of memory
	 * because there are often fixed size MTRRs in there
	 * and overlapping MTRRs into large pages can cause
	 * slowdowns.
	 */
	if (pfn == 0)
		end_pfn = PFN_DOWN(PMD_SIZE);
	else
		end_pfn = round_up(pfn, PFN_DOWN(PMD_SIZE));
#else /* CONFIG_X86_64 */
	end_pfn = round_up(pfn, PFN_DOWN(PMD_SIZE));
#endif
	if (end_pfn > limit_pfn)
		end_pfn = limit_pfn;
	if (start_pfn < end_pfn) {
		nr_range = save_mr(mr, nr_range, start_pfn, end_pfn, 0);
		pfn = end_pfn;
	}

	/* big page (2M) range */
	start_pfn = round_up(pfn, PFN_DOWN(PMD_SIZE));
#ifdef CONFIG_X86_32
	end_pfn = round_down(limit_pfn, PFN_DOWN(PMD_SIZE));
#else /* CONFIG_X86_64 */
	end_pfn = round_up(pfn, PFN_DOWN(PUD_SIZE));
	if (end_pfn > round_down(limit_pfn, PFN_DOWN(PMD_SIZE)))
		end_pfn = round_down(limit_pfn, PFN_DOWN(PMD_SIZE));
#endif

	if (start_pfn < end_pfn) {
		nr_range = save_mr(mr, nr_range, start_pfn, end_pfn,
				page_size_mask & (1<<PG_LEVEL_2M));
		pfn = end_pfn;
	}

#ifdef CONFIG_X86_64
	/* big page (1G) range */
	start_pfn = round_up(pfn, PFN_DOWN(PUD_SIZE));
	end_pfn = round_down(limit_pfn, PFN_DOWN(PUD_SIZE));
	if (start_pfn < end_pfn) {
		nr_range = save_mr(mr, nr_range, start_pfn, end_pfn,
				page_size_mask &
				 ((1<<PG_LEVEL_2M)|(1<<PG_LEVEL_1G)));
		pfn = end_pfn;
	}

	/* tail is not big page (1G) alignment */
	start_pfn = round_up(pfn, PFN_DOWN(PMD_SIZE));
	end_pfn = round_down(limit_pfn, PFN_DOWN(PMD_SIZE));
	if (start_pfn < end_pfn) {
		nr_range = save_mr(mr, nr_range, start_pfn, end_pfn,
				page_size_mask & (1<<PG_LEVEL_2M));
		pfn = end_pfn;
	}
#endif

	/* tail is not big page (2M) alignment */
	start_pfn = pfn;
	end_pfn = limit_pfn;
	nr_range = save_mr(mr, nr_range, start_pfn, end_pfn, 0);

	if (!after_bootmem)
		adjust_range_page_size_mask(mr, nr_range);

	/* try to merge same page size and continuous */
	for (i = 0; nr_range > 1 && i < nr_range - 1; i++) {
		unsigned long old_start;
		if (mr[i].end != mr[i+1].start ||
		    mr[i].page_size_mask != mr[i+1].page_size_mask)
			continue;
		/* move it */
		old_start = mr[i].start;
		memmove(&mr[i], &mr[i+1],
			(nr_range - 1 - i) * sizeof(struct map_range));
		mr[i--].start = old_start;
		nr_range--;
	}

	for (i = 0; i < nr_range; i++)
		printk(KERN_DEBUG " [mem %#010lx-%#010lx] page %s\n",
				mr[i].start, mr[i].end - 1,
			(mr[i].page_size_mask & (1<<PG_LEVEL_1G))?"1G":(
			 (mr[i].page_size_mask & (1<<PG_LEVEL_2M))?"2M":"4k"));

<<<<<<< HEAD
	/*
	 * Find space for the kernel direct mapping tables.
	 *
	 * Later we should allocate these tables in the local node of the
	 * memory mapped. Unfortunately this is done currently before the
	 * nodes are discovered.
	 */
	if (!after_bootmem)
		find_early_table_space(mr, nr_range);
=======
	return nr_range;
}

struct range pfn_mapped[E820_X_MAX];
int nr_pfn_mapped;

static void add_pfn_range_mapped(unsigned long start_pfn, unsigned long end_pfn)
{
	nr_pfn_mapped = add_range_with_merge(pfn_mapped, E820_X_MAX,
					     nr_pfn_mapped, start_pfn, end_pfn);
	nr_pfn_mapped = clean_sort_range(pfn_mapped, E820_X_MAX);

	max_pfn_mapped = max(max_pfn_mapped, end_pfn);

	if (start_pfn < (1UL<<(32-PAGE_SHIFT)))
		max_low_pfn_mapped = max(max_low_pfn_mapped,
					 min(end_pfn, 1UL<<(32-PAGE_SHIFT)));
}

bool pfn_range_is_mapped(unsigned long start_pfn, unsigned long end_pfn)
{
	int i;

	for (i = 0; i < nr_pfn_mapped; i++)
		if ((start_pfn >= pfn_mapped[i].start) &&
		    (end_pfn <= pfn_mapped[i].end))
			return true;

	return false;
}

/*
 * Setup the direct mapping of the physical memory at PAGE_OFFSET.
 * This runs before bootmem is initialized and gets pages directly from
 * the physical memory. To access them they are temporarily mapped.
 */
unsigned long __init_refok init_memory_mapping(unsigned long start,
					       unsigned long end)
{
	struct map_range mr[NR_RANGE_MR];
	unsigned long ret = 0;
	int nr_range, i;

	pr_info("init_memory_mapping: [mem %#010lx-%#010lx]\n",
	       start, end - 1);

	memset(mr, 0, sizeof(mr));
	nr_range = split_mem_range(mr, 0, start, end);
>>>>>>> c3ade0e0

	for (i = 0; i < nr_range; i++)
		ret = kernel_physical_mapping_init(mr[i].start, mr[i].end,
						   mr[i].page_size_mask);

<<<<<<< HEAD
#ifdef CONFIG_X86_32
	early_ioremap_page_table_range_init();
#endif

#ifdef CONFIG_PAX_PER_CPU_PGD
	clone_pgd_range(get_cpu_pgd(0) + KERNEL_PGD_BOUNDARY,
			swapper_pg_dir + KERNEL_PGD_BOUNDARY,
			KERNEL_PGD_PTRS);
	load_cr3(get_cpu_pgd(0));
#elif defined(CONFIG_X86_32)
	load_cr3(swapper_pg_dir);
#endif
=======
	add_pfn_range_mapped(start >> PAGE_SHIFT, ret >> PAGE_SHIFT);

	return ret >> PAGE_SHIFT;
}
>>>>>>> c3ade0e0

/*
 * We need to iterate through the E820 memory map and create direct mappings
 * for only E820_RAM and E820_KERN_RESERVED regions. We cannot simply
 * create direct mappings for all pfns from [0 to max_low_pfn) and
 * [4GB to max_pfn) because of possible memory holes in high addresses
 * that cannot be marked as UC by fixed/variable range MTRRs.
 * Depending on the alignment of E820 ranges, this may possibly result
 * in using smaller size (i.e. 4K instead of 2M or 1G) page tables.
 *
 * init_mem_mapping() calls init_range_memory_mapping() with big range.
 * That range would have hole in the middle or ends, and only ram parts
 * will be mapped in init_range_memory_mapping().
 */
static unsigned long __init init_range_memory_mapping(
					   unsigned long r_start,
					   unsigned long r_end)
{
	unsigned long start_pfn, end_pfn;
	unsigned long mapped_ram_size = 0;
	int i;

	for_each_mem_pfn_range(i, MAX_NUMNODES, &start_pfn, &end_pfn, NULL) {
		u64 start = clamp_val(PFN_PHYS(start_pfn), r_start, r_end);
		u64 end = clamp_val(PFN_PHYS(end_pfn), r_start, r_end);
		if (start >= end)
			continue;

		/*
		 * if it is overlapping with brk pgt, we need to
		 * alloc pgt buf from memblock instead.
		 */
		can_use_brk_pgt = max(start, (u64)pgt_buf_end<<PAGE_SHIFT) >=
				    min(end, (u64)pgt_buf_top<<PAGE_SHIFT);
		init_memory_mapping(start, end);
		mapped_ram_size += end - start;
		can_use_brk_pgt = true;
	}

	return mapped_ram_size;
}

static unsigned long __init get_new_step_size(unsigned long step_size)
{
	/*
	 * Explain why we shift by 5 and why we don't have to worry about
	 * 'step_size << 5' overflowing:
	 *
	 * initial mapped size is PMD_SIZE (2M).
	 * We can not set step_size to be PUD_SIZE (1G) yet.
	 * In worse case, when we cross the 1G boundary, and
	 * PG_LEVEL_2M is not set, we will need 1+1+512 pages (2M + 8k)
	 * to map 1G range with PTE. Use 5 as shift for now.
	 *
	 * Don't need to worry about overflow, on 32bit, when step_size
	 * is 0, round_down() returns 0 for start, and that turns it
	 * into 0x100000000ULL.
	 */
	return step_size << 5;
}

/**
 * memory_map_top_down - Map [map_start, map_end) top down
 * @map_start: start address of the target memory range
 * @map_end: end address of the target memory range
 *
 * This function will setup direct mapping for memory range
 * [map_start, map_end) in top-down. That said, the page tables
 * will be allocated at the end of the memory, and we map the
 * memory in top-down.
 */
static void __init memory_map_top_down(unsigned long map_start,
				       unsigned long map_end)
{
	unsigned long real_end, start, last_start;
	unsigned long step_size;
	unsigned long addr;
	unsigned long mapped_ram_size = 0;
	unsigned long new_mapped_ram_size;

	/* xen has big range in reserved near end of ram, skip it at first.*/
	addr = memblock_find_in_range(map_start, map_end, PMD_SIZE, PMD_SIZE);
	real_end = addr + PMD_SIZE;

	/* step_size need to be small so pgt_buf from BRK could cover it */
	step_size = PMD_SIZE;
	max_pfn_mapped = 0; /* will get exact value next */
	min_pfn_mapped = real_end >> PAGE_SHIFT;
	last_start = start = real_end;

	/*
	 * We start from the top (end of memory) and go to the bottom.
	 * The memblock_find_in_range() gets us a block of RAM from the
	 * end of RAM in [min_pfn_mapped, max_pfn_mapped) used as new pages
	 * for page table.
	 */
	while (last_start > map_start) {
		if (last_start > step_size) {
			start = round_down(last_start - 1, step_size);
			if (start < map_start)
				start = map_start;
		} else
			start = map_start;
		new_mapped_ram_size = init_range_memory_mapping(start,
							last_start);
		last_start = start;
		min_pfn_mapped = last_start >> PAGE_SHIFT;
		/* only increase step_size after big range get mapped */
		if (new_mapped_ram_size > mapped_ram_size)
			step_size = get_new_step_size(step_size);
		mapped_ram_size += new_mapped_ram_size;
	}

	if (real_end < map_end)
		init_range_memory_mapping(real_end, map_end);
}

/**
 * memory_map_bottom_up - Map [map_start, map_end) bottom up
 * @map_start: start address of the target memory range
 * @map_end: end address of the target memory range
 *
 * This function will setup direct mapping for memory range
 * [map_start, map_end) in bottom-up. Since we have limited the
 * bottom-up allocation above the kernel, the page tables will
 * be allocated just above the kernel and we map the memory
 * in [map_start, map_end) in bottom-up.
 */
static void __init memory_map_bottom_up(unsigned long map_start,
					unsigned long map_end)
{
	unsigned long next, new_mapped_ram_size, start;
	unsigned long mapped_ram_size = 0;
	/* step_size need to be small so pgt_buf from BRK could cover it */
	unsigned long step_size = PMD_SIZE;

	start = map_start;
	min_pfn_mapped = start >> PAGE_SHIFT;

	/*
	 * We start from the bottom (@map_start) and go to the top (@map_end).
	 * The memblock_find_in_range() gets us a block of RAM from the
	 * end of RAM in [min_pfn_mapped, max_pfn_mapped) used as new pages
	 * for page table.
	 */
	while (start < map_end) {
		if (map_end - start > step_size) {
			next = round_up(start + 1, step_size);
			if (next > map_end)
				next = map_end;
		} else
			next = map_end;

		new_mapped_ram_size = init_range_memory_mapping(start, next);
		start = next;

		if (new_mapped_ram_size > mapped_ram_size)
			step_size = get_new_step_size(step_size);
		mapped_ram_size += new_mapped_ram_size;
	}
}

void __init init_mem_mapping(void)
{
	unsigned long end;

	probe_page_size_mask();

#ifdef CONFIG_X86_64
	end = max_pfn << PAGE_SHIFT;
#else
	end = max_low_pfn << PAGE_SHIFT;
#endif

	/* the ISA range is always mapped regardless of memory holes */
	init_memory_mapping(0, ISA_END_ADDRESS);

	/*
	 * If the allocation is in bottom-up direction, we setup direct mapping
	 * in bottom-up, otherwise we setup direct mapping in top-down.
	 */
	if (memblock_bottom_up()) {
		unsigned long kernel_end = __pa_symbol(_end);

		/*
		 * we need two separate calls here. This is because we want to
		 * allocate page tables above the kernel. So we first map
		 * [kernel_end, end) to make memory above the kernel be mapped
		 * as soon as possible. And then use page tables allocated above
		 * the kernel to map [ISA_END_ADDRESS, kernel_end).
		 */
		memory_map_bottom_up(kernel_end, end);
		memory_map_bottom_up(ISA_END_ADDRESS, kernel_end);
	} else {
		memory_map_top_down(ISA_END_ADDRESS, end);
	}

#ifdef CONFIG_X86_64
	if (max_pfn > max_low_pfn) {
		/* can we preseve max_low_pfn ?*/
		max_low_pfn = max_pfn;
	}
#else
	early_ioremap_page_table_range_init();
#endif

#ifdef CONFIG_PAX_PER_CPU_PGD
	clone_pgd_range(get_cpu_pgd(0, kernel) + KERNEL_PGD_BOUNDARY,
			swapper_pg_dir + KERNEL_PGD_BOUNDARY,
			KERNEL_PGD_PTRS);
	clone_pgd_range(get_cpu_pgd(0, user) + KERNEL_PGD_BOUNDARY,
			swapper_pg_dir + KERNEL_PGD_BOUNDARY,
			KERNEL_PGD_PTRS);
	load_cr3(get_cpu_pgd(0, kernel));
#else
	load_cr3(swapper_pg_dir);
#endif

	__flush_tlb_all();

	early_memtest(0, max_pfn_mapped << PAGE_SHIFT);
}

/*
 * devmem_is_allowed() checks to see if /dev/mem access to a certain address
 * is valid. The argument is a physical page number.
 *
 *
 * On x86, access has to be given to the first megabyte of ram because that area
 * contains bios code and data regions used by X and dosemu and similar apps.
 * Access has to be given to non-kernel-ram areas as well, these contain the PCI
 * mmio resources as well as potential bios/acpi data regions.
 */

#ifdef CONFIG_GRKERNSEC_KMEM
static unsigned int ebda_start __read_only;
static unsigned int ebda_end __read_only;
#endif

int devmem_is_allowed(unsigned long pagenr)
{
#ifdef CONFIG_GRKERNSEC_KMEM
	/* allow BDA */
	if (!pagenr)
		return 1;
	/* allow EBDA */
	if (pagenr >= ebda_start && pagenr < ebda_end)
		return 1;
	/* if tboot is in use, allow access to its hardcoded serial log range */
	if (tboot_enabled() && ((0x60000 >> PAGE_SHIFT) <= pagenr) && (pagenr < (0x68000 >> PAGE_SHIFT)))
<<<<<<< HEAD
		return 1;
#else
	if (!pagenr)
		return 1;
#ifdef CONFIG_VM86
	if (pagenr < (ISA_START_ADDRESS >> PAGE_SHIFT))
		return 1;
#endif
#endif

	if ((ISA_START_ADDRESS >> PAGE_SHIFT) <= pagenr && pagenr < (ISA_END_ADDRESS >> PAGE_SHIFT))
		return 1;
=======
		return 1;
#else
	if (!pagenr)
		return 1;
#ifdef CONFIG_VM86
	if (pagenr < (ISA_START_ADDRESS >> PAGE_SHIFT))
		return 1;
#endif
#endif

	if ((ISA_START_ADDRESS >> PAGE_SHIFT) <= pagenr && pagenr < (ISA_END_ADDRESS >> PAGE_SHIFT))
		return 1;
>>>>>>> c3ade0e0
#ifdef CONFIG_GRKERNSEC_KMEM
	/* throw out everything else below 1MB */
	if (pagenr <= 256)
		return 0;
#endif
	if (iomem_is_exclusive(pagenr << PAGE_SHIFT))
		return 0;
	if (!page_is_ram(pagenr))
		return 1;
	return 0;
}

void free_init_pages(char *what, unsigned long begin, unsigned long end)
{
	unsigned long begin_aligned, end_aligned;

	/* Make sure boundaries are page aligned */
	begin_aligned = PAGE_ALIGN(begin);
	end_aligned   = end & PAGE_MASK;

	if (WARN_ON(begin_aligned != begin || end_aligned != end)) {
		begin = begin_aligned;
		end   = end_aligned;
	}

	if (begin >= end)
		return;

	/*
	 * If debugging page accesses then do not free this memory but
	 * mark them not present - any buggy init-section access will
	 * create a kernel page fault:
	 */
#ifdef CONFIG_DEBUG_PAGEALLOC
	printk(KERN_INFO "debug: unmapping init [mem %#010lx-%#010lx]\n",
		begin, end - 1);
	set_memory_np(begin, (end - begin) >> PAGE_SHIFT);
#else
	/*
	 * We just marked the kernel text read only above, now that
	 * we are going to free part of that, we need to make that
	 * writeable and non-executable first.
	 */
	set_memory_nx(begin, (end - begin) >> PAGE_SHIFT);
	set_memory_rw(begin, (end - begin) >> PAGE_SHIFT);

	free_reserved_area((void *)begin, (void *)end, POISON_FREE_INITMEM, what);
#endif
}

#ifdef CONFIG_GRKERNSEC_KMEM
static inline void gr_init_ebda(void)
{
	unsigned int ebda_addr;
	unsigned int ebda_size = 0;

	ebda_addr = get_bios_ebda();
	if (ebda_addr) {
		ebda_size = *(unsigned char *)phys_to_virt(ebda_addr);
		ebda_size <<= 10;
	}
	if (ebda_addr && ebda_size) {
		ebda_start = ebda_addr >> PAGE_SHIFT;
		ebda_end = min((unsigned int)PAGE_ALIGN(ebda_addr + ebda_size), (unsigned int)0xa0000) >> PAGE_SHIFT;
	} else {
		ebda_start = 0x9f000 >> PAGE_SHIFT;
		ebda_end = 0xa0000 >> PAGE_SHIFT;
	}
}
#else
static inline void gr_init_ebda(void) { }
#endif

#ifdef CONFIG_GRKERNSEC_KMEM
static inline void gr_init_ebda(void)
{
	unsigned int ebda_addr;
	unsigned int ebda_size = 0;

	ebda_addr = get_bios_ebda();
	if (ebda_addr) {
		ebda_size = *(unsigned char *)phys_to_virt(ebda_addr);
		ebda_size <<= 10;
	}
	if (ebda_addr && ebda_size) {
		ebda_start = ebda_addr >> PAGE_SHIFT;
		ebda_end = min((unsigned int)PAGE_ALIGN(ebda_addr + ebda_size), (unsigned int)0xa0000) >> PAGE_SHIFT;
	} else {
		ebda_start = 0x9f000 >> PAGE_SHIFT;
		ebda_end = 0xa0000 >> PAGE_SHIFT;
	}
}
#else
static inline void gr_init_ebda(void) { }
#endif

void free_initmem(void)
{
#ifdef CONFIG_PAX_KERNEXEC
#ifdef CONFIG_X86_32
	/* PaX: limit KERNEL_CS to actual size */
	unsigned long addr, limit;
	struct desc_struct d;
	int cpu;
#else
	pgd_t *pgd;
	pud_t *pud;
	pmd_t *pmd;
	unsigned long addr, end;
#endif
#endif

	gr_init_ebda();

#ifdef CONFIG_PAX_KERNEXEC
#ifdef CONFIG_X86_32
	limit = paravirt_enabled() ? ktva_ktla(0xffffffff) : (unsigned long)&_etext;
	limit = (limit - 1UL) >> PAGE_SHIFT;

	memset(__LOAD_PHYSICAL_ADDR + PAGE_OFFSET, POISON_FREE_INITMEM, PAGE_SIZE);
	for (cpu = 0; cpu < nr_cpu_ids; cpu++) {
		pack_descriptor(&d, get_desc_base(&get_cpu_gdt_table(cpu)[GDT_ENTRY_KERNEL_CS]), limit, 0x9B, 0xC);
		write_gdt_entry(get_cpu_gdt_table(cpu), GDT_ENTRY_KERNEL_CS, &d, DESCTYPE_S);
		write_gdt_entry(get_cpu_gdt_table(cpu), GDT_ENTRY_KERNEXEC_KERNEL_CS, &d, DESCTYPE_S);
	}

	/* PaX: make KERNEL_CS read-only */
	addr = PFN_ALIGN(ktla_ktva((unsigned long)&_text));
	if (!paravirt_enabled())
		set_memory_ro(addr, (PFN_ALIGN(_sdata) - addr) >> PAGE_SHIFT);
/*
		for (addr = ktla_ktva((unsigned long)&_text); addr < (unsigned long)&_sdata; addr += PMD_SIZE) {
			pgd = pgd_offset_k(addr);
			pud = pud_offset(pgd, addr);
			pmd = pmd_offset(pud, addr);
			set_pmd(pmd, __pmd(pmd_val(*pmd) & ~_PAGE_RW));
		}
*/
#ifdef CONFIG_X86_PAE
	set_memory_nx(PFN_ALIGN(__init_begin), (PFN_ALIGN(__init_end) - PFN_ALIGN(__init_begin)) >> PAGE_SHIFT);
/*
	for (addr = (unsigned long)&__init_begin; addr < (unsigned long)&__init_end; addr += PMD_SIZE) {
		pgd = pgd_offset_k(addr);
		pud = pud_offset(pgd, addr);
		pmd = pmd_offset(pud, addr);
<<<<<<< HEAD
		set_pmd(pmd, __pmd(pmd_val(*pmd) | (_PAGE_NX & __supported_pte_mask)));
=======
	set_pmd(pmd, __pmd(pmd_val(*pmd) | (_PAGE_NX & __supported_pte_mask)));
>>>>>>> c3ade0e0
	}
*/
#endif

#ifdef CONFIG_MODULES
	set_memory_4k((unsigned long)MODULES_EXEC_VADDR, (MODULES_EXEC_END - MODULES_EXEC_VADDR) >> PAGE_SHIFT);
#endif

#else
	/* PaX: make kernel code/rodata read-only, rest non-executable */
	for (addr = __START_KERNEL_map; addr < __START_KERNEL_map + KERNEL_IMAGE_SIZE; addr += PMD_SIZE) {
		pgd = pgd_offset_k(addr);
		pud = pud_offset(pgd, addr);
		pmd = pmd_offset(pud, addr);
		if (!pmd_present(*pmd))
			continue;
		if ((unsigned long)_text <= addr && addr < (unsigned long)_sdata)
			set_pmd(pmd, __pmd(pmd_val(*pmd) & ~_PAGE_RW));
		else
			set_pmd(pmd, __pmd(pmd_val(*pmd) | (_PAGE_NX & __supported_pte_mask)));
	}

	addr = (unsigned long)__va(__pa(__START_KERNEL_map));
	end = addr + KERNEL_IMAGE_SIZE;
	for (; addr < end; addr += PMD_SIZE) {
<<<<<<< HEAD
		pgd = pgd_offset_k(addr);
=======
	pgd = pgd_offset_k(addr);
>>>>>>> c3ade0e0
		pud = pud_offset(pgd, addr);
		pmd = pmd_offset(pud, addr);
		if (!pmd_present(*pmd))
			continue;
		if ((unsigned long)__va(__pa(_text)) <= addr && addr < (unsigned long)__va(__pa(_sdata)))
			set_pmd(pmd, __pmd(pmd_val(*pmd) & ~_PAGE_RW));
	}
#endif

	flush_tlb_all();
#endif

<<<<<<< HEAD
	free_init_pages("unused kernel memory",
=======
	free_init_pages("unused kernel",
>>>>>>> c3ade0e0
			(unsigned long)(&__init_begin),
			(unsigned long)(&__init_end));
}

#ifdef CONFIG_BLK_DEV_INITRD
void __init free_initrd_mem(unsigned long start, unsigned long end)
{
#ifdef CONFIG_MICROCODE_EARLY
	/*
	 * Remember, initrd memory may contain microcode or other useful things.
	 * Before we lose initrd mem, we need to find a place to hold them
	 * now that normal virtual memory is enabled.
	 */
	save_microcode_in_initrd();
#endif

	/*
	 * end could be not aligned, and We can not align that,
	 * decompresser could be confused by aligned initrd_end
	 * We already reserve the end partial page before in
	 *   - i386_start_kernel()
	 *   - x86_64_start_kernel()
	 *   - relocate_initrd()
	 * So here We can do PAGE_ALIGN() safely to get partial page to be freed
	 */
	free_init_pages("initrd", start, PAGE_ALIGN(end));
}
#endif

void __init zone_sizes_init(void)
{
	unsigned long max_zone_pfns[MAX_NR_ZONES];

	memset(max_zone_pfns, 0, sizeof(max_zone_pfns));

#ifdef CONFIG_ZONE_DMA
	max_zone_pfns[ZONE_DMA]		= MAX_DMA_PFN;
#endif
#ifdef CONFIG_ZONE_DMA32
	max_zone_pfns[ZONE_DMA32]	= MAX_DMA32_PFN;
#endif
	max_zone_pfns[ZONE_NORMAL]	= max_low_pfn;
#ifdef CONFIG_HIGHMEM
	max_zone_pfns[ZONE_HIGHMEM]	= max_pfn;
#endif

	free_area_init_nodes(max_zone_pfns);
}
<|MERGE_RESOLUTION|>--- conflicted
+++ resolved
@@ -3,10 +3,7 @@
 #include <linux/ioport.h>
 #include <linux/swap.h>
 #include <linux/memblock.h>
-<<<<<<< HEAD
-=======
 #include <linux/bootmem.h>	/* for max_low_pfn */
->>>>>>> c3ade0e0
 #include <linux/tboot.h>
 
 #include <asm/cacheflush.h>
@@ -19,11 +16,8 @@
 #include <asm/tlbflush.h>
 #include <asm/tlb.h>
 #include <asm/proto.h>
-<<<<<<< HEAD
-=======
 #include <asm/dma.h>		/* for MAX_DMA_PFN */
 #include <asm/microcode.h>
->>>>>>> c3ade0e0
 #include <asm/desc.h>
 #include <asm/bios_ebda.h>
 
@@ -35,58 +29,6 @@
 
 static unsigned long min_pfn_mapped;
 
-<<<<<<< HEAD
-struct map_range {
-	unsigned long start;
-	unsigned long end;
-	unsigned page_size_mask;
-};
-
-/*
- * First calculate space needed for kernel direct mapping page tables to cover
- * mr[0].start to mr[nr_range - 1].end, while accounting for possible 2M and 1GB
- * pages. Then find enough contiguous space for those page tables.
- */
-static void __init find_early_table_space(struct map_range *mr, int nr_range)
-{
-	int i;
-	unsigned long puds = 0, pmds = 0, ptes = 0, tables;
-	unsigned long start = 0x100000, good_end;
-	unsigned long pgd_extra = 0;
-	phys_addr_t base;
-
-	for (i = 0; i < nr_range; i++) {
-		unsigned long range, extra;
-
-		if ((mr[i].end >> PGDIR_SHIFT) - (mr[i].start >> PGDIR_SHIFT))
-			pgd_extra++;
-
-		range = mr[i].end - mr[i].start;
-		puds += (range + PUD_SIZE - 1) >> PUD_SHIFT;
-
-		if (mr[i].page_size_mask & (1 << PG_LEVEL_1G)) {
-			extra = range - ((range >> PUD_SHIFT) << PUD_SHIFT);
-			pmds += (extra + PMD_SIZE - 1) >> PMD_SHIFT;
-		} else {
-			pmds += (range + PMD_SIZE - 1) >> PMD_SHIFT;
-		}
-
-		if (mr[i].page_size_mask & (1 << PG_LEVEL_2M)) {
-			extra = range - ((range >> PMD_SHIFT) << PMD_SHIFT);
-#ifdef CONFIG_X86_32
-			extra += PMD_SIZE;
-#endif
-			ptes += (extra + PAGE_SIZE - 1) >> PAGE_SHIFT;
-		} else {
-			ptes += (range + PAGE_SIZE - 1) >> PAGE_SHIFT;
-		}
-	}
-
-	tables = roundup(puds * sizeof(pud_t), PAGE_SIZE);
-	tables += roundup(pmds * sizeof(pmd_t), PAGE_SIZE);
-	tables += roundup(ptes * sizeof(pte_t), PAGE_SIZE);
-	tables += (pgd_extra * PAGE_SIZE);
-=======
 static bool __initdata can_use_brk_pgt = true;
 
 /*
@@ -138,7 +80,6 @@
 
 	return __va(pfn << PAGE_SHIFT);
 }
->>>>>>> c3ade0e0
 
 /* need 3 4k for initial PMD_SIZE,  3 4k for 0-ISA_END_ADDRESS */
 #define INIT_PGT_BUF_SIZE	(6 * PAGE_SIZE)
@@ -153,13 +94,6 @@
 	pgt_buf_start = base >> PAGE_SHIFT;
 	pgt_buf_end = pgt_buf_start;
 	pgt_buf_top = pgt_buf_start + (tables >> PAGE_SHIFT);
-<<<<<<< HEAD
-
-	printk(KERN_DEBUG "kernel direct mapping tables up to %lx @ %lx-%lx\n",
-		mr[nr_range - 1].end, pgt_buf_start << PAGE_SHIFT,
-		pgt_buf_top << PAGE_SHIFT);
-=======
->>>>>>> c3ade0e0
 }
 
 int after_bootmem;
@@ -180,8 +114,6 @@
 #endif
 }
 
-<<<<<<< HEAD
-=======
 struct map_range {
 	unsigned long start;
 	unsigned long end;
@@ -217,7 +149,6 @@
 	}
 }
 
->>>>>>> c3ade0e0
 #ifdef CONFIG_X86_32
 #define NR_RANGE_MR 3
 #else /* CONFIG_X86_64 */
@@ -372,17 +303,6 @@
 			(mr[i].page_size_mask & (1<<PG_LEVEL_1G))?"1G":(
 			 (mr[i].page_size_mask & (1<<PG_LEVEL_2M))?"2M":"4k"));
 
-<<<<<<< HEAD
-	/*
-	 * Find space for the kernel direct mapping tables.
-	 *
-	 * Later we should allocate these tables in the local node of the
-	 * memory mapped. Unfortunately this is done currently before the
-	 * nodes are discovered.
-	 */
-	if (!after_bootmem)
-		find_early_table_space(mr, nr_range);
-=======
 	return nr_range;
 }
 
@@ -431,31 +351,15 @@
 
 	memset(mr, 0, sizeof(mr));
 	nr_range = split_mem_range(mr, 0, start, end);
->>>>>>> c3ade0e0
 
 	for (i = 0; i < nr_range; i++)
 		ret = kernel_physical_mapping_init(mr[i].start, mr[i].end,
 						   mr[i].page_size_mask);
 
-<<<<<<< HEAD
-#ifdef CONFIG_X86_32
-	early_ioremap_page_table_range_init();
-#endif
-
-#ifdef CONFIG_PAX_PER_CPU_PGD
-	clone_pgd_range(get_cpu_pgd(0) + KERNEL_PGD_BOUNDARY,
-			swapper_pg_dir + KERNEL_PGD_BOUNDARY,
-			KERNEL_PGD_PTRS);
-	load_cr3(get_cpu_pgd(0));
-#elif defined(CONFIG_X86_32)
-	load_cr3(swapper_pg_dir);
-#endif
-=======
 	add_pfn_range_mapped(start >> PAGE_SHIFT, ret >> PAGE_SHIFT);
 
 	return ret >> PAGE_SHIFT;
 }
->>>>>>> c3ade0e0
 
 /*
  * We need to iterate through the E820 memory map and create direct mappings
@@ -706,7 +610,6 @@
 		return 1;
 	/* if tboot is in use, allow access to its hardcoded serial log range */
 	if (tboot_enabled() && ((0x60000 >> PAGE_SHIFT) <= pagenr) && (pagenr < (0x68000 >> PAGE_SHIFT)))
-<<<<<<< HEAD
 		return 1;
 #else
 	if (!pagenr)
@@ -719,20 +622,6 @@
 
 	if ((ISA_START_ADDRESS >> PAGE_SHIFT) <= pagenr && pagenr < (ISA_END_ADDRESS >> PAGE_SHIFT))
 		return 1;
-=======
-		return 1;
-#else
-	if (!pagenr)
-		return 1;
-#ifdef CONFIG_VM86
-	if (pagenr < (ISA_START_ADDRESS >> PAGE_SHIFT))
-		return 1;
-#endif
-#endif
-
-	if ((ISA_START_ADDRESS >> PAGE_SHIFT) <= pagenr && pagenr < (ISA_END_ADDRESS >> PAGE_SHIFT))
-		return 1;
->>>>>>> c3ade0e0
 #ifdef CONFIG_GRKERNSEC_KMEM
 	/* throw out everything else below 1MB */
 	if (pagenr <= 256)
@@ -782,29 +671,6 @@
 	free_reserved_area((void *)begin, (void *)end, POISON_FREE_INITMEM, what);
 #endif
 }
-
-#ifdef CONFIG_GRKERNSEC_KMEM
-static inline void gr_init_ebda(void)
-{
-	unsigned int ebda_addr;
-	unsigned int ebda_size = 0;
-
-	ebda_addr = get_bios_ebda();
-	if (ebda_addr) {
-		ebda_size = *(unsigned char *)phys_to_virt(ebda_addr);
-		ebda_size <<= 10;
-	}
-	if (ebda_addr && ebda_size) {
-		ebda_start = ebda_addr >> PAGE_SHIFT;
-		ebda_end = min((unsigned int)PAGE_ALIGN(ebda_addr + ebda_size), (unsigned int)0xa0000) >> PAGE_SHIFT;
-	} else {
-		ebda_start = 0x9f000 >> PAGE_SHIFT;
-		ebda_end = 0xa0000 >> PAGE_SHIFT;
-	}
-}
-#else
-static inline void gr_init_ebda(void) { }
-#endif
 
 #ifdef CONFIG_GRKERNSEC_KMEM
 static inline void gr_init_ebda(void)
@@ -878,11 +744,7 @@
 		pgd = pgd_offset_k(addr);
 		pud = pud_offset(pgd, addr);
 		pmd = pmd_offset(pud, addr);
-<<<<<<< HEAD
-		set_pmd(pmd, __pmd(pmd_val(*pmd) | (_PAGE_NX & __supported_pte_mask)));
-=======
 	set_pmd(pmd, __pmd(pmd_val(*pmd) | (_PAGE_NX & __supported_pte_mask)));
->>>>>>> c3ade0e0
 	}
 */
 #endif
@@ -908,11 +770,7 @@
 	addr = (unsigned long)__va(__pa(__START_KERNEL_map));
 	end = addr + KERNEL_IMAGE_SIZE;
 	for (; addr < end; addr += PMD_SIZE) {
-<<<<<<< HEAD
-		pgd = pgd_offset_k(addr);
-=======
 	pgd = pgd_offset_k(addr);
->>>>>>> c3ade0e0
 		pud = pud_offset(pgd, addr);
 		pmd = pmd_offset(pud, addr);
 		if (!pmd_present(*pmd))
@@ -925,11 +783,7 @@
 	flush_tlb_all();
 #endif
 
-<<<<<<< HEAD
-	free_init_pages("unused kernel memory",
-=======
 	free_init_pages("unused kernel",
->>>>>>> c3ade0e0
 			(unsigned long)(&__init_begin),
 			(unsigned long)(&__init_end));
 }
