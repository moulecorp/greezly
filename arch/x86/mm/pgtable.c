--- conflicted
+++ resolved
@@ -99,60 +99,6 @@
 
 #if defined(CONFIG_X86_64) && defined(CONFIG_PAX_MEMORY_UDEREF)
 pgdval_t clone_pgd_mask __read_only = ~_PAGE_PRESENT;
-<<<<<<< HEAD
-
-void __shadow_user_pgds(pgd_t *dst, const pgd_t *src)
-{
-	unsigned int count = USER_PGD_PTRS;
-
-	while (count--)
-		*dst++ = __pgd((pgd_val(*src++) | (_PAGE_NX & __supported_pte_mask)) & ~_PAGE_USER);
-}
-#endif
-
-#ifdef CONFIG_PAX_PER_CPU_PGD
-void __clone_user_pgds(pgd_t *dst, const pgd_t *src)
-{
-	unsigned int count = USER_PGD_PTRS;
-
-	while (count--) {
-		pgd_t pgd;
-
-#ifdef CONFIG_X86_64
-		pgd = __pgd(pgd_val(*src++) | _PAGE_USER);
-#else
-		pgd = *src++;
-#endif
-
-#if defined(CONFIG_X86_64) && defined(CONFIG_PAX_MEMORY_UDEREF)
-		pgd = __pgd(pgd_val(pgd) & clone_pgd_mask);
-#endif
-
-		*dst++ = pgd;
-	}
-
-}
-#endif
-
-#ifdef CONFIG_X86_64
-#define pxd_t				pud_t
-#define pyd_t				pgd_t
-#define paravirt_release_pxd(pfn)	paravirt_release_pud(pfn)
-#define pxd_free(mm, pud)		pud_free((mm), (pud))
-#define pyd_populate(mm, pgd, pud)	pgd_populate((mm), (pgd), (pud))
-#define pyd_offset(mm, address)		pgd_offset((mm), (address))
-#define PYD_SIZE			PGDIR_SIZE
-#else
-#define pxd_t				pmd_t
-#define pyd_t				pud_t
-#define paravirt_release_pxd(pfn)	paravirt_release_pmd(pfn)
-#define pxd_free(mm, pud)		pmd_free((mm), (pud))
-#define pyd_populate(mm, pgd, pud)	pud_populate((mm), (pgd), (pud))
-#define pyd_offset(mm, address)		pud_offset((mm), (address))
-#define PYD_SIZE			PUD_SIZE
-#endif
-
-=======
 
 void __shadow_user_pgds(pgd_t *dst, const pgd_t *src)
 {
@@ -212,7 +158,6 @@
 #define PYD_SIZE			PUD_SIZE
 #endif
 
->>>>>>> c3ade0e0
 #ifdef CONFIG_PAX_PER_CPU_PGD
 static inline void pgd_ctor(struct mm_struct *mm, pgd_t *pgd) {}
 static inline void pgd_dtor(pgd_t *pgd) {}
@@ -314,15 +259,10 @@
 	int i;
 
 	for(i = 0; i < PREALLOCATED_PXDS; i++)
-<<<<<<< HEAD
-		if (pxds[i])
-			free_page((unsigned long)pxds[i]);
-=======
 		if (pxds[i]) {
 			pgtable_pxd_page_dtor(virt_to_page(pxds[i]));
 			free_page((unsigned long)pxds[i]);
 		}
->>>>>>> c3ade0e0
 }
 
 static int preallocate_pxds(pxd_t *pxds[])
@@ -332,10 +272,6 @@
 
 	for(i = 0; i < PREALLOCATED_PXDS; i++) {
 		pxd_t *pxd = (pxd_t *)__get_free_page(PGALLOC_GFP);
-<<<<<<< HEAD
-		if (pxd == NULL)
-			failed = true;
-=======
 		if (!pxd)
 			failed = true;
 		if (pxd && !pgtable_pxd_page_ctor(virt_to_page(pxd))) {
@@ -343,7 +279,6 @@
 			pxd = NULL;
 			failed = true;
 		}
->>>>>>> c3ade0e0
 		pxds[i] = pxd;
 	}
 
@@ -382,10 +317,6 @@
 static void pgd_prepopulate_pxd(struct mm_struct *mm, pgd_t *pgd, pxd_t *pxds[])
 {
 	pyd_t *pyd;
-<<<<<<< HEAD
-	unsigned long addr;
-=======
->>>>>>> c3ade0e0
 	int i;
 
 	if (PREALLOCATED_PXDS == 0) /* Work around gcc-3.4.x bug */
@@ -396,13 +327,6 @@
 #else
 	pyd = pyd_offset(pgd, 0L);
 #endif
-<<<<<<< HEAD
-
- 	for (addr = i = 0; i < PREALLOCATED_PXDS;
-	     i++, pyd++, addr += PYD_SIZE) {
-		pxd_t *pxd = pxds[i];
-=======
->>>>>>> c3ade0e0
 
 	for (i = 0; i < PREALLOCATED_PXDS; i++, pyd++) {
 		pxd_t *pxd = pxds[i];
