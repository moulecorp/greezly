/*
 * ACPI 3.0 based NUMA setup
 * Copyright 2004 Andi Kleen, SuSE Labs.
 *
 * Reads the ACPI SRAT table to figure out what memory belongs to which CPUs.
 *
 * Called from acpi_numa_init while reading the SRAT and SLIT tables.
 * Assumes all memory regions belonging to a single proximity domain
 * are in one chunk. Holes between them will be included in the node.
 */

#include <linux/kernel.h>
#include <linux/acpi.h>
#include <linux/mmzone.h>
#include <linux/bitmap.h>
#include <linux/module.h>
#include <linux/topology.h>
#include <linux/bootmem.h>
#include <linux/memblock.h>
#include <linux/mm.h>
#include <asm/proto.h>
#include <asm/numa.h>
#include <asm/e820.h>
#include <asm/apic.h>
#include <asm/uv/uv.h>

int acpi_numa __initdata;

static __init int setup_node(int pxm)
{
	return acpi_map_pxm_to_node(pxm);
}

static __init void bad_srat(void)
{
	printk(KERN_ERR "SRAT: SRAT not used.\n");
	acpi_numa = -1;
}

static __init inline int srat_disabled(void)
{
	return acpi_numa < 0;
}

/*
 * Callback for SLIT parsing.  pxm_to_node() returns NUMA_NO_NODE for
 * I/O localities since SRAT does not list them.  I/O localities are
 * not supported at this point.
 */
void __init acpi_numa_slit_init(struct acpi_table_slit *slit)
{
	int i, j;

	for (i = 0; i < slit->locality_count; i++) {
		if (pxm_to_node(i) == NUMA_NO_NODE)
			continue;
		for (j = 0; j < slit->locality_count; j++) {
			if (pxm_to_node(j) == NUMA_NO_NODE)
				continue;
			numa_set_distance(pxm_to_node(i), pxm_to_node(j),
				slit->entry[slit->locality_count * i + j]);
		}
	}
}

/* Callback for Proximity Domain -> x2APIC mapping */
void __init
acpi_numa_x2apic_affinity_init(struct acpi_srat_x2apic_cpu_affinity *pa)
{
	int pxm, node;
	int apic_id;

	if (srat_disabled())
		return;
	if (pa->header.length < sizeof(struct acpi_srat_x2apic_cpu_affinity)) {
		bad_srat();
		return;
	}
	if ((pa->flags & ACPI_SRAT_CPU_ENABLED) == 0)
		return;
	pxm = pa->proximity_domain;
	apic_id = pa->apic_id;
	if (!apic->apic_id_valid(apic_id)) {
		printk(KERN_INFO "SRAT: PXM %u -> X2APIC 0x%04x ignored\n",
			 pxm, apic_id);
		return;
	}
	node = setup_node(pxm);
	if (node < 0) {
		printk(KERN_ERR "SRAT: Too many proximity domains %x\n", pxm);
		bad_srat();
		return;
	}

	if (apic_id >= MAX_LOCAL_APIC) {
		printk(KERN_INFO "SRAT: PXM %u -> APIC 0x%04x -> Node %u skipped apicid that is too big\n", pxm, apic_id, node);
		return;
	}
	set_apicid_to_node(apic_id, node);
	node_set(node, numa_nodes_parsed);
	acpi_numa = 1;
	printk(KERN_INFO "SRAT: PXM %u -> APIC 0x%04x -> Node %u\n",
	       pxm, apic_id, node);
}

/* Callback for Proximity Domain -> LAPIC mapping */
void __init
acpi_numa_processor_affinity_init(struct acpi_srat_cpu_affinity *pa)
{
	int pxm, node;
	int apic_id;

	if (srat_disabled())
		return;
	if (pa->header.length != sizeof(struct acpi_srat_cpu_affinity)) {
		bad_srat();
		return;
	}
	if ((pa->flags & ACPI_SRAT_CPU_ENABLED) == 0)
		return;
	pxm = pa->proximity_domain_lo;
	if (acpi_srat_revision >= 2)
		pxm |= *((unsigned int*)pa->proximity_domain_hi) << 8;
	node = setup_node(pxm);
	if (node < 0) {
		printk(KERN_ERR "SRAT: Too many proximity domains %x\n", pxm);
		bad_srat();
		return;
	}

	if (get_uv_system_type() >= UV_X2APIC)
		apic_id = (pa->apic_id << 8) | pa->local_sapic_eid;
	else
		apic_id = pa->apic_id;

	if (apic_id >= MAX_LOCAL_APIC) {
		printk(KERN_INFO "SRAT: PXM %u -> APIC 0x%02x -> Node %u skipped apicid that is too big\n", pxm, apic_id, node);
		return;
	}

	set_apicid_to_node(apic_id, node);
	node_set(node, numa_nodes_parsed);
	acpi_numa = 1;
	printk(KERN_INFO "SRAT: PXM %u -> APIC 0x%02x -> Node %u\n",
	       pxm, apic_id, node);
}

#ifdef CONFIG_MEMORY_HOTPLUG
static inline int save_add_info(void) {return 1;}
#else
static inline int save_add_info(void) {return 0;}
#endif

/* Callback for parsing of the Proximity Domain <-> Memory Area mappings */
int __init
acpi_numa_memory_affinity_init(struct acpi_srat_mem_affinity *ma)
{
	u64 start, end;
	u32 hotpluggable;
	int node, pxm;

	if (srat_disabled())
		goto out_err;
	if (ma->header.length != sizeof(struct acpi_srat_mem_affinity))
		goto out_err_bad_srat;
	if ((ma->flags & ACPI_SRAT_MEM_ENABLED) == 0)
		goto out_err;
	hotpluggable = ma->flags & ACPI_SRAT_MEM_HOT_PLUGGABLE;
	if (hotpluggable && !save_add_info())
		goto out_err;

	start = ma->base_address;
	end = start + ma->length;
	pxm = ma->proximity_domain;
	if (acpi_srat_revision <= 1)
		pxm &= 0xff;
<<<<<<< HEAD
=======

>>>>>>> c3ade0e0
	node = setup_node(pxm);
	if (node < 0) {
		printk(KERN_ERR "SRAT: Too many proximity domains.\n");
		goto out_err_bad_srat;
	}

	if (numa_add_memblk(node, start, end) < 0)
		goto out_err_bad_srat;

	node_set(node, numa_nodes_parsed);

	pr_info("SRAT: Node %u PXM %u [mem %#010Lx-%#010Lx]%s\n",
		node, pxm,
		(unsigned long long) start, (unsigned long long) end - 1,
		hotpluggable ? " hotplug" : "");

	/* Mark hotplug range in memblock. */
	if (hotpluggable && memblock_mark_hotplug(start, ma->length))
		pr_warn("SRAT: Failed to mark hotplug range [mem %#010Lx-%#010Lx] in memblock\n",
			(unsigned long long)start, (unsigned long long)end - 1);

	return 0;
out_err_bad_srat:
	bad_srat();
out_err:
	return -1;
}

void __init acpi_numa_arch_fixup(void) {}

int __init x86_acpi_numa_init(void)
{
	int ret;

	ret = acpi_numa_init();
	if (ret < 0)
		return ret;
	return srat_disabled() ? -EINVAL : 0;
}<|MERGE_RESOLUTION|>--- conflicted
+++ resolved
@@ -174,10 +174,7 @@
 	pxm = ma->proximity_domain;
 	if (acpi_srat_revision <= 1)
 		pxm &= 0xff;
-<<<<<<< HEAD
-=======
-
->>>>>>> c3ade0e0
+
 	node = setup_node(pxm);
 	if (node < 0) {
 		printk(KERN_ERR "SRAT: Too many proximity domains.\n");
