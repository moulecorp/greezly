/*
 * Copyright 2002 Andi Kleen, SuSE Labs.
 * Thanks to Ben LaHaise for precious feedback.
 */
#include <linux/highmem.h>
#include <linux/bootmem.h>
#include <linux/module.h>
#include <linux/sched.h>
#include <linux/mm.h>
#include <linux/interrupt.h>
#include <linux/seq_file.h>
#include <linux/debugfs.h>
#include <linux/pfn.h>
#include <linux/percpu.h>
#include <linux/gfp.h>
#include <linux/pci.h>

#include <asm/e820.h>
#include <asm/processor.h>
#include <asm/tlbflush.h>
#include <asm/sections.h>
#include <asm/setup.h>
#include <asm/uaccess.h>
#include <asm/pgalloc.h>
#include <asm/proto.h>
#include <asm/pat.h>

/*
 * The current flushing context - we pass it instead of 5 arguments:
 */
struct cpa_data {
	unsigned long	*vaddr;
	pgd_t		*pgd;
	pgprot_t	mask_set;
	pgprot_t	mask_clr;
	int		numpages;
	int		flags;
	unsigned long	pfn;
	unsigned	force_split : 1;
	int		curpage;
	struct page	**pages;
};

/*
 * Serialize cpa() (for !DEBUG_PAGEALLOC which uses large identity mappings)
 * using cpa_lock. So that we don't allow any other cpu, with stale large tlb
 * entries change the page attribute in parallel to some other cpu
 * splitting a large page entry along with changing the attribute.
 */
static DEFINE_SPINLOCK(cpa_lock);

#define CPA_FLUSHTLB 1
#define CPA_ARRAY 2
#define CPA_PAGES_ARRAY 4

#ifdef CONFIG_PROC_FS
static unsigned long direct_pages_count[PG_LEVEL_NUM];

void update_page_count(int level, unsigned long pages)
{
	/* Protect against CPA */
	spin_lock(&pgd_lock);
	direct_pages_count[level] += pages;
	spin_unlock(&pgd_lock);
}

static void split_page_count(int level)
{
	direct_pages_count[level]--;
	direct_pages_count[level - 1] += PTRS_PER_PTE;
}

void arch_report_meminfo(struct seq_file *m)
{
	seq_printf(m, "DirectMap4k:    %8lu kB\n",
			direct_pages_count[PG_LEVEL_4K] << 2);
#if defined(CONFIG_X86_64) || defined(CONFIG_X86_PAE)
	seq_printf(m, "DirectMap2M:    %8lu kB\n",
			direct_pages_count[PG_LEVEL_2M] << 11);
#else
	seq_printf(m, "DirectMap4M:    %8lu kB\n",
			direct_pages_count[PG_LEVEL_2M] << 12);
#endif
#ifdef CONFIG_X86_64
	if (direct_gbpages)
		seq_printf(m, "DirectMap1G:    %8lu kB\n",
			direct_pages_count[PG_LEVEL_1G] << 20);
#endif
}
#else
static inline void split_page_count(int level) { }
#endif

#ifdef CONFIG_X86_64

static inline unsigned long highmap_start_pfn(void)
{
	return __pa_symbol(_text) >> PAGE_SHIFT;
}

static inline unsigned long highmap_end_pfn(void)
{
	return __pa_symbol(roundup(_brk_end, PMD_SIZE)) >> PAGE_SHIFT;
}

#endif

#ifdef CONFIG_DEBUG_PAGEALLOC
# define debug_pagealloc 1
#else
# define debug_pagealloc 0
#endif

static inline int
within(unsigned long addr, unsigned long start, unsigned long end)
{
	return addr >= start && addr < end;
}

/*
 * Flushing functions
 */

/**
 * clflush_cache_range - flush a cache range with clflush
 * @vaddr:	virtual start address
 * @size:	number of bytes to flush
 *
 * clflush is an unordered instruction which needs fencing with mfence
 * to avoid ordering issues.
 */
void clflush_cache_range(void *vaddr, unsigned int size)
{
	void *vend = vaddr + size - 1;

	mb();

	for (; vaddr < vend; vaddr += boot_cpu_data.x86_clflush_size)
		clflush(vaddr);
	/*
	 * Flush any possible final partial cacheline:
	 */
	clflush(vend);

	mb();
}
EXPORT_SYMBOL_GPL(clflush_cache_range);

static void __cpa_flush_all(void *arg)
{
	unsigned long cache = (unsigned long)arg;

	/*
	 * Flush all to work around Errata in early athlons regarding
	 * large page flushing.
	 */
	__flush_tlb_all();

	if (cache && boot_cpu_data.x86 >= 4)
		wbinvd();
}

static void cpa_flush_all(unsigned long cache)
{
	BUG_ON(irqs_disabled());

	on_each_cpu(__cpa_flush_all, (void *) cache, 1);
}

static void __cpa_flush_range(void *arg)
{
	/*
	 * We could optimize that further and do individual per page
	 * tlb invalidates for a low number of pages. Caveat: we must
	 * flush the high aliases on 64bit as well.
	 */
	__flush_tlb_all();
}

static void cpa_flush_range(unsigned long start, int numpages, int cache)
{
	unsigned int i, level;
	unsigned long addr;

	BUG_ON(irqs_disabled());
	WARN_ON(PAGE_ALIGN(start) != start);

	on_each_cpu(__cpa_flush_range, NULL, 1);

	if (!cache)
		return;

	/*
	 * We only need to flush on one CPU,
	 * clflush is a MESI-coherent instruction that
	 * will cause all other CPUs to flush the same
	 * cachelines:
	 */
	for (i = 0, addr = start; i < numpages; i++, addr += PAGE_SIZE) {
		pte_t *pte = lookup_address(addr, &level);

		/*
		 * Only flush present addresses:
		 */
		if (pte && (pte_val(*pte) & _PAGE_PRESENT))
			clflush_cache_range((void *) addr, PAGE_SIZE);
	}
}

static void cpa_flush_array(unsigned long *start, int numpages, int cache,
			    int in_flags, struct page **pages)
{
	unsigned int i, level;
	unsigned long do_wbinvd = cache && numpages >= 1024; /* 4M threshold */

	BUG_ON(irqs_disabled());

	on_each_cpu(__cpa_flush_all, (void *) do_wbinvd, 1);

	if (!cache || do_wbinvd)
		return;

	/*
	 * We only need to flush on one CPU,
	 * clflush is a MESI-coherent instruction that
	 * will cause all other CPUs to flush the same
	 * cachelines:
	 */
	for (i = 0; i < numpages; i++) {
		unsigned long addr;
		pte_t *pte;

		if (in_flags & CPA_PAGES_ARRAY)
			addr = (unsigned long)page_address(pages[i]);
		else
			addr = start[i];

		pte = lookup_address(addr, &level);

		/*
		 * Only flush present addresses:
		 */
		if (pte && (pte_val(*pte) & _PAGE_PRESENT))
			clflush_cache_range((void *)addr, PAGE_SIZE);
	}
}

/*
 * Certain areas of memory on x86 require very specific protection flags,
 * for example the BIOS area or kernel text. Callers don't always get this
 * right (again, ioremap() on BIOS memory is not uncommon) so this function
 * checks and fixes these known static required protection bits.
 */
static inline pgprot_t static_protections(pgprot_t prot, unsigned long address,
				   unsigned long pfn)
{
	pgprot_t forbidden = __pgprot(0);

	/*
	 * The BIOS area between 640k and 1Mb needs to be executable for
	 * PCI BIOS based config access (CONFIG_PCI_GOBIOS) support.
	 */
#ifdef CONFIG_PCI_BIOS
	if (pcibios_enabled && within(pfn, BIOS_BEGIN >> PAGE_SHIFT, BIOS_END >> PAGE_SHIFT))
		pgprot_val(forbidden) |= _PAGE_NX & __supported_pte_mask;
#endif

	/*
	 * The kernel text needs to be executable for obvious reasons
	 * Does not cover __inittext since that is gone later on. On
	 * 64bit we do not enforce !NX on the low mapping
	 */
	if (within(address, ktla_ktva((unsigned long)_text), ktla_ktva((unsigned long)_etext)))
		pgprot_val(forbidden) |= _PAGE_NX & __supported_pte_mask;

#ifdef CONFIG_DEBUG_RODATA
	/*
	 * The .rodata section needs to be read-only. Using the pfn
	 * catches all aliases.
	 */
	if (within(pfn, __pa_symbol(__start_rodata) >> PAGE_SHIFT,
		   __pa_symbol(__end_rodata) >> PAGE_SHIFT))
		pgprot_val(forbidden) |= _PAGE_RW;
#endif

#if defined(CONFIG_X86_64) && defined(CONFIG_DEBUG_RODATA)
	/*
	 * Once the kernel maps the text as RO (kernel_set_to_readonly is set),
	 * kernel text mappings for the large page aligned text, rodata sections
	 * will be always read-only. For the kernel identity mappings covering
	 * the holes caused by this alignment can be anything that user asks.
	 *
	 * This will preserve the large page mappings for kernel text/data
	 * at no extra cost.
	 */
	if (kernel_set_to_readonly &&
	    within(address, (unsigned long)_text,
		   (unsigned long)__end_rodata_hpage_align)) {
		unsigned int level;

		/*
		 * Don't enforce the !RW mapping for the kernel text mapping,
		 * if the current mapping is already using small page mapping.
		 * No need to work hard to preserve large page mappings in this
		 * case.
		 *
		 * This also fixes the Linux Xen paravirt guest boot failure
		 * (because of unexpected read-only mappings for kernel identity
		 * mappings). In this paravirt guest case, the kernel text
		 * mapping and the kernel identity mapping share the same
		 * page-table pages. Thus we can't really use different
		 * protections for the kernel text and identity mappings. Also,
		 * these shared mappings are made of small page mappings.
		 * Thus this don't enforce !RW mapping for small page kernel
		 * text mapping logic will help Linux Xen parvirt guest boot
		 * as well.
		 */
		if (lookup_address(address, &level) && (level != PG_LEVEL_4K))
			pgprot_val(forbidden) |= _PAGE_RW;
	}
#endif

#ifdef CONFIG_PAX_KERNEXEC
	if (within(pfn, __pa(ktla_ktva((unsigned long)&_text)), __pa((unsigned long)&_sdata))) {
		pgprot_val(forbidden) |= _PAGE_RW;
		pgprot_val(forbidden) |= _PAGE_NX & __supported_pte_mask;
	}
#endif

	prot = __pgprot(pgprot_val(prot) & ~pgprot_val(forbidden));

	return prot;
}

static pte_t *__lookup_address_in_pgd(pgd_t *pgd, unsigned long address,
				      unsigned int *level)
{
	pud_t *pud;
	pmd_t *pmd;

	*level = PG_LEVEL_NONE;

	if (pgd_none(*pgd))
		return NULL;

	pud = pud_offset(pgd, address);
	if (pud_none(*pud))
		return NULL;

	*level = PG_LEVEL_1G;
	if (pud_large(*pud) || !pud_present(*pud))
		return (pte_t *)pud;

	pmd = pmd_offset(pud, address);
	if (pmd_none(*pmd))
		return NULL;

	*level = PG_LEVEL_2M;
	if (pmd_large(*pmd) || !pmd_present(*pmd))
		return (pte_t *)pmd;

	*level = PG_LEVEL_4K;

	return pte_offset_kernel(pmd, address);
}

/*
 * Lookup the page table entry for a virtual address. Return a pointer
 * to the entry and the level of the mapping.
 *
 * Note: We return pud and pmd either when the entry is marked large
 * or when the present bit is not set. Otherwise we would return a
 * pointer to a nonexisting mapping.
 */
pte_t *lookup_address(unsigned long address, unsigned int *level)
{
        return __lookup_address_in_pgd(pgd_offset_k(address), address, level);
}
EXPORT_SYMBOL_GPL(lookup_address);

static pte_t *_lookup_address_cpa(struct cpa_data *cpa, unsigned long address,
				  unsigned int *level)
{
        if (cpa->pgd)
		return __lookup_address_in_pgd(cpa->pgd + pgd_index(address),
					       address, level);

        return lookup_address(address, level);
}

/*
 * This is necessary because __pa() does not work on some
 * kinds of memory, like vmalloc() or the alloc_remap()
 * areas on 32-bit NUMA systems.  The percpu areas can
 * end up in this kind of memory, for instance.
 *
 * This could be optimized, but it is only intended to be
 * used at inititalization time, and keeping it
 * unoptimized should increase the testing coverage for
 * the more obscure platforms.
 */
phys_addr_t slow_virt_to_phys(void *__virt_addr)
{
	unsigned long virt_addr = (unsigned long)__virt_addr;
	phys_addr_t phys_addr;
	unsigned long offset;
	enum pg_level level;
	unsigned long psize;
	unsigned long pmask;
	pte_t *pte;

	pte = lookup_address(virt_addr, &level);
	BUG_ON(!pte);
	psize = page_level_size(level);
	pmask = page_level_mask(level);
	offset = virt_addr & ~pmask;
	phys_addr = pte_pfn(*pte) << PAGE_SHIFT;
	return (phys_addr | offset);
}
EXPORT_SYMBOL_GPL(slow_virt_to_phys);

/*
 * Set the new pmd in all the pgds we know about:
 */
static void __set_pmd_pte(pte_t *kpte, unsigned long address, pte_t pte)
{
	/* change init_mm */
	pax_open_kernel();
	set_pte_atomic(kpte, pte);

#ifdef CONFIG_X86_32
	if (!SHARED_KERNEL_PMD) {

#ifdef CONFIG_PAX_PER_CPU_PGD
		unsigned long cpu;
#else
		struct page *page;
#endif

#ifdef CONFIG_PAX_PER_CPU_PGD
		for (cpu = 0; cpu < nr_cpu_ids; ++cpu) {
<<<<<<< HEAD
			pgd_t *pgd = get_cpu_pgd(cpu);
=======
			pgd_t *pgd = get_cpu_pgd(cpu, kernel);
>>>>>>> c3ade0e0
#else
		list_for_each_entry(page, &pgd_list, lru) {
			pgd_t *pgd = (pgd_t *)page_address(page);
#endif

			pud_t *pud;
			pmd_t *pmd;

			pgd += pgd_index(address);
			pud = pud_offset(pgd, address);
			pmd = pmd_offset(pud, address);
			set_pte_atomic((pte_t *)pmd, pte);
		}
	}
#endif
	pax_close_kernel();
}

static int
try_preserve_large_page(pte_t *kpte, unsigned long address,
			struct cpa_data *cpa)
{
	unsigned long nextpage_addr, numpages, pmask, psize, addr, pfn;
	pte_t new_pte, old_pte, *tmp;
	pgprot_t old_prot, new_prot, req_prot;
	int i, do_split = 1;
	enum pg_level level;

	if (cpa->force_split)
		return 1;

	spin_lock(&pgd_lock);
	/*
	 * Check for races, another CPU might have split this page
	 * up already:
	 */
	tmp = _lookup_address_cpa(cpa, address, &level);
	if (tmp != kpte)
		goto out_unlock;

	switch (level) {
	case PG_LEVEL_2M:
#ifdef CONFIG_X86_64
	case PG_LEVEL_1G:
#endif
		psize = page_level_size(level);
		pmask = page_level_mask(level);
		break;
	default:
		do_split = -EINVAL;
		goto out_unlock;
	}

	/*
	 * Calculate the number of pages, which fit into this large
	 * page starting at address:
	 */
	nextpage_addr = (address + psize) & pmask;
	numpages = (nextpage_addr - address) >> PAGE_SHIFT;
	if (numpages < cpa->numpages)
		cpa->numpages = numpages;

	/*
	 * We are safe now. Check whether the new pgprot is the same:
	 */
	old_pte = *kpte;
	old_prot = req_prot = pte_pgprot(old_pte);

	pgprot_val(req_prot) &= ~pgprot_val(cpa->mask_clr);
	pgprot_val(req_prot) |= pgprot_val(cpa->mask_set);

	/*
	 * Set the PSE and GLOBAL flags only if the PRESENT flag is
	 * set otherwise pmd_present/pmd_huge will return true even on
	 * a non present pmd. The canon_pgprot will clear _PAGE_GLOBAL
	 * for the ancient hardware that doesn't support it.
	 */
	if (pgprot_val(req_prot) & _PAGE_PRESENT)
		pgprot_val(req_prot) |= _PAGE_PSE | _PAGE_GLOBAL;
	else
		pgprot_val(req_prot) &= ~(_PAGE_PSE | _PAGE_GLOBAL);

	req_prot = canon_pgprot(req_prot);

	/*
	 * old_pte points to the large page base address. So we need
	 * to add the offset of the virtual address:
	 */
	pfn = pte_pfn(old_pte) + ((address & (psize - 1)) >> PAGE_SHIFT);
	cpa->pfn = pfn;

	new_prot = static_protections(req_prot, address, pfn);

	/*
	 * We need to check the full range, whether
	 * static_protection() requires a different pgprot for one of
	 * the pages in the range we try to preserve:
	 */
	addr = address & pmask;
	pfn = pte_pfn(old_pte);
	for (i = 0; i < (psize >> PAGE_SHIFT); i++, addr += PAGE_SIZE, pfn++) {
		pgprot_t chk_prot = static_protections(req_prot, addr, pfn);

		if (pgprot_val(chk_prot) != pgprot_val(new_prot))
			goto out_unlock;
	}

	/*
	 * If there are no changes, return. maxpages has been updated
	 * above:
	 */
	if (pgprot_val(new_prot) == pgprot_val(old_prot)) {
		do_split = 0;
		goto out_unlock;
	}

	/*
	 * We need to change the attributes. Check, whether we can
	 * change the large page in one go. We request a split, when
	 * the address is not aligned and the number of pages is
	 * smaller than the number of pages in the large page. Note
	 * that we limited the number of possible pages already to
	 * the number of pages in the large page.
	 */
	if (address == (address & pmask) && cpa->numpages == (psize >> PAGE_SHIFT)) {
		/*
		 * The address is aligned and the number of pages
		 * covers the full page.
		 */
		new_pte = pfn_pte(pte_pfn(old_pte), new_prot);
		__set_pmd_pte(kpte, address, new_pte);
		cpa->flags |= CPA_FLUSHTLB;
		do_split = 0;
	}

out_unlock:
	spin_unlock(&pgd_lock);

	return do_split;
}

static int
__split_large_page(struct cpa_data *cpa, pte_t *kpte, unsigned long address,
		   struct page *base)
{
	pte_t *pbase = (pte_t *)page_address(base);
	unsigned long pfn, pfninc = 1;
	unsigned int i, level;
	pte_t *tmp;
	pgprot_t ref_prot;

	spin_lock(&pgd_lock);
	/*
	 * Check for races, another CPU might have split this page
	 * up for us already:
	 */
	tmp = _lookup_address_cpa(cpa, address, &level);
	if (tmp != kpte) {
		spin_unlock(&pgd_lock);
		return 1;
	}

	paravirt_alloc_pte(&init_mm, page_to_pfn(base));
	ref_prot = pte_pgprot(pte_clrhuge(*kpte));
	/*
	 * If we ever want to utilize the PAT bit, we need to
	 * update this function to make sure it's converted from
	 * bit 12 to bit 7 when we cross from the 2MB level to
	 * the 4K level:
	 */
	WARN_ON_ONCE(pgprot_val(ref_prot) & _PAGE_PAT_LARGE);

#ifdef CONFIG_X86_64
	if (level == PG_LEVEL_1G) {
		pfninc = PMD_PAGE_SIZE >> PAGE_SHIFT;
		/*
		 * Set the PSE flags only if the PRESENT flag is set
		 * otherwise pmd_present/pmd_huge will return true
		 * even on a non present pmd.
		 */
		if (pgprot_val(ref_prot) & _PAGE_PRESENT)
			pgprot_val(ref_prot) |= _PAGE_PSE;
		else
			pgprot_val(ref_prot) &= ~_PAGE_PSE;
	}
#endif

	/*
	 * Set the GLOBAL flags only if the PRESENT flag is set
	 * otherwise pmd/pte_present will return true even on a non
	 * present pmd/pte. The canon_pgprot will clear _PAGE_GLOBAL
	 * for the ancient hardware that doesn't support it.
	 */
	if (pgprot_val(ref_prot) & _PAGE_PRESENT)
		pgprot_val(ref_prot) |= _PAGE_GLOBAL;
	else
		pgprot_val(ref_prot) &= ~_PAGE_GLOBAL;

	/*
	 * Get the target pfn from the original entry:
	 */
	pfn = pte_pfn(*kpte);
	for (i = 0; i < PTRS_PER_PTE; i++, pfn += pfninc)
		set_pte(&pbase[i], pfn_pte(pfn, canon_pgprot(ref_prot)));

	if (pfn_range_is_mapped(PFN_DOWN(__pa(address)),
				PFN_DOWN(__pa(address)) + 1))
		split_page_count(level);

	/*
	 * Install the new, split up pagetable.
	 *
	 * We use the standard kernel pagetable protections for the new
	 * pagetable protections, the actual ptes set above control the
	 * primary protection behavior:
	 */
	__set_pmd_pte(kpte, address, mk_pte(base, __pgprot(_KERNPG_TABLE)));

	/*
	 * Intel Atom errata AAH41 workaround.
	 *
	 * The real fix should be in hw or in a microcode update, but
	 * we also probabilistically try to reduce the window of having
	 * a large TLB mixed with 4K TLBs while instruction fetches are
	 * going on.
	 */
	__flush_tlb_all();
	spin_unlock(&pgd_lock);

	return 0;
}

static int split_large_page(struct cpa_data *cpa, pte_t *kpte,
			    unsigned long address)
{
	struct page *base;

	if (!debug_pagealloc)
		spin_unlock(&cpa_lock);
	base = alloc_pages(GFP_KERNEL | __GFP_NOTRACK, 0);
	if (!debug_pagealloc)
		spin_lock(&cpa_lock);
	if (!base)
		return -ENOMEM;

	if (__split_large_page(cpa, kpte, address, base))
		__free_page(base);

	return 0;
}

static bool try_to_free_pte_page(pte_t *pte)
{
	int i;

	for (i = 0; i < PTRS_PER_PTE; i++)
		if (!pte_none(pte[i]))
			return false;

	free_page((unsigned long)pte);
	return true;
}

static bool try_to_free_pmd_page(pmd_t *pmd)
{
	int i;

	for (i = 0; i < PTRS_PER_PMD; i++)
		if (!pmd_none(pmd[i]))
			return false;

	free_page((unsigned long)pmd);
	return true;
}

static bool try_to_free_pud_page(pud_t *pud)
{
	int i;

	for (i = 0; i < PTRS_PER_PUD; i++)
		if (!pud_none(pud[i]))
			return false;

	free_page((unsigned long)pud);
	return true;
}

static bool unmap_pte_range(pmd_t *pmd, unsigned long start, unsigned long end)
{
	pte_t *pte = pte_offset_kernel(pmd, start);

	while (start < end) {
		set_pte(pte, __pte(0));

		start += PAGE_SIZE;
		pte++;
	}

	if (try_to_free_pte_page((pte_t *)pmd_page_vaddr(*pmd))) {
		pmd_clear(pmd);
		return true;
	}
	return false;
}

static void __unmap_pmd_range(pud_t *pud, pmd_t *pmd,
			      unsigned long start, unsigned long end)
{
	if (unmap_pte_range(pmd, start, end))
		if (try_to_free_pmd_page((pmd_t *)pud_page_vaddr(*pud)))
			pud_clear(pud);
}

static void unmap_pmd_range(pud_t *pud, unsigned long start, unsigned long end)
{
	pmd_t *pmd = pmd_offset(pud, start);

	/*
	 * Not on a 2MB page boundary?
	 */
	if (start & (PMD_SIZE - 1)) {
		unsigned long next_page = (start + PMD_SIZE) & PMD_MASK;
		unsigned long pre_end = min_t(unsigned long, end, next_page);

		__unmap_pmd_range(pud, pmd, start, pre_end);

		start = pre_end;
		pmd++;
	}

	/*
	 * Try to unmap in 2M chunks.
	 */
	while (end - start >= PMD_SIZE) {
		if (pmd_large(*pmd))
			pmd_clear(pmd);
		else
			__unmap_pmd_range(pud, pmd, start, start + PMD_SIZE);

		start += PMD_SIZE;
		pmd++;
	}

	/*
	 * 4K leftovers?
	 */
	if (start < end)
		return __unmap_pmd_range(pud, pmd, start, end);

	/*
	 * Try again to free the PMD page if haven't succeeded above.
	 */
	if (!pud_none(*pud))
		if (try_to_free_pmd_page((pmd_t *)pud_page_vaddr(*pud)))
			pud_clear(pud);
}

static void unmap_pud_range(pgd_t *pgd, unsigned long start, unsigned long end)
{
	pud_t *pud = pud_offset(pgd, start);

	/*
	 * Not on a GB page boundary?
	 */
	if (start & (PUD_SIZE - 1)) {
		unsigned long next_page = (start + PUD_SIZE) & PUD_MASK;
		unsigned long pre_end	= min_t(unsigned long, end, next_page);

		unmap_pmd_range(pud, start, pre_end);

		start = pre_end;
		pud++;
	}

	/*
	 * Try to unmap in 1G chunks?
	 */
	while (end - start >= PUD_SIZE) {

		if (pud_large(*pud))
			pud_clear(pud);
		else
			unmap_pmd_range(pud, start, start + PUD_SIZE);

		start += PUD_SIZE;
		pud++;
	}

	/*
	 * 2M leftovers?
	 */
	if (start < end)
		unmap_pmd_range(pud, start, end);

	/*
	 * No need to try to free the PUD page because we'll free it in
	 * populate_pgd's error path
	 */
}

static void unmap_pgd_range(pgd_t *root, unsigned long addr, unsigned long end)
{
	pgd_t *pgd_entry = root + pgd_index(addr);

	unmap_pud_range(pgd_entry, addr, end);

	if (try_to_free_pud_page((pud_t *)pgd_page_vaddr(*pgd_entry)))
		pgd_clear(pgd_entry);
}

static int alloc_pte_page(pmd_t *pmd)
{
	pte_t *pte = (pte_t *)get_zeroed_page(GFP_KERNEL | __GFP_NOTRACK);
	if (!pte)
		return -1;

	set_pmd(pmd, __pmd(__pa(pte) | _KERNPG_TABLE));
	return 0;
}

static int alloc_pmd_page(pud_t *pud)
{
	pmd_t *pmd = (pmd_t *)get_zeroed_page(GFP_KERNEL | __GFP_NOTRACK);
	if (!pmd)
		return -1;

	set_pud(pud, __pud(__pa(pmd) | _KERNPG_TABLE));
	return 0;
}

static void populate_pte(struct cpa_data *cpa,
			 unsigned long start, unsigned long end,
			 unsigned num_pages, pmd_t *pmd, pgprot_t pgprot)
{
	pte_t *pte;

	pte = pte_offset_kernel(pmd, start);

	while (num_pages-- && start < end) {

		/* deal with the NX bit */
		if (!(pgprot_val(pgprot) & _PAGE_NX))
			cpa->pfn &= ~_PAGE_NX;

		set_pte(pte, pfn_pte(cpa->pfn >> PAGE_SHIFT, pgprot));

		start	 += PAGE_SIZE;
		cpa->pfn += PAGE_SIZE;
		pte++;
	}
}

static int populate_pmd(struct cpa_data *cpa,
			unsigned long start, unsigned long end,
			unsigned num_pages, pud_t *pud, pgprot_t pgprot)
{
	unsigned int cur_pages = 0;
	pmd_t *pmd;

	/*
	 * Not on a 2M boundary?
	 */
	if (start & (PMD_SIZE - 1)) {
		unsigned long pre_end = start + (num_pages << PAGE_SHIFT);
		unsigned long next_page = (start + PMD_SIZE) & PMD_MASK;

		pre_end   = min_t(unsigned long, pre_end, next_page);
		cur_pages = (pre_end - start) >> PAGE_SHIFT;
		cur_pages = min_t(unsigned int, num_pages, cur_pages);

		/*
		 * Need a PTE page?
		 */
		pmd = pmd_offset(pud, start);
		if (pmd_none(*pmd))
			if (alloc_pte_page(pmd))
				return -1;

		populate_pte(cpa, start, pre_end, cur_pages, pmd, pgprot);

		start = pre_end;
	}

	/*
	 * We mapped them all?
	 */
	if (num_pages == cur_pages)
		return cur_pages;

	while (end - start >= PMD_SIZE) {

		/*
		 * We cannot use a 1G page so allocate a PMD page if needed.
		 */
		if (pud_none(*pud))
			if (alloc_pmd_page(pud))
				return -1;

		pmd = pmd_offset(pud, start);

		set_pmd(pmd, __pmd(cpa->pfn | _PAGE_PSE | massage_pgprot(pgprot)));

		start	  += PMD_SIZE;
		cpa->pfn  += PMD_SIZE;
		cur_pages += PMD_SIZE >> PAGE_SHIFT;
	}

	/*
	 * Map trailing 4K pages.
	 */
	if (start < end) {
		pmd = pmd_offset(pud, start);
		if (pmd_none(*pmd))
			if (alloc_pte_page(pmd))
				return -1;

		populate_pte(cpa, start, end, num_pages - cur_pages,
			     pmd, pgprot);
	}
	return num_pages;
}

static int populate_pud(struct cpa_data *cpa, unsigned long start, pgd_t *pgd,
			pgprot_t pgprot)
{
	pud_t *pud;
	unsigned long end;
	int cur_pages = 0;

	end = start + (cpa->numpages << PAGE_SHIFT);

	/*
	 * Not on a Gb page boundary? => map everything up to it with
	 * smaller pages.
	 */
	if (start & (PUD_SIZE - 1)) {
		unsigned long pre_end;
		unsigned long next_page = (start + PUD_SIZE) & PUD_MASK;

		pre_end   = min_t(unsigned long, end, next_page);
		cur_pages = (pre_end - start) >> PAGE_SHIFT;
		cur_pages = min_t(int, (int)cpa->numpages, cur_pages);

		pud = pud_offset(pgd, start);

		/*
		 * Need a PMD page?
		 */
		if (pud_none(*pud))
			if (alloc_pmd_page(pud))
				return -1;

		cur_pages = populate_pmd(cpa, start, pre_end, cur_pages,
					 pud, pgprot);
		if (cur_pages < 0)
			return cur_pages;

		start = pre_end;
	}

	/* We mapped them all? */
	if (cpa->numpages == cur_pages)
		return cur_pages;

	pud = pud_offset(pgd, start);

	/*
	 * Map everything starting from the Gb boundary, possibly with 1G pages
	 */
	while (end - start >= PUD_SIZE) {
		set_pud(pud, __pud(cpa->pfn | _PAGE_PSE | massage_pgprot(pgprot)));

		start	  += PUD_SIZE;
		cpa->pfn  += PUD_SIZE;
		cur_pages += PUD_SIZE >> PAGE_SHIFT;
		pud++;
	}

	/* Map trailing leftover */
	if (start < end) {
		int tmp;

		pud = pud_offset(pgd, start);
		if (pud_none(*pud))
			if (alloc_pmd_page(pud))
				return -1;

		tmp = populate_pmd(cpa, start, end, cpa->numpages - cur_pages,
				   pud, pgprot);
		if (tmp < 0)
			return cur_pages;

		cur_pages += tmp;
	}
	return cur_pages;
}

/*
 * Restrictions for kernel page table do not necessarily apply when mapping in
 * an alternate PGD.
 */
static int populate_pgd(struct cpa_data *cpa, unsigned long addr)
{
	pgprot_t pgprot = __pgprot(_KERNPG_TABLE);
	pud_t *pud = NULL;	/* shut up gcc */
	pgd_t *pgd_entry;
	int ret;

	pgd_entry = cpa->pgd + pgd_index(addr);

	/*
	 * Allocate a PUD page and hand it down for mapping.
	 */
	if (pgd_none(*pgd_entry)) {
		pud = (pud_t *)get_zeroed_page(GFP_KERNEL | __GFP_NOTRACK);
		if (!pud)
			return -1;

		set_pgd(pgd_entry, __pgd(__pa(pud) | _KERNPG_TABLE));
	}

	pgprot_val(pgprot) &= ~pgprot_val(cpa->mask_clr);
	pgprot_val(pgprot) |=  pgprot_val(cpa->mask_set);

	ret = populate_pud(cpa, addr, pgd_entry, pgprot);
	if (ret < 0) {
		unmap_pgd_range(cpa->pgd, addr,
				addr + (cpa->numpages << PAGE_SHIFT));
		return ret;
	}

	cpa->numpages = ret;
	return 0;
}

static int __cpa_process_fault(struct cpa_data *cpa, unsigned long vaddr,
			       int primary)
{
	if (cpa->pgd)
		return populate_pgd(cpa, vaddr);

	/*
	 * Ignore all non primary paths.
	 */
	if (!primary)
		return 0;

	/*
	 * Ignore the NULL PTE for kernel identity mapping, as it is expected
	 * to have holes.
	 * Also set numpages to '1' indicating that we processed cpa req for
	 * one virtual address page and its pfn. TBD: numpages can be set based
	 * on the initial value and the level returned by lookup_address().
	 */
	if (within(vaddr, PAGE_OFFSET,
		   PAGE_OFFSET + (max_pfn_mapped << PAGE_SHIFT))) {
		cpa->numpages = 1;
		cpa->pfn = __pa(vaddr) >> PAGE_SHIFT;
		return 0;
	} else {
		WARN(1, KERN_WARNING "CPA: called for zero pte. "
			"vaddr = %lx cpa->vaddr = %lx\n", vaddr,
			*cpa->vaddr);

		return -EFAULT;
	}
}

static int __change_page_attr(struct cpa_data *cpa, int primary)
{
	unsigned long address;
	int do_split, err;
	unsigned int level;
	pte_t *kpte, old_pte;

	if (cpa->flags & CPA_PAGES_ARRAY) {
		struct page *page = cpa->pages[cpa->curpage];
		if (unlikely(PageHighMem(page)))
			return 0;
		address = (unsigned long)page_address(page);
	} else if (cpa->flags & CPA_ARRAY)
		address = cpa->vaddr[cpa->curpage];
	else
		address = *cpa->vaddr;
repeat:
	kpte = _lookup_address_cpa(cpa, address, &level);
	if (!kpte)
		return __cpa_process_fault(cpa, address, primary);

	old_pte = *kpte;
	if (!pte_val(old_pte))
		return __cpa_process_fault(cpa, address, primary);

	if (level == PG_LEVEL_4K) {
		pte_t new_pte;
		pgprot_t new_prot = pte_pgprot(old_pte);
		unsigned long pfn = pte_pfn(old_pte);

		pgprot_val(new_prot) &= ~pgprot_val(cpa->mask_clr);
		pgprot_val(new_prot) |= pgprot_val(cpa->mask_set);

		new_prot = static_protections(new_prot, address, pfn);

		/*
		 * Set the GLOBAL flags only if the PRESENT flag is
		 * set otherwise pte_present will return true even on
		 * a non present pte. The canon_pgprot will clear
		 * _PAGE_GLOBAL for the ancient hardware that doesn't
		 * support it.
		 */
		if (pgprot_val(new_prot) & _PAGE_PRESENT)
			pgprot_val(new_prot) |= _PAGE_GLOBAL;
		else
			pgprot_val(new_prot) &= ~_PAGE_GLOBAL;

		/*
		 * We need to keep the pfn from the existing PTE,
		 * after all we're only going to change it's attributes
		 * not the memory it points to
		 */
		new_pte = pfn_pte(pfn, canon_pgprot(new_prot));
		cpa->pfn = pfn;
		/*
		 * Do we really change anything ?
		 */
		if (pte_val(old_pte) != pte_val(new_pte)) {
			set_pte_atomic(kpte, new_pte);
			cpa->flags |= CPA_FLUSHTLB;
		}
		cpa->numpages = 1;
		return 0;
	}

	/*
	 * Check, whether we can keep the large page intact
	 * and just change the pte:
	 */
	do_split = try_preserve_large_page(kpte, address, cpa);
	/*
	 * When the range fits into the existing large page,
	 * return. cp->numpages and cpa->tlbflush have been updated in
	 * try_large_page:
	 */
	if (do_split <= 0)
		return do_split;

	/*
	 * We have to split the large page:
	 */
	err = split_large_page(cpa, kpte, address);
	if (!err) {
		/*
	 	 * Do a global flush tlb after splitting the large page
	 	 * and before we do the actual change page attribute in the PTE.
	 	 *
	 	 * With out this, we violate the TLB application note, that says
	 	 * "The TLBs may contain both ordinary and large-page
		 *  translations for a 4-KByte range of linear addresses. This
		 *  may occur if software modifies the paging structures so that
		 *  the page size used for the address range changes. If the two
		 *  translations differ with respect to page frame or attributes
		 *  (e.g., permissions), processor behavior is undefined and may
		 *  be implementation-specific."
	 	 *
	 	 * We do this global tlb flush inside the cpa_lock, so that we
		 * don't allow any other cpu, with stale tlb entries change the
		 * page attribute in parallel, that also falls into the
		 * just split large page entry.
	 	 */
		flush_tlb_all();
		goto repeat;
	}

	return err;
}

static int __change_page_attr_set_clr(struct cpa_data *cpa, int checkalias);

static int cpa_process_alias(struct cpa_data *cpa)
{
	struct cpa_data alias_cpa;
	unsigned long laddr = (unsigned long)__va(cpa->pfn << PAGE_SHIFT);
	unsigned long vaddr;
	int ret;

	if (!pfn_range_is_mapped(cpa->pfn, cpa->pfn + 1))
		return 0;

	/*
	 * No need to redo, when the primary call touched the direct
	 * mapping already:
	 */
	if (cpa->flags & CPA_PAGES_ARRAY) {
		struct page *page = cpa->pages[cpa->curpage];
		if (unlikely(PageHighMem(page)))
			return 0;
		vaddr = (unsigned long)page_address(page);
	} else if (cpa->flags & CPA_ARRAY)
		vaddr = cpa->vaddr[cpa->curpage];
	else
		vaddr = *cpa->vaddr;

	if (!(within(vaddr, PAGE_OFFSET,
		    PAGE_OFFSET + (max_pfn_mapped << PAGE_SHIFT)))) {

		alias_cpa = *cpa;
		alias_cpa.vaddr = &laddr;
		alias_cpa.flags &= ~(CPA_PAGES_ARRAY | CPA_ARRAY);

		ret = __change_page_attr_set_clr(&alias_cpa, 0);
		if (ret)
			return ret;
	}

#ifdef CONFIG_X86_64
	/*
	 * If the primary call didn't touch the high mapping already
	 * and the physical address is inside the kernel map, we need
	 * to touch the high mapped kernel as well:
	 */
	if (!within(vaddr, (unsigned long)_text, _brk_end) &&
	    within(cpa->pfn, highmap_start_pfn(), highmap_end_pfn())) {
		unsigned long temp_cpa_vaddr = (cpa->pfn << PAGE_SHIFT) +
					       __START_KERNEL_map - phys_base;
		alias_cpa = *cpa;
		alias_cpa.vaddr = &temp_cpa_vaddr;
		alias_cpa.flags &= ~(CPA_PAGES_ARRAY | CPA_ARRAY);

		/*
		 * The high mapping range is imprecise, so ignore the
		 * return value.
		 */
		__change_page_attr_set_clr(&alias_cpa, 0);
	}
#endif

	return 0;
}

static int __change_page_attr_set_clr(struct cpa_data *cpa, int checkalias)
{
	int ret, numpages = cpa->numpages;

	while (numpages) {
		/*
		 * Store the remaining nr of pages for the large page
		 * preservation check.
		 */
		cpa->numpages = numpages;
		/* for array changes, we can't use large page */
		if (cpa->flags & (CPA_ARRAY | CPA_PAGES_ARRAY))
			cpa->numpages = 1;

		if (!debug_pagealloc)
			spin_lock(&cpa_lock);
		ret = __change_page_attr(cpa, checkalias);
		if (!debug_pagealloc)
			spin_unlock(&cpa_lock);
		if (ret)
			return ret;

		if (checkalias) {
			ret = cpa_process_alias(cpa);
			if (ret)
				return ret;
		}

		/*
		 * Adjust the number of pages with the result of the
		 * CPA operation. Either a large page has been
		 * preserved or a single page update happened.
		 */
		BUG_ON(cpa->numpages > numpages);
		numpages -= cpa->numpages;
		if (cpa->flags & (CPA_PAGES_ARRAY | CPA_ARRAY))
			cpa->curpage++;
		else
			*cpa->vaddr += cpa->numpages * PAGE_SIZE;

	}
	return 0;
}

static inline int cache_attr(pgprot_t attr)
{
	return pgprot_val(attr) &
		(_PAGE_PAT | _PAGE_PAT_LARGE | _PAGE_PWT | _PAGE_PCD);
}

static int change_page_attr_set_clr(unsigned long *addr, int numpages,
				    pgprot_t mask_set, pgprot_t mask_clr,
				    int force_split, int in_flag,
				    struct page **pages)
{
	struct cpa_data cpa;
	int ret, cache, checkalias;
	unsigned long baddr = 0;

	memset(&cpa, 0, sizeof(cpa));

	/*
	 * Check, if we are requested to change a not supported
	 * feature:
	 */
	mask_set = canon_pgprot(mask_set);
	mask_clr = canon_pgprot(mask_clr);
	if (!pgprot_val(mask_set) && !pgprot_val(mask_clr) && !force_split)
		return 0;

	/* Ensure we are PAGE_SIZE aligned */
	if (in_flag & CPA_ARRAY) {
		int i;
		for (i = 0; i < numpages; i++) {
			if (addr[i] & ~PAGE_MASK) {
				addr[i] &= PAGE_MASK;
				WARN_ON_ONCE(1);
			}
		}
	} else if (!(in_flag & CPA_PAGES_ARRAY)) {
		/*
		 * in_flag of CPA_PAGES_ARRAY implies it is aligned.
		 * No need to cehck in that case
		 */
		if (*addr & ~PAGE_MASK) {
			*addr &= PAGE_MASK;
			/*
			 * People should not be passing in unaligned addresses:
			 */
			WARN_ON_ONCE(1);
		}
		/*
		 * Save address for cache flush. *addr is modified in the call
		 * to __change_page_attr_set_clr() below.
		 */
		baddr = *addr;
	}

	/* Must avoid aliasing mappings in the highmem code */
	kmap_flush_unused();

	vm_unmap_aliases();

	cpa.vaddr = addr;
	cpa.pages = pages;
	cpa.numpages = numpages;
	cpa.mask_set = mask_set;
	cpa.mask_clr = mask_clr;
	cpa.flags = 0;
	cpa.curpage = 0;
	cpa.force_split = force_split;

	if (in_flag & (CPA_ARRAY | CPA_PAGES_ARRAY))
		cpa.flags |= in_flag;

	/* No alias checking for _NX bit modifications */
	checkalias = (pgprot_val(mask_set) | pgprot_val(mask_clr)) != _PAGE_NX;

	ret = __change_page_attr_set_clr(&cpa, checkalias);

	/*
	 * Check whether we really changed something:
	 */
	if (!(cpa.flags & CPA_FLUSHTLB))
		goto out;

	/*
	 * No need to flush, when we did not set any of the caching
	 * attributes:
	 */
	cache = cache_attr(mask_set);

	/*
	 * On success we use clflush, when the CPU supports it to
	 * avoid the wbindv. If the CPU does not support it and in the
	 * error case we fall back to cpa_flush_all (which uses
	 * wbindv):
	 */
	if (!ret && cpu_has_clflush) {
		if (cpa.flags & (CPA_PAGES_ARRAY | CPA_ARRAY)) {
			cpa_flush_array(addr, numpages, cache,
					cpa.flags, pages);
		} else
			cpa_flush_range(baddr, numpages, cache);
	} else
		cpa_flush_all(cache);

out:
	return ret;
}

static inline int change_page_attr_set(unsigned long *addr, int numpages,
				       pgprot_t mask, int array)
{
	return change_page_attr_set_clr(addr, numpages, mask, __pgprot(0), 0,
		(array ? CPA_ARRAY : 0), NULL);
}

static inline int change_page_attr_clear(unsigned long *addr, int numpages,
					 pgprot_t mask, int array)
{
	return change_page_attr_set_clr(addr, numpages, __pgprot(0), mask, 0,
		(array ? CPA_ARRAY : 0), NULL);
}

static inline int cpa_set_pages_array(struct page **pages, int numpages,
				       pgprot_t mask)
{
	return change_page_attr_set_clr(NULL, numpages, mask, __pgprot(0), 0,
		CPA_PAGES_ARRAY, pages);
}

static inline int cpa_clear_pages_array(struct page **pages, int numpages,
					 pgprot_t mask)
{
	return change_page_attr_set_clr(NULL, numpages, __pgprot(0), mask, 0,
		CPA_PAGES_ARRAY, pages);
}

int _set_memory_uc(unsigned long addr, int numpages)
{
	/*
	 * for now UC MINUS. see comments in ioremap_nocache()
	 */
	return change_page_attr_set(&addr, numpages,
				    __pgprot(_PAGE_CACHE_UC_MINUS), 0);
}

int set_memory_uc(unsigned long addr, int numpages)
{
	int ret;

	/*
	 * for now UC MINUS. see comments in ioremap_nocache()
	 */
	ret = reserve_memtype(__pa(addr), __pa(addr) + numpages * PAGE_SIZE,
			    _PAGE_CACHE_UC_MINUS, NULL);
	if (ret)
		goto out_err;

	ret = _set_memory_uc(addr, numpages);
	if (ret)
		goto out_free;

	return 0;

out_free:
	free_memtype(__pa(addr), __pa(addr) + numpages * PAGE_SIZE);
out_err:
	return ret;
}
EXPORT_SYMBOL(set_memory_uc);

static int _set_memory_array(unsigned long *addr, int addrinarray,
		unsigned long new_type)
{
	int i, j;
	int ret;

	/*
	 * for now UC MINUS. see comments in ioremap_nocache()
	 */
	for (i = 0; i < addrinarray; i++) {
		ret = reserve_memtype(__pa(addr[i]), __pa(addr[i]) + PAGE_SIZE,
					new_type, NULL);
		if (ret)
			goto out_free;
	}

	ret = change_page_attr_set(addr, addrinarray,
				    __pgprot(_PAGE_CACHE_UC_MINUS), 1);

	if (!ret && new_type == _PAGE_CACHE_WC)
		ret = change_page_attr_set_clr(addr, addrinarray,
					       __pgprot(_PAGE_CACHE_WC),
					       __pgprot(_PAGE_CACHE_MASK),
					       0, CPA_ARRAY, NULL);
	if (ret)
		goto out_free;

	return 0;

out_free:
	for (j = 0; j < i; j++)
		free_memtype(__pa(addr[j]), __pa(addr[j]) + PAGE_SIZE);

	return ret;
}

int set_memory_array_uc(unsigned long *addr, int addrinarray)
{
	return _set_memory_array(addr, addrinarray, _PAGE_CACHE_UC_MINUS);
}
EXPORT_SYMBOL(set_memory_array_uc);

int set_memory_array_wc(unsigned long *addr, int addrinarray)
{
	return _set_memory_array(addr, addrinarray, _PAGE_CACHE_WC);
}
EXPORT_SYMBOL(set_memory_array_wc);

int _set_memory_wc(unsigned long addr, int numpages)
{
	int ret;
	unsigned long addr_copy = addr;

	ret = change_page_attr_set(&addr, numpages,
				    __pgprot(_PAGE_CACHE_UC_MINUS), 0);
	if (!ret) {
		ret = change_page_attr_set_clr(&addr_copy, numpages,
					       __pgprot(_PAGE_CACHE_WC),
					       __pgprot(_PAGE_CACHE_MASK),
					       0, 0, NULL);
	}
	return ret;
}

int set_memory_wc(unsigned long addr, int numpages)
{
	int ret;

	if (!pat_enabled)
		return set_memory_uc(addr, numpages);

	ret = reserve_memtype(__pa(addr), __pa(addr) + numpages * PAGE_SIZE,
		_PAGE_CACHE_WC, NULL);
	if (ret)
		goto out_err;

	ret = _set_memory_wc(addr, numpages);
	if (ret)
		goto out_free;

	return 0;

out_free:
	free_memtype(__pa(addr), __pa(addr) + numpages * PAGE_SIZE);
out_err:
	return ret;
}
EXPORT_SYMBOL(set_memory_wc);

int _set_memory_wb(unsigned long addr, int numpages)
{
	return change_page_attr_clear(&addr, numpages,
				      __pgprot(_PAGE_CACHE_MASK), 0);
}

int set_memory_wb(unsigned long addr, int numpages)
{
	int ret;

	ret = _set_memory_wb(addr, numpages);
	if (ret)
		return ret;

	free_memtype(__pa(addr), __pa(addr) + numpages * PAGE_SIZE);
	return 0;
}
EXPORT_SYMBOL(set_memory_wb);

int set_memory_array_wb(unsigned long *addr, int addrinarray)
{
	int i;
	int ret;

	ret = change_page_attr_clear(addr, addrinarray,
				      __pgprot(_PAGE_CACHE_MASK), 1);
	if (ret)
		return ret;

	for (i = 0; i < addrinarray; i++)
		free_memtype(__pa(addr[i]), __pa(addr[i]) + PAGE_SIZE);

	return 0;
}
EXPORT_SYMBOL(set_memory_array_wb);

int set_memory_x(unsigned long addr, int numpages)
{
	if (!(__supported_pte_mask & _PAGE_NX))
		return 0;

	return change_page_attr_clear(&addr, numpages, __pgprot(_PAGE_NX), 0);
}
EXPORT_SYMBOL(set_memory_x);

int set_memory_nx(unsigned long addr, int numpages)
{
	if (!(__supported_pte_mask & _PAGE_NX))
		return 0;

	return change_page_attr_set(&addr, numpages, __pgprot(_PAGE_NX), 0);
}
EXPORT_SYMBOL(set_memory_nx);

int set_memory_ro(unsigned long addr, int numpages)
{
	return change_page_attr_clear(&addr, numpages, __pgprot(_PAGE_RW), 0);
}
EXPORT_SYMBOL_GPL(set_memory_ro);

int set_memory_rw(unsigned long addr, int numpages)
{
	return change_page_attr_set(&addr, numpages, __pgprot(_PAGE_RW), 0);
}
EXPORT_SYMBOL_GPL(set_memory_rw);

int set_memory_np(unsigned long addr, int numpages)
{
	return change_page_attr_clear(&addr, numpages, __pgprot(_PAGE_PRESENT), 0);
}

int set_memory_4k(unsigned long addr, int numpages)
{
	return change_page_attr_set_clr(&addr, numpages, __pgprot(0),
					__pgprot(0), 1, 0, NULL);
}

int set_pages_uc(struct page *page, int numpages)
{
	unsigned long addr = (unsigned long)page_address(page);

	return set_memory_uc(addr, numpages);
}
EXPORT_SYMBOL(set_pages_uc);

static int _set_pages_array(struct page **pages, int addrinarray,
		unsigned long new_type)
{
	unsigned long start;
	unsigned long end;
	int i;
	int free_idx;
	int ret;

	for (i = 0; i < addrinarray; i++) {
		if (PageHighMem(pages[i]))
			continue;
		start = page_to_pfn(pages[i]) << PAGE_SHIFT;
		end = start + PAGE_SIZE;
		if (reserve_memtype(start, end, new_type, NULL))
			goto err_out;
	}

	ret = cpa_set_pages_array(pages, addrinarray,
			__pgprot(_PAGE_CACHE_UC_MINUS));
	if (!ret && new_type == _PAGE_CACHE_WC)
		ret = change_page_attr_set_clr(NULL, addrinarray,
					       __pgprot(_PAGE_CACHE_WC),
					       __pgprot(_PAGE_CACHE_MASK),
					       0, CPA_PAGES_ARRAY, pages);
	if (ret)
		goto err_out;
	return 0; /* Success */
err_out:
	free_idx = i;
	for (i = 0; i < free_idx; i++) {
		if (PageHighMem(pages[i]))
			continue;
		start = page_to_pfn(pages[i]) << PAGE_SHIFT;
		end = start + PAGE_SIZE;
		free_memtype(start, end);
	}
	return -EINVAL;
}

int set_pages_array_uc(struct page **pages, int addrinarray)
{
	return _set_pages_array(pages, addrinarray, _PAGE_CACHE_UC_MINUS);
}
EXPORT_SYMBOL(set_pages_array_uc);

int set_pages_array_wc(struct page **pages, int addrinarray)
{
	return _set_pages_array(pages, addrinarray, _PAGE_CACHE_WC);
}
EXPORT_SYMBOL(set_pages_array_wc);

int set_pages_wb(struct page *page, int numpages)
{
	unsigned long addr = (unsigned long)page_address(page);

	return set_memory_wb(addr, numpages);
}
EXPORT_SYMBOL(set_pages_wb);

int set_pages_array_wb(struct page **pages, int addrinarray)
{
	int retval;
	unsigned long start;
	unsigned long end;
	int i;

	retval = cpa_clear_pages_array(pages, addrinarray,
			__pgprot(_PAGE_CACHE_MASK));
	if (retval)
		return retval;

	for (i = 0; i < addrinarray; i++) {
		if (PageHighMem(pages[i]))
			continue;
		start = page_to_pfn(pages[i]) << PAGE_SHIFT;
		end = start + PAGE_SIZE;
		free_memtype(start, end);
	}

	return 0;
}
EXPORT_SYMBOL(set_pages_array_wb);

int set_pages_x(struct page *page, int numpages)
{
	unsigned long addr = (unsigned long)page_address(page);

	return set_memory_x(addr, numpages);
}
EXPORT_SYMBOL(set_pages_x);

int set_pages_nx(struct page *page, int numpages)
{
	unsigned long addr = (unsigned long)page_address(page);

	return set_memory_nx(addr, numpages);
}
EXPORT_SYMBOL(set_pages_nx);

int set_pages_ro(struct page *page, int numpages)
{
	unsigned long addr = (unsigned long)page_address(page);

	return set_memory_ro(addr, numpages);
}

int set_pages_rw(struct page *page, int numpages)
{
	unsigned long addr = (unsigned long)page_address(page);

	return set_memory_rw(addr, numpages);
}

#ifdef CONFIG_DEBUG_PAGEALLOC

static int __set_pages_p(struct page *page, int numpages)
{
	unsigned long tempaddr = (unsigned long) page_address(page);
	struct cpa_data cpa = { .vaddr = &tempaddr,
				.pgd = NULL,
				.numpages = numpages,
				.mask_set = __pgprot(_PAGE_PRESENT | _PAGE_RW),
				.mask_clr = __pgprot(0),
				.flags = 0};

	/*
	 * No alias checking needed for setting present flag. otherwise,
	 * we may need to break large pages for 64-bit kernel text
	 * mappings (this adds to complexity if we want to do this from
	 * atomic context especially). Let's keep it simple!
	 */
	return __change_page_attr_set_clr(&cpa, 0);
}

static int __set_pages_np(struct page *page, int numpages)
{
	unsigned long tempaddr = (unsigned long) page_address(page);
	struct cpa_data cpa = { .vaddr = &tempaddr,
				.pgd = NULL,
				.numpages = numpages,
				.mask_set = __pgprot(0),
				.mask_clr = __pgprot(_PAGE_PRESENT | _PAGE_RW),
				.flags = 0};

	/*
	 * No alias checking needed for setting not present flag. otherwise,
	 * we may need to break large pages for 64-bit kernel text
	 * mappings (this adds to complexity if we want to do this from
	 * atomic context especially). Let's keep it simple!
	 */
	return __change_page_attr_set_clr(&cpa, 0);
}

void kernel_map_pages(struct page *page, int numpages, int enable)
{
	if (PageHighMem(page))
		return;
	if (!enable) {
		debug_check_no_locks_freed(page_address(page),
					   numpages * PAGE_SIZE);
	}

	/*
	 * The return value is ignored as the calls cannot fail.
	 * Large pages for identity mappings are not used at boot time
	 * and hence no memory allocations during large page split.
	 */
	if (enable)
		__set_pages_p(page, numpages);
	else
		__set_pages_np(page, numpages);

	/*
	 * We should perform an IPI and flush all tlbs,
	 * but that can deadlock->flush only current cpu:
	 */
	__flush_tlb_all();

	arch_flush_lazy_mmu_mode();
}

#ifdef CONFIG_HIBERNATION

bool kernel_page_present(struct page *page)
{
	unsigned int level;
	pte_t *pte;

	if (PageHighMem(page))
		return false;

	pte = lookup_address((unsigned long)page_address(page), &level);
	return (pte_val(*pte) & _PAGE_PRESENT);
}

#endif /* CONFIG_HIBERNATION */

#endif /* CONFIG_DEBUG_PAGEALLOC */

int kernel_map_pages_in_pgd(pgd_t *pgd, u64 pfn, unsigned long address,
			    unsigned numpages, unsigned long page_flags)
{
	int retval = -EINVAL;

	struct cpa_data cpa = {
		.vaddr = &address,
		.pfn = pfn,
		.pgd = pgd,
		.numpages = numpages,
		.mask_set = __pgprot(0),
		.mask_clr = __pgprot(0),
		.flags = 0,
	};

	if (!(__supported_pte_mask & _PAGE_NX))
		goto out;

	if (!(page_flags & _PAGE_NX))
		cpa.mask_clr = __pgprot(_PAGE_NX);

	cpa.mask_set = __pgprot(_PAGE_PRESENT | page_flags);

	retval = __change_page_attr_set_clr(&cpa, 0);
	__flush_tlb_all();

out:
	return retval;
}

void kernel_unmap_pages_in_pgd(pgd_t *root, unsigned long address,
			       unsigned numpages)
{
	unmap_pgd_range(root, address, address + (numpages << PAGE_SHIFT));
}

/*
 * The testcases use internal knowledge of the implementation that shouldn't
 * be exposed to the rest of the kernel. Include these directly here.
 */
#ifdef CONFIG_CPA_DEBUG
#include "pageattr-test.c"
#endif<|MERGE_RESOLUTION|>--- conflicted
+++ resolved
@@ -439,11 +439,7 @@
 
 #ifdef CONFIG_PAX_PER_CPU_PGD
 		for (cpu = 0; cpu < nr_cpu_ids; ++cpu) {
-<<<<<<< HEAD
-			pgd_t *pgd = get_cpu_pgd(cpu);
-=======
 			pgd_t *pgd = get_cpu_pgd(cpu, kernel);
->>>>>>> c3ade0e0
 #else
 		list_for_each_entry(page, &pgd_list, lru) {
 			pgd_t *pgd = (pgd_t *)page_address(page);
