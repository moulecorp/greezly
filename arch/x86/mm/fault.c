--- conflicted
+++ resolved
@@ -1406,7 +1406,6 @@
 	if (unlikely(address + 65536 + 32 * sizeof(unsigned long) < task_pt_regs(tsk)->sp)) {
 		bad_area(regs, error_code, address);
 		return;
-<<<<<<< HEAD
 	}
 
 #ifdef CONFIG_PAX_SEGMEXEC
@@ -1414,15 +1413,6 @@
 		bad_area(regs, error_code, address);
 		return;
 	}
-=======
-	}
-
-#ifdef CONFIG_PAX_SEGMEXEC
-	if (unlikely((mm->pax_flags & MF_PAX_SEGMEXEC) && vma->vm_end - SEGMEXEC_TASK_SIZE - 1 < address - SEGMEXEC_TASK_SIZE - 1)) {
-		bad_area(regs, error_code, address);
-		return;
-	}
->>>>>>> ed2973f9
 #endif
 
 	if (unlikely(expand_stack(vma, address))) {
