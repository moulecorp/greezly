--- conflicted
+++ resolved
@@ -13,10 +13,7 @@
 #include <linux/perf_event.h>		/* perf_sw_event		*/
 #include <linux/hugetlb.h>		/* hstate_index_to_shift	*/
 #include <linux/prefetch.h>		/* prefetchw			*/
-<<<<<<< HEAD
-=======
 #include <linux/context_tracking.h>	/* exception_enter(), ...	*/
->>>>>>> c3ade0e0
 #include <linux/unistd.h>
 #include <linux/compiler.h>
 
@@ -29,12 +26,9 @@
 #if defined(CONFIG_X86_64) && defined(CONFIG_PAX_MEMORY_UDEREF)
 #include <asm/stacktrace.h>
 #endif
-<<<<<<< HEAD
-=======
 
 #define CREATE_TRACE_POINTS
 #include <asm/trace/exceptions.h>
->>>>>>> c3ade0e0
 
 /*
  * Page fault error code bits:
@@ -293,10 +287,6 @@
 
 #ifdef CONFIG_PAX_PER_CPU_PGD
 		for (cpu = 0; cpu < nr_cpu_ids; ++cpu) {
-<<<<<<< HEAD
-			pgd_t *pgd = get_cpu_pgd(cpu);
-			pmd_t *ret;
-=======
 			pgd_t *pgd = get_cpu_pgd(cpu, user);
 			pmd_t *ret;
 
@@ -304,7 +294,6 @@
 			if (!ret)
 				break;
 			pgd = get_cpu_pgd(cpu, kernel);
->>>>>>> c3ade0e0
 #else
 		list_for_each_entry(page, &pgd_list, lru) {
 			pgd_t *pgd;
@@ -358,12 +347,8 @@
 	pgd_paddr = read_cr3();
 
 #ifdef CONFIG_PAX_PER_CPU_PGD
-<<<<<<< HEAD
-	BUG_ON(__pa(get_cpu_pgd(smp_processor_id())) != (pgd_paddr & PHYSICAL_PAGE_MASK));
-=======
 	BUG_ON(__pa(get_cpu_pgd(smp_processor_id(), kernel)) != (pgd_paddr & __PHYSICAL_MASK));
 	vmalloc_sync_one(__va(pgd_paddr + PAGE_SIZE), address);
->>>>>>> c3ade0e0
 #endif
 
 	pmd_k = vmalloc_sync_one(__va(pgd_paddr), address);
@@ -462,32 +447,17 @@
 	 * case just flush:
 	 */
 
-<<<<<<< HEAD
-#ifdef CONFIG_PAX_PER_CPU_PGD
-	BUG_ON(__pa(get_cpu_pgd(smp_processor_id())) != (read_cr3() & PHYSICAL_PAGE_MASK));
-	pgd = pgd_offset_cpu(smp_processor_id(), address);
-#else
-	pgd = pgd_offset(current->active_mm, address);
-#endif
-
-=======
->>>>>>> c3ade0e0
 	pgd_ref = pgd_offset_k(address);
 	if (pgd_none(*pgd_ref))
 		return -1;
 
-<<<<<<< HEAD
-=======
 #ifdef CONFIG_PAX_PER_CPU_PGD
 	BUG_ON(__pa(get_cpu_pgd(smp_processor_id(), kernel)) != (read_cr3() & __PHYSICAL_MASK));
 	pgd = pgd_offset_cpu(smp_processor_id(), user, address);
->>>>>>> c3ade0e0
 	if (pgd_none(*pgd)) {
 		set_pgd(pgd, *pgd_ref);
 		arch_flush_lazy_mmu_mode();
 	} else {
-<<<<<<< HEAD
-=======
 		BUG_ON(pgd_page_vaddr(*pgd) != pgd_page_vaddr(*pgd_ref));
 	}
 	pgd = pgd_offset_cpu(smp_processor_id(), kernel, address);
@@ -499,7 +469,6 @@
 		set_pgd(pgd, *pgd_ref);
 		arch_flush_lazy_mmu_mode();
 	} else {
->>>>>>> c3ade0e0
 		BUG_ON(pgd_page_vaddr(*pgd) != pgd_page_vaddr(*pgd_ref));
 	}
 
@@ -703,29 +672,18 @@
 		pte_t *pte = lookup_address(address, &level);
 
 		if (pte && pte_present(*pte) && !pte_exec(*pte))
-<<<<<<< HEAD
-			printk(nx_warning, current_uid(), current->comm, task_pid_nr(current));
-=======
 			printk(nx_warning, from_kuid_munged(&init_user_ns, current_uid()), current->comm, task_pid_nr(current));
->>>>>>> c3ade0e0
 	}
 
 #ifdef CONFIG_PAX_KERNEXEC
 	if (init_mm.start_code <= address && address < init_mm.end_code) {
 		if (current->signal->curr_ip)
 			printk(KERN_ERR "PAX: From %pI4: %s:%d, uid/euid: %u/%u, attempted to modify kernel code\n",
-<<<<<<< HEAD
-					 &current->signal->curr_ip, current->comm, task_pid_nr(current), current_uid(), current_euid());
-		else
-			printk(KERN_ERR "PAX: %s:%d, uid/euid: %u/%u, attempted to modify kernel code\n",
-					 current->comm, task_pid_nr(current), current_uid(), current_euid());
-=======
 					&current->signal->curr_ip, current->comm, task_pid_nr(current),
 					from_kuid_munged(&init_user_ns, current_uid()), from_kuid_munged(&init_user_ns, current_euid()));
 		else
 			printk(KERN_ERR "PAX: %s:%d, uid/euid: %u/%u, attempted to modify kernel code\n", current->comm, task_pid_nr(current),
 					from_kuid_munged(&init_user_ns, current_uid()), from_kuid_munged(&init_user_ns, current_euid()));
->>>>>>> c3ade0e0
 	}
 #endif
 
@@ -934,11 +892,7 @@
 
 		tsk->thread.cr2		= address;
 		tsk->thread.error_code	= error_code;
-<<<<<<< HEAD
-		tsk->thread.trap_no	= 14;
-=======
 		tsk->thread.trap_nr	= X86_TRAP_PF;
->>>>>>> c3ade0e0
 
 		force_sig_info_fault(SIGSEGV, si_code, address, tsk, 0);
 
@@ -1289,29 +1243,9 @@
 	int fault;
 	unsigned int flags = FAULT_FLAG_ALLOW_RETRY | FAULT_FLAG_KILLABLE;
 
-	/* Get the faulting address: */
-	unsigned long address = read_cr2();
-
-#if defined(CONFIG_X86_64) && defined(CONFIG_PAX_MEMORY_UDEREF)
-	if (!user_mode(regs) && address < 2 * pax_user_shadow_base) {
-		if (!search_exception_tables(regs->ip)) {
-			bad_area_nosemaphore(regs, error_code, address);
-			return;
-		}
-		if (address < pax_user_shadow_base) {
-			printk(KERN_ERR "PAX: please report this to pageexec@freemail.hu\n");
-			printk(KERN_ERR "PAX: faulting IP: %pS\n", (void *)regs->ip);
-			show_trace_log_lvl(NULL, NULL, (void *)regs->sp, regs->bp, KERN_ERR);
-		} else
-			address -= pax_user_shadow_base;
-	}
-#endif
-
 	tsk = current;
 	mm = tsk->mm;
 
-<<<<<<< HEAD
-=======
 #if defined(CONFIG_X86_64) && defined(CONFIG_PAX_MEMORY_UDEREF)
 	if (!user_mode(regs) && address < 2 * pax_user_shadow_base) {
 		if (!search_exception_tables(regs->ip)) {
@@ -1328,7 +1262,6 @@
 	}
 #endif
 
->>>>>>> c3ade0e0
 	/*
 	 * Detect and handle instructions that would cause a page fault for
 	 * both a tracked kernel page and a userspace page.
@@ -1478,7 +1411,6 @@
 	if (unlikely(address + 65536 + 32 * sizeof(unsigned long) < task_pt_regs(tsk)->sp)) {
 		bad_area(regs, error_code, address);
 		return;
-<<<<<<< HEAD
 	}
 
 #ifdef CONFIG_PAX_SEGMEXEC
@@ -1486,15 +1418,6 @@
 		bad_area(regs, error_code, address);
 		return;
 	}
-=======
-	}
-
-#ifdef CONFIG_PAX_SEGMEXEC
-	if (unlikely((mm->pax_flags & MF_PAX_SEGMEXEC) && vma->vm_end - SEGMEXEC_TASK_SIZE - 1 < address - SEGMEXEC_TASK_SIZE - 1)) {
-		bad_area(regs, error_code, address);
-		return;
-	}
->>>>>>> c3ade0e0
 #endif
 
 	if (unlikely(expand_stack(vma, address))) {
@@ -1561,8 +1484,6 @@
 	up_read(&mm->mmap_sem);
 }
 
-<<<<<<< HEAD
-=======
 dotraplinkage void __kprobes notrace
 do_page_fault(struct pt_regs *regs, unsigned long error_code)
 {
@@ -1611,7 +1532,6 @@
 }
 #endif /* CONFIG_TRACING */
 
->>>>>>> c3ade0e0
 #if defined(CONFIG_PAX_PAGEEXEC) || defined(CONFIG_PAX_SEGMEXEC)
 static bool pax_is_fetch_fault(struct pt_regs *regs, unsigned long error_code, unsigned long address)
 {
