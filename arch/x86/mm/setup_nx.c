#include <linux/spinlock.h>
#include <linux/errno.h>
#include <linux/init.h>

#include <asm/pgtable.h>
#include <asm/proto.h>

#if defined(CONFIG_X86_64) || defined(CONFIG_X86_PAE)
<<<<<<< HEAD
static int disable_nx __cpuinitdata;
=======
static int disable_nx;
>>>>>>> c3ade0e0

#ifndef CONFIG_PAX_PAGEEXEC
/*
 * noexec = on|off
 *
 * Control non-executable mappings for processes.
 *
 * on      Enable
 * off     Disable
 */
static int __init noexec_setup(char *str)
{
	if (!str)
		return -EINVAL;
	if (!strncmp(str, "on", 2)) {
		disable_nx = 0;
	} else if (!strncmp(str, "off", 3)) {
		disable_nx = 1;
	}
	x86_configure_nx();
	return 0;
}
early_param("noexec", noexec_setup);
#endif

#endif

void x86_configure_nx(void)
{
#if defined(CONFIG_X86_64) || defined(CONFIG_X86_PAE)
	if (cpu_has_nx && !disable_nx)
		__supported_pte_mask |= _PAGE_NX;
	else
#endif
		__supported_pte_mask &= ~_PAGE_NX;
}

void __init x86_report_nx(void)
{
	if (!cpu_has_nx) {
		printk(KERN_NOTICE "Notice: NX (Execute Disable) protection "
		       "missing in CPU!\n");
	} else {
#if defined(CONFIG_X86_64) || defined(CONFIG_X86_PAE)
		if (disable_nx) {
			printk(KERN_INFO "NX (Execute Disable) protection: "
			       "disabled by kernel command line option\n");
		} else {
			printk(KERN_INFO "NX (Execute Disable) protection: "
			       "active\n");
		}
#else
		/* 32bit non-PAE kernel, NX cannot be used */
		printk(KERN_NOTICE "Notice: NX (Execute Disable) protection "
		       "cannot be enabled: non-PAE kernel!\n");
#endif
	}
}<|MERGE_RESOLUTION|>--- conflicted
+++ resolved
@@ -6,11 +6,7 @@
 #include <asm/proto.h>
 
 #if defined(CONFIG_X86_64) || defined(CONFIG_X86_PAE)
-<<<<<<< HEAD
-static int disable_nx __cpuinitdata;
-=======
 static int disable_nx;
->>>>>>> c3ade0e0
 
 #ifndef CONFIG_PAX_PAGEEXEC
 /*
