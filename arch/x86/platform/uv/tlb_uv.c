/*
 *	SGI UltraViolet TLB flush routines.
 *
 *	(c) 2008-2012 Cliff Wickman <cpw@sgi.com>, SGI.
 *
 *	This code is released under the GNU General Public License version 2 or
 *	later.
 */
#include <linux/seq_file.h>
#include <linux/proc_fs.h>
#include <linux/debugfs.h>
#include <linux/kernel.h>
#include <linux/slab.h>
#include <linux/delay.h>

#include <asm/mmu_context.h>
#include <asm/uv/uv.h>
#include <asm/uv/uv_mmrs.h>
#include <asm/uv/uv_hub.h>
#include <asm/uv/uv_bau.h>
#include <asm/apic.h>
#include <asm/idle.h>
#include <asm/tsc.h>
#include <asm/irq_vectors.h>
#include <asm/timer.h>

/* timeouts in nanoseconds (indexed by UVH_AGING_PRESCALE_SEL urgency7 30:28) */
static int timeout_base_ns[] = {
		20,
		160,
		1280,
		10240,
		81920,
		655360,
		5242880,
		167772160
};

static int timeout_us;
static int nobau;
static int nobau_perm;
static cycles_t congested_cycles;

/* tunables: */
static int max_concurr		= MAX_BAU_CONCURRENT;
static int max_concurr_const	= MAX_BAU_CONCURRENT;
static int plugged_delay	= PLUGGED_DELAY;
static int plugsb4reset		= PLUGSB4RESET;
static int giveup_limit		= GIVEUP_LIMIT;
static int timeoutsb4reset	= TIMEOUTSB4RESET;
static int ipi_reset_limit	= IPI_RESET_LIMIT;
static int complete_threshold	= COMPLETE_THRESHOLD;
static int congested_respns_us	= CONGESTED_RESPONSE_US;
static int congested_reps	= CONGESTED_REPS;
static int disabled_period	= DISABLED_PERIOD;

static struct tunables tunables[] = {
	{&max_concurr, MAX_BAU_CONCURRENT}, /* must be [0] */
	{&plugged_delay, PLUGGED_DELAY},
	{&plugsb4reset, PLUGSB4RESET},
	{&timeoutsb4reset, TIMEOUTSB4RESET},
	{&ipi_reset_limit, IPI_RESET_LIMIT},
	{&complete_threshold, COMPLETE_THRESHOLD},
	{&congested_respns_us, CONGESTED_RESPONSE_US},
	{&congested_reps, CONGESTED_REPS},
	{&disabled_period, DISABLED_PERIOD},
	{&giveup_limit, GIVEUP_LIMIT}
};

static struct dentry *tunables_dir;
static struct dentry *tunables_file;

/* these correspond to the statistics printed by ptc_seq_show() */
static char *stat_description[] = {
	"sent:     number of shootdown messages sent",
	"stime:    time spent sending messages",
	"numuvhubs: number of hubs targeted with shootdown",
	"numuvhubs16: number times 16 or more hubs targeted",
	"numuvhubs8: number times 8 or more hubs targeted",
	"numuvhubs4: number times 4 or more hubs targeted",
	"numuvhubs2: number times 2 or more hubs targeted",
	"numuvhubs1: number times 1 hub targeted",
	"numcpus:  number of cpus targeted with shootdown",
	"dto:      number of destination timeouts",
	"retries:  destination timeout retries sent",
	"rok:   :  destination timeouts successfully retried",
	"resetp:   ipi-style resource resets for plugs",
	"resett:   ipi-style resource resets for timeouts",
	"giveup:   fall-backs to ipi-style shootdowns",
	"sto:      number of source timeouts",
	"bz:       number of stay-busy's",
	"throt:    number times spun in throttle",
	"swack:   image of UVH_LB_BAU_INTD_SOFTWARE_ACKNOWLEDGE",
	"recv:     shootdown messages received",
	"rtime:    time spent processing messages",
	"all:      shootdown all-tlb messages",
	"one:      shootdown one-tlb messages",
	"mult:     interrupts that found multiple messages",
	"none:     interrupts that found no messages",
	"retry:    number of retry messages processed",
	"canc:     number messages canceled by retries",
	"nocan:    number retries that found nothing to cancel",
	"reset:    number of ipi-style reset requests processed",
	"rcan:     number messages canceled by reset requests",
	"disable:  number times use of the BAU was disabled",
	"enable:   number times use of the BAU was re-enabled"
};

static int __init
setup_nobau(char *arg)
{
	nobau = 1;
	return 0;
}
early_param("nobau", setup_nobau);

/* base pnode in this partition */
static int uv_base_pnode __read_mostly;

static DEFINE_PER_CPU(struct ptc_stats, ptcstats);
static DEFINE_PER_CPU(struct bau_control, bau_control);
static DEFINE_PER_CPU(cpumask_var_t, uv_flush_tlb_mask);

static void
set_bau_on(void)
{
	int cpu;
	struct bau_control *bcp;

	if (nobau_perm) {
		pr_info("BAU not initialized; cannot be turned on\n");
		return;
	}
	nobau = 0;
	for_each_present_cpu(cpu) {
		bcp = &per_cpu(bau_control, cpu);
		bcp->nobau = 0;
	}
	pr_info("BAU turned on\n");
	return;
}

static void
set_bau_off(void)
{
	int cpu;
	struct bau_control *bcp;

	nobau = 1;
	for_each_present_cpu(cpu) {
		bcp = &per_cpu(bau_control, cpu);
		bcp->nobau = 1;
	}
	pr_info("BAU turned off\n");
	return;
}

/*
 * Determine the first node on a uvhub. 'Nodes' are used for kernel
 * memory allocation.
 */
static int __init uvhub_to_first_node(int uvhub)
{
	int node, b;

	for_each_online_node(node) {
		b = uv_node_to_blade_id(node);
		if (uvhub == b)
			return node;
	}
	return -1;
}

/*
 * Determine the apicid of the first cpu on a uvhub.
 */
static int __init uvhub_to_first_apicid(int uvhub)
{
	int cpu;

	for_each_present_cpu(cpu)
		if (uvhub == uv_cpu_to_blade_id(cpu))
			return per_cpu(x86_cpu_to_apicid, cpu);
	return -1;
}

/*
 * Free a software acknowledge hardware resource by clearing its Pending
 * bit. This will return a reply to the sender.
 * If the message has timed out, a reply has already been sent by the
 * hardware but the resource has not been released. In that case our
 * clear of the Timeout bit (as well) will free the resource. No reply will
 * be sent (the hardware will only do one reply per message).
 */
static void reply_to_message(struct msg_desc *mdp, struct bau_control *bcp,
						int do_acknowledge)
{
	unsigned long dw;
	struct bau_pq_entry *msg;

	msg = mdp->msg;
	if (!msg->canceled && do_acknowledge) {
		dw = (msg->swack_vec << UV_SW_ACK_NPENDING) | msg->swack_vec;
		write_mmr_sw_ack(dw);
	}
	msg->replied_to = 1;
	msg->swack_vec = 0;
}

/*
 * Process the receipt of a RETRY message
 */
static void bau_process_retry_msg(struct msg_desc *mdp,
					struct bau_control *bcp)
{
	int i;
	int cancel_count = 0;
	unsigned long msg_res;
	unsigned long mmr = 0;
	struct bau_pq_entry *msg = mdp->msg;
	struct bau_pq_entry *msg2;
	struct ptc_stats *stat = bcp->statp;

	stat->d_retries++;
	/*
	 * cancel any message from msg+1 to the retry itself
	 */
	for (msg2 = msg+1, i = 0; i < DEST_Q_SIZE; msg2++, i++) {
		if (msg2 > mdp->queue_last)
			msg2 = mdp->queue_first;
		if (msg2 == msg)
			break;

		/* same conditions for cancellation as do_reset */
		if ((msg2->replied_to == 0) && (msg2->canceled == 0) &&
		    (msg2->swack_vec) && ((msg2->swack_vec &
			msg->swack_vec) == 0) &&
		    (msg2->sending_cpu == msg->sending_cpu) &&
		    (msg2->msg_type != MSG_NOOP)) {
			mmr = read_mmr_sw_ack();
			msg_res = msg2->swack_vec;
			/*
			 * This is a message retry; clear the resources held
			 * by the previous message only if they timed out.
			 * If it has not timed out we have an unexpected
			 * situation to report.
			 */
			if (mmr & (msg_res << UV_SW_ACK_NPENDING)) {
				unsigned long mr;
				/*
				 * Is the resource timed out?
				 * Make everyone ignore the cancelled message.
				 */
				msg2->canceled = 1;
				stat->d_canceled++;
				cancel_count++;
				mr = (msg_res << UV_SW_ACK_NPENDING) | msg_res;
				write_mmr_sw_ack(mr);
			}
		}
	}
	if (!cancel_count)
		stat->d_nocanceled++;
}

/*
 * Do all the things a cpu should do for a TLB shootdown message.
 * Other cpu's may come here at the same time for this message.
 */
static void bau_process_message(struct msg_desc *mdp, struct bau_control *bcp,
						int do_acknowledge)
{
	short socket_ack_count = 0;
	short *sp;
	struct atomic_short *asp;
	struct ptc_stats *stat = bcp->statp;
	struct bau_pq_entry *msg = mdp->msg;
	struct bau_control *smaster = bcp->socket_master;

	/*
	 * This must be a normal message, or retry of a normal message
	 */
	if (msg->address == TLB_FLUSH_ALL) {
		local_flush_tlb();
		stat->d_alltlb++;
	} else {
		__flush_tlb_one(msg->address);
		stat->d_onetlb++;
	}
	stat->d_requestee++;

	/*
	 * One cpu on each uvhub has the additional job on a RETRY
	 * of releasing the resource held by the message that is
	 * being retried.  That message is identified by sending
	 * cpu number.
	 */
	if (msg->msg_type == MSG_RETRY && bcp == bcp->uvhub_master)
		bau_process_retry_msg(mdp, bcp);

	/*
	 * This is a swack message, so we have to reply to it.
	 * Count each responding cpu on the socket. This avoids
	 * pinging the count's cache line back and forth between
	 * the sockets.
	 */
	sp = &smaster->socket_acknowledge_count[mdp->msg_slot];
	asp = (struct atomic_short *)sp;
	socket_ack_count = atom_asr(1, asp);
	if (socket_ack_count == bcp->cpus_in_socket) {
		int msg_ack_count;
		/*
		 * Both sockets dump their completed count total into
		 * the message's count.
		 */
		*sp = 0;
		asp = (struct atomic_short *)&msg->acknowledge_count;
		msg_ack_count = atom_asr(socket_ack_count, asp);

		if (msg_ack_count == bcp->cpus_in_uvhub) {
			/*
			 * All cpus in uvhub saw it; reply
			 * (unless we are in the UV2 workaround)
			 */
			reply_to_message(mdp, bcp, do_acknowledge);
		}
	}

	return;
}

/*
 * Determine the first cpu on a pnode.
 */
static int pnode_to_first_cpu(int pnode, struct bau_control *smaster)
{
	int cpu;
	struct hub_and_pnode *hpp;

	for_each_present_cpu(cpu) {
		hpp = &smaster->thp[cpu];
		if (pnode == hpp->pnode)
			return cpu;
	}
	return -1;
}

/*
 * Last resort when we get a large number of destination timeouts is
 * to clear resources held by a given cpu.
 * Do this with IPI so that all messages in the BAU message queue
 * can be identified by their nonzero swack_vec field.
 *
 * This is entered for a single cpu on the uvhub.
 * The sender want's this uvhub to free a specific message's
 * swack resources.
 */
static void do_reset(void *ptr)
{
	int i;
	struct bau_control *bcp = &per_cpu(bau_control, smp_processor_id());
	struct reset_args *rap = (struct reset_args *)ptr;
	struct bau_pq_entry *msg;
	struct ptc_stats *stat = bcp->statp;

	stat->d_resets++;
	/*
	 * We're looking for the given sender, and
	 * will free its swack resource.
	 * If all cpu's finally responded after the timeout, its
	 * message 'replied_to' was set.
	 */
	for (msg = bcp->queue_first, i = 0; i < DEST_Q_SIZE; msg++, i++) {
		unsigned long msg_res;
		/* do_reset: same conditions for cancellation as
		   bau_process_retry_msg() */
		if ((msg->replied_to == 0) &&
		    (msg->canceled == 0) &&
		    (msg->sending_cpu == rap->sender) &&
		    (msg->swack_vec) &&
		    (msg->msg_type != MSG_NOOP)) {
			unsigned long mmr;
			unsigned long mr;
			/*
			 * make everyone else ignore this message
			 */
			msg->canceled = 1;
			/*
			 * only reset the resource if it is still pending
			 */
			mmr = read_mmr_sw_ack();
			msg_res = msg->swack_vec;
			mr = (msg_res << UV_SW_ACK_NPENDING) | msg_res;
			if (mmr & msg_res) {
				stat->d_rcanceled++;
				write_mmr_sw_ack(mr);
			}
		}
	}
	return;
}

/*
 * Use IPI to get all target uvhubs to release resources held by
 * a given sending cpu number.
 */
static void reset_with_ipi(struct pnmask *distribution, struct bau_control *bcp)
{
	int pnode;
	int apnode;
	int maskbits;
	int sender = bcp->cpu;
	cpumask_t *mask = bcp->uvhub_master->cpumask;
	struct bau_control *smaster = bcp->socket_master;
	struct reset_args reset_args;

	reset_args.sender = sender;
	cpus_clear(*mask);
	/* find a single cpu for each uvhub in this distribution mask */
	maskbits = sizeof(struct pnmask) * BITSPERBYTE;
	/* each bit is a pnode relative to the partition base pnode */
	for (pnode = 0; pnode < maskbits; pnode++) {
		int cpu;
		if (!bau_uvhub_isset(pnode, distribution))
			continue;
		apnode = pnode + bcp->partition_base_pnode;
		cpu = pnode_to_first_cpu(apnode, smaster);
		cpu_set(cpu, *mask);
	}

	/* IPI all cpus; preemption is already disabled */
	smp_call_function_many(mask, do_reset, (void *)&reset_args, 1);
	return;
}

/*
 * Not to be confused with cycles_2_ns() from tsc.c; this gives a relative
 * number, not an absolute. It converts a duration in cycles to a duration in
 * ns.
 */
static inline unsigned long long cycles_2_ns(unsigned long long cyc)
{
	struct cyc2ns_data *data = cyc2ns_read_begin();
	unsigned long long ns;

	ns = mul_u64_u32_shr(cyc, data->cyc2ns_mul, data->cyc2ns_shift);

	cyc2ns_read_end(data);
	return ns;
}

/*
 * The reverse of the above; converts a duration in ns to a duration in cycles.
 */ 
static inline unsigned long long ns_2_cycles(unsigned long long ns)
{
	struct cyc2ns_data *data = cyc2ns_read_begin();
	unsigned long long cyc;

	cyc = (ns << data->cyc2ns_shift) / data->cyc2ns_mul;

	cyc2ns_read_end(data);
	return cyc;
}

static inline unsigned long cycles_2_us(unsigned long long cyc)
{
	return cycles_2_ns(cyc) / NSEC_PER_USEC;
}

static inline cycles_t sec_2_cycles(unsigned long sec)
{
	return ns_2_cycles(sec * NSEC_PER_SEC);
}

static inline unsigned long long usec_2_cycles(unsigned long usec)
{
	return ns_2_cycles(usec * NSEC_PER_USEC);
}

/*
 * wait for all cpus on this hub to finish their sends and go quiet
 * leaves uvhub_quiesce set so that no new broadcasts are started by
 * bau_flush_send_and_wait()
 */
static inline void quiesce_local_uvhub(struct bau_control *hmaster)
{
	atom_asr(1, (struct atomic_short *)&hmaster->uvhub_quiesce);
}

/*
 * mark this quiet-requestor as done
 */
static inline void end_uvhub_quiesce(struct bau_control *hmaster)
{
	atom_asr(-1, (struct atomic_short *)&hmaster->uvhub_quiesce);
}

static unsigned long uv1_read_status(unsigned long mmr_offset, int right_shift)
{
	unsigned long descriptor_status;

	descriptor_status = uv_read_local_mmr(mmr_offset);
	descriptor_status >>= right_shift;
	descriptor_status &= UV_ACT_STATUS_MASK;
	return descriptor_status;
}

/*
 * Wait for completion of a broadcast software ack message
 * return COMPLETE, RETRY(PLUGGED or TIMEOUT) or GIVEUP
 */
static int uv1_wait_completion(struct bau_desc *bau_desc,
				unsigned long mmr_offset, int right_shift,
				struct bau_control *bcp, long try)
{
	unsigned long descriptor_status;
	cycles_t ttm;
	struct ptc_stats *stat = bcp->statp;

	descriptor_status = uv1_read_status(mmr_offset, right_shift);
	/* spin on the status MMR, waiting for it to go idle */
	while ((descriptor_status != DS_IDLE)) {
		/*
		 * Our software ack messages may be blocked because
		 * there are no swack resources available.  As long
		 * as none of them has timed out hardware will NACK
		 * our message and its state will stay IDLE.
		 */
		if (descriptor_status == DS_SOURCE_TIMEOUT) {
			stat->s_stimeout++;
			return FLUSH_GIVEUP;
		} else if (descriptor_status == DS_DESTINATION_TIMEOUT) {
			stat->s_dtimeout++;
			ttm = get_cycles();

			/*
			 * Our retries may be blocked by all destination
			 * swack resources being consumed, and a timeout
			 * pending.  In that case hardware returns the
			 * ERROR that looks like a destination timeout.
			 */
			if (cycles_2_us(ttm - bcp->send_message) < timeout_us) {
				bcp->conseccompletes = 0;
				return FLUSH_RETRY_PLUGGED;
			}

			bcp->conseccompletes = 0;
			return FLUSH_RETRY_TIMEOUT;
		} else {
			/*
			 * descriptor_status is still BUSY
			 */
			cpu_relax();
		}
		descriptor_status = uv1_read_status(mmr_offset, right_shift);
	}
	bcp->conseccompletes++;
	return FLUSH_COMPLETE;
}

/*
 * UV2 could have an extra bit of status in the ACTIVATION_STATUS_2 register.
 * But not currently used.
 */
static unsigned long uv2_read_status(unsigned long offset, int rshft, int desc)
{
	unsigned long descriptor_status;

<<<<<<< HEAD
	descriptor_status = ((read_lmmr(offset) >> rshft) & UV_ACT_STATUS_MASK);
	descriptor_status2 = (read_mmr_uv2_status() >> desc) & 0x1UL;
	descriptor_status = (descriptor_status << 1) | descriptor_status2;
=======
	descriptor_status =
		((read_lmmr(offset) >> rshft) & UV_ACT_STATUS_MASK) << 1;
>>>>>>> c3ade0e0
	return descriptor_status;
}

/*
 * Return whether the status of the descriptor that is normally used for this
 * cpu (the one indexed by its hub-relative cpu number) is busy.
 * The status of the original 32 descriptors is always reflected in the 64
 * bits of UVH_LB_BAU_SB_ACTIVATION_STATUS_0.
 * The bit provided by the activation_status_2 register is irrelevant to
 * the status if it is only being tested for busy or not busy.
 */
int normal_busy(struct bau_control *bcp)
{
	int cpu = bcp->uvhub_cpu;
	int mmr_offset;
	int right_shift;

	mmr_offset = UVH_LB_BAU_SB_ACTIVATION_STATUS_0;
	right_shift = cpu * UV_ACT_STATUS_SIZE;
	return (((((read_lmmr(mmr_offset) >> right_shift) &
				UV_ACT_STATUS_MASK)) << 1) == UV2H_DESC_BUSY);
}

/*
 * Entered when a bau descriptor has gone into a permanent busy wait because
 * of a hardware bug.
 * Workaround the bug.
 */
int handle_uv2_busy(struct bau_control *bcp)
{
<<<<<<< HEAD
	int busy_one = bcp->using_desc;
	int normal = bcp->uvhub_cpu;
	int selected = -1;
	int i;
	unsigned long descriptor_status;
	unsigned long status;
	int mmr_offset;
	struct bau_desc *bau_desc_old;
	struct bau_desc *bau_desc_new;
	struct bau_control *hmaster = bcp->uvhub_master;
	struct ptc_stats *stat = bcp->statp;
	cycles_t ttm;

	stat->s_uv2_wars++;
	spin_lock(&hmaster->uvhub_lock);
	/* try for the original first */
	if (busy_one != normal) {
		if (!normal_busy(bcp))
			selected = normal;
	}
	if (selected < 0) {
		/* can't use the normal, select an alternate */
		mmr_offset = UVH_LB_BAU_SB_ACTIVATION_STATUS_1;
		descriptor_status = read_lmmr(mmr_offset);

		/* scan available descriptors 32-63 */
		for (i = 0; i < UV_CPUS_PER_AS; i++) {
			if ((hmaster->inuse_map & (1 << i)) == 0) {
				status = ((descriptor_status >>
						(i * UV_ACT_STATUS_SIZE)) &
						UV_ACT_STATUS_MASK) << 1;
				if (status != UV2H_DESC_BUSY) {
					selected = i + UV_CPUS_PER_AS;
					break;
				}
			}
		}
	}

	if (busy_one != normal)
		/* mark the busy alternate as not in-use */
		hmaster->inuse_map &= ~(1 << (busy_one - UV_CPUS_PER_AS));

	if (selected >= 0) {
		/* switch to the selected descriptor */
		if (selected != normal) {
			/* set the selected alternate as in-use */
			hmaster->inuse_map |=
					(1 << (selected - UV_CPUS_PER_AS));
			if (selected > stat->s_uv2_wars_hw)
				stat->s_uv2_wars_hw = selected;
		}
		bau_desc_old = bcp->descriptor_base;
		bau_desc_old += (ITEMS_PER_DESC * busy_one);
		bcp->using_desc = selected;
		bau_desc_new = bcp->descriptor_base;
		bau_desc_new += (ITEMS_PER_DESC * selected);
		*bau_desc_new = *bau_desc_old;
	} else {
		/*
		 * All are busy. Wait for the normal one for this cpu to
		 * free up.
		 */
		stat->s_uv2_war_waits++;
		spin_unlock(&hmaster->uvhub_lock);
		ttm = get_cycles();
		do {
			cpu_relax();
		} while (normal_busy(bcp));
		spin_lock(&hmaster->uvhub_lock);
		/* switch to the original descriptor */
		bcp->using_desc = normal;
		bau_desc_old = bcp->descriptor_base;
		bau_desc_old += (ITEMS_PER_DESC * bcp->using_desc);
		bcp->using_desc = (ITEMS_PER_DESC * normal);
		bau_desc_new = bcp->descriptor_base;
		bau_desc_new += (ITEMS_PER_DESC * normal);
		*bau_desc_new = *bau_desc_old; /* copy the entire descriptor */
	}
	spin_unlock(&hmaster->uvhub_lock);
	return FLUSH_RETRY_BUSYBUG;
=======
	struct ptc_stats *stat = bcp->statp;

	stat->s_uv2_wars++;
	bcp->busy = 1;
	return FLUSH_GIVEUP;
>>>>>>> c3ade0e0
}

static int uv2_wait_completion(struct bau_desc *bau_desc,
				unsigned long mmr_offset, int right_shift,
				struct bau_control *bcp, long try)
{
	unsigned long descriptor_stat;
	cycles_t ttm;
<<<<<<< HEAD
	int desc = bcp->using_desc;
=======
	int desc = bcp->uvhub_cpu;
>>>>>>> c3ade0e0
	long busy_reps = 0;
	struct ptc_stats *stat = bcp->statp;

	descriptor_stat = uv2_read_status(mmr_offset, right_shift, desc);

	/* spin on the status MMR, waiting for it to go idle */
	while (descriptor_stat != UV2H_DESC_IDLE) {
		if ((descriptor_stat == UV2H_DESC_SOURCE_TIMEOUT)) {
			/*
			 * A h/w bug on the destination side may
			 * have prevented the message being marked
			 * pending, thus it doesn't get replied to
			 * and gets continually nacked until it times
			 * out with a SOURCE_TIMEOUT.
			 */
			stat->s_stimeout++;
			return FLUSH_GIVEUP;
		} else if (descriptor_stat == UV2H_DESC_DEST_TIMEOUT) {
			ttm = get_cycles();

			/*
			 * Our retries may be blocked by all destination
			 * swack resources being consumed, and a timeout
			 * pending.  In that case hardware returns the
			 * ERROR that looks like a destination timeout.
			 * Without using the extended status we have to
			 * deduce from the short time that this was a
			 * strong nack.
			 */
			if (cycles_2_us(ttm - bcp->send_message) < timeout_us) {
				bcp->conseccompletes = 0;
				stat->s_plugged++;
				/* FLUSH_RETRY_PLUGGED causes hang on boot */
				return FLUSH_GIVEUP;
			}
			stat->s_dtimeout++;
			bcp->conseccompletes = 0;
			/* FLUSH_RETRY_TIMEOUT causes hang on boot */
			return FLUSH_GIVEUP;
		} else {
			busy_reps++;
			if (busy_reps > 1000000) {
				/* not to hammer on the clock */
				busy_reps = 0;
				ttm = get_cycles();
				if ((ttm - bcp->send_message) >
<<<<<<< HEAD
					(bcp->clocks_per_100_usec)) {
					return handle_uv2_busy(bcp);
				}
=======
						bcp->timeout_interval)
					return handle_uv2_busy(bcp);
>>>>>>> c3ade0e0
			}
			/*
			 * descriptor_stat is still BUSY
			 */
			cpu_relax();
		}
		descriptor_stat = uv2_read_status(mmr_offset, right_shift,
									desc);
	}
	bcp->conseccompletes++;
	return FLUSH_COMPLETE;
}

/*
 * There are 2 status registers; each and array[32] of 2 bits. Set up for
 * which register to read and position in that register based on cpu in
 * current hub.
 */
static int wait_completion(struct bau_desc *bau_desc,
				struct bau_control *bcp, long try)
{
	int right_shift;
	unsigned long mmr_offset;
<<<<<<< HEAD
	int desc = bcp->using_desc;
=======
	int desc = bcp->uvhub_cpu;
>>>>>>> c3ade0e0

	if (desc < UV_CPUS_PER_AS) {
		mmr_offset = UVH_LB_BAU_SB_ACTIVATION_STATUS_0;
		right_shift = desc * UV_ACT_STATUS_SIZE;
	} else {
		mmr_offset = UVH_LB_BAU_SB_ACTIVATION_STATUS_1;
		right_shift = ((desc - UV_CPUS_PER_AS) * UV_ACT_STATUS_SIZE);
	}

	if (bcp->uvhub_version == 1)
		return uv1_wait_completion(bau_desc, mmr_offset, right_shift,
								bcp, try);
	else
		return uv2_wait_completion(bau_desc, mmr_offset, right_shift,
								bcp, try);
}

/*
 * Our retries are blocked by all destination sw ack resources being
 * in use, and a timeout is pending. In that case hardware immediately
 * returns the ERROR that looks like a destination timeout.
 */
static void destination_plugged(struct bau_desc *bau_desc,
			struct bau_control *bcp,
			struct bau_control *hmaster, struct ptc_stats *stat)
{
	udelay(bcp->plugged_delay);
	bcp->plugged_tries++;

	if (bcp->plugged_tries >= bcp->plugsb4reset) {
		bcp->plugged_tries = 0;

		quiesce_local_uvhub(hmaster);

		spin_lock(&hmaster->queue_lock);
		reset_with_ipi(&bau_desc->distribution, bcp);
		spin_unlock(&hmaster->queue_lock);

		end_uvhub_quiesce(hmaster);

		bcp->ipi_attempts++;
		stat->s_resets_plug++;
	}
}

static void destination_timeout(struct bau_desc *bau_desc,
			struct bau_control *bcp, struct bau_control *hmaster,
			struct ptc_stats *stat)
{
	hmaster->max_concurr = 1;
	bcp->timeout_tries++;
	if (bcp->timeout_tries >= bcp->timeoutsb4reset) {
		bcp->timeout_tries = 0;

		quiesce_local_uvhub(hmaster);

		spin_lock(&hmaster->queue_lock);
		reset_with_ipi(&bau_desc->distribution, bcp);
		spin_unlock(&hmaster->queue_lock);

		end_uvhub_quiesce(hmaster);

		bcp->ipi_attempts++;
		stat->s_resets_timeout++;
	}
}

/*
 * Stop all cpus on a uvhub from using the BAU for a period of time.
 * This is reversed by check_enable.
 */
static void disable_for_period(struct bau_control *bcp, struct ptc_stats *stat)
{
	int tcpu;
	struct bau_control *tbcp;
	struct bau_control *hmaster;
	cycles_t tm1;

	hmaster = bcp->uvhub_master;
	spin_lock(&hmaster->disable_lock);
	if (!bcp->baudisabled) {
		stat->s_bau_disabled++;
		tm1 = get_cycles();
		for_each_present_cpu(tcpu) {
			tbcp = &per_cpu(bau_control, tcpu);
			if (tbcp->uvhub_master == hmaster) {
				tbcp->baudisabled = 1;
				tbcp->set_bau_on_time =
					tm1 + bcp->disabled_period;
			}
		}
	}
	spin_unlock(&hmaster->disable_lock);
}

static void count_max_concurr(int stat, struct bau_control *bcp,
				struct bau_control *hmaster)
{
	bcp->plugged_tries = 0;
	bcp->timeout_tries = 0;
	if (stat != FLUSH_COMPLETE)
		return;
	if (bcp->conseccompletes <= bcp->complete_threshold)
		return;
	if (hmaster->max_concurr >= hmaster->max_concurr_const)
		return;
	hmaster->max_concurr++;
}

static void record_send_stats(cycles_t time1, cycles_t time2,
		struct bau_control *bcp, struct ptc_stats *stat,
		int completion_status, int try)
{
	cycles_t elapsed;

	if (time2 > time1) {
		elapsed = time2 - time1;
		stat->s_time += elapsed;

		if ((completion_status == FLUSH_COMPLETE) && (try == 1)) {
			bcp->period_requests++;
			bcp->period_time += elapsed;
			if ((elapsed > congested_cycles) &&
			    (bcp->period_requests > bcp->cong_reps) &&
			    ((bcp->period_time / bcp->period_requests) >
							congested_cycles)) {
				stat->s_congested++;
				disable_for_period(bcp, stat);
			}
		}
	} else
		stat->s_requestor--;

	if (completion_status == FLUSH_COMPLETE && try > 1)
		stat->s_retriesok++;
	else if (completion_status == FLUSH_GIVEUP) {
		stat->s_giveup++;
		if (get_cycles() > bcp->period_end)
			bcp->period_giveups = 0;
		bcp->period_giveups++;
		if (bcp->period_giveups == 1)
			bcp->period_end = get_cycles() + bcp->disabled_period;
		if (bcp->period_giveups > bcp->giveup_limit) {
			disable_for_period(bcp, stat);
			stat->s_giveuplimit++;
		}
	}
}

/*
 * Because of a uv1 hardware bug only a limited number of concurrent
 * requests can be made.
 */
static void uv1_throttle(struct bau_control *hmaster, struct ptc_stats *stat)
{
	spinlock_t *lock = &hmaster->uvhub_lock;
	atomic_t *v;

	v = &hmaster->active_descriptor_count;
	if (!atomic_inc_unless_ge(lock, v, hmaster->max_concurr)) {
		stat->s_throttles++;
		do {
			cpu_relax();
		} while (!atomic_inc_unless_ge(lock, v, hmaster->max_concurr));
	}
}

/*
 * Handle the completion status of a message send.
 */
static void handle_cmplt(int completion_status, struct bau_desc *bau_desc,
			struct bau_control *bcp, struct bau_control *hmaster,
			struct ptc_stats *stat)
{
	if (completion_status == FLUSH_RETRY_PLUGGED)
		destination_plugged(bau_desc, bcp, hmaster, stat);
	else if (completion_status == FLUSH_RETRY_TIMEOUT)
		destination_timeout(bau_desc, bcp, hmaster, stat);
}

/*
 * Send a broadcast and wait for it to complete.
 *
 * The flush_mask contains the cpus the broadcast is to be sent to including
 * cpus that are on the local uvhub.
 *
 * Returns 0 if all flushing represented in the mask was done.
 * Returns 1 if it gives up entirely and the original cpu mask is to be
 * returned to the kernel.
 */
<<<<<<< HEAD
int uv_flush_send_and_wait(struct cpumask *flush_mask, struct bau_control *bcp)
=======
int uv_flush_send_and_wait(struct cpumask *flush_mask, struct bau_control *bcp,
	struct bau_desc *bau_desc)
>>>>>>> c3ade0e0
{
	int seq_number = 0;
	int completion_stat = 0;
	int uv1 = 0;
	long try = 0;
	unsigned long index;
	cycles_t time1;
	cycles_t time2;
	struct ptc_stats *stat = bcp->statp;
	struct bau_control *hmaster = bcp->uvhub_master;
	struct uv1_bau_msg_header *uv1_hdr = NULL;
	struct uv2_bau_msg_header *uv2_hdr = NULL;
<<<<<<< HEAD
	struct bau_desc *bau_desc;

	if (bcp->uvhub_version == 1)
=======

	if (bcp->uvhub_version == 1) {
		uv1 = 1;
>>>>>>> c3ade0e0
		uv1_throttle(hmaster, stat);
	}

	while (hmaster->uvhub_quiesce)
		cpu_relax();

	time1 = get_cycles();
	if (uv1)
		uv1_hdr = &bau_desc->header.uv1_hdr;
	else
		uv2_hdr = &bau_desc->header.uv2_hdr;

	do {
<<<<<<< HEAD
		bau_desc = bcp->descriptor_base;
		bau_desc += (ITEMS_PER_DESC * bcp->using_desc);
		if (bcp->uvhub_version == 1) {
			uv1 = 1;
			uv1_hdr = &bau_desc->header.uv1_hdr;
		} else
			uv2_hdr = &bau_desc->header.uv2_hdr;
		if ((try == 0) || (completion_stat == FLUSH_RETRY_BUSYBUG)) {
=======
		if (try == 0) {
>>>>>>> c3ade0e0
			if (uv1)
				uv1_hdr->msg_type = MSG_REGULAR;
			else
				uv2_hdr->msg_type = MSG_REGULAR;
			seq_number = bcp->message_number++;
		} else {
			if (uv1)
				uv1_hdr->msg_type = MSG_RETRY;
			else
				uv2_hdr->msg_type = MSG_RETRY;
			stat->s_retry_messages++;
		}

		if (uv1)
			uv1_hdr->sequence = seq_number;
		else
			uv2_hdr->sequence = seq_number;
<<<<<<< HEAD
		index = (1UL << AS_PUSH_SHIFT) | bcp->using_desc;
=======
		index = (1UL << AS_PUSH_SHIFT) | bcp->uvhub_cpu;
>>>>>>> c3ade0e0
		bcp->send_message = get_cycles();

		write_mmr_activation(index);

		try++;
		completion_stat = wait_completion(bau_desc, bcp, try);
		/* UV2: wait_completion() may change the bcp->using_desc */

		handle_cmplt(completion_stat, bau_desc, bcp, hmaster, stat);

		if (bcp->ipi_attempts >= bcp->ipi_reset_limit) {
			bcp->ipi_attempts = 0;
			stat->s_overipilimit++;
			completion_stat = FLUSH_GIVEUP;
			break;
		}
		cpu_relax();
	} while ((completion_stat == FLUSH_RETRY_PLUGGED) ||
		 (completion_stat == FLUSH_RETRY_BUSYBUG) ||
		 (completion_stat == FLUSH_RETRY_TIMEOUT));

	time2 = get_cycles();

	count_max_concurr(completion_stat, bcp, hmaster);

	while (hmaster->uvhub_quiesce)
		cpu_relax();

	atomic_dec(&hmaster->active_descriptor_count);

	record_send_stats(time1, time2, bcp, stat, completion_stat, try);

	if (completion_stat == FLUSH_GIVEUP)
		/* FLUSH_GIVEUP will fall back to using IPI's for tlb flush */
		return 1;
	return 0;
}

/*
 * The BAU is disabled for this uvhub. When the disabled time period has
 * expired re-enable it.
 * Return 0 if it is re-enabled for all cpus on this uvhub.
 */
static int check_enable(struct bau_control *bcp, struct ptc_stats *stat)
{
	int tcpu;
	struct bau_control *tbcp;
	struct bau_control *hmaster;

	hmaster = bcp->uvhub_master;
	spin_lock(&hmaster->disable_lock);
	if (bcp->baudisabled && (get_cycles() >= bcp->set_bau_on_time)) {
		stat->s_bau_reenabled++;
		for_each_present_cpu(tcpu) {
			tbcp = &per_cpu(bau_control, tcpu);
			if (tbcp->uvhub_master == hmaster) {
				tbcp->baudisabled = 0;
				tbcp->period_requests = 0;
				tbcp->period_time = 0;
				tbcp->period_giveups = 0;
			}
		}
		spin_unlock(&hmaster->disable_lock);
		return 0;
	}
	spin_unlock(&hmaster->disable_lock);
	return -1;
}

static void record_send_statistics(struct ptc_stats *stat, int locals, int hubs,
				int remotes, struct bau_desc *bau_desc)
{
	stat->s_requestor++;
	stat->s_ntargcpu += remotes + locals;
	stat->s_ntargremotes += remotes;
	stat->s_ntarglocals += locals;

	/* uvhub statistics */
	hubs = bau_uvhub_weight(&bau_desc->distribution);
	if (locals) {
		stat->s_ntarglocaluvhub++;
		stat->s_ntargremoteuvhub += (hubs - 1);
	} else
		stat->s_ntargremoteuvhub += hubs;

	stat->s_ntarguvhub += hubs;

	if (hubs >= 16)
		stat->s_ntarguvhub16++;
	else if (hubs >= 8)
		stat->s_ntarguvhub8++;
	else if (hubs >= 4)
		stat->s_ntarguvhub4++;
	else if (hubs >= 2)
		stat->s_ntarguvhub2++;
	else
		stat->s_ntarguvhub1++;
}

/*
 * Translate a cpu mask to the uvhub distribution mask in the BAU
 * activation descriptor.
 */
static int set_distrib_bits(struct cpumask *flush_mask, struct bau_control *bcp,
			struct bau_desc *bau_desc, int *localsp, int *remotesp)
{
	int cpu;
	int pnode;
	int cnt = 0;
	struct hub_and_pnode *hpp;

	for_each_cpu(cpu, flush_mask) {
		/*
		 * The distribution vector is a bit map of pnodes, relative
		 * to the partition base pnode (and the partition base nasid
		 * in the header).
		 * Translate cpu to pnode and hub using a local memory array.
		 */
		hpp = &bcp->socket_master->thp[cpu];
		pnode = hpp->pnode - bcp->partition_base_pnode;
		bau_uvhub_set(pnode, &bau_desc->distribution);
		cnt++;
		if (hpp->uvhub == bcp->uvhub)
			(*localsp)++;
		else
			(*remotesp)++;
	}
	if (!cnt)
		return 1;
	return 0;
}

/*
 * globally purge translation cache of a virtual address or all TLB's
 * @cpumask: mask of all cpu's in which the address is to be removed
 * @mm: mm_struct containing virtual address range
 * @start: start virtual address to be removed from TLB
 * @end: end virtual address to be remove from TLB
 * @cpu: the current cpu
 *
 * This is the entry point for initiating any UV global TLB shootdown.
 *
 * Purges the translation caches of all specified processors of the given
 * virtual address, or purges all TLB's on specified processors.
 *
 * The caller has derived the cpumask from the mm_struct.  This function
 * is called only if there are bits set in the mask. (e.g. flush_tlb_page())
 *
 * The cpumask is converted into a uvhubmask of the uvhubs containing
 * those cpus.
 *
 * Note that this function should be called with preemption disabled.
 *
 * Returns NULL if all remote flushing was done.
 * Returns pointer to cpumask if some remote flushing remains to be
 * done.  The returned pointer is valid till preemption is re-enabled.
 */
const struct cpumask *uv_flush_tlb_others(const struct cpumask *cpumask,
				struct mm_struct *mm, unsigned long start,
				unsigned long end, unsigned int cpu)
{
	int locals = 0;
	int remotes = 0;
	int hubs = 0;
	struct bau_desc *bau_desc;
	struct cpumask *flush_mask;
	struct ptc_stats *stat;
	struct bau_control *bcp;
	unsigned long descriptor_status;
	unsigned long status;

	bcp = &per_cpu(bau_control, cpu);

	if (bcp->nobau)
		return cpumask;

	stat = bcp->statp;
	stat->s_enters++;

	if (bcp->busy) {
		descriptor_status =
			read_lmmr(UVH_LB_BAU_SB_ACTIVATION_STATUS_0);
		status = ((descriptor_status >> (bcp->uvhub_cpu *
			UV_ACT_STATUS_SIZE)) & UV_ACT_STATUS_MASK) << 1;
		if (status == UV2H_DESC_BUSY)
			return cpumask;
		bcp->busy = 0;
	}

	/* bau was disabled due to slow response */
	if (bcp->baudisabled) {
		if (check_enable(bcp, stat)) {
			stat->s_ipifordisabled++;
			return cpumask;
		}
	}

	/*
	 * Each sending cpu has a per-cpu mask which it fills from the caller's
	 * cpu mask.  All cpus are converted to uvhubs and copied to the
	 * activation descriptor.
	 */
	flush_mask = (struct cpumask *)per_cpu(uv_flush_tlb_mask, cpu);
	/* don't actually do a shootdown of the local cpu */
	cpumask_andnot(flush_mask, cpumask, cpumask_of(cpu));

	if (cpu_isset(cpu, *cpumask))
		stat->s_ntargself++;

	bau_desc = bcp->descriptor_base;
<<<<<<< HEAD
	bau_desc += (ITEMS_PER_DESC * bcp->using_desc);
=======
	bau_desc += (ITEMS_PER_DESC * bcp->uvhub_cpu);
>>>>>>> c3ade0e0
	bau_uvhubs_clear(&bau_desc->distribution, UV_DISTRIBUTION_SIZE);
	if (set_distrib_bits(flush_mask, bcp, bau_desc, &locals, &remotes))
		return NULL;

	record_send_statistics(stat, locals, hubs, remotes, bau_desc);

	if (!end || (end - start) <= PAGE_SIZE)
		bau_desc->payload.address = start;
	else
		bau_desc->payload.address = TLB_FLUSH_ALL;
	bau_desc->payload.sending_cpu = cpu;
	/*
	 * uv_flush_send_and_wait returns 0 if all cpu's were messaged,
	 * or 1 if it gave up and the original cpumask should be returned.
	 */
<<<<<<< HEAD
	if (!uv_flush_send_and_wait(flush_mask, bcp))
=======
	if (!uv_flush_send_and_wait(flush_mask, bcp, bau_desc))
>>>>>>> c3ade0e0
		return NULL;
	else
		return cpumask;
}

/*
<<<<<<< HEAD
 * Search the message queue for any 'other' message with the same software
 * acknowledge resource bit vector.
 */
struct bau_pq_entry *find_another_by_swack(struct bau_pq_entry *msg,
			struct bau_control *bcp, unsigned char swack_vec)
{
	struct bau_pq_entry *msg_next = msg + 1;

	if (msg_next > bcp->queue_last)
		msg_next = bcp->queue_first;
	while ((msg_next->swack_vec != 0) && (msg_next != msg)) {
		if (msg_next->swack_vec == swack_vec)
=======
 * Search the message queue for any 'other' unprocessed message with the
 * same software acknowledge resource bit vector as the 'msg' message.
 */
struct bau_pq_entry *find_another_by_swack(struct bau_pq_entry *msg,
					   struct bau_control *bcp)
{
	struct bau_pq_entry *msg_next = msg + 1;
	unsigned char swack_vec = msg->swack_vec;

	if (msg_next > bcp->queue_last)
		msg_next = bcp->queue_first;
	while (msg_next != msg) {
		if ((msg_next->canceled == 0) && (msg_next->replied_to == 0) &&
				(msg_next->swack_vec == swack_vec))
>>>>>>> c3ade0e0
			return msg_next;
		msg_next++;
		if (msg_next > bcp->queue_last)
			msg_next = bcp->queue_first;
	}
	return NULL;
}

/*
 * UV2 needs to work around a bug in which an arriving message has not
 * set a bit in the UVH_LB_BAU_INTD_SOFTWARE_ACKNOWLEDGE register.
 * Such a message must be ignored.
 */
void process_uv2_message(struct msg_desc *mdp, struct bau_control *bcp)
{
	unsigned long mmr_image;
	unsigned char swack_vec;
	struct bau_pq_entry *msg = mdp->msg;
	struct bau_pq_entry *other_msg;

	mmr_image = read_mmr_sw_ack();
	swack_vec = msg->swack_vec;

	if ((swack_vec & mmr_image) == 0) {
		/*
		 * This message was assigned a swack resource, but no
		 * reserved acknowlegment is pending.
		 * The bug has prevented this message from setting the MMR.
<<<<<<< HEAD
		 * And no other message has used the same sw_ack resource.
		 * Do the requested shootdown but do not reply to the msg.
		 * (the 0 means make no acknowledge)
		 */
		bau_process_message(mdp, bcp, 0);
		return;
	}

	/*
	 * Some message has set the MMR 'pending' bit; it might have been
	 * another message.  Look for that message.
	 */
	other_msg = find_another_by_swack(msg, bcp, msg->swack_vec);
	if (other_msg) {
		/* There is another.  Do not ack the current one. */
		bau_process_message(mdp, bcp, 0);
		/*
		 * Let the natural processing of that message acknowledge
		 * it. Don't get the processing of sw_ack's out of order.
		 */
		return;
	}

	/*
	 * There is no other message using this sw_ack, so it is safe to
	 * acknowledge it.
=======
		 */
		/*
		 * Some message has set the MMR 'pending' bit; it might have
		 * been another message.  Look for that message.
		 */
		other_msg = find_another_by_swack(msg, bcp);
		if (other_msg) {
			/*
			 * There is another. Process this one but do not
			 * ack it.
			 */
			bau_process_message(mdp, bcp, 0);
			/*
			 * Let the natural processing of that other message
			 * acknowledge it. Don't get the processing of sw_ack's
			 * out of order.
			 */
			return;
		}
	}

	/*
	 * Either the MMR shows this one pending a reply or there is no
	 * other message using this sw_ack, so it is safe to acknowledge it.
>>>>>>> c3ade0e0
	 */
	bau_process_message(mdp, bcp, 1);

	return;
}

/*
 * The BAU message interrupt comes here. (registered by set_intr_gate)
 * See entry_64.S
 *
 * We received a broadcast assist message.
 *
 * Interrupts are disabled; this interrupt could represent
 * the receipt of several messages.
 *
 * All cores/threads on this hub get this interrupt.
 * The last one to see it does the software ack.
 * (the resource will not be freed until noninterruptable cpus see this
 *  interrupt; hardware may timeout the s/w ack and reply ERROR)
 */
void uv_bau_message_interrupt(struct pt_regs *regs)
{
	int count = 0;
	cycles_t time_start;
	struct bau_pq_entry *msg;
	struct bau_control *bcp;
	struct ptc_stats *stat;
	struct msg_desc msgdesc;

	ack_APIC_irq();
	time_start = get_cycles();

	bcp = &per_cpu(bau_control, smp_processor_id());
	stat = bcp->statp;

	msgdesc.queue_first = bcp->queue_first;
	msgdesc.queue_last = bcp->queue_last;

	msg = bcp->bau_msg_head;
	while (msg->swack_vec) {
		count++;

		msgdesc.msg_slot = msg - msgdesc.queue_first;
		msgdesc.msg = msg;
		if (bcp->uvhub_version == 2)
			process_uv2_message(&msgdesc, bcp);
		else
			bau_process_message(&msgdesc, bcp, 1);

		msg++;
		if (msg > msgdesc.queue_last)
			msg = msgdesc.queue_first;
		bcp->bau_msg_head = msg;
	}
	stat->d_time += (get_cycles() - time_start);
	if (!count)
		stat->d_nomsg++;
	else if (count > 1)
		stat->d_multmsg++;
}

/*
 * Each target uvhub (i.e. a uvhub that has cpu's) needs to have
 * shootdown message timeouts enabled.  The timeout does not cause
 * an interrupt, but causes an error message to be returned to
 * the sender.
 */
static void __init enable_timeouts(void)
{
	int uvhub;
	int nuvhubs;
	int pnode;
	unsigned long mmr_image;

	nuvhubs = uv_num_possible_blades();

	for (uvhub = 0; uvhub < nuvhubs; uvhub++) {
		if (!uv_blade_nr_possible_cpus(uvhub))
			continue;

		pnode = uv_blade_to_pnode(uvhub);
		mmr_image = read_mmr_misc_control(pnode);
		/*
		 * Set the timeout period and then lock it in, in three
		 * steps; captures and locks in the period.
		 *
		 * To program the period, the SOFT_ACK_MODE must be off.
		 */
		mmr_image &= ~(1L << SOFTACK_MSHIFT);
		write_mmr_misc_control(pnode, mmr_image);
		/*
		 * Set the 4-bit period.
		 */
		mmr_image &= ~((unsigned long)0xf << SOFTACK_PSHIFT);
		mmr_image |= (SOFTACK_TIMEOUT_PERIOD << SOFTACK_PSHIFT);
		write_mmr_misc_control(pnode, mmr_image);
		/*
		 * UV1:
		 * Subsequent reversals of the timebase bit (3) cause an
		 * immediate timeout of one or all INTD resources as
		 * indicated in bits 2:0 (7 causes all of them to timeout).
		 */
		mmr_image |= (1L << SOFTACK_MSHIFT);
		if (is_uv2_hub()) {
<<<<<<< HEAD
			mmr_image |= (1L << UV2_EXT_SHFT);
=======
			/* hw bug workaround; do not use extended status */
			mmr_image &= ~(1L << UV2_EXT_SHFT);
>>>>>>> c3ade0e0
		}
		write_mmr_misc_control(pnode, mmr_image);
	}
}

static void *ptc_seq_start(struct seq_file *file, loff_t *offset)
{
	if (*offset < num_possible_cpus())
		return offset;
	return NULL;
}

static void *ptc_seq_next(struct seq_file *file, void *data, loff_t *offset)
{
	(*offset)++;
	if (*offset < num_possible_cpus())
		return offset;
	return NULL;
}

static void ptc_seq_stop(struct seq_file *file, void *data)
{
}

/*
 * Display the statistics thru /proc/sgi_uv/ptc_statistics
 * 'data' points to the cpu number
 * Note: see the descriptions in stat_description[].
 */
static int ptc_seq_show(struct seq_file *file, void *data)
{
	struct ptc_stats *stat;
	struct bau_control *bcp;
	int cpu;

	cpu = *(loff_t *)data;
	if (!cpu) {
		seq_printf(file,
		 "# cpu bauoff sent stime self locals remotes ncpus localhub ");
		seq_printf(file,
			"remotehub numuvhubs numuvhubs16 numuvhubs8 ");
		seq_printf(file,
			"numuvhubs4 numuvhubs2 numuvhubs1 dto snacks retries ");
		seq_printf(file,
			"rok resetp resett giveup sto bz throt disable ");
		seq_printf(file,
			"enable wars warshw warwaits enters ipidis plugged ");
		seq_printf(file,
			"ipiover glim cong swack recv rtime all one mult ");
		seq_printf(file,
<<<<<<< HEAD
			"disable enable wars warshw warwaits\n");
=======
			"none retry canc nocan reset rcan\n");
>>>>>>> c3ade0e0
	}
	if (cpu < num_possible_cpus() && cpu_online(cpu)) {
		bcp = &per_cpu(bau_control, cpu);
		stat = bcp->statp;
		/* source side statistics */
		seq_printf(file,
			"cpu %d %d %ld %ld %ld %ld %ld %ld %ld %ld %ld %ld ",
			   cpu, bcp->nobau, stat->s_requestor,
			   cycles_2_us(stat->s_time),
			   stat->s_ntargself, stat->s_ntarglocals,
			   stat->s_ntargremotes, stat->s_ntargcpu,
			   stat->s_ntarglocaluvhub, stat->s_ntargremoteuvhub,
			   stat->s_ntarguvhub, stat->s_ntarguvhub16);
		seq_printf(file, "%ld %ld %ld %ld %ld %ld ",
			   stat->s_ntarguvhub8, stat->s_ntarguvhub4,
			   stat->s_ntarguvhub2, stat->s_ntarguvhub1,
			   stat->s_dtimeout, stat->s_strongnacks);
		seq_printf(file, "%ld %ld %ld %ld %ld %ld %ld %ld ",
			   stat->s_retry_messages, stat->s_retriesok,
			   stat->s_resets_plug, stat->s_resets_timeout,
			   stat->s_giveup, stat->s_stimeout,
			   stat->s_busy, stat->s_throttles);
		seq_printf(file, "%ld %ld %ld %ld %ld %ld %ld %ld %ld %ld %ld ",
			   stat->s_bau_disabled, stat->s_bau_reenabled,
			   stat->s_uv2_wars, stat->s_uv2_wars_hw,
			   stat->s_uv2_war_waits, stat->s_enters,
			   stat->s_ipifordisabled, stat->s_plugged,
			   stat->s_overipilimit, stat->s_giveuplimit,
			   stat->s_congested);

		/* destination side statistics */
		seq_printf(file,
			"%lx %ld %ld %ld %ld %ld %ld %ld %ld %ld %ld %ld\n",
			   read_gmmr_sw_ack(uv_cpu_to_pnode(cpu)),
			   stat->d_requestee, cycles_2_us(stat->d_time),
			   stat->d_alltlb, stat->d_onetlb, stat->d_multmsg,
			   stat->d_nomsg, stat->d_retries, stat->d_canceled,
			   stat->d_nocanceled, stat->d_resets,
			   stat->d_rcanceled);
<<<<<<< HEAD
		seq_printf(file, "%ld %ld %ld %ld %ld\n",
			stat->s_bau_disabled, stat->s_bau_reenabled,
			stat->s_uv2_wars, stat->s_uv2_wars_hw,
			stat->s_uv2_war_waits);
=======
>>>>>>> c3ade0e0
	}
	return 0;
}

/*
 * Display the tunables thru debugfs
 */
static ssize_t tunables_read(struct file *file, char __user *userbuf,
				size_t count, loff_t *ppos)
{
	char *buf;
	int ret;

	buf = kasprintf(GFP_KERNEL, "%s %s %s\n%d %d %d %d %d %d %d %d %d %d\n",
		"max_concur plugged_delay plugsb4reset timeoutsb4reset",
		"ipi_reset_limit complete_threshold congested_response_us",
		"congested_reps disabled_period giveup_limit",
		max_concurr, plugged_delay, plugsb4reset,
		timeoutsb4reset, ipi_reset_limit, complete_threshold,
		congested_respns_us, congested_reps, disabled_period,
		giveup_limit);

	if (!buf)
		return -ENOMEM;

	ret = simple_read_from_buffer(userbuf, count, ppos, buf, strlen(buf));
	kfree(buf);
	return ret;
}

/*
 * handle a write to /proc/sgi_uv/ptc_statistics
 * -1: reset the statistics
 *  0: display meaning of the statistics
 */
static ssize_t ptc_proc_write(struct file *file, const char __user *user,
				size_t count, loff_t *data)
{
	int cpu;
	int i;
	int elements;
	long input_arg;
	char optstr[64];
	struct ptc_stats *stat;

	if (count == 0 || count > sizeof(optstr))
		return -EINVAL;
	if (copy_from_user(optstr, user, count))
		return -EFAULT;
	optstr[count - 1] = '\0';

	if (!strcmp(optstr, "on")) {
		set_bau_on();
		return count;
	} else if (!strcmp(optstr, "off")) {
		set_bau_off();
		return count;
	}

	if (strict_strtol(optstr, 10, &input_arg) < 0) {
		printk(KERN_DEBUG "%s is invalid\n", optstr);
		return -EINVAL;
	}

	if (input_arg == 0) {
		elements = ARRAY_SIZE(stat_description);
		printk(KERN_DEBUG "# cpu:      cpu number\n");
		printk(KERN_DEBUG "Sender statistics:\n");
		for (i = 0; i < elements; i++)
			printk(KERN_DEBUG "%s\n", stat_description[i]);
	} else if (input_arg == -1) {
		for_each_present_cpu(cpu) {
			stat = &per_cpu(ptcstats, cpu);
			memset(stat, 0, sizeof(struct ptc_stats));
		}
	}

	return count;
}

static int local_atoi(const char *name)
{
	int val = 0;

	for (;; name++) {
		switch (*name) {
		case '0' ... '9':
			val = 10*val+(*name-'0');
			break;
		default:
			return val;
		}
	}
}

/*
 * Parse the values written to /sys/kernel/debug/sgi_uv/bau_tunables.
 * Zero values reset them to defaults.
 */
static int parse_tunables_write(struct bau_control *bcp, char *instr,
				int count)
{
	char *p;
	char *q;
	int cnt = 0;
	int val;
	int e = ARRAY_SIZE(tunables);

	p = instr + strspn(instr, WHITESPACE);
	q = p;
	for (; *p; p = q + strspn(q, WHITESPACE)) {
		q = p + strcspn(p, WHITESPACE);
		cnt++;
		if (q == p)
			break;
	}
	if (cnt != e) {
		printk(KERN_INFO "bau tunable error: should be %d values\n", e);
		return -EINVAL;
	}

	p = instr + strspn(instr, WHITESPACE);
	q = p;
	for (cnt = 0; *p; p = q + strspn(q, WHITESPACE), cnt++) {
		q = p + strcspn(p, WHITESPACE);
		val = local_atoi(p);
		switch (cnt) {
		case 0:
			if (val == 0) {
				max_concurr = MAX_BAU_CONCURRENT;
				max_concurr_const = MAX_BAU_CONCURRENT;
				continue;
			}
			if (val < 1 || val > bcp->cpus_in_uvhub) {
				printk(KERN_DEBUG
				"Error: BAU max concurrent %d is invalid\n",
				val);
				return -EINVAL;
			}
			max_concurr = val;
			max_concurr_const = val;
			continue;
		default:
			if (val == 0)
				*tunables[cnt].tunp = tunables[cnt].deflt;
			else
				*tunables[cnt].tunp = val;
			continue;
		}
		if (q == p)
			break;
	}
	return 0;
}

/*
 * Handle a write to debugfs. (/sys/kernel/debug/sgi_uv/bau_tunables)
 */
static ssize_t tunables_write(struct file *file, const char __user *user,
				size_t count, loff_t *data)
{
	int cpu;
	int ret;
	char instr[100];
	struct bau_control *bcp;

	if (count == 0 || count > sizeof(instr)-1)
		return -EINVAL;
	if (copy_from_user(instr, user, count))
		return -EFAULT;

	instr[count] = '\0';

	cpu = get_cpu();
	bcp = &per_cpu(bau_control, cpu);
	ret = parse_tunables_write(bcp, instr, count);
	put_cpu();
	if (ret)
		return ret;

	for_each_present_cpu(cpu) {
		bcp = &per_cpu(bau_control, cpu);
		bcp->max_concurr =		max_concurr;
		bcp->max_concurr_const =	max_concurr;
		bcp->plugged_delay =		plugged_delay;
		bcp->plugsb4reset =		plugsb4reset;
		bcp->timeoutsb4reset =		timeoutsb4reset;
		bcp->ipi_reset_limit =		ipi_reset_limit;
		bcp->complete_threshold =	complete_threshold;
		bcp->cong_response_us =		congested_respns_us;
		bcp->cong_reps =		congested_reps;
		bcp->disabled_period =		sec_2_cycles(disabled_period);
		bcp->giveup_limit =		giveup_limit;
	}
	return count;
}

static const struct seq_operations uv_ptc_seq_ops = {
	.start		= ptc_seq_start,
	.next		= ptc_seq_next,
	.stop		= ptc_seq_stop,
	.show		= ptc_seq_show
};

static int ptc_proc_open(struct inode *inode, struct file *file)
{
	return seq_open(file, &uv_ptc_seq_ops);
}

static int tunables_open(struct inode *inode, struct file *file)
{
	return 0;
}

static const struct file_operations proc_uv_ptc_operations = {
	.open		= ptc_proc_open,
	.read		= seq_read,
	.write		= ptc_proc_write,
	.llseek		= seq_lseek,
	.release	= seq_release,
};

static const struct file_operations tunables_fops = {
	.open		= tunables_open,
	.read		= tunables_read,
	.write		= tunables_write,
	.llseek		= default_llseek,
};

static int __init uv_ptc_init(void)
{
	struct proc_dir_entry *proc_uv_ptc;

	if (!is_uv_system())
		return 0;

	proc_uv_ptc = proc_create(UV_PTC_BASENAME, 0444, NULL,
				  &proc_uv_ptc_operations);
	if (!proc_uv_ptc) {
		printk(KERN_ERR "unable to create %s proc entry\n",
		       UV_PTC_BASENAME);
		return -EINVAL;
	}

	tunables_dir = debugfs_create_dir(UV_BAU_TUNABLES_DIR, NULL);
	if (!tunables_dir) {
		printk(KERN_ERR "unable to create debugfs directory %s\n",
		       UV_BAU_TUNABLES_DIR);
		return -EINVAL;
	}
	tunables_file = debugfs_create_file(UV_BAU_TUNABLES_FILE, 0600,
					tunables_dir, NULL, &tunables_fops);
	if (!tunables_file) {
		printk(KERN_ERR "unable to create debugfs file %s\n",
		       UV_BAU_TUNABLES_FILE);
		return -EINVAL;
	}
	return 0;
}

/*
 * Initialize the sending side's sending buffers.
 */
static void activation_descriptor_init(int node, int pnode, int base_pnode)
{
	int i;
	int cpu;
	int uv1 = 0;
	unsigned long gpa;
	unsigned long m;
	unsigned long n;
	size_t dsize;
	struct bau_desc *bau_desc;
	struct bau_desc *bd2;
	struct uv1_bau_msg_header *uv1_hdr;
	struct uv2_bau_msg_header *uv2_hdr;
	struct bau_control *bcp;

	/*
	 * each bau_desc is 64 bytes; there are 8 (ITEMS_PER_DESC)
	 * per cpu; and one per cpu on the uvhub (ADP_SZ)
	 */
	dsize = sizeof(struct bau_desc) * ADP_SZ * ITEMS_PER_DESC;
	bau_desc = kmalloc_node(dsize, GFP_KERNEL, node);
	BUG_ON(!bau_desc);

	gpa = uv_gpa(bau_desc);
	n = uv_gpa_to_gnode(gpa);
	m = uv_gpa_to_offset(gpa);
	if (is_uv1_hub())
		uv1 = 1;

	/* the 14-bit pnode */
	write_mmr_descriptor_base(pnode, (n << UV_DESC_PSHIFT | m));
	/*
	 * Initializing all 8 (ITEMS_PER_DESC) descriptors for each
	 * cpu even though we only use the first one; one descriptor can
	 * describe a broadcast to 256 uv hubs.
	 */
	for (i = 0, bd2 = bau_desc; i < (ADP_SZ * ITEMS_PER_DESC); i++, bd2++) {
		memset(bd2, 0, sizeof(struct bau_desc));
		if (uv1) {
			uv1_hdr = &bd2->header.uv1_hdr;
			uv1_hdr->swack_flag =	1;
			/*
			 * The base_dest_nasid set in the message header
			 * is the nasid of the first uvhub in the partition.
			 * The bit map will indicate destination pnode numbers
			 * relative to that base. They may not be consecutive
			 * if nasid striding is being used.
			 */
			uv1_hdr->base_dest_nasid =
						UV_PNODE_TO_NASID(base_pnode);
			uv1_hdr->dest_subnodeid =	UV_LB_SUBNODEID;
			uv1_hdr->command =		UV_NET_ENDPOINT_INTD;
			uv1_hdr->int_both =		1;
			/*
			 * all others need to be set to zero:
			 *   fairness chaining multilevel count replied_to
			 */
		} else {
<<<<<<< HEAD
=======
			/*
			 * BIOS uses legacy mode, but UV2 hardware always
			 * uses native mode for selective broadcasts.
			 */
>>>>>>> c3ade0e0
			uv2_hdr = &bd2->header.uv2_hdr;
			uv2_hdr->swack_flag =	1;
			uv2_hdr->base_dest_nasid =
						UV_PNODE_TO_NASID(base_pnode);
			uv2_hdr->dest_subnodeid =	UV_LB_SUBNODEID;
			uv2_hdr->command =		UV_NET_ENDPOINT_INTD;
		}
	}
	for_each_present_cpu(cpu) {
		if (pnode != uv_blade_to_pnode(uv_cpu_to_blade_id(cpu)))
			continue;
		bcp = &per_cpu(bau_control, cpu);
		bcp->descriptor_base = bau_desc;
	}
}

/*
 * initialize the destination side's receiving buffers
 * entered for each uvhub in the partition
 * - node is first node (kernel memory notion) on the uvhub
 * - pnode is the uvhub's physical identifier
 */
static void pq_init(int node, int pnode)
{
	int cpu;
	size_t plsize;
	char *cp;
	void *vp;
	unsigned long pn;
	unsigned long first;
	unsigned long pn_first;
	unsigned long last;
	struct bau_pq_entry *pqp;
	struct bau_control *bcp;

	plsize = (DEST_Q_SIZE + 1) * sizeof(struct bau_pq_entry);
	vp = kmalloc_node(plsize, GFP_KERNEL, node);
	pqp = (struct bau_pq_entry *)vp;
	BUG_ON(!pqp);

	cp = (char *)pqp + 31;
	pqp = (struct bau_pq_entry *)(((unsigned long)cp >> 5) << 5);

	for_each_present_cpu(cpu) {
		if (pnode != uv_cpu_to_pnode(cpu))
			continue;
		/* for every cpu on this pnode: */
		bcp = &per_cpu(bau_control, cpu);
		bcp->queue_first	= pqp;
		bcp->bau_msg_head	= pqp;
		bcp->queue_last		= pqp + (DEST_Q_SIZE - 1);
	}
	/*
	 * need the gnode of where the memory was really allocated
	 */
	pn = uv_gpa_to_gnode(uv_gpa(pqp));
	first = uv_physnodeaddr(pqp);
	pn_first = ((unsigned long)pn << UV_PAYLOADQ_PNODE_SHIFT) | first;
	last = uv_physnodeaddr(pqp + (DEST_Q_SIZE - 1));
	write_mmr_payload_first(pnode, pn_first);
	write_mmr_payload_tail(pnode, first);
	write_mmr_payload_last(pnode, last);
	write_gmmr_sw_ack(pnode, 0xffffUL);

	/* in effect, all msg_type's are set to MSG_NOOP */
	memset(pqp, 0, sizeof(struct bau_pq_entry) * DEST_Q_SIZE);
}

/*
 * Initialization of each UV hub's structures
 */
static void __init init_uvhub(int uvhub, int vector, int base_pnode)
{
	int node;
	int pnode;
	unsigned long apicid;

	node = uvhub_to_first_node(uvhub);
	pnode = uv_blade_to_pnode(uvhub);

	activation_descriptor_init(node, pnode, base_pnode);

	pq_init(node, pnode);
	/*
	 * The below initialization can't be in firmware because the
	 * messaging IRQ will be determined by the OS.
	 */
	apicid = uvhub_to_first_apicid(uvhub) | uv_apicid_hibits;
	write_mmr_data_config(pnode, ((apicid << 32) | vector));
}

/*
 * We will set BAU_MISC_CONTROL with a timeout period.
 * But the BIOS has set UVH_AGING_PRESCALE_SEL and UVH_TRANSACTION_TIMEOUT.
 * So the destination timeout period has to be calculated from them.
 */
static int calculate_destination_timeout(void)
{
	unsigned long mmr_image;
	int mult1;
	int mult2;
	int index;
	int base;
	int ret;
	unsigned long ts_ns;

	if (is_uv1_hub()) {
		mult1 = SOFTACK_TIMEOUT_PERIOD & BAU_MISC_CONTROL_MULT_MASK;
		mmr_image = uv_read_local_mmr(UVH_AGING_PRESCALE_SEL);
		index = (mmr_image >> BAU_URGENCY_7_SHIFT) & BAU_URGENCY_7_MASK;
		mmr_image = uv_read_local_mmr(UVH_TRANSACTION_TIMEOUT);
		mult2 = (mmr_image >> BAU_TRANS_SHIFT) & BAU_TRANS_MASK;
		ts_ns = timeout_base_ns[index];
		ts_ns *= (mult1 * mult2);
		ret = ts_ns / 1000;
	} else {
		/* 4 bits  0/1 for 10/80us base, 3 bits of multiplier */
		mmr_image = uv_read_local_mmr(UVH_LB_BAU_MISC_CONTROL);
		mmr_image = (mmr_image & UV_SA_MASK) >> UV_SA_SHFT;
		if (mmr_image & (1L << UV2_ACK_UNITS_SHFT))
			base = 80;
		else
			base = 10;
		mult1 = mmr_image & UV2_ACK_MASK;
		ret = mult1 * base;
	}
	return ret;
}

static void __init init_per_cpu_tunables(void)
{
	int cpu;
	struct bau_control *bcp;

	for_each_present_cpu(cpu) {
		bcp = &per_cpu(bau_control, cpu);
		bcp->baudisabled		= 0;
		if (nobau)
			bcp->nobau		= 1;
		bcp->statp			= &per_cpu(ptcstats, cpu);
		/* time interval to catch a hardware stay-busy bug */
		bcp->timeout_interval		= usec_2_cycles(2*timeout_us);
		bcp->max_concurr		= max_concurr;
		bcp->max_concurr_const		= max_concurr;
		bcp->plugged_delay		= plugged_delay;
		bcp->plugsb4reset		= plugsb4reset;
		bcp->timeoutsb4reset		= timeoutsb4reset;
		bcp->ipi_reset_limit		= ipi_reset_limit;
		bcp->complete_threshold		= complete_threshold;
		bcp->cong_response_us		= congested_respns_us;
		bcp->cong_reps			= congested_reps;
<<<<<<< HEAD
		bcp->cong_period		= congested_period;
		bcp->clocks_per_100_usec =	usec_2_cycles(100);
		spin_lock_init(&bcp->queue_lock);
		spin_lock_init(&bcp->uvhub_lock);
=======
		bcp->disabled_period =		sec_2_cycles(disabled_period);
		bcp->giveup_limit =		giveup_limit;
		spin_lock_init(&bcp->queue_lock);
		spin_lock_init(&bcp->uvhub_lock);
		spin_lock_init(&bcp->disable_lock);
>>>>>>> c3ade0e0
	}
}

/*
 * Scan all cpus to collect blade and socket summaries.
 */
static int __init get_cpu_topology(int base_pnode,
					struct uvhub_desc *uvhub_descs,
					unsigned char *uvhub_mask)
{
	int cpu;
	int pnode;
	int uvhub;
	int socket;
	struct bau_control *bcp;
	struct uvhub_desc *bdp;
	struct socket_desc *sdp;

	for_each_present_cpu(cpu) {
		bcp = &per_cpu(bau_control, cpu);

		memset(bcp, 0, sizeof(struct bau_control));

		pnode = uv_cpu_hub_info(cpu)->pnode;
		if ((pnode - base_pnode) >= UV_DISTRIBUTION_SIZE) {
			printk(KERN_EMERG
				"cpu %d pnode %d-%d beyond %d; BAU disabled\n",
				cpu, pnode, base_pnode, UV_DISTRIBUTION_SIZE);
			return 1;
		}

		bcp->osnode = cpu_to_node(cpu);
		bcp->partition_base_pnode = base_pnode;

		uvhub = uv_cpu_hub_info(cpu)->numa_blade_id;
		*(uvhub_mask + (uvhub/8)) |= (1 << (uvhub%8));
		bdp = &uvhub_descs[uvhub];

		bdp->num_cpus++;
		bdp->uvhub = uvhub;
		bdp->pnode = pnode;

		/* kludge: 'assuming' one node per socket, and assuming that
		   disabling a socket just leaves a gap in node numbers */
		socket = bcp->osnode & 1;
		bdp->socket_mask |= (1 << socket);
		sdp = &bdp->socket[socket];
		sdp->cpu_number[sdp->num_cpus] = cpu;
		sdp->num_cpus++;
		if (sdp->num_cpus > MAX_CPUS_PER_SOCKET) {
			printk(KERN_EMERG "%d cpus per socket invalid\n",
				sdp->num_cpus);
			return 1;
		}
	}
	return 0;
}

/*
 * Each socket is to get a local array of pnodes/hubs.
 */
static void make_per_cpu_thp(struct bau_control *smaster)
{
	int cpu;
	size_t hpsz = sizeof(struct hub_and_pnode) * num_possible_cpus();

	smaster->thp = kmalloc_node(hpsz, GFP_KERNEL, smaster->osnode);
	memset(smaster->thp, 0, hpsz);
	for_each_present_cpu(cpu) {
		smaster->thp[cpu].pnode = uv_cpu_hub_info(cpu)->pnode;
		smaster->thp[cpu].uvhub = uv_cpu_hub_info(cpu)->numa_blade_id;
	}
}

/*
 * Each uvhub is to get a local cpumask.
 */
static void make_per_hub_cpumask(struct bau_control *hmaster)
{
	int sz = sizeof(cpumask_t);

	hmaster->cpumask = kzalloc_node(sz, GFP_KERNEL, hmaster->osnode);
}

/*
 * Initialize all the per_cpu information for the cpu's on a given socket,
 * given what has been gathered into the socket_desc struct.
 * And reports the chosen hub and socket masters back to the caller.
 */
static int scan_sock(struct socket_desc *sdp, struct uvhub_desc *bdp,
			struct bau_control **smasterp,
			struct bau_control **hmasterp)
{
	int i;
	int cpu;
	struct bau_control *bcp;

	for (i = 0; i < sdp->num_cpus; i++) {
		cpu = sdp->cpu_number[i];
		bcp = &per_cpu(bau_control, cpu);
		bcp->cpu = cpu;
		if (i == 0) {
			*smasterp = bcp;
			if (!(*hmasterp))
				*hmasterp = bcp;
		}
		bcp->cpus_in_uvhub = bdp->num_cpus;
		bcp->cpus_in_socket = sdp->num_cpus;
		bcp->socket_master = *smasterp;
		bcp->uvhub = bdp->uvhub;
		if (is_uv1_hub())
			bcp->uvhub_version = 1;
		else if (is_uv2_hub())
			bcp->uvhub_version = 2;
		else {
			printk(KERN_EMERG "uvhub version not 1 or 2\n");
			return 1;
		}
		bcp->uvhub_master = *hmasterp;
		bcp->uvhub_cpu = uv_cpu_hub_info(cpu)->blade_processor_id;
		bcp->using_desc = bcp->uvhub_cpu;
		if (bcp->uvhub_cpu >= MAX_CPUS_PER_UVHUB) {
			printk(KERN_EMERG "%d cpus per uvhub invalid\n",
				bcp->uvhub_cpu);
			return 1;
		}
	}
	return 0;
}

/*
 * Summarize the blade and socket topology into the per_cpu structures.
 */
static int __init summarize_uvhub_sockets(int nuvhubs,
			struct uvhub_desc *uvhub_descs,
			unsigned char *uvhub_mask)
{
	int socket;
	int uvhub;
	unsigned short socket_mask;

	for (uvhub = 0; uvhub < nuvhubs; uvhub++) {
		struct uvhub_desc *bdp;
		struct bau_control *smaster = NULL;
		struct bau_control *hmaster = NULL;

		if (!(*(uvhub_mask + (uvhub/8)) & (1 << (uvhub%8))))
			continue;

		bdp = &uvhub_descs[uvhub];
		socket_mask = bdp->socket_mask;
		socket = 0;
		while (socket_mask) {
			struct socket_desc *sdp;
			if ((socket_mask & 1)) {
				sdp = &bdp->socket[socket];
				if (scan_sock(sdp, bdp, &smaster, &hmaster))
					return 1;
				make_per_cpu_thp(smaster);
			}
			socket++;
			socket_mask = (socket_mask >> 1);
		}
		make_per_hub_cpumask(hmaster);
	}
	return 0;
}

/*
 * initialize the bau_control structure for each cpu
 */
static int __init init_per_cpu(int nuvhubs, int base_part_pnode)
{
	unsigned char *uvhub_mask;
	void *vp;
	struct uvhub_desc *uvhub_descs;

	timeout_us = calculate_destination_timeout();

	vp = kmalloc(nuvhubs * sizeof(struct uvhub_desc), GFP_KERNEL);
	uvhub_descs = (struct uvhub_desc *)vp;
	memset(uvhub_descs, 0, nuvhubs * sizeof(struct uvhub_desc));
	uvhub_mask = kzalloc((nuvhubs+7)/8, GFP_KERNEL);

	if (get_cpu_topology(base_part_pnode, uvhub_descs, uvhub_mask))
		goto fail;

	if (summarize_uvhub_sockets(nuvhubs, uvhub_descs, uvhub_mask))
		goto fail;

	kfree(uvhub_descs);
	kfree(uvhub_mask);
	init_per_cpu_tunables();
	return 0;

fail:
	kfree(uvhub_descs);
	kfree(uvhub_mask);
	return 1;
}

/*
 * Initialization of BAU-related structures
 */
static int __init uv_bau_init(void)
{
	int uvhub;
	int pnode;
	int nuvhubs;
	int cur_cpu;
	int cpus;
	int vector;
	cpumask_var_t *mask;

	if (!is_uv_system())
		return 0;

	for_each_possible_cpu(cur_cpu) {
		mask = &per_cpu(uv_flush_tlb_mask, cur_cpu);
		zalloc_cpumask_var_node(mask, GFP_KERNEL, cpu_to_node(cur_cpu));
	}

	nuvhubs = uv_num_possible_blades();
	congested_cycles = usec_2_cycles(congested_respns_us);

	uv_base_pnode = 0x7fffffff;
	for (uvhub = 0; uvhub < nuvhubs; uvhub++) {
		cpus = uv_blade_nr_possible_cpus(uvhub);
		if (cpus && (uv_blade_to_pnode(uvhub) < uv_base_pnode))
			uv_base_pnode = uv_blade_to_pnode(uvhub);
	}

	enable_timeouts();

	if (init_per_cpu(nuvhubs, uv_base_pnode)) {
		set_bau_off();
		nobau_perm = 1;
		return 0;
	}

	vector = UV_BAU_MESSAGE;
	for_each_possible_blade(uvhub)
		if (uv_blade_nr_possible_cpus(uvhub))
			init_uvhub(uvhub, vector, uv_base_pnode);

	alloc_intr_gate(vector, uv_bau_message_intr1);

	for_each_possible_blade(uvhub) {
		if (uv_blade_nr_possible_cpus(uvhub)) {
			unsigned long val;
			unsigned long mmr;
			pnode = uv_blade_to_pnode(uvhub);
			/* INIT the bau */
			val = 1L << 63;
			write_gmmr_activation(pnode, val);
			mmr = 1; /* should be 1 to broadcast to both sockets */
			if (!is_uv1_hub())
				write_mmr_data_broadcast(pnode, mmr);
		}
	}

	return 0;
}
core_initcall(uv_bau_init);
fs_initcall(uv_ptc_init);<|MERGE_RESOLUTION|>--- conflicted
+++ resolved
@@ -567,14 +567,8 @@
 {
 	unsigned long descriptor_status;
 
-<<<<<<< HEAD
-	descriptor_status = ((read_lmmr(offset) >> rshft) & UV_ACT_STATUS_MASK);
-	descriptor_status2 = (read_mmr_uv2_status() >> desc) & 0x1UL;
-	descriptor_status = (descriptor_status << 1) | descriptor_status2;
-=======
 	descriptor_status =
 		((read_lmmr(offset) >> rshft) & UV_ACT_STATUS_MASK) << 1;
->>>>>>> c3ade0e0
 	return descriptor_status;
 }
 
@@ -605,95 +599,11 @@
  */
 int handle_uv2_busy(struct bau_control *bcp)
 {
-<<<<<<< HEAD
-	int busy_one = bcp->using_desc;
-	int normal = bcp->uvhub_cpu;
-	int selected = -1;
-	int i;
-	unsigned long descriptor_status;
-	unsigned long status;
-	int mmr_offset;
-	struct bau_desc *bau_desc_old;
-	struct bau_desc *bau_desc_new;
-	struct bau_control *hmaster = bcp->uvhub_master;
-	struct ptc_stats *stat = bcp->statp;
-	cycles_t ttm;
-
-	stat->s_uv2_wars++;
-	spin_lock(&hmaster->uvhub_lock);
-	/* try for the original first */
-	if (busy_one != normal) {
-		if (!normal_busy(bcp))
-			selected = normal;
-	}
-	if (selected < 0) {
-		/* can't use the normal, select an alternate */
-		mmr_offset = UVH_LB_BAU_SB_ACTIVATION_STATUS_1;
-		descriptor_status = read_lmmr(mmr_offset);
-
-		/* scan available descriptors 32-63 */
-		for (i = 0; i < UV_CPUS_PER_AS; i++) {
-			if ((hmaster->inuse_map & (1 << i)) == 0) {
-				status = ((descriptor_status >>
-						(i * UV_ACT_STATUS_SIZE)) &
-						UV_ACT_STATUS_MASK) << 1;
-				if (status != UV2H_DESC_BUSY) {
-					selected = i + UV_CPUS_PER_AS;
-					break;
-				}
-			}
-		}
-	}
-
-	if (busy_one != normal)
-		/* mark the busy alternate as not in-use */
-		hmaster->inuse_map &= ~(1 << (busy_one - UV_CPUS_PER_AS));
-
-	if (selected >= 0) {
-		/* switch to the selected descriptor */
-		if (selected != normal) {
-			/* set the selected alternate as in-use */
-			hmaster->inuse_map |=
-					(1 << (selected - UV_CPUS_PER_AS));
-			if (selected > stat->s_uv2_wars_hw)
-				stat->s_uv2_wars_hw = selected;
-		}
-		bau_desc_old = bcp->descriptor_base;
-		bau_desc_old += (ITEMS_PER_DESC * busy_one);
-		bcp->using_desc = selected;
-		bau_desc_new = bcp->descriptor_base;
-		bau_desc_new += (ITEMS_PER_DESC * selected);
-		*bau_desc_new = *bau_desc_old;
-	} else {
-		/*
-		 * All are busy. Wait for the normal one for this cpu to
-		 * free up.
-		 */
-		stat->s_uv2_war_waits++;
-		spin_unlock(&hmaster->uvhub_lock);
-		ttm = get_cycles();
-		do {
-			cpu_relax();
-		} while (normal_busy(bcp));
-		spin_lock(&hmaster->uvhub_lock);
-		/* switch to the original descriptor */
-		bcp->using_desc = normal;
-		bau_desc_old = bcp->descriptor_base;
-		bau_desc_old += (ITEMS_PER_DESC * bcp->using_desc);
-		bcp->using_desc = (ITEMS_PER_DESC * normal);
-		bau_desc_new = bcp->descriptor_base;
-		bau_desc_new += (ITEMS_PER_DESC * normal);
-		*bau_desc_new = *bau_desc_old; /* copy the entire descriptor */
-	}
-	spin_unlock(&hmaster->uvhub_lock);
-	return FLUSH_RETRY_BUSYBUG;
-=======
 	struct ptc_stats *stat = bcp->statp;
 
 	stat->s_uv2_wars++;
 	bcp->busy = 1;
 	return FLUSH_GIVEUP;
->>>>>>> c3ade0e0
 }
 
 static int uv2_wait_completion(struct bau_desc *bau_desc,
@@ -702,11 +612,7 @@
 {
 	unsigned long descriptor_stat;
 	cycles_t ttm;
-<<<<<<< HEAD
-	int desc = bcp->using_desc;
-=======
 	int desc = bcp->uvhub_cpu;
->>>>>>> c3ade0e0
 	long busy_reps = 0;
 	struct ptc_stats *stat = bcp->statp;
 
@@ -753,14 +659,8 @@
 				busy_reps = 0;
 				ttm = get_cycles();
 				if ((ttm - bcp->send_message) >
-<<<<<<< HEAD
-					(bcp->clocks_per_100_usec)) {
-					return handle_uv2_busy(bcp);
-				}
-=======
 						bcp->timeout_interval)
 					return handle_uv2_busy(bcp);
->>>>>>> c3ade0e0
 			}
 			/*
 			 * descriptor_stat is still BUSY
@@ -784,11 +684,7 @@
 {
 	int right_shift;
 	unsigned long mmr_offset;
-<<<<<<< HEAD
-	int desc = bcp->using_desc;
-=======
 	int desc = bcp->uvhub_cpu;
->>>>>>> c3ade0e0
 
 	if (desc < UV_CPUS_PER_AS) {
 		mmr_offset = UVH_LB_BAU_SB_ACTIVATION_STATUS_0;
@@ -979,12 +875,8 @@
  * Returns 1 if it gives up entirely and the original cpu mask is to be
  * returned to the kernel.
  */
-<<<<<<< HEAD
-int uv_flush_send_and_wait(struct cpumask *flush_mask, struct bau_control *bcp)
-=======
 int uv_flush_send_and_wait(struct cpumask *flush_mask, struct bau_control *bcp,
 	struct bau_desc *bau_desc)
->>>>>>> c3ade0e0
 {
 	int seq_number = 0;
 	int completion_stat = 0;
@@ -997,15 +889,9 @@
 	struct bau_control *hmaster = bcp->uvhub_master;
 	struct uv1_bau_msg_header *uv1_hdr = NULL;
 	struct uv2_bau_msg_header *uv2_hdr = NULL;
-<<<<<<< HEAD
-	struct bau_desc *bau_desc;
-
-	if (bcp->uvhub_version == 1)
-=======
 
 	if (bcp->uvhub_version == 1) {
 		uv1 = 1;
->>>>>>> c3ade0e0
 		uv1_throttle(hmaster, stat);
 	}
 
@@ -1019,18 +905,7 @@
 		uv2_hdr = &bau_desc->header.uv2_hdr;
 
 	do {
-<<<<<<< HEAD
-		bau_desc = bcp->descriptor_base;
-		bau_desc += (ITEMS_PER_DESC * bcp->using_desc);
-		if (bcp->uvhub_version == 1) {
-			uv1 = 1;
-			uv1_hdr = &bau_desc->header.uv1_hdr;
-		} else
-			uv2_hdr = &bau_desc->header.uv2_hdr;
-		if ((try == 0) || (completion_stat == FLUSH_RETRY_BUSYBUG)) {
-=======
 		if (try == 0) {
->>>>>>> c3ade0e0
 			if (uv1)
 				uv1_hdr->msg_type = MSG_REGULAR;
 			else
@@ -1048,18 +923,13 @@
 			uv1_hdr->sequence = seq_number;
 		else
 			uv2_hdr->sequence = seq_number;
-<<<<<<< HEAD
-		index = (1UL << AS_PUSH_SHIFT) | bcp->using_desc;
-=======
 		index = (1UL << AS_PUSH_SHIFT) | bcp->uvhub_cpu;
->>>>>>> c3ade0e0
 		bcp->send_message = get_cycles();
 
 		write_mmr_activation(index);
 
 		try++;
 		completion_stat = wait_completion(bau_desc, bcp, try);
-		/* UV2: wait_completion() may change the bcp->using_desc */
 
 		handle_cmplt(completion_stat, bau_desc, bcp, hmaster, stat);
 
@@ -1071,7 +941,6 @@
 		}
 		cpu_relax();
 	} while ((completion_stat == FLUSH_RETRY_PLUGGED) ||
-		 (completion_stat == FLUSH_RETRY_BUSYBUG) ||
 		 (completion_stat == FLUSH_RETRY_TIMEOUT));
 
 	time2 = get_cycles();
@@ -1263,11 +1132,7 @@
 		stat->s_ntargself++;
 
 	bau_desc = bcp->descriptor_base;
-<<<<<<< HEAD
-	bau_desc += (ITEMS_PER_DESC * bcp->using_desc);
-=======
 	bau_desc += (ITEMS_PER_DESC * bcp->uvhub_cpu);
->>>>>>> c3ade0e0
 	bau_uvhubs_clear(&bau_desc->distribution, UV_DISTRIBUTION_SIZE);
 	if (set_distrib_bits(flush_mask, bcp, bau_desc, &locals, &remotes))
 		return NULL;
@@ -1283,31 +1148,13 @@
 	 * uv_flush_send_and_wait returns 0 if all cpu's were messaged,
 	 * or 1 if it gave up and the original cpumask should be returned.
 	 */
-<<<<<<< HEAD
-	if (!uv_flush_send_and_wait(flush_mask, bcp))
-=======
 	if (!uv_flush_send_and_wait(flush_mask, bcp, bau_desc))
->>>>>>> c3ade0e0
 		return NULL;
 	else
 		return cpumask;
 }
 
 /*
-<<<<<<< HEAD
- * Search the message queue for any 'other' message with the same software
- * acknowledge resource bit vector.
- */
-struct bau_pq_entry *find_another_by_swack(struct bau_pq_entry *msg,
-			struct bau_control *bcp, unsigned char swack_vec)
-{
-	struct bau_pq_entry *msg_next = msg + 1;
-
-	if (msg_next > bcp->queue_last)
-		msg_next = bcp->queue_first;
-	while ((msg_next->swack_vec != 0) && (msg_next != msg)) {
-		if (msg_next->swack_vec == swack_vec)
-=======
  * Search the message queue for any 'other' unprocessed message with the
  * same software acknowledge resource bit vector as the 'msg' message.
  */
@@ -1322,7 +1169,6 @@
 	while (msg_next != msg) {
 		if ((msg_next->canceled == 0) && (msg_next->replied_to == 0) &&
 				(msg_next->swack_vec == swack_vec))
->>>>>>> c3ade0e0
 			return msg_next;
 		msg_next++;
 		if (msg_next > bcp->queue_last)
@@ -1351,34 +1197,6 @@
 		 * This message was assigned a swack resource, but no
 		 * reserved acknowlegment is pending.
 		 * The bug has prevented this message from setting the MMR.
-<<<<<<< HEAD
-		 * And no other message has used the same sw_ack resource.
-		 * Do the requested shootdown but do not reply to the msg.
-		 * (the 0 means make no acknowledge)
-		 */
-		bau_process_message(mdp, bcp, 0);
-		return;
-	}
-
-	/*
-	 * Some message has set the MMR 'pending' bit; it might have been
-	 * another message.  Look for that message.
-	 */
-	other_msg = find_another_by_swack(msg, bcp, msg->swack_vec);
-	if (other_msg) {
-		/* There is another.  Do not ack the current one. */
-		bau_process_message(mdp, bcp, 0);
-		/*
-		 * Let the natural processing of that message acknowledge
-		 * it. Don't get the processing of sw_ack's out of order.
-		 */
-		return;
-	}
-
-	/*
-	 * There is no other message using this sw_ack, so it is safe to
-	 * acknowledge it.
-=======
 		 */
 		/*
 		 * Some message has set the MMR 'pending' bit; it might have
@@ -1403,7 +1221,6 @@
 	/*
 	 * Either the MMR shows this one pending a reply or there is no
 	 * other message using this sw_ack, so it is safe to acknowledge it.
->>>>>>> c3ade0e0
 	 */
 	bau_process_message(mdp, bcp, 1);
 
@@ -1508,12 +1325,8 @@
 		 */
 		mmr_image |= (1L << SOFTACK_MSHIFT);
 		if (is_uv2_hub()) {
-<<<<<<< HEAD
-			mmr_image |= (1L << UV2_EXT_SHFT);
-=======
 			/* hw bug workaround; do not use extended status */
 			mmr_image &= ~(1L << UV2_EXT_SHFT);
->>>>>>> c3ade0e0
 		}
 		write_mmr_misc_control(pnode, mmr_image);
 	}
@@ -1564,11 +1377,7 @@
 		seq_printf(file,
 			"ipiover glim cong swack recv rtime all one mult ");
 		seq_printf(file,
-<<<<<<< HEAD
-			"disable enable wars warshw warwaits\n");
-=======
 			"none retry canc nocan reset rcan\n");
->>>>>>> c3ade0e0
 	}
 	if (cpu < num_possible_cpus() && cpu_online(cpu)) {
 		bcp = &per_cpu(bau_control, cpu);
@@ -1608,13 +1417,6 @@
 			   stat->d_nomsg, stat->d_retries, stat->d_canceled,
 			   stat->d_nocanceled, stat->d_resets,
 			   stat->d_rcanceled);
-<<<<<<< HEAD
-		seq_printf(file, "%ld %ld %ld %ld %ld\n",
-			stat->s_bau_disabled, stat->s_bau_reenabled,
-			stat->s_uv2_wars, stat->s_uv2_wars_hw,
-			stat->s_uv2_war_waits);
-=======
->>>>>>> c3ade0e0
 	}
 	return 0;
 }
@@ -1936,13 +1738,10 @@
 			 *   fairness chaining multilevel count replied_to
 			 */
 		} else {
-<<<<<<< HEAD
-=======
 			/*
 			 * BIOS uses legacy mode, but UV2 hardware always
 			 * uses native mode for selective broadcasts.
 			 */
->>>>>>> c3ade0e0
 			uv2_hdr = &bd2->header.uv2_hdr;
 			uv2_hdr->swack_flag =	1;
 			uv2_hdr->base_dest_nasid =
@@ -2094,18 +1893,11 @@
 		bcp->complete_threshold		= complete_threshold;
 		bcp->cong_response_us		= congested_respns_us;
 		bcp->cong_reps			= congested_reps;
-<<<<<<< HEAD
-		bcp->cong_period		= congested_period;
-		bcp->clocks_per_100_usec =	usec_2_cycles(100);
-		spin_lock_init(&bcp->queue_lock);
-		spin_lock_init(&bcp->uvhub_lock);
-=======
 		bcp->disabled_period =		sec_2_cycles(disabled_period);
 		bcp->giveup_limit =		giveup_limit;
 		spin_lock_init(&bcp->queue_lock);
 		spin_lock_init(&bcp->uvhub_lock);
 		spin_lock_init(&bcp->disable_lock);
->>>>>>> c3ade0e0
 	}
 }
 
@@ -2226,7 +2018,6 @@
 		}
 		bcp->uvhub_master = *hmasterp;
 		bcp->uvhub_cpu = uv_cpu_hub_info(cpu)->blade_processor_id;
-		bcp->using_desc = bcp->uvhub_cpu;
 		if (bcp->uvhub_cpu >= MAX_CPUS_PER_UVHUB) {
 			printk(KERN_EMERG "%d cpus per uvhub invalid\n",
 				bcp->uvhub_cpu);
