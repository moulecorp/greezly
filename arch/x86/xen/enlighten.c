--- conflicted
+++ resolved
@@ -66,9 +66,6 @@
 #include <asm/reboot.h>
 #include <asm/stackprotector.h>
 #include <asm/hypervisor.h>
-<<<<<<< HEAD
-#include <asm/pci_x86.h>
-=======
 #include <asm/mwait.h>
 #include <asm/pci_x86.h>
 #include <asm/pat.h>
@@ -80,7 +77,6 @@
 #include <acpi/processor.h>
 #include <xen/interface/platform.h>
 #endif
->>>>>>> c3ade0e0
 
 #include "xen-ops.h"
 #include "mmu.h"
@@ -290,9 +286,6 @@
 #define CPUID_THERM_POWER_LEAF 6
 #define APERFMPERF_PRESENT 0
 
-#define CPUID_THERM_POWER_LEAF 6
-#define APERFMPERF_PRESENT 0
-
 static __read_mostly unsigned int cpuid_leaf1_edx_mask = ~0;
 static __read_mostly unsigned int cpuid_leaf1_ecx_mask = ~0;
 
@@ -318,8 +311,6 @@
 		maskedx = cpuid_leaf1_edx_mask;
 		break;
 
-<<<<<<< HEAD
-=======
 	case CPUID_MWAIT_LEAF:
 		/* Synthesize the values.. */
 		*ax = 0;
@@ -328,7 +319,6 @@
 		*dx = cpuid_leaf5_edx_val;
 		return;
 
->>>>>>> c3ade0e0
 	case CPUID_THERM_POWER_LEAF:
 		/* Disabling APERFMPERF for kernel usage */
 		maskecx = ~(1 << APERFMPERF_PRESENT);
@@ -1251,12 +1241,7 @@
 	.wbinvd = native_wbinvd,
 
 	.read_msr = native_read_msr_safe,
-	.rdmsr_regs = native_rdmsr_safe_regs,
 	.write_msr = xen_write_msr_safe,
-<<<<<<< HEAD
-	.wrmsr_regs = native_wrmsr_safe_regs,
-=======
->>>>>>> c3ade0e0
 
 	.read_tsc = native_read_tsc,
 	.read_pmc = native_read_pmc,
@@ -1329,11 +1314,7 @@
 	xen_reboot(SHUTDOWN_poweroff);
 }
 
-<<<<<<< HEAD
-static void __noreturn xen_machine_power_off(void)
-=======
 static __noreturn void xen_machine_power_off(void)
->>>>>>> c3ade0e0
 {
 	if (pm_power_off)
 		pm_power_off();
@@ -1590,11 +1571,6 @@
 		wrmsr(MSR_EFER, l, h);
 	}
 #endif
-<<<<<<< HEAD
-
-	xen_setup_features();
-=======
->>>>>>> c3ade0e0
 
 	/* Get mfn list */
 	xen_build_dynamic_phys_to_machine();
@@ -1721,19 +1697,13 @@
 		/* Make sure ACS will be enabled */
 		pci_request_acs();
 
-<<<<<<< HEAD
+		xen_acpi_sleep_register();
+
 		/* Avoid searching for BIOS MP tables */
 		x86_init.mpparse.find_smp_config = x86_init_noop;
 		x86_init.mpparse.get_smp_config = x86_init_uint_noop;
-=======
-		xen_acpi_sleep_register();
-
-		/* Avoid searching for BIOS MP tables */
-		x86_init.mpparse.find_smp_config = x86_init_noop;
-		x86_init.mpparse.get_smp_config = x86_init_uint_noop;
 
 		xen_boot_params_init_edd();
->>>>>>> c3ade0e0
 	}
 #ifdef CONFIG_PCI
 	/* PCI BIOS service won't work from a PV guest. */
@@ -1819,10 +1789,6 @@
 	case CPU_UP_PREPARE:
 		xen_vcpu_setup(cpu);
 		if (xen_have_vector_callback) {
-<<<<<<< HEAD
-			xen_init_lock_cpu(cpu);
-=======
->>>>>>> c3ade0e0
 			if (xen_feature(XENFEAT_hvm_safe_pvclock))
 				xen_setup_timer(cpu);
 		}
