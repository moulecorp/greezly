--- conflicted
+++ resolved
@@ -1893,16 +1893,6 @@
 	/* Zap identity mapping */
 	init_level4_pgt[0] = __pgd(0);
 
-<<<<<<< HEAD
-	/* Pre-constructed entries are in pfn, so convert to mfn */
-	convert_pfn_mfn(init_level4_pgt);
-	convert_pfn_mfn(level3_ident_pgt);
-	convert_pfn_mfn(level3_kernel_pgt);
-	convert_pfn_mfn(level3_vmalloc_start_pgt);
-	convert_pfn_mfn(level3_vmalloc_end_pgt);
-	convert_pfn_mfn(level3_vmemmap_pgt);
-
-=======
 	if (!xen_feature(XENFEAT_auto_translated_physmap)) {
 		/* Pre-constructed entries are in pfn, so convert to mfn */
 		/* L4[272] -> level3_ident_pgt
@@ -1919,7 +1909,6 @@
 		convert_pfn_mfn(level3_vmemmap_pgt);
 	}
 	/* We get [511][511] and have Xen's version of level2_kernel_pgt */
->>>>>>> c3ade0e0
 	l3 = m2v(pgd[pgd_index(__START_KERNEL_map)].pgd);
 	l2 = m2v(l3[pud_index(__START_KERNEL_map)].pud);
 
@@ -1939,34 +1928,6 @@
 	/* Get [511][510] and graft that in level2_fixmap_pgt */
 	l3 = m2v(pgd[pgd_index(__START_KERNEL_map + PMD_SIZE)].pgd);
 	l2 = m2v(l3[pud_index(__START_KERNEL_map + PMD_SIZE)].pud);
-<<<<<<< HEAD
-	memcpy(level2_fixmap_pgt, l2, sizeof(pmd_t) * PTRS_PER_PMD);
-
-	/* Set up identity map */
-	xen_map_identity_early(level2_ident_pgt, max_pfn);
-
-	/* Make pagetable pieces RO */
-	set_page_prot(init_level4_pgt, PAGE_KERNEL_RO);
-	set_page_prot(level3_ident_pgt, PAGE_KERNEL_RO);
-	set_page_prot(level3_kernel_pgt, PAGE_KERNEL_RO);
-	set_page_prot(level3_vmalloc_start_pgt, PAGE_KERNEL_RO);
-	set_page_prot(level3_vmalloc_end_pgt, PAGE_KERNEL_RO);
-	set_page_prot(level3_vmemmap_pgt, PAGE_KERNEL_RO);
-	set_page_prot(level3_user_vsyscall, PAGE_KERNEL_RO);
-	set_page_prot(level2_vmemmap_pgt, PAGE_KERNEL_RO);
-	set_page_prot(level2_kernel_pgt, PAGE_KERNEL_RO);
-	set_page_prot(level2_fixmap_pgt, PAGE_KERNEL_RO);
-
-	/* Pin down new L4 */
-	pin_pagetable_pfn(MMUEXT_PIN_L4_TABLE,
-			  PFN_DOWN(__pa_symbol(init_level4_pgt)));
-
-	/* Unpin Xen-provided one */
-	pin_pagetable_pfn(MMUEXT_UNPIN_TABLE, PFN_DOWN(__pa(pgd)));
-
-	/* Switch over */
-	pgd = init_level4_pgt;
-=======
 	copy_page(level2_fixmap_pgt, l2);
 	/* Note that we don't do anything with level1_fixmap_pgt which
 	 * we don't need. */
@@ -1990,7 +1951,6 @@
 
 		/* Unpin Xen-provided one */
 		pin_pagetable_pfn(MMUEXT_UNPIN_TABLE, PFN_DOWN(__pa(pgd)));
->>>>>>> c3ade0e0
 
 		/*
 		 * At this stage there can be no user pgd, and no page
