--- conflicted
+++ resolved
@@ -8,11 +8,7 @@
 	select PARAVIRT_CLOCK
 	select XEN_HAVE_PVMMU
 	depends on X86_64 || (X86_32 && X86_PAE && !X86_VISWS)
-<<<<<<< HEAD
-	depends on X86_CMPXCHG && X86_TSC
-=======
 	depends on X86_TSC
->>>>>>> c3ade0e0
 	depends on !GRKERNSEC_CONFIG_AUTO || GRKERNSEC_CONFIG_VIRT_XEN
 	help
 	  This is the Linux Xen port.  Enabling this will allow the
