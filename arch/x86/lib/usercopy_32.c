/*
 * User address space access functions.
 * The non inlined parts of asm-i386/uaccess.h are here.
 *
 * Copyright 1997 Andi Kleen <ak@muc.de>
 * Copyright 1997 Linus Torvalds
 */
#include <linux/mm.h>
#include <linux/highmem.h>
#include <linux/blkdev.h>
#include <linux/module.h>
#include <linux/backing-dev.h>
#include <linux/interrupt.h>
#include <asm/uaccess.h>
#include <asm/mmx.h>

#ifdef CONFIG_X86_INTEL_USERCOPY
/*
 * Alignment at which movsl is preferred for bulk memory copies.
 */
struct movsl_mask movsl_mask __read_mostly;
#endif

static inline int __movsl_is_ok(unsigned long a1, unsigned long a2, unsigned long n)
{
#ifdef CONFIG_X86_INTEL_USERCOPY
	if (n >= 64 && ((a1 ^ a2) & movsl_mask.mask))
		return 0;
#endif
	return 1;
}
#define movsl_is_ok(a1, a2, n) \
	__movsl_is_ok((unsigned long)(a1), (unsigned long)(a2), (n))

/*
 * Copy a null terminated string from userspace.
 */

#define __do_strncpy_from_user(dst, src, count, res)			   \
do {									   \
	int __d0, __d1, __d2;						   \
	might_fault();							   \
	__asm__ __volatile__(						   \
		"	testl %1,%1\n"					   \
		"	jz 2f\n"					   \
		"0:	"__copyuser_seg"lodsb\n"			   \
		"	stosb\n"					   \
		"	testb %%al,%%al\n"				   \
		"	jz 1f\n"					   \
		"	decl %1\n"					   \
		"	jnz 0b\n"					   \
		"1:	subl %1,%0\n"					   \
		"2:\n"							   \
		".section .fixup,\"ax\"\n"				   \
		"3:	movl %5,%0\n"					   \
		"	jmp 2b\n"					   \
		".previous\n"						   \
		_ASM_EXTABLE(0b,3b)					   \
		: "=&d"(res), "=&c"(count), "=&a" (__d0), "=&S" (__d1),	   \
		  "=&D" (__d2)						   \
		: "i"(-EFAULT), "0"(count), "1"(count), "3"(src), "4"(dst) \
		: "memory");						   \
} while (0)

/**
 * __strncpy_from_user: - Copy a NUL terminated string from userspace, with less checking.
 * @dst:   Destination address, in kernel space.  This buffer must be at
 *         least @count bytes long.
 * @src:   Source address, in user space.
 * @count: Maximum number of bytes to copy, including the trailing NUL.
 *
 * Copies a NUL-terminated string from userspace to kernel space.
 * Caller must check the specified block with access_ok() before calling
 * this function.
 *
 * On success, returns the length of the string (not including the trailing
 * NUL).
 *
 * If access to userspace fails, returns -EFAULT (some data may have been
 * copied).
 *
 * If @count is smaller than the length of the string, copies @count bytes
 * and returns @count.
 */
long
__strncpy_from_user(char *dst, const char __user *src, long count)
{
	long res;
	__do_strncpy_from_user(dst, src, count, res);
	return res;
}
EXPORT_SYMBOL(__strncpy_from_user);

/**
 * strncpy_from_user: - Copy a NUL terminated string from userspace.
 * @dst:   Destination address, in kernel space.  This buffer must be at
 *         least @count bytes long.
 * @src:   Source address, in user space.
 * @count: Maximum number of bytes to copy, including the trailing NUL.
 *
 * Copies a NUL-terminated string from userspace to kernel space.
 *
 * On success, returns the length of the string (not including the trailing
 * NUL).
 *
 * If access to userspace fails, returns -EFAULT (some data may have been
 * copied).
 *
 * If @count is smaller than the length of the string, copies @count bytes
 * and returns @count.
 */
long
strncpy_from_user(char *dst, const char __user *src, long count)
{
	long res = -EFAULT;
	if (access_ok(VERIFY_READ, src, 1))
		__do_strncpy_from_user(dst, src, count, res);
	return res;
}
EXPORT_SYMBOL(strncpy_from_user);

/*
 * Zero Userspace
 */

#define __do_clear_user(addr,size)					\
do {									\
	int __d0;							\
	might_fault();							\
	__asm__ __volatile__(						\
		__COPYUSER_SET_ES					\
		"0:	rep; stosl\n"					\
		"	movl %2,%0\n"					\
		"1:	rep; stosb\n"					\
		"2:\n"							\
		__COPYUSER_RESTORE_ES					\
		".section .fixup,\"ax\"\n"				\
		"3:	lea 0(%2,%0,4),%0\n"				\
		"	jmp 2b\n"					\
		".previous\n"						\
		_ASM_EXTABLE(0b,3b)					\
		_ASM_EXTABLE(1b,2b)					\
		: "=&c"(size), "=&D" (__d0)				\
		: "r"(size & 3), "0"(size / 4), "1"(addr), "a"(0));	\
} while (0)

/**
 * clear_user: - Zero a block of memory in user space.
 * @to:   Destination address, in user space.
 * @n:    Number of bytes to zero.
 *
 * Zero a block of memory in user space.
 *
 * Returns number of bytes that could not be cleared.
 * On success, this will be zero.
 */
unsigned long
clear_user(void __user *to, unsigned long n)
{
	might_fault();
	if (access_ok(VERIFY_WRITE, to, n))
		__do_clear_user(to, n);
	return n;
}
EXPORT_SYMBOL(clear_user);

/**
 * __clear_user: - Zero a block of memory in user space, with less checking.
 * @to:   Destination address, in user space.
 * @n:    Number of bytes to zero.
 *
 * Zero a block of memory in user space.  Caller must check
 * the specified block with access_ok() before calling this function.
 *
 * Returns number of bytes that could not be cleared.
 * On success, this will be zero.
 */
unsigned long
__clear_user(void __user *to, unsigned long n)
{
	__do_clear_user(to, n);
	return n;
}
EXPORT_SYMBOL(__clear_user);

/**
 * strnlen_user: - Get the size of a string in user space.
 * @s: The string to measure.
 * @n: The maximum valid length
 *
 * Get the size of a NUL-terminated string in user space.
 *
 * Returns the size of the string INCLUDING the terminating NUL.
 * On exception, returns 0.
 * If the string is too long, returns a value greater than @n.
 */
long strnlen_user(const char __user *s, long n)
{
	unsigned long mask = -__addr_ok(s);
	unsigned long res, tmp;

	might_fault();

	__asm__ __volatile__(
		__COPYUSER_SET_ES
		"	testl %0, %0\n"
		"	jz 3f\n"
		"	andl %0,%%ecx\n"
		"0:	repne; scasb\n"
		"	setne %%al\n"
		"	subl %%ecx,%0\n"
		"	addl %0,%%eax\n"
		"1:\n"
		__COPYUSER_RESTORE_ES
		".section .fixup,\"ax\"\n"
		"2:	xorl %%eax,%%eax\n"
		"	jmp 1b\n"
		"3:	movb $1,%%al\n"
		"	jmp 1b\n"
		".previous\n"
		".section __ex_table,\"a\"\n"
		"	.align 4\n"
		"	.long 0b,2b\n"
		".previous"
		:"=&r" (n), "=&D" (s), "=&a" (res), "=&c" (tmp)
		:"0" (n), "1" (s), "2" (0), "3" (mask)
		:"cc");
	return res & mask;
}
EXPORT_SYMBOL(strnlen_user);

#ifdef CONFIG_X86_INTEL_USERCOPY
static unsigned long
__generic_copy_to_user_intel(void __user *to, const void *from, unsigned long size)
{
	int d0, d1;
	__asm__ __volatile__(
		       "       .align 2,0x90\n"
		       "1:     movl 32(%4), %%eax\n"
		       "       cmpl $67, %0\n"
		       "       jbe 3f\n"
		       "2:     movl 64(%4), %%eax\n"
		       "       .align 2,0x90\n"
		       "3:     movl 0(%4), %%eax\n"
		       "4:     movl 4(%4), %%edx\n"
		       "5:     "__copyuser_seg" movl %%eax, 0(%3)\n"
		       "6:     "__copyuser_seg" movl %%edx, 4(%3)\n"
		       "7:     movl 8(%4), %%eax\n"
		       "8:     movl 12(%4),%%edx\n"
		       "9:     "__copyuser_seg" movl %%eax, 8(%3)\n"
		       "10:    "__copyuser_seg" movl %%edx, 12(%3)\n"
		       "11:    movl 16(%4), %%eax\n"
		       "12:    movl 20(%4), %%edx\n"
		       "13:    "__copyuser_seg" movl %%eax, 16(%3)\n"
		       "14:    "__copyuser_seg" movl %%edx, 20(%3)\n"
		       "15:    movl 24(%4), %%eax\n"
		       "16:    movl 28(%4), %%edx\n"
		       "17:    "__copyuser_seg" movl %%eax, 24(%3)\n"
		       "18:    "__copyuser_seg" movl %%edx, 28(%3)\n"
		       "19:    movl 32(%4), %%eax\n"
		       "20:    movl 36(%4), %%edx\n"
		       "21:    "__copyuser_seg" movl %%eax, 32(%3)\n"
		       "22:    "__copyuser_seg" movl %%edx, 36(%3)\n"
		       "23:    movl 40(%4), %%eax\n"
		       "24:    movl 44(%4), %%edx\n"
		       "25:    "__copyuser_seg" movl %%eax, 40(%3)\n"
		       "26:    "__copyuser_seg" movl %%edx, 44(%3)\n"
		       "27:    movl 48(%4), %%eax\n"
		       "28:    movl 52(%4), %%edx\n"
		       "29:    "__copyuser_seg" movl %%eax, 48(%3)\n"
		       "30:    "__copyuser_seg" movl %%edx, 52(%3)\n"
		       "31:    movl 56(%4), %%eax\n"
		       "32:    movl 60(%4), %%edx\n"
		       "33:    "__copyuser_seg" movl %%eax, 56(%3)\n"
		       "34:    "__copyuser_seg" movl %%edx, 60(%3)\n"
		       "       addl $-64, %0\n"
		       "       addl $64, %4\n"
		       "       addl $64, %3\n"
		       "       cmpl $63, %0\n"
		       "       ja  1b\n"
		       "35:    movl  %0, %%eax\n"
		       "       shrl  $2, %0\n"
		       "       andl  $3, %%eax\n"
		       "       cld\n"
		       __COPYUSER_SET_ES
		       "99:    rep; movsl\n"
		       "36:    movl %%eax, %0\n"
		       "37:    rep; movsb\n"
		       "100:\n"
		       __COPYUSER_RESTORE_ES
<<<<<<< HEAD
=======
		       ".section .fixup,\"ax\"\n"
		       "101:   lea 0(%%eax,%0,4),%0\n"
		       "       jmp 100b\n"
		       ".previous\n"
		       ".section __ex_table,\"a\"\n"
		       "       .align 4\n"
		       "       .long 1b,100b\n"
		       "       .long 2b,100b\n"
		       "       .long 3b,100b\n"
		       "       .long 4b,100b\n"
		       "       .long 5b,100b\n"
		       "       .long 6b,100b\n"
		       "       .long 7b,100b\n"
		       "       .long 8b,100b\n"
		       "       .long 9b,100b\n"
		       "       .long 10b,100b\n"
		       "       .long 11b,100b\n"
		       "       .long 12b,100b\n"
		       "       .long 13b,100b\n"
		       "       .long 14b,100b\n"
		       "       .long 15b,100b\n"
		       "       .long 16b,100b\n"
		       "       .long 17b,100b\n"
		       "       .long 18b,100b\n"
		       "       .long 19b,100b\n"
		       "       .long 20b,100b\n"
		       "       .long 21b,100b\n"
		       "       .long 22b,100b\n"
		       "       .long 23b,100b\n"
		       "       .long 24b,100b\n"
		       "       .long 25b,100b\n"
		       "       .long 26b,100b\n"
		       "       .long 27b,100b\n"
		       "       .long 28b,100b\n"
		       "       .long 29b,100b\n"
		       "       .long 30b,100b\n"
		       "       .long 31b,100b\n"
		       "       .long 32b,100b\n"
		       "       .long 33b,100b\n"
		       "       .long 34b,100b\n"
		       "       .long 35b,100b\n"
		       "       .long 36b,100b\n"
		       "       .long 37b,100b\n"
		       "       .long 99b,101b\n"
		       ".previous"
		       : "=&c"(size), "=&D" (d0), "=&S" (d1)
		       :  "1"(to), "2"(from), "0"(size)
		       : "eax", "edx", "memory");
	return size;
}

static unsigned long
__generic_copy_from_user_intel(void *to, const void __user *from, unsigned long size)
{
	int d0, d1;
	__asm__ __volatile__(
		       "       .align 2,0x90\n"
		       "1:     "__copyuser_seg" movl 32(%4), %%eax\n"
		       "       cmpl $67, %0\n"
		       "       jbe 3f\n"
		       "2:     "__copyuser_seg" movl 64(%4), %%eax\n"
		       "       .align 2,0x90\n"
		       "3:     "__copyuser_seg" movl 0(%4), %%eax\n"
		       "4:     "__copyuser_seg" movl 4(%4), %%edx\n"
		       "5:     movl %%eax, 0(%3)\n"
		       "6:     movl %%edx, 4(%3)\n"
		       "7:     "__copyuser_seg" movl 8(%4), %%eax\n"
		       "8:     "__copyuser_seg" movl 12(%4),%%edx\n"
		       "9:     movl %%eax, 8(%3)\n"
		       "10:    movl %%edx, 12(%3)\n"
		       "11:    "__copyuser_seg" movl 16(%4), %%eax\n"
		       "12:    "__copyuser_seg" movl 20(%4), %%edx\n"
		       "13:    movl %%eax, 16(%3)\n"
		       "14:    movl %%edx, 20(%3)\n"
		       "15:    "__copyuser_seg" movl 24(%4), %%eax\n"
		       "16:    "__copyuser_seg" movl 28(%4), %%edx\n"
		       "17:    movl %%eax, 24(%3)\n"
		       "18:    movl %%edx, 28(%3)\n"
		       "19:    "__copyuser_seg" movl 32(%4), %%eax\n"
		       "20:    "__copyuser_seg" movl 36(%4), %%edx\n"
		       "21:    movl %%eax, 32(%3)\n"
		       "22:    movl %%edx, 36(%3)\n"
		       "23:    "__copyuser_seg" movl 40(%4), %%eax\n"
		       "24:    "__copyuser_seg" movl 44(%4), %%edx\n"
		       "25:    movl %%eax, 40(%3)\n"
		       "26:    movl %%edx, 44(%3)\n"
		       "27:    "__copyuser_seg" movl 48(%4), %%eax\n"
		       "28:    "__copyuser_seg" movl 52(%4), %%edx\n"
		       "29:    movl %%eax, 48(%3)\n"
		       "30:    movl %%edx, 52(%3)\n"
		       "31:    "__copyuser_seg" movl 56(%4), %%eax\n"
		       "32:    "__copyuser_seg" movl 60(%4), %%edx\n"
		       "33:    movl %%eax, 56(%3)\n"
		       "34:    movl %%edx, 60(%3)\n"
		       "       addl $-64, %0\n"
		       "       addl $64, %4\n"
		       "       addl $64, %3\n"
		       "       cmpl $63, %0\n"
		       "       ja  1b\n"
		       "35:    movl  %0, %%eax\n"
		       "       shrl  $2, %0\n"
		       "       andl  $3, %%eax\n"
		       "       cld\n"
		       "99:    rep; "__copyuser_seg" movsl\n"
		       "36:    movl %%eax, %0\n"
		       "37:    rep; "__copyuser_seg" movsb\n"
		       "100:\n"
>>>>>>> 2b996447
		       ".section .fixup,\"ax\"\n"
		       "101:   lea 0(%%eax,%0,4),%0\n"
		       "       jmp 100b\n"
		       ".previous\n"
		       ".section __ex_table,\"a\"\n"
		       "       .align 4\n"
		       "       .long 1b,100b\n"
		       "       .long 2b,100b\n"
		       "       .long 3b,100b\n"
		       "       .long 4b,100b\n"
		       "       .long 5b,100b\n"
		       "       .long 6b,100b\n"
		       "       .long 7b,100b\n"
		       "       .long 8b,100b\n"
		       "       .long 9b,100b\n"
		       "       .long 10b,100b\n"
		       "       .long 11b,100b\n"
		       "       .long 12b,100b\n"
		       "       .long 13b,100b\n"
		       "       .long 14b,100b\n"
		       "       .long 15b,100b\n"
		       "       .long 16b,100b\n"
		       "       .long 17b,100b\n"
		       "       .long 18b,100b\n"
		       "       .long 19b,100b\n"
		       "       .long 20b,100b\n"
		       "       .long 21b,100b\n"
		       "       .long 22b,100b\n"
		       "       .long 23b,100b\n"
		       "       .long 24b,100b\n"
		       "       .long 25b,100b\n"
		       "       .long 26b,100b\n"
		       "       .long 27b,100b\n"
		       "       .long 28b,100b\n"
		       "       .long 29b,100b\n"
		       "       .long 30b,100b\n"
		       "       .long 31b,100b\n"
		       "       .long 32b,100b\n"
		       "       .long 33b,100b\n"
		       "       .long 34b,100b\n"
		       "       .long 35b,100b\n"
		       "       .long 36b,100b\n"
		       "       .long 37b,100b\n"
		       "       .long 99b,101b\n"
		       ".previous"
		       : "=&c"(size), "=&D" (d0), "=&S" (d1)
		       :  "1"(to), "2"(from), "0"(size)
		       : "eax", "edx", "memory");
	return size;
}

static unsigned long
__generic_copy_from_user_intel(void *to, const void __user *from, unsigned long size)
{
	int d0, d1;
	__asm__ __volatile__(
		       "       .align 2,0x90\n"
		       "1:     "__copyuser_seg" movl 32(%4), %%eax\n"
		       "       cmpl $67, %0\n"
		       "       jbe 3f\n"
		       "2:     "__copyuser_seg" movl 64(%4), %%eax\n"
		       "       .align 2,0x90\n"
		       "3:     "__copyuser_seg" movl 0(%4), %%eax\n"
		       "4:     "__copyuser_seg" movl 4(%4), %%edx\n"
		       "5:     movl %%eax, 0(%3)\n"
		       "6:     movl %%edx, 4(%3)\n"
		       "7:     "__copyuser_seg" movl 8(%4), %%eax\n"
		       "8:     "__copyuser_seg" movl 12(%4),%%edx\n"
		       "9:     movl %%eax, 8(%3)\n"
		       "10:    movl %%edx, 12(%3)\n"
		       "11:    "__copyuser_seg" movl 16(%4), %%eax\n"
		       "12:    "__copyuser_seg" movl 20(%4), %%edx\n"
		       "13:    movl %%eax, 16(%3)\n"
		       "14:    movl %%edx, 20(%3)\n"
		       "15:    "__copyuser_seg" movl 24(%4), %%eax\n"
		       "16:    "__copyuser_seg" movl 28(%4), %%edx\n"
		       "17:    movl %%eax, 24(%3)\n"
		       "18:    movl %%edx, 28(%3)\n"
		       "19:    "__copyuser_seg" movl 32(%4), %%eax\n"
		       "20:    "__copyuser_seg" movl 36(%4), %%edx\n"
		       "21:    movl %%eax, 32(%3)\n"
		       "22:    movl %%edx, 36(%3)\n"
		       "23:    "__copyuser_seg" movl 40(%4), %%eax\n"
		       "24:    "__copyuser_seg" movl 44(%4), %%edx\n"
		       "25:    movl %%eax, 40(%3)\n"
		       "26:    movl %%edx, 44(%3)\n"
		       "27:    "__copyuser_seg" movl 48(%4), %%eax\n"
		       "28:    "__copyuser_seg" movl 52(%4), %%edx\n"
		       "29:    movl %%eax, 48(%3)\n"
		       "30:    movl %%edx, 52(%3)\n"
		       "31:    "__copyuser_seg" movl 56(%4), %%eax\n"
		       "32:    "__copyuser_seg" movl 60(%4), %%edx\n"
		       "33:    movl %%eax, 56(%3)\n"
		       "34:    movl %%edx, 60(%3)\n"
		       "       addl $-64, %0\n"
		       "       addl $64, %4\n"
		       "       addl $64, %3\n"
		       "       cmpl $63, %0\n"
		       "       ja  1b\n"
		       "35:    movl  %0, %%eax\n"
		       "       shrl  $2, %0\n"
		       "       andl  $3, %%eax\n"
		       "       cld\n"
		       "99:    rep; "__copyuser_seg" movsl\n"
		       "36:    movl %%eax, %0\n"
		       "37:    rep; "__copyuser_seg" movsb\n"
		       "100:\n"
		       ".section .fixup,\"ax\"\n"
		       "101:   lea 0(%%eax,%0,4),%0\n"
		       "       jmp 100b\n"
		       ".previous\n"
		       ".section __ex_table,\"a\"\n"
		       "       .align 4\n"
		       "       .long 1b,100b\n"
		       "       .long 2b,100b\n"
		       "       .long 3b,100b\n"
		       "       .long 4b,100b\n"
		       "       .long 5b,100b\n"
		       "       .long 6b,100b\n"
		       "       .long 7b,100b\n"
		       "       .long 8b,100b\n"
		       "       .long 9b,100b\n"
		       "       .long 10b,100b\n"
		       "       .long 11b,100b\n"
		       "       .long 12b,100b\n"
		       "       .long 13b,100b\n"
		       "       .long 14b,100b\n"
		       "       .long 15b,100b\n"
		       "       .long 16b,100b\n"
		       "       .long 17b,100b\n"
		       "       .long 18b,100b\n"
		       "       .long 19b,100b\n"
		       "       .long 20b,100b\n"
		       "       .long 21b,100b\n"
		       "       .long 22b,100b\n"
		       "       .long 23b,100b\n"
		       "       .long 24b,100b\n"
		       "       .long 25b,100b\n"
		       "       .long 26b,100b\n"
		       "       .long 27b,100b\n"
		       "       .long 28b,100b\n"
		       "       .long 29b,100b\n"
		       "       .long 30b,100b\n"
		       "       .long 31b,100b\n"
		       "       .long 32b,100b\n"
		       "       .long 33b,100b\n"
		       "       .long 34b,100b\n"
		       "       .long 35b,100b\n"
		       "       .long 36b,100b\n"
		       "       .long 37b,100b\n"
		       "       .long 99b,101b\n"
		       ".previous"
		       : "=&c"(size), "=&D" (d0), "=&S" (d1)
		       :  "1"(to), "2"(from), "0"(size)
		       : "eax", "edx", "memory");
	return size;
}

static unsigned long __size_overflow(3)
__copy_user_zeroing_intel(void *to, const void __user *from, unsigned long size)
{
	int d0, d1;
	__asm__ __volatile__(
		       "        .align 2,0x90\n"
		       "0:      "__copyuser_seg" movl 32(%4), %%eax\n"
		       "        cmpl $67, %0\n"
		       "        jbe 2f\n"
		       "1:      "__copyuser_seg" movl 64(%4), %%eax\n"
		       "        .align 2,0x90\n"
		       "2:      "__copyuser_seg" movl 0(%4), %%eax\n"
		       "21:     "__copyuser_seg" movl 4(%4), %%edx\n"
		       "        movl %%eax, 0(%3)\n"
		       "        movl %%edx, 4(%3)\n"
		       "3:      "__copyuser_seg" movl 8(%4), %%eax\n"
		       "31:     "__copyuser_seg" movl 12(%4),%%edx\n"
		       "        movl %%eax, 8(%3)\n"
		       "        movl %%edx, 12(%3)\n"
		       "4:      "__copyuser_seg" movl 16(%4), %%eax\n"
		       "41:     "__copyuser_seg" movl 20(%4), %%edx\n"
		       "        movl %%eax, 16(%3)\n"
		       "        movl %%edx, 20(%3)\n"
		       "10:     "__copyuser_seg" movl 24(%4), %%eax\n"
		       "51:     "__copyuser_seg" movl 28(%4), %%edx\n"
		       "        movl %%eax, 24(%3)\n"
		       "        movl %%edx, 28(%3)\n"
		       "11:     "__copyuser_seg" movl 32(%4), %%eax\n"
		       "61:     "__copyuser_seg" movl 36(%4), %%edx\n"
		       "        movl %%eax, 32(%3)\n"
		       "        movl %%edx, 36(%3)\n"
		       "12:     "__copyuser_seg" movl 40(%4), %%eax\n"
		       "71:     "__copyuser_seg" movl 44(%4), %%edx\n"
		       "        movl %%eax, 40(%3)\n"
		       "        movl %%edx, 44(%3)\n"
		       "13:     "__copyuser_seg" movl 48(%4), %%eax\n"
		       "81:     "__copyuser_seg" movl 52(%4), %%edx\n"
		       "        movl %%eax, 48(%3)\n"
		       "        movl %%edx, 52(%3)\n"
		       "14:     "__copyuser_seg" movl 56(%4), %%eax\n"
		       "91:     "__copyuser_seg" movl 60(%4), %%edx\n"
		       "        movl %%eax, 56(%3)\n"
		       "        movl %%edx, 60(%3)\n"
		       "        addl $-64, %0\n"
		       "        addl $64, %4\n"
		       "        addl $64, %3\n"
		       "        cmpl $63, %0\n"
		       "        ja  0b\n"
		       "5:      movl  %0, %%eax\n"
		       "        shrl  $2, %0\n"
		       "        andl $3, %%eax\n"
		       "        cld\n"
		       "6:      rep; "__copyuser_seg" movsl\n"
		       "        movl %%eax,%0\n"
		       "7:      rep; "__copyuser_seg" movsb\n"
		       "8:\n"
		       ".section .fixup,\"ax\"\n"
		       "9:      lea 0(%%eax,%0,4),%0\n"
		       "16:     pushl %0\n"
		       "        pushl %%eax\n"
		       "        xorl %%eax,%%eax\n"
		       "        rep; stosb\n"
		       "        popl %%eax\n"
		       "        popl %0\n"
		       "        jmp 8b\n"
		       ".previous\n"
		       ".section __ex_table,\"a\"\n"
		       "	.align 4\n"
		       "	.long 0b,16b\n"
		       "	.long 1b,16b\n"
		       "	.long 2b,16b\n"
		       "	.long 21b,16b\n"
		       "	.long 3b,16b\n"
		       "	.long 31b,16b\n"
		       "	.long 4b,16b\n"
		       "	.long 41b,16b\n"
		       "	.long 10b,16b\n"
		       "	.long 51b,16b\n"
		       "	.long 11b,16b\n"
		       "	.long 61b,16b\n"
		       "	.long 12b,16b\n"
		       "	.long 71b,16b\n"
		       "	.long 13b,16b\n"
		       "	.long 81b,16b\n"
		       "	.long 14b,16b\n"
		       "	.long 91b,16b\n"
		       "	.long 6b,9b\n"
		       "        .long 7b,16b\n"
		       ".previous"
		       : "=&c"(size), "=&D" (d0), "=&S" (d1)
		       :  "1"(to), "2"(from), "0"(size)
		       : "eax", "edx", "memory");
	return size;
}

/*
 * Non Temporal Hint version of __copy_user_zeroing_intel.  It is cache aware.
 * hyoshiok@miraclelinux.com
 */

static unsigned long __size_overflow(3) __copy_user_zeroing_intel_nocache(void *to,
				const void __user *from, unsigned long size)
{
	int d0, d1;

	__asm__ __volatile__(
	       "        .align 2,0x90\n"
	       "0:      "__copyuser_seg" movl 32(%4), %%eax\n"
	       "        cmpl $67, %0\n"
	       "        jbe 2f\n"
	       "1:      "__copyuser_seg" movl 64(%4), %%eax\n"
	       "        .align 2,0x90\n"
	       "2:      "__copyuser_seg" movl 0(%4), %%eax\n"
	       "21:     "__copyuser_seg" movl 4(%4), %%edx\n"
	       "        movnti %%eax, 0(%3)\n"
	       "        movnti %%edx, 4(%3)\n"
	       "3:      "__copyuser_seg" movl 8(%4), %%eax\n"
	       "31:     "__copyuser_seg" movl 12(%4),%%edx\n"
	       "        movnti %%eax, 8(%3)\n"
	       "        movnti %%edx, 12(%3)\n"
	       "4:      "__copyuser_seg" movl 16(%4), %%eax\n"
	       "41:     "__copyuser_seg" movl 20(%4), %%edx\n"
	       "        movnti %%eax, 16(%3)\n"
	       "        movnti %%edx, 20(%3)\n"
	       "10:     "__copyuser_seg" movl 24(%4), %%eax\n"
	       "51:     "__copyuser_seg" movl 28(%4), %%edx\n"
	       "        movnti %%eax, 24(%3)\n"
	       "        movnti %%edx, 28(%3)\n"
	       "11:     "__copyuser_seg" movl 32(%4), %%eax\n"
	       "61:     "__copyuser_seg" movl 36(%4), %%edx\n"
	       "        movnti %%eax, 32(%3)\n"
	       "        movnti %%edx, 36(%3)\n"
	       "12:     "__copyuser_seg" movl 40(%4), %%eax\n"
	       "71:     "__copyuser_seg" movl 44(%4), %%edx\n"
	       "        movnti %%eax, 40(%3)\n"
	       "        movnti %%edx, 44(%3)\n"
	       "13:     "__copyuser_seg" movl 48(%4), %%eax\n"
	       "81:     "__copyuser_seg" movl 52(%4), %%edx\n"
	       "        movnti %%eax, 48(%3)\n"
	       "        movnti %%edx, 52(%3)\n"
	       "14:     "__copyuser_seg" movl 56(%4), %%eax\n"
	       "91:     "__copyuser_seg" movl 60(%4), %%edx\n"
	       "        movnti %%eax, 56(%3)\n"
	       "        movnti %%edx, 60(%3)\n"
	       "        addl $-64, %0\n"
	       "        addl $64, %4\n"
	       "        addl $64, %3\n"
	       "        cmpl $63, %0\n"
	       "        ja  0b\n"
	       "        sfence \n"
	       "5:      movl  %0, %%eax\n"
	       "        shrl  $2, %0\n"
	       "        andl $3, %%eax\n"
	       "        cld\n"
	       "6:      rep; "__copyuser_seg" movsl\n"
	       "        movl %%eax,%0\n"
	       "7:      rep; "__copyuser_seg" movsb\n"
	       "8:\n"
	       ".section .fixup,\"ax\"\n"
	       "9:      lea 0(%%eax,%0,4),%0\n"
	       "16:     pushl %0\n"
	       "        pushl %%eax\n"
	       "        xorl %%eax,%%eax\n"
	       "        rep; stosb\n"
	       "        popl %%eax\n"
	       "        popl %0\n"
	       "        jmp 8b\n"
	       ".previous\n"
	       ".section __ex_table,\"a\"\n"
	       "	.align 4\n"
	       "	.long 0b,16b\n"
	       "	.long 1b,16b\n"
	       "	.long 2b,16b\n"
	       "	.long 21b,16b\n"
	       "	.long 3b,16b\n"
	       "	.long 31b,16b\n"
	       "	.long 4b,16b\n"
	       "	.long 41b,16b\n"
	       "	.long 10b,16b\n"
	       "	.long 51b,16b\n"
	       "	.long 11b,16b\n"
	       "	.long 61b,16b\n"
	       "	.long 12b,16b\n"
	       "	.long 71b,16b\n"
	       "	.long 13b,16b\n"
	       "	.long 81b,16b\n"
	       "	.long 14b,16b\n"
	       "	.long 91b,16b\n"
	       "	.long 6b,9b\n"
	       "        .long 7b,16b\n"
	       ".previous"
	       : "=&c"(size), "=&D" (d0), "=&S" (d1)
	       :  "1"(to), "2"(from), "0"(size)
	       : "eax", "edx", "memory");
	return size;
}

static unsigned long __size_overflow(3) __copy_user_intel_nocache(void *to,
				const void __user *from, unsigned long size)
{
	int d0, d1;

	__asm__ __volatile__(
	       "        .align 2,0x90\n"
	       "0:      "__copyuser_seg" movl 32(%4), %%eax\n"
	       "        cmpl $67, %0\n"
	       "        jbe 2f\n"
	       "1:      "__copyuser_seg" movl 64(%4), %%eax\n"
	       "        .align 2,0x90\n"
	       "2:      "__copyuser_seg" movl 0(%4), %%eax\n"
	       "21:     "__copyuser_seg" movl 4(%4), %%edx\n"
	       "        movnti %%eax, 0(%3)\n"
	       "        movnti %%edx, 4(%3)\n"
	       "3:      "__copyuser_seg" movl 8(%4), %%eax\n"
	       "31:     "__copyuser_seg" movl 12(%4),%%edx\n"
	       "        movnti %%eax, 8(%3)\n"
	       "        movnti %%edx, 12(%3)\n"
	       "4:      "__copyuser_seg" movl 16(%4), %%eax\n"
	       "41:     "__copyuser_seg" movl 20(%4), %%edx\n"
	       "        movnti %%eax, 16(%3)\n"
	       "        movnti %%edx, 20(%3)\n"
	       "10:     "__copyuser_seg" movl 24(%4), %%eax\n"
	       "51:     "__copyuser_seg" movl 28(%4), %%edx\n"
	       "        movnti %%eax, 24(%3)\n"
	       "        movnti %%edx, 28(%3)\n"
	       "11:     "__copyuser_seg" movl 32(%4), %%eax\n"
	       "61:     "__copyuser_seg" movl 36(%4), %%edx\n"
	       "        movnti %%eax, 32(%3)\n"
	       "        movnti %%edx, 36(%3)\n"
	       "12:     "__copyuser_seg" movl 40(%4), %%eax\n"
	       "71:     "__copyuser_seg" movl 44(%4), %%edx\n"
	       "        movnti %%eax, 40(%3)\n"
	       "        movnti %%edx, 44(%3)\n"
	       "13:     "__copyuser_seg" movl 48(%4), %%eax\n"
	       "81:     "__copyuser_seg" movl 52(%4), %%edx\n"
	       "        movnti %%eax, 48(%3)\n"
	       "        movnti %%edx, 52(%3)\n"
	       "14:     "__copyuser_seg" movl 56(%4), %%eax\n"
	       "91:     "__copyuser_seg" movl 60(%4), %%edx\n"
	       "        movnti %%eax, 56(%3)\n"
	       "        movnti %%edx, 60(%3)\n"
	       "        addl $-64, %0\n"
	       "        addl $64, %4\n"
	       "        addl $64, %3\n"
	       "        cmpl $63, %0\n"
	       "        ja  0b\n"
	       "        sfence \n"
	       "5:      movl  %0, %%eax\n"
	       "        shrl  $2, %0\n"
	       "        andl $3, %%eax\n"
	       "        cld\n"
	       "6:      rep; "__copyuser_seg" movsl\n"
	       "        movl %%eax,%0\n"
	       "7:      rep; "__copyuser_seg" movsb\n"
	       "8:\n"
	       ".section .fixup,\"ax\"\n"
	       "9:      lea 0(%%eax,%0,4),%0\n"
	       "16:     jmp 8b\n"
	       ".previous\n"
	       ".section __ex_table,\"a\"\n"
	       "	.align 4\n"
	       "	.long 0b,16b\n"
	       "	.long 1b,16b\n"
	       "	.long 2b,16b\n"
	       "	.long 21b,16b\n"
	       "	.long 3b,16b\n"
	       "	.long 31b,16b\n"
	       "	.long 4b,16b\n"
	       "	.long 41b,16b\n"
	       "	.long 10b,16b\n"
	       "	.long 51b,16b\n"
	       "	.long 11b,16b\n"
	       "	.long 61b,16b\n"
	       "	.long 12b,16b\n"
	       "	.long 71b,16b\n"
	       "	.long 13b,16b\n"
	       "	.long 81b,16b\n"
	       "	.long 14b,16b\n"
	       "	.long 91b,16b\n"
	       "	.long 6b,9b\n"
	       "        .long 7b,16b\n"
	       ".previous"
	       : "=&c"(size), "=&D" (d0), "=&S" (d1)
	       :  "1"(to), "2"(from), "0"(size)
	       : "eax", "edx", "memory");
	return size;
}

#else

/*
 * Leave these declared but undefined.  They should not be any references to
 * them
 */
unsigned long __copy_user_zeroing_intel(void *to, const void __user *from,
					unsigned long size);
unsigned long __generic_copy_to_user_intel(void __user *to, const void *from,
					unsigned long size);
unsigned long __generic_copy_from_user_intel(void *to, const void __user *from,
					unsigned long size);
unsigned long __copy_user_zeroing_intel_nocache(void *to,
				const void __user *from, unsigned long size);
#endif /* CONFIG_X86_INTEL_USERCOPY */

/* Generic arbitrary sized copy.  */
#define __copy_user(to, from, size, prefix, set, restore)		\
do {									\
	int __d0, __d1, __d2;						\
	__asm__ __volatile__(						\
		set							\
		"	cmp  $7,%0\n"					\
		"	jbe  1f\n"					\
		"	movl %1,%0\n"					\
		"	negl %0\n"					\
		"	andl $7,%0\n"					\
		"	subl %0,%3\n"					\
		"4:	rep; "prefix"movsb\n"				\
		"	movl %3,%0\n"					\
		"	shrl $2,%0\n"					\
		"	andl $3,%3\n"					\
		"	.align 2,0x90\n"				\
		"0:	rep; "prefix"movsl\n"				\
		"	movl %3,%0\n"					\
		"1:	rep; "prefix"movsb\n"				\
		"2:\n"							\
		restore							\
		".section .fixup,\"ax\"\n"				\
		"5:	addl %3,%0\n"					\
		"	jmp 2b\n"					\
		"3:	lea 0(%3,%0,4),%0\n"				\
		"	jmp 2b\n"					\
		".previous\n"						\
		".section __ex_table,\"a\"\n"				\
		"	.align 4\n"					\
		"	.long 4b,5b\n"					\
		"	.long 0b,3b\n"					\
		"	.long 1b,2b\n"					\
		".previous"						\
		: "=&c"(size), "=&D" (__d0), "=&S" (__d1), "=r"(__d2)	\
		: "3"(size), "0"(size), "1"(to), "2"(from)		\
		: "memory");						\
} while (0)

#define __copy_user_zeroing(to, from, size)				\
do {									\
	int __d0, __d1, __d2;						\
	__asm__ __volatile__(						\
		"	cmp  $7,%0\n"					\
		"	jbe  1f\n"					\
		"	movl %1,%0\n"					\
		"	negl %0\n"					\
		"	andl $7,%0\n"					\
		"	subl %0,%3\n"					\
		"4:	rep; "__copyuser_seg"movsb\n"			\
		"	movl %3,%0\n"					\
		"	shrl $2,%0\n"					\
		"	andl $3,%3\n"					\
		"	.align 2,0x90\n"				\
		"0:	rep; "__copyuser_seg"movsl\n"			\
		"	movl %3,%0\n"					\
		"1:	rep; "__copyuser_seg"movsb\n"			\
		"2:\n"							\
		".section .fixup,\"ax\"\n"				\
		"5:	addl %3,%0\n"					\
		"	jmp 6f\n"					\
		"3:	lea 0(%3,%0,4),%0\n"				\
		"6:	pushl %0\n"					\
		"	pushl %%eax\n"					\
		"	xorl %%eax,%%eax\n"				\
		"	rep; stosb\n"					\
		"	popl %%eax\n"					\
		"	popl %0\n"					\
		"	jmp 2b\n"					\
		".previous\n"						\
		".section __ex_table,\"a\"\n"				\
		"	.align 4\n"					\
		"	.long 4b,5b\n"					\
		"	.long 0b,3b\n"					\
		"	.long 1b,6b\n"					\
		".previous"						\
		: "=&c"(size), "=&D" (__d0), "=&S" (__d1), "=r"(__d2)	\
		: "3"(size), "0"(size), "1"(to), "2"(from)		\
		: "memory");						\
} while (0)

unsigned long __copy_to_user_ll(void __user *to, const void *from,
				unsigned long n)
{
#ifndef CONFIG_X86_WP_WORKS_OK
	if (unlikely(boot_cpu_data.wp_works_ok == 0) &&
			((unsigned long)to) < TASK_SIZE) {
		/*
		 * When we are in an atomic section (see
		 * mm/filemap.c:file_read_actor), return the full
		 * length to take the slow path.
		 */
		if (in_atomic())
			return n;

		/*
		 * CPU does not honor the WP bit when writing
		 * from supervisory mode, and due to preemption or SMP,
		 * the page tables can change at any time.
		 * Do it manually.	Manfred <manfred@colorfullife.com>
		 */
		while (n) {
			unsigned long offset = ((unsigned long)to)%PAGE_SIZE;
			unsigned long len = PAGE_SIZE - offset;
			int retval;
			struct page *pg;
			void *maddr;

			if (len > n)
				len = n;

survive:
			down_read(&current->mm->mmap_sem);
			retval = get_user_pages(current, current->mm,
					(unsigned long)to, 1, 1, 0, &pg, NULL);

			if (retval == -ENOMEM && is_global_init(current)) {
				up_read(&current->mm->mmap_sem);
				congestion_wait(BLK_RW_ASYNC, HZ/50);
				goto survive;
			}

			if (retval != 1) {
				up_read(&current->mm->mmap_sem);
				break;
			}

			maddr = kmap_atomic(pg, KM_USER0);
			memcpy(maddr + offset, from, len);
			kunmap_atomic(maddr, KM_USER0);
			set_page_dirty_lock(pg);
			put_page(pg);
			up_read(&current->mm->mmap_sem);

			from += len;
			to += len;
			n -= len;
		}
		return n;
	}
#endif
	if (movsl_is_ok(to, from, n))
		__copy_user(to, from, n, "", __COPYUSER_SET_ES, __COPYUSER_RESTORE_ES);
	else
		n = __generic_copy_to_user_intel(to, from, n);
	return n;
}
EXPORT_SYMBOL(__copy_to_user_ll);

unsigned long __copy_from_user_ll(void *to, const void __user *from,
					unsigned long n)
{
	if (movsl_is_ok(to, from, n))
		__copy_user_zeroing(to, from, n);
	else
		n = __copy_user_zeroing_intel(to, from, n);
	return n;
}
EXPORT_SYMBOL(__copy_from_user_ll);

unsigned long __copy_from_user_ll_nozero(void *to, const void __user *from,
					 unsigned long n)
{
	if (movsl_is_ok(to, from, n))
		__copy_user(to, from, n, __copyuser_seg, "", "");
	else
		n = __generic_copy_from_user_intel(to, from, n);
	return n;
}
EXPORT_SYMBOL(__copy_from_user_ll_nozero);

unsigned long __copy_from_user_ll_nocache(void *to, const void __user *from,
					unsigned long n)
{
#ifdef CONFIG_X86_INTEL_USERCOPY
	if (n > 64 && cpu_has_xmm2)
		n = __copy_user_zeroing_intel_nocache(to, from, n);
	else
		__copy_user_zeroing(to, from, n);
#else
	__copy_user_zeroing(to, from, n);
#endif
	return n;
}
EXPORT_SYMBOL(__copy_from_user_ll_nocache);

unsigned long __copy_from_user_ll_nocache_nozero(void *to, const void __user *from,
					unsigned long n)
{
#ifdef CONFIG_X86_INTEL_USERCOPY
	if (n > 64 && cpu_has_xmm2)
		n = __copy_user_intel_nocache(to, from, n);
	else
		__copy_user(to, from, n, __copyuser_seg, "", "");
#else
	__copy_user(to, from, n, __copyuser_seg, "", "");
#endif
	return n;
}
EXPORT_SYMBOL(__copy_from_user_ll_nocache_nozero);

void copy_from_user_overflow(void)
{
	WARN(1, "Buffer overflow detected!\n");
}
EXPORT_SYMBOL(copy_from_user_overflow);

void copy_to_user_overflow(void)
{
	WARN(1, "Buffer overflow detected!\n");
}
EXPORT_SYMBOL(copy_to_user_overflow);

#ifdef CONFIG_PAX_MEMORY_UDEREF
void __set_fs(mm_segment_t x)
{
	switch (x.seg) {
	case 0:
		loadsegment(gs, 0);
		break;
	case TASK_SIZE_MAX:
		loadsegment(gs, __USER_DS);
		break;
	case -1UL:
		loadsegment(gs, __KERNEL_DS);
		break;
	default:
		BUG();
	}
}
EXPORT_SYMBOL(__set_fs);

void set_fs(mm_segment_t x)
{
	current_thread_info()->addr_limit = x;
	__set_fs(x);
}
EXPORT_SYMBOL(set_fs);
#endif<|MERGE_RESOLUTION|>--- conflicted
+++ resolved
@@ -288,116 +288,6 @@
 		       "37:    rep; movsb\n"
 		       "100:\n"
 		       __COPYUSER_RESTORE_ES
-<<<<<<< HEAD
-=======
-		       ".section .fixup,\"ax\"\n"
-		       "101:   lea 0(%%eax,%0,4),%0\n"
-		       "       jmp 100b\n"
-		       ".previous\n"
-		       ".section __ex_table,\"a\"\n"
-		       "       .align 4\n"
-		       "       .long 1b,100b\n"
-		       "       .long 2b,100b\n"
-		       "       .long 3b,100b\n"
-		       "       .long 4b,100b\n"
-		       "       .long 5b,100b\n"
-		       "       .long 6b,100b\n"
-		       "       .long 7b,100b\n"
-		       "       .long 8b,100b\n"
-		       "       .long 9b,100b\n"
-		       "       .long 10b,100b\n"
-		       "       .long 11b,100b\n"
-		       "       .long 12b,100b\n"
-		       "       .long 13b,100b\n"
-		       "       .long 14b,100b\n"
-		       "       .long 15b,100b\n"
-		       "       .long 16b,100b\n"
-		       "       .long 17b,100b\n"
-		       "       .long 18b,100b\n"
-		       "       .long 19b,100b\n"
-		       "       .long 20b,100b\n"
-		       "       .long 21b,100b\n"
-		       "       .long 22b,100b\n"
-		       "       .long 23b,100b\n"
-		       "       .long 24b,100b\n"
-		       "       .long 25b,100b\n"
-		       "       .long 26b,100b\n"
-		       "       .long 27b,100b\n"
-		       "       .long 28b,100b\n"
-		       "       .long 29b,100b\n"
-		       "       .long 30b,100b\n"
-		       "       .long 31b,100b\n"
-		       "       .long 32b,100b\n"
-		       "       .long 33b,100b\n"
-		       "       .long 34b,100b\n"
-		       "       .long 35b,100b\n"
-		       "       .long 36b,100b\n"
-		       "       .long 37b,100b\n"
-		       "       .long 99b,101b\n"
-		       ".previous"
-		       : "=&c"(size), "=&D" (d0), "=&S" (d1)
-		       :  "1"(to), "2"(from), "0"(size)
-		       : "eax", "edx", "memory");
-	return size;
-}
-
-static unsigned long
-__generic_copy_from_user_intel(void *to, const void __user *from, unsigned long size)
-{
-	int d0, d1;
-	__asm__ __volatile__(
-		       "       .align 2,0x90\n"
-		       "1:     "__copyuser_seg" movl 32(%4), %%eax\n"
-		       "       cmpl $67, %0\n"
-		       "       jbe 3f\n"
-		       "2:     "__copyuser_seg" movl 64(%4), %%eax\n"
-		       "       .align 2,0x90\n"
-		       "3:     "__copyuser_seg" movl 0(%4), %%eax\n"
-		       "4:     "__copyuser_seg" movl 4(%4), %%edx\n"
-		       "5:     movl %%eax, 0(%3)\n"
-		       "6:     movl %%edx, 4(%3)\n"
-		       "7:     "__copyuser_seg" movl 8(%4), %%eax\n"
-		       "8:     "__copyuser_seg" movl 12(%4),%%edx\n"
-		       "9:     movl %%eax, 8(%3)\n"
-		       "10:    movl %%edx, 12(%3)\n"
-		       "11:    "__copyuser_seg" movl 16(%4), %%eax\n"
-		       "12:    "__copyuser_seg" movl 20(%4), %%edx\n"
-		       "13:    movl %%eax, 16(%3)\n"
-		       "14:    movl %%edx, 20(%3)\n"
-		       "15:    "__copyuser_seg" movl 24(%4), %%eax\n"
-		       "16:    "__copyuser_seg" movl 28(%4), %%edx\n"
-		       "17:    movl %%eax, 24(%3)\n"
-		       "18:    movl %%edx, 28(%3)\n"
-		       "19:    "__copyuser_seg" movl 32(%4), %%eax\n"
-		       "20:    "__copyuser_seg" movl 36(%4), %%edx\n"
-		       "21:    movl %%eax, 32(%3)\n"
-		       "22:    movl %%edx, 36(%3)\n"
-		       "23:    "__copyuser_seg" movl 40(%4), %%eax\n"
-		       "24:    "__copyuser_seg" movl 44(%4), %%edx\n"
-		       "25:    movl %%eax, 40(%3)\n"
-		       "26:    movl %%edx, 44(%3)\n"
-		       "27:    "__copyuser_seg" movl 48(%4), %%eax\n"
-		       "28:    "__copyuser_seg" movl 52(%4), %%edx\n"
-		       "29:    movl %%eax, 48(%3)\n"
-		       "30:    movl %%edx, 52(%3)\n"
-		       "31:    "__copyuser_seg" movl 56(%4), %%eax\n"
-		       "32:    "__copyuser_seg" movl 60(%4), %%edx\n"
-		       "33:    movl %%eax, 56(%3)\n"
-		       "34:    movl %%edx, 60(%3)\n"
-		       "       addl $-64, %0\n"
-		       "       addl $64, %4\n"
-		       "       addl $64, %3\n"
-		       "       cmpl $63, %0\n"
-		       "       ja  1b\n"
-		       "35:    movl  %0, %%eax\n"
-		       "       shrl  $2, %0\n"
-		       "       andl  $3, %%eax\n"
-		       "       cld\n"
-		       "99:    rep; "__copyuser_seg" movsl\n"
-		       "36:    movl %%eax, %0\n"
-		       "37:    rep; "__copyuser_seg" movsb\n"
-		       "100:\n"
->>>>>>> 2b996447
 		       ".section .fixup,\"ax\"\n"
 		       "101:   lea 0(%%eax,%0,4),%0\n"
 		       "       jmp 100b\n"
@@ -556,7 +446,7 @@
 	return size;
 }
 
-static unsigned long __size_overflow(3)
+static unsigned long
 __copy_user_zeroing_intel(void *to, const void __user *from, unsigned long size)
 {
 	int d0, d1;
@@ -656,7 +546,7 @@
  * hyoshiok@miraclelinux.com
  */
 
-static unsigned long __size_overflow(3) __copy_user_zeroing_intel_nocache(void *to,
+static unsigned long __copy_user_zeroing_intel_nocache(void *to,
 				const void __user *from, unsigned long size)
 {
 	int d0, d1;
@@ -753,7 +643,7 @@
 	return size;
 }
 
-static unsigned long __size_overflow(3) __copy_user_intel_nocache(void *to,
+static unsigned long __copy_user_intel_nocache(void *to,
 				const void __user *from, unsigned long size)
 {
 	int d0, d1;
