--- conflicted
+++ resolved
@@ -34,96 +34,6 @@
 	__movsl_is_ok((unsigned long)(a1), (unsigned long)(a2), (n))
 
 /*
-<<<<<<< HEAD
- * Copy a null terminated string from userspace.
- */
-
-#define __do_strncpy_from_user(dst, src, count, res)			   \
-do {									   \
-	int __d0, __d1, __d2;						   \
-	might_fault();							   \
-	__asm__ __volatile__(						   \
-		"	testl %1,%1\n"					   \
-		"	jz 2f\n"					   \
-		"0:	"__copyuser_seg"lodsb\n"			   \
-		"	stosb\n"					   \
-		"	testb %%al,%%al\n"				   \
-		"	jz 1f\n"					   \
-		"	decl %1\n"					   \
-		"	jnz 0b\n"					   \
-		"1:	subl %1,%0\n"					   \
-		"2:\n"							   \
-		".section .fixup,\"ax\"\n"				   \
-		"3:	movl %5,%0\n"					   \
-		"	jmp 2b\n"					   \
-		".previous\n"						   \
-		_ASM_EXTABLE(0b,3b)					   \
-		: "=&d"(res), "=&c"(count), "=&a" (__d0), "=&S" (__d1),	   \
-		  "=&D" (__d2)						   \
-		: "i"(-EFAULT), "0"(count), "1"(count), "3"(src), "4"(dst) \
-		: "memory");						   \
-} while (0)
-
-/**
- * __strncpy_from_user: - Copy a NUL terminated string from userspace, with less checking.
- * @dst:   Destination address, in kernel space.  This buffer must be at
- *         least @count bytes long.
- * @src:   Source address, in user space.
- * @count: Maximum number of bytes to copy, including the trailing NUL.
- *
- * Copies a NUL-terminated string from userspace to kernel space.
- * Caller must check the specified block with access_ok() before calling
- * this function.
- *
- * On success, returns the length of the string (not including the trailing
- * NUL).
- *
- * If access to userspace fails, returns -EFAULT (some data may have been
- * copied).
- *
- * If @count is smaller than the length of the string, copies @count bytes
- * and returns @count.
- */
-long
-__strncpy_from_user(char *dst, const char __user *src, long count)
-{
-	long res;
-	__do_strncpy_from_user(dst, src, count, res);
-	return res;
-}
-EXPORT_SYMBOL(__strncpy_from_user);
-
-/**
- * strncpy_from_user: - Copy a NUL terminated string from userspace.
- * @dst:   Destination address, in kernel space.  This buffer must be at
- *         least @count bytes long.
- * @src:   Source address, in user space.
- * @count: Maximum number of bytes to copy, including the trailing NUL.
- *
- * Copies a NUL-terminated string from userspace to kernel space.
- *
- * On success, returns the length of the string (not including the trailing
- * NUL).
- *
- * If access to userspace fails, returns -EFAULT (some data may have been
- * copied).
- *
- * If @count is smaller than the length of the string, copies @count bytes
- * and returns @count.
- */
-long
-strncpy_from_user(char *dst, const char __user *src, long count)
-{
-	long res = -EFAULT;
-	if (access_ok(VERIFY_READ, src, 1))
-		__do_strncpy_from_user(dst, src, count, res);
-	return res;
-}
-EXPORT_SYMBOL(strncpy_from_user);
-
-/*
-=======
->>>>>>> c3ade0e0
  * Zero Userspace
  */
 
@@ -133,18 +43,11 @@
 	might_fault();							\
 	__asm__ __volatile__(						\
 		__COPYUSER_SET_ES					\
-<<<<<<< HEAD
-		"0:	rep; stosl\n"					\
-		"	movl %2,%0\n"					\
-		"1:	rep; stosb\n"					\
-		"2:\n"							\
-=======
 		ASM_STAC "\n"						\
 		"0:	rep; stosl\n"					\
 		"	movl %2,%0\n"					\
 		"1:	rep; stosb\n"					\
 		"2: " ASM_CLAC "\n"					\
->>>>>>> c3ade0e0
 		__COPYUSER_RESTORE_ES					\
 		".section .fixup,\"ax\"\n"				\
 		"3:	lea 0(%2,%0,4),%0\n"				\
@@ -195,55 +98,6 @@
 }
 EXPORT_SYMBOL(__clear_user);
 
-<<<<<<< HEAD
-/**
- * strnlen_user: - Get the size of a string in user space.
- * @s: The string to measure.
- * @n: The maximum valid length
- *
- * Get the size of a NUL-terminated string in user space.
- *
- * Returns the size of the string INCLUDING the terminating NUL.
- * On exception, returns 0.
- * If the string is too long, returns a value greater than @n.
- */
-long strnlen_user(const char __user *s, long n)
-{
-	unsigned long mask = -__addr_ok(s);
-	unsigned long res, tmp;
-
-	might_fault();
-
-	__asm__ __volatile__(
-		__COPYUSER_SET_ES
-		"	testl %0, %0\n"
-		"	jz 3f\n"
-		"	andl %0,%%ecx\n"
-		"0:	repne; scasb\n"
-		"	setne %%al\n"
-		"	subl %%ecx,%0\n"
-		"	addl %0,%%eax\n"
-		"1:\n"
-		__COPYUSER_RESTORE_ES
-		".section .fixup,\"ax\"\n"
-		"2:	xorl %%eax,%%eax\n"
-		"	jmp 1b\n"
-		"3:	movb $1,%%al\n"
-		"	jmp 1b\n"
-		".previous\n"
-		".section __ex_table,\"a\"\n"
-		"	.align 4\n"
-		"	.long 0b,2b\n"
-		".previous"
-		:"=&r" (n), "=&D" (s), "=&a" (res), "=&c" (tmp)
-		:"0" (n), "1" (s), "2" (0), "3" (mask)
-		:"cc");
-	return res & mask;
-}
-EXPORT_SYMBOL(strnlen_user);
-
-=======
->>>>>>> c3ade0e0
 #ifdef CONFIG_X86_INTEL_USERCOPY
 static unsigned long
 __generic_copy_to_user_intel(void __user *to, const void *from, unsigned long size)
@@ -303,116 +157,6 @@
 		       "37:    rep; movsb\n"
 		       "100:\n"
 		       __COPYUSER_RESTORE_ES
-<<<<<<< HEAD
-		       ".section .fixup,\"ax\"\n"
-		       "101:   lea 0(%%eax,%0,4),%0\n"
-		       "       jmp 100b\n"
-		       ".previous\n"
-		       ".section __ex_table,\"a\"\n"
-		       "       .align 4\n"
-		       "       .long 1b,100b\n"
-		       "       .long 2b,100b\n"
-		       "       .long 3b,100b\n"
-		       "       .long 4b,100b\n"
-		       "       .long 5b,100b\n"
-		       "       .long 6b,100b\n"
-		       "       .long 7b,100b\n"
-		       "       .long 8b,100b\n"
-		       "       .long 9b,100b\n"
-		       "       .long 10b,100b\n"
-		       "       .long 11b,100b\n"
-		       "       .long 12b,100b\n"
-		       "       .long 13b,100b\n"
-		       "       .long 14b,100b\n"
-		       "       .long 15b,100b\n"
-		       "       .long 16b,100b\n"
-		       "       .long 17b,100b\n"
-		       "       .long 18b,100b\n"
-		       "       .long 19b,100b\n"
-		       "       .long 20b,100b\n"
-		       "       .long 21b,100b\n"
-		       "       .long 22b,100b\n"
-		       "       .long 23b,100b\n"
-		       "       .long 24b,100b\n"
-		       "       .long 25b,100b\n"
-		       "       .long 26b,100b\n"
-		       "       .long 27b,100b\n"
-		       "       .long 28b,100b\n"
-		       "       .long 29b,100b\n"
-		       "       .long 30b,100b\n"
-		       "       .long 31b,100b\n"
-		       "       .long 32b,100b\n"
-		       "       .long 33b,100b\n"
-		       "       .long 34b,100b\n"
-		       "       .long 35b,100b\n"
-		       "       .long 36b,100b\n"
-		       "       .long 37b,100b\n"
-		       "       .long 99b,101b\n"
-		       ".previous"
-		       : "=&c"(size), "=&D" (d0), "=&S" (d1)
-		       :  "1"(to), "2"(from), "0"(size)
-		       : "eax", "edx", "memory");
-	return size;
-}
-
-static unsigned long
-__generic_copy_from_user_intel(void *to, const void __user *from, unsigned long size)
-{
-	int d0, d1;
-	__asm__ __volatile__(
-		       "       .align 2,0x90\n"
-		       "1:     "__copyuser_seg" movl 32(%4), %%eax\n"
-		       "       cmpl $67, %0\n"
-		       "       jbe 3f\n"
-		       "2:     "__copyuser_seg" movl 64(%4), %%eax\n"
-		       "       .align 2,0x90\n"
-		       "3:     "__copyuser_seg" movl 0(%4), %%eax\n"
-		       "4:     "__copyuser_seg" movl 4(%4), %%edx\n"
-		       "5:     movl %%eax, 0(%3)\n"
-		       "6:     movl %%edx, 4(%3)\n"
-		       "7:     "__copyuser_seg" movl 8(%4), %%eax\n"
-		       "8:     "__copyuser_seg" movl 12(%4),%%edx\n"
-		       "9:     movl %%eax, 8(%3)\n"
-		       "10:    movl %%edx, 12(%3)\n"
-		       "11:    "__copyuser_seg" movl 16(%4), %%eax\n"
-		       "12:    "__copyuser_seg" movl 20(%4), %%edx\n"
-		       "13:    movl %%eax, 16(%3)\n"
-		       "14:    movl %%edx, 20(%3)\n"
-		       "15:    "__copyuser_seg" movl 24(%4), %%eax\n"
-		       "16:    "__copyuser_seg" movl 28(%4), %%edx\n"
-		       "17:    movl %%eax, 24(%3)\n"
-		       "18:    movl %%edx, 28(%3)\n"
-		       "19:    "__copyuser_seg" movl 32(%4), %%eax\n"
-		       "20:    "__copyuser_seg" movl 36(%4), %%edx\n"
-		       "21:    movl %%eax, 32(%3)\n"
-		       "22:    movl %%edx, 36(%3)\n"
-		       "23:    "__copyuser_seg" movl 40(%4), %%eax\n"
-		       "24:    "__copyuser_seg" movl 44(%4), %%edx\n"
-		       "25:    movl %%eax, 40(%3)\n"
-		       "26:    movl %%edx, 44(%3)\n"
-		       "27:    "__copyuser_seg" movl 48(%4), %%eax\n"
-		       "28:    "__copyuser_seg" movl 52(%4), %%edx\n"
-		       "29:    movl %%eax, 48(%3)\n"
-		       "30:    movl %%edx, 52(%3)\n"
-		       "31:    "__copyuser_seg" movl 56(%4), %%eax\n"
-		       "32:    "__copyuser_seg" movl 60(%4), %%edx\n"
-		       "33:    movl %%eax, 56(%3)\n"
-		       "34:    movl %%edx, 60(%3)\n"
-		       "       addl $-64, %0\n"
-		       "       addl $64, %4\n"
-		       "       addl $64, %3\n"
-		       "       cmpl $63, %0\n"
-		       "       ja  1b\n"
-		       "35:    movl  %0, %%eax\n"
-		       "       shrl  $2, %0\n"
-		       "       andl  $3, %%eax\n"
-		       "       cld\n"
-		       "99:    rep; "__copyuser_seg" movsl\n"
-		       "36:    movl %%eax, %0\n"
-		       "37:    rep; "__copyuser_seg" movsb\n"
-		       "100:\n"
-=======
->>>>>>> c3ade0e0
 		       ".section .fixup,\"ax\"\n"
 		       "101:   lea 0(%%eax,%0,4),%0\n"
 		       "       jmp 100b\n"
@@ -943,10 +687,7 @@
 		__copy_user(to, from, n, "", __COPYUSER_SET_ES, __COPYUSER_RESTORE_ES);
 	else
 		n = __generic_copy_to_user_intel(to, from, n);
-<<<<<<< HEAD
-=======
 	clac();
->>>>>>> c3ade0e0
 	return n;
 }
 EXPORT_SYMBOL(__copy_to_user_ll);
@@ -972,10 +713,7 @@
 		__copy_user(to, from, n, __copyuser_seg, "", "");
 	else
 		n = __generic_copy_from_user_intel(to, from, n);
-<<<<<<< HEAD
-=======
 	clac();
->>>>>>> c3ade0e0
 	return n;
 }
 EXPORT_SYMBOL(__copy_from_user_ll_nozero);
@@ -1013,19 +751,6 @@
 	return n;
 }
 EXPORT_SYMBOL(__copy_from_user_ll_nocache_nozero);
-
-<<<<<<< HEAD
-void copy_from_user_overflow(void)
-{
-	WARN(1, "Buffer overflow detected!\n");
-}
-EXPORT_SYMBOL(copy_from_user_overflow);
-
-void copy_to_user_overflow(void)
-{
-	WARN(1, "Buffer overflow detected!\n");
-}
-EXPORT_SYMBOL(copy_to_user_overflow);
 
 #ifdef CONFIG_PAX_MEMORY_UDEREF
 void __set_fs(mm_segment_t x)
@@ -1048,29 +773,6 @@
 
 void set_fs(mm_segment_t x)
 {
-=======
-#ifdef CONFIG_PAX_MEMORY_UDEREF
-void __set_fs(mm_segment_t x)
-{
-	switch (x.seg) {
-	case 0:
-		loadsegment(gs, 0);
-		break;
-	case TASK_SIZE_MAX:
-		loadsegment(gs, __USER_DS);
-		break;
-	case -1UL:
-		loadsegment(gs, __KERNEL_DS);
-		break;
-	default:
-		BUG();
-	}
-}
-EXPORT_SYMBOL(__set_fs);
-
-void set_fs(mm_segment_t x)
-{
->>>>>>> c3ade0e0
 	current_thread_info()->addr_limit = x;
 	__set_fs(x);
 }
