/*
 * __put_user functions.
 *
 * (C) Copyright 2005 Linus Torvalds
 * (C) Copyright 2005 Andi Kleen
 * (C) Copyright 2008 Glauber Costa
 *
 * These functions have a non-standard call interface
 * to make them more efficient, especially as they
 * return an error value in addition to the "real"
 * return value.
 */
#include <linux/linkage.h>
#include <asm/dwarf2.h>
#include <asm/thread_info.h>
#include <asm/errno.h>
#include <asm/asm.h>
<<<<<<< HEAD
=======
#include <asm/smap.h>
>>>>>>> c3ade0e0
#include <asm/segment.h>
#include <asm/pgtable.h>
#include <asm/alternative-asm.h>

/*
 * __put_user_X
 *
 * Inputs:	%eax[:%edx] contains the data
 *		%ecx contains the address
 *
 * Outputs:	%eax is error code (0 or -EFAULT)
 *
 * These functions should not modify any other registers,
 * as they get called from within inline assembly.
 */

#define ENTER	CFI_STARTPROC
<<<<<<< HEAD
#define EXIT	pax_force_retaddr; ret ; \
=======
#define EXIT	ASM_CLAC ;		\
		pax_force_retaddr ;	\
		ret ;			\
>>>>>>> c3ade0e0
		CFI_ENDPROC

#if defined(CONFIG_X86_64) && defined(CONFIG_PAX_MEMORY_UDEREF)
#define _DEST %_ASM_CX,%_ASM_BX
#else
#define _DEST %_ASM_CX
#endif

#if defined(CONFIG_X86_32) && defined(CONFIG_PAX_MEMORY_UDEREF)
#define __copyuser_seg gs;
#else
#define __copyuser_seg
#endif

.text
ENTRY(__put_user_1)
	ENTER

#if !defined(CONFIG_X86_32) || !defined(CONFIG_PAX_MEMORY_UDEREF)
	GET_THREAD_INFO(%_ASM_BX)
	cmp TI_addr_limit(%_ASM_BX),%_ASM_CX
	jae bad_put_user
<<<<<<< HEAD
=======
	ASM_STAC
>>>>>>> c3ade0e0

#if defined(CONFIG_X86_64) && defined(CONFIG_PAX_MEMORY_UDEREF)
	mov pax_user_shadow_base,%_ASM_BX
	cmp %_ASM_BX,%_ASM_CX
	jb 1234f
	xor %ebx,%ebx
1234:
#endif

#endif

1:	__copyuser_seg movb %al,(_DEST)
	xor %eax,%eax
	EXIT
ENDPROC(__put_user_1)

ENTRY(__put_user_2)
	ENTER

#if !defined(CONFIG_X86_32) || !defined(CONFIG_PAX_MEMORY_UDEREF)
	GET_THREAD_INFO(%_ASM_BX)
	mov TI_addr_limit(%_ASM_BX),%_ASM_BX
	sub $1,%_ASM_BX
	cmp %_ASM_BX,%_ASM_CX
	jae bad_put_user
<<<<<<< HEAD
=======
	ASM_STAC
>>>>>>> c3ade0e0

#if defined(CONFIG_X86_64) && defined(CONFIG_PAX_MEMORY_UDEREF)
	mov pax_user_shadow_base,%_ASM_BX
	cmp %_ASM_BX,%_ASM_CX
	jb 1234f
	xor %ebx,%ebx
1234:
#endif

#endif

2:	__copyuser_seg movw %ax,(_DEST)
	xor %eax,%eax
	EXIT
ENDPROC(__put_user_2)

ENTRY(__put_user_4)
	ENTER

#if !defined(CONFIG_X86_32) || !defined(CONFIG_PAX_MEMORY_UDEREF)
	GET_THREAD_INFO(%_ASM_BX)
	mov TI_addr_limit(%_ASM_BX),%_ASM_BX
	sub $3,%_ASM_BX
	cmp %_ASM_BX,%_ASM_CX
	jae bad_put_user
<<<<<<< HEAD
=======
	ASM_STAC
>>>>>>> c3ade0e0

#if defined(CONFIG_X86_64) && defined(CONFIG_PAX_MEMORY_UDEREF)
	mov pax_user_shadow_base,%_ASM_BX
	cmp %_ASM_BX,%_ASM_CX
	jb 1234f
	xor %ebx,%ebx
1234:
#endif

#endif

3:	__copyuser_seg movl %eax,(_DEST)
	xor %eax,%eax
	EXIT
ENDPROC(__put_user_4)

ENTRY(__put_user_8)
	ENTER

#if !defined(CONFIG_X86_32) || !defined(CONFIG_PAX_MEMORY_UDEREF)
	GET_THREAD_INFO(%_ASM_BX)
	mov TI_addr_limit(%_ASM_BX),%_ASM_BX
	sub $7,%_ASM_BX
	cmp %_ASM_BX,%_ASM_CX
	jae bad_put_user
<<<<<<< HEAD
=======
	ASM_STAC
>>>>>>> c3ade0e0

#if defined(CONFIG_X86_64) && defined(CONFIG_PAX_MEMORY_UDEREF)
	mov pax_user_shadow_base,%_ASM_BX
	cmp %_ASM_BX,%_ASM_CX
	jb 1234f
	xor %ebx,%ebx
1234:
#endif

#endif

4:	__copyuser_seg mov %_ASM_AX,(_DEST)
#ifdef CONFIG_X86_32
5:	__copyuser_seg movl %edx,4(_DEST)
#endif
	xor %eax,%eax
	EXIT
ENDPROC(__put_user_8)

bad_put_user:
	CFI_STARTPROC
	movl $-EFAULT,%eax
	EXIT
END(bad_put_user)

	_ASM_EXTABLE(1b,bad_put_user)
	_ASM_EXTABLE(2b,bad_put_user)
	_ASM_EXTABLE(3b,bad_put_user)
	_ASM_EXTABLE(4b,bad_put_user)
#ifdef CONFIG_X86_32
	_ASM_EXTABLE(5b,bad_put_user)
#endif<|MERGE_RESOLUTION|>--- conflicted
+++ resolved
@@ -15,10 +15,7 @@
 #include <asm/thread_info.h>
 #include <asm/errno.h>
 #include <asm/asm.h>
-<<<<<<< HEAD
-=======
 #include <asm/smap.h>
->>>>>>> c3ade0e0
 #include <asm/segment.h>
 #include <asm/pgtable.h>
 #include <asm/alternative-asm.h>
@@ -36,13 +33,9 @@
  */
 
 #define ENTER	CFI_STARTPROC
-<<<<<<< HEAD
-#define EXIT	pax_force_retaddr; ret ; \
-=======
 #define EXIT	ASM_CLAC ;		\
 		pax_force_retaddr ;	\
 		ret ;			\
->>>>>>> c3ade0e0
 		CFI_ENDPROC
 
 #if defined(CONFIG_X86_64) && defined(CONFIG_PAX_MEMORY_UDEREF)
@@ -65,10 +58,7 @@
 	GET_THREAD_INFO(%_ASM_BX)
 	cmp TI_addr_limit(%_ASM_BX),%_ASM_CX
 	jae bad_put_user
-<<<<<<< HEAD
-=======
 	ASM_STAC
->>>>>>> c3ade0e0
 
 #if defined(CONFIG_X86_64) && defined(CONFIG_PAX_MEMORY_UDEREF)
 	mov pax_user_shadow_base,%_ASM_BX
@@ -94,10 +84,7 @@
 	sub $1,%_ASM_BX
 	cmp %_ASM_BX,%_ASM_CX
 	jae bad_put_user
-<<<<<<< HEAD
-=======
 	ASM_STAC
->>>>>>> c3ade0e0
 
 #if defined(CONFIG_X86_64) && defined(CONFIG_PAX_MEMORY_UDEREF)
 	mov pax_user_shadow_base,%_ASM_BX
@@ -123,10 +110,7 @@
 	sub $3,%_ASM_BX
 	cmp %_ASM_BX,%_ASM_CX
 	jae bad_put_user
-<<<<<<< HEAD
-=======
 	ASM_STAC
->>>>>>> c3ade0e0
 
 #if defined(CONFIG_X86_64) && defined(CONFIG_PAX_MEMORY_UDEREF)
 	mov pax_user_shadow_base,%_ASM_BX
@@ -152,10 +136,7 @@
 	sub $7,%_ASM_BX
 	cmp %_ASM_BX,%_ASM_CX
 	jae bad_put_user
-<<<<<<< HEAD
-=======
 	ASM_STAC
->>>>>>> c3ade0e0
 
 #if defined(CONFIG_X86_64) && defined(CONFIG_PAX_MEMORY_UDEREF)
 	mov pax_user_shadow_base,%_ASM_BX
