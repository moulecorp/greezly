--- conflicted
+++ resolved
@@ -32,10 +32,7 @@
 #include <asm/asm-offsets.h>
 #include <asm/thread_info.h>
 #include <asm/asm.h>
-<<<<<<< HEAD
-=======
 #include <asm/smap.h>
->>>>>>> c3ade0e0
 #include <asm/segment.h>
 #include <asm/pgtable.h>
 #include <asm/alternative-asm.h>
@@ -54,10 +51,7 @@
 	GET_THREAD_INFO(%_ASM_DX)
 	cmp TI_addr_limit(%_ASM_DX),%_ASM_AX
 	jae bad_get_user
-<<<<<<< HEAD
-=======
-	ASM_STAC
->>>>>>> c3ade0e0
+	ASM_STAC
 
 #if defined(CONFIG_X86_64) && defined(CONFIG_PAX_MEMORY_UDEREF)
 	mov pax_user_shadow_base,%_ASM_DX
@@ -69,14 +63,9 @@
 
 #endif
 
-<<<<<<< HEAD
-1:	__copyuser_seg movzb (%_ASM_AX),%edx
-	xor %eax,%eax
-=======
 1:	__copyuser_seg movzbl (%_ASM_AX),%edx
 	xor %eax,%eax
 	ASM_CLAC
->>>>>>> c3ade0e0
 	pax_force_retaddr
 	ret
 	CFI_ENDPROC
@@ -91,10 +80,7 @@
 	GET_THREAD_INFO(%_ASM_DX)
 	cmp TI_addr_limit(%_ASM_DX),%_ASM_AX
 	jae bad_get_user
-<<<<<<< HEAD
-=======
-	ASM_STAC
->>>>>>> c3ade0e0
+	ASM_STAC
 
 #if defined(CONFIG_X86_64) && defined(CONFIG_PAX_MEMORY_UDEREF)
 	mov pax_user_shadow_base,%_ASM_DX
@@ -108,10 +94,7 @@
 
 2:	__copyuser_seg movzwl -1(%_ASM_AX),%edx
 	xor %eax,%eax
-<<<<<<< HEAD
-=======
-	ASM_CLAC
->>>>>>> c3ade0e0
+	ASM_CLAC
 	pax_force_retaddr
 	ret
 	CFI_ENDPROC
@@ -126,10 +109,7 @@
 	GET_THREAD_INFO(%_ASM_DX)
 	cmp TI_addr_limit(%_ASM_DX),%_ASM_AX
 	jae bad_get_user
-<<<<<<< HEAD
-=======
-	ASM_STAC
->>>>>>> c3ade0e0
+	ASM_STAC
 
 #if defined(CONFIG_X86_64) && defined(CONFIG_PAX_MEMORY_UDEREF)
 	mov pax_user_shadow_base,%_ASM_DX
@@ -141,14 +121,9 @@
 
 #endif
 
-<<<<<<< HEAD
-3:	__copyuser_seg mov -3(%_ASM_AX),%edx
-	xor %eax,%eax
-=======
 3:	__copyuser_seg movl -3(%_ASM_AX),%edx
 	xor %eax,%eax
 	ASM_CLAC
->>>>>>> c3ade0e0
 	pax_force_retaddr
 	ret
 	CFI_ENDPROC
@@ -161,11 +136,7 @@
 	jc bad_get_user
 	GET_THREAD_INFO(%_ASM_DX)
 	cmp TI_addr_limit(%_ASM_DX),%_ASM_AX
-<<<<<<< HEAD
-	jae	bad_get_user
-=======
-	jae bad_get_user
->>>>>>> c3ade0e0
+	jae bad_get_user
 
 #ifdef CONFIG_PAX_MEMORY_UDEREF
 	mov pax_user_shadow_base,%_ASM_DX
@@ -175,10 +146,6 @@
 1234:
 #endif
 
-<<<<<<< HEAD
-4:	movq -7(%_ASM_AX),%_ASM_DX
-	xor %eax,%eax
-=======
 	ASM_STAC
 4:	movq -7(%_ASM_AX),%rdx
 	xor %eax,%eax
@@ -196,7 +163,6 @@
 5:	__copyuser_seg movl -3(%_ASM_AX),%ecx
 	xor %eax,%eax
 	ASM_CLAC
->>>>>>> c3ade0e0
 	pax_force_retaddr
 	ret
 #endif
@@ -208,10 +174,7 @@
 	CFI_STARTPROC
 	xor %edx,%edx
 	mov $(-EFAULT),%_ASM_AX
-<<<<<<< HEAD
-=======
-	ASM_CLAC
->>>>>>> c3ade0e0
+	ASM_CLAC
 	pax_force_retaddr
 	ret
 	CFI_ENDPROC
