/*
 * Copyright 2008 Vitaly Mayatskikh <vmayatsk@redhat.com>
 * Copyright 2002 Andi Kleen, SuSE Labs.
 * Subject to the GNU Public License v2.
 *
 * Functions to copy from and to user space.
 */

#include <linux/linkage.h>
#include <asm/dwarf2.h>
#include <asm/alternative-asm.h>

#define FIX_ALIGNMENT 1

#include <asm/current.h>
#include <asm/asm-offsets.h>
#include <asm/thread_info.h>
<<<<<<< HEAD
=======
#include <asm/asm.h>
#include <asm/smap.h>
>>>>>>> c3ade0e0
#include <asm/pgtable.h>

	.macro ALIGN_DESTINATION
#ifdef FIX_ALIGNMENT
	/* check for bad alignment of destination */
	movl %edi,%ecx
	andl $7,%ecx
	jz 102f				/* already aligned */
	subl $8,%ecx
	negl %ecx
	subl %ecx,%edx
100:	movb (%rsi),%al
101:	movb %al,(%rdi)
	incq %rsi
	incq %rdi
	decl %ecx
	jnz 100b
102:
	.section .fixup,"ax"
103:	addl %ecx,%edx			/* ecx is zerorest also */
	jmp copy_user_handle_tail
	.previous

	_ASM_EXTABLE(100b,103b)
	_ASM_EXTABLE(101b,103b)
#endif
	.endm

/*
 * copy_user_nocache - Uncached memory copy with exception handling
 * This will force destination/source out of cache for more performance.
 */
ENTRY(__copy_user_nocache)
	CFI_STARTPROC

#ifdef CONFIG_PAX_MEMORY_UDEREF
	mov pax_user_shadow_base,%rcx
	cmp %rcx,%rsi
	jae 1f
	add %rcx,%rsi
1:
#endif

<<<<<<< HEAD
=======
	ASM_PAX_OPEN_USERLAND
	ASM_STAC
>>>>>>> c3ade0e0
	cmpl $8,%edx
	jb 20f		/* less then 8 bytes, go to byte copy loop */
	ALIGN_DESTINATION
	movl %edx,%ecx
	andl $63,%edx
	shrl $6,%ecx
	jz 17f
1:	movq (%rsi),%r8
2:	movq 1*8(%rsi),%r9
3:	movq 2*8(%rsi),%r10
4:	movq 3*8(%rsi),%r11
5:	movnti %r8,(%rdi)
6:	movnti %r9,1*8(%rdi)
7:	movnti %r10,2*8(%rdi)
8:	movnti %r11,3*8(%rdi)
9:	movq 4*8(%rsi),%r8
10:	movq 5*8(%rsi),%r9
11:	movq 6*8(%rsi),%r10
12:	movq 7*8(%rsi),%r11
13:	movnti %r8,4*8(%rdi)
14:	movnti %r9,5*8(%rdi)
15:	movnti %r10,6*8(%rdi)
16:	movnti %r11,7*8(%rdi)
	leaq 64(%rsi),%rsi
	leaq 64(%rdi),%rdi
	decl %ecx
	jnz 1b
17:	movl %edx,%ecx
	andl $7,%edx
	shrl $3,%ecx
	jz 20f
18:	movq (%rsi),%r8
19:	movnti %r8,(%rdi)
	leaq 8(%rsi),%rsi
	leaq 8(%rdi),%rdi
	decl %ecx
	jnz 18b
20:	andl %edx,%edx
	jz 23f
	movl %edx,%ecx
21:	movb (%rsi),%al
22:	movb %al,(%rdi)
	incq %rsi
	incq %rdi
	decl %ecx
	jnz 21b
23:	xorl %eax,%eax
	ASM_CLAC
	ASM_PAX_CLOSE_USERLAND
	sfence
	pax_force_retaddr
	ret

	.section .fixup,"ax"
30:	shll $6,%ecx
	addl %ecx,%edx
	jmp 60f
40:	lea (%rdx,%rcx,8),%rdx
	jmp 60f
50:	movl %ecx,%edx
60:	sfence
	jmp copy_user_handle_tail
	.previous

	_ASM_EXTABLE(1b,30b)
	_ASM_EXTABLE(2b,30b)
	_ASM_EXTABLE(3b,30b)
	_ASM_EXTABLE(4b,30b)
	_ASM_EXTABLE(5b,30b)
	_ASM_EXTABLE(6b,30b)
	_ASM_EXTABLE(7b,30b)
	_ASM_EXTABLE(8b,30b)
	_ASM_EXTABLE(9b,30b)
	_ASM_EXTABLE(10b,30b)
	_ASM_EXTABLE(11b,30b)
	_ASM_EXTABLE(12b,30b)
	_ASM_EXTABLE(13b,30b)
	_ASM_EXTABLE(14b,30b)
	_ASM_EXTABLE(15b,30b)
	_ASM_EXTABLE(16b,30b)
	_ASM_EXTABLE(18b,40b)
	_ASM_EXTABLE(19b,40b)
	_ASM_EXTABLE(21b,50b)
	_ASM_EXTABLE(22b,50b)
	CFI_ENDPROC
ENDPROC(__copy_user_nocache)<|MERGE_RESOLUTION|>--- conflicted
+++ resolved
@@ -15,11 +15,8 @@
 #include <asm/current.h>
 #include <asm/asm-offsets.h>
 #include <asm/thread_info.h>
-<<<<<<< HEAD
-=======
 #include <asm/asm.h>
 #include <asm/smap.h>
->>>>>>> c3ade0e0
 #include <asm/pgtable.h>
 
 	.macro ALIGN_DESTINATION
@@ -63,11 +60,8 @@
 1:
 #endif
 
-<<<<<<< HEAD
-=======
 	ASM_PAX_OPEN_USERLAND
 	ASM_STAC
->>>>>>> c3ade0e0
 	cmpl $8,%edx
 	jb 20f		/* less then 8 bytes, go to byte copy loop */
 	ALIGN_DESTINATION
