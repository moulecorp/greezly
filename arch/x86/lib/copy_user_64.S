/*
 * Copyright 2008 Vitaly Mayatskikh <vmayatsk@redhat.com>
 * Copyright 2002 Andi Kleen, SuSE Labs.
 * Subject to the GNU Public License v2.
 *
 * Functions to copy from and to user space.
 */

#include <linux/linkage.h>
#include <asm/dwarf2.h>

#define FIX_ALIGNMENT 1

#include <asm/current.h>
#include <asm/asm-offsets.h>
#include <asm/thread_info.h>
#include <asm/cpufeature.h>
#include <asm/alternative-asm.h>
<<<<<<< HEAD
#include <asm/pgtable.h>

/*
 * By placing feature2 after feature1 in altinstructions section, we logically
 * implement:
 * If CPU has feature2, jmp to alt2 is used
 * else if CPU has feature1, jmp to alt1 is used
 * else jmp to orig is used.
 */
	.macro ALTERNATIVE_JUMP feature1,feature2,orig,alt1,alt2
0:
	.byte 0xe9	/* 32bit jump */
	.long \orig-1f	/* by default jump to orig */
1:
	.section .altinstr_replacement,"a"
2:	.byte 0xe9			/* near jump with 32bit immediate */
	.long \alt1-1b /* offset */   /* or alternatively to alt1 */
3:	.byte 0xe9			/* near jump with 32bit immediate */
	.long \alt2-1b /* offset */   /* or alternatively to alt2 */
	.previous

	.section .altinstructions,"a"
	altinstruction_entry 0b,2b,\feature1,5,5
	altinstruction_entry 0b,3b,\feature2,5,5
	.previous
	.endm
=======
#include <asm/asm.h>
#include <asm/smap.h>
#include <asm/pgtable.h>
>>>>>>> c3ade0e0

	.macro ALIGN_DESTINATION
#ifdef FIX_ALIGNMENT
	/* check for bad alignment of destination */
	movl %edi,%ecx
	andl $7,%ecx
	jz 102f				/* already aligned */
	subl $8,%ecx
	negl %ecx
	subl %ecx,%edx
100:	movb (%rsi),%al
101:	movb %al,(%rdi)
	incq %rsi
	incq %rdi
	decl %ecx
	jnz 100b
102:
	.section .fixup,"ax"
103:	addl %ecx,%edx			/* ecx is zerorest also */
	jmp copy_user_handle_tail
	.previous

	_ASM_EXTABLE(100b,103b)
	_ASM_EXTABLE(101b,103b)
#endif
	.endm

<<<<<<< HEAD
	.section .fixup,"ax"
	/* must zero dest */
ENTRY(bad_from_user)
bad_from_user:
	CFI_STARTPROC
	testl %edx,%edx
	js bad_to_user
	movl %edx,%ecx
	xorl %eax,%eax
	rep
	stosb
bad_to_user:
	movl %edx,%eax
	pax_force_retaddr
	ret
	CFI_ENDPROC
ENDPROC(bad_from_user)
	.previous

=======
>>>>>>> c3ade0e0
/*
 * copy_user_generic_unrolled - memory copy with exception handling.
 * This version is for CPUs like P4 that don't have efficient micro
 * code for rep movsq
 *
 * Input:
 * rdi destination
 * rsi source
 * rdx count
 *
 * Output:
 * eax uncopied bytes or 0 if successful.
 */
ENTRY(copy_user_generic_unrolled)
	CFI_STARTPROC
	ASM_PAX_OPEN_USERLAND
	ASM_STAC
	cmpl $8,%edx
	jb 20f		/* less then 8 bytes, go to byte copy loop */
	ALIGN_DESTINATION
	movl %edx,%ecx
	andl $63,%edx
	shrl $6,%ecx
	jz 17f
1:	movq (%rsi),%r8
2:	movq 1*8(%rsi),%r9
3:	movq 2*8(%rsi),%r10
4:	movq 3*8(%rsi),%r11
5:	movq %r8,(%rdi)
6:	movq %r9,1*8(%rdi)
7:	movq %r10,2*8(%rdi)
8:	movq %r11,3*8(%rdi)
9:	movq 4*8(%rsi),%r8
10:	movq 5*8(%rsi),%r9
11:	movq 6*8(%rsi),%r10
12:	movq 7*8(%rsi),%r11
13:	movq %r8,4*8(%rdi)
14:	movq %r9,5*8(%rdi)
15:	movq %r10,6*8(%rdi)
16:	movq %r11,7*8(%rdi)
	leaq 64(%rsi),%rsi
	leaq 64(%rdi),%rdi
	decl %ecx
	jnz 1b
17:	movl %edx,%ecx
	andl $7,%edx
	shrl $3,%ecx
	jz 20f
18:	movq (%rsi),%r8
19:	movq %r8,(%rdi)
	leaq 8(%rsi),%rsi
	leaq 8(%rdi),%rdi
	decl %ecx
	jnz 18b
20:	andl %edx,%edx
	jz 23f
	movl %edx,%ecx
21:	movb (%rsi),%al
22:	movb %al,(%rdi)
	incq %rsi
	incq %rdi
	decl %ecx
	jnz 21b
23:	xor %eax,%eax
<<<<<<< HEAD
=======
	ASM_CLAC
	ASM_PAX_CLOSE_USERLAND
>>>>>>> c3ade0e0
	pax_force_retaddr
	ret

	.section .fixup,"ax"
30:	shll $6,%ecx
	addl %ecx,%edx
	jmp 60f
40:	leal (%rdx,%rcx,8),%edx
	jmp 60f
50:	movl %ecx,%edx
60:	jmp copy_user_handle_tail /* ecx is zerorest also */
	.previous

	_ASM_EXTABLE(1b,30b)
	_ASM_EXTABLE(2b,30b)
	_ASM_EXTABLE(3b,30b)
	_ASM_EXTABLE(4b,30b)
	_ASM_EXTABLE(5b,30b)
	_ASM_EXTABLE(6b,30b)
	_ASM_EXTABLE(7b,30b)
	_ASM_EXTABLE(8b,30b)
	_ASM_EXTABLE(9b,30b)
	_ASM_EXTABLE(10b,30b)
	_ASM_EXTABLE(11b,30b)
	_ASM_EXTABLE(12b,30b)
	_ASM_EXTABLE(13b,30b)
	_ASM_EXTABLE(14b,30b)
	_ASM_EXTABLE(15b,30b)
	_ASM_EXTABLE(16b,30b)
	_ASM_EXTABLE(18b,40b)
	_ASM_EXTABLE(19b,40b)
	_ASM_EXTABLE(21b,50b)
	_ASM_EXTABLE(22b,50b)
	CFI_ENDPROC
ENDPROC(copy_user_generic_unrolled)

/* Some CPUs run faster using the string copy instructions.
 * This is also a lot simpler. Use them when possible.
 *
 * Only 4GB of copy is supported. This shouldn't be a problem
 * because the kernel normally only writes from/to page sized chunks
 * even if user space passed a longer buffer.
 * And more would be dangerous because both Intel and AMD have
 * errata with rep movsq > 4GB. If someone feels the need to fix
 * this please consider this.
 *
 * Input:
 * rdi destination
 * rsi source
 * rdx count
 *
 * Output:
 * eax uncopied bytes or 0 if successful.
 */
ENTRY(copy_user_generic_string)
	CFI_STARTPROC
	ASM_PAX_OPEN_USERLAND
	ASM_STAC
	cmpl $8,%edx
	jb 2f		/* less than 8 bytes, go to byte copy loop */
	ALIGN_DESTINATION
	movl %edx,%ecx
	shrl $3,%ecx
	andl $7,%edx
1:	rep
	movsq
2:	movl %edx,%ecx
3:	rep
	movsb
<<<<<<< HEAD
4:	xorl %eax,%eax
=======
	xorl %eax,%eax
	ASM_CLAC
	ASM_PAX_CLOSE_USERLAND
>>>>>>> c3ade0e0
	pax_force_retaddr
	ret

	.section .fixup,"ax"
11:	leal (%rdx,%rcx,8),%ecx
12:	movl %ecx,%edx		/* ecx is zerorest also */
	jmp copy_user_handle_tail
	.previous

	_ASM_EXTABLE(1b,11b)
	_ASM_EXTABLE(3b,12b)
	CFI_ENDPROC
ENDPROC(copy_user_generic_string)

/*
 * Some CPUs are adding enhanced REP MOVSB/STOSB instructions.
 * It's recommended to use enhanced REP MOVSB/STOSB if it's enabled.
 *
 * Input:
 * rdi destination
 * rsi source
 * rdx count
 *
 * Output:
 * eax uncopied bytes or 0 if successful.
 */
ENTRY(copy_user_enhanced_fast_string)
	CFI_STARTPROC
	ASM_PAX_OPEN_USERLAND
	ASM_STAC
	movl %edx,%ecx
1:	rep
	movsb
<<<<<<< HEAD
2:	xorl %eax,%eax
=======
	xorl %eax,%eax
	ASM_CLAC
	ASM_PAX_CLOSE_USERLAND
>>>>>>> c3ade0e0
	pax_force_retaddr
	ret

	.section .fixup,"ax"
12:	movl %ecx,%edx		/* ecx is zerorest also */
	jmp copy_user_handle_tail
	.previous

	_ASM_EXTABLE(1b,12b)
	CFI_ENDPROC
ENDPROC(copy_user_enhanced_fast_string)<|MERGE_RESOLUTION|>--- conflicted
+++ resolved
@@ -16,38 +16,9 @@
 #include <asm/thread_info.h>
 #include <asm/cpufeature.h>
 #include <asm/alternative-asm.h>
-<<<<<<< HEAD
-#include <asm/pgtable.h>
-
-/*
- * By placing feature2 after feature1 in altinstructions section, we logically
- * implement:
- * If CPU has feature2, jmp to alt2 is used
- * else if CPU has feature1, jmp to alt1 is used
- * else jmp to orig is used.
- */
-	.macro ALTERNATIVE_JUMP feature1,feature2,orig,alt1,alt2
-0:
-	.byte 0xe9	/* 32bit jump */
-	.long \orig-1f	/* by default jump to orig */
-1:
-	.section .altinstr_replacement,"a"
-2:	.byte 0xe9			/* near jump with 32bit immediate */
-	.long \alt1-1b /* offset */   /* or alternatively to alt1 */
-3:	.byte 0xe9			/* near jump with 32bit immediate */
-	.long \alt2-1b /* offset */   /* or alternatively to alt2 */
-	.previous
-
-	.section .altinstructions,"a"
-	altinstruction_entry 0b,2b,\feature1,5,5
-	altinstruction_entry 0b,3b,\feature2,5,5
-	.previous
-	.endm
-=======
 #include <asm/asm.h>
 #include <asm/smap.h>
 #include <asm/pgtable.h>
->>>>>>> c3ade0e0
 
 	.macro ALIGN_DESTINATION
 #ifdef FIX_ALIGNMENT
@@ -75,28 +46,6 @@
 #endif
 	.endm
 
-<<<<<<< HEAD
-	.section .fixup,"ax"
-	/* must zero dest */
-ENTRY(bad_from_user)
-bad_from_user:
-	CFI_STARTPROC
-	testl %edx,%edx
-	js bad_to_user
-	movl %edx,%ecx
-	xorl %eax,%eax
-	rep
-	stosb
-bad_to_user:
-	movl %edx,%eax
-	pax_force_retaddr
-	ret
-	CFI_ENDPROC
-ENDPROC(bad_from_user)
-	.previous
-
-=======
->>>>>>> c3ade0e0
 /*
  * copy_user_generic_unrolled - memory copy with exception handling.
  * This version is for CPUs like P4 that don't have efficient micro
@@ -161,11 +110,8 @@
 	decl %ecx
 	jnz 21b
 23:	xor %eax,%eax
-<<<<<<< HEAD
-=======
 	ASM_CLAC
 	ASM_PAX_CLOSE_USERLAND
->>>>>>> c3ade0e0
 	pax_force_retaddr
 	ret
 
@@ -235,13 +181,9 @@
 2:	movl %edx,%ecx
 3:	rep
 	movsb
-<<<<<<< HEAD
-4:	xorl %eax,%eax
-=======
 	xorl %eax,%eax
 	ASM_CLAC
 	ASM_PAX_CLOSE_USERLAND
->>>>>>> c3ade0e0
 	pax_force_retaddr
 	ret
 
@@ -275,13 +217,9 @@
 	movl %edx,%ecx
 1:	rep
 	movsb
-<<<<<<< HEAD
-2:	xorl %eax,%eax
-=======
 	xorl %eax,%eax
 	ASM_CLAC
 	ASM_PAX_CLOSE_USERLAND
->>>>>>> c3ade0e0
 	pax_force_retaddr
 	ret
 
