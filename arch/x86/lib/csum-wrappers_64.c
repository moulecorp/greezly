/*
 * Copyright 2002, 2003 Andi Kleen, SuSE Labs.
 * Subject to the GNU Public License v.2
 *
 * Wrappers of assembly checksum functions for x86-64.
 */
#include <asm/checksum.h>
#include <linux/module.h>
#include <asm/smap.h>

/**
 * csum_partial_copy_from_user - Copy and checksum from user space.
 * @src: source address (user space)
 * @dst: destination address
 * @len: number of bytes to be copied.
 * @isum: initial sum that is added into the result (32bit unfolded)
 * @errp: set to -EFAULT for an bad source address.
 *
 * Returns an 32bit unfolded checksum of the buffer.
 * src and dst are best aligned to 64bits.
 */
__wsum
csum_partial_copy_from_user(const void __user *src, void *dst,
			    int len, __wsum isum, int *errp)
{
	might_sleep();
	*errp = 0;

	if (!likely(access_ok(VERIFY_READ, src, len)))
		goto out_err;

	/*
	 * Why 6, not 7? To handle odd addresses aligned we
	 * would need to do considerable complications to fix the
	 * checksum which is defined as an 16bit accumulator. The
	 * fix alignment code is primarily for performance
	 * compatibility with 32bit and that will handle odd
	 * addresses slowly too.
	 */
	if (unlikely((unsigned long)src & 6)) {
		while (((unsigned long)src & 6) && len >= 2) {
			__u16 val16;

			*errp = __get_user(val16, (const __u16 __user *)src);
			if (*errp)
				return isum;

			*(__u16 *)dst = val16;
			isum = (__force __wsum)add32_with_carry(
					(__force unsigned)isum, val16);
			src += 2;
			dst += 2;
			len -= 2;
		}
	}
<<<<<<< HEAD
=======
	pax_open_userland();
	stac();
>>>>>>> c3ade0e0
	isum = csum_partial_copy_generic((const void __force_kernel *)____m(src),
				dst, len, isum, errp, NULL);
	clac();
	pax_close_userland();
	if (unlikely(*errp))
		goto out_err;

	return isum;

out_err:
	*errp = -EFAULT;
	memset(dst, 0, len);

	return isum;
}
EXPORT_SYMBOL(csum_partial_copy_from_user);

/**
 * csum_partial_copy_to_user - Copy and checksum to user space.
 * @src: source address
 * @dst: destination address (user space)
 * @len: number of bytes to be copied.
 * @isum: initial sum that is added into the result (32bit unfolded)
 * @errp: set to -EFAULT for an bad destination address.
 *
 * Returns an 32bit unfolded checksum of the buffer.
 * src and dst are best aligned to 64bits.
 */
__wsum
csum_partial_copy_to_user(const void *src, void __user *dst,
			  int len, __wsum isum, int *errp)
{
	__wsum ret;

	might_sleep();

	if (unlikely(!access_ok(VERIFY_WRITE, dst, len))) {
		*errp = -EFAULT;
		return 0;
	}

	if (unlikely((unsigned long)dst & 6)) {
		while (((unsigned long)dst & 6) && len >= 2) {
			__u16 val16 = *(__u16 *)src;

			isum = (__force __wsum)add32_with_carry(
					(__force unsigned)isum, val16);
			*errp = __put_user(val16, (__u16 __user *)dst);
			if (*errp)
				return isum;
			src += 2;
			dst += 2;
			len -= 2;
		}
	}

	*errp = 0;
<<<<<<< HEAD
	return csum_partial_copy_generic(src, (void __force_kernel *)____m(dst),
					 len, isum, NULL, errp);
=======
	pax_open_userland();
	stac();
	ret = csum_partial_copy_generic(src, (void __force_kernel *)____m(dst),
					len, isum, NULL, errp);
	clac();
	pax_close_userland();
	return ret;
>>>>>>> c3ade0e0
}
EXPORT_SYMBOL(csum_partial_copy_to_user);

/**
 * csum_partial_copy_nocheck - Copy and checksum.
 * @src: source address
 * @dst: destination address
 * @len: number of bytes to be copied.
 * @sum: initial sum that is added into the result (32bit unfolded)
 *
 * Returns an 32bit unfolded checksum of the buffer.
 */
__wsum
csum_partial_copy_nocheck(const void *src, void *dst, int len, __wsum sum)
{
	return csum_partial_copy_generic(src, dst, len, sum, NULL, NULL);
}
EXPORT_SYMBOL(csum_partial_copy_nocheck);

__sum16 csum_ipv6_magic(const struct in6_addr *saddr,
			const struct in6_addr *daddr,
			__u32 len, unsigned short proto, __wsum sum)
{
	__u64 rest, sum64;

	rest = (__force __u64)htonl(len) + (__force __u64)htons(proto) +
		(__force __u64)sum;

	asm("	addq (%[saddr]),%[sum]\n"
	    "	adcq 8(%[saddr]),%[sum]\n"
	    "	adcq (%[daddr]),%[sum]\n"
	    "	adcq 8(%[daddr]),%[sum]\n"
	    "	adcq $0,%[sum]\n"

	    : [sum] "=r" (sum64)
	    : "[sum]" (rest), [saddr] "r" (saddr), [daddr] "r" (daddr));

	return csum_fold(
	       (__force __wsum)add32_with_carry(sum64 & 0xffffffff, sum64>>32));
}
EXPORT_SYMBOL(csum_ipv6_magic);<|MERGE_RESOLUTION|>--- conflicted
+++ resolved
@@ -53,11 +53,8 @@
 			len -= 2;
 		}
 	}
-<<<<<<< HEAD
-=======
 	pax_open_userland();
 	stac();
->>>>>>> c3ade0e0
 	isum = csum_partial_copy_generic((const void __force_kernel *)____m(src),
 				dst, len, isum, errp, NULL);
 	clac();
@@ -115,10 +112,6 @@
 	}
 
 	*errp = 0;
-<<<<<<< HEAD
-	return csum_partial_copy_generic(src, (void __force_kernel *)____m(dst),
-					 len, isum, NULL, errp);
-=======
 	pax_open_userland();
 	stac();
 	ret = csum_partial_copy_generic(src, (void __force_kernel *)____m(dst),
@@ -126,7 +119,6 @@
 	clac();
 	pax_close_userland();
 	return ret;
->>>>>>> c3ade0e0
 }
 EXPORT_SYMBOL(csum_partial_copy_to_user);
 
