/*
 * (C) Copyright 2002 Linus Torvalds
 * Portions based on the vdso-randomization code from exec-shield:
 * Copyright(C) 2005-2006, Red Hat, Inc., Ingo Molnar
 *
 * This file contains the needed initializations to support sysenter.
 */

#include <linux/init.h>
#include <linux/smp.h>
#include <linux/thread_info.h>
#include <linux/sched.h>
#include <linux/gfp.h>
#include <linux/string.h>
#include <linux/elf.h>
#include <linux/mm.h>
#include <linux/err.h>
#include <linux/module.h>

#include <asm/cpufeature.h>
#include <asm/msr.h>
#include <asm/pgtable.h>
#include <asm/unistd.h>
#include <asm/elf.h>
#include <asm/tlbflush.h>
#include <asm/vdso.h>
#include <asm/proto.h>
#include <asm/mman.h>

enum {
	VDSO_DISABLED = 0,
	VDSO_ENABLED = 1,
	VDSO_COMPAT = 2,
};

#ifdef CONFIG_COMPAT_VDSO
#define VDSO_DEFAULT	VDSO_COMPAT
#else
#define VDSO_DEFAULT	VDSO_ENABLED
#endif

#ifdef CONFIG_X86_64
#define vdso_enabled			sysctl_vsyscall32
#define arch_setup_additional_pages	syscall32_setup_pages
extern int sysctl_ldt16;
#endif

/*
 * This is the difference between the prelinked addresses in the vDSO images
 * and the VDSO_HIGH_BASE address where CONFIG_COMPAT_VDSO places the vDSO
 * in the user address space.
 */
#define VDSO_ADDR_ADJUST	(VDSO_HIGH_BASE - (unsigned long)VDSO32_PRELINK)

/*
 * Should the kernel map a VDSO page into processes and pass its
 * address down to glibc upon exec()?
 */
unsigned int __read_mostly vdso_enabled = VDSO_DEFAULT;

static int __init vdso_setup(char *s)
{
	vdso_enabled = simple_strtoul(s, NULL, 0);

	return 1;
}

/*
 * For consistency, the argument vdso32=[012] affects the 32-bit vDSO
 * behavior on both 64-bit and 32-bit kernels.
 * On 32-bit kernels, vdso=[012] means the same thing.
 */
__setup("vdso32=", vdso_setup);

#ifdef CONFIG_X86_32
__setup_param("vdso=", vdso32_setup, vdso_setup, 0);

EXPORT_SYMBOL_GPL(vdso_enabled);
#endif

static __init void reloc_symtab(Elf32_Ehdr *ehdr,
				unsigned offset, unsigned size)
{
	Elf32_Sym *sym = (void *)ehdr + offset;
	unsigned nsym = size / sizeof(*sym);
	unsigned i;

	for(i = 0; i < nsym; i++, sym++) {
		if (sym->st_shndx == SHN_UNDEF ||
		    sym->st_shndx == SHN_ABS)
			continue;  /* skip */

		if (sym->st_shndx > SHN_LORESERVE) {
			printk(KERN_INFO "VDSO: unexpected st_shndx %x\n",
			       sym->st_shndx);
			continue;
		}

		switch(ELF_ST_TYPE(sym->st_info)) {
		case STT_OBJECT:
		case STT_FUNC:
		case STT_SECTION:
		case STT_FILE:
			sym->st_value += VDSO_ADDR_ADJUST;
		}
	}
}

static __init void reloc_dyn(Elf32_Ehdr *ehdr, unsigned offset)
{
	Elf32_Dyn *dyn = (void *)ehdr + offset;

	for(; dyn->d_tag != DT_NULL; dyn++)
		switch(dyn->d_tag) {
		case DT_PLTGOT:
		case DT_HASH:
		case DT_STRTAB:
		case DT_SYMTAB:
		case DT_RELA:
		case DT_INIT:
		case DT_FINI:
		case DT_REL:
		case DT_DEBUG:
		case DT_JMPREL:
		case DT_VERSYM:
		case DT_VERDEF:
		case DT_VERNEED:
		case DT_ADDRRNGLO ... DT_ADDRRNGHI:
			/* definitely pointers needing relocation */
			dyn->d_un.d_ptr += VDSO_ADDR_ADJUST;
			break;

		case DT_ENCODING ... OLD_DT_LOOS-1:
		case DT_LOOS ... DT_HIOS-1:
			/* Tags above DT_ENCODING are pointers if
			   they're even */
			if (dyn->d_tag >= DT_ENCODING &&
			    (dyn->d_tag & 1) == 0)
				dyn->d_un.d_ptr += VDSO_ADDR_ADJUST;
			break;

		case DT_VERDEFNUM:
		case DT_VERNEEDNUM:
		case DT_FLAGS_1:
		case DT_RELACOUNT:
		case DT_RELCOUNT:
		case DT_VALRNGLO ... DT_VALRNGHI:
			/* definitely not pointers */
			break;

		case OLD_DT_LOOS ... DT_LOOS-1:
		case DT_HIOS ... DT_VALRNGLO-1:
		default:
			if (dyn->d_tag > DT_ENCODING)
				printk(KERN_INFO "VDSO: unexpected DT_tag %x\n",
				       dyn->d_tag);
			break;
		}
}

static __init void relocate_vdso(Elf32_Ehdr *ehdr)
{
	Elf32_Phdr *phdr;
	Elf32_Shdr *shdr;
	int i;

	BUG_ON(memcmp(ehdr->e_ident, ELFMAG, SELFMAG) != 0 ||
	       !elf_check_arch_ia32(ehdr) ||
	       ehdr->e_type != ET_DYN);

	ehdr->e_entry += VDSO_ADDR_ADJUST;

	/* rebase phdrs */
	phdr = (void *)ehdr + ehdr->e_phoff;
	for (i = 0; i < ehdr->e_phnum; i++) {
		phdr[i].p_vaddr += VDSO_ADDR_ADJUST;

		/* relocate dynamic stuff */
		if (phdr[i].p_type == PT_DYNAMIC)
			reloc_dyn(ehdr, phdr[i].p_offset);
	}

	/* rebase sections */
	shdr = (void *)ehdr + ehdr->e_shoff;
	for(i = 0; i < ehdr->e_shnum; i++) {
		if (!(shdr[i].sh_flags & SHF_ALLOC))
			continue;

		shdr[i].sh_addr += VDSO_ADDR_ADJUST;

		if (shdr[i].sh_type == SHT_SYMTAB ||
		    shdr[i].sh_type == SHT_DYNSYM)
			reloc_symtab(ehdr, shdr[i].sh_offset,
				     shdr[i].sh_size);
	}
}

static struct page *vdso32_pages[1];

#ifdef CONFIG_X86_64

#define	vdso32_sysenter()	(boot_cpu_has(X86_FEATURE_SYSENTER32))
#define	vdso32_syscall()	(boot_cpu_has(X86_FEATURE_SYSCALL32))

/* May not be __init: called during resume */
void syscall32_cpu_init(void)
{
	/* Load these always in case some future AMD CPU supports
	   SYSENTER from compat mode too. */
	wrmsrl_safe(MSR_IA32_SYSENTER_CS, (u64)__KERNEL_CS);
	wrmsrl_safe(MSR_IA32_SYSENTER_ESP, 0ULL);
	wrmsrl_safe(MSR_IA32_SYSENTER_EIP, (u64)ia32_sysenter_target);

	wrmsrl(MSR_CSTAR, ia32_cstar_target);
}

#define compat_uses_vma		1

static inline void map_compat_vdso(int map)
{
}

#else  /* CONFIG_X86_32 */

#define vdso32_sysenter()	(boot_cpu_has(X86_FEATURE_SEP))
#define vdso32_syscall()	(0)

void enable_sep_cpu(void)
{
	int cpu = get_cpu();
	struct tss_struct *tss = init_tss + cpu;

	if (!boot_cpu_has(X86_FEATURE_SEP)) {
		put_cpu();
		return;
	}

	tss->x86_tss.ss1 = __KERNEL_CS;
	tss->x86_tss.sp1 = sizeof(struct tss_struct) + (unsigned long) tss;
	wrmsr(MSR_IA32_SYSENTER_CS, __KERNEL_CS, 0);
	wrmsr(MSR_IA32_SYSENTER_ESP, tss->x86_tss.sp1, 0);
	wrmsr(MSR_IA32_SYSENTER_EIP, (unsigned long) ia32_sysenter_target, 0);
	put_cpu();	
}

static struct vm_area_struct gate_vma;

static int __init gate_vma_init(void)
{
	gate_vma.vm_mm = NULL;
	gate_vma.vm_start = FIXADDR_USER_START;
	gate_vma.vm_end = FIXADDR_USER_END;
	gate_vma.vm_flags = VM_READ | VM_MAYREAD | VM_EXEC | VM_MAYEXEC;
	gate_vma.vm_page_prot = vm_get_page_prot(gate_vma.vm_flags);
<<<<<<< HEAD
	/*
	 * Make sure the vDSO gets into every core dump.
	 * Dumping its contents makes post-mortem fully interpretable later
	 * without matching up the same kernel and hardware config to see
	 * what PC values meant.
	 */
	gate_vma.vm_flags |= VM_ALWAYSDUMP;
=======

>>>>>>> c3ade0e0
	return 0;
}

#define compat_uses_vma		0

static void map_compat_vdso(int map)
{
	static int vdso_mapped;

	if (map == vdso_mapped)
		return;

	vdso_mapped = map;

	__set_fixmap(FIX_VDSO, page_to_pfn(vdso32_pages[0]) << PAGE_SHIFT,
		     map ? PAGE_READONLY_EXEC : PAGE_NONE);

	/* flush stray tlbs */
	flush_tlb_all();
}

#endif	/* CONFIG_X86_64 */

int __init sysenter_setup(void)
{
	void *syscall_page = (void *)get_zeroed_page(GFP_ATOMIC);
	const void *vsyscall;
	size_t vsyscall_len;

	vdso32_pages[0] = virt_to_page(syscall_page);

#ifdef CONFIG_X86_32
	gate_vma_init();
#endif

	if (vdso32_syscall()) {
		vsyscall = &vdso32_syscall_start;
		vsyscall_len = &vdso32_syscall_end - &vdso32_syscall_start;
	} else if (vdso32_sysenter()){
		vsyscall = &vdso32_sysenter_start;
		vsyscall_len = &vdso32_sysenter_end - &vdso32_sysenter_start;
	} else {
		vsyscall = &vdso32_int80_start;
		vsyscall_len = &vdso32_int80_end - &vdso32_int80_start;
	}

	memcpy(syscall_page, vsyscall, vsyscall_len);
	relocate_vdso(syscall_page);

	return 0;
}

/* Setup a VMA at program startup for the vsyscall page */
int arch_setup_additional_pages(struct linux_binprm *bprm, int uses_interp)
{
	struct mm_struct *mm = current->mm;
	unsigned long addr;
	int ret = 0;
	bool compat;

#ifdef CONFIG_X86_X32_ABI
	if (test_thread_flag(TIF_X32))
		return x32_setup_additional_pages(bprm, uses_interp);
#endif

	if (vdso_enabled == VDSO_DISABLED)
		return 0;

	down_write(&mm->mmap_sem);

	/* Test compat mode once here, in case someone
	   changes it via sysctl */
	compat = (vdso_enabled == VDSO_COMPAT);

	map_compat_vdso(compat);

	if (compat)
		addr = VDSO_HIGH_BASE;
	else {
		addr = get_unmapped_area(NULL, 0, PAGE_SIZE, 0, MAP_EXECUTABLE);
		if (IS_ERR_VALUE(addr)) {
			ret = addr;
			goto up_fail;
		}
	}

	current->mm->context.vdso = addr;

	if (compat_uses_vma || !compat) {
		/*
		 * MAYWRITE to allow gdb to COW and set breakpoints
		 */
		ret = install_special_mapping(mm, addr, PAGE_SIZE,
					      VM_READ|VM_EXEC|
					      VM_MAYREAD|VM_MAYWRITE|VM_MAYEXEC,
					      vdso32_pages);

		if (ret)
			goto up_fail;
	}

	current_thread_info()->sysenter_return =
		(__force void __user *)VDSO32_SYMBOL(addr, SYSENTER_RETURN);

  up_fail:
	if (ret)
		current->mm->context.vdso = 0;

	up_write(&mm->mmap_sem);

	return ret;
}

#ifdef CONFIG_X86_64

subsys_initcall(sysenter_setup);

#ifdef CONFIG_SYSCTL
/* Register vsyscall32 into the ABI table */
#include <linux/sysctl.h>

static struct ctl_table abi_table2[] = {
	{
		.procname	= "vsyscall32",
		.data		= &sysctl_vsyscall32,
		.maxlen		= sizeof(int),
		.mode		= 0644,
		.proc_handler	= proc_dointvec
	},
	{
		.procname	= "ldt16",
		.data		= &sysctl_ldt16,
		.maxlen		= sizeof(int),
		.mode		= 0644,
		.proc_handler	= proc_dointvec
	},
	{}
};

static struct ctl_table abi_root_table2[] = {
	{
		.procname = "abi",
		.mode = 0555,
		.child = abi_table2
	},
	{}
};

static __init int ia32_binfmt_init(void)
{
	register_sysctl_table(abi_root_table2);
	return 0;
}
__initcall(ia32_binfmt_init);
#endif

#else  /* CONFIG_X86_32 */

const char *arch_vma_name(struct vm_area_struct *vma)
{
	if (vma->vm_mm && vma->vm_start == vma->vm_mm->context.vdso)
		return "[vdso]";

#ifdef CONFIG_PAX_SEGMEXEC
	if (vma->vm_mm && vma->vm_mirror && vma->vm_mirror->vm_start == vma->vm_mm->context.vdso)
		return "[vdso]";
#endif

	return NULL;
}

struct vm_area_struct *get_gate_vma(struct mm_struct *mm)
{
	/*
	 * Check to see if the corresponding task was created in compat vdso
	 * mode.
	 */
	if (mm && mm->context.vdso == VDSO_HIGH_BASE)
		return &gate_vma;
	return NULL;
}

int in_gate_area(struct mm_struct *mm, unsigned long addr)
{
	const struct vm_area_struct *vma = get_gate_vma(mm);

	return vma && addr >= vma->vm_start && addr < vma->vm_end;
}

int in_gate_area_no_mm(unsigned long addr)
{
	return 0;
}

#endif	/* CONFIG_X86_64 */<|MERGE_RESOLUTION|>--- conflicted
+++ resolved
@@ -252,17 +252,7 @@
 	gate_vma.vm_end = FIXADDR_USER_END;
 	gate_vma.vm_flags = VM_READ | VM_MAYREAD | VM_EXEC | VM_MAYEXEC;
 	gate_vma.vm_page_prot = vm_get_page_prot(gate_vma.vm_flags);
-<<<<<<< HEAD
-	/*
-	 * Make sure the vDSO gets into every core dump.
-	 * Dumping its contents makes post-mortem fully interpretable later
-	 * without matching up the same kernel and hardware config to see
-	 * what PC values meant.
-	 */
-	gate_vma.vm_flags |= VM_ALWAYSDUMP;
-=======
-
->>>>>>> c3ade0e0
+
 	return 0;
 }
 
