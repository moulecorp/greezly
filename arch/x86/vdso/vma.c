--- conflicted
+++ resolved
@@ -160,15 +160,9 @@
 	if (!(mm->pax_flags & MF_PAX_RANDMMAP))
 #endif
 
-<<<<<<< HEAD
-	addr = vdso_addr(mm->start_stack, vdso_size);
-	addr = align_addr(addr, NULL, ALIGN_VDSO);
-	addr = get_unmapped_area(NULL, addr, vdso_size, 0, 0);
-=======
 	addr = vdso_addr(mm->start_stack, size);
 	addr = align_vdso_addr(addr);
 	addr = get_unmapped_area(NULL, addr, size, 0, 0);
->>>>>>> c3ade0e0
 	if (IS_ERR_VALUE(addr)) {
 		ret = addr;
 		goto up_fail;
@@ -178,24 +172,14 @@
 
 	ret = install_special_mapping(mm, addr, size,
 				      VM_READ|VM_EXEC|
-<<<<<<< HEAD
-				      VM_MAYREAD|VM_MAYWRITE|VM_MAYEXEC|
-				      VM_ALWAYSDUMP,
-				      vdso_pages);
-
-=======
 				      VM_MAYREAD|VM_MAYWRITE|VM_MAYEXEC,
 				      pages);
->>>>>>> c3ade0e0
 	if (ret)
 		mm->context.vdso = 0;
 
 up_fail:
 	up_write(&mm->mmap_sem);
 	return ret;
-<<<<<<< HEAD
-}
-=======
 }
 
 int arch_setup_additional_pages(struct linux_binprm *bprm, int uses_interp)
@@ -210,5 +194,4 @@
 	return setup_additional_pages(bprm, uses_interp, vdsox32_pages,
 				      vdsox32_size);
 }
-#endif
->>>>>>> c3ade0e0
+#endif