--- conflicted
+++ resolved
@@ -143,21 +143,12 @@
 		end = TASK_SIZE_MAX;
 	end -= len;
 
-<<<<<<< HEAD
-	/*
-	 * page-align it here so that get_unmapped_area doesn't
-	 * align it wrongfully again to the next page. addr can come in 4K
-	 * unaligned here as a result of stack start randomization.
-	 */
-	addr = PAGE_ALIGN(addr);
-=======
 	if (end > start) {
 		offset = get_random_int() % (((end - start) >> PAGE_SHIFT) + 1);
 		addr = start + (offset << PAGE_SHIFT);
 	} else {
 		addr = start;
 	}
->>>>>>> 2b89b4bc
 
 	return addr;
 }
@@ -180,9 +171,6 @@
 #endif
 
 	addr = vdso_addr(mm->start_stack, size);
-<<<<<<< HEAD
-	addr = align_vdso_addr(addr);
-=======
 
 	/*
 	 * Forcibly align the final address in case we have a hardware
@@ -190,7 +178,6 @@
 	 */
 	addr = align_vdso_addr(addr);
 
->>>>>>> 2b89b4bc
 	addr = get_unmapped_area(NULL, addr, size, 0, 0);
 	if (IS_ERR_VALUE(addr)) {
 		ret = addr;
