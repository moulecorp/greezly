# Select 32 or 64 bit
config 64BIT
	bool "64-bit kernel" if ARCH = "x86"
	default ARCH != "i386"
	---help---
	  Say yes to build a 64-bit kernel - formerly known as x86_64
	  Say no to build a 32-bit kernel - formerly known as i386

config X86_32
	def_bool y
	depends on !64BIT
	select CLKSRC_I8253
	select HAVE_UID16

config X86_64
	def_bool y
	depends on 64BIT
	select X86_DEV_DMA_OPS
	select ARCH_USE_CMPXCHG_LOCKREF

### Arch settings
config X86
	def_bool y
	select ARCH_HAS_DEBUG_STRICT_USER_COPY_CHECKS
	select ARCH_MIGHT_HAVE_PC_PARPORT
	select ARCH_MIGHT_HAVE_PC_SERIO
	select HAVE_AOUT if X86_32
	select HAVE_UNSTABLE_SCHED_CLOCK
	select ARCH_SUPPORTS_NUMA_BALANCING
	select ARCH_SUPPORTS_INT128 if X86_64
	select ARCH_WANTS_PROT_NUMA_PROT_NONE
	select HAVE_IDE
	select HAVE_OPROFILE
	select HAVE_PCSPKR_PLATFORM
	select HAVE_PERF_EVENTS
	select HAVE_IOREMAP_PROT
	select HAVE_KPROBES
	select HAVE_MEMBLOCK
	select HAVE_MEMBLOCK_NODE_MAP
	select ARCH_DISCARD_MEMBLOCK
	select ARCH_WANT_OPTIONAL_GPIOLIB
	select ARCH_WANT_FRAME_POINTERS
	select HAVE_DMA_ATTRS
	select HAVE_DMA_CONTIGUOUS if !SWIOTLB
	select HAVE_KRETPROBES
	select HAVE_OPTPROBES
	select HAVE_KPROBES_ON_FTRACE
	select HAVE_FTRACE_MCOUNT_RECORD
	select HAVE_FENTRY if X86_64
	select HAVE_C_RECORDMCOUNT
	select HAVE_DYNAMIC_FTRACE
	select HAVE_DYNAMIC_FTRACE_WITH_REGS
	select HAVE_FUNCTION_TRACER
	select HAVE_FUNCTION_GRAPH_TRACER
	select HAVE_FUNCTION_GRAPH_FP_TEST
	select HAVE_FUNCTION_TRACE_MCOUNT_TEST
	select HAVE_SYSCALL_TRACEPOINTS
	select SYSCTL_EXCEPTION_TRACE
	select HAVE_KVM
	select HAVE_ARCH_KGDB
	select HAVE_ARCH_TRACEHOOK
	select HAVE_GENERIC_DMA_COHERENT if X86_32
	select HAVE_EFFICIENT_UNALIGNED_ACCESS
	select USER_STACKTRACE_SUPPORT
	select HAVE_REGS_AND_STACK_ACCESS_API
	select HAVE_DMA_API_DEBUG
	select HAVE_KERNEL_GZIP
	select HAVE_KERNEL_BZIP2
	select HAVE_KERNEL_LZMA
	select HAVE_KERNEL_XZ
	select HAVE_KERNEL_LZO
	select HAVE_KERNEL_LZ4
	select HAVE_HW_BREAKPOINT
	select HAVE_MIXED_BREAKPOINTS_REGS
	select PERF_EVENTS
	select HAVE_PERF_EVENTS_NMI
	select HAVE_PERF_REGS
	select HAVE_PERF_USER_STACK_DUMP
	select HAVE_DEBUG_KMEMLEAK
	select ANON_INODES
	select HAVE_ALIGNED_STRUCT_PAGE if SLUB
	select HAVE_CMPXCHG_LOCAL
	select HAVE_CMPXCHG_DOUBLE
	select HAVE_ARCH_KMEMCHECK
	select HAVE_USER_RETURN_NOTIFIER
	select ARCH_BINFMT_ELF_RANDOMIZE_PIE
	select HAVE_ARCH_JUMP_LABEL
	select ARCH_HAS_ATOMIC64_DEC_IF_POSITIVE
	select SPARSE_IRQ
	select GENERIC_FIND_FIRST_BIT
	select GENERIC_IRQ_PROBE
	select GENERIC_PENDING_IRQ if SMP
	select GENERIC_IRQ_SHOW
	select GENERIC_CLOCKEVENTS_MIN_ADJUST
	select IRQ_FORCED_THREADING
	select HAVE_BPF_JIT if X86_64
	select HAVE_ARCH_TRANSPARENT_HUGEPAGE
	select CLKEVT_I8253
	select ARCH_HAVE_NMI_SAFE_CMPXCHG
	select GENERIC_IOMAP
	select DCACHE_WORD_ACCESS
	select GENERIC_SMP_IDLE_THREAD
	select ARCH_WANT_IPC_PARSE_VERSION if X86_32
	select HAVE_ARCH_SECCOMP_FILTER
	select BUILDTIME_EXTABLE_SORT
	select GENERIC_CMOS_UPDATE
	select HAVE_ARCH_SOFT_DIRTY
	select CLOCKSOURCE_WATCHDOG
	select GENERIC_CLOCKEVENTS
	select ARCH_CLOCKSOURCE_DATA if X86_64
	select GENERIC_CLOCKEVENTS_BROADCAST if X86_64 || (X86_32 && X86_LOCAL_APIC)
	select GENERIC_TIME_VSYSCALL if X86_64
	select KTIME_SCALAR if X86_32
	select GENERIC_STRNCPY_FROM_USER
	select GENERIC_STRNLEN_USER
	select HAVE_CONTEXT_TRACKING if X86_64
	select HAVE_IRQ_TIME_ACCOUNTING
	select VIRT_TO_BUS
	select MODULES_USE_ELF_REL if X86_32
	select MODULES_USE_ELF_RELA if X86_64
	select CLONE_BACKWARDS if X86_32
	select ARCH_USE_BUILTIN_BSWAP
	select OLD_SIGSUSPEND3 if X86_32 || IA32_EMULATION
	select OLD_SIGACTION if X86_32
	select COMPAT_OLD_SIGACTION if IA32_EMULATION
	select RTC_LIB
	select HAVE_DEBUG_STACKOVERFLOW
	select HAVE_IRQ_EXIT_ON_IRQ_STACK if X86_64
	select HAVE_CC_STACKPROTECTOR if X86_64 || !PAX_MEMORY_UDEREF
<<<<<<< HEAD
=======
	select ARCH_SUPPORTS_ATOMIC_RMW
>>>>>>> edbed4cd

config INSTRUCTION_DECODER
	def_bool y
	depends on KPROBES || PERF_EVENTS || UPROBES

config OUTPUT_FORMAT
	string
	default "elf32-i386" if X86_32
	default "elf64-x86-64" if X86_64

config ARCH_DEFCONFIG
	string
	default "arch/x86/configs/i386_defconfig" if X86_32
	default "arch/x86/configs/x86_64_defconfig" if X86_64

config LOCKDEP_SUPPORT
	def_bool y

config STACKTRACE_SUPPORT
	def_bool y

config HAVE_LATENCYTOP_SUPPORT
	def_bool y

config MMU
	def_bool y

config SBUS
	bool

config NEED_DMA_MAP_STATE
	def_bool y
	depends on X86_64 || INTEL_IOMMU || DMA_API_DEBUG

config NEED_SG_DMA_LENGTH
	def_bool y

config GENERIC_ISA_DMA
	def_bool y
	depends on ISA_DMA_API

config GENERIC_BUG
	def_bool y
	depends on BUG
	select GENERIC_BUG_RELATIVE_POINTERS if X86_64

config GENERIC_BUG_RELATIVE_POINTERS
	bool

config GENERIC_HWEIGHT
	def_bool y

config ARCH_MAY_HAVE_PC_FDC
	def_bool y
	depends on ISA_DMA_API

config RWSEM_XCHGADD_ALGORITHM
	def_bool y

config GENERIC_CALIBRATE_DELAY
	def_bool y

config ARCH_HAS_CPU_RELAX
	def_bool y

config ARCH_HAS_CACHE_LINE_SIZE
	def_bool y

config ARCH_HAS_CPU_AUTOPROBE
	def_bool y

config HAVE_SETUP_PER_CPU_AREA
	def_bool y

config NEED_PER_CPU_EMBED_FIRST_CHUNK
	def_bool y

config NEED_PER_CPU_PAGE_FIRST_CHUNK
	def_bool y

config ARCH_HIBERNATION_POSSIBLE
	def_bool y

config ARCH_SUSPEND_POSSIBLE
	def_bool y

config ARCH_WANT_HUGE_PMD_SHARE
	def_bool y

config ARCH_WANT_GENERAL_HUGETLB
	def_bool y

config ZONE_DMA32
	bool
	default X86_64

config AUDIT_ARCH
	bool
	default X86_64

config ARCH_SUPPORTS_OPTIMIZED_INLINING
	def_bool y

config ARCH_SUPPORTS_DEBUG_PAGEALLOC
	def_bool y

config HAVE_INTEL_TXT
	def_bool y
	depends on INTEL_IOMMU && ACPI

config X86_32_SMP
	def_bool y
	depends on X86_32 && SMP

config X86_64_SMP
	def_bool y
	depends on X86_64 && SMP

config X86_HT
	def_bool y
	depends on SMP

config X86_32_LAZY_GS
	def_bool y
	depends on X86_32 && !CC_STACKPROTECTOR && !PAX_MEMORY_UDEREF

config ARCH_HWEIGHT_CFLAGS
	string
	default "-fcall-saved-ecx -fcall-saved-edx" if X86_32
	default "-fcall-saved-rdi -fcall-saved-rsi -fcall-saved-rdx -fcall-saved-rcx -fcall-saved-r8 -fcall-saved-r9 -fcall-saved-r10 -fcall-saved-r11" if X86_64

config ARCH_SUPPORTS_UPROBES
	def_bool y

source "init/Kconfig"
source "kernel/Kconfig.freezer"

menu "Processor type and features"

config ZONE_DMA
	bool "DMA memory allocation support" if EXPERT
	default y
	help
	  DMA memory allocation support allows devices with less than 32-bit
	  addressing to allocate within the first 16MB of address space.
	  Disable if no such devices will be used.

	  If unsure, say Y.

config SMP
	bool "Symmetric multi-processing support"
	---help---
	  This enables support for systems with more than one CPU. If you have
	  a system with only one CPU, say N. If you have a system with more
	  than one CPU, say Y.

	  If you say N here, the kernel will run on uni- and multiprocessor
	  machines, but will use only one CPU of a multiprocessor machine. If
	  you say Y here, the kernel will run on many, but not all,
	  uniprocessor machines. On a uniprocessor machine, the kernel
	  will run faster if you say N here.

	  Note that if you say Y here and choose architecture "586" or
	  "Pentium" under "Processor family", the kernel will not work on 486
	  architectures. Similarly, multiprocessor kernels for the "PPro"
	  architecture may not work on all Pentium based boards.

	  People using multiprocessor machines who say Y here should also say
	  Y to "Enhanced Real Time Clock Support", below. The "Advanced Power
	  Management" code will be disabled if you say Y here.

	  See also <file:Documentation/x86/i386/IO-APIC.txt>,
	  <file:Documentation/nmi_watchdog.txt> and the SMP-HOWTO available at
	  <http://www.tldp.org/docs.html#howto>.

	  If you don't know what to do here, say N.

config X86_X2APIC
	bool "Support x2apic"
	depends on X86_LOCAL_APIC && X86_64 && IRQ_REMAP
	---help---
	  This enables x2apic support on CPUs that have this feature.

	  This allows 32-bit apic IDs (so it can support very large systems),
	  and accesses the local apic via MSRs not via mmio.

	  If you don't know what to do here, say N.

config X86_MPPARSE
	bool "Enable MPS table" if ACPI || SFI
	default y
	depends on X86_LOCAL_APIC
	---help---
	  For old smp systems that do not have proper acpi support. Newer systems
	  (esp with 64bit cpus) with acpi support, MADT and DSDT will override it

config X86_BIGSMP
	bool "Support for big SMP systems with more than 8 CPUs"
	depends on X86_32 && SMP
	---help---
	  This option is needed for the systems that have more than 8 CPUs

config GOLDFISH
       def_bool y
       depends on X86_GOLDFISH

if X86_32
config X86_EXTENDED_PLATFORM
	bool "Support for extended (non-PC) x86 platforms"
	default y
	---help---
	  If you disable this option then the kernel will only support
	  standard PC platforms. (which covers the vast majority of
	  systems out there.)

	  If you enable this option then you'll be able to select support
	  for the following (non-PC) 32 bit x86 platforms:
		Goldfish (Android emulator)
		AMD Elan
		NUMAQ (IBM/Sequent)
		RDC R-321x SoC
		SGI 320/540 (Visual Workstation)
		STA2X11-based (e.g. Northville)
		Summit/EXA (IBM x440)
		Unisys ES7000 IA32 series
		Moorestown MID devices

	  If you have one of these systems, or if you want to build a
	  generic distribution kernel, say Y here - otherwise say N.
endif

if X86_64
config X86_EXTENDED_PLATFORM
	bool "Support for extended (non-PC) x86 platforms"
	default y
	---help---
	  If you disable this option then the kernel will only support
	  standard PC platforms. (which covers the vast majority of
	  systems out there.)

	  If you enable this option then you'll be able to select support
	  for the following (non-PC) 64 bit x86 platforms:
		Numascale NumaChip
		ScaleMP vSMP
		SGI Ultraviolet

	  If you have one of these systems, or if you want to build a
	  generic distribution kernel, say Y here - otherwise say N.
endif
# This is an alphabetically sorted list of 64 bit extended platforms
# Please maintain the alphabetic order if and when there are additions
config X86_NUMACHIP
	bool "Numascale NumaChip"
	depends on X86_64
	depends on X86_EXTENDED_PLATFORM
	depends on NUMA
	depends on SMP
	depends on X86_X2APIC
	depends on PCI_MMCONFIG
	---help---
	  Adds support for Numascale NumaChip large-SMP systems. Needed to
	  enable more than ~168 cores.
	  If you don't have one of these, you should say N here.

config X86_VSMP
	bool "ScaleMP vSMP"
	select HYPERVISOR_GUEST
	select PARAVIRT
	depends on X86_64 && PCI
	depends on X86_EXTENDED_PLATFORM
	depends on SMP
	---help---
	  Support for ScaleMP vSMP systems.  Say 'Y' here if this kernel is
	  supposed to run on these EM64T-based machines.  Only choose this option
	  if you have one of these machines.

config X86_UV
	bool "SGI Ultraviolet"
	depends on X86_64
	depends on X86_EXTENDED_PLATFORM
	depends on NUMA
	depends on X86_X2APIC
	---help---
	  This option is needed in order to support SGI Ultraviolet systems.
	  If you don't have one of these, you should say N here.

# Following is an alphabetically sorted list of 32 bit extended platforms
# Please maintain the alphabetic order if and when there are additions

config X86_GOLDFISH
       bool "Goldfish (Virtual Platform)"
       depends on X86_32
       depends on X86_EXTENDED_PLATFORM
       ---help---
	 Enable support for the Goldfish virtual platform used primarily
	 for Android development. Unless you are building for the Android
	 Goldfish emulator say N here.

config X86_INTEL_CE
	bool "CE4100 TV platform"
	depends on PCI
	depends on PCI_GODIRECT
	depends on X86_32
	depends on X86_EXTENDED_PLATFORM
	select X86_REBOOTFIXUPS
	select OF
	select OF_EARLY_FLATTREE
	select IRQ_DOMAIN
	---help---
	  Select for the Intel CE media processor (CE4100) SOC.
	  This option compiles in support for the CE4100 SOC for settop
	  boxes and media devices.

config X86_INTEL_MID
	bool "Intel MID platform support"
	depends on X86_32
	depends on X86_EXTENDED_PLATFORM
	depends on X86_PLATFORM_DEVICES
	depends on PCI
	depends on PCI_GOANY
	depends on X86_IO_APIC
	select SFI
	select I2C
	select DW_APB_TIMER
	select APB_TIMER
	select INTEL_SCU_IPC
	select MFD_INTEL_MSIC
	---help---
	  Select to build a kernel capable of supporting Intel MID (Mobile
	  Internet Device) platform systems which do not have the PCI legacy
	  interfaces. If you are building for a PC class system say N here.

	  Intel MID platforms are based on an Intel processor and chipset which
	  consume less power than most of the x86 derivatives.

config X86_INTEL_LPSS
	bool "Intel Low Power Subsystem Support"
	depends on ACPI
	select COMMON_CLK
	select PINCTRL
	---help---
	  Select to build support for Intel Low Power Subsystem such as
	  found on Intel Lynxpoint PCH. Selecting this option enables
	  things like clock tree (common clock framework) and pincontrol
	  which are needed by the LPSS peripheral drivers.

config X86_RDC321X
	bool "RDC R-321x SoC"
	depends on X86_32
	depends on X86_EXTENDED_PLATFORM
	select M486
	select X86_REBOOTFIXUPS
	---help---
	  This option is needed for RDC R-321x system-on-chip, also known
	  as R-8610-(G).
	  If you don't have one of these chips, you should say N here.

config X86_32_NON_STANDARD
	bool "Support non-standard 32-bit SMP architectures"
	depends on X86_32 && SMP
	depends on X86_EXTENDED_PLATFORM
	---help---
	  This option compiles in the NUMAQ, Summit, bigsmp, ES7000,
	  STA2X11, default subarchitectures.  It is intended for a generic
	  binary kernel. If you select them all, kernel will probe it
	  one by one and will fallback to default.

# Alphabetically sorted list of Non standard 32 bit platforms

config X86_NUMAQ
	bool "NUMAQ (IBM/Sequent)"
	depends on X86_32_NON_STANDARD
	depends on PCI
	select NUMA
	select X86_MPPARSE
	---help---
	  This option is used for getting Linux to run on a NUMAQ (IBM/Sequent)
	  NUMA multiquad box. This changes the way that processors are
	  bootstrapped, and uses Clustered Logical APIC addressing mode instead
	  of Flat Logical.  You will need a new lynxer.elf file to flash your
	  firmware with - send email to <Martin.Bligh@us.ibm.com>.

config X86_SUPPORTS_MEMORY_FAILURE
	def_bool y
	# MCE code calls memory_failure():
	depends on X86_MCE
	# On 32-bit this adds too big of NODES_SHIFT and we run out of page flags:
	depends on !X86_NUMAQ
	# On 32-bit SPARSEMEM adds too big of SECTIONS_WIDTH:
	depends on X86_64 || !SPARSEMEM
	select ARCH_SUPPORTS_MEMORY_FAILURE

config X86_VISWS
	bool "SGI 320/540 (Visual Workstation)"
	depends on X86_32 && PCI && X86_MPPARSE && PCI_GODIRECT
	depends on X86_32_NON_STANDARD
	---help---
	  The SGI Visual Workstation series is an IA32-based workstation
	  based on SGI systems chips with some legacy PC hardware attached.

	  Say Y here to create a kernel to run on the SGI 320 or 540.

	  A kernel compiled for the Visual Workstation will run on general
	  PCs as well. See <file:Documentation/sgi-visws.txt> for details.

config STA2X11
	bool "STA2X11 Companion Chip Support"
	depends on X86_32_NON_STANDARD && PCI
	select X86_DEV_DMA_OPS
	select X86_DMA_REMAP
	select SWIOTLB
	select MFD_STA2X11
	select ARCH_REQUIRE_GPIOLIB
	default n
	---help---
	  This adds support for boards based on the STA2X11 IO-Hub,
	  a.k.a. "ConneXt". The chip is used in place of the standard
	  PC chipset, so all "standard" peripherals are missing. If this
	  option is selected the kernel will still be able to boot on
	  standard PC machines.

config X86_SUMMIT
	bool "Summit/EXA (IBM x440)"
	depends on X86_32_NON_STANDARD
	---help---
	  This option is needed for IBM systems that use the Summit/EXA chipset.
	  In particular, it is needed for the x440.

config X86_ES7000
	bool "Unisys ES7000 IA32 series"
	depends on X86_32_NON_STANDARD && X86_BIGSMP
	---help---
	  Support for Unisys ES7000 systems.  Say 'Y' here if this kernel is
	  supposed to run on an IA32-based Unisys ES7000 system.

config X86_32_IRIS
	tristate "Eurobraille/Iris poweroff module"
	depends on X86_32
	---help---
	  The Iris machines from EuroBraille do not have APM or ACPI support
	  to shut themselves down properly.  A special I/O sequence is
	  needed to do so, which is what this module does at
	  kernel shutdown.

	  This is only for Iris machines from EuroBraille.

	  If unused, say N.

config SCHED_OMIT_FRAME_POINTER
	def_bool y
	prompt "Single-depth WCHAN output"
	depends on X86
	---help---
	  Calculate simpler /proc/<PID>/wchan values. If this option
	  is disabled then wchan values will recurse back to the
	  caller function. This provides more accurate wchan values,
	  at the expense of slightly more scheduling overhead.

	  If in doubt, say "Y".

menuconfig HYPERVISOR_GUEST
	bool "Linux guest support"
	depends on !GRKERNSEC_CONFIG_AUTO || GRKERNSEC_CONFIG_VIRT_GUEST || (GRKERNSEC_CONFIG_VIRT_HOST && GRKERNSEC_CONFIG_VIRT_XEN)
	---help---
	  Say Y here to enable options for running Linux under various hyper-
	  visors. This option enables basic hypervisor detection and platform
	  setup.

	  If you say N, all options in this submenu will be skipped and
	  disabled, and Linux guest support won't be built in.

if HYPERVISOR_GUEST

config PARAVIRT
	bool "Enable paravirtualization code"
	---help---
	  This changes the kernel so it can modify itself when it is run
	  under a hypervisor, potentially improving performance significantly
	  over full virtualization.  However, when run without a hypervisor
	  the kernel is theoretically slower and slightly larger.

config PARAVIRT_DEBUG
	bool "paravirt-ops debugging"
	depends on PARAVIRT && DEBUG_KERNEL
	---help---
	  Enable to debug paravirt_ops internals.  Specifically, BUG if
	  a paravirt_op is missing when it is called.

config PARAVIRT_SPINLOCKS
	bool "Paravirtualization layer for spinlocks"
	depends on PARAVIRT && SMP
	select UNINLINE_SPIN_UNLOCK
	---help---
	  Paravirtualized spinlocks allow a pvops backend to replace the
	  spinlock implementation with something virtualization-friendly
	  (for example, block the virtual CPU rather than spinning).

	  It has a minimal impact on native kernels and gives a nice performance
	  benefit on paravirtualized KVM / Xen kernels.

	  If you are unsure how to answer this question, answer Y.

source "arch/x86/xen/Kconfig"

config KVM_GUEST
	bool "KVM Guest support (including kvmclock)"
	depends on PARAVIRT
	select PARAVIRT_CLOCK
	default y
	---help---
	  This option enables various optimizations for running under the KVM
	  hypervisor. It includes a paravirtualized clock, so that instead
	  of relying on a PIT (or probably other) emulation by the
	  underlying device model, the host provides the guest with
	  timing infrastructure such as time of day, and system time

config KVM_DEBUG_FS
	bool "Enable debug information for KVM Guests in debugfs"
	depends on KVM_GUEST && DEBUG_FS
	default n
	---help---
	  This option enables collection of various statistics for KVM guest.
	  Statistics are displayed in debugfs filesystem. Enabling this option
	  may incur significant overhead.

source "arch/x86/lguest/Kconfig"

config PARAVIRT_TIME_ACCOUNTING
	bool "Paravirtual steal time accounting"
	depends on PARAVIRT
	default n
	---help---
	  Select this option to enable fine granularity task steal time
	  accounting. Time spent executing other tasks in parallel with
	  the current vCPU is discounted from the vCPU power. To account for
	  that, there can be a small performance impact.

	  If in doubt, say N here.

config PARAVIRT_CLOCK
	bool

endif #HYPERVISOR_GUEST

config NO_BOOTMEM
	def_bool y

config MEMTEST
	bool "Memtest"
	---help---
	  This option adds a kernel parameter 'memtest', which allows memtest
	  to be set.
	        memtest=0, mean disabled; -- default
	        memtest=1, mean do 1 test pattern;
	        ...
	        memtest=4, mean do 4 test patterns.
	  If you are unsure how to answer this question, answer N.

config X86_SUMMIT_NUMA
	def_bool y
	depends on X86_32 && NUMA && X86_32_NON_STANDARD

config X86_CYCLONE_TIMER
	def_bool y
	depends on X86_SUMMIT

source "arch/x86/Kconfig.cpu"

config HPET_TIMER
	def_bool X86_64
	prompt "HPET Timer Support" if X86_32
	---help---
	  Use the IA-PC HPET (High Precision Event Timer) to manage
	  time in preference to the PIT and RTC, if a HPET is
	  present.
	  HPET is the next generation timer replacing legacy 8254s.
	  The HPET provides a stable time base on SMP
	  systems, unlike the TSC, but it is more expensive to access,
	  as it is off-chip.  You can find the HPET spec at
	  <http://www.intel.com/hardwaredesign/hpetspec_1.pdf>.

	  You can safely choose Y here.  However, HPET will only be
	  activated if the platform and the BIOS support this feature.
	  Otherwise the 8254 will be used for timing services.

	  Choose N to continue using the legacy 8254 timer.

config HPET_EMULATE_RTC
	def_bool y
	depends on HPET_TIMER && (RTC=y || RTC=m || RTC_DRV_CMOS=m || RTC_DRV_CMOS=y)

config APB_TIMER
       def_bool y if X86_INTEL_MID
       prompt "Intel MID APB Timer Support" if X86_INTEL_MID
       select DW_APB_TIMER
       depends on X86_INTEL_MID && SFI
       help
         APB timer is the replacement for 8254, HPET on X86 MID platforms.
         The APBT provides a stable time base on SMP
         systems, unlike the TSC, but it is more expensive to access,
         as it is off-chip. APB timers are always running regardless of CPU
         C states, they are used as per CPU clockevent device when possible.

# Mark as expert because too many people got it wrong.
# The code disables itself when not needed.
config DMI
	default y
	select DMI_SCAN_MACHINE_NON_EFI_FALLBACK
	bool "Enable DMI scanning" if EXPERT
	---help---
	  Enabled scanning of DMI to identify machine quirks. Say Y
	  here unless you have verified that your setup is not
	  affected by entries in the DMI blacklist. Required by PNP
	  BIOS code.

config GART_IOMMU
	bool "Old AMD GART IOMMU support"
	select SWIOTLB
	depends on X86_64 && PCI && AMD_NB
	---help---
	  Provides a driver for older AMD Athlon64/Opteron/Turion/Sempron
	  GART based hardware IOMMUs.

	  The GART supports full DMA access for devices with 32-bit access
	  limitations, on systems with more than 3 GB. This is usually needed
	  for USB, sound, many IDE/SATA chipsets and some other devices.

	  Newer systems typically have a modern AMD IOMMU, supported via
	  the CONFIG_AMD_IOMMU=y config option.

	  In normal configurations this driver is only active when needed:
	  there's more than 3 GB of memory and the system contains a
	  32-bit limited device.

	  If unsure, say Y.

config CALGARY_IOMMU
	bool "IBM Calgary IOMMU support"
	select SWIOTLB
	depends on X86_64 && PCI
	---help---
	  Support for hardware IOMMUs in IBM's xSeries x366 and x460
	  systems. Needed to run systems with more than 3GB of memory
	  properly with 32-bit PCI devices that do not support DAC
	  (Double Address Cycle). Calgary also supports bus level
	  isolation, where all DMAs pass through the IOMMU.  This
	  prevents them from going anywhere except their intended
	  destination. This catches hard-to-find kernel bugs and
	  mis-behaving drivers and devices that do not use the DMA-API
	  properly to set up their DMA buffers.  The IOMMU can be
	  turned off at boot time with the iommu=off parameter.
	  Normally the kernel will make the right choice by itself.
	  If unsure, say Y.

config CALGARY_IOMMU_ENABLED_BY_DEFAULT
	def_bool y
	prompt "Should Calgary be enabled by default?"
	depends on CALGARY_IOMMU
	---help---
	  Should Calgary be enabled by default? if you choose 'y', Calgary
	  will be used (if it exists). If you choose 'n', Calgary will not be
	  used even if it exists. If you choose 'n' and would like to use
	  Calgary anyway, pass 'iommu=calgary' on the kernel command line.
	  If unsure, say Y.

# need this always selected by IOMMU for the VIA workaround
config SWIOTLB
	def_bool y if X86_64
	---help---
	  Support for software bounce buffers used on x86-64 systems
	  which don't have a hardware IOMMU. Using this PCI devices
	  which can only access 32-bits of memory can be used on systems
	  with more than 3 GB of memory.
	  If unsure, say Y.

config IOMMU_HELPER
	def_bool y
	depends on CALGARY_IOMMU || GART_IOMMU || SWIOTLB || AMD_IOMMU

config MAXSMP
	bool "Enable Maximum number of SMP Processors and NUMA Nodes"
	depends on X86_64 && SMP && DEBUG_KERNEL
	select CPUMASK_OFFSTACK
	---help---
	  Enable maximum number of CPUS and NUMA Nodes for this architecture.
	  If unsure, say N.

config NR_CPUS
	int "Maximum number of CPUs" if SMP && !MAXSMP
	range 2 8 if SMP && X86_32 && !X86_BIGSMP
	range 2 512 if SMP && !MAXSMP && !CPUMASK_OFFSTACK
	range 2 8192 if SMP && !MAXSMP && CPUMASK_OFFSTACK && X86_64
	default "1" if !SMP
	default "8192" if MAXSMP
	default "32" if SMP && (X86_NUMAQ || X86_SUMMIT || X86_BIGSMP || X86_ES7000)
	default "8" if SMP
	---help---
	  This allows you to specify the maximum number of CPUs which this
	  kernel will support.  If CPUMASK_OFFSTACK is enabled, the maximum
	  supported value is 4096, otherwise the maximum value is 512.  The
	  minimum value which makes sense is 2.

	  This is purely to save memory - each supported CPU adds
	  approximately eight kilobytes to the kernel image.

config SCHED_SMT
	bool "SMT (Hyperthreading) scheduler support"
	depends on X86_HT
	---help---
	  SMT scheduler support improves the CPU scheduler's decision making
	  when dealing with Intel Pentium 4 chips with HyperThreading at a
	  cost of slightly increased overhead in some places. If unsure say
	  N here.

config SCHED_MC
	def_bool y
	prompt "Multi-core scheduler support"
	depends on X86_HT
	---help---
	  Multi-core scheduler support improves the CPU scheduler's decision
	  making when dealing with multi-core CPU chips at a cost of slightly
	  increased overhead in some places. If unsure say N here.

source "kernel/Kconfig.preempt"

config X86_UP_APIC
	bool "Local APIC support on uniprocessors"
	depends on X86_32 && !SMP && !X86_32_NON_STANDARD && !PCI_MSI
	---help---
	  A local APIC (Advanced Programmable Interrupt Controller) is an
	  integrated interrupt controller in the CPU. If you have a single-CPU
	  system which has a processor with a local APIC, you can say Y here to
	  enable and use it. If you say Y here even though your machine doesn't
	  have a local APIC, then the kernel will still run with no slowdown at
	  all. The local APIC supports CPU-generated self-interrupts (timer,
	  performance counters), and the NMI watchdog which detects hard
	  lockups.

config X86_UP_IOAPIC
	bool "IO-APIC support on uniprocessors"
	depends on X86_UP_APIC
	---help---
	  An IO-APIC (I/O Advanced Programmable Interrupt Controller) is an
	  SMP-capable replacement for PC-style interrupt controllers. Most
	  SMP systems and many recent uniprocessor systems have one.

	  If you have a single-CPU system with an IO-APIC, you can say Y here
	  to use it. If you say Y here even though your machine doesn't have
	  an IO-APIC, then the kernel will still run with no slowdown at all.

config X86_LOCAL_APIC
	def_bool y
	depends on X86_64 || SMP || X86_32_NON_STANDARD || X86_UP_APIC || PCI_MSI

config X86_IO_APIC
	def_bool y
	depends on X86_64 || SMP || X86_32_NON_STANDARD || X86_UP_IOAPIC || PCI_MSI

config X86_VISWS_APIC
	def_bool y
	depends on X86_32 && X86_VISWS

config X86_REROUTE_FOR_BROKEN_BOOT_IRQS
	bool "Reroute for broken boot IRQs"
	depends on X86_IO_APIC
	---help---
	  This option enables a workaround that fixes a source of
	  spurious interrupts. This is recommended when threaded
	  interrupt handling is used on systems where the generation of
	  superfluous "boot interrupts" cannot be disabled.

	  Some chipsets generate a legacy INTx "boot IRQ" when the IRQ
	  entry in the chipset's IO-APIC is masked (as, e.g. the RT
	  kernel does during interrupt handling). On chipsets where this
	  boot IRQ generation cannot be disabled, this workaround keeps
	  the original IRQ line masked so that only the equivalent "boot
	  IRQ" is delivered to the CPUs. The workaround also tells the
	  kernel to set up the IRQ handler on the boot IRQ line. In this
	  way only one interrupt is delivered to the kernel. Otherwise
	  the spurious second interrupt may cause the kernel to bring
	  down (vital) interrupt lines.

	  Only affects "broken" chipsets. Interrupt sharing may be
	  increased on these systems.

config X86_MCE
	bool "Machine Check / overheating reporting"
	default y
	---help---
	  Machine Check support allows the processor to notify the
	  kernel if it detects a problem (e.g. overheating, data corruption).
	  The action the kernel takes depends on the severity of the problem,
	  ranging from warning messages to halting the machine.

config X86_MCE_INTEL
	def_bool y
	prompt "Intel MCE features"
	depends on X86_MCE && X86_LOCAL_APIC
	---help---
	   Additional support for intel specific MCE features such as
	   the thermal monitor.

config X86_MCE_AMD
	def_bool y
	prompt "AMD MCE features"
	depends on X86_MCE && X86_LOCAL_APIC
	---help---
	   Additional support for AMD specific MCE features such as
	   the DRAM Error Threshold.

config X86_ANCIENT_MCE
	bool "Support for old Pentium 5 / WinChip machine checks"
	depends on X86_32 && X86_MCE
	---help---
	  Include support for machine check handling on old Pentium 5 or WinChip
	  systems. These typically need to be enabled explicitly on the command
	  line.

config X86_MCE_THRESHOLD
	depends on X86_MCE_AMD || X86_MCE_INTEL
	def_bool y

config X86_MCE_INJECT
	depends on X86_MCE
	tristate "Machine check injector support"
	---help---
	  Provide support for injecting machine checks for testing purposes.
	  If you don't know what a machine check is and you don't do kernel
	  QA it is safe to say n.

config X86_THERMAL_VECTOR
	def_bool y
	depends on X86_MCE_INTEL

config VM86
	bool "Enable VM86 support" if EXPERT
	default y
	depends on X86_32
	---help---
	  This option is required by programs like DOSEMU to run 16-bit legacy
	  code on X86 processors. It also may be needed by software like
	  XFree86 to initialize some video cards via BIOS. Disabling this
	  option saves about 6k.

config TOSHIBA
	tristate "Toshiba Laptop support"
	depends on X86_32
	---help---
	  This adds a driver to safely access the System Management Mode of
	  the CPU on Toshiba portables with a genuine Toshiba BIOS. It does
	  not work on models with a Phoenix BIOS. The System Management Mode
	  is used to set the BIOS and power saving options on Toshiba portables.

	  For information on utilities to make use of this driver see the
	  Toshiba Linux utilities web site at:
	  <http://www.buzzard.org.uk/toshiba/>.

	  Say Y if you intend to run this kernel on a Toshiba portable.
	  Say N otherwise.

config I8K
	tristate "Dell laptop support"
	select HWMON
	---help---
	  This adds a driver to safely access the System Management Mode
	  of the CPU on the Dell Inspiron 8000. The System Management Mode
	  is used to read cpu temperature and cooling fan status and to
	  control the fans on the I8K portables.

	  This driver has been tested only on the Inspiron 8000 but it may
	  also work with other Dell laptops. You can force loading on other
	  models by passing the parameter `force=1' to the module. Use at
	  your own risk.

	  For information on utilities to make use of this driver see the
	  I8K Linux utilities web site at:
	  <http://people.debian.org/~dz/i8k/>

	  Say Y if you intend to run this kernel on a Dell Inspiron 8000.
	  Say N otherwise.

config X86_REBOOTFIXUPS
	bool "Enable X86 board specific fixups for reboot"
	depends on X86_32
	---help---
	  This enables chipset and/or board specific fixups to be done
	  in order to get reboot to work correctly. This is only needed on
	  some combinations of hardware and BIOS. The symptom, for which
	  this config is intended, is when reboot ends with a stalled/hung
	  system.

	  Currently, the only fixup is for the Geode machines using
	  CS5530A and CS5536 chipsets and the RDC R-321x SoC.

	  Say Y if you want to enable the fixup. Currently, it's safe to
	  enable this option even if you don't need it.
	  Say N otherwise.

config MICROCODE
	tristate "CPU microcode loading support"
	depends on CPU_SUP_AMD || CPU_SUP_INTEL
	select FW_LOADER
	---help---

	  If you say Y here, you will be able to update the microcode on
	  certain Intel and AMD processors. The Intel support is for the
	  IA32 family, e.g. Pentium Pro, Pentium II, Pentium III, Pentium 4,
	  Xeon etc. The AMD support is for families 0x10 and later. You will
	  obviously need the actual microcode binary data itself which is not
	  shipped with the Linux kernel.

	  This option selects the general module only, you need to select
	  at least one vendor specific module as well.

	  To compile this driver as a module, choose M here: the module
	  will be called microcode.

config MICROCODE_INTEL
	bool "Intel microcode loading support"
	depends on MICROCODE
	default MICROCODE
	select FW_LOADER
	---help---
	  This options enables microcode patch loading support for Intel
	  processors.

	  For the current Intel microcode data package go to
	  <https://downloadcenter.intel.com> and search for
	  'Linux Processor Microcode Data File'.

config MICROCODE_AMD
	bool "AMD microcode loading support"
	depends on MICROCODE
	select FW_LOADER
	---help---
	  If you select this option, microcode patch loading support for AMD
	  processors will be enabled.

config MICROCODE_OLD_INTERFACE
	def_bool y
	depends on MICROCODE

config MICROCODE_INTEL_EARLY
	def_bool n

config MICROCODE_AMD_EARLY
	def_bool n

config MICROCODE_EARLY
	bool "Early load microcode"
	depends on MICROCODE=y && BLK_DEV_INITRD
	select MICROCODE_INTEL_EARLY if MICROCODE_INTEL
	select MICROCODE_AMD_EARLY if MICROCODE_AMD
	default y
	help
	  This option provides functionality to read additional microcode data
	  at the beginning of initrd image. The data tells kernel to load
	  microcode to CPU's as early as possible. No functional change if no
	  microcode data is glued to the initrd, therefore it's safe to say Y.

config X86_MSR
	tristate "/dev/cpu/*/msr - Model-specific register support"
	---help---
	  This device gives privileged processes access to the x86
	  Model-Specific Registers (MSRs).  It is a character device with
	  major 202 and minors 0 to 31 for /dev/cpu/0/msr to /dev/cpu/31/msr.
	  MSR accesses are directed to a specific CPU on multi-processor
	  systems.

config X86_CPUID
	tristate "/dev/cpu/*/cpuid - CPU information support"
	---help---
	  This device gives processes access to the x86 CPUID instruction to
	  be executed on a specific processor.  It is a character device
	  with major 203 and minors 0 to 31 for /dev/cpu/0/cpuid to
	  /dev/cpu/31/cpuid.

choice
	prompt "High Memory Support"
	default HIGHMEM64G if X86_NUMAQ
	default HIGHMEM4G
	depends on X86_32

config NOHIGHMEM
	bool "off"
	depends on !X86_NUMAQ && !(PAX_PAGEEXEC && PAX_ENABLE_PAE)
	---help---
	  Linux can use up to 64 Gigabytes of physical memory on x86 systems.
	  However, the address space of 32-bit x86 processors is only 4
	  Gigabytes large. That means that, if you have a large amount of
	  physical memory, not all of it can be "permanently mapped" by the
	  kernel. The physical memory that's not permanently mapped is called
	  "high memory".

	  If you are compiling a kernel which will never run on a machine with
	  more than 1 Gigabyte total physical RAM, answer "off" here (default
	  choice and suitable for most users). This will result in a "3GB/1GB"
	  split: 3GB are mapped so that each process sees a 3GB virtual memory
	  space and the remaining part of the 4GB virtual memory space is used
	  by the kernel to permanently map as much physical memory as
	  possible.

	  If the machine has between 1 and 4 Gigabytes physical RAM, then
	  answer "4GB" here.

	  If more than 4 Gigabytes is used then answer "64GB" here. This
	  selection turns Intel PAE (Physical Address Extension) mode on.
	  PAE implements 3-level paging on IA32 processors. PAE is fully
	  supported by Linux, PAE mode is implemented on all recent Intel
	  processors (Pentium Pro and better). NOTE: If you say "64GB" here,
	  then the kernel will not boot on CPUs that don't support PAE!

	  The actual amount of total physical memory will either be
	  auto detected or can be forced by using a kernel command line option
	  such as "mem=256M". (Try "man bootparam" or see the documentation of
	  your boot loader (lilo or loadlin) about how to pass options to the
	  kernel at boot time.)

	  If unsure, say "off".

config HIGHMEM4G
	bool "4GB"
	depends on !X86_NUMAQ && !(PAX_PAGEEXEC && PAX_ENABLE_PAE)
	---help---
	  Select this if you have a 32-bit processor and between 1 and 4
	  gigabytes of physical RAM.

config HIGHMEM64G
	bool "64GB"
	depends on !M486
	select X86_PAE
	---help---
	  Select this if you have a 32-bit processor and more than 4
	  gigabytes of physical RAM.

endchoice

choice
	prompt "Memory split" if EXPERT
	default VMSPLIT_3G
	depends on X86_32
	---help---
	  Select the desired split between kernel and user memory.

	  If the address range available to the kernel is less than the
	  physical memory installed, the remaining memory will be available
	  as "high memory". Accessing high memory is a little more costly
	  than low memory, as it needs to be mapped into the kernel first.
	  Note that increasing the kernel address space limits the range
	  available to user programs, making the address space there
	  tighter.  Selecting anything other than the default 3G/1G split
	  will also likely make your kernel incompatible with binary-only
	  kernel modules.

	  If you are not absolutely sure what you are doing, leave this
	  option alone!

	config VMSPLIT_3G
		bool "3G/1G user/kernel split"
	config VMSPLIT_3G_OPT
		depends on !X86_PAE
		bool "3G/1G user/kernel split (for full 1G low memory)"
	config VMSPLIT_2G
		bool "2G/2G user/kernel split"
	config VMSPLIT_2G_OPT
		depends on !X86_PAE
		bool "2G/2G user/kernel split (for full 2G low memory)"
	config VMSPLIT_1G
		bool "1G/3G user/kernel split"
endchoice

config PAGE_OFFSET
	hex
	default 0xB0000000 if VMSPLIT_3G_OPT
	default 0x80000000 if VMSPLIT_2G
	default 0x70000000 if VMSPLIT_2G_OPT
	default 0x40000000 if VMSPLIT_1G
	default 0xC0000000
	depends on X86_32

config HIGHMEM
	def_bool y
	depends on X86_32 && (HIGHMEM64G || HIGHMEM4G)

config X86_PAE
	bool "PAE (Physical Address Extension) Support"
	depends on X86_32 && !HIGHMEM4G
	---help---
	  PAE is required for NX support, and furthermore enables
	  larger swapspace support for non-overcommit purposes. It
	  has the cost of more pagetable lookup overhead, and also
	  consumes more pagetable space per process.

config ARCH_PHYS_ADDR_T_64BIT
	def_bool y
	depends on X86_64 || X86_PAE

config ARCH_DMA_ADDR_T_64BIT
	def_bool y
	depends on X86_64 || HIGHMEM64G

config DIRECT_GBPAGES
	bool "Enable 1GB pages for kernel pagetables" if EXPERT
	default y
	depends on X86_64
	---help---
	  Allow the kernel linear mapping to use 1GB pages on CPUs that
	  support it. This can improve the kernel's performance a tiny bit by
	  reducing TLB pressure. If in doubt, say "Y".

# Common NUMA Features
config NUMA
	bool "Numa Memory Allocation and Scheduler Support"
	depends on SMP
	depends on X86_64 || (X86_32 && HIGHMEM64G && (X86_NUMAQ || X86_BIGSMP || X86_SUMMIT && ACPI))
	default y if (X86_NUMAQ || X86_SUMMIT || X86_BIGSMP)
	---help---
	  Enable NUMA (Non Uniform Memory Access) support.

	  The kernel will try to allocate memory used by a CPU on the
	  local memory controller of the CPU and add some more
	  NUMA awareness to the kernel.

	  For 64-bit this is recommended if the system is Intel Core i7
	  (or later), AMD Opteron, or EM64T NUMA.

	  For 32-bit this is only needed on (rare) 32-bit-only platforms
	  that support NUMA topologies, such as NUMAQ / Summit, or if you
	  boot a 32-bit kernel on a 64-bit NUMA platform.

	  Otherwise, you should say N.

comment "NUMA (Summit) requires SMP, 64GB highmem support, ACPI"
	depends on X86_32 && X86_SUMMIT && (!HIGHMEM64G || !ACPI)

config AMD_NUMA
	def_bool y
	prompt "Old style AMD Opteron NUMA detection"
	depends on X86_64 && NUMA && PCI
	---help---
	  Enable AMD NUMA node topology detection.  You should say Y here if
	  you have a multi processor AMD system. This uses an old method to
	  read the NUMA configuration directly from the builtin Northbridge
	  of Opteron. It is recommended to use X86_64_ACPI_NUMA instead,
	  which also takes priority if both are compiled in.

config X86_64_ACPI_NUMA
	def_bool y
	prompt "ACPI NUMA detection"
	depends on X86_64 && NUMA && ACPI && PCI
	select ACPI_NUMA
	---help---
	  Enable ACPI SRAT based node topology detection.

# Some NUMA nodes have memory ranges that span
# other nodes.  Even though a pfn is valid and
# between a node's start and end pfns, it may not
# reside on that node.  See memmap_init_zone()
# for details.
config NODES_SPAN_OTHER_NODES
	def_bool y
	depends on X86_64_ACPI_NUMA

config NUMA_EMU
	bool "NUMA emulation"
	depends on NUMA
	---help---
	  Enable NUMA emulation. A flat machine will be split
	  into virtual nodes when booted with "numa=fake=N", where N is the
	  number of nodes. This is only useful for debugging.

config NODES_SHIFT
	int "Maximum NUMA Nodes (as a power of 2)" if !MAXSMP
	range 1 10
	default "10" if MAXSMP
	default "6" if X86_64
	default "4" if X86_NUMAQ
	default "3"
	depends on NEED_MULTIPLE_NODES
	---help---
	  Specify the maximum number of NUMA Nodes available on the target
	  system.  Increases memory reserved to accommodate various tables.

config ARCH_HAVE_MEMORY_PRESENT
	def_bool y
	depends on X86_32 && DISCONTIGMEM

config NEED_NODE_MEMMAP_SIZE
	def_bool y
	depends on X86_32 && (DISCONTIGMEM || SPARSEMEM)

config ARCH_FLATMEM_ENABLE
	def_bool y
	depends on X86_32 && !NUMA

config ARCH_DISCONTIGMEM_ENABLE
	def_bool y
	depends on NUMA && X86_32

config ARCH_DISCONTIGMEM_DEFAULT
	def_bool y
	depends on NUMA && X86_32

config ARCH_SPARSEMEM_ENABLE
	def_bool y
	depends on X86_64 || NUMA || X86_32 || X86_32_NON_STANDARD
	select SPARSEMEM_STATIC if X86_32
	select SPARSEMEM_VMEMMAP_ENABLE if X86_64

config ARCH_SPARSEMEM_DEFAULT
	def_bool y
	depends on X86_64

config ARCH_SELECT_MEMORY_MODEL
	def_bool y
	depends on ARCH_SPARSEMEM_ENABLE

config ARCH_MEMORY_PROBE
	bool "Enable sysfs memory/probe interface"
	depends on X86_64 && MEMORY_HOTPLUG
	help
	  This option enables a sysfs memory/probe interface for testing.
	  See Documentation/memory-hotplug.txt for more information.
	  If you are unsure how to answer this question, answer N.

config ARCH_PROC_KCORE_TEXT
	def_bool y
	depends on X86_64 && PROC_KCORE

config ILLEGAL_POINTER_VALUE
       hex
       default 0 if X86_32
       default 0xdead000000000000 if X86_64

source "mm/Kconfig"

config HIGHPTE
	bool "Allocate 3rd-level pagetables from highmem"
	depends on HIGHMEM
	---help---
	  The VM uses one page table entry for each page of physical memory.
	  For systems with a lot of RAM, this can be wasteful of precious
	  low memory.  Setting this option will put user-space page table
	  entries in high memory.

config X86_CHECK_BIOS_CORRUPTION
	bool "Check for low memory corruption"
	---help---
	  Periodically check for memory corruption in low memory, which
	  is suspected to be caused by BIOS.  Even when enabled in the
	  configuration, it is disabled at runtime.  Enable it by
	  setting "memory_corruption_check=1" on the kernel command
	  line.  By default it scans the low 64k of memory every 60
	  seconds; see the memory_corruption_check_size and
	  memory_corruption_check_period parameters in
	  Documentation/kernel-parameters.txt to adjust this.

	  When enabled with the default parameters, this option has
	  almost no overhead, as it reserves a relatively small amount
	  of memory and scans it infrequently.  It both detects corruption
	  and prevents it from affecting the running system.

	  It is, however, intended as a diagnostic tool; if repeatable
	  BIOS-originated corruption always affects the same memory,
	  you can use memmap= to prevent the kernel from using that
	  memory.

config X86_BOOTPARAM_MEMORY_CORRUPTION_CHECK
	bool "Set the default setting of memory_corruption_check"
	depends on X86_CHECK_BIOS_CORRUPTION
	default y
	---help---
	  Set whether the default state of memory_corruption_check is
	  on or off.

config X86_RESERVE_LOW
	int "Amount of low memory, in kilobytes, to reserve for the BIOS"
	default 64
	range 4 640
	---help---
	  Specify the amount of low memory to reserve for the BIOS.

	  The first page contains BIOS data structures that the kernel
	  must not use, so that page must always be reserved.

	  By default we reserve the first 64K of physical RAM, as a
	  number of BIOSes are known to corrupt that memory range
	  during events such as suspend/resume or monitor cable
	  insertion, so it must not be used by the kernel.

	  You can set this to 4 if you are absolutely sure that you
	  trust the BIOS to get all its memory reservations and usages
	  right.  If you know your BIOS have problems beyond the
	  default 64K area, you can set this to 640 to avoid using the
	  entire low memory range.

	  If you have doubts about the BIOS (e.g. suspend/resume does
	  not work or there's kernel crashes after certain hardware
	  hotplug events) then you might want to enable
	  X86_CHECK_BIOS_CORRUPTION=y to allow the kernel to check
	  typical corruption patterns.

	  Leave this to the default value of 64 if you are unsure.

config MATH_EMULATION
	bool
	prompt "Math emulation" if X86_32
	---help---
	  Linux can emulate a math coprocessor (used for floating point
	  operations) if you don't have one. 486DX and Pentium processors have
	  a math coprocessor built in, 486SX and 386 do not, unless you added
	  a 487DX or 387, respectively. (The messages during boot time can
	  give you some hints here ["man dmesg"].) Everyone needs either a
	  coprocessor or this emulation.

	  If you don't have a math coprocessor, you need to say Y here; if you
	  say Y here even though you have a coprocessor, the coprocessor will
	  be used nevertheless. (This behavior can be changed with the kernel
	  command line option "no387", which comes handy if your coprocessor
	  is broken. Try "man bootparam" or see the documentation of your boot
	  loader (lilo or loadlin) about how to pass options to the kernel at
	  boot time.) This means that it is a good idea to say Y here if you
	  intend to use this kernel on different machines.

	  More information about the internals of the Linux math coprocessor
	  emulation can be found in <file:arch/x86/math-emu/README>.

	  If you are not sure, say Y; apart from resulting in a 66 KB bigger
	  kernel, it won't hurt.

config MTRR
	def_bool y
	prompt "MTRR (Memory Type Range Register) support" if EXPERT
	---help---
	  On Intel P6 family processors (Pentium Pro, Pentium II and later)
	  the Memory Type Range Registers (MTRRs) may be used to control
	  processor access to memory ranges. This is most useful if you have
	  a video (VGA) card on a PCI or AGP bus. Enabling write-combining
	  allows bus write transfers to be combined into a larger transfer
	  before bursting over the PCI/AGP bus. This can increase performance
	  of image write operations 2.5 times or more. Saying Y here creates a
	  /proc/mtrr file which may be used to manipulate your processor's
	  MTRRs. Typically the X server should use this.

	  This code has a reasonably generic interface so that similar
	  control registers on other processors can be easily supported
	  as well:

	  The Cyrix 6x86, 6x86MX and M II processors have Address Range
	  Registers (ARRs) which provide a similar functionality to MTRRs. For
	  these, the ARRs are used to emulate the MTRRs.
	  The AMD K6-2 (stepping 8 and above) and K6-3 processors have two
	  MTRRs. The Centaur C6 (WinChip) has 8 MCRs, allowing
	  write-combining. All of these processors are supported by this code
	  and it makes sense to say Y here if you have one of them.

	  Saying Y here also fixes a problem with buggy SMP BIOSes which only
	  set the MTRRs for the boot CPU and not for the secondary CPUs. This
	  can lead to all sorts of problems, so it's good to say Y here.

	  You can safely say Y even if your machine doesn't have MTRRs, you'll
	  just add about 9 KB to your kernel.

	  See <file:Documentation/x86/mtrr.txt> for more information.

config MTRR_SANITIZER
	def_bool y
	prompt "MTRR cleanup support"
	depends on MTRR
	---help---
	  Convert MTRR layout from continuous to discrete, so X drivers can
	  add writeback entries.

	  Can be disabled with disable_mtrr_cleanup on the kernel command line.
	  The largest mtrr entry size for a continuous block can be set with
	  mtrr_chunk_size.

	  If unsure, say Y.

config MTRR_SANITIZER_ENABLE_DEFAULT
	int "MTRR cleanup enable value (0-1)"
	range 0 1
	default "0"
	depends on MTRR_SANITIZER
	---help---
	  Enable mtrr cleanup default value

config MTRR_SANITIZER_SPARE_REG_NR_DEFAULT
	int "MTRR cleanup spare reg num (0-7)"
	range 0 7
	default "1"
	depends on MTRR_SANITIZER
	---help---
	  mtrr cleanup spare entries default, it can be changed via
	  mtrr_spare_reg_nr=N on the kernel command line.

config X86_PAT
	def_bool y
	prompt "x86 PAT support" if EXPERT
	depends on MTRR
	---help---
	  Use PAT attributes to setup page level cache control.

	  PATs are the modern equivalents of MTRRs and are much more
	  flexible than MTRRs.

	  Say N here if you see bootup problems (boot crash, boot hang,
	  spontaneous reboots) or a non-working video driver.

	  If unsure, say Y.

config ARCH_USES_PG_UNCACHED
	def_bool y
	depends on X86_PAT

config ARCH_RANDOM
	def_bool y
	prompt "x86 architectural random number generator" if EXPERT
	---help---
	  Enable the x86 architectural RDRAND instruction
	  (Intel Bull Mountain technology) to generate random numbers.
	  If supported, this is a high bandwidth, cryptographically
	  secure hardware random number generator.

config X86_SMAP
	def_bool y
	prompt "Supervisor Mode Access Prevention" if EXPERT
	---help---
	  Supervisor Mode Access Prevention (SMAP) is a security
	  feature in newer Intel processors.  There is a small
	  performance cost if this enabled and turned on; there is
	  also a small increase in the kernel size if this is enabled.

	  If unsure, say Y.

config EFI
	bool "EFI runtime service support"
	depends on ACPI
	select UCS2_STRING
	---help---
	  This enables the kernel to use EFI runtime services that are
	  available (such as the EFI variable services).

	  This option is only useful on systems that have EFI firmware.
	  In addition, you should use the latest ELILO loader available
	  at <http://elilo.sourceforge.net> in order to take advantage
	  of EFI runtime services. However, even with this option, the
	  resultant kernel should continue to boot on existing non-EFI
	  platforms.

config EFI_STUB
       bool "EFI stub support"
       depends on EFI
       ---help---
          This kernel feature allows a bzImage to be loaded directly
	  by EFI firmware without the use of a bootloader.

	  See Documentation/efi-stub.txt for more information.

config SECCOMP
	def_bool y
	prompt "Enable seccomp to safely compute untrusted bytecode"
	---help---
	  This kernel feature is useful for number crunching applications
	  that may need to compute untrusted bytecode during their
	  execution. By using pipes or other transports made available to
	  the process as file descriptors supporting the read/write
	  syscalls, it's possible to isolate those applications in
	  their own address space using seccomp. Once seccomp is
	  enabled via prctl(PR_SET_SECCOMP), it cannot be disabled
	  and the task is only allowed to execute a few safe syscalls
	  defined by each seccomp mode.

	  If unsure, say Y. Only embedded should say N here.

source kernel/Kconfig.hz

config KEXEC
	bool "kexec system call"
	depends on !GRKERNSEC_KMEM
	---help---
	  kexec is a system call that implements the ability to shutdown your
	  current kernel, and to start another kernel.  It is like a reboot
	  but it is independent of the system firmware.   And like a reboot
	  you can start any kernel with it, not just Linux.

	  The name comes from the similarity to the exec system call.

	  It is an ongoing process to be certain the hardware in a machine
	  is properly shutdown, so do not be surprised if this code does not
	  initially work for you.  As of this writing the exact hardware
	  interface is strongly in flux, so no good recommendation can be
	  made.

config CRASH_DUMP
	bool "kernel crash dumps"
	depends on X86_64 || (X86_32 && HIGHMEM)
	---help---
	  Generate crash dump after being started by kexec.
	  This should be normally only set in special crash dump kernels
	  which are loaded in the main kernel with kexec-tools into
	  a specially reserved region and then later executed after
	  a crash by kdump/kexec. The crash dump kernel must be compiled
	  to a memory address not used by the main kernel or BIOS using
	  PHYSICAL_START, or it must be built as a relocatable image
	  (CONFIG_RELOCATABLE=y).
	  For more details see Documentation/kdump/kdump.txt

config KEXEC_JUMP
	bool "kexec jump"
	depends on KEXEC && HIBERNATION
	---help---
	  Jump between original kernel and kexeced kernel and invoke
	  code in physical address mode via KEXEC

config PHYSICAL_START
	hex "Physical address where the kernel is loaded" if (EXPERT || CRASH_DUMP)
	default "0x1000000"
	---help---
	  This gives the physical address where the kernel is loaded.

	  If kernel is a not relocatable (CONFIG_RELOCATABLE=n) then
	  bzImage will decompress itself to above physical address and
	  run from there. Otherwise, bzImage will run from the address where
	  it has been loaded by the boot loader and will ignore above physical
	  address.

	  In normal kdump cases one does not have to set/change this option
	  as now bzImage can be compiled as a completely relocatable image
	  (CONFIG_RELOCATABLE=y) and be used to load and run from a different
	  address. This option is mainly useful for the folks who don't want
	  to use a bzImage for capturing the crash dump and want to use a
	  vmlinux instead. vmlinux is not relocatable hence a kernel needs
	  to be specifically compiled to run from a specific memory area
	  (normally a reserved region) and this option comes handy.

	  So if you are using bzImage for capturing the crash dump,
	  leave the value here unchanged to 0x1000000 and set
	  CONFIG_RELOCATABLE=y.  Otherwise if you plan to use vmlinux
	  for capturing the crash dump change this value to start of
	  the reserved region.  In other words, it can be set based on
	  the "X" value as specified in the "crashkernel=YM@XM"
	  command line boot parameter passed to the panic-ed
	  kernel. Please take a look at Documentation/kdump/kdump.txt
	  for more details about crash dumps.

	  Usage of bzImage for capturing the crash dump is recommended as
	  one does not have to build two kernels. Same kernel can be used
	  as production kernel and capture kernel. Above option should have
	  gone away after relocatable bzImage support is introduced. But it
	  is present because there are users out there who continue to use
	  vmlinux for dump capture. This option should go away down the
	  line.

	  Don't change this unless you know what you are doing.

config RELOCATABLE
	bool "Build a relocatable kernel"
	default y
	---help---
	  This builds a kernel image that retains relocation information
	  so it can be loaded someplace besides the default 1MB.
	  The relocations tend to make the kernel binary about 10% larger,
	  but are discarded at runtime.

	  One use is for the kexec on panic case where the recovery kernel
	  must live at a different physical address than the primary
	  kernel.

	  Note: If CONFIG_RELOCATABLE=y, then the kernel runs from the address
	  it has been loaded at and the compile time physical address
	  (CONFIG_PHYSICAL_START) is used as the minimum location.

config RANDOMIZE_BASE
	bool "Randomize the address of the kernel image"
	depends on RELOCATABLE
	depends on !HIBERNATION
	default n
	---help---
	   Randomizes the physical and virtual address at which the
	   kernel image is decompressed, as a security feature that
	   deters exploit attempts relying on knowledge of the location
	   of kernel internals.

	   Entropy is generated using the RDRAND instruction if it is
	   supported. If RDTSC is supported, it is used as well. If
	   neither RDRAND nor RDTSC are supported, then randomness is
	   read from the i8254 timer.

	   The kernel will be offset by up to RANDOMIZE_BASE_MAX_OFFSET,
	   and aligned according to PHYSICAL_ALIGN. Since the kernel is
	   built using 2GiB addressing, and PHYSICAL_ALGIN must be at a
	   minimum of 2MiB, only 10 bits of entropy is theoretically
	   possible. At best, due to page table layouts, 64-bit can use
	   9 bits of entropy and 32-bit uses 8 bits.

	   If unsure, say N.

config RANDOMIZE_BASE_MAX_OFFSET
	hex "Maximum kASLR offset allowed" if EXPERT
	depends on RANDOMIZE_BASE
	range 0x0 0x20000000 if X86_32
	default "0x20000000" if X86_32
	range 0x0 0x40000000 if X86_64
	default "0x40000000" if X86_64
	---help---
	  The lesser of RANDOMIZE_BASE_MAX_OFFSET and available physical
	  memory is used to determine the maximal offset in bytes that will
	  be applied to the kernel when kernel Address Space Layout
	  Randomization (kASLR) is active. This must be a multiple of
	  PHYSICAL_ALIGN.

	  On 32-bit this is limited to 512MiB by page table layouts. The
	  default is 512MiB.

	  On 64-bit this is limited by how the kernel fixmap page table is
	  positioned, so this cannot be larger than 1GiB currently. Without
	  RANDOMIZE_BASE, there is a 512MiB to 1.5GiB split between kernel
	  and modules. When RANDOMIZE_BASE_MAX_OFFSET is above 512MiB, the
	  modules area will shrink to compensate, up to the current maximum
	  1GiB to 1GiB split. The default is 1GiB.

	  If unsure, leave at the default value.

# Relocation on x86 needs some additional build support
config X86_NEED_RELOCS
	def_bool y
	depends on RANDOMIZE_BASE || (X86_32 && RELOCATABLE)

config PHYSICAL_ALIGN
	hex "Alignment value to which kernel should be aligned"
	default "0x1000000"
	range 0x200000 0x1000000 if PAX_KERNEXEC && X86_PAE
	range 0x400000 0x1000000 if PAX_KERNEXEC && !X86_PAE
	range 0x2000 0x1000000 if X86_32
	range 0x200000 0x1000000 if X86_64
	---help---
	  This value puts the alignment restrictions on physical address
	  where kernel is loaded and run from. Kernel is compiled for an
	  address which meets above alignment restriction.

	  If bootloader loads the kernel at a non-aligned address and
	  CONFIG_RELOCATABLE is set, kernel will move itself to nearest
	  address aligned to above value and run from there.

	  If bootloader loads the kernel at a non-aligned address and
	  CONFIG_RELOCATABLE is not set, kernel will ignore the run time
	  load address and decompress itself to the address it has been
	  compiled for and run from there. The address for which kernel is
	  compiled already meets above alignment restrictions. Hence the
	  end result is that kernel runs from a physical address meeting
	  above alignment restrictions.

	  On 32-bit this value must be a multiple of 0x2000. On 64-bit
	  this value must be a multiple of 0x200000.

	  Don't change this unless you know what you are doing.

config HOTPLUG_CPU
	bool "Support for hot-pluggable CPUs"
	depends on SMP
	---help---
	  Say Y here to allow turning CPUs off and on. CPUs can be
	  controlled through /sys/devices/system/cpu.
	  ( Note: power management support will enable this option
	    automatically on SMP systems. )
	  Say N if you want to disable CPU hotplug.

config BOOTPARAM_HOTPLUG_CPU0
	bool "Set default setting of cpu0_hotpluggable"
	default n
	depends on HOTPLUG_CPU
	---help---
	  Set whether default state of cpu0_hotpluggable is on or off.

	  Say Y here to enable CPU0 hotplug by default. If this switch
	  is turned on, there is no need to give cpu0_hotplug kernel
	  parameter and the CPU0 hotplug feature is enabled by default.

	  Please note: there are two known CPU0 dependencies if you want
	  to enable the CPU0 hotplug feature either by this switch or by
	  cpu0_hotplug kernel parameter.

	  First, resume from hibernate or suspend always starts from CPU0.
	  So hibernate and suspend are prevented if CPU0 is offline.

	  Second dependency is PIC interrupts always go to CPU0. CPU0 can not
	  offline if any interrupt can not migrate out of CPU0. There may
	  be other CPU0 dependencies.

	  Please make sure the dependencies are under your control before
	  you enable this feature.

	  Say N if you don't want to enable CPU0 hotplug feature by default.
	  You still can enable the CPU0 hotplug feature at boot by kernel
	  parameter cpu0_hotplug.

config DEBUG_HOTPLUG_CPU0
	def_bool n
	prompt "Debug CPU0 hotplug"
	depends on HOTPLUG_CPU
	---help---
	  Enabling this option offlines CPU0 (if CPU0 can be offlined) as
	  soon as possible and boots up userspace with CPU0 offlined. User
	  can online CPU0 back after boot time.

	  To debug CPU0 hotplug, you need to enable CPU0 offline/online
	  feature by either turning on CONFIG_BOOTPARAM_HOTPLUG_CPU0 during
	  compilation or giving cpu0_hotplug kernel parameter at boot.

	  If unsure, say N.

config COMPAT_VDSO
	def_bool n
	prompt "Compat VDSO support"
	depends on X86_32 || IA32_EMULATION
	depends on !PAX_PAGEEXEC && !PAX_SEGMEXEC && !PAX_KERNEXEC && !PAX_MEMORY_UDEREF
	---help---
	  Map the 32-bit VDSO to the predictable old-style address too.

	  Say N here if you are running a sufficiently recent glibc
	  version (2.3.3 or later), to remove the high-mapped
	  VDSO mapping and to exclusively use the randomized VDSO.

	  If unsure, say Y.

config CMDLINE_BOOL
	bool "Built-in kernel command line"
	---help---
	  Allow for specifying boot arguments to the kernel at
	  build time.  On some systems (e.g. embedded ones), it is
	  necessary or convenient to provide some or all of the
	  kernel boot arguments with the kernel itself (that is,
	  to not rely on the boot loader to provide them.)

	  To compile command line arguments into the kernel,
	  set this option to 'Y', then fill in the
	  the boot arguments in CONFIG_CMDLINE.

	  Systems with fully functional boot loaders (i.e. non-embedded)
	  should leave this option set to 'N'.

config CMDLINE
	string "Built-in kernel command string"
	depends on CMDLINE_BOOL
	default ""
	---help---
	  Enter arguments here that should be compiled into the kernel
	  image and used at boot time.  If the boot loader provides a
	  command line at boot time, it is appended to this string to
	  form the full kernel command line, when the system boots.

	  However, you can use the CONFIG_CMDLINE_OVERRIDE option to
	  change this behavior.

	  In most cases, the command line (whether built-in or provided
	  by the boot loader) should specify the device for the root
	  file system.

config CMDLINE_OVERRIDE
	bool "Built-in command line overrides boot loader arguments"
	depends on CMDLINE_BOOL
	---help---
	  Set this option to 'Y' to have the kernel ignore the boot loader
	  command line, and use ONLY the built-in command line.

	  This is used to work around broken boot loaders.  This should
	  be set to 'N' under normal conditions.

endmenu

config ARCH_ENABLE_MEMORY_HOTPLUG
	def_bool y
	depends on X86_64 || (X86_32 && HIGHMEM)

config ARCH_ENABLE_MEMORY_HOTREMOVE
	def_bool y
	depends on MEMORY_HOTPLUG

config USE_PERCPU_NUMA_NODE_ID
	def_bool y
	depends on NUMA

config ARCH_ENABLE_SPLIT_PMD_PTLOCK
	def_bool y
	depends on X86_64 || X86_PAE

config ARCH_ENABLE_HUGEPAGE_MIGRATION
	def_bool y
	depends on X86_64 && HUGETLB_PAGE && MIGRATION

menu "Power management and ACPI options"

config ARCH_HIBERNATION_HEADER
	def_bool y
	depends on X86_64 && HIBERNATION

source "kernel/power/Kconfig"

source "drivers/acpi/Kconfig"

source "drivers/sfi/Kconfig"

config X86_APM_BOOT
	def_bool y
	depends on APM

menuconfig APM
	tristate "APM (Advanced Power Management) BIOS support"
	depends on X86_32 && PM_SLEEP
	---help---
	  APM is a BIOS specification for saving power using several different
	  techniques. This is mostly useful for battery powered laptops with
	  APM compliant BIOSes. If you say Y here, the system time will be
	  reset after a RESUME operation, the /proc/apm device will provide
	  battery status information, and user-space programs will receive
	  notification of APM "events" (e.g. battery status change).

	  If you select "Y" here, you can disable actual use of the APM
	  BIOS by passing the "apm=off" option to the kernel at boot time.

	  Note that the APM support is almost completely disabled for
	  machines with more than one CPU.

	  In order to use APM, you will need supporting software. For location
	  and more information, read <file:Documentation/power/apm-acpi.txt>
	  and the Battery Powered Linux mini-HOWTO, available from
	  <http://www.tldp.org/docs.html#howto>.

	  This driver does not spin down disk drives (see the hdparm(8)
	  manpage ("man 8 hdparm") for that), and it doesn't turn off
	  VESA-compliant "green" monitors.

	  This driver does not support the TI 4000M TravelMate and the ACER
	  486/DX4/75 because they don't have compliant BIOSes. Many "green"
	  desktop machines also don't have compliant BIOSes, and this driver
	  may cause those machines to panic during the boot phase.

	  Generally, if you don't have a battery in your machine, there isn't
	  much point in using this driver and you should say N. If you get
	  random kernel OOPSes or reboots that don't seem to be related to
	  anything, try disabling/enabling this option (or disabling/enabling
	  APM in your BIOS).

	  Some other things you should try when experiencing seemingly random,
	  "weird" problems:

	  1) make sure that you have enough swap space and that it is
	  enabled.
	  2) pass the "no-hlt" option to the kernel
	  3) switch on floating point emulation in the kernel and pass
	  the "no387" option to the kernel
	  4) pass the "floppy=nodma" option to the kernel
	  5) pass the "mem=4M" option to the kernel (thereby disabling
	  all but the first 4 MB of RAM)
	  6) make sure that the CPU is not over clocked.
	  7) read the sig11 FAQ at <http://www.bitwizard.nl/sig11/>
	  8) disable the cache from your BIOS settings
	  9) install a fan for the video card or exchange video RAM
	  10) install a better fan for the CPU
	  11) exchange RAM chips
	  12) exchange the motherboard.

	  To compile this driver as a module, choose M here: the
	  module will be called apm.

if APM

config APM_IGNORE_USER_SUSPEND
	bool "Ignore USER SUSPEND"
	---help---
	  This option will ignore USER SUSPEND requests. On machines with a
	  compliant APM BIOS, you want to say N. However, on the NEC Versa M
	  series notebooks, it is necessary to say Y because of a BIOS bug.

config APM_DO_ENABLE
	bool "Enable PM at boot time"
	---help---
	  Enable APM features at boot time. From page 36 of the APM BIOS
	  specification: "When disabled, the APM BIOS does not automatically
	  power manage devices, enter the Standby State, enter the Suspend
	  State, or take power saving steps in response to CPU Idle calls."
	  This driver will make CPU Idle calls when Linux is idle (unless this
	  feature is turned off -- see "Do CPU IDLE calls", below). This
	  should always save battery power, but more complicated APM features
	  will be dependent on your BIOS implementation. You may need to turn
	  this option off if your computer hangs at boot time when using APM
	  support, or if it beeps continuously instead of suspending. Turn
	  this off if you have a NEC UltraLite Versa 33/C or a Toshiba
	  T400CDT. This is off by default since most machines do fine without
	  this feature.

config APM_CPU_IDLE
	depends on CPU_IDLE
	bool "Make CPU Idle calls when idle"
	---help---
	  Enable calls to APM CPU Idle/CPU Busy inside the kernel's idle loop.
	  On some machines, this can activate improved power savings, such as
	  a slowed CPU clock rate, when the machine is idle. These idle calls
	  are made after the idle loop has run for some length of time (e.g.,
	  333 mS). On some machines, this will cause a hang at boot time or
	  whenever the CPU becomes idle. (On machines with more than one CPU,
	  this option does nothing.)

config APM_DISPLAY_BLANK
	bool "Enable console blanking using APM"
	---help---
	  Enable console blanking using the APM. Some laptops can use this to
	  turn off the LCD backlight when the screen blanker of the Linux
	  virtual console blanks the screen. Note that this is only used by
	  the virtual console screen blanker, and won't turn off the backlight
	  when using the X Window system. This also doesn't have anything to
	  do with your VESA-compliant power-saving monitor. Further, this
	  option doesn't work for all laptops -- it might not turn off your
	  backlight at all, or it might print a lot of errors to the console,
	  especially if you are using gpm.

config APM_ALLOW_INTS
	bool "Allow interrupts during APM BIOS calls"
	---help---
	  Normally we disable external interrupts while we are making calls to
	  the APM BIOS as a measure to lessen the effects of a badly behaving
	  BIOS implementation.  The BIOS should reenable interrupts if it
	  needs to.  Unfortunately, some BIOSes do not -- especially those in
	  many of the newer IBM Thinkpads.  If you experience hangs when you
	  suspend, try setting this to Y.  Otherwise, say N.

endif # APM

source "drivers/cpufreq/Kconfig"

source "drivers/cpuidle/Kconfig"

source "drivers/idle/Kconfig"

endmenu


menu "Bus options (PCI etc.)"

config PCI
	bool "PCI support"
	default y
	---help---
	  Find out whether you have a PCI motherboard. PCI is the name of a
	  bus system, i.e. the way the CPU talks to the other stuff inside
	  your box. Other bus systems are ISA, EISA, MicroChannel (MCA) or
	  VESA. If you have PCI, say Y, otherwise N.

choice
	prompt "PCI access mode"
	depends on X86_32 && PCI
	default PCI_GOANY
	---help---
	  On PCI systems, the BIOS can be used to detect the PCI devices and
	  determine their configuration. However, some old PCI motherboards
	  have BIOS bugs and may crash if this is done. Also, some embedded
	  PCI-based systems don't have any BIOS at all. Linux can also try to
	  detect the PCI hardware directly without using the BIOS.

	  With this option, you can specify how Linux should detect the
	  PCI devices. If you choose "BIOS", the BIOS will be used,
	  if you choose "Direct", the BIOS won't be used, and if you
	  choose "MMConfig", then PCI Express MMCONFIG will be used.
	  If you choose "Any", the kernel will try MMCONFIG, then the
	  direct access method and falls back to the BIOS if that doesn't
	  work. If unsure, go with the default, which is "Any".

config PCI_GOBIOS
	bool "BIOS"

config PCI_GOMMCONFIG
	bool "MMConfig"

config PCI_GODIRECT
	bool "Direct"

config PCI_GOOLPC
	bool "OLPC XO-1"
	depends on OLPC

config PCI_GOANY
	bool "Any"

endchoice

config PCI_BIOS
	def_bool y
	depends on X86_32 && PCI && (PCI_GOBIOS || PCI_GOANY)

# x86-64 doesn't support PCI BIOS access from long mode so always go direct.
config PCI_DIRECT
	def_bool y
	depends on PCI && (X86_64 || (PCI_GODIRECT || PCI_GOANY || PCI_GOOLPC || PCI_GOMMCONFIG))

config PCI_MMCONFIG
	def_bool y
	depends on X86_32 && PCI && (ACPI || SFI) && (PCI_GOMMCONFIG || PCI_GOANY)

config PCI_OLPC
	def_bool y
	depends on PCI && OLPC && (PCI_GOOLPC || PCI_GOANY)

config PCI_XEN
	def_bool y
	depends on PCI && XEN
	select SWIOTLB_XEN

config PCI_DOMAINS
	def_bool y
	depends on PCI

config PCI_MMCONFIG
	bool "Support mmconfig PCI config space access"
	depends on X86_64 && PCI && ACPI

config PCI_CNB20LE_QUIRK
	bool "Read CNB20LE Host Bridge Windows" if EXPERT
	depends on PCI
	help
	  Read the PCI windows out of the CNB20LE host bridge. This allows
	  PCI hotplug to work on systems with the CNB20LE chipset which do
	  not have ACPI.

	  There's no public spec for this chipset, and this functionality
	  is known to be incomplete.

	  You should say N unless you know you need this.

source "drivers/pci/pcie/Kconfig"

source "drivers/pci/Kconfig"

# x86_64 have no ISA slots, but can have ISA-style DMA.
config ISA_DMA_API
	bool "ISA-style DMA support" if (X86_64 && EXPERT)
	default y
	help
	  Enables ISA-style DMA support for devices requiring such controllers.
	  If unsure, say Y.

if X86_32

config ISA
	bool "ISA support"
	---help---
	  Find out whether you have ISA slots on your motherboard.  ISA is the
	  name of a bus system, i.e. the way the CPU talks to the other stuff
	  inside your box.  Other bus systems are PCI, EISA, MicroChannel
	  (MCA) or VESA.  ISA is an older system, now being displaced by PCI;
	  newer boards don't support it.  If you have ISA, say Y, otherwise N.

config EISA
	bool "EISA support"
	depends on ISA
	---help---
	  The Extended Industry Standard Architecture (EISA) bus was
	  developed as an open alternative to the IBM MicroChannel bus.

	  The EISA bus provided some of the features of the IBM MicroChannel
	  bus while maintaining backward compatibility with cards made for
	  the older ISA bus.  The EISA bus saw limited use between 1988 and
	  1995 when it was made obsolete by the PCI bus.

	  Say Y here if you are building a kernel for an EISA-based machine.

	  Otherwise, say N.

source "drivers/eisa/Kconfig"

config SCx200
	tristate "NatSemi SCx200 support"
	---help---
	  This provides basic support for National Semiconductor's
	  (now AMD's) Geode processors.  The driver probes for the
	  PCI-IDs of several on-chip devices, so its a good dependency
	  for other scx200_* drivers.

	  If compiled as a module, the driver is named scx200.

config SCx200HR_TIMER
	tristate "NatSemi SCx200 27MHz High-Resolution Timer Support"
	depends on SCx200
	default y
	---help---
	  This driver provides a clocksource built upon the on-chip
	  27MHz high-resolution timer.  Its also a workaround for
	  NSC Geode SC-1100's buggy TSC, which loses time when the
	  processor goes idle (as is done by the scheduler).  The
	  other workaround is idle=poll boot option.

config OLPC
	bool "One Laptop Per Child support"
	depends on !X86_PAE
	select GPIOLIB
	select OF
	select OF_PROMTREE
	select IRQ_DOMAIN
	---help---
	  Add support for detecting the unique features of the OLPC
	  XO hardware.

config OLPC_XO1_PM
	bool "OLPC XO-1 Power Management"
	depends on OLPC && MFD_CS5535 && PM_SLEEP
	select MFD_CORE
	---help---
	  Add support for poweroff and suspend of the OLPC XO-1 laptop.

config OLPC_XO1_RTC
	bool "OLPC XO-1 Real Time Clock"
	depends on OLPC_XO1_PM && RTC_DRV_CMOS
	---help---
	  Add support for the XO-1 real time clock, which can be used as a
	  programmable wakeup source.

config OLPC_XO1_SCI
	bool "OLPC XO-1 SCI extras"
	depends on OLPC && OLPC_XO1_PM
	depends on INPUT=y
	select POWER_SUPPLY
	select GPIO_CS5535
	select MFD_CORE
	---help---
	  Add support for SCI-based features of the OLPC XO-1 laptop:
	   - EC-driven system wakeups
	   - Power button
	   - Ebook switch
	   - Lid switch
	   - AC adapter status updates
	   - Battery status updates

config OLPC_XO15_SCI
	bool "OLPC XO-1.5 SCI extras"
	depends on OLPC && ACPI
	select POWER_SUPPLY
	---help---
	  Add support for SCI-based features of the OLPC XO-1.5 laptop:
	   - EC-driven system wakeups
	   - AC adapter status updates
	   - Battery status updates

config ALIX
	bool "PCEngines ALIX System Support (LED setup)"
	select GPIOLIB
	---help---
	  This option enables system support for the PCEngines ALIX.
	  At present this just sets up LEDs for GPIO control on
	  ALIX2/3/6 boards.  However, other system specific setup should
	  get added here.

	  Note: You must still enable the drivers for GPIO and LED support
	  (GPIO_CS5535 & LEDS_GPIO) to actually use the LEDs

	  Note: You have to set alix.force=1 for boards with Award BIOS.

config NET5501
	bool "Soekris Engineering net5501 System Support (LEDS, GPIO, etc)"
	select GPIOLIB
	---help---
	  This option enables system support for the Soekris Engineering net5501.

config GEOS
	bool "Traverse Technologies GEOS System Support (LEDS, GPIO, etc)"
	select GPIOLIB
	depends on DMI
	---help---
	  This option enables system support for the Traverse Technologies GEOS.

config TS5500
	bool "Technologic Systems TS-5500 platform support"
	depends on MELAN
	select CHECK_SIGNATURE
	select NEW_LEDS
	select LEDS_CLASS
	---help---
	  This option enables system support for the Technologic Systems TS-5500.

endif # X86_32

config AMD_NB
	def_bool y
	depends on CPU_SUP_AMD && PCI

source "drivers/pcmcia/Kconfig"

source "drivers/pci/hotplug/Kconfig"

config RAPIDIO
	tristate "RapidIO support"
	depends on PCI
	default n
	help
	  If enabled this option will include drivers and the core
	  infrastructure code to support RapidIO interconnect devices.

source "drivers/rapidio/Kconfig"

config X86_SYSFB
	bool "Mark VGA/VBE/EFI FB as generic system framebuffer"
	help
	  Firmwares often provide initial graphics framebuffers so the BIOS,
	  bootloader or kernel can show basic video-output during boot for
	  user-guidance and debugging. Historically, x86 used the VESA BIOS
	  Extensions and EFI-framebuffers for this, which are mostly limited
	  to x86.
	  This option, if enabled, marks VGA/VBE/EFI framebuffers as generic
	  framebuffers so the new generic system-framebuffer drivers can be
	  used on x86. If the framebuffer is not compatible with the generic
	  modes, it is adverticed as fallback platform framebuffer so legacy
	  drivers like efifb, vesafb and uvesafb can pick it up.
	  If this option is not selected, all system framebuffers are always
	  marked as fallback platform framebuffers as usual.

	  Note: Legacy fbdev drivers, including vesafb, efifb, uvesafb, will
	  not be able to pick up generic system framebuffers if this option
	  is selected. You are highly encouraged to enable simplefb as
	  replacement if you select this option. simplefb can correctly deal
	  with generic system framebuffers. But you should still keep vesafb
	  and others enabled as fallback if a system framebuffer is
	  incompatible with simplefb.

	  If unsure, say Y.

endmenu


menu "Executable file formats / Emulations"

source "fs/Kconfig.binfmt"

config IA32_EMULATION
	bool "IA32 Emulation"
	depends on X86_64
	select BINFMT_ELF
	select COMPAT_BINFMT_ELF
	select HAVE_UID16
	---help---
	  Include code to run legacy 32-bit programs under a
	  64-bit kernel. You should likely turn this on, unless you're
	  100% sure that you don't have any 32-bit programs left.

config IA32_AOUT
	tristate "IA32 a.out support"
	depends on IA32_EMULATION
	---help---
	  Support old a.out binaries in the 32bit emulation.

config X86_X32
	bool "x32 ABI for 64-bit mode"
	depends on X86_64 && IA32_EMULATION
	---help---
	  Include code to run binaries for the x32 native 32-bit ABI
	  for 64-bit processors.  An x32 process gets access to the
	  full 64-bit register file and wide data path while leaving
	  pointers at 32 bits for smaller memory footprint.

	  You will need a recent binutils (2.22 or later) with
	  elf32_x86_64 support enabled to compile a kernel with this
	  option set.

config COMPAT
	def_bool y
	depends on IA32_EMULATION || X86_X32
	select ARCH_WANT_OLD_COMPAT_IPC

if COMPAT
config COMPAT_FOR_U64_ALIGNMENT
	def_bool y

config SYSVIPC_COMPAT
	def_bool y
	depends on SYSVIPC

config KEYS_COMPAT
	def_bool y
	depends on KEYS
endif

endmenu


config HAVE_ATOMIC_IOMAP
	def_bool y
	depends on X86_32

config X86_DEV_DMA_OPS
	bool
	depends on X86_64 || STA2X11

config X86_DMA_REMAP
	bool
	depends on STA2X11

config IOSF_MBI
	bool
	depends on PCI
	---help---
	  To be selected by modules requiring access to the Intel OnChip System
	  Fabric (IOSF) Sideband MailBox Interface (MBI). For MBI platforms
	  enumerable by PCI.

source "net/Kconfig"

source "drivers/Kconfig"

source "drivers/firmware/Kconfig"

source "fs/Kconfig"

source "arch/x86/Kconfig.debug"

source "security/Kconfig"

source "crypto/Kconfig"

source "arch/x86/kvm/Kconfig"

source "lib/Kconfig"<|MERGE_RESOLUTION|>--- conflicted
+++ resolved
@@ -127,10 +127,7 @@
 	select HAVE_DEBUG_STACKOVERFLOW
 	select HAVE_IRQ_EXIT_ON_IRQ_STACK if X86_64
 	select HAVE_CC_STACKPROTECTOR if X86_64 || !PAX_MEMORY_UDEREF
-<<<<<<< HEAD
-=======
 	select ARCH_SUPPORTS_ATOMIC_RMW
->>>>>>> edbed4cd
 
 config INSTRUCTION_DECODER
 	def_bool y
