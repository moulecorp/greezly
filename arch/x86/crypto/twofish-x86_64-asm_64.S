/***************************************************************************
*   Copyright (C) 2006 by Joachim Fritschi, <jfritschi@freenet.de>        *
*                                                                         *
*   This program is free software; you can redistribute it and/or modify  *
*   it under the terms of the GNU General Public License as published by  *
*   the Free Software Foundation; either version 2 of the License, or     *
*   (at your option) any later version.                                   *
*                                                                         *
*   This program is distributed in the hope that it will be useful,       *
*   but WITHOUT ANY WARRANTY; without even the implied warranty of        *
*   MERCHANTABILITY or FITNESS FOR A PARTICULAR PURPOSE.  See the         *
*   GNU General Public License for more details.                          *
*                                                                         *
*   You should have received a copy of the GNU General Public License     *
*   along with this program; if not, write to the                         *
*   Free Software Foundation, Inc.,                                       *
*   59 Temple Place - Suite 330, Boston, MA  02111-1307, USA.             *
***************************************************************************/

.file "twofish-x86_64-asm.S"
.text

#include <linux/linkage.h>
#include <asm/asm-offsets.h>
#include <asm/alternative-asm.h>

#define a_offset	0
#define b_offset	4
#define c_offset	8
#define d_offset	12

/* Structure of the crypto context struct*/

#define s0	0	/* S0 Array 256 Words each */
#define s1	1024	/* S1 Array */
#define s2	2048	/* S2 Array */
#define s3	3072	/* S3 Array */
#define w	4096	/* 8 whitening keys (word) */
#define k	4128	/* key 1-32 ( word ) */

/* define a few register aliases to allow macro substitution */

#define R0     %rax
#define R0D    %eax
#define R0B    %al
#define R0H    %ah

#define R1     %rbx
#define R1D    %ebx
#define R1B    %bl
#define R1H    %bh

#define R2     %rcx
#define R2D    %ecx
#define R2B    %cl
#define R2H    %ch

#define R3     %rdx
#define R3D    %edx
#define R3B    %dl
#define R3H    %dh


/* performs input whitening */
#define input_whitening(src,context,offset)\
	xor	w+offset(context),	src;

/* performs input whitening */
#define output_whitening(src,context,offset)\
	xor	w+16+offset(context),	src;


/*
 * a input register containing a (rotated 16)
 * b input register containing b
 * c input register containing c
 * d input register containing d (already rol $1)
 * operations on a and b are interleaved to increase performance
 */
#define encrypt_round(a,b,c,d,round)\
	movzx	b ## B,		%edi;\
	mov	s1(%r11,%rdi,4),%r8d;\
	movzx	a ## B,		%edi;\
	mov	s2(%r11,%rdi,4),%r9d;\
	movzx	b ## H,		%edi;\
	ror	$16,		b ## D;\
	xor	s2(%r11,%rdi,4),%r8d;\
	movzx	a ## H,		%edi;\
	ror	$16,		a ## D;\
	xor	s3(%r11,%rdi,4),%r9d;\
	movzx	b ## B,		%edi;\
	xor	s3(%r11,%rdi,4),%r8d;\
	movzx	a ## B,		%edi;\
	xor	(%r11,%rdi,4),	%r9d;\
	movzx	b ## H,		%edi;\
	ror	$15,		b ## D;\
	xor	(%r11,%rdi,4),	%r8d;\
	movzx	a ## H,		%edi;\
	xor	s1(%r11,%rdi,4),%r9d;\
	add	%r8d,		%r9d;\
	add	%r9d,		%r8d;\
	add	k+round(%r11),	%r9d;\
	xor	%r9d,		c ## D;\
	rol	$15,		c ## D;\
	add	k+4+round(%r11),%r8d;\
	xor	%r8d,		d ## D;

/*
 * a input register containing a(rotated 16)
 * b input register containing b
 * c input register containing c
 * d input register containing d (already rol $1)
 * operations on a and b are interleaved to increase performance
 * during the round a and b are prepared for the output whitening
 */
#define encrypt_last_round(a,b,c,d,round)\
	mov	b ## D,		%r10d;\
	shl	$32,		%r10;\
	movzx	b ## B,		%edi;\
	mov	s1(%r11,%rdi,4),%r8d;\
	movzx	a ## B,		%edi;\
	mov	s2(%r11,%rdi,4),%r9d;\
	movzx	b ## H,		%edi;\
	ror	$16,		b ## D;\
	xor	s2(%r11,%rdi,4),%r8d;\
	movzx	a ## H,		%edi;\
	ror	$16,		a ## D;\
	xor	s3(%r11,%rdi,4),%r9d;\
	movzx	b ## B,		%edi;\
	xor	s3(%r11,%rdi,4),%r8d;\
	movzx	a ## B,		%edi;\
	xor	(%r11,%rdi,4),	%r9d;\
	xor	a,		%r10;\
	movzx	b ## H,		%edi;\
	xor	(%r11,%rdi,4),	%r8d;\
	movzx	a ## H,		%edi;\
	xor	s1(%r11,%rdi,4),%r9d;\
	add	%r8d,		%r9d;\
	add	%r9d,		%r8d;\
	add	k+round(%r11),	%r9d;\
	xor	%r9d,		c ## D;\
	ror	$1,		c ## D;\
	add	k+4+round(%r11),%r8d;\
	xor	%r8d,		d ## D

/*
 * a input register containing a
 * b input register containing b (rotated 16)
 * c input register containing c (already rol $1)
 * d input register containing d
 * operations on a and b are interleaved to increase performance
 */
#define decrypt_round(a,b,c,d,round)\
	movzx	a ## B,		%edi;\
	mov	(%r11,%rdi,4),	%r9d;\
	movzx	b ## B,		%edi;\
	mov	s3(%r11,%rdi,4),%r8d;\
	movzx	a ## H,		%edi;\
	ror	$16,		a ## D;\
	xor	s1(%r11,%rdi,4),%r9d;\
	movzx	b ## H,		%edi;\
	ror	$16,		b ## D;\
	xor	(%r11,%rdi,4),	%r8d;\
	movzx	a ## B,		%edi;\
	xor	s2(%r11,%rdi,4),%r9d;\
	movzx	b ## B,		%edi;\
	xor	s1(%r11,%rdi,4),%r8d;\
	movzx	a ## H,		%edi;\
	ror	$15,		a ## D;\
	xor	s3(%r11,%rdi,4),%r9d;\
	movzx	b ## H,		%edi;\
	xor	s2(%r11,%rdi,4),%r8d;\
	add	%r8d,		%r9d;\
	add	%r9d,		%r8d;\
	add	k+round(%r11),	%r9d;\
	xor	%r9d,		c ## D;\
	add	k+4+round(%r11),%r8d;\
	xor	%r8d,		d ## D;\
	rol	$15,		d ## D;

/*
 * a input register containing a
 * b input register containing b
 * c input register containing c (already rol $1)
 * d input register containing d
 * operations on a and b are interleaved to increase performance
 * during the round a and b are prepared for the output whitening
 */
#define decrypt_last_round(a,b,c,d,round)\
	movzx	a ## B,		%edi;\
	mov	(%r11,%rdi,4),	%r9d;\
	movzx	b ## B,		%edi;\
	mov	s3(%r11,%rdi,4),%r8d;\
	movzx	b ## H,		%edi;\
	ror	$16,		b ## D;\
	xor	(%r11,%rdi,4),	%r8d;\
	movzx	a ## H,		%edi;\
	mov	b ## D,		%r10d;\
	shl	$32,		%r10;\
	xor	a,		%r10;\
	ror	$16,		a ## D;\
	xor	s1(%r11,%rdi,4),%r9d;\
	movzx	b ## B,		%edi;\
	xor	s1(%r11,%rdi,4),%r8d;\
	movzx	a ## B,		%edi;\
	xor	s2(%r11,%rdi,4),%r9d;\
	movzx	b ## H,		%edi;\
	xor	s2(%r11,%rdi,4),%r8d;\
	movzx	a ## H,		%edi;\
	xor	s3(%r11,%rdi,4),%r9d;\
	add	%r8d,		%r9d;\
	add	%r9d,		%r8d;\
	add	k+round(%r11),	%r9d;\
	xor	%r9d,		c ## D;\
	add	k+4+round(%r11),%r8d;\
	xor	%r8d,		d ## D;\
	ror	$1,		d ## D;

ENTRY(twofish_enc_blk)
	pushq    R1

	/* %rdi contains the ctx address */
	/* %rsi contains the output address */
	/* %rdx contains the input address */
	/* ctx address is moved to free one non-rex register
	as target for the 8bit high operations */
	mov	%rdi,		%r11

	movq	(R3),	R1
	movq	8(R3),	R3
	input_whitening(R1,%r11,a_offset)
	input_whitening(R3,%r11,c_offset)
	mov	R1D,	R0D
	rol	$16,	R0D
	shr	$32,	R1
	mov	R3D,	R2D
	shr	$32,	R3
	rol	$1,	R3D

	encrypt_round(R0,R1,R2,R3,0);
	encrypt_round(R2,R3,R0,R1,8);
	encrypt_round(R0,R1,R2,R3,2*8);
	encrypt_round(R2,R3,R0,R1,3*8);
	encrypt_round(R0,R1,R2,R3,4*8);
	encrypt_round(R2,R3,R0,R1,5*8);
	encrypt_round(R0,R1,R2,R3,6*8);
	encrypt_round(R2,R3,R0,R1,7*8);
	encrypt_round(R0,R1,R2,R3,8*8);
	encrypt_round(R2,R3,R0,R1,9*8);
	encrypt_round(R0,R1,R2,R3,10*8);
	encrypt_round(R2,R3,R0,R1,11*8);
	encrypt_round(R0,R1,R2,R3,12*8);
	encrypt_round(R2,R3,R0,R1,13*8);
	encrypt_round(R0,R1,R2,R3,14*8);
	encrypt_last_round(R2,R3,R0,R1,15*8);


	output_whitening(%r10,%r11,a_offset)
	movq	%r10,	(%rsi)

	shl	$32,	R1
	xor	R0,	R1

	output_whitening(R1,%r11,c_offset)
	movq	R1,	8(%rsi)

	popq	R1
	movq	$1,%rax
	pax_force_retaddr
	ret
ENDPROC(twofish_enc_blk)

ENTRY(twofish_dec_blk)
	pushq    R1

	/* %rdi contains the ctx address */
	/* %rsi contains the output address */
	/* %rdx contains the input address */
	/* ctx address is moved to free one non-rex register
	as target for the 8bit high operations */
	mov	%rdi,		%r11

	movq	(R3),	R1
	movq	8(R3),	R3
	output_whitening(R1,%r11,a_offset)
	output_whitening(R3,%r11,c_offset)
	mov	R1D,	R0D
	shr	$32,	R1
	rol	$16,	R1D
	mov	R3D,	R2D
	shr	$32,	R3
	rol	$1,	R2D

	decrypt_round(R0,R1,R2,R3,15*8);
	decrypt_round(R2,R3,R0,R1,14*8);
	decrypt_round(R0,R1,R2,R3,13*8);
	decrypt_round(R2,R3,R0,R1,12*8);
	decrypt_round(R0,R1,R2,R3,11*8);
	decrypt_round(R2,R3,R0,R1,10*8);
	decrypt_round(R0,R1,R2,R3,9*8);
	decrypt_round(R2,R3,R0,R1,8*8);
	decrypt_round(R0,R1,R2,R3,7*8);
	decrypt_round(R2,R3,R0,R1,6*8);
	decrypt_round(R0,R1,R2,R3,5*8);
	decrypt_round(R2,R3,R0,R1,4*8);
	decrypt_round(R0,R1,R2,R3,3*8);
	decrypt_round(R2,R3,R0,R1,2*8);
	decrypt_round(R0,R1,R2,R3,1*8);
	decrypt_last_round(R2,R3,R0,R1,0);

	input_whitening(%r10,%r11,a_offset)
	movq	%r10,	(%rsi)

	shl	$32,	R1
	xor	R0,	R1

	input_whitening(R1,%r11,c_offset)
	movq	R1,	8(%rsi)

	popq	R1
	movq	$1,%rax
	pax_force_retaddr
<<<<<<< HEAD
	ret
=======
	ret
ENDPROC(twofish_dec_blk)
>>>>>>> c3ade0e0
<|MERGE_RESOLUTION|>--- conflicted
+++ resolved
@@ -320,9 +320,5 @@
 	popq	R1
 	movq	$1,%rax
 	pax_force_retaddr
-<<<<<<< HEAD
 	ret
-=======
-	ret
-ENDPROC(twofish_dec_blk)
->>>>>>> c3ade0e0
+ENDPROC(twofish_dec_blk)