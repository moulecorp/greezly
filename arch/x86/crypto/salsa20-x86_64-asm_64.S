--- conflicted
+++ resolved
@@ -1,18 +1,8 @@
-<<<<<<< HEAD
-#include <asm/alternative-asm.h>
-
-# enter ECRYPT_encrypt_bytes
-.text
-.p2align 5
-.globl ECRYPT_encrypt_bytes
-ECRYPT_encrypt_bytes:
-=======
 #include <linux/linkage.h>
 #include <asm/alternative-asm.h>
 
 # enter salsa20_encrypt_bytes
 ENTRY(salsa20_encrypt_bytes)
->>>>>>> c3ade0e0
 	mov	%rsp,%r11
 	and	$31,%r11
 	add	$256,%r11
@@ -928,9 +918,5 @@
 	mov	%rdi,%rax
 	mov	%rsi,%rdx
 	pax_force_retaddr
-<<<<<<< HEAD
 	ret
-=======
-	ret
-ENDPROC(salsa20_ivsetup)
->>>>>>> c3ade0e0
+ENDPROC(salsa20_ivsetup)