# Put here option for CPU selection and depending optimization
choice
	prompt "Processor family"
	default M686 if X86_32
	default GENERIC_CPU if X86_64

config M486
	bool "486"
	depends on X86_32
	---help---
	  This is the processor type of your CPU. This information is
	  used for optimizing purposes. In order to compile a kernel
	  that can run on all supported x86 CPU types (albeit not
	  optimally fast), you can specify "486" here.

	  Note that the 386 is no longer supported, this includes
	  AMD/Cyrix/Intel 386DX/DXL/SL/SLC/SX, Cyrix/TI 486DLC/DLC2,
	  UMC 486SX-S and the NexGen Nx586.

	  The kernel will not necessarily run on earlier architectures than
	  the one you have chosen, e.g. a Pentium optimized kernel will run on
	  a PPro, but not necessarily on a i486.

	  Here are the settings recommended for greatest speed:
	  - "486" for the AMD/Cyrix/IBM/Intel 486DX/DX2/DX4 or
	  SL/SLC/SLC2/SLC3/SX/SX2 and UMC U5D or U5S.
	  - "586" for generic Pentium CPUs lacking the TSC
	  (time stamp counter) register.
	  - "Pentium-Classic" for the Intel Pentium.
	  - "Pentium-MMX" for the Intel Pentium MMX.
	  - "Pentium-Pro" for the Intel Pentium Pro.
	  - "Pentium-II" for the Intel Pentium II or pre-Coppermine Celeron.
	  - "Pentium-III" for the Intel Pentium III or Coppermine Celeron.
	  - "Pentium-4" for the Intel Pentium 4 or P4-based Celeron.
	  - "K6" for the AMD K6, K6-II and K6-III (aka K6-3D).
	  - "Athlon" for the AMD K7 family (Athlon/Duron/Thunderbird).
	  - "Crusoe" for the Transmeta Crusoe series.
	  - "Efficeon" for the Transmeta Efficeon series.
	  - "Winchip-C6" for original IDT Winchip.
	  - "Winchip-2" for IDT Winchips with 3dNow! capabilities.
	  - "GeodeGX1" for Geode GX1 (Cyrix MediaGX).
	  - "Geode GX/LX" For AMD Geode GX and LX processors.
	  - "CyrixIII/VIA C3" for VIA Cyrix III or VIA C3.
	  - "VIA C3-2" for VIA C3-2 "Nehemiah" (model 9 and above).
	  - "VIA C7" for VIA C7.

	  If you don't know what to do, choose "486".

config M586
	bool "586/K5/5x86/6x86/6x86MX"
	depends on X86_32
	---help---
	  Select this for an 586 or 686 series processor such as the AMD K5,
	  the Cyrix 5x86, 6x86 and 6x86MX.  This choice does not
	  assume the RDTSC (Read Time Stamp Counter) instruction.

config M586TSC
	bool "Pentium-Classic"
	depends on X86_32
	---help---
	  Select this for a Pentium Classic processor with the RDTSC (Read
	  Time Stamp Counter) instruction for benchmarking.

config M586MMX
	bool "Pentium-MMX"
	depends on X86_32
	---help---
	  Select this for a Pentium with the MMX graphics/multimedia
	  extended instructions.

config M686
	bool "Pentium-Pro"
	depends on X86_32
	---help---
	  Select this for Intel Pentium Pro chips.  This enables the use of
	  Pentium Pro extended instructions, and disables the init-time guard
	  against the f00f bug found in earlier Pentiums.

config MPENTIUMII
	bool "Pentium-II/Celeron(pre-Coppermine)"
	depends on X86_32
	---help---
	  Select this for Intel chips based on the Pentium-II and
	  pre-Coppermine Celeron core.  This option enables an unaligned
	  copy optimization, compiles the kernel with optimization flags
	  tailored for the chip, and applies any applicable Pentium Pro
	  optimizations.

config MPENTIUMIII
	bool "Pentium-III/Celeron(Coppermine)/Pentium-III Xeon"
	depends on X86_32
	---help---
	  Select this for Intel chips based on the Pentium-III and
	  Celeron-Coppermine core.  This option enables use of some
	  extended prefetch instructions in addition to the Pentium II
	  extensions.

config MPENTIUMM
	bool "Pentium M"
	depends on X86_32
	---help---
	  Select this for Intel Pentium M (not Pentium-4 M)
	  notebook chips.

config MPENTIUM4
	bool "Pentium-4/Celeron(P4-based)/Pentium-4 M/older Xeon"
	depends on X86_32
	---help---
	  Select this for Intel Pentium 4 chips.  This includes the
	  Pentium 4, Pentium D, P4-based Celeron and Xeon, and
	  Pentium-4 M (not Pentium M) chips.  This option enables compile
	  flags optimized for the chip, uses the correct cache line size, and
	  applies any applicable optimizations.

	  CPUIDs: F[0-6][1-A] (in /proc/cpuinfo show = cpu family : 15 )

	  Select this for:
	    Pentiums (Pentium 4, Pentium D, Celeron, Celeron D) corename:
		-Willamette
		-Northwood
		-Mobile Pentium 4
		-Mobile Pentium 4 M
		-Extreme Edition (Gallatin)
		-Prescott
		-Prescott 2M
		-Cedar Mill
		-Presler
		-Smithfiled
	    Xeons (Intel Xeon, Xeon MP, Xeon LV, Xeon MV) corename:
		-Foster
		-Prestonia
		-Gallatin
		-Nocona
		-Irwindale
		-Cranford
		-Potomac
		-Paxville
		-Dempsey


config MK6
	bool "K6/K6-II/K6-III"
	depends on X86_32
	---help---
	  Select this for an AMD K6-family processor.  Enables use of
	  some extended instructions, and passes appropriate optimization
	  flags to GCC.

config MK7
	bool "Athlon/Duron/K7"
	depends on X86_32
	---help---
	  Select this for an AMD Athlon K7-family processor.  Enables use of
	  some extended instructions, and passes appropriate optimization
	  flags to GCC.

config MK8
	bool "Opteron/Athlon64/Hammer/K8"
	---help---
	  Select this for an AMD Opteron or Athlon64 Hammer-family processor.
	  Enables use of some extended instructions, and passes appropriate
	  optimization flags to GCC.

config MCRUSOE
	bool "Crusoe"
	depends on X86_32
	---help---
	  Select this for a Transmeta Crusoe processor.  Treats the processor
	  like a 586 with TSC, and sets some GCC optimization flags (like a
	  Pentium Pro with no alignment requirements).

config MEFFICEON
	bool "Efficeon"
	depends on X86_32
	---help---
	  Select this for a Transmeta Efficeon processor.

config MWINCHIPC6
	bool "Winchip-C6"
	depends on X86_32
	---help---
	  Select this for an IDT Winchip C6 chip.  Linux and GCC
	  treat this chip as a 586TSC with some extended instructions
	  and alignment requirements.

config MWINCHIP3D
	bool "Winchip-2/Winchip-2A/Winchip-3"
	depends on X86_32
	---help---
	  Select this for an IDT Winchip-2, 2A or 3.  Linux and GCC
	  treat this chip as a 586TSC with some extended instructions
	  and alignment requirements.  Also enable out of order memory
	  stores for this CPU, which can increase performance of some
	  operations.

config MELAN
	bool "AMD Elan"
	depends on X86_32
	---help---
	  Select this for an AMD Elan processor.

	  Do not use this option for K6/Athlon/Opteron processors!

config MGEODEGX1
	bool "GeodeGX1"
	depends on X86_32
	---help---
	  Select this for a Geode GX1 (Cyrix MediaGX) chip.

config MGEODE_LX
	bool "Geode GX/LX"
	depends on X86_32
	---help---
	  Select this for AMD Geode GX and LX processors.

config MCYRIXIII
	bool "CyrixIII/VIA-C3"
	depends on X86_32
	---help---
	  Select this for a Cyrix III or C3 chip.  Presently Linux and GCC
	  treat this chip as a generic 586. Whilst the CPU is 686 class,
	  it lacks the cmov extension which gcc assumes is present when
	  generating 686 code.
	  Note that Nehemiah (Model 9) and above will not boot with this
	  kernel due to them lacking the 3DNow! instructions used in earlier
	  incarnations of the CPU.

config MVIAC3_2
	bool "VIA C3-2 (Nehemiah)"
	depends on X86_32
	---help---
	  Select this for a VIA C3 "Nehemiah". Selecting this enables usage
	  of SSE and tells gcc to treat the CPU as a 686.
	  Note, this kernel will not boot on older (pre model 9) C3s.

config MVIAC7
	bool "VIA C7"
	depends on X86_32
	---help---
	  Select this for a VIA C7.  Selecting this uses the correct cache
	  shift and tells gcc to treat the CPU as a 686.

config MPSC
	bool "Intel P4 / older Netburst based Xeon"
	depends on X86_64
	---help---
	  Optimize for Intel Pentium 4, Pentium D and older Nocona/Dempsey
	  Xeon CPUs with Intel 64bit which is compatible with x86-64.
	  Note that the latest Xeons (Xeon 51xx and 53xx) are not based on the
	  Netburst core and shouldn't use this option. You can distinguish them
	  using the cpu family field
	  in /proc/cpuinfo. Family 15 is an older Xeon, Family 6 a newer one.

config MCORE2
	bool "Core 2/newer Xeon"
	---help---

	  Select this for Intel Core 2 and newer Core 2 Xeons (Xeon 51xx and
	  53xx) CPUs. You can distinguish newer from older Xeons by the CPU
	  family in /proc/cpuinfo. Newer ones have 6 and older ones 15
	  (not a typo)

config MATOM
	bool "Intel Atom"
	---help---

	  Select this for the Intel Atom platform. Intel Atom CPUs have an
	  in-order pipelining architecture and thus can benefit from
	  accordingly optimized code. Use a recent GCC with specific Atom
	  support in order to fully benefit from selecting this option.

config GENERIC_CPU
	bool "Generic-x86-64"
	depends on X86_64
	---help---
	  Generic x86-64 CPU.
	  Run equally well on all x86-64 CPUs.

endchoice

config X86_GENERIC
	bool "Generic x86 support"
	depends on X86_32
	---help---
	  Instead of just including optimizations for the selected
	  x86 variant (e.g. PII, Crusoe or Athlon), include some more
	  generic optimizations as well. This will make the kernel
	  perform better on x86 CPUs other than that selected.

	  This is really intended for distributors who need more
	  generic optimizations.

#
# Define implied options from the CPU selection here
config X86_INTERNODE_CACHE_SHIFT
	int
	default "12" if X86_VSMP
	default X86_L1_CACHE_SHIFT

config X86_L1_CACHE_SHIFT
	int
	default "7" if MPENTIUM4 || MPSC
	default "6" if MK7 || MK8 || MPENTIUMM || MCORE2 || MATOM || MVIAC7 || X86_GENERIC || GENERIC_CPU
	default "4" if MELAN || M486 || MGEODEGX1
	default "5" if MWINCHIP3D || MWINCHIPC6 || MCRUSOE || MEFFICEON || MCYRIXIII || MK6 || MPENTIUMIII || MPENTIUMII || M686 || M586MMX || M586TSC || M586 || MVIAC3_2 || MGEODE_LX

config X86_PPRO_FENCE
	bool "PentiumPro memory ordering errata workaround"
	depends on M686 || M586MMX || M586TSC || M586 || M486 || MGEODEGX1
	---help---
	  Old PentiumPro multiprocessor systems had errata that could cause
	  memory operations to violate the x86 ordering standard in rare cases.
	  Enabling this option will attempt to work around some (but not all)
	  occurrences of this problem, at the cost of much heavier spinlock and
	  memory barrier operations.

	  If unsure, say n here. Even distro kernels should think twice before
	  enabling this: there are few systems, and an unlikely bug.

config X86_F00F_BUG
	def_bool y
<<<<<<< HEAD
	depends on (M586MMX || M586TSC || M586 || M486 || M386) && !PAX_KERNEXEC
=======
	depends on (M586MMX || M586TSC || M586 || M486) && !PAX_KERNEXEC
>>>>>>> c3ade0e0

config X86_INVD_BUG
	def_bool y
	depends on M486

config X86_ALIGNMENT_16
	def_bool y
	depends on MWINCHIP3D || MWINCHIPC6 || MCYRIXIII || X86_ELAN || MK8 || MK7 || MK6 || MCORE2 || MPENTIUM4 || MPENTIUMIII || MPENTIUMII || M686 || M586MMX || M586TSC || M586 || M486 || MVIAC3_2 || MGEODEGX1

config X86_INTEL_USERCOPY
	def_bool y
	depends on MPENTIUM4 || MPENTIUMM || MPENTIUMIII || MPENTIUMII || M586MMX || X86_GENERIC || MK8 || MK7 || MEFFICEON || MCORE2

config X86_USE_PPRO_CHECKSUM
	def_bool y
	depends on MWINCHIP3D || MWINCHIPC6 || MCYRIXIII || MK7 || MK6 || MPENTIUM4 || MPENTIUMM || MPENTIUMIII || MPENTIUMII || M686 || MK8 || MVIAC3_2 || MVIAC7 || MEFFICEON || MGEODE_LX || MCORE2 || MATOM

config X86_USE_3DNOW
	def_bool y
	depends on (MCYRIXIII || MK7 || MGEODE_LX) && !UML

#
# P6_NOPs are a relatively minor optimization that require a family >=
# 6 processor, except that it is broken on certain VIA chips.
# Furthermore, AMD chips prefer a totally different sequence of NOPs
# (which work on all CPUs).  In addition, it looks like Virtual PC
# does not understand them.
#
# As a result, disallow these if we're not compiling for X86_64 (these
# NOPs do work on all x86-64 capable chips); the list of processors in
# the right-hand clause are the cores that benefit from this optimization.
#
config X86_P6_NOP
	def_bool y
	depends on X86_64
	depends on (MCORE2 || MPENTIUM4 || MPSC)

config X86_TSC
	def_bool y
	depends on ((MWINCHIP3D || MCRUSOE || MEFFICEON || MCYRIXIII || MK7 || MK6 || MPENTIUM4 || MPENTIUMM || MPENTIUMIII || MPENTIUMII || M686 || M586MMX || M586TSC || MK8 || MVIAC3_2 || MVIAC7 || MGEODEGX1 || MGEODE_LX || MCORE2 || MATOM) && !X86_NUMAQ) || X86_64

config X86_CMPXCHG64
	def_bool y
	depends on X86_PAE || X86_64 || MCORE2 || MPENTIUM4 || MPENTIUMM || MPENTIUMIII || MPENTIUMII || M686 || MATOM

# this should be set for all -march=.. options where the compiler
# generates cmov.
config X86_CMOV
	def_bool y
	depends on (MK8 || MK7 || MCORE2 || MPSC || MPENTIUM4 || MPENTIUMM || MPENTIUMIII || MPENTIUMII || M686 || MVIAC3_2 || MVIAC7 || MCRUSOE || MEFFICEON || X86_64 || MATOM || MGEODE_LX)

config X86_MINIMUM_CPU_FAMILY
	int
	default "64" if X86_64
	default "6" if X86_32 && X86_P6_NOP
	default "5" if X86_32 && X86_CMPXCHG64
	default "4"

config X86_DEBUGCTLMSR
	def_bool y
	depends on !(MK6 || MWINCHIPC6 || MWINCHIP3D || MCYRIXIII || M586MMX || M586TSC || M586 || M486) && !UML

menuconfig PROCESSOR_SELECT
	bool "Supported processor vendors" if EXPERT
	---help---
	  This lets you choose what x86 vendor support code your kernel
	  will include.

config CPU_SUP_INTEL
	default y
	bool "Support Intel processors" if PROCESSOR_SELECT
	---help---
	  This enables detection, tunings and quirks for Intel processors

	  You need this enabled if you want your kernel to run on an
	  Intel CPU. Disabling this option on other types of CPUs
	  makes the kernel a tiny bit smaller. Disabling it on an Intel
	  CPU might render the kernel unbootable.

	  If unsure, say N.

config CPU_SUP_CYRIX_32
	default y
	bool "Support Cyrix processors" if PROCESSOR_SELECT
	depends on M486 || M586 || M586TSC || M586MMX || (EXPERT && !64BIT)
	---help---
	  This enables detection, tunings and quirks for Cyrix processors

	  You need this enabled if you want your kernel to run on a
	  Cyrix CPU. Disabling this option on other types of CPUs
	  makes the kernel a tiny bit smaller. Disabling it on a Cyrix
	  CPU might render the kernel unbootable.

	  If unsure, say N.

config CPU_SUP_AMD
	default y
	bool "Support AMD processors" if PROCESSOR_SELECT
	---help---
	  This enables detection, tunings and quirks for AMD processors

	  You need this enabled if you want your kernel to run on an
	  AMD CPU. Disabling this option on other types of CPUs
	  makes the kernel a tiny bit smaller. Disabling it on an AMD
	  CPU might render the kernel unbootable.

	  If unsure, say N.

config CPU_SUP_CENTAUR
	default y
	bool "Support Centaur processors" if PROCESSOR_SELECT
	---help---
	  This enables detection, tunings and quirks for Centaur processors

	  You need this enabled if you want your kernel to run on a
	  Centaur CPU. Disabling this option on other types of CPUs
	  makes the kernel a tiny bit smaller. Disabling it on a Centaur
	  CPU might render the kernel unbootable.

	  If unsure, say N.

config CPU_SUP_TRANSMETA_32
	default y
	bool "Support Transmeta processors" if PROCESSOR_SELECT
	depends on !64BIT
	---help---
	  This enables detection, tunings and quirks for Transmeta processors

	  You need this enabled if you want your kernel to run on a
	  Transmeta CPU. Disabling this option on other types of CPUs
	  makes the kernel a tiny bit smaller. Disabling it on a Transmeta
	  CPU might render the kernel unbootable.

	  If unsure, say N.

config CPU_SUP_UMC_32
	default y
	bool "Support UMC processors" if PROCESSOR_SELECT
	depends on M486 || (EXPERT && !64BIT)
	---help---
	  This enables detection, tunings and quirks for UMC processors

	  You need this enabled if you want your kernel to run on a
	  UMC CPU. Disabling this option on other types of CPUs
	  makes the kernel a tiny bit smaller. Disabling it on a UMC
	  CPU might render the kernel unbootable.

	  If unsure, say N.<|MERGE_RESOLUTION|>--- conflicted
+++ resolved
@@ -319,11 +319,7 @@
 
 config X86_F00F_BUG
 	def_bool y
-<<<<<<< HEAD
-	depends on (M586MMX || M586TSC || M586 || M486 || M386) && !PAX_KERNEXEC
-=======
 	depends on (M586MMX || M586TSC || M586 || M486) && !PAX_KERNEXEC
->>>>>>> c3ade0e0
 
 config X86_INVD_BUG
 	def_bool y
