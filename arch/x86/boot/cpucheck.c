/* -*- linux-c -*- ------------------------------------------------------- *
 *
 *   Copyright (C) 1991, 1992 Linus Torvalds
 *   Copyright 2007 rPath, Inc. - All Rights Reserved
 *
 *   This file is part of the Linux kernel, and is made available under
 *   the terms of the GNU General Public License version 2.
 *
 * ----------------------------------------------------------------------- */

/*
 * Check for obligatory CPU features and abort if the features are not
 * present.  This code should be compilable as 16-, 32- or 64-bit
 * code, so be very careful with types and inline assembly.
 *
 * This code should not contain any messages; that requires an
 * additional wrapper.
 *
 * As written, this code is not safe for inclusion into the kernel
 * proper (after FPU initialization, in particular).
 */

#ifdef _SETUP
# include "boot.h"
#endif
#include <linux/types.h>
#include <asm/processor-flags.h>
#include <asm/required-features.h>
#include <asm/msr-index.h>

static u32 err_flags[NCAPINTS];

static const int req_level = CONFIG_X86_MINIMUM_CPU_FAMILY;

static const u32 req_flags[NCAPINTS] =
{
	REQUIRED_MASK0,
	REQUIRED_MASK1,
	0, /* REQUIRED_MASK2 not implemented in this file */
	0, /* REQUIRED_MASK3 not implemented in this file */
	REQUIRED_MASK4,
	0, /* REQUIRED_MASK5 not implemented in this file */
	REQUIRED_MASK6,
	0, /* REQUIRED_MASK7 not implemented in this file */
};

#define A32(a, b, c, d) (((d) << 24)+((c) << 16)+((b) << 8)+(a))

static int is_amd(void)
{
	return cpu_vendor[0] == A32('A', 'u', 't', 'h') &&
	       cpu_vendor[1] == A32('e', 'n', 't', 'i') &&
	       cpu_vendor[2] == A32('c', 'A', 'M', 'D');
}

static int is_centaur(void)
{
	return cpu_vendor[0] == A32('C', 'e', 'n', 't') &&
	       cpu_vendor[1] == A32('a', 'u', 'r', 'H') &&
	       cpu_vendor[2] == A32('a', 'u', 'l', 's');
}

static int is_transmeta(void)
{
	return cpu_vendor[0] == A32('G', 'e', 'n', 'u') &&
	       cpu_vendor[1] == A32('i', 'n', 'e', 'T') &&
	       cpu_vendor[2] == A32('M', 'x', '8', '6');
}

<<<<<<< HEAD
static int has_fpu(void)
{
	u16 fcw = -1, fsw = -1;
	u32 cr0;

	asm volatile("movl %%cr0,%0" : "=r" (cr0));
	if (cr0 & (X86_CR0_EM|X86_CR0_TS)) {
		cr0 &= ~(X86_CR0_EM|X86_CR0_TS);
		asm volatile("movl %0,%%cr0" : : "r" (cr0));
	}

	asm volatile("fninit ; fnstsw %0 ; fnstcw %1"
		     : "+m" (fsw), "+m" (fcw));

	return fsw == 0 && (fcw & 0x103f) == 0x003f;
}

static int has_eflag(u32 mask)
{
	u32 f0, f1;

	asm volatile("pushfl ; "
	    "pushfl ; "
	    "popl %0 ; "
	    "movl %0,%1 ; "
	    "xorl %2,%1 ; "
	    "pushl %1 ; "
	    "popfl ; "
	    "pushfl ; "
	    "popl %1 ; "
	    "popfl"
	    : "=&r" (f0), "=&r" (f1)
	    : "ri" (mask));

	return !!((f0^f1) & mask);
}

static void get_flags(void)
{
	u32 max_intel_level, max_amd_level;
	u32 tfms;

	if (has_fpu())
		set_bit(X86_FEATURE_FPU, cpu.flags);

	if (has_eflag(X86_EFLAGS_ID)) {
		asm volatile("cpuid"
		    : "=a" (max_intel_level),
		      "=b" (cpu_vendor[0]),
		      "=d" (cpu_vendor[1]),
		      "=c" (cpu_vendor[2])
		    : "a" (0));

		if (max_intel_level >= 0x00000001 &&
		    max_intel_level <= 0x0000ffff) {
			asm volatile("cpuid"
			    : "=a" (tfms),
			      "=c" (cpu.flags[4]),
			      "=d" (cpu.flags[0])
			    : "a" (0x00000001)
			    : "ebx");
			cpu.level = (tfms >> 8) & 15;
			cpu.model = (tfms >> 4) & 15;
			if (cpu.level >= 6)
				cpu.model += ((tfms >> 16) & 0xf) << 4;
		}

		asm volatile("cpuid"
		    : "=a" (max_amd_level)
		    : "a" (0x80000000)
		    : "ebx", "ecx", "edx");

		if (max_amd_level >= 0x80000001 &&
		    max_amd_level <= 0x8000ffff) {
			u32 eax = 0x80000001;
			asm volatile("cpuid"
			    : "+a" (eax),
			      "=c" (cpu.flags[6]),
			      "=d" (cpu.flags[1])
			    : : "ebx");
		}
	}
}

=======
>>>>>>> c3ade0e0
/* Returns a bitmask of which words we have error bits in */
static int check_cpuflags(void)
{
	u32 err;
	int i;

	err = 0;
	for (i = 0; i < NCAPINTS; i++) {
		err_flags[i] = req_flags[i] & ~cpu.flags[i];
		if (err_flags[i])
			err |= 1 << i;
	}

	return err;
}

/*
 * Returns -1 on error.
 *
 * *cpu_level is set to the current CPU level; *req_level to the required
 * level.  x86-64 is considered level 64 for this purpose.
 *
 * *err_flags_ptr is set to the flags error array if there are flags missing.
 */
int check_cpu(int *cpu_level_ptr, int *req_level_ptr, u32 **err_flags_ptr)
{
	int err;

	memset(&cpu.flags, 0, sizeof cpu.flags);
	cpu.level = 3;

	if (has_eflag(X86_EFLAGS_AC))
		cpu.level = 4;

	get_cpuflags();
	err = check_cpuflags();

	if (test_bit(X86_FEATURE_LM, cpu.flags))
		cpu.level = 64;

	if (err == 0x01 &&
	    !(err_flags[0] &
	      ~((1 << X86_FEATURE_XMM)|(1 << X86_FEATURE_XMM2))) &&
	    is_amd()) {
		/* If this is an AMD and we're only missing SSE+SSE2, try to
		   turn them on */

		u32 ecx = MSR_K7_HWCR;
		u32 eax, edx;

		asm volatile("rdmsr" : "=a" (eax), "=d" (edx) : "c" (ecx));
		eax &= ~(1 << 15);
		asm volatile("wrmsr" : : "a" (eax), "d" (edx), "c" (ecx));

		get_cpuflags();	/* Make sure it really did something */
		err = check_cpuflags();
	} else if (err == 0x01 &&
		   !(err_flags[0] & ~(1 << X86_FEATURE_CX8)) &&
		   is_centaur() && cpu.model >= 6) {
		/* If this is a VIA C3, we might have to enable CX8
		   explicitly */

		u32 ecx = MSR_VIA_FCR;
		u32 eax, edx;

		asm volatile("rdmsr" : "=a" (eax), "=d" (edx) : "c" (ecx));
		eax |= (1<<1)|(1<<7);
		asm volatile("wrmsr" : : "a" (eax), "d" (edx), "c" (ecx));

		set_bit(X86_FEATURE_CX8, cpu.flags);
		err = check_cpuflags();
	} else if (err == 0x01 && is_transmeta()) {
		/* Transmeta might have masked feature bits in word 0 */

		u32 ecx = 0x80860004;
		u32 eax, edx;
		u32 level = 1;

		asm volatile("rdmsr" : "=a" (eax), "=d" (edx) : "c" (ecx));
		asm volatile("wrmsr" : : "a" (~0), "d" (edx), "c" (ecx));
		asm volatile("cpuid"
		    : "+a" (level), "=d" (cpu.flags[0])
		    : : "ecx", "ebx");
		asm volatile("wrmsr" : : "a" (eax), "d" (edx), "c" (ecx));

		err = check_cpuflags();
	}

	if (err_flags_ptr)
		*err_flags_ptr = err ? err_flags : NULL;
	if (cpu_level_ptr)
		*cpu_level_ptr = cpu.level;
	if (req_level_ptr)
		*req_level_ptr = req_level;

	return (cpu.level < req_level || err) ? -1 : 0;
}<|MERGE_RESOLUTION|>--- conflicted
+++ resolved
@@ -67,93 +67,6 @@
 	       cpu_vendor[2] == A32('M', 'x', '8', '6');
 }
 
-<<<<<<< HEAD
-static int has_fpu(void)
-{
-	u16 fcw = -1, fsw = -1;
-	u32 cr0;
-
-	asm volatile("movl %%cr0,%0" : "=r" (cr0));
-	if (cr0 & (X86_CR0_EM|X86_CR0_TS)) {
-		cr0 &= ~(X86_CR0_EM|X86_CR0_TS);
-		asm volatile("movl %0,%%cr0" : : "r" (cr0));
-	}
-
-	asm volatile("fninit ; fnstsw %0 ; fnstcw %1"
-		     : "+m" (fsw), "+m" (fcw));
-
-	return fsw == 0 && (fcw & 0x103f) == 0x003f;
-}
-
-static int has_eflag(u32 mask)
-{
-	u32 f0, f1;
-
-	asm volatile("pushfl ; "
-	    "pushfl ; "
-	    "popl %0 ; "
-	    "movl %0,%1 ; "
-	    "xorl %2,%1 ; "
-	    "pushl %1 ; "
-	    "popfl ; "
-	    "pushfl ; "
-	    "popl %1 ; "
-	    "popfl"
-	    : "=&r" (f0), "=&r" (f1)
-	    : "ri" (mask));
-
-	return !!((f0^f1) & mask);
-}
-
-static void get_flags(void)
-{
-	u32 max_intel_level, max_amd_level;
-	u32 tfms;
-
-	if (has_fpu())
-		set_bit(X86_FEATURE_FPU, cpu.flags);
-
-	if (has_eflag(X86_EFLAGS_ID)) {
-		asm volatile("cpuid"
-		    : "=a" (max_intel_level),
-		      "=b" (cpu_vendor[0]),
-		      "=d" (cpu_vendor[1]),
-		      "=c" (cpu_vendor[2])
-		    : "a" (0));
-
-		if (max_intel_level >= 0x00000001 &&
-		    max_intel_level <= 0x0000ffff) {
-			asm volatile("cpuid"
-			    : "=a" (tfms),
-			      "=c" (cpu.flags[4]),
-			      "=d" (cpu.flags[0])
-			    : "a" (0x00000001)
-			    : "ebx");
-			cpu.level = (tfms >> 8) & 15;
-			cpu.model = (tfms >> 4) & 15;
-			if (cpu.level >= 6)
-				cpu.model += ((tfms >> 16) & 0xf) << 4;
-		}
-
-		asm volatile("cpuid"
-		    : "=a" (max_amd_level)
-		    : "a" (0x80000000)
-		    : "ebx", "ecx", "edx");
-
-		if (max_amd_level >= 0x80000001 &&
-		    max_amd_level <= 0x8000ffff) {
-			u32 eax = 0x80000001;
-			asm volatile("cpuid"
-			    : "+a" (eax),
-			      "=c" (cpu.flags[6]),
-			      "=d" (cpu.flags[1])
-			    : : "ebx");
-		}
-	}
-}
-
-=======
->>>>>>> c3ade0e0
 /* Returns a bitmask of which words we have error bits in */
 static int check_cpuflags(void)
 {
