/*
 *  linux/boot/head.S
 *
 *  Copyright (C) 1991, 1992, 1993  Linus Torvalds
 */

/*
 *  head.S contains the 32-bit startup code.
 *
 * NOTE!!! Startup happens at absolute address 0x00001000, which is also where
 * the page directory will exist. The startup code will be overwritten by
 * the page directory. [According to comments etc elsewhere on a compressed
 * kernel it will end up at 0x1000 + 1Mb I hope so as I assume this. - AC]
 *
 * Page 0 is deliberately kept safe, since System Management Mode code in
 * laptops may need to access the BIOS data stored there.  This is also
 * useful for future device drivers that either access the BIOS via VM86
 * mode.
 */

/*
 * High loaded stuff by Hans Lermen & Werner Almesberger, Feb. 1996
 */
	.text

#include <linux/init.h>
#include <linux/linkage.h>
#include <asm/segment.h>
#include <asm/page_types.h>
#include <asm/boot.h>
#include <asm/asm-offsets.h>

	__HEAD
ENTRY(startup_32)
#ifdef CONFIG_EFI_STUB
	jmp	preferred_addr

	/*
	 * We don't need the return address, so set up the stack so
	 * efi_main() can find its arguments.
	 */
ENTRY(efi_pe_entry)
	add	$0x4, %esp

	call	make_boot_params
	cmpl	$0, %eax
	je	1f
	movl	0x4(%esp), %esi
	movl	(%esp), %ecx
	pushl	%eax
	pushl	%esi
	pushl	%ecx

	call	reloc
reloc:
	popl	%ecx
	subl	reloc, %ecx
	movl	%ecx, BP_code32_start(%eax)

	sub	$0x4, %esp

ENTRY(efi_stub_entry)
	add	$0x4, %esp
	call	efi_main
	cmpl	$0, %eax
	movl	%eax, %esi
	jne	2f
1:
	/* EFI init failed, so hang. */
	hlt
	jmp	1b
2:
	movl	BP_code32_start(%esi), %eax
	leal	preferred_addr(%eax), %eax
	jmp	*%eax

preferred_addr:
#endif
	cld
	/*
	 * Test KEEP_SEGMENTS flag to see if the bootloader is asking
	 * us to not reload segments
	 */
	testb	$(1<<6), BP_loadflags(%esi)
	jnz	1f

	cli
	movl	$__BOOT_DS, %eax
	movl	%eax, %ds
	movl	%eax, %es
	movl	%eax, %fs
	movl	%eax, %gs
	movl	%eax, %ss
1:

/*
 * Calculate the delta between where we were compiled to run
 * at and where we were actually loaded at.  This can only be done
 * with a short local call on x86.  Nothing  else will tell us what
 * address we are running at.  The reserved chunk of the real-mode
 * data at 0x1e4 (defined as a scratch field) are used as the stack
 * for this calculation. Only 4 bytes are needed.
 */
	leal	(BP_scratch+4)(%esi), %esp
	call	1f
1:	popl	%ebp
	subl	$1b, %ebp

/*
 * %ebp contains the address we are loaded at by the boot loader and %ebx
 * contains the address where we should move the kernel image temporarily
 * for safe in-place decompression.
 */

#ifdef CONFIG_RELOCATABLE
	movl	%ebp, %ebx
	movl	BP_kernel_alignment(%esi), %eax
	decl	%eax
	addl    %eax, %ebx
	notl	%eax
	andl    %eax, %ebx
<<<<<<< HEAD
#else
	movl	$____LOAD_PHYSICAL_ADDR, %ebx
=======
	cmpl	$____LOAD_PHYSICAL_ADDR, %ebx
	jge	1f
>>>>>>> c3ade0e0
#endif
	movl	$____LOAD_PHYSICAL_ADDR, %ebx
1:

	/* Target address to relocate to for decompression */
	addl	$z_extract_offset, %ebx

	/* Set up the stack */
	leal	boot_stack_end(%ebx), %esp

	/* Zero EFLAGS */
	pushl	$0
	popfl

/*
 * Copy the compressed kernel to the end of our buffer
 * where decompression in place becomes safe.
 */
	pushl	%esi
	leal	(_bss-4)(%ebp), %esi
	leal	(_bss-4)(%ebx), %edi
	movl	$(_bss - startup_32), %ecx
	shrl	$2, %ecx
	std
	rep	movsl
	cld
	popl	%esi

/*
 * Jump to the relocated address.
 */
	leal	relocated(%ebx), %eax
	jmp	*%eax
ENDPROC(startup_32)

	.text
relocated:

/*
 * Clear BSS (stack is currently empty)
 */
	xorl	%eax, %eax
	leal	_bss(%ebx), %edi
	leal	_ebss(%ebx), %ecx
	subl	%edi, %ecx
	shrl	$2, %ecx
	rep	stosl

/*
 * Adjust our own GOT
 */
	leal	_got(%ebx), %edx
	leal	_egot(%ebx), %ecx
1:
	cmpl	%ecx, %edx
	jae	2f
	addl	%ebx, (%edx)
	addl	$4, %edx
	jmp	1b
2:

/*
 * Do the decompression, and jump to the new kernel..
 */
				/* push arguments for decompress_kernel: */
	pushl	$z_output_len	/* decompressed length */
	leal	z_extract_offset_negative(%ebx), %ebp
	pushl	%ebp		/* output address */
	pushl	$z_input_len	/* input_len */
	leal	input_data(%ebx), %eax
	pushl	%eax		/* input_data */
	leal	boot_heap(%ebx), %eax
	pushl	%eax		/* heap area */
	pushl	%esi		/* real mode pointer */
<<<<<<< HEAD
	call	decompress_kernel
	addl	$20, %esp

#if CONFIG_RELOCATABLE
/*
 * Find the address of the relocations.
 */
	leal	z_output_len(%ebp), %edi

/*
 * Calculate the delta between where vmlinux was compiled to run
 * and where it was actually loaded.
 */
	movl	%ebp, %ebx
	subl	$____LOAD_PHYSICAL_ADDR, %ebx
	jz	2f	/* Nothing to be done if loaded at compiled addr. */
/*
 * Process relocations.
 */

1:	subl	$4, %edi
	movl	(%edi), %ecx
	jecxz	2f
	addl	%ebx, -__PAGE_OFFSET(%ebx, %ecx)
	jmp	1b
2:
#endif
=======
	call	decompress_kernel /* returns kernel location in %eax */
	addl	$24, %esp
>>>>>>> c3ade0e0

/*
 * Jump to the decompressed kernel.
 */
	xorl	%ebx, %ebx
	jmp	*%eax

/*
 * Stack and heap for uncompression
 */
	.bss
	.balign 4
boot_heap:
	.fill BOOT_HEAP_SIZE, 1, 0
boot_stack:
	.fill BOOT_STACK_SIZE, 1, 0
boot_stack_end:<|MERGE_RESOLUTION|>--- conflicted
+++ resolved
@@ -119,13 +119,8 @@
 	addl    %eax, %ebx
 	notl	%eax
 	andl    %eax, %ebx
-<<<<<<< HEAD
-#else
-	movl	$____LOAD_PHYSICAL_ADDR, %ebx
-=======
 	cmpl	$____LOAD_PHYSICAL_ADDR, %ebx
 	jge	1f
->>>>>>> c3ade0e0
 #endif
 	movl	$____LOAD_PHYSICAL_ADDR, %ebx
 1:
@@ -200,38 +195,8 @@
 	leal	boot_heap(%ebx), %eax
 	pushl	%eax		/* heap area */
 	pushl	%esi		/* real mode pointer */
-<<<<<<< HEAD
-	call	decompress_kernel
-	addl	$20, %esp
-
-#if CONFIG_RELOCATABLE
-/*
- * Find the address of the relocations.
- */
-	leal	z_output_len(%ebp), %edi
-
-/*
- * Calculate the delta between where vmlinux was compiled to run
- * and where it was actually loaded.
- */
-	movl	%ebp, %ebx
-	subl	$____LOAD_PHYSICAL_ADDR, %ebx
-	jz	2f	/* Nothing to be done if loaded at compiled addr. */
-/*
- * Process relocations.
- */
-
-1:	subl	$4, %edi
-	movl	(%edi), %ecx
-	jecxz	2f
-	addl	%ebx, -__PAGE_OFFSET(%ebx, %ecx)
-	jmp	1b
-2:
-#endif
-=======
 	call	decompress_kernel /* returns kernel location in %eax */
 	addl	$24, %esp
->>>>>>> c3ade0e0
 
 /*
  * Jump to the decompressed kernel.
