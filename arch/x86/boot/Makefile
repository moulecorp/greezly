--- conflicted
+++ resolved
@@ -51,24 +51,7 @@
 
 # ---------------------------------------------------------------------------
 
-<<<<<<< HEAD
-# How to compile the 16-bit code.  Note we always compile for -march=i386,
-# that way we can complain to the user if the CPU is insufficient.
-KBUILD_CFLAGS	:= $(LINUXINCLUDE) -m32 -g -Os -D_SETUP -D__KERNEL__ \
-		   -DDISABLE_BRANCH_PROFILING \
-		   -Wall -Wstrict-prototypes \
-		   -march=i386 -mregparm=3 \
-		   -include $(srctree)/$(src)/code16gcc.h \
-		   -fno-strict-aliasing -fomit-frame-pointer \
-		   -mno-mmx -mno-sse \
-		   $(call cc-option, -ffreestanding) \
-		   $(call cc-option, -fno-toplevel-reorder,\
-		   $(call cc-option, -fno-unit-at-a-time)) \
-		   $(call cc-option, -fno-stack-protector) \
-		   $(call cc-option, -mpreferred-stack-boundary=2)
-=======
 KBUILD_CFLAGS	:= $(USERINCLUDE) $(REALMODE_CFLAGS) -D_SETUP
->>>>>>> c3ade0e0
 ifdef CONSTIFY_PLUGIN
 KBUILD_CFLAGS	+= -fplugin-arg-constify_plugin-no-constify
 endif
