menu "Kernel hacking"

config TRACE_IRQFLAGS_SUPPORT
	def_bool y

source "lib/Kconfig.debug"

config STRICT_DEVMEM
	bool "Filter access to /dev/mem"
	---help---
	  If this option is disabled, you allow userspace (root) access to all
	  of memory, including kernel and userspace memory. Accidental
	  access to this is obviously disastrous, but specific access can
	  be used by people debugging the kernel. Note that with PAT support
	  enabled, even in this case there are restrictions on /dev/mem
	  use due to the cache aliasing requirements.

	  If this option is switched on, the /dev/mem file only allows
	  userspace access to PCI space and the BIOS code and data regions.
	  This is sufficient for dosemu and X and all common users of
	  /dev/mem.

	  If in doubt, say Y.

config X86_VERBOSE_BOOTUP
	bool "Enable verbose x86 bootup info messages"
	default y
	---help---
	  Enables the informational output from the decompression stage
	  (e.g. bzImage) of the boot. If you disable this you will still
	  see errors. Disable this if you want silent bootup.

config EARLY_PRINTK
	bool "Early printk" if EXPERT
	default y
	---help---
	  Write kernel log output directly into the VGA buffer or to a serial
	  port.

	  This is useful for kernel debugging when your machine crashes very
	  early before the console code is initialized. For normal operation
	  it is not recommended because it looks ugly and doesn't cooperate
	  with klogd/syslogd or the X server. You should normally N here,
	  unless you want to debug such a crash.

config EARLY_PRINTK_INTEL_MID
	bool "Early printk for Intel MID platform support"
	depends on EARLY_PRINTK && X86_INTEL_MID

config EARLY_PRINTK_DBGP
	bool "Early printk via EHCI debug port"
	depends on EARLY_PRINTK && PCI
	---help---
	  Write kernel log output directly into the EHCI debug port.

	  This is useful for kernel debugging when your machine crashes very
	  early before the console code is initialized. For normal operation
	  it is not recommended because it looks ugly and doesn't cooperate
	  with klogd/syslogd or the X server. You should normally N here,
	  unless you want to debug such a crash. You need usb debug device.

config EARLY_PRINTK_EFI
	bool "Early printk via the EFI framebuffer"
	depends on EFI && EARLY_PRINTK
	select FONT_SUPPORT
	---help---
	  Write kernel log output directly into the EFI framebuffer.

	  This is useful for kernel debugging when your machine crashes very
	  early before the console code is initialized.

config X86_PTDUMP
	bool "Export kernel pagetable layout to userspace via debugfs"
	depends on DEBUG_KERNEL
	select DEBUG_FS
	---help---
	  Say Y here if you want to show the kernel pagetable layout in a
	  debugfs file. This information is only useful for kernel developers
	  who are working in architecture specific areas of the kernel.
	  It is probably not a good idea to enable this feature in a production
	  kernel.
	  If in doubt, say "N"

config DEBUG_RODATA
	bool "Write protect kernel read-only data structures"
	default y
	depends on DEBUG_KERNEL && BROKEN
	---help---
	  Mark the kernel read-only data as write-protected in the pagetables,
	  in order to catch accidental (and incorrect) writes to such const
	  data. This is recommended so that we can catch kernel bugs sooner.
	  If in doubt, say "Y".

config DEBUG_RODATA_TEST
	bool "Testcase for the DEBUG_RODATA feature"
	depends on DEBUG_RODATA
	default y
	---help---
	  This option enables a testcase for the DEBUG_RODATA
	  feature as well as for the change_page_attr() infrastructure.
	  If in doubt, say "N"

config DEBUG_SET_MODULE_RONX
	bool "Set loadable kernel module data as NX and text as RO"
	depends on MODULES && BROKEN
	---help---
	  This option helps catch unintended modifications to loadable
	  kernel module's text and read-only data. It also prevents execution
	  of module data. Such protection may interfere with run-time code
	  patching and dynamic kernel tracing - and they might also protect
	  against certain classes of kernel exploits.
	  If in doubt, say "N".

config DEBUG_NX_TEST
	tristate "Testcase for the NX non-executable stack feature"
	depends on DEBUG_KERNEL && m
	---help---
	  This option enables a testcase for the CPU NX capability
	  and the software setup of this feature.
	  If in doubt, say "N"

config DOUBLEFAULT
	default y
	bool "Enable doublefault exception handler" if EXPERT
	---help---
	  This option allows trapping of rare doublefault exceptions that
	  would otherwise cause a system to silently reboot. Disabling this
	  option saves about 4k and might cause you much additional grey
	  hair.

config DEBUG_TLBFLUSH
	bool "Set upper limit of TLB entries to flush one-by-one"
	depends on DEBUG_KERNEL
	---help---

	X86-only for now.

	This option allows the user to tune the amount of TLB entries the
	kernel flushes one-by-one instead of doing a full TLB flush. In
	certain situations, the former is cheaper. This is controlled by the
	tlb_flushall_shift knob under /sys/kernel/debug/x86. If you set it
	to -1, the code flushes the whole TLB unconditionally. Otherwise,
	for positive values of it, the kernel will use single TLB entry
	invalidating instructions according to the following formula:

	flush_entries <= active_tlb_entries / 2^tlb_flushall_shift

	If in doubt, say "N".

config IOMMU_DEBUG
	bool "Enable IOMMU debugging"
	depends on GART_IOMMU && DEBUG_KERNEL
	depends on X86_64
	---help---
	  Force the IOMMU to on even when you have less than 4GB of
	  memory and add debugging code. On overflow always panic. And
	  allow to enable IOMMU leak tracing. Can be disabled at boot
	  time with iommu=noforce. This will also enable scatter gather
	  list merging.  Currently not recommended for production
	  code. When you use it make sure you have a big enough
	  IOMMU/AGP aperture.  Most of the options enabled by this can
	  be set more finegrained using the iommu= command line
	  options. See Documentation/x86/x86_64/boot-options.txt for more
	  details.

config IOMMU_STRESS
	bool "Enable IOMMU stress-test mode"
	---help---
	  This option disables various optimizations in IOMMU related
	  code to do real stress testing of the IOMMU code. This option
	  will cause a performance drop and should only be enabled for
	  testing.

config IOMMU_LEAK
	bool "IOMMU leak tracing"
	depends on IOMMU_DEBUG && DMA_API_DEBUG
	---help---
	  Add a simple leak tracer to the IOMMU code. This is useful when you
	  are debugging a buggy device driver that leaks IOMMU mappings.

config HAVE_MMIOTRACE_SUPPORT
	def_bool y

config X86_DECODER_SELFTEST
	bool "x86 instruction decoder selftest"
	depends on DEBUG_KERNEL && KPROBES
	depends on !COMPILE_TEST
	---help---
	 Perform x86 instruction decoder selftests at build time.
	 This option is useful for checking the sanity of x86 instruction
	 decoder code.
	 If unsure, say "N".

#
# IO delay types:
#

config IO_DELAY_TYPE_0X80
	int
	default "0"

config IO_DELAY_TYPE_0XED
	int
	default "1"

config IO_DELAY_TYPE_UDELAY
	int
	default "2"

config IO_DELAY_TYPE_NONE
	int
	default "3"

choice
	prompt "IO delay type"
	default IO_DELAY_0X80

config IO_DELAY_0X80
	bool "port 0x80 based port-IO delay [recommended]"
	---help---
	  This is the traditional Linux IO delay used for in/out_p.
	  It is the most tested hence safest selection here.

config IO_DELAY_0XED
	bool "port 0xed based port-IO delay"
	---help---
	  Use port 0xed as the IO delay. This frees up port 0x80 which is
	  often used as a hardware-debug port.

config IO_DELAY_UDELAY
	bool "udelay based port-IO delay"
	---help---
	  Use udelay(2) as the IO delay method. This provides the delay
	  while not having any side-effect on the IO port space.

config IO_DELAY_NONE
	bool "no port-IO delay"
	---help---
	  No port-IO delay. Will break on old boxes that require port-IO
	  delay for certain operations. Should work on most new machines.

endchoice

if IO_DELAY_0X80
config DEFAULT_IO_DELAY_TYPE
	int
	default IO_DELAY_TYPE_0X80
endif

if IO_DELAY_0XED
config DEFAULT_IO_DELAY_TYPE
	int
	default IO_DELAY_TYPE_0XED
endif

if IO_DELAY_UDELAY
config DEFAULT_IO_DELAY_TYPE
	int
	default IO_DELAY_TYPE_UDELAY
endif

if IO_DELAY_NONE
config DEFAULT_IO_DELAY_TYPE
	int
	default IO_DELAY_TYPE_NONE
endif

config DEBUG_BOOT_PARAMS
	bool "Debug boot parameters"
	depends on DEBUG_KERNEL
	depends on DEBUG_FS
	---help---
	  This option will cause struct boot_params to be exported via debugfs.

config CPA_DEBUG
	bool "CPA self-test code"
	depends on DEBUG_KERNEL
	---help---
	  Do change_page_attr() self-tests every 30 seconds.

config OPTIMIZE_INLINING
	bool "Allow gcc to uninline functions marked 'inline'"
	---help---
	  This option determines if the kernel forces gcc to inline the functions
	  developers have marked 'inline'. Doing so takes away freedom from gcc to
	  do what it thinks is best, which is desirable for the gcc 3.x series of
	  compilers. The gcc 4.x series have a rewritten inlining algorithm and
	  enabling this option will generate a smaller kernel there. Hopefully
	  this algorithm is so good that allowing gcc 4.x and above to make the
	  decision will become the default in the future. Until then this option
	  is there to test gcc for this.

	  If unsure, say N.

<<<<<<< HEAD
config DEBUG_STRICT_USER_COPY_CHECKS
	bool "Strict copy size checks"
	depends on DEBUG_KERNEL && !TRACE_BRANCH_PROFILING && !PAX_SIZE_OVERFLOW
=======
config DEBUG_NMI_SELFTEST
	bool "NMI Selftest"
	depends on DEBUG_KERNEL && X86_LOCAL_APIC
>>>>>>> c3ade0e0
	---help---
	  Enabling this option turns on a quick NMI selftest to verify
	  that the NMI behaves correctly.

	  This might help diagnose strange hangs that rely on NMI to
	  function properly.

	  If unsure, say N.

config X86_DEBUG_STATIC_CPU_HAS
	bool "Debug alternatives"
	depends on DEBUG_KERNEL
	---help---
	  This option causes additional code to be generated which
	  fails if static_cpu_has() is used before alternatives have
	  run.

	  If unsure, say N.

endmenu<|MERGE_RESOLUTION|>--- conflicted
+++ resolved
@@ -292,15 +292,9 @@
 
 	  If unsure, say N.
 
-<<<<<<< HEAD
-config DEBUG_STRICT_USER_COPY_CHECKS
-	bool "Strict copy size checks"
-	depends on DEBUG_KERNEL && !TRACE_BRANCH_PROFILING && !PAX_SIZE_OVERFLOW
-=======
 config DEBUG_NMI_SELFTEST
 	bool "NMI Selftest"
 	depends on DEBUG_KERNEL && X86_LOCAL_APIC
->>>>>>> c3ade0e0
 	---help---
 	  Enabling this option turns on a quick NMI selftest to verify
 	  that the NMI behaves correctly.
