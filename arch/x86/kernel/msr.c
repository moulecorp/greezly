--- conflicted
+++ resolved
@@ -187,10 +187,6 @@
 	if (!capable(CAP_SYS_RAWIO))
 		return -EPERM;
 
-<<<<<<< HEAD
-	cpu = iminor(file->f_path.dentry->d_inode);
-=======
->>>>>>> c3ade0e0
 	if (cpu >= nr_cpu_ids || !cpu_online(cpu))
 		return -ENXIO;	/* No such CPU */
 
