/*
 * This file contains various random system calls that
 * have a non-standard calling sequence on the Linux/i386
 * platform.
 */

#include <linux/errno.h>
#include <linux/sched.h>
#include <linux/mm.h>
#include <linux/fs.h>
#include <linux/smp.h>
#include <linux/sem.h>
#include <linux/msg.h>
#include <linux/shm.h>
#include <linux/stat.h>
#include <linux/syscalls.h>
#include <linux/mman.h>
#include <linux/file.h>
#include <linux/utsname.h>
#include <linux/ipc.h>

#include <linux/uaccess.h>
#include <linux/unistd.h>

#include <asm/syscalls.h>

int i386_mmap_check(unsigned long addr, unsigned long len, unsigned long flags)
{
	unsigned long pax_task_size = TASK_SIZE;

#ifdef CONFIG_PAX_SEGMEXEC
	if (current->mm->pax_flags & MF_PAX_SEGMEXEC)
		pax_task_size = SEGMEXEC_TASK_SIZE;
#endif

	if (flags & MAP_FIXED)
		if (len > pax_task_size || addr > pax_task_size - len)
			return -EINVAL;

	return 0;
}

unsigned long
arch_get_unmapped_area(struct file *filp, unsigned long addr,
		unsigned long len, unsigned long pgoff, unsigned long flags)
{
	struct mm_struct *mm = current->mm;
	struct vm_area_struct *vma;
	unsigned long start_addr, pax_task_size = TASK_SIZE;
	unsigned long offset = gr_rand_threadstack_offset(mm, filp, flags);

#ifdef CONFIG_PAX_SEGMEXEC
	if (mm->pax_flags & MF_PAX_SEGMEXEC)
		pax_task_size = SEGMEXEC_TASK_SIZE;
#endif

	pax_task_size -= PAGE_SIZE;

	if (len > pax_task_size)
		return -ENOMEM;

	if (flags & MAP_FIXED)
		return addr;

#ifdef CONFIG_PAX_RANDMMAP
	if (!(mm->pax_flags & MF_PAX_RANDMMAP))
#endif

	if (addr) {
		addr = PAGE_ALIGN(addr);
		if (pax_task_size - len >= addr) {
			vma = find_vma(mm, addr);
<<<<<<< HEAD
			if (check_heap_stack_gap(vma, addr, len, offset))
=======
			if (check_heap_stack_gap(vma, &addr, len, offset))
>>>>>>> 7b03085f
				return addr;
		}
	}
	if (len > mm->cached_hole_size) {
		start_addr = addr = mm->free_area_cache;
	} else {
		start_addr = addr = mm->mmap_base;
		mm->cached_hole_size = 0;
	}

#ifdef CONFIG_PAX_PAGEEXEC
	if (!(__supported_pte_mask & _PAGE_NX) && (mm->pax_flags & MF_PAX_PAGEEXEC) && (flags & MAP_EXECUTABLE) && start_addr >= mm->mmap_base) {
		start_addr = 0x00110000UL;

#ifdef CONFIG_PAX_RANDMMAP
		if (mm->pax_flags & MF_PAX_RANDMMAP)
			start_addr += mm->delta_mmap & 0x03FFF000UL;
#endif

		if (mm->start_brk <= start_addr && start_addr < mm->mmap_base)
			start_addr = addr = mm->mmap_base;
		else
			addr = start_addr;
	}
#endif

full_search:
	for (vma = find_vma(mm, addr); ; vma = vma->vm_next) {
		/* At this point:  (!vma || addr < vma->vm_end). */
		if (pax_task_size - len < addr) {
			/*
			 * Start a new search - just in case we missed
			 * some holes.
			 */
			if (start_addr != mm->mmap_base) {
				start_addr = addr = mm->mmap_base;
				mm->cached_hole_size = 0;
				goto full_search;
			}
			return -ENOMEM;
		}
<<<<<<< HEAD
		if (check_heap_stack_gap(vma, addr, len, offset))
=======
		if (check_heap_stack_gap(vma, &addr, len, offset))
>>>>>>> 7b03085f
			break;
		if (addr + mm->cached_hole_size < vma->vm_start)
			mm->cached_hole_size = vma->vm_start - addr;
		addr = vma->vm_end;
		if (mm->start_brk <= addr && addr < mm->mmap_base) {
			start_addr = addr = mm->mmap_base;
			mm->cached_hole_size = 0;
			goto full_search;
		}
	}

	/*
	 * Remember the place where we stopped the search:
	 */
	mm->free_area_cache = addr + len;
	return addr;
}

unsigned long
arch_get_unmapped_area_topdown(struct file *filp, const unsigned long addr0,
			  const unsigned long len, const unsigned long pgoff,
			  const unsigned long flags)
{
	struct vm_area_struct *vma;
	struct mm_struct *mm = current->mm;
	unsigned long base = mm->mmap_base, addr = addr0, pax_task_size = TASK_SIZE;
	unsigned long offset = gr_rand_threadstack_offset(mm, filp, flags);

#ifdef CONFIG_PAX_SEGMEXEC
	if (mm->pax_flags & MF_PAX_SEGMEXEC)
		pax_task_size = SEGMEXEC_TASK_SIZE;
#endif

	pax_task_size -= PAGE_SIZE;

	/* requested length too big for entire address space */
	if (len > pax_task_size)
		return -ENOMEM;

	if (flags & MAP_FIXED)
		return addr;

#ifdef CONFIG_PAX_PAGEEXEC
	if (!(__supported_pte_mask & _PAGE_NX) && (mm->pax_flags & MF_PAX_PAGEEXEC) && (flags & MAP_EXECUTABLE))
		goto bottomup;
#endif

#ifdef CONFIG_PAX_RANDMMAP
	if (!(mm->pax_flags & MF_PAX_RANDMMAP))
#endif

	/* requesting a specific address */
	if (addr) {
		addr = PAGE_ALIGN(addr);
		if (pax_task_size - len >= addr) {
			vma = find_vma(mm, addr);
<<<<<<< HEAD
			if (check_heap_stack_gap(vma, addr, len, offset))
=======
			if (check_heap_stack_gap(vma, &addr, len, offset))
>>>>>>> 7b03085f
				return addr;
		}
	}

	/* check if free_area_cache is useful for us */
	if (len <= mm->cached_hole_size) {
		mm->cached_hole_size = 0;
		mm->free_area_cache = mm->mmap_base;
	}

	/* either no address requested or can't fit in requested address hole */
	addr = mm->free_area_cache;

	/* make sure it can fit in the remaining address space */
	if (addr > len) {
<<<<<<< HEAD
		vma = find_vma(mm, addr-len);
		if (check_heap_stack_gap(vma, addr - len, len, offset))
			/* remember the address as a hint for next time */
			return (mm->free_area_cache = addr-len);
=======
		addr -= len;
		vma = find_vma(mm, addr);
		if (check_heap_stack_gap(vma, &addr, len, offset))
			/* remember the address as a hint for next time */
			return (mm->free_area_cache = addr);
>>>>>>> 7b03085f
	}

	if (mm->mmap_base < len)
		goto bottomup;

	addr = mm->mmap_base-len;

	do {
		/*
		 * Lookup failure means no vma is above this address,
		 * else if new region fits below vma->vm_start,
		 * return with success:
		 */
		vma = find_vma(mm, addr);
<<<<<<< HEAD
		if (check_heap_stack_gap(vma, addr, len, offset))
=======
		if (check_heap_stack_gap(vma, &addr, len, offset))
>>>>>>> 7b03085f
			/* remember the address as a hint for next time */
			return (mm->free_area_cache = addr);

		/* remember the largest hole we saw so far */
		if (addr + mm->cached_hole_size < vma->vm_start)
			mm->cached_hole_size = vma->vm_start - addr;

		/* try just below the current vma->vm_start */
		addr = skip_heap_stack_gap(vma, len, offset);
	} while (!IS_ERR_VALUE(addr));

bottomup:
	/*
	 * A failed mmap() very likely causes application failure,
	 * so fall back to the bottom-up function here. This scenario
	 * can happen with large stack limits and large mmap()
	 * allocations.
	 */

#ifdef CONFIG_PAX_SEGMEXEC
	if (mm->pax_flags & MF_PAX_SEGMEXEC)
		mm->mmap_base = SEGMEXEC_TASK_UNMAPPED_BASE;
	else
#endif

	mm->mmap_base = TASK_UNMAPPED_BASE;

#ifdef CONFIG_PAX_RANDMMAP
	if (mm->pax_flags & MF_PAX_RANDMMAP)
		mm->mmap_base += mm->delta_mmap;
#endif

	mm->free_area_cache = mm->mmap_base;
	mm->cached_hole_size = ~0UL;
	addr = arch_get_unmapped_area(filp, addr0, len, pgoff, flags);
	/*
	 * Restore the topdown base:
	 */
	mm->mmap_base = base;
	mm->free_area_cache = base;
	mm->cached_hole_size = ~0UL;

	return addr;
}<|MERGE_RESOLUTION|>--- conflicted
+++ resolved
@@ -70,11 +70,7 @@
 		addr = PAGE_ALIGN(addr);
 		if (pax_task_size - len >= addr) {
 			vma = find_vma(mm, addr);
-<<<<<<< HEAD
-			if (check_heap_stack_gap(vma, addr, len, offset))
-=======
 			if (check_heap_stack_gap(vma, &addr, len, offset))
->>>>>>> 7b03085f
 				return addr;
 		}
 	}
@@ -116,11 +112,7 @@
 			}
 			return -ENOMEM;
 		}
-<<<<<<< HEAD
-		if (check_heap_stack_gap(vma, addr, len, offset))
-=======
 		if (check_heap_stack_gap(vma, &addr, len, offset))
->>>>>>> 7b03085f
 			break;
 		if (addr + mm->cached_hole_size < vma->vm_start)
 			mm->cached_hole_size = vma->vm_start - addr;
@@ -177,11 +169,7 @@
 		addr = PAGE_ALIGN(addr);
 		if (pax_task_size - len >= addr) {
 			vma = find_vma(mm, addr);
-<<<<<<< HEAD
-			if (check_heap_stack_gap(vma, addr, len, offset))
-=======
 			if (check_heap_stack_gap(vma, &addr, len, offset))
->>>>>>> 7b03085f
 				return addr;
 		}
 	}
@@ -197,18 +185,11 @@
 
 	/* make sure it can fit in the remaining address space */
 	if (addr > len) {
-<<<<<<< HEAD
-		vma = find_vma(mm, addr-len);
-		if (check_heap_stack_gap(vma, addr - len, len, offset))
-			/* remember the address as a hint for next time */
-			return (mm->free_area_cache = addr-len);
-=======
 		addr -= len;
 		vma = find_vma(mm, addr);
 		if (check_heap_stack_gap(vma, &addr, len, offset))
 			/* remember the address as a hint for next time */
 			return (mm->free_area_cache = addr);
->>>>>>> 7b03085f
 	}
 
 	if (mm->mmap_base < len)
@@ -223,11 +204,7 @@
 		 * return with success:
 		 */
 		vma = find_vma(mm, addr);
-<<<<<<< HEAD
-		if (check_heap_stack_gap(vma, addr, len, offset))
-=======
 		if (check_heap_stack_gap(vma, &addr, len, offset))
->>>>>>> 7b03085f
 			/* remember the address as a hint for next time */
 			return (mm->free_area_cache = addr);
 
