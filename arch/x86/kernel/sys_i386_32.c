--- conflicted
+++ resolved
@@ -26,30 +26,6 @@
 #include <asm/syscalls.h>
 
 int i386_mmap_check(unsigned long addr, unsigned long len, unsigned long flags)
-<<<<<<< HEAD
-{
-	unsigned long pax_task_size = TASK_SIZE;
-
-#ifdef CONFIG_PAX_SEGMEXEC
-	if (current->mm->pax_flags & MF_PAX_SEGMEXEC)
-		pax_task_size = SEGMEXEC_TASK_SIZE;
-#endif
-
-	if (flags & MAP_FIXED)
-		if (len > pax_task_size || addr > pax_task_size - len)
-			return -EINVAL;
-
-	return 0;
-}
-
-unsigned long
-arch_get_unmapped_area(struct file *filp, unsigned long addr,
-		unsigned long len, unsigned long pgoff, unsigned long flags)
-{
-	struct mm_struct *mm = current->mm;
-	struct vm_area_struct *vma;
-	unsigned long start_addr, pax_task_size = TASK_SIZE;
-=======
 {
 	unsigned long pax_task_size = TASK_SIZE;
 
@@ -87,7 +63,6 @@
 	struct vm_area_struct *vma;
 	unsigned long pax_task_size = TASK_SIZE;
 	struct vm_unmapped_area_info info;
->>>>>>> c3ade0e0
 	unsigned long offset = gr_rand_threadstack_offset(mm, filp, flags);
 
 #ifdef CONFIG_PAX_SEGMEXEC
@@ -111,67 +86,6 @@
 		addr = PAGE_ALIGN(addr);
 		if (pax_task_size - len >= addr) {
 			vma = find_vma(mm, addr);
-<<<<<<< HEAD
-			if (check_heap_stack_gap(vma, &addr, len, offset))
-				return addr;
-		}
-	}
-	if (len > mm->cached_hole_size) {
-		start_addr = addr = mm->free_area_cache;
-	} else {
-		start_addr = addr = mm->mmap_base;
-		mm->cached_hole_size = 0;
-	}
-
-#ifdef CONFIG_PAX_PAGEEXEC
-	if (!(__supported_pte_mask & _PAGE_NX) && (mm->pax_flags & MF_PAX_PAGEEXEC) && (flags & MAP_EXECUTABLE) && start_addr >= mm->mmap_base) {
-		start_addr = 0x00110000UL;
-
-#ifdef CONFIG_PAX_RANDMMAP
-		if (mm->pax_flags & MF_PAX_RANDMMAP)
-			start_addr += mm->delta_mmap & 0x03FFF000UL;
-#endif
-
-		if (mm->start_brk <= start_addr && start_addr < mm->mmap_base)
-			start_addr = addr = mm->mmap_base;
-		else
-			addr = start_addr;
-	}
-#endif
-
-full_search:
-	for (vma = find_vma(mm, addr); ; vma = vma->vm_next) {
-		/* At this point:  (!vma || addr < vma->vm_end). */
-		if (pax_task_size - len < addr) {
-			/*
-			 * Start a new search - just in case we missed
-			 * some holes.
-			 */
-			if (start_addr != mm->mmap_base) {
-				start_addr = addr = mm->mmap_base;
-				mm->cached_hole_size = 0;
-				goto full_search;
-			}
-			return -ENOMEM;
-		}
-		if (check_heap_stack_gap(vma, &addr, len, offset))
-			break;
-		if (addr + mm->cached_hole_size < vma->vm_start)
-			mm->cached_hole_size = vma->vm_start - addr;
-		addr = vma->vm_end;
-		if (mm->start_brk <= addr && addr < mm->mmap_base) {
-			start_addr = addr = mm->mmap_base;
-			mm->cached_hole_size = 0;
-			goto full_search;
-		}
-	}
-
-	/*
-	 * Remember the place where we stopped the search:
-	 */
-	mm->free_area_cache = addr + len;
-	return addr;
-=======
 			if (check_heap_stack_gap(vma, addr, len, offset))
 				return addr;
 		}
@@ -205,7 +119,6 @@
 	info.high_limit = pax_task_size;
 
 	return vm_unmapped_area(&info);
->>>>>>> c3ade0e0
 }
 
 unsigned long
@@ -215,12 +128,8 @@
 {
 	struct vm_area_struct *vma;
 	struct mm_struct *mm = current->mm;
-<<<<<<< HEAD
-	unsigned long base = mm->mmap_base, addr = addr0, pax_task_size = TASK_SIZE;
-=======
 	unsigned long addr = addr0, pax_task_size = TASK_SIZE;
 	struct vm_unmapped_area_info info;
->>>>>>> c3ade0e0
 	unsigned long offset = gr_rand_threadstack_offset(mm, filp, flags);
 
 #ifdef CONFIG_PAX_SEGMEXEC
@@ -251,58 +160,11 @@
 		addr = PAGE_ALIGN(addr);
 		if (pax_task_size - len >= addr) {
 			vma = find_vma(mm, addr);
-<<<<<<< HEAD
-			if (check_heap_stack_gap(vma, &addr, len, offset))
-=======
 			if (check_heap_stack_gap(vma, addr, len, offset))
->>>>>>> c3ade0e0
 				return addr;
 		}
 	}
 
-<<<<<<< HEAD
-	/* check if free_area_cache is useful for us */
-	if (len <= mm->cached_hole_size) {
-		mm->cached_hole_size = 0;
-		mm->free_area_cache = mm->mmap_base;
-	}
-
-	/* either no address requested or can't fit in requested address hole */
-	addr = mm->free_area_cache;
-
-	/* make sure it can fit in the remaining address space */
-	if (addr > len) {
-		addr -= len;
-		vma = find_vma(mm, addr);
-		if (check_heap_stack_gap(vma, &addr, len, offset))
-			/* remember the address as a hint for next time */
-			return (mm->free_area_cache = addr);
-	}
-
-	if (mm->mmap_base < len)
-		goto bottomup;
-
-	addr = mm->mmap_base-len;
-
-	do {
-		/*
-		 * Lookup failure means no vma is above this address,
-		 * else if new region fits below vma->vm_start,
-		 * return with success:
-		 */
-		vma = find_vma(mm, addr);
-		if (check_heap_stack_gap(vma, &addr, len, offset))
-			/* remember the address as a hint for next time */
-			return (mm->free_area_cache = addr);
-
-		/* remember the largest hole we saw so far */
-		if (addr + mm->cached_hole_size < vma->vm_start)
-			mm->cached_hole_size = vma->vm_start - addr;
-
-		/* try just below the current vma->vm_start */
-		addr = skip_heap_stack_gap(vma, len, offset);
-	} while (!IS_ERR_VALUE(addr));
-=======
 	info.flags = VM_UNMAPPED_AREA_TOPDOWN;
 	info.length = len;
 	info.low_limit = PAGE_SIZE;
@@ -315,7 +177,6 @@
 	if (!(addr & ~PAGE_MASK))
 		return addr;
 	VM_BUG_ON(addr != -ENOMEM);
->>>>>>> c3ade0e0
 
 bottomup:
 	/*
@@ -324,33 +185,5 @@
 	 * can happen with large stack limits and large mmap()
 	 * allocations.
 	 */
-<<<<<<< HEAD
-
-#ifdef CONFIG_PAX_SEGMEXEC
-	if (mm->pax_flags & MF_PAX_SEGMEXEC)
-		mm->mmap_base = SEGMEXEC_TASK_UNMAPPED_BASE;
-	else
-#endif
-
-	mm->mmap_base = TASK_UNMAPPED_BASE;
-
-#ifdef CONFIG_PAX_RANDMMAP
-	if (mm->pax_flags & MF_PAX_RANDMMAP)
-		mm->mmap_base += mm->delta_mmap;
-#endif
-
-	mm->free_area_cache = mm->mmap_base;
-	mm->cached_hole_size = ~0UL;
-	addr = arch_get_unmapped_area(filp, addr0, len, pgoff, flags);
-	/*
-	 * Restore the topdown base:
-	 */
-	mm->mmap_base = base;
-	mm->free_area_cache = base;
-	mm->cached_hole_size = ~0UL;
-
-	return addr;
-=======
 	return arch_get_unmapped_area(filp, addr0, len, pgoff, flags);
->>>>>>> c3ade0e0
 }