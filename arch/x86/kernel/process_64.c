--- conflicted
+++ resolved
@@ -52,110 +52,7 @@
 
 asmlinkage extern void ret_from_fork(void);
 
-<<<<<<< HEAD
-DEFINE_PER_CPU(unsigned long, old_rsp);
-static DEFINE_PER_CPU(unsigned char, is_idle);
-
-static ATOMIC_NOTIFIER_HEAD(idle_notifier);
-
-void idle_notifier_register(struct notifier_block *n)
-{
-	atomic_notifier_chain_register(&idle_notifier, n);
-}
-EXPORT_SYMBOL_GPL(idle_notifier_register);
-
-void idle_notifier_unregister(struct notifier_block *n)
-{
-	atomic_notifier_chain_unregister(&idle_notifier, n);
-}
-EXPORT_SYMBOL_GPL(idle_notifier_unregister);
-
-void enter_idle(void)
-{
-	percpu_write(is_idle, 1);
-	atomic_notifier_call_chain(&idle_notifier, IDLE_START, NULL);
-}
-
-static void __exit_idle(void)
-{
-	if (x86_test_and_clear_bit_percpu(0, is_idle) == 0)
-		return;
-	atomic_notifier_call_chain(&idle_notifier, IDLE_END, NULL);
-}
-
-/* Called from interrupts to signify idle end */
-void exit_idle(void)
-{
-	/* idle loop has pid 0 */
-	if (task_pid_nr(current))
-		return;
-	__exit_idle();
-}
-
-#ifndef CONFIG_SMP
-static inline void play_dead(void)
-{
-	BUG();
-}
-#endif
-
-/*
- * The idle thread. There's no useful work to be
- * done, so just try to conserve power and have a
- * low exit latency (ie sit in a loop waiting for
- * somebody to say that they'd like to reschedule)
- */
-void cpu_idle(void)
-{
-	current_thread_info()->status |= TS_POLLING;
-
-	/*
-	 * If we're the non-boot CPU, nothing set the stack canary up
-	 * for us.  CPU0 already has it initialized but no harm in
-	 * doing it again.  This is a good place for updating it, as
-	 * we wont ever return from this function (so the invalid
-	 * canaries already on the stack wont ever trigger).
-	 */
-	boot_init_stack_canary();
-
-	/* endless idle loop with no priority at all */
-	while (1) {
-		tick_nohz_stop_sched_tick(1);
-		while (!need_resched()) {
-
-			rmb();
-
-			if (cpu_is_offline(smp_processor_id()))
-				play_dead();
-			/*
-			 * Idle routines should keep interrupts disabled
-			 * from here on, until they go to idle.
-			 * Otherwise, idle callbacks can misfire.
-			 */
-			local_touch_nmi();
-			local_irq_disable();
-			enter_idle();
-			/* Don't trace irqs off for idle */
-			stop_critical_timings();
-			if (cpuidle_idle_call())
-				pm_idle();
-			start_critical_timings();
-
-			/* In many cases the interrupt that ended idle
-			   has already called exit_idle. But some idle
-			   loops can be woken up without interrupt. */
-			__exit_idle();
-		}
-
-		tick_nohz_restart_sched_tick();
-		preempt_enable_no_resched();
-		schedule();
-		preempt_disable();
-	}
-}
-=======
 asmlinkage DEFINE_PER_CPU(unsigned long, old_rsp);
->>>>>>> c3ade0e0
 
 /* Prints also some state that isn't saved in the pt_regs */
 void __show_regs(struct pt_regs *regs, int all)
@@ -261,27 +158,11 @@
 	struct pt_regs *childregs;
 	struct task_struct *me = current;
 
-<<<<<<< HEAD
-	childregs = task_stack_page(p) + THREAD_SIZE - sizeof(struct pt_regs) - 16;
-	*childregs = *regs;
-
-	childregs->ax = 0;
-	if (user_mode(regs))
-		childregs->sp = sp;
-	else
-		childregs->sp = (unsigned long)childregs;
-
-=======
 	p->thread.sp0 = (unsigned long)task_stack_page(p) + THREAD_SIZE - 16;
 	childregs = task_pt_regs(p);
->>>>>>> c3ade0e0
 	p->thread.sp = (unsigned long) childregs;
 	p->thread.usersp = me->thread.usersp;
 	p->tinfo.lowest_stack = (unsigned long)task_stack_page(p);
-<<<<<<< HEAD
-
-=======
->>>>>>> c3ade0e0
 	set_tsk_thread_flag(p, TIF_FORK);
 	p->thread.fpu_counter = 0;
 	p->thread.io_bitmap_ptr = NULL;
@@ -406,11 +287,7 @@
 	unsigned fsindex, gsindex;
 	fpu_switch_t fpu;
 
-<<<<<<< HEAD
-	fpu = switch_fpu_prepare(prev_p, next_p);
-=======
 	fpu = switch_fpu_prepare(prev_p, next_p, cpu);
->>>>>>> c3ade0e0
 
 	/*
 	 * Reload esp0, LDT and the page table pointer:
@@ -488,14 +365,6 @@
 	/*
 	 * Switch the PDA and FPU contexts.
 	 */
-<<<<<<< HEAD
-	prev->usersp = percpu_read(old_rsp);
-	percpu_write(old_rsp, next->usersp);
-	percpu_write(current_task, next_p);
-	percpu_write(current_tinfo, &next_p->tinfo);
-
-	percpu_write(kernel_stack, next->sp0);
-=======
 	prev->usersp = this_cpu_read(old_rsp);
 	this_cpu_write(old_rsp, next->usersp);
 	this_cpu_write(current_task, next_p);
@@ -510,7 +379,6 @@
 	this_cpu_write(__preempt_count, task_thread_info(next_p)->saved_preempt_count);
 
 	this_cpu_write(kernel_stack, next->sp0);
->>>>>>> c3ade0e0
 
 	/*
 	 * Now maybe reload the debug registers and handle I/O bitmaps
