--- conflicted
+++ resolved
@@ -162,11 +162,7 @@
 	childregs = task_pt_regs(p);
 	p->thread.sp = (unsigned long) childregs;
 	p->thread.usersp = me->thread.usersp;
-<<<<<<< HEAD
-	p->tinfo.lowest_stack = (unsigned long)task_stack_page(p);
-=======
 	p->tinfo.lowest_stack = (unsigned long)task_stack_page(p) + 2 * sizeof(unsigned long);
->>>>>>> 29cfe5a2
 	set_tsk_thread_flag(p, TIF_FORK);
 	p->thread.fpu_counter = 0;
 	p->thread.io_bitmap_ptr = NULL;
