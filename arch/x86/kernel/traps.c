--- conflicted
+++ resolved
@@ -72,12 +72,6 @@
 #include <asm/setup.h>
 
 asmlinkage int system_call(void);
-<<<<<<< HEAD
-
-/* Do we ignore FPU interrupts ? */
-char ignore_fpu_irq;
-=======
->>>>>>> c3ade0e0
 #endif
 
 /* Must be page-aligned because the real IDT is used in a fixmap. */
@@ -112,15 +106,9 @@
 	preempt_count_dec();
 }
 
-<<<<<<< HEAD
-static void __kprobes
-do_trap(int trapnr, int signr, const char *str, struct pt_regs *regs,
-	long error_code, siginfo_t *info)
-=======
 static int __kprobes
 do_trap_no_signal(struct task_struct *tsk, int trapnr, const char *str,
 		  struct pt_regs *regs,	long error_code)
->>>>>>> c3ade0e0
 {
 #ifdef CONFIG_X86_32
 	if (v8086_mode(regs)) {
@@ -128,18 +116,12 @@
 		 * Traps 0, 1, 3, 4, and 5 should be forwarded to vm86.
 		 * On nmi (interrupt 2), do_trap should not be called.
 		 */
-<<<<<<< HEAD
-		if (trapnr < X86_TRAP_UD)
-			goto vm86_trap;
-		goto trap_signal;
-=======
 		if (trapnr < X86_TRAP_UD) {
 			if (!handle_vm86_trap((struct kernel_vm86_regs *) regs,
 						error_code, trapnr))
 				return 0;
 		}
 		return -1;
->>>>>>> c3ade0e0
 	}
 #endif
 	if (!user_mode_novm(regs)) {
@@ -152,13 +134,8 @@
 				str = "PAX: suspicious stack segment fault";
 #endif
 
-<<<<<<< HEAD
-	if (!user_mode_novm(regs))
-		goto kernel_trap;
-=======
 			die(str, regs, error_code);
 		}
->>>>>>> c3ade0e0
 
 #ifdef CONFIG_PAX_REFCOUNT
 		if (trapnr == X86_TRAP_OF)
@@ -195,16 +172,9 @@
 #ifdef CONFIG_X86_64
 	if (show_unhandled_signals && unhandled_signal(tsk, signr) &&
 	    printk_ratelimit()) {
-<<<<<<< HEAD
-		printk(KERN_INFO
-		       "%s[%d] trap %s ip:%lx sp:%lx error:%lx",
-		       tsk->comm, task_pid_nr(tsk), str,
-		       regs->ip, regs->sp, error_code);
-=======
 		pr_info("%s[%d] trap %s ip:%lx sp:%lx error:%lx",
 			tsk->comm, task_pid_nr(tsk), str,
 			regs->ip, regs->sp, error_code);
->>>>>>> c3ade0e0
 		print_vma_addr(" in ", regs->ip);
 		pr_cont("\n");
 	}
@@ -214,38 +184,6 @@
 		force_sig_info(signr, info, tsk);
 	else
 		force_sig(signr, tsk);
-<<<<<<< HEAD
-	return;
-
-kernel_trap:
-	if (!fixup_exception(regs)) {
-		tsk->thread.error_code = error_code;
-		tsk->thread.trap_no = trapnr;
-
-#if defined(CONFIG_X86_32) && defined(CONFIG_PAX_KERNEXEC)
-		if (trapnr == X86_TRAP_SS && ((regs->cs & 0xFFFF) == __KERNEL_CS || (regs->cs & 0xFFFF) == __KERNEXEC_KERNEL_CS))
-			str = "PAX: suspicious stack segment fault";
-#endif
-
-		die(str, regs, error_code);
-	}
-
-#ifdef CONFIG_PAX_REFCOUNT
-	if (trapnr == X86_TRAP_OF)
-		pax_report_refcount_overflow(regs);
-#endif
-
-	return;
-
-#ifdef CONFIG_X86_32
-vm86_trap:
-	if (handle_vm86_trap((struct kernel_vm86_regs *) regs,
-						error_code, trapnr))
-		goto trap_signal;
-	return;
-#endif
-=======
->>>>>>> c3ade0e0
 }
 
 #define DO_ERROR(trapnr, signr, str, name)				\
@@ -285,23 +223,6 @@
 	exception_exit(prev_state);					\
 }
 
-<<<<<<< HEAD
-DO_ERROR_INFO(X86_TRAP_DE, SIGFPE, "divide error", divide_error, FPE_INTDIV,
-		regs->ip)
-DO_ERROR(X86_TRAP_OF, SIGSEGV, "overflow", overflow)
-DO_ERROR(X86_TRAP_BR, SIGSEGV, "bounds", bounds)
-DO_ERROR_INFO(X86_TRAP_UD, SIGILL, "invalid opcode", invalid_op, ILL_ILLOPN,
-		regs->ip)
-DO_ERROR(X86_TRAP_OLD_MF, SIGFPE, "coprocessor segment overrun",
-		coprocessor_segment_overrun)
-DO_ERROR(X86_TRAP_TS, SIGSEGV, "invalid TSS", invalid_TSS)
-DO_ERROR(X86_TRAP_NP, SIGBUS, "segment not present", segment_not_present)
-#ifdef CONFIG_X86_32
-DO_ERROR(X86_TRAP_SS, SIGBUS, "stack segment", stack_segment)
-#endif
-DO_ERROR_INFO(X86_TRAP_AC, SIGBUS, "alignment check", alignment_check,
-		BUS_ADRALN, 0)
-=======
 DO_ERROR_INFO(X86_TRAP_DE,     SIGFPE,  "divide error",			divide_error,		     FPE_INTDIV, regs->ip )
 DO_ERROR     (X86_TRAP_OF,     SIGSEGV, "overflow",			overflow					  )
 DO_ERROR     (X86_TRAP_BR,     SIGSEGV, "bounds",			bounds						  )
@@ -313,7 +234,6 @@
 DO_ERROR     (X86_TRAP_SS,     SIGBUS,  "stack segment",		stack_segment					  )
 #endif
 DO_ERROR_INFO(X86_TRAP_AC,     SIGBUS,  "alignment check",		alignment_check,	     BUS_ADRALN, 0	  )
->>>>>>> c3ade0e0
 
 #ifdef CONFIG_X86_64
 /* Runs on IST stack */
@@ -323,20 +243,12 @@
 
 	prev_state = exception_enter();
 	if (notify_die(DIE_TRAP, "stack segment", regs, error_code,
-<<<<<<< HEAD
-			X86_TRAP_SS, SIGBUS) == NOTIFY_STOP)
-		return;
-	preempt_conditional_sti(regs);
-	do_trap(X86_TRAP_SS, SIGBUS, "stack segment", regs, error_code, NULL);
-	preempt_conditional_cli(regs);
-=======
 		       X86_TRAP_SS, SIGBUS) != NOTIFY_STOP) {
 		preempt_conditional_sti(regs);
 		do_trap(X86_TRAP_SS, SIGBUS, "stack segment", regs, error_code, NULL);
 		preempt_conditional_cli(regs);
 	}
 	exception_exit(prev_state);
->>>>>>> c3ade0e0
 }
 
 dotraplinkage void do_double_fault(struct pt_regs *regs, long error_code)
@@ -349,19 +261,11 @@
 	notify_die(DIE_TRAP, str, regs, error_code, X86_TRAP_DF, SIGSEGV);
 
 	tsk->thread.error_code = error_code;
-<<<<<<< HEAD
-	tsk->thread.trap_no = X86_TRAP_DF;
-
-#ifdef CONFIG_GRKERNSEC_KSTACKOVERFLOW
-	if ((unsigned long)tsk->stack - regs->sp <= PAGE_SIZE)
-		die("grsec: kernel stack overflow detected", regs, error_code);
-=======
 	tsk->thread.trap_nr = X86_TRAP_DF;
 
 #ifdef CONFIG_GRKERNSEC_KSTACKOVERFLOW
 	if ((unsigned long)tsk->stack - regs->sp <= PAGE_SIZE)
 		die("grsec: kernel stack overflow detected", regs, error_code);	
->>>>>>> c3ade0e0
 #endif
 
 #ifdef CONFIG_DOUBLEFAULT
@@ -386,15 +290,6 @@
 	conditional_sti(regs);
 
 #ifdef CONFIG_X86_32
-<<<<<<< HEAD
-	if (v8086_mode(regs))
-		goto gp_in_vm86;
-#endif
-
-	tsk = current;
-	if (!user_mode_novm(regs))
-		goto gp_in_kernel;
-=======
 	if (v8086_mode(regs)) {
 		local_irq_enable();
 		handle_vm86_fault((struct kernel_vm86_regs *) regs, error_code);
@@ -438,30 +333,9 @@
 		up_write(&mm->mmap_sem);
 	}
 #endif
->>>>>>> c3ade0e0
-
-#if defined(CONFIG_X86_32) && defined(CONFIG_PAX_PAGEEXEC)
-	if (!(__supported_pte_mask & _PAGE_NX) && tsk->mm && (tsk->mm->pax_flags & MF_PAX_PAGEEXEC)) {
-		struct mm_struct *mm = tsk->mm;
-		unsigned long limit;
-
-		down_write(&mm->mmap_sem);
-		limit = mm->context.user_cs_limit;
-		if (limit < TASK_SIZE) {
-			track_exec_limit(mm, limit, TASK_SIZE, VM_EXEC);
-			up_write(&mm->mmap_sem);
-			return;
-		}
-		up_write(&mm->mmap_sem);
-	}
-#endif
 
 	tsk->thread.error_code = error_code;
-<<<<<<< HEAD
-	tsk->thread.trap_no = X86_TRAP_GP;
-=======
 	tsk->thread.trap_nr = X86_TRAP_GP;
->>>>>>> c3ade0e0
 
 	if (show_unhandled_signals && unhandled_signal(tsk, SIGSEGV) &&
 			printk_ratelimit()) {
@@ -490,49 +364,16 @@
 	if (unlikely(atomic_read(&modifying_ftrace_code)) &&
 	    ftrace_int3_handler(regs))
 		return;
-<<<<<<< HEAD
-
-	tsk->thread.error_code = error_code;
-	tsk->thread.trap_no = X86_TRAP_GP;
-	if (notify_die(DIE_GPF, "general protection fault", regs, error_code,
-			X86_TRAP_GP, SIGSEGV) == NOTIFY_STOP)
-		return;
-
-#if defined(CONFIG_X86_32) && defined(CONFIG_PAX_KERNEXEC)
-	if ((regs->cs & 0xFFFF) == __KERNEL_CS || (regs->cs & 0xFFFF) == __KERNEXEC_KERNEL_CS)
-		die("PAX: suspicious general protection fault", regs, error_code);
-	else
-#endif
-
-	die("general protection fault", regs, error_code);
-}
-=======
 #endif
 	if (poke_int3_handler(regs))
 		return;
->>>>>>> c3ade0e0
 
 	prev_state = exception_enter();
 #ifdef CONFIG_KGDB_LOW_LEVEL_TRAP
 	if (kgdb_ll_trap(DIE_INT3, "int3", regs, error_code, X86_TRAP_BP,
 				SIGTRAP) == NOTIFY_STOP)
-<<<<<<< HEAD
-		return;
-#endif /* CONFIG_KGDB_LOW_LEVEL_TRAP */
-#ifdef CONFIG_KPROBES
-
-	if (notify_die(DIE_INT3, "int3", regs, error_code, X86_TRAP_BP,
-			SIGTRAP) == NOTIFY_STOP)
-		return;
-#else
-	if (notify_die(DIE_TRAP, "int3", regs, error_code, 3, SIGTRAP)
-			== NOTIFY_STOP)
-		return;
-#endif
-=======
 		goto exit;
 #endif /* CONFIG_KGDB_LOW_LEVEL_TRAP */
->>>>>>> c3ade0e0
 
 	if (notify_die(DIE_INT3, "int3", regs, error_code, X86_TRAP_BP,
 			SIGTRAP) == NOTIFY_STOP)
@@ -776,27 +617,19 @@
 {
 	enum ctx_state prev_state;
 
-<<<<<<< HEAD
-	math_error(regs, error_code, X86_TRAP_MF);
-=======
 	prev_state = exception_enter();
 	math_error(regs, error_code, X86_TRAP_MF);
 	exception_exit(prev_state);
->>>>>>> c3ade0e0
 }
 
 dotraplinkage void
 do_simd_coprocessor_error(struct pt_regs *regs, long error_code)
 {
-<<<<<<< HEAD
-	math_error(regs, error_code, X86_TRAP_XF);
-=======
 	enum ctx_state prev_state;
 
 	prev_state = exception_enter();
 	math_error(regs, error_code, X86_TRAP_XF);
 	exception_exit(prev_state);
->>>>>>> c3ade0e0
 }
 
 dotraplinkage void
@@ -818,41 +651,6 @@
 }
 
 /*
-<<<<<<< HEAD
- * This gets called with the process already owning the
- * FPU state, and with CR0.TS cleared. It just needs to
- * restore the FPU register state.
- */
-void __math_state_restore(struct task_struct *tsk)
-{
-	/* We need a safe address that is cheap to find and that is already
-	   in L1. */
-#define safe_address (init_tss[raw_smp_processor_id()].x86_tss.sp0)
-
-	/* AMD K7/K8 CPUs don't save/restore FDP/FIP/FOP unless an exception
-	   is pending.  Clear the x87 state here by setting it to fixed
-	   values. safe_address is a random variable that should be in L1 */
-	if (unlikely(static_cpu_has(X86_FEATURE_FXSAVE_LEAK))) {
-		asm volatile(
-			"fnclex\n\t"
-			"emms\n\t"
-			"fildl %P[addr]"	/* set F?P to defined value */
-			: : [addr] "m" (safe_address));
-	}
-
-	/*
-	 * Paranoid restore. send a SIGSEGV if we fail to restore the state.
-	 */
-	if (unlikely(restore_fpu_checking(tsk))) {
-		__thread_fpu_end(tsk);
-		force_sig(SIGSEGV, tsk);
-		return;
-	}
-}
-
-/*
-=======
->>>>>>> c3ade0e0
  * 'math_state_restore()' saves the current math information in the
  * old math state array, and gets the new ones from the current task
  *
@@ -882,11 +680,6 @@
 	}
 
 	__thread_fpu_begin(tsk);
-<<<<<<< HEAD
-	__math_state_restore(tsk);
-
-	tsk->fpu_counter++;
-=======
 
 	/*
 	 * Paranoid restore. send a SIGSEGV if we fail to restore the state.
@@ -898,7 +691,6 @@
 	}
 
 	tsk->thread.fpu_counter++;
->>>>>>> c3ade0e0
 }
 EXPORT_SYMBOL_GPL(math_state_restore);
 
@@ -943,18 +735,11 @@
 	info.si_code = ILL_BADSTK;
 	info.si_addr = NULL;
 	if (notify_die(DIE_TRAP, "iret exception", regs, error_code,
-<<<<<<< HEAD
-			X86_TRAP_IRET, SIGILL) == NOTIFY_STOP)
-		return;
-	do_trap(X86_TRAP_IRET, SIGILL, "iret exception", regs, error_code,
-		&info);
-=======
 			X86_TRAP_IRET, SIGILL) != NOTIFY_STOP) {
 		do_trap(X86_TRAP_IRET, SIGILL, "iret exception", regs, error_code,
 			&info);
 	}
 	exception_exit(prev_state);
->>>>>>> c3ade0e0
 }
 #endif
 
@@ -964,13 +749,9 @@
 	set_intr_gate_ist(X86_TRAP_DB, &debug, DEBUG_STACK);
 	/* int3 can be called from all */
 	set_system_intr_gate_ist(X86_TRAP_BP, &int3, DEBUG_STACK);
-<<<<<<< HEAD
-	set_intr_gate(X86_TRAP_PF, &page_fault);
-=======
 #ifdef CONFIG_X86_32
 	set_intr_gate(X86_TRAP_PF, page_fault);
 #endif
->>>>>>> c3ade0e0
 	load_idt(&idt_descr);
 }
 
@@ -993,15 +774,6 @@
 	early_iounmap(p, 4);
 #endif
 
-<<<<<<< HEAD
-	set_intr_gate(X86_TRAP_DE, &divide_error);
-	set_intr_gate_ist(X86_TRAP_NMI, &nmi, NMI_STACK);
-	/* int4 can be called from all */
-	set_system_intr_gate(X86_TRAP_OF, &overflow);
-	set_intr_gate(X86_TRAP_BR, &bounds);
-	set_intr_gate(X86_TRAP_UD, &invalid_op);
-	set_intr_gate(X86_TRAP_NM, &device_not_available);
-=======
 	set_intr_gate(X86_TRAP_DE, divide_error);
 	set_intr_gate_ist(X86_TRAP_NMI, &nmi, NMI_STACK);
 	/* int4 can be called from all */
@@ -1009,26 +781,11 @@
 	set_intr_gate(X86_TRAP_BR, bounds);
 	set_intr_gate(X86_TRAP_UD, invalid_op);
 	set_intr_gate(X86_TRAP_NM, device_not_available);
->>>>>>> c3ade0e0
 #ifdef CONFIG_X86_32
 	set_task_gate(X86_TRAP_DF, GDT_ENTRY_DOUBLEFAULT_TSS);
 #else
 	set_intr_gate_ist(X86_TRAP_DF, &double_fault, DOUBLEFAULT_STACK);
 #endif
-<<<<<<< HEAD
-	set_intr_gate(X86_TRAP_OLD_MF, &coprocessor_segment_overrun);
-	set_intr_gate(X86_TRAP_TS, &invalid_TSS);
-	set_intr_gate(X86_TRAP_NP, &segment_not_present);
-	set_intr_gate_ist(X86_TRAP_SS, &stack_segment, STACKFAULT_STACK);
-	set_intr_gate(X86_TRAP_GP, &general_protection);
-	set_intr_gate(X86_TRAP_SPURIOUS, &spurious_interrupt_bug);
-	set_intr_gate(X86_TRAP_MF, &coprocessor_error);
-	set_intr_gate(X86_TRAP_AC, &alignment_check);
-#ifdef CONFIG_X86_MCE
-	set_intr_gate_ist(X86_TRAP_MC, &machine_check, MCE_STACK);
-#endif
-	set_intr_gate(X86_TRAP_XF, &simd_coprocessor_error);
-=======
 	set_intr_gate(X86_TRAP_OLD_MF, coprocessor_segment_overrun);
 	set_intr_gate(X86_TRAP_TS, invalid_TSS);
 	set_intr_gate(X86_TRAP_NP, segment_not_present);
@@ -1041,7 +798,6 @@
 	set_intr_gate_ist(X86_TRAP_MC, &machine_check, MCE_STACK);
 #endif
 	set_intr_gate(X86_TRAP_XF, simd_coprocessor_error);
->>>>>>> c3ade0e0
 
 	/* Reserve all the builtin and the syscall vector: */
 	for (i = 0; i < FIRST_EXTERNAL_VECTOR; i++)
