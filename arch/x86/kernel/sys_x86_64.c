--- conflicted
+++ resolved
@@ -145,11 +145,7 @@
 	if (addr) {
 		addr = PAGE_ALIGN(addr);
 		vma = find_vma(mm, addr);
-<<<<<<< HEAD
-		if (end - len >= addr && check_heap_stack_gap(vma, addr, len, offset))
-=======
 		if (end - len >= addr && check_heap_stack_gap(vma, &addr, len, offset))
->>>>>>> 7b03085f
 			return addr;
 	}
 	if (((flags & MAP_32BIT) || test_thread_flag(TIF_IA32))
@@ -180,11 +176,7 @@
 			}
 			return -ENOMEM;
 		}
-<<<<<<< HEAD
-		if (check_heap_stack_gap(vma, addr, len, offset)) {
-=======
 		if (check_heap_stack_gap(vma, &addr, len, offset)) {
->>>>>>> 7b03085f
 			/*
 			 * Remember the place where we stopped the search:
 			 */
@@ -230,11 +222,7 @@
 		addr = PAGE_ALIGN(addr);
 		if (TASK_SIZE - len >= addr) {
 			vma = find_vma(mm, addr);
-<<<<<<< HEAD
-			if (check_heap_stack_gap(vma, addr, len, offset))
-=======
 			if (check_heap_stack_gap(vma, &addr, len, offset))
->>>>>>> 7b03085f
 				return addr;
 		}
 	}
@@ -254,11 +242,7 @@
 						    ALIGN_TOPDOWN);
 
 		vma = find_vma(mm, tmp_addr);
-<<<<<<< HEAD
-		if (check_heap_stack_gap(vma, tmp_addr, len, offset))
-=======
 		if (check_heap_stack_gap(vma, &tmp_addr, len, offset))
->>>>>>> 7b03085f
 			/* remember the address as a hint for next time */
 			return mm->free_area_cache = tmp_addr;
 	}
@@ -277,11 +261,7 @@
 		 * return with success:
 		 */
 		vma = find_vma(mm, addr);
-<<<<<<< HEAD
-		if (check_heap_stack_gap(vma, addr, len, offset))
-=======
 		if (check_heap_stack_gap(vma, &addr, len, offset))
->>>>>>> 7b03085f
 			/* remember the address as a hint for next time */
 			return mm->free_area_cache = addr;
 
