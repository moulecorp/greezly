#include <linux/errno.h>
#include <linux/sched.h>
#include <linux/syscalls.h>
#include <linux/mm.h>
#include <linux/fs.h>
#include <linux/smp.h>
#include <linux/sem.h>
#include <linux/msg.h>
#include <linux/shm.h>
#include <linux/stat.h>
#include <linux/mman.h>
#include <linux/file.h>
#include <linux/utsname.h>
#include <linux/personality.h>
#include <linux/random.h>
#include <linux/uaccess.h>
#include <linux/elf.h>

#include <asm/ia32.h>
#include <asm/syscalls.h>

/*
 * Align a virtual address to avoid aliasing in the I$ on AMD F15h.
 */
static unsigned long get_align_mask(void)
{
	/* handle 32- and 64-bit case with a single conditional */
	if (va_align.flags < 0 || !(va_align.flags & (2 - mmap_is_ia32())))
		return 0;

	if (!(current->flags & PF_RANDOMIZE))
		return 0;

	return va_align.mask;
}

unsigned long align_vdso_addr(unsigned long addr)
{
	unsigned long align_mask = get_align_mask();
	return (addr + align_mask) & ~align_mask;
}

static int __init control_va_addr_alignment(char *str)
{
	/* guard against enabling this on other CPU families */
	if (va_align.flags < 0)
		return 1;

	if (*str == 0)
		return 1;

	if (*str == '=')
		str++;

	if (!strcmp(str, "32"))
		va_align.flags = ALIGN_VA_32;
	else if (!strcmp(str, "64"))
		va_align.flags = ALIGN_VA_64;
	else if (!strcmp(str, "off"))
		va_align.flags = 0;
	else if (!strcmp(str, "on"))
		va_align.flags = ALIGN_VA_32 | ALIGN_VA_64;
	else
		return 0;

	return 1;
}
__setup("align_va_addr", control_va_addr_alignment);

SYSCALL_DEFINE6(mmap, unsigned long, addr, unsigned long, len,
		unsigned long, prot, unsigned long, flags,
		unsigned long, fd, unsigned long, off)
{
	long error;
	error = -EINVAL;
	if (off & ~PAGE_MASK)
		goto out;

	error = sys_mmap_pgoff(addr, len, prot, flags, fd, off >> PAGE_SHIFT);
out:
	return error;
}

static void find_start_end(struct mm_struct *mm, unsigned long flags,
			   unsigned long *begin, unsigned long *end)
{
	if (!test_thread_flag(TIF_ADDR32) && (flags & MAP_32BIT)) {
		unsigned long new_begin;
		/* This is usually used needed to map code in small
		   model, so it needs to be in the first 31bit. Limit
		   it to that.  This means we need to move the
		   unmapped base down for this case. This can give
		   conflicts with the heap, but we assume that glibc
		   malloc knows how to fall back to mmap. Give it 1GB
		   of playground for now. -AK */
		*begin = 0x40000000;
		*end = 0x80000000;
		if (current->flags & PF_RANDOMIZE) {
			new_begin = randomize_range(*begin, *begin + 0x02000000, 0);
			if (new_begin)
				*begin = new_begin;
		}
	} else {
		*begin = mm->mmap_legacy_base;
		*end = TASK_SIZE;
	}
}

unsigned long
arch_get_unmapped_area(struct file *filp, unsigned long addr,
		unsigned long len, unsigned long pgoff, unsigned long flags)
{
	struct mm_struct *mm = current->mm;
	struct vm_area_struct *vma;
	struct vm_unmapped_area_info info;
	unsigned long begin, end;
	unsigned long offset = gr_rand_threadstack_offset(mm, filp, flags);

	if (flags & MAP_FIXED)
		return addr;

	find_start_end(mm, flags, &begin, &end);

	if (len > end)
		return -ENOMEM;

#ifdef CONFIG_PAX_RANDMMAP
	if (!(mm->pax_flags & MF_PAX_RANDMMAP))
#endif

	if (addr) {
		addr = PAGE_ALIGN(addr);
		vma = find_vma(mm, addr);
<<<<<<< HEAD
		if (end - len >= addr && check_heap_stack_gap(vma, &addr, len, offset))
			return addr;
	}
	if (((flags & MAP_32BIT) || test_thread_flag(TIF_IA32))
	    && len <= mm->cached_hole_size) {
		mm->cached_hole_size = 0;
		mm->free_area_cache = begin;
	}
	addr = mm->free_area_cache;
	if (addr < begin)
		addr = begin;
	start_addr = addr;

full_search:

	addr = align_addr(addr, filp, 0);

	for (vma = find_vma(mm, addr); ; vma = vma->vm_next) {
		/* At this point:  (!vma || addr < vma->vm_end). */
		if (end - len < addr) {
			/*
			 * Start a new search - just in case we missed
			 * some holes.
			 */
			if (start_addr != begin) {
				start_addr = addr = begin;
				mm->cached_hole_size = 0;
				goto full_search;
			}
			return -ENOMEM;
		}
		if (check_heap_stack_gap(vma, &addr, len, offset)) {
			/*
			 * Remember the place where we stopped the search:
			 */
			mm->free_area_cache = addr + len;
			return addr;
		}
		if (addr + mm->cached_hole_size < vma->vm_start)
			mm->cached_hole_size = vma->vm_start - addr;
=======
		if (end - len >= addr && check_heap_stack_gap(vma, addr, len, offset))
			return addr;
	}
>>>>>>> c3ade0e0

	info.flags = 0;
	info.length = len;
	info.low_limit = begin;
	info.high_limit = end;
	info.align_mask = filp ? get_align_mask() : 0;
	info.align_offset = pgoff << PAGE_SHIFT;
	info.threadstack_offset = offset;
	return vm_unmapped_area(&info);
}

unsigned long
arch_get_unmapped_area_topdown(struct file *filp, const unsigned long addr0,
			  const unsigned long len, const unsigned long pgoff,
			  const unsigned long flags)
{
	struct vm_area_struct *vma;
	struct mm_struct *mm = current->mm;
<<<<<<< HEAD
	unsigned long base = mm->mmap_base, addr = addr0;
=======
	unsigned long addr = addr0;
	struct vm_unmapped_area_info info;
>>>>>>> c3ade0e0
	unsigned long offset = gr_rand_threadstack_offset(mm, filp, flags);

	/* requested length too big for entire address space */
	if (len > TASK_SIZE)
		return -ENOMEM;

	if (flags & MAP_FIXED)
		return addr;

	/* for MAP_32BIT mappings we force the legacy mmap base */
	if (!test_thread_flag(TIF_ADDR32) && (flags & MAP_32BIT))
		goto bottomup;

#ifdef CONFIG_PAX_RANDMMAP
	if (!(mm->pax_flags & MF_PAX_RANDMMAP))
#endif

	/* requesting a specific address */
	if (addr) {
		addr = PAGE_ALIGN(addr);
<<<<<<< HEAD
		if (TASK_SIZE - len >= addr) {
			vma = find_vma(mm, addr);
			if (check_heap_stack_gap(vma, &addr, len, offset))
				return addr;
		}
	}

	/* check if free_area_cache is useful for us */
	if (len <= mm->cached_hole_size) {
		mm->cached_hole_size = 0;
		mm->free_area_cache = mm->mmap_base;
	}

	/* either no address requested or can't fit in requested address hole */
	addr = mm->free_area_cache;

	/* make sure it can fit in the remaining address space */
	if (addr > len) {
		unsigned long tmp_addr = align_addr(addr - len, filp,
						    ALIGN_TOPDOWN);

		vma = find_vma(mm, tmp_addr);
		if (check_heap_stack_gap(vma, &tmp_addr, len, offset))
			/* remember the address as a hint for next time */
			return mm->free_area_cache = tmp_addr;
	}

	if (mm->mmap_base < len)
		goto bottomup;

	addr = mm->mmap_base-len;

	do {
		addr = align_addr(addr, filp, ALIGN_TOPDOWN);

		/*
		 * Lookup failure means no vma is above this address,
		 * else if new region fits below vma->vm_start,
		 * return with success:
		 */
		vma = find_vma(mm, addr);
		if (check_heap_stack_gap(vma, &addr, len, offset))
			/* remember the address as a hint for next time */
			return mm->free_area_cache = addr;

		/* remember the largest hole we saw so far */
		if (addr + mm->cached_hole_size < vma->vm_start)
			mm->cached_hole_size = vma->vm_start - addr;

		/* try just below the current vma->vm_start */
		addr = skip_heap_stack_gap(vma, len, offset);
	} while (!IS_ERR_VALUE(addr));
=======
		vma = find_vma(mm, addr);
		if (TASK_SIZE - len >= addr && check_heap_stack_gap(vma, addr, len, offset))
			return addr;
	}

	info.flags = VM_UNMAPPED_AREA_TOPDOWN;
	info.length = len;
	info.low_limit = PAGE_SIZE;
	info.high_limit = mm->mmap_base;
	info.align_mask = filp ? get_align_mask() : 0;
	info.align_offset = pgoff << PAGE_SHIFT;
	info.threadstack_offset = offset;
	addr = vm_unmapped_area(&info);
	if (!(addr & ~PAGE_MASK))
		return addr;
	VM_BUG_ON(addr != -ENOMEM);
>>>>>>> c3ade0e0

bottomup:
	/*
	 * A failed mmap() very likely causes application failure,
	 * so fall back to the bottom-up function here. This scenario
	 * can happen with large stack limits and large mmap()
	 * allocations.
	 */
<<<<<<< HEAD
	mm->mmap_base = TASK_UNMAPPED_BASE;

#ifdef CONFIG_PAX_RANDMMAP
	if (mm->pax_flags & MF_PAX_RANDMMAP)
		mm->mmap_base += mm->delta_mmap;
#endif

	mm->free_area_cache = mm->mmap_base;
	mm->cached_hole_size = ~0UL;
	addr = arch_get_unmapped_area(filp, addr0, len, pgoff, flags);
	/*
	 * Restore the topdown base:
	 */
	mm->mmap_base = base;
	mm->free_area_cache = base;
	mm->cached_hole_size = ~0UL;

	return addr;
=======
	return arch_get_unmapped_area(filp, addr0, len, pgoff, flags);
>>>>>>> c3ade0e0
}<|MERGE_RESOLUTION|>--- conflicted
+++ resolved
@@ -131,52 +131,9 @@
 	if (addr) {
 		addr = PAGE_ALIGN(addr);
 		vma = find_vma(mm, addr);
-<<<<<<< HEAD
-		if (end - len >= addr && check_heap_stack_gap(vma, &addr, len, offset))
-			return addr;
-	}
-	if (((flags & MAP_32BIT) || test_thread_flag(TIF_IA32))
-	    && len <= mm->cached_hole_size) {
-		mm->cached_hole_size = 0;
-		mm->free_area_cache = begin;
-	}
-	addr = mm->free_area_cache;
-	if (addr < begin)
-		addr = begin;
-	start_addr = addr;
-
-full_search:
-
-	addr = align_addr(addr, filp, 0);
-
-	for (vma = find_vma(mm, addr); ; vma = vma->vm_next) {
-		/* At this point:  (!vma || addr < vma->vm_end). */
-		if (end - len < addr) {
-			/*
-			 * Start a new search - just in case we missed
-			 * some holes.
-			 */
-			if (start_addr != begin) {
-				start_addr = addr = begin;
-				mm->cached_hole_size = 0;
-				goto full_search;
-			}
-			return -ENOMEM;
-		}
-		if (check_heap_stack_gap(vma, &addr, len, offset)) {
-			/*
-			 * Remember the place where we stopped the search:
-			 */
-			mm->free_area_cache = addr + len;
-			return addr;
-		}
-		if (addr + mm->cached_hole_size < vma->vm_start)
-			mm->cached_hole_size = vma->vm_start - addr;
-=======
 		if (end - len >= addr && check_heap_stack_gap(vma, addr, len, offset))
 			return addr;
 	}
->>>>>>> c3ade0e0
 
 	info.flags = 0;
 	info.length = len;
@@ -195,12 +152,8 @@
 {
 	struct vm_area_struct *vma;
 	struct mm_struct *mm = current->mm;
-<<<<<<< HEAD
-	unsigned long base = mm->mmap_base, addr = addr0;
-=======
 	unsigned long addr = addr0;
 	struct vm_unmapped_area_info info;
->>>>>>> c3ade0e0
 	unsigned long offset = gr_rand_threadstack_offset(mm, filp, flags);
 
 	/* requested length too big for entire address space */
@@ -221,60 +174,6 @@
 	/* requesting a specific address */
 	if (addr) {
 		addr = PAGE_ALIGN(addr);
-<<<<<<< HEAD
-		if (TASK_SIZE - len >= addr) {
-			vma = find_vma(mm, addr);
-			if (check_heap_stack_gap(vma, &addr, len, offset))
-				return addr;
-		}
-	}
-
-	/* check if free_area_cache is useful for us */
-	if (len <= mm->cached_hole_size) {
-		mm->cached_hole_size = 0;
-		mm->free_area_cache = mm->mmap_base;
-	}
-
-	/* either no address requested or can't fit in requested address hole */
-	addr = mm->free_area_cache;
-
-	/* make sure it can fit in the remaining address space */
-	if (addr > len) {
-		unsigned long tmp_addr = align_addr(addr - len, filp,
-						    ALIGN_TOPDOWN);
-
-		vma = find_vma(mm, tmp_addr);
-		if (check_heap_stack_gap(vma, &tmp_addr, len, offset))
-			/* remember the address as a hint for next time */
-			return mm->free_area_cache = tmp_addr;
-	}
-
-	if (mm->mmap_base < len)
-		goto bottomup;
-
-	addr = mm->mmap_base-len;
-
-	do {
-		addr = align_addr(addr, filp, ALIGN_TOPDOWN);
-
-		/*
-		 * Lookup failure means no vma is above this address,
-		 * else if new region fits below vma->vm_start,
-		 * return with success:
-		 */
-		vma = find_vma(mm, addr);
-		if (check_heap_stack_gap(vma, &addr, len, offset))
-			/* remember the address as a hint for next time */
-			return mm->free_area_cache = addr;
-
-		/* remember the largest hole we saw so far */
-		if (addr + mm->cached_hole_size < vma->vm_start)
-			mm->cached_hole_size = vma->vm_start - addr;
-
-		/* try just below the current vma->vm_start */
-		addr = skip_heap_stack_gap(vma, len, offset);
-	} while (!IS_ERR_VALUE(addr));
-=======
 		vma = find_vma(mm, addr);
 		if (TASK_SIZE - len >= addr && check_heap_stack_gap(vma, addr, len, offset))
 			return addr;
@@ -291,7 +190,6 @@
 	if (!(addr & ~PAGE_MASK))
 		return addr;
 	VM_BUG_ON(addr != -ENOMEM);
->>>>>>> c3ade0e0
 
 bottomup:
 	/*
@@ -300,26 +198,5 @@
 	 * can happen with large stack limits and large mmap()
 	 * allocations.
 	 */
-<<<<<<< HEAD
-	mm->mmap_base = TASK_UNMAPPED_BASE;
-
-#ifdef CONFIG_PAX_RANDMMAP
-	if (mm->pax_flags & MF_PAX_RANDMMAP)
-		mm->mmap_base += mm->delta_mmap;
-#endif
-
-	mm->free_area_cache = mm->mmap_base;
-	mm->cached_hole_size = ~0UL;
-	addr = arch_get_unmapped_area(filp, addr0, len, pgoff, flags);
-	/*
-	 * Restore the topdown base:
-	 */
-	mm->mmap_base = base;
-	mm->free_area_cache = base;
-	mm->cached_hole_size = ~0UL;
-
-	return addr;
-=======
 	return arch_get_unmapped_area(filp, addr0, len, pgoff, flags);
->>>>>>> c3ade0e0
 }