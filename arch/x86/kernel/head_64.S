/*
 *  linux/arch/x86_64/kernel/head.S -- start in 32bit and switch to 64bit
 *
 *  Copyright (C) 2000 Andrea Arcangeli <andrea@suse.de> SuSE
 *  Copyright (C) 2000 Pavel Machek <pavel@suse.cz>
 *  Copyright (C) 2000 Karsten Keil <kkeil@suse.de>
 *  Copyright (C) 2001,2002 Andi Kleen <ak@suse.de>
 *  Copyright (C) 2005 Eric Biederman <ebiederm@xmission.com>
 */


#include <linux/linkage.h>
#include <linux/threads.h>
#include <linux/init.h>
#include <asm/segment.h>
#include <asm/pgtable.h>
#include <asm/page.h>
#include <asm/msr.h>
#include <asm/cache.h>
#include <asm/processor-flags.h>
#include <asm/percpu.h>
#include <asm/cpufeature.h>
#include <asm/alternative-asm.h>

#ifdef CONFIG_PARAVIRT
#include <asm/asm-offsets.h>
#include <asm/paravirt.h>
#else
#define GET_CR2_INTO_RCX movq %cr2, %rcx
#endif

/* we are not able to switch in one step to the final KERNEL ADDRESS SPACE
 * because we need identity-mapped pages.
 *
 */

#define pud_index(x)	(((x) >> PUD_SHIFT) & (PTRS_PER_PUD-1))

L4_PAGE_OFFSET = pgd_index(__PAGE_OFFSET)
L3_PAGE_OFFSET = pud_index(__PAGE_OFFSET)
L4_START_KERNEL = pgd_index(__START_KERNEL_map)
L3_START_KERNEL = pud_index(__START_KERNEL_map)
L4_VMALLOC_START = pgd_index(VMALLOC_START)
L3_VMALLOC_START = pud_index(VMALLOC_START)
L4_VMALLOC_END = pgd_index(VMALLOC_END)
L3_VMALLOC_END = pud_index(VMALLOC_END)
L4_VMEMMAP_START = pgd_index(VMEMMAP_START)
L3_VMEMMAP_START = pud_index(VMEMMAP_START)

	.text
	__HEAD
	.code64
	.globl startup_64
startup_64:

	/*
	 * At this point the CPU runs in 64bit mode CS.L = 1 CS.D = 1,
	 * and someone has loaded an identity mapped page table
	 * for us.  These identity mapped page tables map all of the
	 * kernel pages and possibly all of memory.
	 *
	 * %esi holds a physical pointer to real_mode_data.
	 *
	 * We come here either directly from a 64bit bootloader, or from
	 * arch/x86_64/boot/compressed/head.S.
	 *
	 * We only come here initially at boot nothing else comes here.
	 *
	 * Since we may be loaded at an address different from what we were
	 * compiled to run at we first fixup the physical addresses in our page
	 * tables and then reload them.
	 */

	/* Compute the delta between the address I am compiled to run at and the
	 * address I am actually running at.
	 */
	leaq	_text(%rip), %rbp
	subq	$_text - __START_KERNEL_map, %rbp

	/* Is the address not 2M aligned? */
	movq	%rbp, %rax
	andl	$~PMD_PAGE_MASK, %eax
	testl	%eax, %eax
	jnz	bad_address

	/* Is the address too large? */
	leaq	_text(%rip), %rdx
	movq	$PGDIR_SIZE, %rax
	cmpq	%rax, %rdx
	jae	bad_address

	/* Fixup the physical addresses in the page table
	 */
	addq	%rbp, init_level4_pgt + 0(%rip)
	addq	%rbp, init_level4_pgt + (L4_PAGE_OFFSET*8)(%rip)
	addq	%rbp, init_level4_pgt + (L4_VMALLOC_START*8)(%rip)
	addq	%rbp, init_level4_pgt + (L4_VMALLOC_END*8)(%rip)
	addq	%rbp, init_level4_pgt + (L4_VMEMMAP_START*8)(%rip)
	addq	%rbp, init_level4_pgt + (L4_START_KERNEL*8)(%rip)

	addq	%rbp, level3_ident_pgt + 0(%rip)
#ifndef CONFIG_XEN
	addq	%rbp, level3_ident_pgt + 8(%rip)
#endif

	addq	%rbp, level3_vmemmap_pgt + (L3_VMEMMAP_START*8)(%rip)

	addq	%rbp, level3_kernel_pgt + (L3_START_KERNEL*8)(%rip)
	addq	%rbp, level3_kernel_pgt + (L3_START_KERNEL*8+8)(%rip)

<<<<<<< HEAD
	addq	%rbp, level2_fixmap_pgt + (506*8)(%rip)
=======
>>>>>>> 7b03085f
	addq	%rbp, level2_fixmap_pgt + (507*8)(%rip)

	/*
	 * Fixup the kernel text+data virtual addresses. Note that
	 * we might write invalid pmds, when the kernel is relocated
	 * cleanup_highmap() fixes this up along with the mappings
	 * beyond _end.
	 */

	leaq	level2_kernel_pgt(%rip), %rdi
	leaq	4096(%rdi), %r8
	/* See if it is a valid page table entry */
1:	testq	$1, 0(%rdi)
	jz	2f
	addq	%rbp, 0(%rdi)
	/* Go to the next page */
2:	addq	$8, %rdi
	cmp	%r8, %rdi
	jne	1b

	/* Fixup phys_base */
	addq	%rbp, phys_base(%rip)

	/* Fixup trampoline */
	addq	%rbp, trampoline_level4_pgt + 0(%rip)
	addq	%rbp, trampoline_level4_pgt + (511*8)(%rip)

	/* Due to ENTRY(), sometimes the empty space gets filled with
	 * zeros. Better take a jmp than relying on empty space being
	 * filled with 0x90 (nop)
	 */
	jmp secondary_startup_64
ENTRY(secondary_startup_64)
	/*
	 * At this point the CPU runs in 64bit mode CS.L = 1 CS.D = 1,
	 * and someone has loaded a mapped page table.
	 *
	 * %esi holds a physical pointer to real_mode_data.
	 *
	 * We come here either from startup_64 (using physical addresses)
	 * or from trampoline.S (using virtual addresses).
	 *
	 * Using virtual addresses from trampoline.S removes the need
	 * to have any identity mapped pages in the kernel page table
	 * after the boot processor executes this code.
	 */

	/* Enable PAE mode and PSE/PGE */
	movl	$(X86_CR4_PSE | X86_CR4_PAE | X86_CR4_PGE), %eax
	movq	%rax, %cr4

	/* Setup early boot stage 4 level pagetables. */
	movq	$(init_level4_pgt - __START_KERNEL_map), %rax
	addq	phys_base(%rip), %rax
	movq	%rax, %cr3

	/* Ensure I am executing from virtual addresses */
	movq	$1f, %rax
	jmp	*%rax
1:

	/* Check if nx is implemented */
	movl	$0x80000001, %eax
	cpuid
	movl	%edx,%edi

	/* Setup EFER (Extended Feature Enable Register) */
	movl	$MSR_EFER, %ecx
	rdmsr
	btsl	$_EFER_SCE, %eax	/* Enable System Call */
	btl	$(X86_FEATURE_NX & 31),%edi	/* No Execute supported? */
	jnc     1f
	btsl	$_EFER_NX, %eax
	leaq	init_level4_pgt(%rip), %rdi
#ifndef CONFIG_EFI
	btsq	$_PAGE_BIT_NX, 8*L4_PAGE_OFFSET(%rdi)
#endif
	btsq	$_PAGE_BIT_NX, 8*L4_VMALLOC_START(%rdi)
	btsq	$_PAGE_BIT_NX, 8*L4_VMALLOC_END(%rdi)
	btsq	$_PAGE_BIT_NX, 8*L4_VMEMMAP_START(%rdi)
	btsq	$_PAGE_BIT_NX, __supported_pte_mask(%rip)
1:	wrmsr				/* Make changes effective */

	/* Setup cr0 */
#define CR0_STATE	(X86_CR0_PE | X86_CR0_MP | X86_CR0_ET | \
			 X86_CR0_NE | X86_CR0_WP | X86_CR0_AM | \
			 X86_CR0_PG)
	movl	$CR0_STATE, %eax
	/* Make changes effective */
	movq	%rax, %cr0

	/* Setup a boot time stack */
	movq stack_start(%rip),%rsp

	/* zero EFLAGS after setting rsp */
	pushq $0
	popfq

	/*
	 * We must switch to a new descriptor in kernel space for the GDT
	 * because soon the kernel won't have access anymore to the userspace
	 * addresses where we're currently running on. We have to do that here
	 * because in 32bit we couldn't load a 64bit linear address.
	 */
	lgdt	early_gdt_descr(%rip)

	/* set up data segments */
	xorl %eax,%eax
	movl %eax,%ds
	movl %eax,%ss
	movl %eax,%es

	/*
	 * We don't really need to load %fs or %gs, but load them anyway
	 * to kill any stale realmode selectors.  This allows execution
	 * under VT hardware.
	 */
	movl %eax,%fs
	movl %eax,%gs

	/* Set up %gs.
	 *
	 * The base of %gs always points to the bottom of the irqstack
	 * union.  If the stack protector canary is enabled, it is
	 * located at %gs:40.  Note that, on SMP, the boot cpu uses
	 * init data section till per cpu areas are set up.
	 */
	movl	$MSR_GS_BASE,%ecx
	movl	initial_gs(%rip),%eax
	movl	initial_gs+4(%rip),%edx
	wrmsr	

	/* esi is pointer to real mode structure with interesting info.
	   pass it to C */
	movl	%esi, %edi
	
	/* Finally jump to run C code and to be on real kernel address
	 * Since we are running on identity-mapped space we have to jump
	 * to the full 64bit address, this is only possible as indirect
	 * jump.  In addition we need to ensure %cs is set so we make this
	 * a far return.
	 */
	pax_set_fptr_mask
	movq	initial_code(%rip),%rax
	pushq	$0		# fake return address to stop unwinder
	pushq	$__KERNEL_CS	# set correct cs
	pushq	%rax		# target address in negative space
	lretq

	/* SMP bootup changes these two */
	__REFDATA
	.align	8
	ENTRY(initial_code)
	.quad	x86_64_start_kernel
	ENTRY(initial_gs)
	.quad	INIT_PER_CPU_VAR(irq_stack_union)

	ENTRY(stack_start)
	.quad  init_thread_union+THREAD_SIZE-8
	.word  0
	__FINITDATA

bad_address:
	jmp bad_address

	__INIT
#ifdef CONFIG_EARLY_PRINTK
	.globl early_idt_handlers
early_idt_handlers:
	i = 0
	.rept NUM_EXCEPTION_VECTORS
	movl $i, %esi
	jmp early_idt_handler
	i = i + 1
	.endr
#endif

ENTRY(early_idt_handler)
#ifdef CONFIG_EARLY_PRINTK
	cmpl $2,early_recursion_flag(%rip)
	jz  1f
	incl early_recursion_flag(%rip)
	GET_CR2_INTO_RCX
	movq %rcx,%r9
	xorl %r8d,%r8d		# zero for error code
	movl %esi,%ecx		# get vector number
	# Test %ecx against mask of vectors that push error code.
	cmpl $31,%ecx
	ja 0f
	movl $1,%eax
	salq %cl,%rax
	testl $0x27d00,%eax
	je 0f
	popq %r8		# get error code
0:	movq 0(%rsp),%rcx	# get ip
	movq 8(%rsp),%rdx	# get cs
	xorl %eax,%eax
	leaq early_idt_msg(%rip),%rdi
	call early_printk
	cmpl $2,early_recursion_flag(%rip)
	jz  1f
	call dump_stack
#ifdef CONFIG_KALLSYMS	
	leaq early_idt_ripmsg(%rip),%rdi
	movq 0(%rsp),%rsi	# get rip again
	call __print_symbol
#endif
#endif /* EARLY_PRINTK */
1:	hlt
	jmp 1b
	.previous

#ifdef CONFIG_EARLY_PRINTK
	__INITDATA
early_recursion_flag:
	.long 0
	.previous

	.section .rodata,"a",@progbits
early_idt_msg:
	.asciz "PANIC: early exception %02lx rip %lx:%lx error %lx cr2 %lx\n"
early_idt_ripmsg:
	.asciz "RIP %s\n"
	.previous
#endif /* CONFIG_EARLY_PRINTK */

	.section .rodata,"a",@progbits
#define NEXT_PAGE(name) \
	.balign	PAGE_SIZE; \
ENTRY(name)

/* Automate the creation of 1 to 1 mapping pmd entries */
#define PMDS(START, PERM, COUNT)			\
	i = 0 ;						\
	.rept (COUNT) ;					\
	.quad	(START) + (i << PMD_SHIFT) + (PERM) ;	\
	i = i + 1 ;					\
	.endr

	/*
	 * This default setting generates an ident mapping at address 0x100000
	 * and a mapping for the kernel that precisely maps virtual address
	 * 0xffffffff80000000 to physical address 0x000000. (always using
	 * 2Mbyte large pages provided by PAE mode)
	 */
NEXT_PAGE(init_level4_pgt)
	.quad	level3_ident_pgt - __START_KERNEL_map + _KERNPG_TABLE
	.org	init_level4_pgt + L4_PAGE_OFFSET*8, 0
	.quad	level3_ident_pgt - __START_KERNEL_map + _KERNPG_TABLE
	.org	init_level4_pgt + L4_VMALLOC_START*8, 0
	.quad	level3_vmalloc_start_pgt - __START_KERNEL_map + _KERNPG_TABLE
	.org	init_level4_pgt + L4_VMALLOC_END*8, 0
	.quad	level3_vmalloc_end_pgt - __START_KERNEL_map + _KERNPG_TABLE
	.org	init_level4_pgt + L4_VMEMMAP_START*8, 0
	.quad	level3_vmemmap_pgt - __START_KERNEL_map + _KERNPG_TABLE
	.org	init_level4_pgt + L4_START_KERNEL*8, 0
	/* (2^48-(2*1024*1024*1024))/(2^39) = 511 */
	.quad	level3_kernel_pgt - __START_KERNEL_map + _PAGE_TABLE

#ifdef CONFIG_PAX_PER_CPU_PGD
NEXT_PAGE(cpu_pgd)
	.rept NR_CPUS
	.fill	512,8,0
	.endr
#endif

NEXT_PAGE(level3_ident_pgt)
	.quad	level2_ident_pgt - __START_KERNEL_map + _KERNPG_TABLE
#ifdef CONFIG_XEN
	.fill	511,8,0
#else
	.quad	level2_ident_pgt + PAGE_SIZE - __START_KERNEL_map + _KERNPG_TABLE
	.fill	510,8,0
#endif

NEXT_PAGE(level3_vmalloc_start_pgt)
	.fill	512,8,0

NEXT_PAGE(level3_vmalloc_end_pgt)
	.fill	512,8,0

NEXT_PAGE(level3_vmemmap_pgt)
	.fill	L3_VMEMMAP_START,8,0
	.quad	level2_vmemmap_pgt - __START_KERNEL_map + _KERNPG_TABLE

NEXT_PAGE(level3_kernel_pgt)
	.fill	L3_START_KERNEL,8,0
	/* (2^48-(2*1024*1024*1024)-((2^39)*511))/(2^30) = 510 */
	.quad	level2_kernel_pgt - __START_KERNEL_map + _KERNPG_TABLE
	.quad	level2_fixmap_pgt - __START_KERNEL_map + _PAGE_TABLE

NEXT_PAGE(level2_vmemmap_pgt)
	.fill	512,8,0

NEXT_PAGE(level2_fixmap_pgt)
	.fill	507,8,0
	.quad	level1_vsyscall_pgt - __START_KERNEL_map + _PAGE_TABLE
	/* 6MB reserved for vsyscalls + a 2MB hole = 3 + 1 entries */
	.fill	4,8,0

NEXT_PAGE(level1_vsyscall_pgt)
	.fill	512,8,0

	/* Since I easily can, map the first 2G.
	 * Don't set NX because code runs from these pages.
	 */
NEXT_PAGE(level2_ident_pgt)
	PMDS(0, __PAGE_KERNEL_IDENT_LARGE_EXEC, 2*PTRS_PER_PMD)

NEXT_PAGE(level2_kernel_pgt)
	/*
	 * 512 MB kernel mapping. We spend a full page on this pagetable
	 * anyway.
	 *
	 * The kernel code+data+bss must not be bigger than that.
	 *
	 * (NOTE: at +512MB starts the module area, see MODULES_VADDR.
	 *  If you want to increase this then increase MODULES_VADDR
	 *  too.)
	 */
	PMDS(0, __PAGE_KERNEL_LARGE_EXEC, KERNEL_IMAGE_SIZE/PMD_SIZE)

#undef PMDS
#undef NEXT_PAGE

	.align PAGE_SIZE
ENTRY(cpu_gdt_table)
	.rept NR_CPUS
	.quad	0x0000000000000000	/* NULL descriptor */
	.quad	0x00cf9b000000ffff	/* __KERNEL32_CS */
	.quad	0x00af9b000000ffff	/* __KERNEL_CS */
	.quad	0x00cf93000000ffff	/* __KERNEL_DS */
	.quad	0x00cffb000000ffff	/* __USER32_CS */
	.quad	0x00cff3000000ffff	/* __USER_DS, __USER32_DS  */
	.quad	0x00affb000000ffff	/* __USER_CS */

#ifdef CONFIG_PAX_KERNEXEC
	.quad	0x00af9b000000ffff	/* __KERNEXEC_KERNEL_CS */
#else
	.quad	0x0			/* unused */
#endif

	.quad	0,0			/* TSS */
	.quad	0,0			/* LDT */
	.quad	0,0,0			/* three TLS descriptors */
	.quad	0x0000f40000000000	/* node/CPU stored in limit */
	/* asm/segment.h:GDT_ENTRIES must match this */

	/* zero the remaining page */
	.fill PAGE_SIZE / 8 - GDT_ENTRIES,8,0
	.endr

	.align 16
	.globl early_gdt_descr
early_gdt_descr:
	.word	GDT_ENTRIES*8-1
early_gdt_descr_base:
	.quad	cpu_gdt_table

ENTRY(phys_base)
	/* This must match the first entry in level2_kernel_pgt */
	.quad   0x0000000000000000

#include "../../x86/xen/xen-head.S"

	.section .rodata,"a",@progbits
	.align L1_CACHE_BYTES
ENTRY(idt_table)
	.fill 512,8,0

	.align PAGE_SIZE
ENTRY(empty_zero_page)
	.skip PAGE_SIZE<|MERGE_RESOLUTION|>--- conflicted
+++ resolved
@@ -108,10 +108,6 @@
 	addq	%rbp, level3_kernel_pgt + (L3_START_KERNEL*8)(%rip)
 	addq	%rbp, level3_kernel_pgt + (L3_START_KERNEL*8+8)(%rip)
 
-<<<<<<< HEAD
-	addq	%rbp, level2_fixmap_pgt + (506*8)(%rip)
-=======
->>>>>>> 7b03085f
 	addq	%rbp, level2_fixmap_pgt + (507*8)(%rip)
 
 	/*
