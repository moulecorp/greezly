--- conflicted
+++ resolved
@@ -227,13 +227,7 @@
 	cmpq	$-1, %rbp
 	je	1f
 	btsq	$_PAGE_BIT_NX,early_pmd_flags(%rip)
-<<<<<<< HEAD
-#ifndef CONFIG_EFI
 	btsq	$_PAGE_BIT_NX, init_level4_pgt + 8*L4_PAGE_OFFSET(%rip)
-#endif
-=======
-	btsq	$_PAGE_BIT_NX, init_level4_pgt + 8*L4_PAGE_OFFSET(%rip)
->>>>>>> a930b5a8
 	btsq	$_PAGE_BIT_NX, init_level4_pgt + 8*L4_VMALLOC_START(%rip)
 	btsq	$_PAGE_BIT_NX, init_level4_pgt + 8*L4_VMALLOC_END(%rip)
 	btsq	$_PAGE_BIT_NX, init_level4_pgt + 8*L4_VMEMMAP_START(%rip)
