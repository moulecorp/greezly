--- conflicted
+++ resolved
@@ -19,10 +19,7 @@
 #include <asm/cache.h>
 #include <asm/processor-flags.h>
 #include <asm/percpu.h>
-<<<<<<< HEAD
-=======
 #include <asm/nops.h>
->>>>>>> c3ade0e0
 #include <asm/cpufeature.h>
 #include <asm/alternative-asm.h>
 
@@ -106,20 +103,6 @@
 	addq	%rbp, init_level4_pgt + (L4_VMEMMAP_START*8)(%rip)
 	addq	%rbp, init_level4_pgt + (L4_START_KERNEL*8)(%rip)
 
-<<<<<<< HEAD
-	addq	%rbp, level3_ident_pgt + 0(%rip)
-#ifndef CONFIG_XEN
-	addq	%rbp, level3_ident_pgt + 8(%rip)
-#endif
-
-	addq	%rbp, level3_vmemmap_pgt + (L3_VMEMMAP_START*8)(%rip)
-
-	addq	%rbp, level3_kernel_pgt + (L3_START_KERNEL*8)(%rip)
-	addq	%rbp, level3_kernel_pgt + (L3_START_KERNEL*8+8)(%rip)
-
-	addq	%rbp, level2_fixmap_pgt + (506*8)(%rip)
-	addq	%rbp, level2_fixmap_pgt + (507*8)(%rip)
-=======
 	addq	%rbp, level3_ident_pgt + (0*8)(%rip)
 #ifndef CONFIG_XEN
 	addq	%rbp, level3_ident_pgt + (1*8)(%rip)
@@ -174,7 +157,6 @@
 	addq	$PMD_SIZE, %rax
 	decl	%ecx
 	jnz	1b
->>>>>>> c3ade0e0
 
 	/*
 	 * Fixup the kernel text+data virtual addresses. Note that
@@ -213,18 +195,12 @@
 	 * after the boot processor executes this code.
 	 */
 
-<<<<<<< HEAD
-	/* Enable PAE mode and PSE/PGE */
-	movl	$(X86_CR4_PSE | X86_CR4_PAE | X86_CR4_PGE), %eax
-	movq	%rax, %cr4
-=======
 	movq	$(init_level4_pgt - __START_KERNEL_map), %rax
 1:
 
 	/* Enable PAE mode and PSE/PGE */
 	movl	$(X86_CR4_PSE | X86_CR4_PAE | X86_CR4_PGE), %ecx
 	movq	%rcx, %cr4
->>>>>>> c3ade0e0
 
 	/* Setup early boot stage 4 level pagetables. */
 	addq	phys_base(%rip), %rax
@@ -247,10 +223,7 @@
 	btl	$(X86_FEATURE_NX & 31),%edi	/* No Execute supported? */
 	jnc     1f
 	btsl	$_EFER_NX, %eax
-<<<<<<< HEAD
-=======
 	btsq	$_PAGE_BIT_NX,early_pmd_flags(%rip)
->>>>>>> c3ade0e0
 #ifndef CONFIG_EFI
 	btsq	$_PAGE_BIT_NX, init_level4_pgt + 8*L4_PAGE_OFFSET(%rip)
 #endif
@@ -370,11 +343,7 @@
 	GLOBAL(initial_gs)
 	.quad	INIT_PER_CPU_VAR(irq_stack_union)
 
-<<<<<<< HEAD
-	ENTRY(stack_start)
-=======
 	GLOBAL(stack_start)
->>>>>>> c3ade0e0
 	.quad  init_thread_union+THREAD_SIZE-16
 	.word  0
 	__FINITDATA
@@ -383,10 +352,6 @@
 	jmp bad_address
 
 	__INIT
-<<<<<<< HEAD
-#ifdef CONFIG_EARLY_PRINTK
-=======
->>>>>>> c3ade0e0
 	.globl early_idt_handlers
 early_idt_handlers:
 	# 104(%rsp) %rflags
@@ -463,12 +428,7 @@
 #endif /* EARLY_PRINTK */
 1:	hlt
 	jmp 1b
-	.previous
-
-<<<<<<< HEAD
-#ifdef CONFIG_EARLY_PRINTK
-	__INITDATA
-=======
+
 20:	# Exception table entry found or page table generated
 	popq %r11
 	popq %r10
@@ -488,27 +448,17 @@
 	__INITDATA
 
 	.balign 4
->>>>>>> c3ade0e0
 early_recursion_flag:
 	.long 0
-	.previous
 
 	.section .rodata,"a",@progbits
-<<<<<<< HEAD
-=======
 #ifdef CONFIG_EARLY_PRINTK
->>>>>>> c3ade0e0
 early_idt_msg:
 	.asciz "PANIC: early exception %02lx rip %lx:%lx error %lx cr2 %lx\n"
 early_idt_ripmsg:
 	.asciz "RIP %s\n"
-<<<<<<< HEAD
-	.previous
-=======
->>>>>>> c3ade0e0
 #endif /* CONFIG_EARLY_PRINTK */
 
-	.section .rodata,"a",@progbits
 #define NEXT_PAGE(name) \
 	.balign	PAGE_SIZE; \
 GLOBAL(name)
@@ -521,18 +471,6 @@
 	i = i + 1 ;					\
 	.endr
 
-<<<<<<< HEAD
-	/*
-	 * This default setting generates an ident mapping at address 0x100000
-	 * and a mapping for the kernel that precisely maps virtual address
-	 * 0xffffffff80000000 to physical address 0x000000. (always using
-	 * 2Mbyte large pages provided by PAE mode)
-	 */
-NEXT_PAGE(init_level4_pgt)
-	.quad	level3_ident_pgt - __START_KERNEL_map + _KERNPG_TABLE
-	.org	init_level4_pgt + L4_PAGE_OFFSET*8, 0
-	.quad	level3_ident_pgt - __START_KERNEL_map + _KERNPG_TABLE
-=======
 	__INITDATA
 NEXT_PAGE(early_level4_pgt)
 	.fill	511,8,0
@@ -546,18 +484,13 @@
 NEXT_PAGE(init_level4_pgt)
 	.org    init_level4_pgt + L4_PAGE_OFFSET*8, 0
 	.quad   level3_ident_pgt - __START_KERNEL_map + _KERNPG_TABLE
->>>>>>> c3ade0e0
 	.org	init_level4_pgt + L4_VMALLOC_START*8, 0
 	.quad	level3_vmalloc_start_pgt - __START_KERNEL_map + _KERNPG_TABLE
 	.org	init_level4_pgt + L4_VMALLOC_END*8, 0
 	.quad	level3_vmalloc_end_pgt - __START_KERNEL_map + _KERNPG_TABLE
 	.org	init_level4_pgt + L4_VMEMMAP_START*8, 0
 	.quad	level3_vmemmap_pgt - __START_KERNEL_map + _KERNPG_TABLE
-<<<<<<< HEAD
-	.org	init_level4_pgt + L4_START_KERNEL*8, 0
-=======
 	.org    init_level4_pgt + L4_START_KERNEL*8, 0
->>>>>>> c3ade0e0
 	/* (2^48-(2*1024*1024*1024))/(2^39) = 511 */
 	.quad   level3_kernel_pgt - __START_KERNEL_map + _PAGE_TABLE
 
@@ -568,21 +501,10 @@
 	.endr
 #endif
 
-#ifdef CONFIG_PAX_PER_CPU_PGD
-NEXT_PAGE(cpu_pgd)
-	.rept NR_CPUS
-	.fill	512,8,0
-	.endr
-#endif
-
 NEXT_PAGE(level3_ident_pgt)
 	.quad	level2_ident_pgt - __START_KERNEL_map + _KERNPG_TABLE
 #ifdef CONFIG_XEN
-<<<<<<< HEAD
-	.fill	511,8,0
-=======
 	.fill	511, 8, 0
->>>>>>> c3ade0e0
 #else
 	.quad	level2_ident_pgt + PAGE_SIZE - __START_KERNEL_map + _KERNPG_TABLE
 	.fill	510,8,0
@@ -597,15 +519,12 @@
 NEXT_PAGE(level3_vmemmap_pgt)
 	.fill	L3_VMEMMAP_START,8,0
 	.quad	level2_vmemmap_pgt - __START_KERNEL_map + _KERNPG_TABLE
-<<<<<<< HEAD
-=======
 
 NEXT_PAGE(level2_ident_pgt)
 	/* Since I easily can, map the first 2G.
 	 * Don't set NX because code runs from these pages.
 	 */
 	PMDS(0, __PAGE_KERNEL_IDENT_LARGE_EXEC, 2*PTRS_PER_PMD)
->>>>>>> c3ade0e0
 
 NEXT_PAGE(level3_kernel_pgt)
 	.fill	L3_START_KERNEL,8,0
@@ -614,8 +533,21 @@
 	.quad	level2_fixmap_pgt - __START_KERNEL_map + _PAGE_TABLE
 
 NEXT_PAGE(level2_vmemmap_pgt)
-<<<<<<< HEAD
 	.fill	512,8,0
+
+NEXT_PAGE(level2_kernel_pgt)
+	/*
+	 * 512 MB kernel mapping. We spend a full page on this pagetable
+	 * anyway.
+	 *
+	 * The kernel code+data+bss must not be bigger than that.
+	 *
+	 * (NOTE: at +512MB starts the module area, see MODULES_VADDR.
+	 *  If you want to increase this then increase MODULES_VADDR
+	 *  too.)
+	 */
+	PMDS(0, __PAGE_KERNEL_LARGE_EXEC,
+		KERNEL_IMAGE_SIZE/PMD_SIZE)
 
 NEXT_PAGE(level2_fixmap_pgt)
 	.fill	506,8,0
@@ -629,47 +561,6 @@
 
 NEXT_PAGE(level1_vsyscall_pgt)
 	.fill	512,8,0
-
-	/* Since I easily can, map the first 2G.
-	 * Don't set NX because code runs from these pages.
-	 */
-NEXT_PAGE(level2_ident_pgt)
-	PMDS(0, __PAGE_KERNEL_IDENT_LARGE_EXEC, 2*PTRS_PER_PMD)
-
-=======
-	.fill	512,8,0
-
->>>>>>> c3ade0e0
-NEXT_PAGE(level2_kernel_pgt)
-	/*
-	 * 512 MB kernel mapping. We spend a full page on this pagetable
-	 * anyway.
-	 *
-	 * The kernel code+data+bss must not be bigger than that.
-	 *
-	 * (NOTE: at +512MB starts the module area, see MODULES_VADDR.
-	 *  If you want to increase this then increase MODULES_VADDR
-	 *  too.)
-	 */
-<<<<<<< HEAD
-	PMDS(0, __PAGE_KERNEL_LARGE_EXEC, KERNEL_IMAGE_SIZE/PMD_SIZE)
-=======
-	PMDS(0, __PAGE_KERNEL_LARGE_EXEC,
-		KERNEL_IMAGE_SIZE/PMD_SIZE)
-
-NEXT_PAGE(level2_fixmap_pgt)
-	.fill	506,8,0
-	.quad	level1_fixmap_pgt - __START_KERNEL_map + _PAGE_TABLE
-	.quad	level1_vsyscall_pgt - __START_KERNEL_map + _PAGE_TABLE
-	/* 6MB reserved for vsyscalls + a 2MB hole = 3 + 1 entries */
-	.fill	4,8,0
-
-NEXT_PAGE(level1_fixmap_pgt)
-	.fill	512,8,0
-
-NEXT_PAGE(level1_vsyscall_pgt)
-	.fill	512,8,0
->>>>>>> c3ade0e0
 
 #undef PMDS
 
@@ -696,15 +587,12 @@
 	.quad	0x0000f40000000000	/* node/CPU stored in limit */
 	/* asm/segment.h:GDT_ENTRIES must match this */
 
-<<<<<<< HEAD
-=======
 #ifdef CONFIG_PAX_MEMORY_UDEREF
 	.quad	0x00cf93000000ffff	/* __UDEREF_KERNEL_DS */
 #else
 	.quad	0x0			/* unused */
 #endif
 
->>>>>>> c3ade0e0
 	/* zero the remaining page */
 	.fill PAGE_SIZE / 8 - GDT_ENTRIES,8,0
 	.endr
@@ -721,18 +609,7 @@
 	.quad   0x0000000000000000
 
 #include "../../x86/xen/xen-head.S"
-<<<<<<< HEAD
-
-	.section .rodata,"a",@progbits
-	.align L1_CACHE_BYTES
-ENTRY(idt_table)
-	.fill 512,8,0
-
-	.align PAGE_SIZE
-ENTRY(empty_zero_page)
-=======
 
 	.section .rodata,"a",@progbits
 NEXT_PAGE(empty_zero_page)
->>>>>>> c3ade0e0
 	.skip PAGE_SIZE