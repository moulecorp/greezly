/*
 *  Copyright (C) 1995  Linus Torvalds
 *
 *  Support of BIGMEM added by Gerhard Wichert, Siemens AG, July 1999
 *
 *  Memory region support
 *	David Parsons <orc@pell.chi.il.us>, July-August 1999
 *
 *  Added E820 sanitization routine (removes overlapping memory regions);
 *  Brian Moyle <bmoyle@mvista.com>, February 2001
 *
 * Moved CPU detection code to cpu/${cpu}.c
 *    Patrick Mochel <mochel@osdl.org>, March 2002
 *
 *  Provisions for empty E820 memory regions (reported by certain BIOSes).
 *  Alex Achenbach <xela@slit.de>, December 2002.
 *
 */

/*
 * This file handles the architecture-dependent parts of initialization
 */

#include <linux/sched.h>
#include <linux/mm.h>
#include <linux/mmzone.h>
#include <linux/screen_info.h>
#include <linux/ioport.h>
#include <linux/acpi.h>
#include <linux/sfi.h>
#include <linux/apm_bios.h>
#include <linux/initrd.h>
#include <linux/bootmem.h>
#include <linux/memblock.h>
#include <linux/seq_file.h>
#include <linux/console.h>
#include <linux/root_dev.h>
#include <linux/highmem.h>
#include <linux/module.h>
#include <linux/efi.h>
#include <linux/init.h>
#include <linux/edd.h>
#include <linux/iscsi_ibft.h>
#include <linux/nodemask.h>
#include <linux/kexec.h>
#include <linux/dmi.h>
#include <linux/pfn.h>
#include <linux/pci.h>
#include <asm/pci-direct.h>
#include <linux/init_ohci1394_dma.h>
#include <linux/kvm_para.h>
#include <linux/dma-contiguous.h>

#include <linux/errno.h>
#include <linux/kernel.h>
#include <linux/stddef.h>
#include <linux/unistd.h>
#include <linux/ptrace.h>
#include <linux/user.h>
#include <linux/delay.h>

#include <linux/kallsyms.h>
#include <linux/cpufreq.h>
#include <linux/dma-mapping.h>
#include <linux/ctype.h>
#include <linux/uaccess.h>

#include <linux/percpu.h>
#include <linux/crash_dump.h>
#include <linux/tboot.h>
#include <linux/jiffies.h>

#include <video/edid.h>

#include <asm/mtrr.h>
#include <asm/apic.h>
#include <asm/realmode.h>
#include <asm/e820.h>
#include <asm/mpspec.h>
#include <asm/setup.h>
#include <asm/efi.h>
#include <asm/timer.h>
#include <asm/i8259.h>
#include <asm/sections.h>
#include <asm/io_apic.h>
#include <asm/ist.h>
#include <asm/setup_arch.h>
#include <asm/bios_ebda.h>
#include <asm/cacheflush.h>
#include <asm/processor.h>
#include <asm/bugs.h>

#include <asm/vsyscall.h>
#include <asm/cpu.h>
#include <asm/desc.h>
#include <asm/dma.h>
#include <asm/iommu.h>
#include <asm/gart.h>
#include <asm/mmu_context.h>
#include <asm/proto.h>

#include <asm/paravirt.h>
#include <asm/hypervisor.h>
#include <asm/olpc_ofw.h>

#include <asm/percpu.h>
#include <asm/topology.h>
#include <asm/apicdef.h>
#include <asm/amd_nb.h>
#include <asm/mce.h>
#include <asm/alternative.h>
#include <asm/prom.h>
#include <asm/boot.h>

/*
 * max_low_pfn_mapped: highest direct mapped pfn under 4GB
 * max_pfn_mapped:     highest direct mapped pfn over 4GB
 *
 * The direct mapping only covers E820_RAM regions, so the ranges and gaps are
 * represented by pfn_mapped
 */
unsigned long max_low_pfn_mapped;
unsigned long max_pfn_mapped;

#ifdef CONFIG_DMI
RESERVE_BRK(dmi_alloc, 65536);
#endif


static __initdata unsigned long _brk_start = (unsigned long)__brk_base;
unsigned long _brk_end = (unsigned long)__brk_base;

#ifdef CONFIG_X86_64
int default_cpu_present_to_apicid(int mps_cpu)
{
	return __default_cpu_present_to_apicid(mps_cpu);
}

int default_check_phys_apicid_present(int phys_apicid)
{
	return __default_check_phys_apicid_present(phys_apicid);
}
#endif

struct boot_params boot_params;

/*
 * Machine setup..
 */
static struct resource data_resource = {
	.name	= "Kernel data",
	.start	= 0,
	.end	= 0,
	.flags	= IORESOURCE_BUSY | IORESOURCE_MEM
};

static struct resource code_resource = {
	.name	= "Kernel code",
	.start	= 0,
	.end	= 0,
	.flags	= IORESOURCE_BUSY | IORESOURCE_MEM
};

static struct resource bss_resource = {
	.name	= "Kernel bss",
	.start	= 0,
	.end	= 0,
	.flags	= IORESOURCE_BUSY | IORESOURCE_MEM
};


#ifdef CONFIG_X86_32
/* cpu data as detected by the assembly code in head.S */
<<<<<<< HEAD
struct cpuinfo_x86 new_cpu_data __cpuinitdata = {
	.wp_works_ok = -1,
	.hlt_works_ok = 1,
	.fdiv_bug = -1,
=======
struct cpuinfo_x86 new_cpu_data = {
	.wp_works_ok = -1,
>>>>>>> c3ade0e0
};
/* common cpu data for all cpus */
struct cpuinfo_x86 boot_cpu_data __read_mostly = {
	.wp_works_ok = -1,
<<<<<<< HEAD
	.hlt_works_ok = 1,
	.fdiv_bug = -1,
=======
>>>>>>> c3ade0e0
};
EXPORT_SYMBOL(boot_cpu_data);

unsigned int def_to_bigsmp;

/* for MCA, but anyone else can use it if they want */
unsigned int machine_id;
unsigned int machine_submodel_id;
unsigned int BIOS_revision;

struct apm_info apm_info;
EXPORT_SYMBOL(apm_info);

#if defined(CONFIG_X86_SPEEDSTEP_SMI) || \
	defined(CONFIG_X86_SPEEDSTEP_SMI_MODULE)
struct ist_info ist_info;
EXPORT_SYMBOL(ist_info);
#else
struct ist_info ist_info;
#endif

#else
struct cpuinfo_x86 boot_cpu_data __read_mostly = {
	.x86_phys_bits = MAX_PHYSMEM_BITS,
};
EXPORT_SYMBOL(boot_cpu_data);
#endif


#ifdef CONFIG_X86_64
__visible unsigned long mmu_cr4_features __read_only = X86_CR4_PSE | X86_CR4_PAE | X86_CR4_PGE;
#elif defined(CONFIG_X86_PAE)
__visible unsigned long mmu_cr4_features __read_only = X86_CR4_PAE;
#else
__visible unsigned long mmu_cr4_features __read_only;
#endif

void set_in_cr4(unsigned long mask)
{
	unsigned long cr4 = read_cr4();

	if ((cr4 & mask) == mask && cr4 == mmu_cr4_features)
		return;

	pax_open_kernel();
	mmu_cr4_features |= mask;
	pax_close_kernel();

	if (trampoline_cr4_features)
		*trampoline_cr4_features = mmu_cr4_features;
	cr4 |= mask;
	write_cr4(cr4);
}
EXPORT_SYMBOL(set_in_cr4);

void clear_in_cr4(unsigned long mask)
{
	unsigned long cr4 = read_cr4();

	if (!(cr4 & mask) && cr4 == mmu_cr4_features)
		return;

	pax_open_kernel();
	mmu_cr4_features &= ~mask;
	pax_close_kernel();

	if (trampoline_cr4_features)
		*trampoline_cr4_features = mmu_cr4_features;
	cr4 &= ~mask;
	write_cr4(cr4);
}
EXPORT_SYMBOL(clear_in_cr4);

/* Boot loader ID and version as integers, for the benefit of proc_dointvec */
int bootloader_type, bootloader_version;

/*
 * Setup options
 */
struct screen_info screen_info;
EXPORT_SYMBOL(screen_info);
struct edid_info edid_info;
EXPORT_SYMBOL_GPL(edid_info);

extern int root_mountflags;

unsigned long saved_video_mode;

#define RAMDISK_IMAGE_START_MASK	0x07FF
#define RAMDISK_PROMPT_FLAG		0x8000
#define RAMDISK_LOAD_FLAG		0x4000

static char __initdata command_line[COMMAND_LINE_SIZE];
#ifdef CONFIG_CMDLINE_BOOL
static char __initdata builtin_cmdline[COMMAND_LINE_SIZE] = CONFIG_CMDLINE;
#endif

#if defined(CONFIG_EDD) || defined(CONFIG_EDD_MODULE)
struct edd edd;
#ifdef CONFIG_EDD_MODULE
EXPORT_SYMBOL(edd);
#endif
/**
 * copy_edd() - Copy the BIOS EDD information
 *              from boot_params into a safe place.
 *
 */
static inline void __init copy_edd(void)
{
     memcpy(edd.mbr_signature, boot_params.edd_mbr_sig_buffer,
	    sizeof(edd.mbr_signature));
     memcpy(edd.edd_info, boot_params.eddbuf, sizeof(edd.edd_info));
     edd.mbr_signature_nr = boot_params.edd_mbr_sig_buf_entries;
     edd.edd_info_nr = boot_params.eddbuf_entries;
}
#else
static inline void __init copy_edd(void)
{
}
#endif

void * __init extend_brk(size_t size, size_t align)
{
	size_t mask = align - 1;
	void *ret;

	BUG_ON(_brk_start == 0);
	BUG_ON(align & mask);

	_brk_end = (_brk_end + mask) & ~mask;
	BUG_ON((char *)(_brk_end + size) > __brk_limit);

	ret = (void *)_brk_end;
	_brk_end += size;

	memset(ret, 0, size);

	return ret;
}

#ifdef CONFIG_X86_32
static void __init cleanup_highmap(void)
{
}
#endif

static void __init reserve_brk(void)
{
	if (_brk_end > _brk_start)
		memblock_reserve(__pa_symbol(_brk_start),
				 _brk_end - _brk_start);

	/* Mark brk area as locked down and no longer taking any
	   new allocations */
	_brk_start = 0;
}

u64 relocated_ramdisk;

#ifdef CONFIG_BLK_DEV_INITRD

static u64 __init get_ramdisk_image(void)
{
	u64 ramdisk_image = boot_params.hdr.ramdisk_image;

	ramdisk_image |= (u64)boot_params.ext_ramdisk_image << 32;

	return ramdisk_image;
}
static u64 __init get_ramdisk_size(void)
{
	u64 ramdisk_size = boot_params.hdr.ramdisk_size;

	ramdisk_size |= (u64)boot_params.ext_ramdisk_size << 32;

	return ramdisk_size;
}

#define MAX_MAP_CHUNK	(NR_FIX_BTMAPS << PAGE_SHIFT)
static void __init relocate_initrd(void)
{
	/* Assume only end is not page aligned */
	u64 ramdisk_image = get_ramdisk_image();
	u64 ramdisk_size  = get_ramdisk_size();
	u64 area_size     = PAGE_ALIGN(ramdisk_size);
	unsigned long slop, clen, mapaddr;
	char *p, *q;

	/* We need to move the initrd down into directly mapped mem */
	relocated_ramdisk = memblock_find_in_range(0, PFN_PHYS(max_pfn_mapped),
						   area_size, PAGE_SIZE);

	if (!relocated_ramdisk)
		panic("Cannot find place for new RAMDISK of size %lld\n",
		      ramdisk_size);

	/* Note: this includes all the mem currently occupied by
	   the initrd, we rely on that fact to keep the data intact. */
	memblock_reserve(relocated_ramdisk, area_size);
	initrd_start = relocated_ramdisk + PAGE_OFFSET;
	initrd_end   = initrd_start + ramdisk_size;
	printk(KERN_INFO "Allocated new RAMDISK: [mem %#010llx-%#010llx]\n",
	       relocated_ramdisk, relocated_ramdisk + ramdisk_size - 1);

	q = (char *)initrd_start;

	/* Copy the initrd */
	while (ramdisk_size) {
		slop = ramdisk_image & ~PAGE_MASK;
		clen = ramdisk_size;
		if (clen > MAX_MAP_CHUNK-slop)
			clen = MAX_MAP_CHUNK-slop;
		mapaddr = ramdisk_image & PAGE_MASK;
		p = early_memremap(mapaddr, clen+slop);
		memcpy(q, p+slop, clen);
		early_iounmap(p, clen+slop);
		q += clen;
		ramdisk_image += clen;
		ramdisk_size  -= clen;
	}

	ramdisk_image = get_ramdisk_image();
	ramdisk_size  = get_ramdisk_size();
	printk(KERN_INFO "Move RAMDISK from [mem %#010llx-%#010llx] to"
		" [mem %#010llx-%#010llx]\n",
		ramdisk_image, ramdisk_image + ramdisk_size - 1,
		relocated_ramdisk, relocated_ramdisk + ramdisk_size - 1);
}

static void __init early_reserve_initrd(void)
{
	/* Assume only end is not page aligned */
	u64 ramdisk_image = get_ramdisk_image();
	u64 ramdisk_size  = get_ramdisk_size();
	u64 ramdisk_end   = PAGE_ALIGN(ramdisk_image + ramdisk_size);

	if (!boot_params.hdr.type_of_loader ||
	    !ramdisk_image || !ramdisk_size)
		return;		/* No initrd provided by bootloader */

	memblock_reserve(ramdisk_image, ramdisk_end - ramdisk_image);
}
static void __init reserve_initrd(void)
{
	/* Assume only end is not page aligned */
	u64 ramdisk_image = get_ramdisk_image();
	u64 ramdisk_size  = get_ramdisk_size();
	u64 ramdisk_end   = PAGE_ALIGN(ramdisk_image + ramdisk_size);
	u64 mapped_size;

	if (!boot_params.hdr.type_of_loader ||
	    !ramdisk_image || !ramdisk_size)
		return;		/* No initrd provided by bootloader */

	initrd_start = 0;

	mapped_size = memblock_mem_size(max_pfn_mapped);
	if (ramdisk_size >= (mapped_size>>1))
		panic("initrd too large to handle, "
		       "disabling initrd (%lld needed, %lld available)\n",
		       ramdisk_size, mapped_size>>1);

	printk(KERN_INFO "RAMDISK: [mem %#010llx-%#010llx]\n", ramdisk_image,
			ramdisk_end - 1);

	if (pfn_range_is_mapped(PFN_DOWN(ramdisk_image),
				PFN_DOWN(ramdisk_end))) {
		/* All are mapped, easy case */
		initrd_start = ramdisk_image + PAGE_OFFSET;
		initrd_end = initrd_start + ramdisk_size;
		return;
	}

	relocate_initrd();

	memblock_free(ramdisk_image, ramdisk_end - ramdisk_image);
}
#else
static void __init early_reserve_initrd(void)
{
}
static void __init reserve_initrd(void)
{
}
#endif /* CONFIG_BLK_DEV_INITRD */

static void __init parse_setup_data(void)
{
	struct setup_data *data;
	u64 pa_data, pa_next;

	pa_data = boot_params.hdr.setup_data;
	while (pa_data) {
		u32 data_len, map_len, data_type;

		map_len = max(PAGE_SIZE - (pa_data & ~PAGE_MASK),
			      (u64)sizeof(struct setup_data));
		data = early_memremap(pa_data, map_len);
		data_len = data->len + sizeof(struct setup_data);
		data_type = data->type;
		pa_next = data->next;
		early_iounmap(data, map_len);

		switch (data_type) {
		case SETUP_E820_EXT:
<<<<<<< HEAD
			parse_e820_ext((struct setup_data __force_kernel *)data);
=======
			parse_e820_ext(pa_data, data_len);
>>>>>>> c3ade0e0
			break;
		case SETUP_DTB:
			add_dtb(pa_data);
			break;
		case SETUP_EFI:
			parse_efi_setup(pa_data, data_len);
			break;
		default:
			break;
		}
		pa_data = pa_next;
	}
}

static void __init e820_reserve_setup_data(void)
{
	struct setup_data *data;
	u64 pa_data;
	int found = 0;

	pa_data = boot_params.hdr.setup_data;
	while (pa_data) {
		data = early_memremap(pa_data, sizeof(*data));
		e820_update_range(pa_data, sizeof(*data)+data->len,
			 E820_RAM, E820_RESERVED_KERN);
		found = 1;
		pa_data = data->next;
		early_iounmap(data, sizeof(*data));
	}
	if (!found)
		return;

	sanitize_e820_map(e820.map, ARRAY_SIZE(e820.map), &e820.nr_map);
	memcpy(&e820_saved, &e820, sizeof(struct e820map));
	printk(KERN_INFO "extended physical RAM map:\n");
	e820_print_map("reserve setup_data");
}

static void __init memblock_x86_reserve_range_setup_data(void)
{
	struct setup_data *data;
	u64 pa_data;

	pa_data = boot_params.hdr.setup_data;
	while (pa_data) {
		data = early_memremap(pa_data, sizeof(*data));
		memblock_reserve(pa_data, sizeof(*data) + data->len);
		pa_data = data->next;
		early_iounmap(data, sizeof(*data));
	}
}

/*
 * --------- Crashkernel reservation ------------------------------
 */

#ifdef CONFIG_KEXEC

/*
 * Keep the crash kernel below this limit.  On 32 bits earlier kernels
 * would limit the kernel to the low 512 MiB due to mapping restrictions.
 * On 64bit, old kexec-tools need to under 896MiB.
 */
#ifdef CONFIG_X86_32
# define CRASH_KERNEL_ADDR_LOW_MAX	(512 << 20)
# define CRASH_KERNEL_ADDR_HIGH_MAX	(512 << 20)
#else
# define CRASH_KERNEL_ADDR_LOW_MAX	(896UL<<20)
# define CRASH_KERNEL_ADDR_HIGH_MAX	MAXMEM
#endif

static void __init reserve_crashkernel_low(void)
{
#ifdef CONFIG_X86_64
	const unsigned long long alignment = 16<<20;	/* 16M */
	unsigned long long low_base = 0, low_size = 0;
	unsigned long total_low_mem;
	unsigned long long base;
	bool auto_set = false;
	int ret;

	total_low_mem = memblock_mem_size(1UL<<(32-PAGE_SHIFT));
	/* crashkernel=Y,low */
	ret = parse_crashkernel_low(boot_command_line, total_low_mem,
						&low_size, &base);
	if (ret != 0) {
		/*
		 * two parts from lib/swiotlb.c:
		 *	swiotlb size: user specified with swiotlb= or default.
		 *	swiotlb overflow buffer: now is hardcoded to 32k.
		 *		We round it to 8M for other buffers that
		 *		may need to stay low too.
		 */
		low_size = swiotlb_size_or_default() + (8UL<<20);
		auto_set = true;
	} else {
		/* passed with crashkernel=0,low ? */
		if (!low_size)
			return;
	}

	low_base = memblock_find_in_range(low_size, (1ULL<<32),
					low_size, alignment);

	if (!low_base) {
		if (!auto_set)
			pr_info("crashkernel low reservation failed - No suitable area found.\n");

		return;
	}

	memblock_reserve(low_base, low_size);
	pr_info("Reserving %ldMB of low memory at %ldMB for crashkernel (System low RAM: %ldMB)\n",
			(unsigned long)(low_size >> 20),
			(unsigned long)(low_base >> 20),
			(unsigned long)(total_low_mem >> 20));
	crashk_low_res.start = low_base;
	crashk_low_res.end   = low_base + low_size - 1;
	insert_resource(&iomem_resource, &crashk_low_res);
#endif
}

static void __init reserve_crashkernel(void)
{
	const unsigned long long alignment = 16<<20;	/* 16M */
	unsigned long long total_mem;
	unsigned long long crash_size, crash_base;
	bool high = false;
	int ret;

	total_mem = memblock_phys_mem_size();

	/* crashkernel=XM */
	ret = parse_crashkernel(boot_command_line, total_mem,
			&crash_size, &crash_base);
	if (ret != 0 || crash_size <= 0) {
		/* crashkernel=X,high */
		ret = parse_crashkernel_high(boot_command_line, total_mem,
				&crash_size, &crash_base);
		if (ret != 0 || crash_size <= 0)
			return;
		high = true;
	}

	/* 0 means: find the address automatically */
	if (crash_base <= 0) {
		/*
		 *  kexec want bzImage is below CRASH_KERNEL_ADDR_MAX
		 */
		crash_base = memblock_find_in_range(alignment,
					high ? CRASH_KERNEL_ADDR_HIGH_MAX :
					       CRASH_KERNEL_ADDR_LOW_MAX,
					crash_size, alignment);

		if (!crash_base) {
			pr_info("crashkernel reservation failed - No suitable area found.\n");
			return;
		}

	} else {
		unsigned long long start;

		start = memblock_find_in_range(crash_base,
				 crash_base + crash_size, crash_size, 1<<20);
		if (start != crash_base) {
			pr_info("crashkernel reservation failed - memory is in use.\n");
			return;
		}
	}
	memblock_reserve(crash_base, crash_size);

	printk(KERN_INFO "Reserving %ldMB of memory at %ldMB "
			"for crashkernel (System RAM: %ldMB)\n",
			(unsigned long)(crash_size >> 20),
			(unsigned long)(crash_base >> 20),
			(unsigned long)(total_mem >> 20));

	crashk_res.start = crash_base;
	crashk_res.end   = crash_base + crash_size - 1;
	insert_resource(&iomem_resource, &crashk_res);

	if (crash_base >= (1ULL<<32))
		reserve_crashkernel_low();
}
#else
static void __init reserve_crashkernel(void)
{
}
#endif

static struct resource standard_io_resources[] = {
	{ .name = "dma1", .start = 0x00, .end = 0x1f,
		.flags = IORESOURCE_BUSY | IORESOURCE_IO },
	{ .name = "pic1", .start = 0x20, .end = 0x21,
		.flags = IORESOURCE_BUSY | IORESOURCE_IO },
	{ .name = "timer0", .start = 0x40, .end = 0x43,
		.flags = IORESOURCE_BUSY | IORESOURCE_IO },
	{ .name = "timer1", .start = 0x50, .end = 0x53,
		.flags = IORESOURCE_BUSY | IORESOURCE_IO },
	{ .name = "keyboard", .start = 0x60, .end = 0x60,
		.flags = IORESOURCE_BUSY | IORESOURCE_IO },
	{ .name = "keyboard", .start = 0x64, .end = 0x64,
		.flags = IORESOURCE_BUSY | IORESOURCE_IO },
	{ .name = "dma page reg", .start = 0x80, .end = 0x8f,
		.flags = IORESOURCE_BUSY | IORESOURCE_IO },
	{ .name = "pic2", .start = 0xa0, .end = 0xa1,
		.flags = IORESOURCE_BUSY | IORESOURCE_IO },
	{ .name = "dma2", .start = 0xc0, .end = 0xdf,
		.flags = IORESOURCE_BUSY | IORESOURCE_IO },
	{ .name = "fpu", .start = 0xf0, .end = 0xff,
		.flags = IORESOURCE_BUSY | IORESOURCE_IO }
};

void __init reserve_standard_io_resources(void)
{
	int i;

	/* request I/O space for devices used on all i[345]86 PCs */
	for (i = 0; i < ARRAY_SIZE(standard_io_resources); i++)
		request_resource(&ioport_resource, &standard_io_resources[i]);

}

static __init void reserve_ibft_region(void)
{
	unsigned long addr, size = 0;

	addr = find_ibft_region(&size);

	if (size)
		memblock_reserve(addr, size);
}

static bool __init snb_gfx_workaround_needed(void)
{
#ifdef CONFIG_PCI
	int i;
	u16 vendor, devid;
	static const __initconst u16 snb_ids[] = {
		0x0102,
		0x0112,
		0x0122,
		0x0106,
		0x0116,
		0x0126,
		0x010a,
	};

	/* Assume no if something weird is going on with PCI */
	if (!early_pci_allowed())
		return false;

	vendor = read_pci_config_16(0, 2, 0, PCI_VENDOR_ID);
	if (vendor != 0x8086)
		return false;

	devid = read_pci_config_16(0, 2, 0, PCI_DEVICE_ID);
	for (i = 0; i < ARRAY_SIZE(snb_ids); i++)
		if (devid == snb_ids[i])
			return true;
#endif

	return false;
}

/*
 * Sandy Bridge graphics has trouble with certain ranges, exclude
 * them from allocation.
 */
static void __init trim_snb_memory(void)
{
	static const __initconst unsigned long bad_pages[] = {
		0x20050000,
		0x20110000,
		0x20130000,
		0x20138000,
		0x40004000,
	};
	int i;

	if (!snb_gfx_workaround_needed())
		return;

	printk(KERN_DEBUG "reserving inaccessible SNB gfx pages\n");

	/*
	 * Reserve all memory below the 1 MB mark that has not
	 * already been reserved.
	 */
	memblock_reserve(0, 1<<20);
	
	for (i = 0; i < ARRAY_SIZE(bad_pages); i++) {
		if (memblock_reserve(bad_pages[i], PAGE_SIZE))
			printk(KERN_WARNING "failed to reserve 0x%08lx\n",
			       bad_pages[i]);
	}
}

/*
 * Here we put platform-specific memory range workarounds, i.e.
 * memory known to be corrupt or otherwise in need to be reserved on
 * specific platforms.
 *
 * If this gets used more widely it could use a real dispatch mechanism.
 */
static void __init trim_platform_memory_ranges(void)
{
	trim_snb_memory();
}

static bool __init snb_gfx_workaround_needed(void)
{
#ifdef CONFIG_PCI
	int i;
	u16 vendor, devid;
	static const __initconst u16 snb_ids[] = {
		0x0102,
		0x0112,
		0x0122,
		0x0106,
		0x0116,
		0x0126,
		0x010a,
	};

	/* Assume no if something weird is going on with PCI */
	if (!early_pci_allowed())
		return false;

	vendor = read_pci_config_16(0, 2, 0, PCI_VENDOR_ID);
	if (vendor != 0x8086)
		return false;

	devid = read_pci_config_16(0, 2, 0, PCI_DEVICE_ID);
	for (i = 0; i < ARRAY_SIZE(snb_ids); i++)
		if (devid == snb_ids[i])
			return true;
#endif

	return false;
}

/*
 * Sandy Bridge graphics has trouble with certain ranges, exclude
 * them from allocation.
 */
static void __init trim_snb_memory(void)
{
	static const __initconst unsigned long bad_pages[] = {
		0x20050000,
		0x20110000,
		0x20130000,
		0x20138000,
		0x40004000,
	};
	int i;

	if (!snb_gfx_workaround_needed())
		return;

	printk(KERN_DEBUG "reserving inaccessible SNB gfx pages\n");

	/*
	 * Reserve all memory below the 1 MB mark that has not
	 * already been reserved.
	 */
	memblock_reserve(0, 1<<20);
	
	for (i = 0; i < ARRAY_SIZE(bad_pages); i++) {
		if (memblock_reserve(bad_pages[i], PAGE_SIZE))
			printk(KERN_WARNING "failed to reserve 0x%08lx\n",
			       bad_pages[i]);
	}
}

/*
 * Here we put platform-specific memory range workarounds, i.e.
 * memory known to be corrupt or otherwise in need to be reserved on
 * specific platforms.
 *
 * If this gets used more widely it could use a real dispatch mechanism.
 */
static void __init trim_platform_memory_ranges(void)
{
	trim_snb_memory();
}

static void __init trim_bios_range(void)
{
	/*
	 * A special case is the first 4Kb of memory;
	 * This is a BIOS owned area, not kernel ram, but generally
	 * not listed as such in the E820 table.
	 *
	 * This typically reserves additional memory (64KiB by default)
	 * since some BIOSes are known to corrupt low memory.  See the
	 * Kconfig help text for X86_RESERVE_LOW.
	 */
	e820_update_range(0, PAGE_SIZE, E820_RAM, E820_RESERVED);

	/*
	 * special case: Some BIOSen report the PC BIOS
	 * area (640->1Mb) as ram even though it is not.
	 * take them out.
	 */
	e820_remove_range(ISA_START_ADDRESS, ISA_END_ADDRESS - ISA_START_ADDRESS, E820_RAM, 1);

	sanitize_e820_map(e820.map, ARRAY_SIZE(e820.map), &e820.nr_map);
}

/* called before trim_bios_range() to spare extra sanitize */
static void __init e820_add_kernel_range(void)
{
	u64 start = __pa_symbol(ktla_ktva(_text));
	u64 size = __pa_symbol(_end) - start;

	/*
	 * Complain if .text .data and .bss are not marked as E820_RAM and
	 * attempt to fix it by adding the range. We may have a confused BIOS,
	 * or the user may have used memmap=exactmap or memmap=xxM$yyM to
	 * exclude kernel range. If we really are running on top non-RAM,
	 * we will crash later anyways.
	 */
	if (e820_all_mapped(start, start + size, E820_RAM))
		return;

	pr_warn(".text .data .bss are not marked as E820_RAM!\n");
	e820_remove_range(start, size, E820_RAM, 0);
	e820_add_region(start, size, E820_RAM);
}

static unsigned reserve_low = CONFIG_X86_RESERVE_LOW << 10;

static int __init parse_reservelow(char *p)
{
	unsigned long long size;

	if (!p)
		return -EINVAL;

	size = memparse(p, &p);

	if (size < 4096)
		size = 4096;

	if (size > 640*1024)
		size = 640*1024;

	reserve_low = size;

	return 0;
}

early_param("reservelow", parse_reservelow);

static void __init trim_low_memory_range(void)
{
	memblock_reserve(0, ALIGN(reserve_low, PAGE_SIZE));
}
	
/*
 * Dump out kernel offset information on panic.
 */
static int
dump_kernel_offset(struct notifier_block *self, unsigned long v, void *p)
{
	pr_emerg("Kernel Offset: 0x%lx from 0x%lx "
		 "(relocation range: 0x%lx-0x%lx)\n",
		 (unsigned long)&_text - __START_KERNEL, __START_KERNEL,
		 __START_KERNEL_map, MODULES_VADDR-1);

	return 0;
}

/*
 * Determine if we were loaded by an EFI loader.  If so, then we have also been
 * passed the efi memmap, systab, etc., so we should use these data structures
 * for initialization.  Note, the efi init code path is determined by the
 * global efi_enabled. This allows the same kernel image to be used on existing
 * systems (with a traditional BIOS) as well as on EFI systems.
 */
/*
 * setup_arch - architecture-specific boot-time initializations
 *
 * Note: On x86_64, fixmaps are ready for use even before this is called.
 */

void __init setup_arch(char **cmdline_p)
{
#ifdef CONFIG_X86_32
	memblock_reserve(LOAD_PHYSICAL_ADDR, __pa_symbol(__bss_stop) - LOAD_PHYSICAL_ADDR);
#else
	memblock_reserve(__pa_symbol(_text),
			 (unsigned long)__bss_stop - (unsigned long)_text);
#endif

	early_reserve_initrd();

	/*
	 * At this point everything still needed from the boot loader
	 * or BIOS or kernel text should be early reserved or marked not
	 * RAM in e820. All other memory is free game.
	 */

#ifdef CONFIG_X86_32
	memcpy(&boot_cpu_data, &new_cpu_data, sizeof(new_cpu_data));
	visws_early_detect();

	/*
	 * copy kernel address range established so far and switch
	 * to the proper swapper page table
	 */
	clone_pgd_range(swapper_pg_dir     + KERNEL_PGD_BOUNDARY,
			initial_page_table + KERNEL_PGD_BOUNDARY,
			KERNEL_PGD_PTRS);

	load_cr3(swapper_pg_dir);
	__flush_tlb_all();
#else
	printk(KERN_INFO "Command line: %s\n", boot_command_line);
#endif

	/*
	 * If we have OLPC OFW, we might end up relocating the fixmap due to
	 * reserve_top(), so do this before touching the ioremap area.
	 */
	olpc_ofw_detect();

	early_trap_init();
	early_cpu_init();
	early_ioremap_init();

	setup_olpc_ofw_pgd();

	ROOT_DEV = old_decode_dev(boot_params.hdr.root_dev);
	screen_info = boot_params.screen_info;
	edid_info = boot_params.edid_info;
#ifdef CONFIG_X86_32
	apm_info.bios = boot_params.apm_bios_info;
	ist_info = boot_params.ist_info;
	if (boot_params.sys_desc_table.length != 0) {
		machine_id = boot_params.sys_desc_table.table[0];
		machine_submodel_id = boot_params.sys_desc_table.table[1];
		BIOS_revision = boot_params.sys_desc_table.table[2];
	}
#endif
	saved_video_mode = boot_params.hdr.vid_mode;
	bootloader_type = boot_params.hdr.type_of_loader;
	if ((bootloader_type >> 4) == 0xe) {
		bootloader_type &= 0xf;
		bootloader_type |= (boot_params.hdr.ext_loader_type+0x10) << 4;
	}
	bootloader_version  = bootloader_type & 0xf;
	bootloader_version |= boot_params.hdr.ext_loader_ver << 4;

#ifdef CONFIG_BLK_DEV_RAM
	rd_image_start = boot_params.hdr.ram_size & RAMDISK_IMAGE_START_MASK;
	rd_prompt = ((boot_params.hdr.ram_size & RAMDISK_PROMPT_FLAG) != 0);
	rd_doload = ((boot_params.hdr.ram_size & RAMDISK_LOAD_FLAG) != 0);
#endif
#ifdef CONFIG_EFI
	if (!strncmp((char *)&boot_params.efi_info.efi_loader_signature,
		     "EL32", 4)) {
		set_bit(EFI_BOOT, &x86_efi_facility);
	} else if (!strncmp((char *)&boot_params.efi_info.efi_loader_signature,
		     "EL64", 4)) {
		set_bit(EFI_BOOT, &x86_efi_facility);
		set_bit(EFI_64BIT, &x86_efi_facility);
	}

	if (efi_enabled(EFI_BOOT))
		efi_memblock_x86_reserve_range();
#endif

	x86_init.oem.arch_setup();

	iomem_resource.end = (1ULL << boot_cpu_data.x86_phys_bits) - 1;
	setup_memory_map();
	parse_setup_data();

	copy_edd();

	if (!boot_params.hdr.root_flags)
		root_mountflags &= ~MS_RDONLY;
	init_mm.start_code = ktla_ktva((unsigned long) _text);
	init_mm.end_code = ktla_ktva((unsigned long) _etext);
	init_mm.end_data = (unsigned long) _edata;
	init_mm.brk = _brk_end;

<<<<<<< HEAD
	code_resource.start = virt_to_phys(ktla_ktva(_text));
	code_resource.end = virt_to_phys(ktla_ktva(_etext))-1;
	data_resource.start = virt_to_phys(_sdata);
	data_resource.end = virt_to_phys(_edata)-1;
	bss_resource.start = virt_to_phys(&__bss_start);
	bss_resource.end = virt_to_phys(&__bss_stop)-1;
=======
	code_resource.start = __pa_symbol(ktla_ktva(_text));
	code_resource.end = __pa_symbol(ktla_ktva(_etext))-1;
	data_resource.start = __pa_symbol(_sdata);
	data_resource.end = __pa_symbol(_edata)-1;
	bss_resource.start = __pa_symbol(__bss_start);
	bss_resource.end = __pa_symbol(__bss_stop)-1;
>>>>>>> c3ade0e0

#ifdef CONFIG_CMDLINE_BOOL
#ifdef CONFIG_CMDLINE_OVERRIDE
	strlcpy(boot_command_line, builtin_cmdline, COMMAND_LINE_SIZE);
#else
	if (builtin_cmdline[0]) {
		/* append boot loader cmdline to builtin */
		strlcat(builtin_cmdline, " ", COMMAND_LINE_SIZE);
		strlcat(builtin_cmdline, boot_command_line, COMMAND_LINE_SIZE);
		strlcpy(boot_command_line, builtin_cmdline, COMMAND_LINE_SIZE);
	}
#endif
#endif

	strlcpy(command_line, boot_command_line, COMMAND_LINE_SIZE);
	*cmdline_p = command_line;

	/*
	 * x86_configure_nx() is called before parse_early_param() to detect
	 * whether hardware doesn't support NX (so that the early EHCI debug
	 * console setup can safely call set_fixmap()). It may then be called
	 * again from within noexec_setup() during parsing early parameters
	 * to honor the respective command line option.
	 */
	x86_configure_nx();

	parse_early_param();

	x86_report_nx();

	/* after early param, so could get panic from serial */
	memblock_x86_reserve_range_setup_data();

	if (acpi_mps_check()) {
#ifdef CONFIG_X86_LOCAL_APIC
		disable_apic = 1;
#endif
		setup_clear_cpu_cap(X86_FEATURE_APIC);
	}

#ifdef CONFIG_PCI
	if (pci_early_dump_regs)
		early_dump_pci_devices();
#endif

	/* update the e820_saved too */
	e820_reserve_setup_data();
	finish_e820_parsing();

	if (efi_enabled(EFI_BOOT))
		efi_init();

	dmi_scan_machine();
	dmi_memdev_walk();
	dmi_set_dump_stack_arch_desc();

	/*
	 * VMware detection requires dmi to be available, so this
	 * needs to be done after dmi_scan_machine, for the BP.
	 */
	init_hypervisor_platform();

	x86_init.resources.probe_roms();

	/* after parse_early_param, so could debug it */
	insert_resource(&iomem_resource, &code_resource);
	insert_resource(&iomem_resource, &data_resource);
	insert_resource(&iomem_resource, &bss_resource);

	e820_add_kernel_range();
	trim_bios_range();
#ifdef CONFIG_X86_32
	if (ppro_with_ram_bug()) {
		e820_update_range(0x70000000ULL, 0x40000ULL, E820_RAM,
				  E820_RESERVED);
		sanitize_e820_map(e820.map, ARRAY_SIZE(e820.map), &e820.nr_map);
		printk(KERN_INFO "fixed physical RAM map:\n");
		e820_print_map("bad_ppro");
	}
#else
	early_gart_iommu_check();
#endif

	/*
	 * partially used pages are not usable - thus
	 * we are rounding upwards:
	 */
	max_pfn = e820_end_of_ram_pfn();

	/* update e820 for memory not covered by WB MTRRs */
	mtrr_bp_init();
	if (mtrr_trim_uncached_memory(max_pfn))
		max_pfn = e820_end_of_ram_pfn();

#ifdef CONFIG_X86_32
	/* max_low_pfn get updated here */
	find_low_pfn_range();
#else
	check_x2apic();

	/* How many end-of-memory variables you have, grandma! */
	/* need this before calling reserve_initrd */
	if (max_pfn > (1UL<<(32 - PAGE_SHIFT)))
		max_low_pfn = e820_end_of_low_ram_pfn();
	else
		max_low_pfn = max_pfn;

	high_memory = (void *)__va(max_pfn * PAGE_SIZE - 1) + 1;
#endif

	/*
	 * Find and reserve possible boot-time SMP configuration:
	 */
	find_smp_config();

	reserve_ibft_region();

	early_alloc_pgt_buf();

	/*
	 * Need to conclude brk, before memblock_x86_fill()
	 *  it could use memblock_find_in_range, could overlap with
	 *  brk area.
	 */
	reserve_brk();

	cleanup_highmap();

	memblock_set_current_limit(ISA_END_ADDRESS);
	memblock_x86_fill();

	/*
	 * The EFI specification says that boot service code won't be called
	 * after ExitBootServices(). This is, in fact, a lie.
	 */
	if (efi_enabled(EFI_MEMMAP))
		efi_reserve_boot_services();

	/* preallocate 4k for mptable mpc */
	early_reserve_e820_mpc_new();

#ifdef CONFIG_X86_CHECK_BIOS_CORRUPTION
	setup_bios_corruption_check();
#endif

#ifdef CONFIG_X86_32
	printk(KERN_DEBUG "initial memory mapped: [mem 0x00000000-%#010lx]\n",
			(max_pfn_mapped<<PAGE_SHIFT) - 1);
#endif

	reserve_real_mode();

	trim_platform_memory_ranges();
<<<<<<< HEAD

	init_gbpages();
=======
	trim_low_memory_range();
>>>>>>> c3ade0e0

	init_mem_mapping();

<<<<<<< HEAD
#ifdef CONFIG_X86_64
	if (max_pfn > max_low_pfn) {
		int i;
		for (i = 0; i < e820.nr_map; i++) {
			struct e820entry *ei = &e820.map[i];

			if (ei->addr + ei->size <= 1UL << 32)
				continue;

			if (ei->type == E820_RESERVED)
				continue;

			max_pfn_mapped = init_memory_mapping(
				ei->addr < 1UL << 32 ? 1UL << 32 : ei->addr,
				ei->addr + ei->size);
		}

		/* can we preseve max_low_pfn ?*/
		max_low_pfn = max_pfn;
	}
#endif
	memblock.current_limit = get_max_mapped();
=======
	early_trap_pf_init();

	setup_real_mode();

	memblock_set_current_limit(get_max_mapped());
	dma_contiguous_reserve(0);
>>>>>>> c3ade0e0

	/*
	 * NOTE: On x86-32, only from this point on, fixmaps are ready for use.
	 */

#ifdef CONFIG_PROVIDE_OHCI1394_DMA_INIT
	if (init_ohci1394_dma_early)
		init_ohci1394_dma_on_all_controllers();
#endif
	/* Allocate bigger log buffer */
	setup_log_buf(1);

	reserve_initrd();

#if defined(CONFIG_ACPI) && defined(CONFIG_BLK_DEV_INITRD)
	acpi_initrd_override((void *)initrd_start, initrd_end - initrd_start);
#endif

	vsmp_init();

	io_delay_init();

	/*
	 * Parse the ACPI tables for possible boot-time SMP configuration.
	 */
	acpi_boot_table_init();

	early_acpi_boot_init();

	initmem_init();

	/*
	 * Reserve memory for crash kernel after SRAT is parsed so that it
	 * won't consume hotpluggable memory.
	 */
	reserve_crashkernel();

	memblock_find_dma_reserve();

#ifdef CONFIG_KVM_GUEST
	kvmclock_init();
#endif

	x86_init.paging.pagetable_init();

	if (boot_cpu_data.cpuid_level >= 0) {
		/* A CPU has %cr4 if and only if it has CPUID */
		mmu_cr4_features = read_cr4();
		if (trampoline_cr4_features)
			*trampoline_cr4_features = mmu_cr4_features;
	}

#ifdef CONFIG_X86_32
	/* sync back kernel address range */
	clone_pgd_range(initial_page_table + KERNEL_PGD_BOUNDARY,
			swapper_pg_dir     + KERNEL_PGD_BOUNDARY,
			KERNEL_PGD_PTRS);
#endif

	tboot_probe();

#ifdef CONFIG_X86_64
	map_vsyscall();
#endif

	generic_apic_probe();

	early_quirks();

	/*
	 * Read APIC and some other early information from ACPI tables.
	 */
	acpi_boot_init();
	sfi_init();
	x86_dtb_init();

	/*
	 * get boot-time SMP configuration:
	 */
	if (smp_found_config)
		get_smp_config();

	prefill_possible_map();

	init_cpu_to_node();

	init_apic_mappings();
	if (x86_io_apic_ops.init)
		x86_io_apic_ops.init();

	kvm_guest_init();

	e820_reserve_resources();
	e820_mark_nosave_regions(max_low_pfn);

	x86_init.resources.reserve_resources();

	e820_setup_gap();

#ifdef CONFIG_VT
#if defined(CONFIG_VGA_CONSOLE)
	if (!efi_enabled(EFI_BOOT) || (efi_mem_type(0xa0000) != EFI_CONVENTIONAL_MEMORY))
		conswitchp = &vga_con;
#elif defined(CONFIG_DUMMY_CONSOLE)
	conswitchp = &dummy_con;
#endif
#endif
	x86_init.oem.banner();

	x86_init.timers.wallclock_init();

	mcheck_init();

	arch_init_ideal_nops();

	register_refined_jiffies(CLOCK_TICK_RATE);

#ifdef CONFIG_EFI
	if (efi_enabled(EFI_BOOT))
		efi_apply_memmap_quirks();
#endif
}

#ifdef CONFIG_X86_32

static struct resource video_ram_resource = {
	.name	= "Video RAM area",
	.start	= 0xa0000,
	.end	= 0xbffff,
	.flags	= IORESOURCE_BUSY | IORESOURCE_MEM
};

void __init i386_reserve_resources(void)
{
	request_resource(&iomem_resource, &video_ram_resource);
	reserve_standard_io_resources();
}

#endif /* CONFIG_X86_32 */

static struct notifier_block kernel_offset_notifier = {
	.notifier_call = dump_kernel_offset
};

static int __init register_kernel_offset_dumper(void)
{
	atomic_notifier_chain_register(&panic_notifier_list,
					&kernel_offset_notifier);
	return 0;
}
__initcall(register_kernel_offset_dumper);<|MERGE_RESOLUTION|>--- conflicted
+++ resolved
@@ -171,24 +171,12 @@
 
 #ifdef CONFIG_X86_32
 /* cpu data as detected by the assembly code in head.S */
-<<<<<<< HEAD
-struct cpuinfo_x86 new_cpu_data __cpuinitdata = {
-	.wp_works_ok = -1,
-	.hlt_works_ok = 1,
-	.fdiv_bug = -1,
-=======
 struct cpuinfo_x86 new_cpu_data = {
 	.wp_works_ok = -1,
->>>>>>> c3ade0e0
 };
 /* common cpu data for all cpus */
 struct cpuinfo_x86 boot_cpu_data __read_mostly = {
 	.wp_works_ok = -1,
-<<<<<<< HEAD
-	.hlt_works_ok = 1,
-	.fdiv_bug = -1,
-=======
->>>>>>> c3ade0e0
 };
 EXPORT_SYMBOL(boot_cpu_data);
 
@@ -494,11 +482,7 @@
 
 		switch (data_type) {
 		case SETUP_E820_EXT:
-<<<<<<< HEAD
-			parse_e820_ext((struct setup_data __force_kernel *)data);
-=======
 			parse_e820_ext(pa_data, data_len);
->>>>>>> c3ade0e0
 			break;
 		case SETUP_DTB:
 			add_dtb(pa_data);
@@ -809,83 +793,6 @@
 	trim_snb_memory();
 }
 
-static bool __init snb_gfx_workaround_needed(void)
-{
-#ifdef CONFIG_PCI
-	int i;
-	u16 vendor, devid;
-	static const __initconst u16 snb_ids[] = {
-		0x0102,
-		0x0112,
-		0x0122,
-		0x0106,
-		0x0116,
-		0x0126,
-		0x010a,
-	};
-
-	/* Assume no if something weird is going on with PCI */
-	if (!early_pci_allowed())
-		return false;
-
-	vendor = read_pci_config_16(0, 2, 0, PCI_VENDOR_ID);
-	if (vendor != 0x8086)
-		return false;
-
-	devid = read_pci_config_16(0, 2, 0, PCI_DEVICE_ID);
-	for (i = 0; i < ARRAY_SIZE(snb_ids); i++)
-		if (devid == snb_ids[i])
-			return true;
-#endif
-
-	return false;
-}
-
-/*
- * Sandy Bridge graphics has trouble with certain ranges, exclude
- * them from allocation.
- */
-static void __init trim_snb_memory(void)
-{
-	static const __initconst unsigned long bad_pages[] = {
-		0x20050000,
-		0x20110000,
-		0x20130000,
-		0x20138000,
-		0x40004000,
-	};
-	int i;
-
-	if (!snb_gfx_workaround_needed())
-		return;
-
-	printk(KERN_DEBUG "reserving inaccessible SNB gfx pages\n");
-
-	/*
-	 * Reserve all memory below the 1 MB mark that has not
-	 * already been reserved.
-	 */
-	memblock_reserve(0, 1<<20);
-	
-	for (i = 0; i < ARRAY_SIZE(bad_pages); i++) {
-		if (memblock_reserve(bad_pages[i], PAGE_SIZE))
-			printk(KERN_WARNING "failed to reserve 0x%08lx\n",
-			       bad_pages[i]);
-	}
-}
-
-/*
- * Here we put platform-specific memory range workarounds, i.e.
- * memory known to be corrupt or otherwise in need to be reserved on
- * specific platforms.
- *
- * If this gets used more widely it could use a real dispatch mechanism.
- */
-static void __init trim_platform_memory_ranges(void)
-{
-	trim_snb_memory();
-}
-
 static void __init trim_bios_range(void)
 {
 	/*
@@ -1088,21 +995,12 @@
 	init_mm.end_data = (unsigned long) _edata;
 	init_mm.brk = _brk_end;
 
-<<<<<<< HEAD
-	code_resource.start = virt_to_phys(ktla_ktva(_text));
-	code_resource.end = virt_to_phys(ktla_ktva(_etext))-1;
-	data_resource.start = virt_to_phys(_sdata);
-	data_resource.end = virt_to_phys(_edata)-1;
-	bss_resource.start = virt_to_phys(&__bss_start);
-	bss_resource.end = virt_to_phys(&__bss_stop)-1;
-=======
 	code_resource.start = __pa_symbol(ktla_ktva(_text));
 	code_resource.end = __pa_symbol(ktla_ktva(_etext))-1;
 	data_resource.start = __pa_symbol(_sdata);
 	data_resource.end = __pa_symbol(_edata)-1;
 	bss_resource.start = __pa_symbol(__bss_start);
 	bss_resource.end = __pa_symbol(__bss_stop)-1;
->>>>>>> c3ade0e0
 
 #ifdef CONFIG_CMDLINE_BOOL
 #ifdef CONFIG_CMDLINE_OVERRIDE
@@ -1256,46 +1154,16 @@
 	reserve_real_mode();
 
 	trim_platform_memory_ranges();
-<<<<<<< HEAD
-
-	init_gbpages();
-=======
 	trim_low_memory_range();
->>>>>>> c3ade0e0
 
 	init_mem_mapping();
 
-<<<<<<< HEAD
-#ifdef CONFIG_X86_64
-	if (max_pfn > max_low_pfn) {
-		int i;
-		for (i = 0; i < e820.nr_map; i++) {
-			struct e820entry *ei = &e820.map[i];
-
-			if (ei->addr + ei->size <= 1UL << 32)
-				continue;
-
-			if (ei->type == E820_RESERVED)
-				continue;
-
-			max_pfn_mapped = init_memory_mapping(
-				ei->addr < 1UL << 32 ? 1UL << 32 : ei->addr,
-				ei->addr + ei->size);
-		}
-
-		/* can we preseve max_low_pfn ?*/
-		max_low_pfn = max_pfn;
-	}
-#endif
-	memblock.current_limit = get_max_mapped();
-=======
 	early_trap_pf_init();
 
 	setup_real_mode();
 
 	memblock_set_current_limit(get_max_mapped());
 	dma_contiguous_reserve(0);
->>>>>>> c3ade0e0
 
 	/*
 	 * NOTE: On x86-32, only from this point on, fixmaps are ready for use.
