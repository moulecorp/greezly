--- conflicted
+++ resolved
@@ -43,18 +43,13 @@
 } while (0)
 #endif
 
-<<<<<<< HEAD
-static inline void *__module_alloc(unsigned long size, pgprot_t prot) __size_overflow(1);
-=======
->>>>>>> c3ade0e0
 static inline void *__module_alloc(unsigned long size, pgprot_t prot)
 {
 	if (!size || PAGE_ALIGN(size) > MODULES_LEN)
 		return NULL;
 	return __vmalloc_node_range(size, 1, MODULES_VADDR, MODULES_END,
 				GFP_KERNEL | __GFP_HIGHMEM | __GFP_ZERO, prot,
-<<<<<<< HEAD
-				-1, __builtin_return_address(0));
+				NUMA_NO_NODE, __builtin_return_address(0));
 }
 
 void *module_alloc(unsigned long size)
@@ -70,25 +65,6 @@
 
 #ifdef CONFIG_PAX_KERNEXEC
 #ifdef CONFIG_X86_32
-void *module_alloc_exec(unsigned long size) __size_overflow(1);
-=======
-				NUMA_NO_NODE, __builtin_return_address(0));
-}
-
-void *module_alloc(unsigned long size)
-{
-
-#ifdef CONFIG_PAX_KERNEXEC
-	return __module_alloc(size, PAGE_KERNEL);
-#else
-	return __module_alloc(size, PAGE_KERNEL_EXEC);
-#endif
-
-}
-
-#ifdef CONFIG_PAX_KERNEXEC
-#ifdef CONFIG_X86_32
->>>>>>> c3ade0e0
 void *module_alloc_exec(unsigned long size)
 {
 	struct vm_struct *area;
@@ -154,11 +130,7 @@
 			pax_close_kernel();
 			break;
 		case R_386_PC32:
-<<<<<<< HEAD
-			/* Add the value, subtract its postition */
-=======
 			/* Add the value, subtract its position */
->>>>>>> c3ade0e0
 			pax_open_kernel();
 			*plocation += sym->st_value - location;
 			pax_close_kernel();
