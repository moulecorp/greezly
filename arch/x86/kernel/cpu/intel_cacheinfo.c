/*
 *	Routines to identify caches on Intel CPU.
 *
 *	Changes:
 *	Venkatesh Pallipadi	: Adding cache identification through cpuid(4)
 *	Ashok Raj <ashok.raj@intel.com>: Work with CPU hotplug infrastructure.
 *	Andi Kleen / Andreas Herrmann	: CPUID4 emulation on AMD.
 */

#include <linux/init.h>
#include <linux/slab.h>
#include <linux/device.h>
#include <linux/compiler.h>
#include <linux/cpu.h>
#include <linux/sched.h>
#include <linux/pci.h>

#include <asm/processor.h>
#include <linux/smp.h>
#include <asm/amd_nb.h>
#include <asm/smp.h>

#define LVL_1_INST	1
#define LVL_1_DATA	2
#define LVL_2		3
#define LVL_3		4
#define LVL_TRACE	5

struct _cache_table {
	unsigned char descriptor;
	char cache_type;
	short size;
};

#define MB(x)	((x) * 1024)

/* All the cache descriptor types we care about (no TLB or
   trace cache entries) */

static const struct _cache_table cache_table[] =
{
	{ 0x06, LVL_1_INST, 8 },	/* 4-way set assoc, 32 byte line size */
	{ 0x08, LVL_1_INST, 16 },	/* 4-way set assoc, 32 byte line size */
	{ 0x09, LVL_1_INST, 32 },	/* 4-way set assoc, 64 byte line size */
	{ 0x0a, LVL_1_DATA, 8 },	/* 2 way set assoc, 32 byte line size */
	{ 0x0c, LVL_1_DATA, 16 },	/* 4-way set assoc, 32 byte line size */
	{ 0x0d, LVL_1_DATA, 16 },	/* 4-way set assoc, 64 byte line size */
	{ 0x0e, LVL_1_DATA, 24 },	/* 6-way set assoc, 64 byte line size */
	{ 0x21, LVL_2,      256 },	/* 8-way set assoc, 64 byte line size */
	{ 0x22, LVL_3,      512 },	/* 4-way set assoc, sectored cache, 64 byte line size */
	{ 0x23, LVL_3,      MB(1) },	/* 8-way set assoc, sectored cache, 64 byte line size */
	{ 0x25, LVL_3,      MB(2) },	/* 8-way set assoc, sectored cache, 64 byte line size */
	{ 0x29, LVL_3,      MB(4) },	/* 8-way set assoc, sectored cache, 64 byte line size */
	{ 0x2c, LVL_1_DATA, 32 },	/* 8-way set assoc, 64 byte line size */
	{ 0x30, LVL_1_INST, 32 },	/* 8-way set assoc, 64 byte line size */
	{ 0x39, LVL_2,      128 },	/* 4-way set assoc, sectored cache, 64 byte line size */
	{ 0x3a, LVL_2,      192 },	/* 6-way set assoc, sectored cache, 64 byte line size */
	{ 0x3b, LVL_2,      128 },	/* 2-way set assoc, sectored cache, 64 byte line size */
	{ 0x3c, LVL_2,      256 },	/* 4-way set assoc, sectored cache, 64 byte line size */
	{ 0x3d, LVL_2,      384 },	/* 6-way set assoc, sectored cache, 64 byte line size */
	{ 0x3e, LVL_2,      512 },	/* 4-way set assoc, sectored cache, 64 byte line size */
	{ 0x3f, LVL_2,      256 },	/* 2-way set assoc, 64 byte line size */
	{ 0x41, LVL_2,      128 },	/* 4-way set assoc, 32 byte line size */
	{ 0x42, LVL_2,      256 },	/* 4-way set assoc, 32 byte line size */
	{ 0x43, LVL_2,      512 },	/* 4-way set assoc, 32 byte line size */
	{ 0x44, LVL_2,      MB(1) },	/* 4-way set assoc, 32 byte line size */
	{ 0x45, LVL_2,      MB(2) },	/* 4-way set assoc, 32 byte line size */
	{ 0x46, LVL_3,      MB(4) },	/* 4-way set assoc, 64 byte line size */
	{ 0x47, LVL_3,      MB(8) },	/* 8-way set assoc, 64 byte line size */
	{ 0x48, LVL_2,      MB(3) },	/* 12-way set assoc, 64 byte line size */
	{ 0x49, LVL_3,      MB(4) },	/* 16-way set assoc, 64 byte line size */
	{ 0x4a, LVL_3,      MB(6) },	/* 12-way set assoc, 64 byte line size */
	{ 0x4b, LVL_3,      MB(8) },	/* 16-way set assoc, 64 byte line size */
	{ 0x4c, LVL_3,      MB(12) },	/* 12-way set assoc, 64 byte line size */
	{ 0x4d, LVL_3,      MB(16) },	/* 16-way set assoc, 64 byte line size */
	{ 0x4e, LVL_2,      MB(6) },	/* 24-way set assoc, 64 byte line size */
	{ 0x60, LVL_1_DATA, 16 },	/* 8-way set assoc, sectored cache, 64 byte line size */
	{ 0x66, LVL_1_DATA, 8 },	/* 4-way set assoc, sectored cache, 64 byte line size */
	{ 0x67, LVL_1_DATA, 16 },	/* 4-way set assoc, sectored cache, 64 byte line size */
	{ 0x68, LVL_1_DATA, 32 },	/* 4-way set assoc, sectored cache, 64 byte line size */
	{ 0x70, LVL_TRACE,  12 },	/* 8-way set assoc */
	{ 0x71, LVL_TRACE,  16 },	/* 8-way set assoc */
	{ 0x72, LVL_TRACE,  32 },	/* 8-way set assoc */
	{ 0x73, LVL_TRACE,  64 },	/* 8-way set assoc */
	{ 0x78, LVL_2,      MB(1) },	/* 4-way set assoc, 64 byte line size */
	{ 0x79, LVL_2,      128 },	/* 8-way set assoc, sectored cache, 64 byte line size */
	{ 0x7a, LVL_2,      256 },	/* 8-way set assoc, sectored cache, 64 byte line size */
	{ 0x7b, LVL_2,      512 },	/* 8-way set assoc, sectored cache, 64 byte line size */
	{ 0x7c, LVL_2,      MB(1) },	/* 8-way set assoc, sectored cache, 64 byte line size */
	{ 0x7d, LVL_2,      MB(2) },	/* 8-way set assoc, 64 byte line size */
	{ 0x7f, LVL_2,      512 },	/* 2-way set assoc, 64 byte line size */
	{ 0x80, LVL_2,      512 },	/* 8-way set assoc, 64 byte line size */
	{ 0x82, LVL_2,      256 },	/* 8-way set assoc, 32 byte line size */
	{ 0x83, LVL_2,      512 },	/* 8-way set assoc, 32 byte line size */
	{ 0x84, LVL_2,      MB(1) },	/* 8-way set assoc, 32 byte line size */
	{ 0x85, LVL_2,      MB(2) },	/* 8-way set assoc, 32 byte line size */
	{ 0x86, LVL_2,      512 },	/* 4-way set assoc, 64 byte line size */
	{ 0x87, LVL_2,      MB(1) },	/* 8-way set assoc, 64 byte line size */
	{ 0xd0, LVL_3,      512 },	/* 4-way set assoc, 64 byte line size */
	{ 0xd1, LVL_3,      MB(1) },	/* 4-way set assoc, 64 byte line size */
	{ 0xd2, LVL_3,      MB(2) },	/* 4-way set assoc, 64 byte line size */
	{ 0xd6, LVL_3,      MB(1) },	/* 8-way set assoc, 64 byte line size */
	{ 0xd7, LVL_3,      MB(2) },	/* 8-way set assoc, 64 byte line size */
	{ 0xd8, LVL_3,      MB(4) },	/* 12-way set assoc, 64 byte line size */
	{ 0xdc, LVL_3,      MB(2) },	/* 12-way set assoc, 64 byte line size */
	{ 0xdd, LVL_3,      MB(4) },	/* 12-way set assoc, 64 byte line size */
	{ 0xde, LVL_3,      MB(8) },	/* 12-way set assoc, 64 byte line size */
	{ 0xe2, LVL_3,      MB(2) },	/* 16-way set assoc, 64 byte line size */
	{ 0xe3, LVL_3,      MB(4) },	/* 16-way set assoc, 64 byte line size */
	{ 0xe4, LVL_3,      MB(8) },	/* 16-way set assoc, 64 byte line size */
	{ 0xea, LVL_3,      MB(12) },	/* 24-way set assoc, 64 byte line size */
	{ 0xeb, LVL_3,      MB(18) },	/* 24-way set assoc, 64 byte line size */
	{ 0xec, LVL_3,      MB(24) },	/* 24-way set assoc, 64 byte line size */
	{ 0x00, 0, 0}
};


enum _cache_type {
	CACHE_TYPE_NULL	= 0,
	CACHE_TYPE_DATA = 1,
	CACHE_TYPE_INST = 2,
	CACHE_TYPE_UNIFIED = 3
};

union _cpuid4_leaf_eax {
	struct {
		enum _cache_type	type:5;
		unsigned int		level:3;
		unsigned int		is_self_initializing:1;
		unsigned int		is_fully_associative:1;
		unsigned int		reserved:4;
		unsigned int		num_threads_sharing:12;
		unsigned int		num_cores_on_die:6;
	} split;
	u32 full;
};

union _cpuid4_leaf_ebx {
	struct {
		unsigned int		coherency_line_size:12;
		unsigned int		physical_line_partition:10;
		unsigned int		ways_of_associativity:10;
	} split;
	u32 full;
};

union _cpuid4_leaf_ecx {
	struct {
		unsigned int		number_of_sets:32;
	} split;
	u32 full;
};

struct _cpuid4_info_regs {
	union _cpuid4_leaf_eax eax;
	union _cpuid4_leaf_ebx ebx;
	union _cpuid4_leaf_ecx ecx;
	unsigned long size;
	struct amd_northbridge *nb;
};

struct _cpuid4_info {
	struct _cpuid4_info_regs base;
	DECLARE_BITMAP(shared_cpu_map, NR_CPUS);
};

unsigned short			num_cache_leaves;

/* AMD doesn't have CPUID4. Emulate it here to report the same
   information to the user.  This makes some assumptions about the machine:
   L2 not shared, no SMT etc. that is currently true on AMD CPUs.

   In theory the TLBs could be reported as fake type (they are in "dummy").
   Maybe later */
union l1_cache {
	struct {
		unsigned line_size:8;
		unsigned lines_per_tag:8;
		unsigned assoc:8;
		unsigned size_in_kb:8;
	};
	unsigned val;
};

union l2_cache {
	struct {
		unsigned line_size:8;
		unsigned lines_per_tag:4;
		unsigned assoc:4;
		unsigned size_in_kb:16;
	};
	unsigned val;
};

union l3_cache {
	struct {
		unsigned line_size:8;
		unsigned lines_per_tag:4;
		unsigned assoc:4;
		unsigned res:2;
		unsigned size_encoded:14;
	};
	unsigned val;
};

static const unsigned short assocs[] = {
	[1] = 1,
	[2] = 2,
	[4] = 4,
	[6] = 8,
	[8] = 16,
	[0xa] = 32,
	[0xb] = 48,
	[0xc] = 64,
	[0xd] = 96,
	[0xe] = 128,
	[0xf] = 0xffff /* fully associative - no way to show this currently */
};

static const unsigned char levels[] = { 1, 1, 2, 3 };
static const unsigned char types[] = { 1, 2, 3, 3 };

static void
amd_cpuid4(int leaf, union _cpuid4_leaf_eax *eax,
		     union _cpuid4_leaf_ebx *ebx,
		     union _cpuid4_leaf_ecx *ecx)
{
	unsigned dummy;
	unsigned line_size, lines_per_tag, assoc, size_in_kb;
	union l1_cache l1i, l1d;
	union l2_cache l2;
	union l3_cache l3;
	union l1_cache *l1 = &l1d;

	eax->full = 0;
	ebx->full = 0;
	ecx->full = 0;

	cpuid(0x80000005, &dummy, &dummy, &l1d.val, &l1i.val);
	cpuid(0x80000006, &dummy, &dummy, &l2.val, &l3.val);

	switch (leaf) {
	case 1:
		l1 = &l1i;
	case 0:
		if (!l1->val)
			return;
		assoc = assocs[l1->assoc];
		line_size = l1->line_size;
		lines_per_tag = l1->lines_per_tag;
		size_in_kb = l1->size_in_kb;
		break;
	case 2:
		if (!l2.val)
			return;
		assoc = assocs[l2.assoc];
		line_size = l2.line_size;
		lines_per_tag = l2.lines_per_tag;
		/* cpu_data has errata corrections for K7 applied */
		size_in_kb = __this_cpu_read(cpu_info.x86_cache_size);
		break;
	case 3:
		if (!l3.val)
			return;
		assoc = assocs[l3.assoc];
		line_size = l3.line_size;
		lines_per_tag = l3.lines_per_tag;
		size_in_kb = l3.size_encoded * 512;
		if (boot_cpu_has(X86_FEATURE_AMD_DCM)) {
			size_in_kb = size_in_kb >> 1;
			assoc = assoc >> 1;
		}
		break;
	default:
		return;
	}

	eax->split.is_self_initializing = 1;
	eax->split.type = types[leaf];
	eax->split.level = levels[leaf];
	eax->split.num_threads_sharing = 0;
	eax->split.num_cores_on_die = __this_cpu_read(cpu_info.x86_max_cores) - 1;


	if (assoc == 0xffff)
		eax->split.is_fully_associative = 1;
	ebx->split.coherency_line_size = line_size - 1;
	ebx->split.ways_of_associativity = assoc - 1;
	ebx->split.physical_line_partition = lines_per_tag - 1;
	ecx->split.number_of_sets = (size_in_kb * 1024) / line_size /
		(ebx->split.ways_of_associativity + 1) - 1;
}

struct _cache_attr {
	struct attribute attr;
	ssize_t (*show)(struct _cpuid4_info *, char *, unsigned int);
	ssize_t (*store)(struct _cpuid4_info *, const char *, size_t count,
			 unsigned int);
};

#if defined(CONFIG_AMD_NB) && defined(CONFIG_SYSFS)
/*
 * L3 cache descriptors
 */
static void amd_calc_l3_indices(struct amd_northbridge *nb)
{
	struct amd_l3_cache *l3 = &nb->l3_cache;
	unsigned int sc0, sc1, sc2, sc3;
	u32 val = 0;

	pci_read_config_dword(nb->misc, 0x1C4, &val);

	/* calculate subcache sizes */
	l3->subcaches[0] = sc0 = !(val & BIT(0));
	l3->subcaches[1] = sc1 = !(val & BIT(4));

	if (boot_cpu_data.x86 == 0x15) {
		l3->subcaches[0] = sc0 += !(val & BIT(1));
		l3->subcaches[1] = sc1 += !(val & BIT(5));
	}

	l3->subcaches[2] = sc2 = !(val & BIT(8))  + !(val & BIT(9));
	l3->subcaches[3] = sc3 = !(val & BIT(12)) + !(val & BIT(13));

	l3->indices = (max(max3(sc0, sc1, sc2), sc3) << 10) - 1;
}

<<<<<<< HEAD
static void __cpuinit amd_init_l3_cache(struct _cpuid4_info_regs *this_leaf, int index)
=======
static void amd_init_l3_cache(struct _cpuid4_info_regs *this_leaf, int index)
>>>>>>> c3ade0e0
{
	int node;

	/* only for L3, and not in virtualized environments */
	if (index < 3)
		return;

	node = amd_get_nb_id(smp_processor_id());
	this_leaf->nb = node_to_amd_nb(node);
	if (this_leaf->nb && !this_leaf->nb->l3_cache.indices)
		amd_calc_l3_indices(this_leaf->nb);
}

/*
 * check whether a slot used for disabling an L3 index is occupied.
 * @l3: L3 cache descriptor
 * @slot: slot number (0..1)
 *
 * @returns: the disabled index if used or negative value if slot free.
 */
int amd_get_l3_disable_slot(struct amd_northbridge *nb, unsigned slot)
{
	unsigned int reg = 0;

	pci_read_config_dword(nb->misc, 0x1BC + slot * 4, &reg);

	/* check whether this slot is activated already */
	if (reg & (3UL << 30))
		return reg & 0xfff;

	return -1;
}

static ssize_t show_cache_disable(struct _cpuid4_info *this_leaf, char *buf,
				  unsigned int slot)
{
	int index;

	if (!this_leaf->base.nb || !amd_nb_has_feature(AMD_NB_L3_INDEX_DISABLE))
		return -EINVAL;

	index = amd_get_l3_disable_slot(this_leaf->base.nb, slot);
	if (index >= 0)
		return sprintf(buf, "%d\n", index);

	return sprintf(buf, "FREE\n");
}

#define SHOW_CACHE_DISABLE(slot)					\
static ssize_t								\
show_cache_disable_##slot(struct _cpuid4_info *this_leaf, char *buf,	\
			  unsigned int cpu)				\
{									\
	return show_cache_disable(this_leaf, buf, slot);		\
}
SHOW_CACHE_DISABLE(0)
SHOW_CACHE_DISABLE(1)

static void amd_l3_disable_index(struct amd_northbridge *nb, int cpu,
				 unsigned slot, unsigned long idx)
{
	int i;

	idx |= BIT(30);

	/*
	 *  disable index in all 4 subcaches
	 */
	for (i = 0; i < 4; i++) {
		u32 reg = idx | (i << 20);

		if (!nb->l3_cache.subcaches[i])
			continue;

		pci_write_config_dword(nb->misc, 0x1BC + slot * 4, reg);

		/*
		 * We need to WBINVD on a core on the node containing the L3
		 * cache which indices we disable therefore a simple wbinvd()
		 * is not sufficient.
		 */
		wbinvd_on_cpu(cpu);

		reg |= BIT(31);
		pci_write_config_dword(nb->misc, 0x1BC + slot * 4, reg);
	}
}

/*
 * disable a L3 cache index by using a disable-slot
 *
 * @l3:    L3 cache descriptor
 * @cpu:   A CPU on the node containing the L3 cache
 * @slot:  slot number (0..1)
 * @index: index to disable
 *
 * @return: 0 on success, error status on failure
 */
int amd_set_l3_disable_slot(struct amd_northbridge *nb, int cpu, unsigned slot,
			    unsigned long index)
{
	int ret = 0;

	/*  check if @slot is already used or the index is already disabled */
	ret = amd_get_l3_disable_slot(nb, slot);
	if (ret >= 0)
		return -EEXIST;

	if (index > nb->l3_cache.indices)
		return -EINVAL;

	/* check whether the other slot has disabled the same index already */
	if (index == amd_get_l3_disable_slot(nb, !slot))
		return -EEXIST;

	amd_l3_disable_index(nb, cpu, slot, index);

	return 0;
}

static ssize_t store_cache_disable(struct _cpuid4_info *this_leaf,
				  const char *buf, size_t count,
				  unsigned int slot)
{
	unsigned long val = 0;
	int cpu, err = 0;

	if (!capable(CAP_SYS_ADMIN))
		return -EPERM;

	if (!this_leaf->base.nb || !amd_nb_has_feature(AMD_NB_L3_INDEX_DISABLE))
		return -EINVAL;

	cpu = cpumask_first(to_cpumask(this_leaf->shared_cpu_map));

	if (strict_strtoul(buf, 10, &val) < 0)
		return -EINVAL;

	err = amd_set_l3_disable_slot(this_leaf->base.nb, cpu, slot, val);
	if (err) {
		if (err == -EEXIST)
			pr_warning("L3 slot %d in use/index already disabled!\n",
				   slot);
		return err;
	}
	return count;
}

#define STORE_CACHE_DISABLE(slot)					\
static ssize_t								\
store_cache_disable_##slot(struct _cpuid4_info *this_leaf,		\
			   const char *buf, size_t count,		\
			   unsigned int cpu)				\
{									\
	return store_cache_disable(this_leaf, buf, count, slot);	\
}
STORE_CACHE_DISABLE(0)
STORE_CACHE_DISABLE(1)

static struct _cache_attr cache_disable_0 = __ATTR(cache_disable_0, 0644,
		show_cache_disable_0, store_cache_disable_0);
static struct _cache_attr cache_disable_1 = __ATTR(cache_disable_1, 0644,
		show_cache_disable_1, store_cache_disable_1);

static ssize_t
show_subcaches(struct _cpuid4_info *this_leaf, char *buf, unsigned int cpu)
{
	if (!this_leaf->base.nb || !amd_nb_has_feature(AMD_NB_L3_PARTITIONING))
		return -EINVAL;

	return sprintf(buf, "%x\n", amd_get_subcaches(cpu));
}

static ssize_t
store_subcaches(struct _cpuid4_info *this_leaf, const char *buf, size_t count,
		unsigned int cpu)
{
	unsigned long val;

	if (!capable(CAP_SYS_ADMIN))
		return -EPERM;

	if (!this_leaf->base.nb || !amd_nb_has_feature(AMD_NB_L3_PARTITIONING))
		return -EINVAL;

	if (strict_strtoul(buf, 16, &val) < 0)
		return -EINVAL;

	if (amd_set_subcaches(cpu, val))
		return -EINVAL;

	return count;
}

static struct _cache_attr subcaches =
	__ATTR(subcaches, 0644, show_subcaches, store_subcaches);

#else
#define amd_init_l3_cache(x, y)
#endif  /* CONFIG_AMD_NB && CONFIG_SYSFS */

static int
cpuid4_cache_lookup_regs(int index, struct _cpuid4_info_regs *this_leaf)
{
	union _cpuid4_leaf_eax	eax;
	union _cpuid4_leaf_ebx	ebx;
	union _cpuid4_leaf_ecx	ecx;
	unsigned		edx;

	if (boot_cpu_data.x86_vendor == X86_VENDOR_AMD) {
		if (cpu_has_topoext)
			cpuid_count(0x8000001d, index, &eax.full,
				    &ebx.full, &ecx.full, &edx);
		else
			amd_cpuid4(index, &eax, &ebx, &ecx);
		amd_init_l3_cache(this_leaf, index);
	} else {
		cpuid_count(4, index, &eax.full, &ebx.full, &ecx.full, &edx);
	}

	if (eax.split.type == CACHE_TYPE_NULL)
		return -EIO; /* better error ? */

	this_leaf->eax = eax;
	this_leaf->ebx = ebx;
	this_leaf->ecx = ecx;
	this_leaf->size = (ecx.split.number_of_sets          + 1) *
			  (ebx.split.coherency_line_size     + 1) *
			  (ebx.split.physical_line_partition + 1) *
			  (ebx.split.ways_of_associativity   + 1);
	return 0;
}

static int find_num_cache_leaves(struct cpuinfo_x86 *c)
{
	unsigned int		eax, ebx, ecx, edx, op;
	union _cpuid4_leaf_eax	cache_eax;
	int 			i = -1;

	if (c->x86_vendor == X86_VENDOR_AMD)
		op = 0x8000001d;
	else
		op = 4;

	do {
		++i;
		/* Do cpuid(op) loop to find out num_cache_leaves */
		cpuid_count(op, i, &eax, &ebx, &ecx, &edx);
		cache_eax.full = eax;
	} while (cache_eax.split.type != CACHE_TYPE_NULL);
	return i;
}

void init_amd_cacheinfo(struct cpuinfo_x86 *c)
{

	if (cpu_has_topoext) {
		num_cache_leaves = find_num_cache_leaves(c);
	} else if (c->extended_cpuid_level >= 0x80000006) {
		if (cpuid_edx(0x80000006) & 0xf000)
			num_cache_leaves = 4;
		else
			num_cache_leaves = 3;
	}
}

unsigned int init_intel_cacheinfo(struct cpuinfo_x86 *c)
{
	/* Cache sizes */
	unsigned int trace = 0, l1i = 0, l1d = 0, l2 = 0, l3 = 0;
	unsigned int new_l1d = 0, new_l1i = 0; /* Cache sizes from cpuid(4) */
	unsigned int new_l2 = 0, new_l3 = 0, i; /* Cache sizes from cpuid(4) */
	unsigned int l2_id = 0, l3_id = 0, num_threads_sharing, index_msb;
#ifdef CONFIG_X86_HT
	unsigned int cpu = c->cpu_index;
#endif

	if (c->cpuid_level > 3) {
		static int is_initialized;

		if (is_initialized == 0) {
			/* Init num_cache_leaves from boot CPU */
			num_cache_leaves = find_num_cache_leaves(c);
			is_initialized++;
		}

		/*
		 * Whenever possible use cpuid(4), deterministic cache
		 * parameters cpuid leaf to find the cache details
		 */
		for (i = 0; i < num_cache_leaves; i++) {
			struct _cpuid4_info_regs this_leaf = {};
			int retval;

			retval = cpuid4_cache_lookup_regs(i, &this_leaf);
			if (retval < 0)
				continue;

			switch (this_leaf.eax.split.level) {
			case 1:
				if (this_leaf.eax.split.type == CACHE_TYPE_DATA)
					new_l1d = this_leaf.size/1024;
				else if (this_leaf.eax.split.type == CACHE_TYPE_INST)
					new_l1i = this_leaf.size/1024;
				break;
			case 2:
				new_l2 = this_leaf.size/1024;
				num_threads_sharing = 1 + this_leaf.eax.split.num_threads_sharing;
				index_msb = get_count_order(num_threads_sharing);
				l2_id = c->apicid & ~((1 << index_msb) - 1);
				break;
			case 3:
				new_l3 = this_leaf.size/1024;
				num_threads_sharing = 1 + this_leaf.eax.split.num_threads_sharing;
				index_msb = get_count_order(num_threads_sharing);
				l3_id = c->apicid & ~((1 << index_msb) - 1);
				break;
			default:
				break;
			}
		}
	}
	/*
	 * Don't use cpuid2 if cpuid4 is supported. For P4, we use cpuid2 for
	 * trace cache
	 */
	if ((num_cache_leaves == 0 || c->x86 == 15) && c->cpuid_level > 1) {
		/* supports eax=2  call */
		int j, n;
		unsigned int regs[4];
		unsigned char *dp = (unsigned char *)regs;
		int only_trace = 0;

		if (num_cache_leaves != 0 && c->x86 == 15)
			only_trace = 1;

		/* Number of times to iterate */
		n = cpuid_eax(2) & 0xFF;

		for (i = 0 ; i < n ; i++) {
			cpuid(2, &regs[0], &regs[1], &regs[2], &regs[3]);

			/* If bit 31 is set, this is an unknown format */
			for (j = 0 ; j < 3 ; j++)
				if (regs[j] & (1 << 31))
					regs[j] = 0;

			/* Byte 0 is level count, not a descriptor */
			for (j = 1 ; j < 16 ; j++) {
				unsigned char des = dp[j];
				unsigned char k = 0;

				/* look up this descriptor in the table */
				while (cache_table[k].descriptor != 0) {
					if (cache_table[k].descriptor == des) {
						if (only_trace && cache_table[k].cache_type != LVL_TRACE)
							break;
						switch (cache_table[k].cache_type) {
						case LVL_1_INST:
							l1i += cache_table[k].size;
							break;
						case LVL_1_DATA:
							l1d += cache_table[k].size;
							break;
						case LVL_2:
							l2 += cache_table[k].size;
							break;
						case LVL_3:
							l3 += cache_table[k].size;
							break;
						case LVL_TRACE:
							trace += cache_table[k].size;
							break;
						}

						break;
					}

					k++;
				}
			}
		}
	}

	if (new_l1d)
		l1d = new_l1d;

	if (new_l1i)
		l1i = new_l1i;

	if (new_l2) {
		l2 = new_l2;
#ifdef CONFIG_X86_HT
		per_cpu(cpu_llc_id, cpu) = l2_id;
#endif
	}

	if (new_l3) {
		l3 = new_l3;
#ifdef CONFIG_X86_HT
		per_cpu(cpu_llc_id, cpu) = l3_id;
#endif
	}

	c->x86_cache_size = l3 ? l3 : (l2 ? l2 : (l1i+l1d));

	return l2;
}

#ifdef CONFIG_SYSFS

/* pointer to _cpuid4_info array (for each cache leaf) */
static DEFINE_PER_CPU(struct _cpuid4_info *, ici_cpuid4_info);
#define CPUID4_INFO_IDX(x, y)	(&((per_cpu(ici_cpuid4_info, x))[y]))

#ifdef CONFIG_SMP

<<<<<<< HEAD
static int __cpuinit cache_shared_amd_cpu_map_setup(unsigned int cpu, int index)
{
	struct _cpuid4_info *this_leaf;
	int ret, i, sibling;
	struct cpuinfo_x86 *c = &cpu_data(cpu);

	ret = 0;
	if (index == 3) {
		ret = 1;
=======
static int cache_shared_amd_cpu_map_setup(unsigned int cpu, int index)
{
	struct _cpuid4_info *this_leaf;
	int i, sibling;

	if (cpu_has_topoext) {
		unsigned int apicid, nshared, first, last;

		if (!per_cpu(ici_cpuid4_info, cpu))
			return 0;

		this_leaf = CPUID4_INFO_IDX(cpu, index);
		nshared = this_leaf->base.eax.split.num_threads_sharing + 1;
		apicid = cpu_data(cpu).apicid;
		first = apicid - (apicid % nshared);
		last = first + nshared - 1;

		for_each_online_cpu(i) {
			apicid = cpu_data(i).apicid;
			if ((apicid < first) || (apicid > last))
				continue;
			if (!per_cpu(ici_cpuid4_info, i))
				continue;
			this_leaf = CPUID4_INFO_IDX(i, index);

			for_each_online_cpu(sibling) {
				apicid = cpu_data(sibling).apicid;
				if ((apicid < first) || (apicid > last))
					continue;
				set_bit(sibling, this_leaf->shared_cpu_map);
			}
		}
	} else if (index == 3) {
>>>>>>> c3ade0e0
		for_each_cpu(i, cpu_llc_shared_mask(cpu)) {
			if (!per_cpu(ici_cpuid4_info, i))
				continue;
			this_leaf = CPUID4_INFO_IDX(i, index);
			for_each_cpu(sibling, cpu_llc_shared_mask(cpu)) {
				if (!cpu_online(sibling))
					continue;
				set_bit(sibling, this_leaf->shared_cpu_map);
			}
		}
<<<<<<< HEAD
	} else if ((c->x86 == 0x15) && ((index == 1) || (index == 2))) {
		ret = 1;
		for_each_cpu(i, cpu_sibling_mask(cpu)) {
			if (!per_cpu(ici_cpuid4_info, i))
				continue;
			this_leaf = CPUID4_INFO_IDX(i, index);
			for_each_cpu(sibling, cpu_sibling_mask(cpu)) {
				if (!cpu_online(sibling))
					continue;
				set_bit(sibling, this_leaf->shared_cpu_map);
			}
		}
	}

	return ret;
}

static void __cpuinit cache_shared_cpu_map_setup(unsigned int cpu, int index)
{
	struct _cpuid4_info *this_leaf, *sibling_leaf;
	unsigned long num_threads_sharing;
	int index_msb, i;
	struct cpuinfo_x86 *c = &cpu_data(cpu);

	if (c->x86_vendor == X86_VENDOR_AMD) {
		if (cache_shared_amd_cpu_map_setup(cpu, index))
			return;
	}

=======
	} else
		return 0;

	return 1;
}

static void cache_shared_cpu_map_setup(unsigned int cpu, int index)
{
	struct _cpuid4_info *this_leaf, *sibling_leaf;
	unsigned long num_threads_sharing;
	int index_msb, i;
	struct cpuinfo_x86 *c = &cpu_data(cpu);

	if (c->x86_vendor == X86_VENDOR_AMD) {
		if (cache_shared_amd_cpu_map_setup(cpu, index))
			return;
	}

>>>>>>> c3ade0e0
	this_leaf = CPUID4_INFO_IDX(cpu, index);
	num_threads_sharing = 1 + this_leaf->base.eax.split.num_threads_sharing;

	if (num_threads_sharing == 1)
		cpumask_set_cpu(cpu, to_cpumask(this_leaf->shared_cpu_map));
	else {
		index_msb = get_count_order(num_threads_sharing);

		for_each_online_cpu(i) {
			if (cpu_data(i).apicid >> index_msb ==
			    c->apicid >> index_msb) {
				cpumask_set_cpu(i,
					to_cpumask(this_leaf->shared_cpu_map));
				if (i != cpu && per_cpu(ici_cpuid4_info, i))  {
					sibling_leaf =
						CPUID4_INFO_IDX(i, index);
					cpumask_set_cpu(cpu, to_cpumask(
						sibling_leaf->shared_cpu_map));
				}
			}
		}
	}
}
static void cache_remove_shared_cpu_map(unsigned int cpu, int index)
{
	struct _cpuid4_info	*this_leaf, *sibling_leaf;
	int sibling;

	this_leaf = CPUID4_INFO_IDX(cpu, index);
	for_each_cpu(sibling, to_cpumask(this_leaf->shared_cpu_map)) {
		sibling_leaf = CPUID4_INFO_IDX(sibling, index);
		cpumask_clear_cpu(cpu,
				  to_cpumask(sibling_leaf->shared_cpu_map));
	}
}
#else
static void cache_shared_cpu_map_setup(unsigned int cpu, int index)
{
}

static void cache_remove_shared_cpu_map(unsigned int cpu, int index)
{
}
#endif

static void free_cache_attributes(unsigned int cpu)
{
	int i;

	for (i = 0; i < num_cache_leaves; i++)
		cache_remove_shared_cpu_map(cpu, i);

	kfree(per_cpu(ici_cpuid4_info, cpu));
	per_cpu(ici_cpuid4_info, cpu) = NULL;
}

static void get_cpu_leaves(void *_retval)
{
	int j, *retval = _retval, cpu = smp_processor_id();

	/* Do cpuid and store the results */
	for (j = 0; j < num_cache_leaves; j++) {
		struct _cpuid4_info *this_leaf = CPUID4_INFO_IDX(cpu, j);

		*retval = cpuid4_cache_lookup_regs(j, &this_leaf->base);
		if (unlikely(*retval < 0)) {
			int i;

			for (i = 0; i < j; i++)
				cache_remove_shared_cpu_map(cpu, i);
			break;
		}
		cache_shared_cpu_map_setup(cpu, j);
	}
}

static int detect_cache_attributes(unsigned int cpu)
{
	int			retval;

	if (num_cache_leaves == 0)
		return -ENOENT;

	per_cpu(ici_cpuid4_info, cpu) = kzalloc(
	    sizeof(struct _cpuid4_info) * num_cache_leaves, GFP_KERNEL);
	if (per_cpu(ici_cpuid4_info, cpu) == NULL)
		return -ENOMEM;

	smp_call_function_single(cpu, get_cpu_leaves, &retval, true);
	if (retval) {
		kfree(per_cpu(ici_cpuid4_info, cpu));
		per_cpu(ici_cpuid4_info, cpu) = NULL;
	}

	return retval;
}

#include <linux/kobject.h>
#include <linux/sysfs.h>
#include <linux/cpu.h>

/* pointer to kobject for cpuX/cache */
static DEFINE_PER_CPU(struct kobject *, ici_cache_kobject);

struct _index_kobject {
	struct kobject kobj;
	unsigned int cpu;
	unsigned short index;
};

/* pointer to array of kobjects for cpuX/cache/indexY */
static DEFINE_PER_CPU(struct _index_kobject *, ici_index_kobject);
#define INDEX_KOBJECT_PTR(x, y)		(&((per_cpu(ici_index_kobject, x))[y]))

#define show_one_plus(file_name, object, val)				\
static ssize_t show_##file_name(struct _cpuid4_info *this_leaf, char *buf, \
				unsigned int cpu)			\
{									\
	return sprintf(buf, "%lu\n", (unsigned long)this_leaf->object + val); \
}

show_one_plus(level, base.eax.split.level, 0);
show_one_plus(coherency_line_size, base.ebx.split.coherency_line_size, 1);
show_one_plus(physical_line_partition, base.ebx.split.physical_line_partition, 1);
show_one_plus(ways_of_associativity, base.ebx.split.ways_of_associativity, 1);
show_one_plus(number_of_sets, base.ecx.split.number_of_sets, 1);

static ssize_t show_size(struct _cpuid4_info *this_leaf, char *buf,
			 unsigned int cpu)
{
	return sprintf(buf, "%luK\n", this_leaf->base.size / 1024);
}

static ssize_t show_shared_cpu_map_func(struct _cpuid4_info *this_leaf,
					int type, char *buf)
{
	ptrdiff_t len = PTR_ALIGN(buf + PAGE_SIZE - 1, PAGE_SIZE) - buf;
	int n = 0;

	if (len > 1) {
		const struct cpumask *mask;

		mask = to_cpumask(this_leaf->shared_cpu_map);
		n = type ?
			cpulist_scnprintf(buf, len-2, mask) :
			cpumask_scnprintf(buf, len-2, mask);
		buf[n++] = '\n';
		buf[n] = '\0';
	}
	return n;
}

static inline ssize_t show_shared_cpu_map(struct _cpuid4_info *leaf, char *buf,
					  unsigned int cpu)
{
	return show_shared_cpu_map_func(leaf, 0, buf);
}

static inline ssize_t show_shared_cpu_list(struct _cpuid4_info *leaf, char *buf,
					   unsigned int cpu)
{
	return show_shared_cpu_map_func(leaf, 1, buf);
}

static ssize_t show_type(struct _cpuid4_info *this_leaf, char *buf,
			 unsigned int cpu)
{
	switch (this_leaf->base.eax.split.type) {
	case CACHE_TYPE_DATA:
		return sprintf(buf, "Data\n");
	case CACHE_TYPE_INST:
		return sprintf(buf, "Instruction\n");
	case CACHE_TYPE_UNIFIED:
		return sprintf(buf, "Unified\n");
	default:
		return sprintf(buf, "Unknown\n");
	}
}

#define to_object(k)	container_of(k, struct _index_kobject, kobj)
#define to_attr(a)	container_of(a, struct _cache_attr, attr)

#define define_one_ro(_name) \
static struct _cache_attr _name = \
	__ATTR(_name, 0444, show_##_name, NULL)

define_one_ro(level);
define_one_ro(type);
define_one_ro(coherency_line_size);
define_one_ro(physical_line_partition);
define_one_ro(ways_of_associativity);
define_one_ro(number_of_sets);
define_one_ro(size);
define_one_ro(shared_cpu_map);
define_one_ro(shared_cpu_list);

static struct attribute *default_attrs[] = {
	&type.attr,
	&level.attr,
	&coherency_line_size.attr,
	&physical_line_partition.attr,
	&ways_of_associativity.attr,
	&number_of_sets.attr,
	&size.attr,
	&shared_cpu_map.attr,
	&shared_cpu_list.attr,
	NULL
};

#ifdef CONFIG_AMD_NB
static struct attribute *default_attrs_amd_nb[] = {
	&type.attr,
	&level.attr,
	&coherency_line_size.attr,
	&physical_line_partition.attr,
	&ways_of_associativity.attr,
	&number_of_sets.attr,
	&size.attr,
	&shared_cpu_map.attr,
	&shared_cpu_list.attr,
	NULL,
	NULL,
	NULL,
	NULL
};

<<<<<<< HEAD
static struct attribute ** __cpuinit amd_l3_attrs(void)
=======
static struct attribute **amd_l3_attrs(void)
>>>>>>> c3ade0e0
{
	static struct attribute **attrs;
	int n;

	if (attrs)
		return attrs;

	n = ARRAY_SIZE(default_attrs);

	attrs = default_attrs_amd_nb;

	if (amd_nb_has_feature(AMD_NB_L3_INDEX_DISABLE)) {
		attrs[n++] = &cache_disable_0.attr;
		attrs[n++] = &cache_disable_1.attr;
	}

	if (amd_nb_has_feature(AMD_NB_L3_PARTITIONING))
		attrs[n++] = &subcaches.attr;

	return attrs;
}
#endif

static ssize_t show(struct kobject *kobj, struct attribute *attr, char *buf)
{
	struct _cache_attr *fattr = to_attr(attr);
	struct _index_kobject *this_leaf = to_object(kobj);
	ssize_t ret;

	ret = fattr->show ?
		fattr->show(CPUID4_INFO_IDX(this_leaf->cpu, this_leaf->index),
			buf, this_leaf->cpu) :
		0;
	return ret;
}

static ssize_t store(struct kobject *kobj, struct attribute *attr,
		     const char *buf, size_t count)
{
	struct _cache_attr *fattr = to_attr(attr);
	struct _index_kobject *this_leaf = to_object(kobj);
	ssize_t ret;

	ret = fattr->store ?
		fattr->store(CPUID4_INFO_IDX(this_leaf->cpu, this_leaf->index),
			buf, count, this_leaf->cpu) :
		0;
	return ret;
}

static const struct sysfs_ops sysfs_ops = {
	.show   = show,
	.store  = store,
};

static struct kobj_type ktype_cache = {
	.sysfs_ops	= &sysfs_ops,
	.default_attrs	= default_attrs,
};

#ifdef CONFIG_AMD_NB
static struct kobj_type ktype_cache_amd_nb = {
	.sysfs_ops	= &sysfs_ops,
	.default_attrs	= default_attrs_amd_nb,
};
#endif

static struct kobj_type ktype_percpu_entry = {
	.sysfs_ops	= &sysfs_ops,
};

static void cpuid4_cache_sysfs_exit(unsigned int cpu)
{
	kfree(per_cpu(ici_cache_kobject, cpu));
	kfree(per_cpu(ici_index_kobject, cpu));
	per_cpu(ici_cache_kobject, cpu) = NULL;
	per_cpu(ici_index_kobject, cpu) = NULL;
	free_cache_attributes(cpu);
}

static int cpuid4_cache_sysfs_init(unsigned int cpu)
{
	int err;

	if (num_cache_leaves == 0)
		return -ENOENT;

	err = detect_cache_attributes(cpu);
	if (err)
		return err;

	/* Allocate all required memory */
	per_cpu(ici_cache_kobject, cpu) =
		kzalloc(sizeof(struct kobject), GFP_KERNEL);
	if (unlikely(per_cpu(ici_cache_kobject, cpu) == NULL))
		goto err_out;

	per_cpu(ici_index_kobject, cpu) = kzalloc(
	    sizeof(struct _index_kobject) * num_cache_leaves, GFP_KERNEL);
	if (unlikely(per_cpu(ici_index_kobject, cpu) == NULL))
		goto err_out;

	return 0;

err_out:
	cpuid4_cache_sysfs_exit(cpu);
	return -ENOMEM;
}

static DECLARE_BITMAP(cache_dev_map, NR_CPUS);

/* Add/Remove cache interface for CPU device */
static int cache_add_dev(struct device *dev)
{
	unsigned int cpu = dev->id;
	unsigned long i, j;
	struct _index_kobject *this_object;
	struct _cpuid4_info   *this_leaf;
	int retval;

	retval = cpuid4_cache_sysfs_init(cpu);
	if (unlikely(retval < 0))
		return retval;

	retval = kobject_init_and_add(per_cpu(ici_cache_kobject, cpu),
				      &ktype_percpu_entry,
				      &dev->kobj, "%s", "cache");
	if (retval < 0) {
		cpuid4_cache_sysfs_exit(cpu);
		return retval;
	}

#ifdef CONFIG_AMD_NB
	amd_l3_attrs();
#endif

	for (i = 0; i < num_cache_leaves; i++) {
		struct kobj_type *ktype;

		this_object = INDEX_KOBJECT_PTR(cpu, i);
		this_object->cpu = cpu;
		this_object->index = i;

		this_leaf = CPUID4_INFO_IDX(cpu, i);

		ktype = &ktype_cache;
#ifdef CONFIG_AMD_NB
		if (this_leaf->base.nb)
			ktype = &ktype_cache_amd_nb;
#endif
		retval = kobject_init_and_add(&(this_object->kobj),
					      ktype,
					      per_cpu(ici_cache_kobject, cpu),
					      "index%1lu", i);
		if (unlikely(retval)) {
			for (j = 0; j < i; j++)
				kobject_put(&(INDEX_KOBJECT_PTR(cpu, j)->kobj));
			kobject_put(per_cpu(ici_cache_kobject, cpu));
			cpuid4_cache_sysfs_exit(cpu);
			return retval;
		}
		kobject_uevent(&(this_object->kobj), KOBJ_ADD);
	}
	cpumask_set_cpu(cpu, to_cpumask(cache_dev_map));

	kobject_uevent(per_cpu(ici_cache_kobject, cpu), KOBJ_ADD);
	return 0;
}

static void cache_remove_dev(struct device *dev)
{
	unsigned int cpu = dev->id;
	unsigned long i;

	if (per_cpu(ici_cpuid4_info, cpu) == NULL)
		return;
	if (!cpumask_test_cpu(cpu, to_cpumask(cache_dev_map)))
		return;
	cpumask_clear_cpu(cpu, to_cpumask(cache_dev_map));

	for (i = 0; i < num_cache_leaves; i++)
		kobject_put(&(INDEX_KOBJECT_PTR(cpu, i)->kobj));
	kobject_put(per_cpu(ici_cache_kobject, cpu));
	cpuid4_cache_sysfs_exit(cpu);
}

static int cacheinfo_cpu_callback(struct notifier_block *nfb,
				  unsigned long action, void *hcpu)
{
	unsigned int cpu = (unsigned long)hcpu;
	struct device *dev;

	dev = get_cpu_device(cpu);
	switch (action) {
	case CPU_ONLINE:
	case CPU_ONLINE_FROZEN:
		cache_add_dev(dev);
		break;
	case CPU_DEAD:
	case CPU_DEAD_FROZEN:
		cache_remove_dev(dev);
		break;
	}
	return NOTIFY_OK;
}

static struct notifier_block cacheinfo_cpu_notifier = {
	.notifier_call = cacheinfo_cpu_callback,
};

static int __init cache_sysfs_init(void)
{
	int i;

	if (num_cache_leaves == 0)
		return 0;

	for_each_online_cpu(i) {
		int err;
		struct device *dev = get_cpu_device(i);

		err = cache_add_dev(dev);
		if (err)
			return err;
	}
	register_hotcpu_notifier(&cacheinfo_cpu_notifier);
	return 0;
}

device_initcall(cache_sysfs_init);

#endif<|MERGE_RESOLUTION|>--- conflicted
+++ resolved
@@ -325,11 +325,7 @@
 	l3->indices = (max(max3(sc0, sc1, sc2), sc3) << 10) - 1;
 }
 
-<<<<<<< HEAD
-static void __cpuinit amd_init_l3_cache(struct _cpuid4_info_regs *this_leaf, int index)
-=======
 static void amd_init_l3_cache(struct _cpuid4_info_regs *this_leaf, int index)
->>>>>>> c3ade0e0
 {
 	int node;
 
@@ -747,17 +743,6 @@
 
 #ifdef CONFIG_SMP
 
-<<<<<<< HEAD
-static int __cpuinit cache_shared_amd_cpu_map_setup(unsigned int cpu, int index)
-{
-	struct _cpuid4_info *this_leaf;
-	int ret, i, sibling;
-	struct cpuinfo_x86 *c = &cpu_data(cpu);
-
-	ret = 0;
-	if (index == 3) {
-		ret = 1;
-=======
 static int cache_shared_amd_cpu_map_setup(unsigned int cpu, int index)
 {
 	struct _cpuid4_info *this_leaf;
@@ -791,7 +776,6 @@
 			}
 		}
 	} else if (index == 3) {
->>>>>>> c3ade0e0
 		for_each_cpu(i, cpu_llc_shared_mask(cpu)) {
 			if (!per_cpu(ici_cpuid4_info, i))
 				continue;
@@ -802,25 +786,13 @@
 				set_bit(sibling, this_leaf->shared_cpu_map);
 			}
 		}
-<<<<<<< HEAD
-	} else if ((c->x86 == 0x15) && ((index == 1) || (index == 2))) {
-		ret = 1;
-		for_each_cpu(i, cpu_sibling_mask(cpu)) {
-			if (!per_cpu(ici_cpuid4_info, i))
-				continue;
-			this_leaf = CPUID4_INFO_IDX(i, index);
-			for_each_cpu(sibling, cpu_sibling_mask(cpu)) {
-				if (!cpu_online(sibling))
-					continue;
-				set_bit(sibling, this_leaf->shared_cpu_map);
-			}
-		}
-	}
-
-	return ret;
-}
-
-static void __cpuinit cache_shared_cpu_map_setup(unsigned int cpu, int index)
+	} else
+		return 0;
+
+	return 1;
+}
+
+static void cache_shared_cpu_map_setup(unsigned int cpu, int index)
 {
 	struct _cpuid4_info *this_leaf, *sibling_leaf;
 	unsigned long num_threads_sharing;
@@ -832,26 +804,6 @@
 			return;
 	}
 
-=======
-	} else
-		return 0;
-
-	return 1;
-}
-
-static void cache_shared_cpu_map_setup(unsigned int cpu, int index)
-{
-	struct _cpuid4_info *this_leaf, *sibling_leaf;
-	unsigned long num_threads_sharing;
-	int index_msb, i;
-	struct cpuinfo_x86 *c = &cpu_data(cpu);
-
-	if (c->x86_vendor == X86_VENDOR_AMD) {
-		if (cache_shared_amd_cpu_map_setup(cpu, index))
-			return;
-	}
-
->>>>>>> c3ade0e0
 	this_leaf = CPUID4_INFO_IDX(cpu, index);
 	num_threads_sharing = 1 + this_leaf->base.eax.split.num_threads_sharing;
 
@@ -1078,11 +1030,7 @@
 	NULL
 };
 
-<<<<<<< HEAD
-static struct attribute ** __cpuinit amd_l3_attrs(void)
-=======
 static struct attribute **amd_l3_attrs(void)
->>>>>>> c3ade0e0
 {
 	static struct attribute **attrs;
 	int n;
