--- conflicted
+++ resolved
@@ -177,22 +177,6 @@
 
 static void intel_smp_check(struct cpuinfo_x86 *c)
 {
-<<<<<<< HEAD
-	__set_fixmap(FIX_F00F_IDT, __pa(&idt_table), PAGE_KERNEL_RO);
-
-	/*
-	 * Update the IDT descriptor and reload the IDT so that
-	 * it uses the read-only mapped virtual address.
-	 */
-	idt_descr.address = (struct desc_struct *)fix_to_virt(FIX_F00F_IDT);
-	load_idt(&idt_descr);
-}
-#endif
-
-static void __cpuinit intel_smp_check(struct cpuinfo_x86 *c)
-{
-=======
->>>>>>> c3ade0e0
 	/* calling is from identify_secondary_cpu() ? */
 	if (!c->cpu_index)
 		return;
