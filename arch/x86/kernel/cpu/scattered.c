/*
 *	Routines to identify additional cpu features that are scattered in
 *	cpuid space.
 */
#include <linux/cpu.h>

#include <asm/pat.h>
#include <asm/processor.h>

#include <asm/apic.h>

struct cpuid_bit {
	u16 feature;
	u8 reg;
	u8 bit;
	u32 level;
	u32 sub_leaf;
};

enum cpuid_regs {
	CR_EAX = 0,
	CR_ECX,
	CR_EDX,
	CR_EBX
};

void init_scattered_cpuid_features(struct cpuinfo_x86 *c)
{
	u32 max_level;
	u32 regs[4];
	const struct cpuid_bit *cb;

<<<<<<< HEAD
	static const struct cpuid_bit __cpuinitconst cpuid_bits[] = {
=======
	static const struct cpuid_bit cpuid_bits[] = {
>>>>>>> c3ade0e0
		{ X86_FEATURE_DTHERM,		CR_EAX, 0, 0x00000006, 0 },
		{ X86_FEATURE_IDA,		CR_EAX, 1, 0x00000006, 0 },
		{ X86_FEATURE_ARAT,		CR_EAX, 2, 0x00000006, 0 },
		{ X86_FEATURE_PLN,		CR_EAX, 4, 0x00000006, 0 },
		{ X86_FEATURE_PTS,		CR_EAX, 6, 0x00000006, 0 },
		{ X86_FEATURE_APERFMPERF,	CR_ECX, 0, 0x00000006, 0 },
		{ X86_FEATURE_EPB,		CR_ECX, 3, 0x00000006, 0 },
		{ X86_FEATURE_XSAVEOPT,		CR_EAX,	0, 0x0000000d, 1 },
		{ X86_FEATURE_HW_PSTATE,	CR_EDX, 7, 0x80000007, 0 },
		{ X86_FEATURE_CPB,		CR_EDX, 9, 0x80000007, 0 },
		{ X86_FEATURE_PROC_FEEDBACK,	CR_EDX,11, 0x80000007, 0 },
		{ X86_FEATURE_NPT,		CR_EDX, 0, 0x8000000a, 0 },
		{ X86_FEATURE_LBRV,		CR_EDX, 1, 0x8000000a, 0 },
		{ X86_FEATURE_SVML,		CR_EDX, 2, 0x8000000a, 0 },
		{ X86_FEATURE_NRIPS,		CR_EDX, 3, 0x8000000a, 0 },
		{ X86_FEATURE_TSCRATEMSR,	CR_EDX, 4, 0x8000000a, 0 },
		{ X86_FEATURE_VMCBCLEAN,	CR_EDX, 5, 0x8000000a, 0 },
		{ X86_FEATURE_FLUSHBYASID,	CR_EDX, 6, 0x8000000a, 0 },
		{ X86_FEATURE_DECODEASSISTS,	CR_EDX, 7, 0x8000000a, 0 },
		{ X86_FEATURE_PAUSEFILTER,	CR_EDX,10, 0x8000000a, 0 },
		{ X86_FEATURE_PFTHRESHOLD,	CR_EDX,12, 0x8000000a, 0 },
		{ 0, 0, 0, 0, 0 }
	};

	for (cb = cpuid_bits; cb->feature; cb++) {

		/* Verify that the level is valid */
		max_level = cpuid_eax(cb->level & 0xffff0000);
		if (max_level < cb->level ||
		    max_level > (cb->level | 0xffff))
			continue;

		cpuid_count(cb->level, cb->sub_leaf, &regs[CR_EAX],
			    &regs[CR_EBX], &regs[CR_ECX], &regs[CR_EDX]);

		if (regs[cb->reg] & (1 << cb->bit))
			set_cpu_cap(c, cb->feature);
	}
}<|MERGE_RESOLUTION|>--- conflicted
+++ resolved
@@ -30,11 +30,7 @@
 	u32 regs[4];
 	const struct cpuid_bit *cb;
 
-<<<<<<< HEAD
-	static const struct cpuid_bit __cpuinitconst cpuid_bits[] = {
-=======
 	static const struct cpuid_bit cpuid_bits[] = {
->>>>>>> c3ade0e0
 		{ X86_FEATURE_DTHERM,		CR_EAX, 0, 0x00000006, 0 },
 		{ X86_FEATURE_IDA,		CR_EAX, 1, 0x00000006, 0 },
 		{ X86_FEATURE_ARAT,		CR_EAX, 2, 0x00000006, 0 },
