#include <linux/export.h>
#include <linux/bitops.h>
#include <linux/elf.h>
#include <linux/mm.h>

#include <linux/io.h>
#include <linux/sched.h>
#include <asm/processor.h>
#include <asm/apic.h>
#include <asm/cpu.h>
#include <asm/pci-direct.h>

#ifdef CONFIG_X86_64
# include <asm/mmconfig.h>
# include <asm/cacheflush.h>
#endif

#include "cpu.h"

static inline int rdmsrl_amd_safe(unsigned msr, unsigned long long *p)
{
	u32 gprs[8] = { 0 };
	int err;

	WARN_ONCE((boot_cpu_data.x86 != 0xf),
		  "%s should only be used on K8!\n", __func__);

	gprs[1] = msr;
	gprs[7] = 0x9c5a203a;

	err = rdmsr_safe_regs(gprs);

	*p = gprs[0] | ((u64)gprs[2] << 32);

	return err;
}

static inline int wrmsrl_amd_safe(unsigned msr, unsigned long long val)
{
	u32 gprs[8] = { 0 };

	WARN_ONCE((boot_cpu_data.x86 != 0xf),
		  "%s should only be used on K8!\n", __func__);

	gprs[0] = (u32)val;
	gprs[1] = msr;
	gprs[2] = val >> 32;
	gprs[7] = 0x9c5a203a;

	return wrmsr_safe_regs(gprs);
}

#ifdef CONFIG_X86_32
/*
 *	B step AMD K6 before B 9730xxxx have hardware bugs that can cause
 *	misexecution of code under Linux. Owners of such processors should
 *	contact AMD for precise details and a CPU swap.
 *
 *	See	http://www.multimania.com/poulot/k6bug.html
 *	and	section 2.6.2 of "AMD-K6 Processor Revision Guide - Model 6"
 *		(Publication # 21266  Issue Date: August 1998)
 *
 *	The following test is erm.. interesting. AMD neglected to up
 *	the chip setting when fixing the bug but they also tweaked some
 *	performance at the same time..
 */

extern __visible void vide(void);
__asm__(".globl vide\n\t.align 4\nvide: ret");

static void init_amd_k5(struct cpuinfo_x86 *c)
{
/*
 * General Systems BIOSen alias the cpu frequency registers
 * of the Elan at 0x000df000. Unfortuantly, one of the Linux
 * drivers subsequently pokes it, and changes the CPU speed.
 * Workaround : Remove the unneeded alias.
 */
#define CBAR		(0xfffc) /* Configuration Base Address  (32-bit) */
#define CBAR_ENB	(0x80000000)
#define CBAR_KEY	(0X000000CB)
	if (c->x86_model == 9 || c->x86_model == 10) {
		if (inl(CBAR) & CBAR_ENB)
			outl(0 | CBAR_KEY, CBAR);
	}
}


static void init_amd_k6(struct cpuinfo_x86 *c)
{
	u32 l, h;
	int mbytes = get_num_physpages() >> (20-PAGE_SHIFT);

	if (c->x86_model < 6) {
		/* Based on AMD doc 20734R - June 2000 */
		if (c->x86_model == 0) {
			clear_cpu_cap(c, X86_FEATURE_APIC);
			set_cpu_cap(c, X86_FEATURE_PGE);
		}
		return;
	}

	if (c->x86_model == 6 && c->x86_mask == 1) {
		const int K6_BUG_LOOP = 1000000;
		int n;
		void (*f_vide)(void);
		unsigned long d, d2;

		printk(KERN_INFO "AMD K6 stepping B detected - ");

		/*
		 * It looks like AMD fixed the 2.6.2 bug and improved indirect
		 * calls at the same time.
		 */

		n = K6_BUG_LOOP;
		f_vide = vide;
		rdtscl(d);
		while (n--)
			f_vide();
		rdtscl(d2);
		d = d2-d;

		if (d > 20*K6_BUG_LOOP)
			printk(KERN_CONT
				"system stability may be impaired when more than 32 MB are used.\n");
		else
			printk(KERN_CONT "probably OK (after B9730xxxx).\n");
	}

	/* K6 with old style WHCR */
	if (c->x86_model < 8 ||
	   (c->x86_model == 8 && c->x86_mask < 8)) {
		/* We can only write allocate on the low 508Mb */
		if (mbytes > 508)
			mbytes = 508;

		rdmsr(MSR_K6_WHCR, l, h);
		if ((l&0x0000FFFF) == 0) {
			unsigned long flags;
			l = (1<<0)|((mbytes/4)<<1);
			local_irq_save(flags);
			wbinvd();
			wrmsr(MSR_K6_WHCR, l, h);
			local_irq_restore(flags);
			printk(KERN_INFO "Enabling old style K6 write allocation for %d Mb\n",
				mbytes);
		}
		return;
	}

	if ((c->x86_model == 8 && c->x86_mask > 7) ||
	     c->x86_model == 9 || c->x86_model == 13) {
		/* The more serious chips .. */

		if (mbytes > 4092)
			mbytes = 4092;

		rdmsr(MSR_K6_WHCR, l, h);
		if ((l&0xFFFF0000) == 0) {
			unsigned long flags;
			l = ((mbytes>>2)<<22)|(1<<16);
			local_irq_save(flags);
			wbinvd();
			wrmsr(MSR_K6_WHCR, l, h);
			local_irq_restore(flags);
			printk(KERN_INFO "Enabling new style K6 write allocation for %d Mb\n",
				mbytes);
		}

		return;
	}

	if (c->x86_model == 10) {
		/* AMD Geode LX is model 10 */
		/* placeholder for any needed mods */
		return;
	}
}

static void amd_k7_smp_check(struct cpuinfo_x86 *c)
{
	/* calling is from identify_secondary_cpu() ? */
	if (!c->cpu_index)
		return;

	/*
	 * Certain Athlons might work (for various values of 'work') in SMP
	 * but they are not certified as MP capable.
	 */
	/* Athlon 660/661 is valid. */
	if ((c->x86_model == 6) && ((c->x86_mask == 0) ||
	    (c->x86_mask == 1)))
		return;

	/* Duron 670 is valid */
	if ((c->x86_model == 7) && (c->x86_mask == 0))
		return;

	/*
	 * Athlon 662, Duron 671, and Athlon >model 7 have capability
	 * bit. It's worth noting that the A5 stepping (662) of some
	 * Athlon XP's have the MP bit set.
	 * See http://www.heise.de/newsticker/data/jow-18.10.01-000 for
	 * more.
	 */
	if (((c->x86_model == 6) && (c->x86_mask >= 2)) ||
	    ((c->x86_model == 7) && (c->x86_mask >= 1)) ||
	     (c->x86_model > 7))
		if (cpu_has_mp)
			return;

	/* If we get here, not a certified SMP capable AMD system. */

	/*
	 * Don't taint if we are running SMP kernel on a single non-MP
	 * approved Athlon
	 */
	WARN_ONCE(1, "WARNING: This combination of AMD"
		" processors is not suitable for SMP.\n");
<<<<<<< HEAD
	if (!test_taint(TAINT_UNSAFE_SMP))
		add_taint(TAINT_UNSAFE_SMP);

valid_k7:
	;
=======
	add_taint(TAINT_UNSAFE_SMP, LOCKDEP_NOW_UNRELIABLE);
>>>>>>> c3ade0e0
}

static void init_amd_k7(struct cpuinfo_x86 *c)
{
	u32 l, h;

	/*
	 * Bit 15 of Athlon specific MSR 15, needs to be 0
	 * to enable SSE on Palomino/Morgan/Barton CPU's.
	 * If the BIOS didn't enable it already, enable it here.
	 */
	if (c->x86_model >= 6 && c->x86_model <= 10) {
		if (!cpu_has(c, X86_FEATURE_XMM)) {
			printk(KERN_INFO "Enabling disabled K7/SSE Support.\n");
			rdmsr(MSR_K7_HWCR, l, h);
			l &= ~0x00008000;
			wrmsr(MSR_K7_HWCR, l, h);
			set_cpu_cap(c, X86_FEATURE_XMM);
		}
	}

	/*
	 * It's been determined by AMD that Athlons since model 8 stepping 1
	 * are more robust with CLK_CTL set to 200xxxxx instead of 600xxxxx
	 * As per AMD technical note 27212 0.2
	 */
	if ((c->x86_model == 8 && c->x86_mask >= 1) || (c->x86_model > 8)) {
		rdmsr(MSR_K7_CLK_CTL, l, h);
		if ((l & 0xfff00000) != 0x20000000) {
			printk(KERN_INFO
			    "CPU: CLK_CTL MSR was %x. Reprogramming to %x\n",
					l, ((l & 0x000fffff)|0x20000000));
			wrmsr(MSR_K7_CLK_CTL, (l & 0x000fffff)|0x20000000, h);
		}
	}

	set_cpu_cap(c, X86_FEATURE_K7);

	amd_k7_smp_check(c);
}
#endif

#ifdef CONFIG_NUMA
/*
 * To workaround broken NUMA config.  Read the comment in
 * srat_detect_node().
 */
static int nearby_node(int apicid)
{
	int i, node;

	for (i = apicid - 1; i >= 0; i--) {
		node = __apicid_to_node[i];
		if (node != NUMA_NO_NODE && node_online(node))
			return node;
	}
	for (i = apicid + 1; i < MAX_LOCAL_APIC; i++) {
		node = __apicid_to_node[i];
		if (node != NUMA_NO_NODE && node_online(node))
			return node;
	}
	return first_node(node_online_map); /* Shouldn't happen */
}
#endif

/*
 * Fixup core topology information for
 * (1) AMD multi-node processors
 *     Assumption: Number of cores in each internal node is the same.
 * (2) AMD processors supporting compute units
 */
#ifdef CONFIG_X86_HT
static void amd_get_topology(struct cpuinfo_x86 *c)
{
	u32 nodes, cores_per_cu = 1;
	u8 node_id;
	int cpu = smp_processor_id();

	/* get information required for multi-node processors */
	if (cpu_has_topoext) {
		u32 eax, ebx, ecx, edx;

		cpuid(0x8000001e, &eax, &ebx, &ecx, &edx);
		nodes = ((ecx >> 8) & 7) + 1;
		node_id = ecx & 7;

		/* get compute unit information */
		smp_num_siblings = ((ebx >> 8) & 3) + 1;
		c->compute_unit_id = ebx & 0xff;
		cores_per_cu += ((ebx >> 8) & 3);
	} else if (cpu_has(c, X86_FEATURE_NODEID_MSR)) {
		u64 value;

		rdmsrl(MSR_FAM10H_NODE_ID, value);
		nodes = ((value >> 3) & 7) + 1;
		node_id = value & 7;
	} else
		return;

	/* fixup multi-node processor information */
	if (nodes > 1) {
		u32 cores_per_node;
		u32 cus_per_node;

		set_cpu_cap(c, X86_FEATURE_AMD_DCM);
		cores_per_node = c->x86_max_cores / nodes;
		cus_per_node = cores_per_node / cores_per_cu;

		/* store NodeID, use llc_shared_map to store sibling info */
		per_cpu(cpu_llc_id, cpu) = node_id;

		/* core id has to be in the [0 .. cores_per_node - 1] range */
		c->cpu_core_id %= cores_per_node;
		c->compute_unit_id %= cus_per_node;
	}
}
#endif

/*
 * On a AMD dual core setup the lower bits of the APIC id distinguish the cores.
 * Assumes number of cores is a power of two.
 */
static void amd_detect_cmp(struct cpuinfo_x86 *c)
{
#ifdef CONFIG_X86_HT
	unsigned bits;
	int cpu = smp_processor_id();

	bits = c->x86_coreid_bits;
	/* Low order bits define the core id (index of core in socket) */
	c->cpu_core_id = c->initial_apicid & ((1 << bits)-1);
	/* Convert the initial APIC ID into the socket ID */
	c->phys_proc_id = c->initial_apicid >> bits;
	/* use socket ID also for last level cache */
	per_cpu(cpu_llc_id, cpu) = c->phys_proc_id;
	amd_get_topology(c);
#endif
}

u16 amd_get_nb_id(int cpu)
{
	u16 id = 0;
#ifdef CONFIG_SMP
	id = per_cpu(cpu_llc_id, cpu);
#endif
	return id;
}
EXPORT_SYMBOL_GPL(amd_get_nb_id);

static void srat_detect_node(struct cpuinfo_x86 *c)
{
#ifdef CONFIG_NUMA
	int cpu = smp_processor_id();
	int node;
	unsigned apicid = c->apicid;

	node = numa_cpu_node(cpu);
	if (node == NUMA_NO_NODE)
		node = per_cpu(cpu_llc_id, cpu);

	/*
	 * On multi-fabric platform (e.g. Numascale NumaChip) a
	 * platform-specific handler needs to be called to fixup some
	 * IDs of the CPU.
	 */
	if (x86_cpuinit.fixup_cpu_id)
		x86_cpuinit.fixup_cpu_id(c, node);

	if (!node_online(node)) {
		/*
		 * Two possibilities here:
		 *
		 * - The CPU is missing memory and no node was created.  In
		 *   that case try picking one from a nearby CPU.
		 *
		 * - The APIC IDs differ from the HyperTransport node IDs
		 *   which the K8 northbridge parsing fills in.  Assume
		 *   they are all increased by a constant offset, but in
		 *   the same order as the HT nodeids.  If that doesn't
		 *   result in a usable node fall back to the path for the
		 *   previous case.
		 *
		 * This workaround operates directly on the mapping between
		 * APIC ID and NUMA node, assuming certain relationship
		 * between APIC ID, HT node ID and NUMA topology.  As going
		 * through CPU mapping may alter the outcome, directly
		 * access __apicid_to_node[].
		 */
		int ht_nodeid = c->initial_apicid;

		if (ht_nodeid >= 0 &&
		    __apicid_to_node[ht_nodeid] != NUMA_NO_NODE)
			node = __apicid_to_node[ht_nodeid];
		/* Pick a nearby node */
		if (!node_online(node))
			node = nearby_node(apicid);
	}
	numa_set_node(cpu, node);
#endif
}

static void early_init_amd_mc(struct cpuinfo_x86 *c)
{
#ifdef CONFIG_X86_HT
	unsigned bits, ecx;

	/* Multi core CPU? */
	if (c->extended_cpuid_level < 0x80000008)
		return;

	ecx = cpuid_ecx(0x80000008);

	c->x86_max_cores = (ecx & 0xff) + 1;

	/* CPU telling us the core id bits shift? */
	bits = (ecx >> 12) & 0xF;

	/* Otherwise recompute */
	if (bits == 0) {
		while ((1 << bits) < c->x86_max_cores)
			bits++;
	}

	c->x86_coreid_bits = bits;
#endif
}

static void bsp_init_amd(struct cpuinfo_x86 *c)
{
	if (cpu_has(c, X86_FEATURE_CONSTANT_TSC)) {

		if (c->x86 > 0x10 ||
		    (c->x86 == 0x10 && c->x86_model >= 0x2)) {
			u64 val;

			rdmsrl(MSR_K7_HWCR, val);
			if (!(val & BIT(24)))
				printk(KERN_WARNING FW_BUG "TSC doesn't count "
					"with P0 frequency!\n");
		}
	}

	if (c->x86 == 0x15) {
		unsigned long upperbit;
		u32 cpuid, assoc;

		cpuid	 = cpuid_edx(0x80000005);
		assoc	 = cpuid >> 16 & 0xff;
		upperbit = ((cpuid >> 24) << 10) / assoc;

		va_align.mask	  = (upperbit - 1) & PAGE_MASK;
		va_align.flags    = ALIGN_VA_32 | ALIGN_VA_64;
	}
}

static void early_init_amd(struct cpuinfo_x86 *c)
{
	early_init_amd_mc(c);

	/*
	 * c->x86_power is 8000_0007 edx. Bit 8 is TSC runs at constant rate
	 * with P/T states and does not stop in deep C-states
	 */
	if (c->x86_power & (1 << 8)) {
		set_cpu_cap(c, X86_FEATURE_CONSTANT_TSC);
		set_cpu_cap(c, X86_FEATURE_NONSTOP_TSC);
		if (!check_tsc_unstable())
			set_sched_clock_stable();
	}

#ifdef CONFIG_X86_64
	set_cpu_cap(c, X86_FEATURE_SYSCALL32);
#else
	/*  Set MTRR capability flag if appropriate */
	if (c->x86 == 5)
		if (c->x86_model == 13 || c->x86_model == 9 ||
		    (c->x86_model == 8 && c->x86_mask >= 8))
			set_cpu_cap(c, X86_FEATURE_K6_MTRR);
#endif
#if defined(CONFIG_X86_LOCAL_APIC) && defined(CONFIG_PCI)
	/* check CPU config space for extended APIC ID */
	if (cpu_has_apic && c->x86 >= 0xf) {
		unsigned int val;
		val = read_pci_config(0, 24, 0, 0x68);
		if ((val & ((1 << 17) | (1 << 18))) == ((1 << 17) | (1 << 18)))
			set_cpu_cap(c, X86_FEATURE_EXTD_APICID);
	}
#endif

	/* F16h erratum 793, CVE-2013-6885 */
	if (c->x86 == 0x16 && c->x86_model <= 0xf) {
		u64 val;

		rdmsrl(MSR_AMD64_LS_CFG, val);
		if (!(val & BIT(15)))
			wrmsrl(MSR_AMD64_LS_CFG, val | BIT(15));
	}

}

static const int amd_erratum_383[];
static const int amd_erratum_400[];
static bool cpu_has_amd_erratum(struct cpuinfo_x86 *cpu, const int *erratum);

static void init_amd(struct cpuinfo_x86 *c)
{
	u32 dummy;
	unsigned long long value;

#ifdef CONFIG_SMP
	/*
	 * Disable TLB flush filter by setting HWCR.FFDIS on K8
	 * bit 6 of msr C001_0015
	 *
	 * Errata 63 for SH-B3 steppings
	 * Errata 122 for all steppings (F+ have it disabled by default)
	 */
	if (c->x86 == 0xf) {
		rdmsrl(MSR_K7_HWCR, value);
		value |= 1 << 6;
		wrmsrl(MSR_K7_HWCR, value);
	}
#endif

	early_init_amd(c);

	/*
	 * Bit 31 in normal CPUID used for nonstandard 3DNow ID;
	 * 3DNow is IDd by bit 31 in extended CPUID (1*32+31) anyway
	 */
	clear_cpu_cap(c, 0*32+31);

#ifdef CONFIG_X86_64
	/* On C+ stepping K8 rep microcode works well for copy/memset */
	if (c->x86 == 0xf) {
		u32 level;

		level = cpuid_eax(1);
		if ((level >= 0x0f48 && level < 0x0f50) || level >= 0x0f58)
			set_cpu_cap(c, X86_FEATURE_REP_GOOD);

		/*
		 * Some BIOSes incorrectly force this feature, but only K8
		 * revision D (model = 0x14) and later actually support it.
		 * (AMD Erratum #110, docId: 25759).
		 */
		if (c->x86_model < 0x14 && cpu_has(c, X86_FEATURE_LAHF_LM)) {
			clear_cpu_cap(c, X86_FEATURE_LAHF_LM);
			if (!rdmsrl_amd_safe(0xc001100d, &value)) {
				value &= ~(1ULL << 32);
				wrmsrl_amd_safe(0xc001100d, value);
			}
		}

	}
	if (c->x86 >= 0x10)
		set_cpu_cap(c, X86_FEATURE_REP_GOOD);

	/* get apicid instead of initial apic id from cpuid */
	c->apicid = hard_smp_processor_id();
#else

	/*
	 *	FIXME: We should handle the K5 here. Set up the write
	 *	range and also turn on MSR 83 bits 4 and 31 (write alloc,
	 *	no bus pipeline)
	 */

	switch (c->x86) {
	case 4:
		init_amd_k5(c);
		break;
	case 5:
		init_amd_k6(c);
		break;
	case 6: /* An Athlon/Duron */
		init_amd_k7(c);
		break;
	}

	/* K6s reports MCEs but don't actually have all the MSRs */
	if (c->x86 < 6)
		clear_cpu_cap(c, X86_FEATURE_MCE);
#endif

	/* Enable workaround for FXSAVE leak */
	if (c->x86 >= 6)
		set_cpu_cap(c, X86_FEATURE_FXSAVE_LEAK);

	if (!c->x86_model_id[0]) {
		switch (c->x86) {
		case 0xf:
			/* Should distinguish Models here, but this is only
			   a fallback anyways. */
			strcpy(c->x86_model_id, "Hammer");
			break;
		}
	}

	/* re-enable TopologyExtensions if switched off by BIOS */
	if ((c->x86 == 0x15) &&
	    (c->x86_model >= 0x10) && (c->x86_model <= 0x1f) &&
	    !cpu_has(c, X86_FEATURE_TOPOEXT)) {
<<<<<<< HEAD
		u64 val;

		if (!rdmsrl_amd_safe(0xc0011005, &val)) {
			val |= 1ULL << 54;
			wrmsrl_amd_safe(0xc0011005, val);
			rdmsrl(0xc0011005, val);
			if (val & (1ULL << 54)) {
=======

		if (!rdmsrl_safe(0xc0011005, &value)) {
			value |= 1ULL << 54;
			wrmsrl_safe(0xc0011005, value);
			rdmsrl(0xc0011005, value);
			if (value & (1ULL << 54)) {
>>>>>>> c3ade0e0
				set_cpu_cap(c, X86_FEATURE_TOPOEXT);
				printk(KERN_INFO FW_INFO "CPU: Re-enabling "
				  "disabled Topology Extensions Support\n");
			}
		}
	}

	/*
	 * The way access filter has a performance penalty on some workloads.
	 * Disable it on the affected CPUs.
	 */
	if ((c->x86 == 0x15) &&
	    (c->x86_model >= 0x02) && (c->x86_model < 0x20)) {
<<<<<<< HEAD
		u64 val;

		if (!rdmsrl_safe(0xc0011021, &val) && !(val & 0x1E)) {
			val |= 0x1E;
			checking_wrmsrl(0xc0011021, val);
=======

		if (!rdmsrl_safe(0xc0011021, &value) && !(value & 0x1E)) {
			value |= 0x1E;
			wrmsrl_safe(0xc0011021, value);
>>>>>>> c3ade0e0
		}
	}

	cpu_detect_cache_sizes(c);

	/* Multi core CPU? */
	if (c->extended_cpuid_level >= 0x80000008) {
		amd_detect_cmp(c);
		srat_detect_node(c);
	}

#ifdef CONFIG_X86_32
	detect_ht(c);
#endif

	init_amd_cacheinfo(c);

	if (c->x86 >= 0xf)
		set_cpu_cap(c, X86_FEATURE_K8);

	if (cpu_has_xmm2) {
		/* MFENCE stops RDTSC speculation */
		set_cpu_cap(c, X86_FEATURE_MFENCE_RDTSC);
	}

#ifdef CONFIG_X86_64
	if (c->x86 == 0x10) {
		/* do this for boot cpu */
		if (c == &boot_cpu_data)
			check_enable_amd_mmconf_dmi();

		fam10h_check_enable_mmcfg();
	}

	if (c == &boot_cpu_data && c->x86 >= 0xf) {
		unsigned long long tseg;

		/*
		 * Split up direct mapping around the TSEG SMM area.
		 * Don't do it for gbpages because there seems very little
		 * benefit in doing so.
		 */
		if (!rdmsrl_safe(MSR_K8_TSEG_ADDR, &tseg)) {
			unsigned long pfn = tseg >> PAGE_SHIFT;

			printk(KERN_DEBUG "tseg: %010llx\n", tseg);
			if (pfn_range_is_mapped(pfn, pfn + 1))
				set_memory_4k((unsigned long)__va(tseg), 1);
		}
	}
#endif

	/*
	 * Family 0x12 and above processors have APIC timer
	 * running in deep C states.
	 */
	if (c->x86 > 0x11)
		set_cpu_cap(c, X86_FEATURE_ARAT);

	if (c->x86 == 0x10) {
		/*
		 * Disable GART TLB Walk Errors on Fam10h. We do this here
		 * because this is always needed when GART is enabled, even in a
		 * kernel which has no MCE support built in.
		 * BIOS should disable GartTlbWlk Errors themself. If
		 * it doesn't do it here as suggested by the BKDG.
		 *
		 * Fixes: https://bugzilla.kernel.org/show_bug.cgi?id=33012
		 */
		u64 mask;
		int err;

		err = rdmsrl_safe(MSR_AMD64_MCx_MASK(4), &mask);
		if (err == 0) {
			mask |= (1 << 10);
			wrmsrl_safe(MSR_AMD64_MCx_MASK(4), mask);
		}

		/*
		 * On family 10h BIOS may not have properly enabled WC+ support,
		 * causing it to be converted to CD memtype. This may result in
		 * performance degradation for certain nested-paging guests.
		 * Prevent this conversion by clearing bit 24 in
		 * MSR_AMD64_BU_CFG2.
		 *
		 * NOTE: we want to use the _safe accessors so as not to #GP kvm
		 * guests on older kvm hosts.
		 */

		rdmsrl_safe(MSR_AMD64_BU_CFG2, &value);
		value &= ~(1ULL << 24);
		wrmsrl_safe(MSR_AMD64_BU_CFG2, value);

		if (cpu_has_amd_erratum(c, amd_erratum_383))
			set_cpu_bug(c, X86_BUG_AMD_TLB_MMATCH);
	}

	if (cpu_has_amd_erratum(c, amd_erratum_400))
		set_cpu_bug(c, X86_BUG_AMD_APIC_C1E);

	rdmsr_safe(MSR_AMD64_PATCH_LEVEL, &c->microcode, &dummy);
}

#ifdef CONFIG_X86_32
static unsigned int amd_size_cache(struct cpuinfo_x86 *c, unsigned int size)
{
	/* AMD errata T13 (order #21922) */
	if (c->x86 == 6) {
		/* Duron Rev A0 */
		if (c->x86_model == 3 && c->x86_mask == 0)
			size = 64;
		/* Tbird rev A1/A2 */
		if (c->x86_model == 4 &&
			(c->x86_mask == 0 || c->x86_mask == 1))
			size = 256;
	}
	return size;
}
#endif

static void cpu_set_tlb_flushall_shift(struct cpuinfo_x86 *c)
{
	tlb_flushall_shift = 6;
}

static void cpu_detect_tlb_amd(struct cpuinfo_x86 *c)
{
	u32 ebx, eax, ecx, edx;
	u16 mask = 0xfff;

	if (c->x86 < 0xf)
		return;

	if (c->extended_cpuid_level < 0x80000006)
		return;

	cpuid(0x80000006, &eax, &ebx, &ecx, &edx);

	tlb_lld_4k[ENTRIES] = (ebx >> 16) & mask;
	tlb_lli_4k[ENTRIES] = ebx & mask;

	/*
	 * K8 doesn't have 2M/4M entries in the L2 TLB so read out the L1 TLB
	 * characteristics from the CPUID function 0x80000005 instead.
	 */
	if (c->x86 == 0xf) {
		cpuid(0x80000005, &eax, &ebx, &ecx, &edx);
		mask = 0xff;
	}

	/* Handle DTLB 2M and 4M sizes, fall back to L1 if L2 is disabled */
	if (!((eax >> 16) & mask))
		tlb_lld_2m[ENTRIES] = (cpuid_eax(0x80000005) >> 16) & 0xff;
	else
		tlb_lld_2m[ENTRIES] = (eax >> 16) & mask;

	/* a 4M entry uses two 2M entries */
	tlb_lld_4m[ENTRIES] = tlb_lld_2m[ENTRIES] >> 1;

	/* Handle ITLB 2M and 4M sizes, fall back to L1 if L2 is disabled */
	if (!(eax & mask)) {
		/* Erratum 658 */
		if (c->x86 == 0x15 && c->x86_model <= 0x1f) {
			tlb_lli_2m[ENTRIES] = 1024;
		} else {
			cpuid(0x80000005, &eax, &ebx, &ecx, &edx);
			tlb_lli_2m[ENTRIES] = eax & 0xff;
		}
	} else
		tlb_lli_2m[ENTRIES] = eax & mask;

	tlb_lli_4m[ENTRIES] = tlb_lli_2m[ENTRIES] >> 1;

	cpu_set_tlb_flushall_shift(c);
}

static const struct cpu_dev amd_cpu_dev = {
	.c_vendor	= "AMD",
	.c_ident	= { "AuthenticAMD" },
#ifdef CONFIG_X86_32
	.legacy_models = {
		{ .family = 4, .model_names =
		  {
			  [3] = "486 DX/2",
			  [7] = "486 DX/2-WB",
			  [8] = "486 DX/4",
			  [9] = "486 DX/4-WB",
			  [14] = "Am5x86-WT",
			  [15] = "Am5x86-WB"
		  }
		},
	},
	.legacy_cache_size = amd_size_cache,
#endif
	.c_early_init   = early_init_amd,
	.c_detect_tlb	= cpu_detect_tlb_amd,
	.c_bsp_init	= bsp_init_amd,
	.c_init		= init_amd,
	.c_x86_vendor	= X86_VENDOR_AMD,
};

cpu_dev_register(amd_cpu_dev);

/*
 * AMD errata checking
 *
 * Errata are defined as arrays of ints using the AMD_LEGACY_ERRATUM() or
 * AMD_OSVW_ERRATUM() macros. The latter is intended for newer errata that
 * have an OSVW id assigned, which it takes as first argument. Both take a
 * variable number of family-specific model-stepping ranges created by
 * AMD_MODEL_RANGE().
 *
 * Example:
 *
 * const int amd_erratum_319[] =
 *	AMD_LEGACY_ERRATUM(AMD_MODEL_RANGE(0x10, 0x2, 0x1, 0x4, 0x2),
 *			   AMD_MODEL_RANGE(0x10, 0x8, 0x0, 0x8, 0x0),
 *			   AMD_MODEL_RANGE(0x10, 0x9, 0x0, 0x9, 0x0));
 */

#define AMD_LEGACY_ERRATUM(...)		{ -1, __VA_ARGS__, 0 }
#define AMD_OSVW_ERRATUM(osvw_id, ...)	{ osvw_id, __VA_ARGS__, 0 }
#define AMD_MODEL_RANGE(f, m_start, s_start, m_end, s_end) \
	((f << 24) | (m_start << 16) | (s_start << 12) | (m_end << 4) | (s_end))
#define AMD_MODEL_RANGE_FAMILY(range)	(((range) >> 24) & 0xff)
#define AMD_MODEL_RANGE_START(range)	(((range) >> 12) & 0xfff)
#define AMD_MODEL_RANGE_END(range)	((range) & 0xfff)

static const int amd_erratum_400[] =
	AMD_OSVW_ERRATUM(1, AMD_MODEL_RANGE(0xf, 0x41, 0x2, 0xff, 0xf),
			    AMD_MODEL_RANGE(0x10, 0x2, 0x1, 0xff, 0xf));

static const int amd_erratum_383[] =
	AMD_OSVW_ERRATUM(3, AMD_MODEL_RANGE(0x10, 0, 0, 0xff, 0xf));


static bool cpu_has_amd_erratum(struct cpuinfo_x86 *cpu, const int *erratum)
{
	int osvw_id = *erratum++;
	u32 range;
	u32 ms;

	if (osvw_id >= 0 && osvw_id < 65536 &&
	    cpu_has(cpu, X86_FEATURE_OSVW)) {
		u64 osvw_len;

		rdmsrl(MSR_AMD64_OSVW_ID_LENGTH, osvw_len);
		if (osvw_id < osvw_len) {
			u64 osvw_bits;

			rdmsrl(MSR_AMD64_OSVW_STATUS + (osvw_id >> 6),
			    osvw_bits);
			return osvw_bits & (1ULL << (osvw_id & 0x3f));
		}
	}

	/* OSVW unavailable or ID unknown, match family-model-stepping range */
	ms = (cpu->x86_model << 4) | cpu->x86_mask;
	while ((range = *erratum++))
		if ((cpu->x86 == AMD_MODEL_RANGE_FAMILY(range)) &&
		    (ms >= AMD_MODEL_RANGE_START(range)) &&
		    (ms <= AMD_MODEL_RANGE_END(range)))
			return true;

	return false;
}<|MERGE_RESOLUTION|>--- conflicted
+++ resolved
@@ -218,15 +218,7 @@
 	 */
 	WARN_ONCE(1, "WARNING: This combination of AMD"
 		" processors is not suitable for SMP.\n");
-<<<<<<< HEAD
-	if (!test_taint(TAINT_UNSAFE_SMP))
-		add_taint(TAINT_UNSAFE_SMP);
-
-valid_k7:
-	;
-=======
 	add_taint(TAINT_UNSAFE_SMP, LOCKDEP_NOW_UNRELIABLE);
->>>>>>> c3ade0e0
 }
 
 static void init_amd_k7(struct cpuinfo_x86 *c)
@@ -630,22 +622,12 @@
 	if ((c->x86 == 0x15) &&
 	    (c->x86_model >= 0x10) && (c->x86_model <= 0x1f) &&
 	    !cpu_has(c, X86_FEATURE_TOPOEXT)) {
-<<<<<<< HEAD
-		u64 val;
-
-		if (!rdmsrl_amd_safe(0xc0011005, &val)) {
-			val |= 1ULL << 54;
-			wrmsrl_amd_safe(0xc0011005, val);
-			rdmsrl(0xc0011005, val);
-			if (val & (1ULL << 54)) {
-=======
 
 		if (!rdmsrl_safe(0xc0011005, &value)) {
 			value |= 1ULL << 54;
 			wrmsrl_safe(0xc0011005, value);
 			rdmsrl(0xc0011005, value);
 			if (value & (1ULL << 54)) {
->>>>>>> c3ade0e0
 				set_cpu_cap(c, X86_FEATURE_TOPOEXT);
 				printk(KERN_INFO FW_INFO "CPU: Re-enabling "
 				  "disabled Topology Extensions Support\n");
@@ -659,18 +641,10 @@
 	 */
 	if ((c->x86 == 0x15) &&
 	    (c->x86_model >= 0x02) && (c->x86_model < 0x20)) {
-<<<<<<< HEAD
-		u64 val;
-
-		if (!rdmsrl_safe(0xc0011021, &val) && !(val & 0x1E)) {
-			val |= 0x1E;
-			checking_wrmsrl(0xc0011021, val);
-=======
 
 		if (!rdmsrl_safe(0xc0011021, &value) && !(value & 0x1E)) {
 			value |= 0x1E;
 			wrmsrl_safe(0xc0011021, value);
->>>>>>> c3ade0e0
 		}
 	}
 
