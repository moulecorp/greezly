--- conflicted
+++ resolved
@@ -339,8 +339,6 @@
 
 #endif /* CONFIG_SYSFS */
 
-<<<<<<< HEAD
-=======
 static void notify_package_thresholds(__u64 msr_val)
 {
 	bool notify_thres_0 = false;
@@ -374,7 +372,6 @@
 		platform_thermal_package_notify(msr_val);
 }
 
->>>>>>> c3ade0e0
 static void notify_thresholds(__u64 msr_val)
 {
 	/* check whether the interrupt handler is defined;
@@ -408,30 +405,19 @@
 				CORE_LEVEL) != 0)
 		mce_log_therm_throt_event(msr_val);
 
-<<<<<<< HEAD
-	if (this_cpu_has(X86_FEATURE_PLN))
-=======
 	if (this_cpu_has(X86_FEATURE_PLN) && int_pln_enable)
->>>>>>> c3ade0e0
 		therm_throt_process(msr_val & THERM_STATUS_POWER_LIMIT,
 					POWER_LIMIT_EVENT,
 					CORE_LEVEL);
 
 	if (this_cpu_has(X86_FEATURE_PTS)) {
 		rdmsrl(MSR_IA32_PACKAGE_THERM_STATUS, msr_val);
-<<<<<<< HEAD
-		therm_throt_process(msr_val & PACKAGE_THERM_STATUS_PROCHOT,
-					THERMAL_THROTTLING_EVENT,
-					PACKAGE_LEVEL);
-		if (this_cpu_has(X86_FEATURE_PLN))
-=======
 		/* check violations of package thermal thresholds */
 		notify_package_thresholds(msr_val);
 		therm_throt_process(msr_val & PACKAGE_THERM_STATUS_PROCHOT,
 					THERMAL_THROTTLING_EVENT,
 					PACKAGE_LEVEL);
 		if (this_cpu_has(X86_FEATURE_PLN) && int_pln_enable)
->>>>>>> c3ade0e0
 			therm_throt_process(msr_val &
 					PACKAGE_THERM_STATUS_POWER_LIMIT,
 					POWER_LIMIT_EVENT,
