/*
 * Machine check handler.
 *
 * K8 parts Copyright 2002,2003 Andi Kleen, SuSE Labs.
 * Rest from unknown author(s).
 * 2004 Andi Kleen. Rewrote most of it.
 * Copyright 2008 Intel Corporation
 * Author: Andi Kleen
 */

#define pr_fmt(fmt) KBUILD_MODNAME ": " fmt

#include <linux/thread_info.h>
#include <linux/capability.h>
#include <linux/miscdevice.h>
#include <linux/ratelimit.h>
#include <linux/kallsyms.h>
#include <linux/rcupdate.h>
#include <linux/kobject.h>
#include <linux/uaccess.h>
#include <linux/kdebug.h>
#include <linux/kernel.h>
#include <linux/percpu.h>
#include <linux/string.h>
#include <linux/device.h>
#include <linux/syscore_ops.h>
#include <linux/delay.h>
#include <linux/ctype.h>
#include <linux/sched.h>
#include <linux/sysfs.h>
#include <linux/types.h>
#include <linux/slab.h>
#include <linux/init.h>
#include <linux/kmod.h>
#include <linux/poll.h>
#include <linux/nmi.h>
#include <linux/cpu.h>
#include <linux/smp.h>
#include <linux/fs.h>
#include <linux/mm.h>
#include <linux/debugfs.h>
#include <linux/irq_work.h>
#include <linux/export.h>

#include <asm/processor.h>
#include <asm/mce.h>
#include <asm/msr.h>
#include <asm/local.h>

#include "mce-internal.h"

static DEFINE_MUTEX(mce_chrdev_read_mutex);

#define rcu_dereference_check_mce(p) \
	rcu_dereference_index_check((p), \
			      rcu_read_lock_sched_held() || \
			      lockdep_is_held(&mce_chrdev_read_mutex))

#define CREATE_TRACE_POINTS
#include <trace/events/mce.h>

#define SPINUNIT 100	/* 100ns */

atomic_t mce_entry;

DEFINE_PER_CPU(unsigned, mce_exception_count);

struct mce_bank *mce_banks __read_mostly;

struct mca_config mca_cfg __read_mostly = {
	.bootlog  = -1,
	/*
	 * Tolerant levels:
	 * 0: always panic on uncorrected errors, log corrected errors
	 * 1: panic or SIGBUS on uncorrected errors, log corrected errors
	 * 2: SIGBUS or log uncorrected errors (if possible), log corr. errors
	 * 3: never panic or SIGBUS, log all errors (for testing only)
	 */
	.tolerant = 1,
	.monarch_timeout = -1
};

/* User mode helper program triggered by machine check event */
static unsigned long		mce_need_notify;
static char			mce_helper[128];
static char			*mce_helper_argv[2] = { mce_helper, NULL };

static DECLARE_WAIT_QUEUE_HEAD(mce_chrdev_wait);

static DEFINE_PER_CPU(struct mce, mces_seen);
static int			cpu_missing;

/*
 * MCA banks polled by the period polling timer for corrected events.
 * With Intel CMCI, this only has MCA banks which do not support CMCI (if any).
 */
DEFINE_PER_CPU(mce_banks_t, mce_poll_banks) = {
	[0 ... BITS_TO_LONGS(MAX_NR_BANKS)-1] = ~0UL
};

/*
 * MCA banks controlled through firmware first for corrected errors.
 * This is a global list of banks for which we won't enable CMCI and we
 * won't poll. Firmware controls these banks and is responsible for
 * reporting corrected errors through GHES. Uncorrected/recoverable
 * errors are still notified through a machine check.
 */
mce_banks_t mce_banks_ce_disabled;

static DEFINE_PER_CPU(struct work_struct, mce_work);

static void (*quirk_no_way_out)(int bank, struct mce *m, struct pt_regs *regs);

/*
 * CPU/chipset specific EDAC code can register a notifier call here to print
 * MCE errors in a human-readable form.
 */
ATOMIC_NOTIFIER_HEAD(x86_mce_decoder_chain);

/* Do initial initialization of a struct mce */
void mce_setup(struct mce *m)
{
	memset(m, 0, sizeof(struct mce));
	m->cpu = m->extcpu = smp_processor_id();
	rdtscll(m->tsc);
	/* We hope get_seconds stays lockless */
	m->time = get_seconds();
	m->cpuvendor = boot_cpu_data.x86_vendor;
	m->cpuid = cpuid_eax(1);
	m->socketid = cpu_data(m->extcpu).phys_proc_id;
	m->apicid = cpu_data(m->extcpu).initial_apicid;
	rdmsrl(MSR_IA32_MCG_CAP, m->mcgcap);
}

DEFINE_PER_CPU(struct mce, injectm);
EXPORT_PER_CPU_SYMBOL_GPL(injectm);

/*
 * Lockless MCE logging infrastructure.
 * This avoids deadlocks on printk locks without having to break locks. Also
 * separate MCEs from kernel messages to avoid bogus bug reports.
 */

static struct mce_log mcelog = {
	.signature	= MCE_LOG_SIGNATURE,
	.len		= MCE_LOG_LEN,
	.recordlen	= sizeof(struct mce),
};

void mce_log(struct mce *mce)
{
	unsigned next, entry;
	int ret = 0;

	/* Emit the trace record: */
	trace_mce_record(mce);

	ret = atomic_notifier_call_chain(&x86_mce_decoder_chain, 0, mce);
	if (ret == NOTIFY_STOP)
		return;

	mce->finished = 0;
	wmb();
	for (;;) {
		entry = rcu_dereference_check_mce(mcelog.next);
		for (;;) {

			/*
			 * When the buffer fills up discard new entries.
			 * Assume that the earlier errors are the more
			 * interesting ones:
			 */
			if (entry >= MCE_LOG_LEN) {
				set_bit(MCE_OVERFLOW,
					(unsigned long *)&mcelog.flags);
				return;
			}
			/* Old left over entry. Skip: */
			if (mcelog.entry[entry].finished) {
				entry++;
				continue;
			}
			break;
		}
		smp_rmb();
		next = entry + 1;
		if (cmpxchg(&mcelog.next, entry, next) == entry)
			break;
	}
	memcpy(mcelog.entry + entry, mce, sizeof(struct mce));
	wmb();
	mcelog.entry[entry].finished = 1;
	wmb();

	mce->finished = 1;
	set_bit(0, &mce_need_notify);
}

static void drain_mcelog_buffer(void)
{
	unsigned int next, i, prev = 0;

	next = ACCESS_ONCE(mcelog.next);

	do {
		struct mce *m;

		/* drain what was logged during boot */
		for (i = prev; i < next; i++) {
			unsigned long start = jiffies;
			unsigned retries = 1;

			m = &mcelog.entry[i];

			while (!m->finished) {
				if (time_after_eq(jiffies, start + 2*retries))
					retries++;

				cpu_relax();

				if (!m->finished && retries >= 4) {
					pr_err("skipping error being logged currently!\n");
					break;
				}
			}
			smp_rmb();
			atomic_notifier_call_chain(&x86_mce_decoder_chain, 0, m);
		}

		memset(mcelog.entry + prev, 0, (next - prev) * sizeof(*m));
		prev = next;
		next = cmpxchg(&mcelog.next, prev, 0);
	} while (next != prev);
}


void mce_register_decode_chain(struct notifier_block *nb)
{
	atomic_notifier_chain_register(&x86_mce_decoder_chain, nb);
	drain_mcelog_buffer();
}
EXPORT_SYMBOL_GPL(mce_register_decode_chain);

void mce_unregister_decode_chain(struct notifier_block *nb)
{
	atomic_notifier_chain_unregister(&x86_mce_decoder_chain, nb);
}
EXPORT_SYMBOL_GPL(mce_unregister_decode_chain);

static void print_mce(struct mce *m)
{
	int ret = 0;

	pr_emerg(HW_ERR "CPU %d: Machine Check Exception: %Lx Bank %d: %016Lx\n",
	       m->extcpu, m->mcgstatus, m->bank, m->status);

	if (m->ip) {
		pr_emerg(HW_ERR "RIP%s %02x:<%016Lx> ",
			!(m->mcgstatus & MCG_STATUS_EIPV) ? " !INEXACT!" : "",
				m->cs, m->ip);

		if (m->cs == __KERNEL_CS || m->cs == __KERNEXEC_KERNEL_CS)
			print_symbol("{%s}", m->ip);
		pr_cont("\n");
	}

	pr_emerg(HW_ERR "TSC %llx ", m->tsc);
	if (m->addr)
		pr_cont("ADDR %llx ", m->addr);
	if (m->misc)
		pr_cont("MISC %llx ", m->misc);

	pr_cont("\n");
	/*
	 * Note this output is parsed by external tools and old fields
	 * should not be changed.
	 */
	pr_emerg(HW_ERR "PROCESSOR %u:%x TIME %llu SOCKET %u APIC %x microcode %x\n",
		m->cpuvendor, m->cpuid, m->time, m->socketid, m->apicid,
		cpu_data(m->extcpu).microcode);

	/*
	 * Print out human-readable details about the MCE error,
	 * (if the CPU has an implementation for that)
	 */
	ret = atomic_notifier_call_chain(&x86_mce_decoder_chain, 0, m);
	if (ret == NOTIFY_STOP)
		return;

	pr_emerg_ratelimited(HW_ERR "Run the above through 'mcelog --ascii'\n");
}

#define PANIC_TIMEOUT 5 /* 5 seconds */

static atomic_unchecked_t mce_paniced;

static int fake_panic;
static atomic_unchecked_t mce_fake_paniced;

/* Panic in progress. Enable interrupts and wait for final IPI */
static void wait_for_panic(void)
{
	long timeout = PANIC_TIMEOUT*USEC_PER_SEC;

	preempt_disable();
	local_irq_enable();
	while (timeout-- > 0)
		udelay(1);
	if (panic_timeout == 0)
		panic_timeout = mca_cfg.panic_timeout;
	panic("Panicing machine check CPU died");
}

static void mce_panic(char *msg, struct mce *final, char *exp)
{
	int i, apei_err = 0;

	if (!fake_panic) {
		/*
		 * Make sure only one CPU runs in machine check panic
		 */
		if (atomic_inc_return_unchecked(&mce_paniced) > 1)
			wait_for_panic();
		barrier();

		bust_spinlocks(1);
		console_verbose();
	} else {
		/* Don't log too much for fake panic */
		if (atomic_inc_return_unchecked(&mce_fake_paniced) > 1)
			return;
	}
	/* First print corrected ones that are still unlogged */
	for (i = 0; i < MCE_LOG_LEN; i++) {
		struct mce *m = &mcelog.entry[i];
		if (!(m->status & MCI_STATUS_VAL))
			continue;
		if (!(m->status & MCI_STATUS_UC)) {
			print_mce(m);
			if (!apei_err)
				apei_err = apei_write_mce(m);
		}
	}
	/* Now print uncorrected but with the final one last */
	for (i = 0; i < MCE_LOG_LEN; i++) {
		struct mce *m = &mcelog.entry[i];
		if (!(m->status & MCI_STATUS_VAL))
			continue;
		if (!(m->status & MCI_STATUS_UC))
			continue;
		if (!final || memcmp(m, final, sizeof(struct mce))) {
			print_mce(m);
			if (!apei_err)
				apei_err = apei_write_mce(m);
		}
	}
	if (final) {
		print_mce(final);
		if (!apei_err)
			apei_err = apei_write_mce(final);
	}
	if (cpu_missing)
		pr_emerg(HW_ERR "Some CPUs didn't answer in synchronization\n");
	if (exp)
		pr_emerg(HW_ERR "Machine check: %s\n", exp);
	if (!fake_panic) {
		if (panic_timeout == 0)
<<<<<<< HEAD
			panic_timeout = mce_panic_timeout;
=======
			panic_timeout = mca_cfg.panic_timeout;
>>>>>>> c3ade0e0
		panic("%s", msg);
	} else
		pr_emerg(HW_ERR "Fake kernel panic: %s\n", msg);
}

/* Support code for software error injection */

static int msr_to_offset(u32 msr)
{
	unsigned bank = __this_cpu_read(injectm.bank);

	if (msr == mca_cfg.rip_msr)
		return offsetof(struct mce, ip);
	if (msr == MSR_IA32_MCx_STATUS(bank))
		return offsetof(struct mce, status);
	if (msr == MSR_IA32_MCx_ADDR(bank))
		return offsetof(struct mce, addr);
	if (msr == MSR_IA32_MCx_MISC(bank))
		return offsetof(struct mce, misc);
	if (msr == MSR_IA32_MCG_STATUS)
		return offsetof(struct mce, mcgstatus);
	return -1;
}

/* MSR access wrappers used for error injection */
static u64 mce_rdmsrl(u32 msr)
{
	u64 v;

	if (__this_cpu_read(injectm.finished)) {
		int offset = msr_to_offset(msr);

		if (offset < 0)
			return 0;
		return *(u64 *)((char *)&__get_cpu_var(injectm) + offset);
	}

	if (rdmsrl_safe(msr, &v)) {
		WARN_ONCE(1, "mce: Unable to read msr %d!\n", msr);
		/*
		 * Return zero in case the access faulted. This should
		 * not happen normally but can happen if the CPU does
		 * something weird, or if the code is buggy.
		 */
		v = 0;
	}

	return v;
}

static void mce_wrmsrl(u32 msr, u64 v)
{
	if (__this_cpu_read(injectm.finished)) {
		int offset = msr_to_offset(msr);

		if (offset >= 0)
			*(u64 *)((char *)&__get_cpu_var(injectm) + offset) = v;
		return;
	}
	wrmsrl(msr, v);
}

/*
 * Collect all global (w.r.t. this processor) status about this machine
 * check into our "mce" struct so that we can use it later to assess
 * the severity of the problem as we read per-bank specific details.
 */
static inline void mce_gather_info(struct mce *m, struct pt_regs *regs)
{
	mce_setup(m);

	m->mcgstatus = mce_rdmsrl(MSR_IA32_MCG_STATUS);
	if (regs) {
		/*
		 * Get the address of the instruction at the time of
		 * the machine check error.
		 */
		if (m->mcgstatus & (MCG_STATUS_RIPV|MCG_STATUS_EIPV)) {
			m->ip = regs->ip;
			m->cs = regs->cs;

			/*
			 * When in VM86 mode make the cs look like ring 3
			 * always. This is a lie, but it's better than passing
			 * the additional vm86 bit around everywhere.
			 */
			if (v8086_mode(regs))
				m->cs |= 3;
		}
		/* Use accurate RIP reporting if available. */
		if (mca_cfg.rip_msr)
			m->ip = mce_rdmsrl(mca_cfg.rip_msr);
	}
}

/*
 * Simple lockless ring to communicate PFNs from the exception handler with the
 * process context work function. This is vastly simplified because there's
 * only a single reader and a single writer.
 */
#define MCE_RING_SIZE 16	/* we use one entry less */

struct mce_ring {
	unsigned short start;
	unsigned short end;
	unsigned long ring[MCE_RING_SIZE];
};
static DEFINE_PER_CPU(struct mce_ring, mce_ring);

/* Runs with CPU affinity in workqueue */
static int mce_ring_empty(void)
{
	struct mce_ring *r = &__get_cpu_var(mce_ring);

	return r->start == r->end;
}

static int mce_ring_get(unsigned long *pfn)
{
	struct mce_ring *r;
	int ret = 0;

	*pfn = 0;
	get_cpu();
	r = &__get_cpu_var(mce_ring);
	if (r->start == r->end)
		goto out;
	*pfn = r->ring[r->start];
	r->start = (r->start + 1) % MCE_RING_SIZE;
	ret = 1;
out:
	put_cpu();
	return ret;
}

/* Always runs in MCE context with preempt off */
static int mce_ring_add(unsigned long pfn)
{
	struct mce_ring *r = &__get_cpu_var(mce_ring);
	unsigned next;

	next = (r->end + 1) % MCE_RING_SIZE;
	if (next == r->start)
		return -1;
	r->ring[r->end] = pfn;
	wmb();
	r->end = next;
	return 0;
}

int mce_available(struct cpuinfo_x86 *c)
{
	if (mca_cfg.disabled)
		return 0;
	return cpu_has(c, X86_FEATURE_MCE) && cpu_has(c, X86_FEATURE_MCA);
}

static void mce_schedule_work(void)
{
	if (!mce_ring_empty())
		schedule_work(&__get_cpu_var(mce_work));
}

DEFINE_PER_CPU(struct irq_work, mce_irq_work);

static void mce_irq_work_cb(struct irq_work *entry)
{
	mce_notify_irq();
	mce_schedule_work();
}

static void mce_report_event(struct pt_regs *regs)
{
	if (regs->flags & (X86_VM_MASK|X86_EFLAGS_IF)) {
		mce_notify_irq();
		/*
		 * Triggering the work queue here is just an insurance
		 * policy in case the syscall exit notify handler
		 * doesn't run soon enough or ends up running on the
		 * wrong CPU (can happen when audit sleeps)
		 */
		mce_schedule_work();
		return;
	}

	irq_work_queue(&__get_cpu_var(mce_irq_work));
}

/*
 * Read ADDR and MISC registers.
 */
static void mce_read_aux(struct mce *m, int i)
{
	if (m->status & MCI_STATUS_MISCV)
		m->misc = mce_rdmsrl(MSR_IA32_MCx_MISC(i));
	if (m->status & MCI_STATUS_ADDRV) {
		m->addr = mce_rdmsrl(MSR_IA32_MCx_ADDR(i));

		/*
		 * Mask the reported address by the reported granularity.
		 */
		if (mca_cfg.ser && (m->status & MCI_STATUS_MISCV)) {
			u8 shift = MCI_MISC_ADDR_LSB(m->misc);
			m->addr >>= shift;
			m->addr <<= shift;
		}
	}
}

DEFINE_PER_CPU(unsigned, mce_poll_count);

/*
 * Poll for corrected events or events that happened before reset.
 * Those are just logged through /dev/mcelog.
 *
 * This is executed in standard interrupt context.
 *
 * Note: spec recommends to panic for fatal unsignalled
 * errors here. However this would be quite problematic --
 * we would need to reimplement the Monarch handling and
 * it would mess up the exclusion between exception handler
 * and poll hander -- * so we skip this for now.
 * These cases should not happen anyways, or only when the CPU
 * is already totally * confused. In this case it's likely it will
 * not fully execute the machine check handler either.
 */
void machine_check_poll(enum mcp_flags flags, mce_banks_t *b)
{
	struct mce m;
	int i;

	this_cpu_inc(mce_poll_count);

	mce_gather_info(&m, NULL);

	for (i = 0; i < mca_cfg.banks; i++) {
		if (!mce_banks[i].ctl || !test_bit(i, *b))
			continue;

		m.misc = 0;
		m.addr = 0;
		m.bank = i;
		m.tsc = 0;

		barrier();
		m.status = mce_rdmsrl(MSR_IA32_MCx_STATUS(i));
		if (!(m.status & MCI_STATUS_VAL))
			continue;

		/*
		 * Uncorrected or signalled events are handled by the exception
		 * handler when it is enabled, so don't process those here.
		 *
		 * TBD do the same check for MCI_STATUS_EN here?
		 */
		if (!(flags & MCP_UC) &&
		    (m.status & (mca_cfg.ser ? MCI_STATUS_S : MCI_STATUS_UC)))
			continue;

		mce_read_aux(&m, i);

		if (!(flags & MCP_TIMESTAMP))
			m.tsc = 0;
		/*
		 * Don't get the IP here because it's unlikely to
		 * have anything to do with the actual error location.
		 */
		if (!(flags & MCP_DONTLOG) && !mca_cfg.dont_log_ce)
			mce_log(&m);

		/*
		 * Clear state for this bank.
		 */
		mce_wrmsrl(MSR_IA32_MCx_STATUS(i), 0);
	}

	/*
	 * Don't clear MCG_STATUS here because it's only defined for
	 * exceptions.
	 */

	sync_core();
}
EXPORT_SYMBOL_GPL(machine_check_poll);

/*
 * Do a quick check if any of the events requires a panic.
 * This decides if we keep the events around or clear them.
 */
static int mce_no_way_out(struct mce *m, char **msg, unsigned long *validp,
			  struct pt_regs *regs)
{
	int i, ret = 0;

	for (i = 0; i < mca_cfg.banks; i++) {
		m->status = mce_rdmsrl(MSR_IA32_MCx_STATUS(i));
		if (m->status & MCI_STATUS_VAL) {
			__set_bit(i, validp);
			if (quirk_no_way_out)
				quirk_no_way_out(i, m, regs);
		}
		if (mce_severity(m, mca_cfg.tolerant, msg) >= MCE_PANIC_SEVERITY)
			ret = 1;
	}
	return ret;
}

/*
 * Variable to establish order between CPUs while scanning.
 * Each CPU spins initially until executing is equal its number.
 */
static atomic_t mce_executing;

/*
 * Defines order of CPUs on entry. First CPU becomes Monarch.
 */
static atomic_t mce_callin;

/*
 * Check if a timeout waiting for other CPUs happened.
 */
static int mce_timed_out(u64 *t)
{
	/*
	 * The others already did panic for some reason.
	 * Bail out like in a timeout.
	 * rmb() to tell the compiler that system_state
	 * might have been modified by someone else.
	 */
	rmb();
	if (atomic_read_unchecked(&mce_paniced))
		wait_for_panic();
	if (!mca_cfg.monarch_timeout)
		goto out;
	if ((s64)*t < SPINUNIT) {
		/* CHECKME: Make panic default for 1 too? */
		if (mca_cfg.tolerant < 1)
			mce_panic("Timeout synchronizing machine check over CPUs",
				  NULL, NULL);
		cpu_missing = 1;
		return 1;
	}
	*t -= SPINUNIT;
out:
	touch_nmi_watchdog();
	return 0;
}

/*
 * The Monarch's reign.  The Monarch is the CPU who entered
 * the machine check handler first. It waits for the others to
 * raise the exception too and then grades them. When any
 * error is fatal panic. Only then let the others continue.
 *
 * The other CPUs entering the MCE handler will be controlled by the
 * Monarch. They are called Subjects.
 *
 * This way we prevent any potential data corruption in a unrecoverable case
 * and also makes sure always all CPU's errors are examined.
 *
 * Also this detects the case of a machine check event coming from outer
 * space (not detected by any CPUs) In this case some external agent wants
 * us to shut down, so panic too.
 *
 * The other CPUs might still decide to panic if the handler happens
 * in a unrecoverable place, but in this case the system is in a semi-stable
 * state and won't corrupt anything by itself. It's ok to let the others
 * continue for a bit first.
 *
 * All the spin loops have timeouts; when a timeout happens a CPU
 * typically elects itself to be Monarch.
 */
static void mce_reign(void)
{
	int cpu;
	struct mce *m = NULL;
	int global_worst = 0;
	char *msg = NULL;
	char *nmsg = NULL;

	/*
	 * This CPU is the Monarch and the other CPUs have run
	 * through their handlers.
	 * Grade the severity of the errors of all the CPUs.
	 */
	for_each_possible_cpu(cpu) {
		int severity = mce_severity(&per_cpu(mces_seen, cpu),
					    mca_cfg.tolerant,
					    &nmsg);
		if (severity > global_worst) {
			msg = nmsg;
			global_worst = severity;
			m = &per_cpu(mces_seen, cpu);
		}
	}

	/*
	 * Cannot recover? Panic here then.
	 * This dumps all the mces in the log buffer and stops the
	 * other CPUs.
	 */
	if (m && global_worst >= MCE_PANIC_SEVERITY && mca_cfg.tolerant < 3)
		mce_panic("Fatal Machine check", m, msg);

	/*
	 * For UC somewhere we let the CPU who detects it handle it.
	 * Also must let continue the others, otherwise the handling
	 * CPU could deadlock on a lock.
	 */

	/*
	 * No machine check event found. Must be some external
	 * source or one CPU is hung. Panic.
	 */
	if (global_worst <= MCE_KEEP_SEVERITY && mca_cfg.tolerant < 3)
		mce_panic("Machine check from unknown source", NULL, NULL);

	/*
	 * Now clear all the mces_seen so that they don't reappear on
	 * the next mce.
	 */
	for_each_possible_cpu(cpu)
		memset(&per_cpu(mces_seen, cpu), 0, sizeof(struct mce));
}

static atomic_t global_nwo;

/*
 * Start of Monarch synchronization. This waits until all CPUs have
 * entered the exception handler and then determines if any of them
 * saw a fatal event that requires panic. Then it executes them
 * in the entry order.
 * TBD double check parallel CPU hotunplug
 */
static int mce_start(int *no_way_out)
{
	int order;
	int cpus = num_online_cpus();
	u64 timeout = (u64)mca_cfg.monarch_timeout * NSEC_PER_USEC;

	if (!timeout)
		return -1;

	atomic_add(*no_way_out, &global_nwo);
	/*
	 * global_nwo should be updated before mce_callin
	 */
	smp_wmb();
	order = atomic_inc_return(&mce_callin);

	/*
	 * Wait for everyone.
	 */
	while (atomic_read(&mce_callin) != cpus) {
		if (mce_timed_out(&timeout)) {
			atomic_set(&global_nwo, 0);
			return -1;
		}
		ndelay(SPINUNIT);
	}

	/*
	 * mce_callin should be read before global_nwo
	 */
	smp_rmb();

	if (order == 1) {
		/*
		 * Monarch: Starts executing now, the others wait.
		 */
		atomic_set(&mce_executing, 1);
	} else {
		/*
		 * Subject: Now start the scanning loop one by one in
		 * the original callin order.
		 * This way when there are any shared banks it will be
		 * only seen by one CPU before cleared, avoiding duplicates.
		 */
		while (atomic_read(&mce_executing) < order) {
			if (mce_timed_out(&timeout)) {
				atomic_set(&global_nwo, 0);
				return -1;
			}
			ndelay(SPINUNIT);
		}
	}

	/*
	 * Cache the global no_way_out state.
	 */
	*no_way_out = atomic_read(&global_nwo);

	return order;
}

/*
 * Synchronize between CPUs after main scanning loop.
 * This invokes the bulk of the Monarch processing.
 */
static int mce_end(int order)
{
	int ret = -1;
	u64 timeout = (u64)mca_cfg.monarch_timeout * NSEC_PER_USEC;

	if (!timeout)
		goto reset;
	if (order < 0)
		goto reset;

	/*
	 * Allow others to run.
	 */
	atomic_inc(&mce_executing);

	if (order == 1) {
		/* CHECKME: Can this race with a parallel hotplug? */
		int cpus = num_online_cpus();

		/*
		 * Monarch: Wait for everyone to go through their scanning
		 * loops.
		 */
		while (atomic_read(&mce_executing) <= cpus) {
			if (mce_timed_out(&timeout))
				goto reset;
			ndelay(SPINUNIT);
		}

		mce_reign();
		barrier();
		ret = 0;
	} else {
		/*
		 * Subject: Wait for Monarch to finish.
		 */
		while (atomic_read(&mce_executing) != 0) {
			if (mce_timed_out(&timeout))
				goto reset;
			ndelay(SPINUNIT);
		}

		/*
		 * Don't reset anything. That's done by the Monarch.
		 */
		return 0;
	}

	/*
	 * Reset all global state.
	 */
reset:
	atomic_set(&global_nwo, 0);
	atomic_set(&mce_callin, 0);
	barrier();

	/*
	 * Let others run again.
	 */
	atomic_set(&mce_executing, 0);
	return ret;
}

/*
 * Check if the address reported by the CPU is in a format we can parse.
 * It would be possible to add code for most other cases, but all would
 * be somewhat complicated (e.g. segment offset would require an instruction
 * parser). So only support physical addresses up to page granuality for now.
 */
static int mce_usable_address(struct mce *m)
{
	if (!(m->status & MCI_STATUS_MISCV) || !(m->status & MCI_STATUS_ADDRV))
		return 0;
	if (MCI_MISC_ADDR_LSB(m->misc) > PAGE_SHIFT)
		return 0;
	if (MCI_MISC_ADDR_MODE(m->misc) != MCI_MISC_ADDR_PHYS)
		return 0;
	return 1;
}

static void mce_clear_state(unsigned long *toclear)
{
	int i;

	for (i = 0; i < mca_cfg.banks; i++) {
		if (test_bit(i, toclear))
			mce_wrmsrl(MSR_IA32_MCx_STATUS(i), 0);
	}
}

/*
 * Need to save faulting physical address associated with a process
 * in the machine check handler some place where we can grab it back
 * later in mce_notify_process()
 */
#define	MCE_INFO_MAX	16

struct mce_info {
	atomic_t		inuse;
	struct task_struct	*t;
	__u64			paddr;
	int			restartable;
} mce_info[MCE_INFO_MAX];

static void mce_save_info(__u64 addr, int c)
{
	struct mce_info *mi;

	for (mi = mce_info; mi < &mce_info[MCE_INFO_MAX]; mi++) {
		if (atomic_cmpxchg(&mi->inuse, 0, 1) == 0) {
			mi->t = current;
			mi->paddr = addr;
			mi->restartable = c;
			return;
		}
	}

	mce_panic("Too many concurrent recoverable errors", NULL, NULL);
}

static struct mce_info *mce_find_info(void)
{
	struct mce_info *mi;

	for (mi = mce_info; mi < &mce_info[MCE_INFO_MAX]; mi++)
		if (atomic_read(&mi->inuse) && mi->t == current)
			return mi;
	return NULL;
}

static void mce_clear_info(struct mce_info *mi)
{
	atomic_set(&mi->inuse, 0);
}

/*
 * The actual machine check handler. This only handles real
 * exceptions when something got corrupted coming in through int 18.
 *
 * This is executed in NMI context not subject to normal locking rules. This
 * implies that most kernel services cannot be safely used. Don't even
 * think about putting a printk in there!
 *
 * On Intel systems this is entered on all CPUs in parallel through
 * MCE broadcast. However some CPUs might be broken beyond repair,
 * so be always careful when synchronizing with others.
 */
void do_machine_check(struct pt_regs *regs, long error_code)
{
	struct mca_config *cfg = &mca_cfg;
	struct mce m, *final;
	int i;
	int worst = 0;
	int severity;
	/*
	 * Establish sequential order between the CPUs entering the machine
	 * check handler.
	 */
	int order;
	/*
	 * If no_way_out gets set, there is no safe way to recover from this
	 * MCE.  If mca_cfg.tolerant is cranked up, we'll try anyway.
	 */
	int no_way_out = 0;
	/*
	 * If kill_it gets set, there might be a way to recover from this
	 * error.
	 */
	int kill_it = 0;
	DECLARE_BITMAP(toclear, MAX_NR_BANKS);
	DECLARE_BITMAP(valid_banks, MAX_NR_BANKS);
	char *msg = "Unknown";

	atomic_inc(&mce_entry);

	this_cpu_inc(mce_exception_count);

	if (!cfg->banks)
		goto out;

	mce_gather_info(&m, regs);

	final = &__get_cpu_var(mces_seen);
	*final = m;

	memset(valid_banks, 0, sizeof(valid_banks));
	no_way_out = mce_no_way_out(&m, &msg, valid_banks, regs);

	barrier();

	/*
	 * When no restart IP might need to kill or panic.
	 * Assume the worst for now, but if we find the
	 * severity is MCE_AR_SEVERITY we have other options.
	 */
	if (!(m.mcgstatus & MCG_STATUS_RIPV))
		kill_it = 1;

	/*
	 * Go through all the banks in exclusion of the other CPUs.
	 * This way we don't report duplicated events on shared banks
	 * because the first one to see it will clear it.
	 */
	order = mce_start(&no_way_out);
	for (i = 0; i < cfg->banks; i++) {
		__clear_bit(i, toclear);
		if (!test_bit(i, valid_banks))
			continue;
		if (!mce_banks[i].ctl)
			continue;

		m.misc = 0;
		m.addr = 0;
		m.bank = i;

		m.status = mce_rdmsrl(MSR_IA32_MCx_STATUS(i));
		if ((m.status & MCI_STATUS_VAL) == 0)
			continue;

		/*
		 * Non uncorrected or non signaled errors are handled by
		 * machine_check_poll. Leave them alone, unless this panics.
		 */
		if (!(m.status & (cfg->ser ? MCI_STATUS_S : MCI_STATUS_UC)) &&
			!no_way_out)
			continue;

		/*
		 * Set taint even when machine check was not enabled.
		 */
		add_taint(TAINT_MACHINE_CHECK, LOCKDEP_NOW_UNRELIABLE);

		severity = mce_severity(&m, cfg->tolerant, NULL);

		/*
		 * When machine check was for corrected handler don't touch,
		 * unless we're panicing.
		 */
		if (severity == MCE_KEEP_SEVERITY && !no_way_out)
			continue;
		__set_bit(i, toclear);
		if (severity == MCE_NO_SEVERITY) {
			/*
			 * Machine check event was not enabled. Clear, but
			 * ignore.
			 */
			continue;
		}

		mce_read_aux(&m, i);

		/*
		 * Action optional error. Queue address for later processing.
		 * When the ring overflows we just ignore the AO error.
		 * RED-PEN add some logging mechanism when
		 * usable_address or mce_add_ring fails.
		 * RED-PEN don't ignore overflow for mca_cfg.tolerant == 0
		 */
		if (severity == MCE_AO_SEVERITY && mce_usable_address(&m))
			mce_ring_add(m.addr >> PAGE_SHIFT);

		mce_log(&m);

		if (severity > worst) {
			*final = m;
			worst = severity;
		}
	}

	/* mce_clear_state will clear *final, save locally for use later */
	m = *final;

	if (!no_way_out)
		mce_clear_state(toclear);

	/*
	 * Do most of the synchronization with other CPUs.
	 * When there's any problem use only local no_way_out state.
	 */
	if (mce_end(order) < 0)
		no_way_out = worst >= MCE_PANIC_SEVERITY;

	/*
	 * At insane "tolerant" levels we take no action. Otherwise
	 * we only die if we have no other choice. For less serious
	 * issues we try to recover, or limit damage to the current
	 * process.
	 */
	if (cfg->tolerant < 3) {
		if (no_way_out)
			mce_panic("Fatal machine check on current CPU", &m, msg);
		if (worst == MCE_AR_SEVERITY) {
			/* schedule action before return to userland */
			mce_save_info(m.addr, m.mcgstatus & MCG_STATUS_RIPV);
			set_thread_flag(TIF_MCE_NOTIFY);
		} else if (kill_it) {
			force_sig(SIGBUS, current);
		}
	}

	if (worst > 0)
		mce_report_event(regs);
	mce_wrmsrl(MSR_IA32_MCG_STATUS, 0);
out:
	atomic_dec(&mce_entry);
	sync_core();
}
EXPORT_SYMBOL_GPL(do_machine_check);

#ifndef CONFIG_MEMORY_FAILURE
int memory_failure(unsigned long pfn, int vector, int flags)
{
	/* mce_severity() should not hand us an ACTION_REQUIRED error */
	BUG_ON(flags & MF_ACTION_REQUIRED);
	pr_err("Uncorrected memory error in page 0x%lx ignored\n"
	       "Rebuild kernel with CONFIG_MEMORY_FAILURE=y for smarter handling\n",
	       pfn);

	return 0;
}
#endif

/*
 * Called in process context that interrupted by MCE and marked with
 * TIF_MCE_NOTIFY, just before returning to erroneous userland.
 * This code is allowed to sleep.
 * Attempt possible recovery such as calling the high level VM handler to
 * process any corrupted pages, and kill/signal current process if required.
 * Action required errors are handled here.
 */
void mce_notify_process(void)
{
	unsigned long pfn;
	struct mce_info *mi = mce_find_info();
	int flags = MF_ACTION_REQUIRED;

	if (!mi)
		mce_panic("Lost physical address for unconsumed uncorrectable error", NULL, NULL);
	pfn = mi->paddr >> PAGE_SHIFT;

	clear_thread_flag(TIF_MCE_NOTIFY);

	pr_err("Uncorrected hardware memory error in user-access at %llx",
		 mi->paddr);
	/*
	 * We must call memory_failure() here even if the current process is
	 * doomed. We still need to mark the page as poisoned and alert any
	 * other users of the page.
	 */
	if (!mi->restartable)
		flags |= MF_MUST_KILL;
	if (memory_failure(pfn, MCE_VECTOR, flags) < 0) {
		pr_err("Memory error not recovered");
		force_sig(SIGBUS, current);
	}
	mce_clear_info(mi);
}

/*
 * Action optional processing happens here (picking up
 * from the list of faulting pages that do_machine_check()
 * placed into the "ring").
 */
static void mce_process_work(struct work_struct *dummy)
{
	unsigned long pfn;

	while (mce_ring_get(&pfn))
		memory_failure(pfn, MCE_VECTOR, 0);
}

#ifdef CONFIG_X86_MCE_INTEL
/***
 * mce_log_therm_throt_event - Logs the thermal throttling event to mcelog
 * @cpu: The CPU on which the event occurred.
 * @status: Event status information
 *
 * This function should be called by the thermal interrupt after the
 * event has been processed and the decision was made to log the event
 * further.
 *
 * The status parameter will be saved to the 'status' field of 'struct mce'
 * and historically has been the register value of the
 * MSR_IA32_THERMAL_STATUS (Intel) msr.
 */
void mce_log_therm_throt_event(__u64 status)
{
	struct mce m;

	mce_setup(&m);
	m.bank = MCE_THERMAL_BANK;
	m.status = status;
	mce_log(&m);
}
#endif /* CONFIG_X86_MCE_INTEL */

/*
 * Periodic polling timer for "silent" machine check errors.  If the
 * poller finds an MCE, poll 2x faster.  When the poller finds no more
 * errors, poll 2x slower (up to check_interval seconds).
 */
static unsigned long check_interval = 5 * 60; /* 5 minutes */

static DEFINE_PER_CPU(unsigned long, mce_next_interval); /* in jiffies */
static DEFINE_PER_CPU(struct timer_list, mce_timer);

static unsigned long mce_adjust_timer_default(unsigned long interval)
{
	return interval;
}

static unsigned long (*mce_adjust_timer)(unsigned long interval) =
	mce_adjust_timer_default;

static void mce_timer_fn(unsigned long data)
{
	struct timer_list *t = &__get_cpu_var(mce_timer);
	unsigned long iv;

	WARN_ON(smp_processor_id() != data);

	if (mce_available(__this_cpu_ptr(&cpu_info))) {
		machine_check_poll(MCP_TIMESTAMP,
				&__get_cpu_var(mce_poll_banks));
		mce_intel_cmci_poll();
	}

	/*
	 * Alert userspace if needed.  If we logged an MCE, reduce the
	 * polling interval, otherwise increase the polling interval.
	 */
	iv = __this_cpu_read(mce_next_interval);
	if (mce_notify_irq()) {
		iv = max(iv / 2, (unsigned long) HZ/100);
	} else {
		iv = min(iv * 2, round_jiffies_relative(check_interval * HZ));
		iv = mce_adjust_timer(iv);
	}
	__this_cpu_write(mce_next_interval, iv);
	/* Might have become 0 after CMCI storm subsided */
	if (iv) {
		t->expires = jiffies + iv;
		add_timer_on(t, smp_processor_id());
	}
}

/*
 * Ensure that the timer is firing in @interval from now.
 */
void mce_timer_kick(unsigned long interval)
{
	struct timer_list *t = &__get_cpu_var(mce_timer);
	unsigned long when = jiffies + interval;
	unsigned long iv = __this_cpu_read(mce_next_interval);

	if (timer_pending(t)) {
		if (time_before(when, t->expires))
			mod_timer_pinned(t, when);
	} else {
		t->expires = round_jiffies(when);
		add_timer_on(t, smp_processor_id());
	}
	if (interval < iv)
		__this_cpu_write(mce_next_interval, interval);
}

/* Must not be called in IRQ context where del_timer_sync() can deadlock */
static void mce_timer_delete_all(void)
{
	int cpu;

	for_each_online_cpu(cpu)
		del_timer_sync(&per_cpu(mce_timer, cpu));
}

static void mce_do_trigger(struct work_struct *work)
{
	call_usermodehelper(mce_helper, mce_helper_argv, NULL, UMH_NO_WAIT);
}

static DECLARE_WORK(mce_trigger_work, mce_do_trigger);

/*
 * Notify the user(s) about new machine check events.
 * Can be called from interrupt context, but not from machine check/NMI
 * context.
 */
int mce_notify_irq(void)
{
	/* Not more than two messages every minute */
	static DEFINE_RATELIMIT_STATE(ratelimit, 60*HZ, 2);

	if (test_and_clear_bit(0, &mce_need_notify)) {
		/* wake processes polling /dev/mcelog */
		wake_up_interruptible(&mce_chrdev_wait);

		if (mce_helper[0])
			schedule_work(&mce_trigger_work);

		if (__ratelimit(&ratelimit))
			pr_info(HW_ERR "Machine check events logged\n");

		return 1;
	}
	return 0;
}
EXPORT_SYMBOL_GPL(mce_notify_irq);

static int __mcheck_cpu_mce_banks_init(void)
{
	int i;
	u8 num_banks = mca_cfg.banks;

	mce_banks = kzalloc(num_banks * sizeof(struct mce_bank), GFP_KERNEL);
	if (!mce_banks)
		return -ENOMEM;

	for (i = 0; i < num_banks; i++) {
		struct mce_bank *b = &mce_banks[i];

		b->ctl = -1ULL;
		b->init = 1;
	}
	return 0;
}

/*
 * Initialize Machine Checks for a CPU.
 */
static int __mcheck_cpu_cap_init(void)
{
	unsigned b;
	u64 cap;

	rdmsrl(MSR_IA32_MCG_CAP, cap);

	b = cap & MCG_BANKCNT_MASK;
	if (!mca_cfg.banks)
		pr_info("CPU supports %d MCE banks\n", b);

	if (b > MAX_NR_BANKS) {
		pr_warn("Using only %u machine check banks out of %u\n",
			MAX_NR_BANKS, b);
		b = MAX_NR_BANKS;
	}

	/* Don't support asymmetric configurations today */
	WARN_ON(mca_cfg.banks != 0 && b != mca_cfg.banks);
	mca_cfg.banks = b;

	if (!mce_banks) {
		int err = __mcheck_cpu_mce_banks_init();

		if (err)
			return err;
	}

	/* Use accurate RIP reporting if available. */
	if ((cap & MCG_EXT_P) && MCG_EXT_CNT(cap) >= 9)
		mca_cfg.rip_msr = MSR_IA32_MCG_EIP;

	if (cap & MCG_SER_P)
		mca_cfg.ser = true;

	return 0;
}

static void __mcheck_cpu_init_generic(void)
{
	enum mcp_flags m_fl = 0;
	mce_banks_t all_banks;
	u64 cap;
	int i;

	if (!mca_cfg.bootlog)
		m_fl = MCP_DONTLOG;

	/*
	 * Log the machine checks left over from the previous reset.
	 */
	bitmap_fill(all_banks, MAX_NR_BANKS);
	machine_check_poll(MCP_UC | m_fl, &all_banks);

	set_in_cr4(X86_CR4_MCE);

	rdmsrl(MSR_IA32_MCG_CAP, cap);
	if (cap & MCG_CTL_P)
		wrmsr(MSR_IA32_MCG_CTL, 0xffffffff, 0xffffffff);

	for (i = 0; i < mca_cfg.banks; i++) {
		struct mce_bank *b = &mce_banks[i];

		if (!b->init)
			continue;
		wrmsrl(MSR_IA32_MCx_CTL(i), b->ctl);
		wrmsrl(MSR_IA32_MCx_STATUS(i), 0);
	}
}

/*
 * During IFU recovery Sandy Bridge -EP4S processors set the RIPV and
 * EIPV bits in MCG_STATUS to zero on the affected logical processor (SDM
 * Vol 3B Table 15-20). But this confuses both the code that determines
 * whether the machine check occurred in kernel or user mode, and also
 * the severity assessment code. Pretend that EIPV was set, and take the
 * ip/cs values from the pt_regs that mce_gather_info() ignored earlier.
 */
static void quirk_sandybridge_ifu(int bank, struct mce *m, struct pt_regs *regs)
{
	if (bank != 0)
		return;
	if ((m->mcgstatus & (MCG_STATUS_EIPV|MCG_STATUS_RIPV)) != 0)
		return;
	if ((m->status & (MCI_STATUS_OVER|MCI_STATUS_UC|
		          MCI_STATUS_EN|MCI_STATUS_MISCV|MCI_STATUS_ADDRV|
			  MCI_STATUS_PCC|MCI_STATUS_S|MCI_STATUS_AR|
			  MCACOD)) !=
			 (MCI_STATUS_UC|MCI_STATUS_EN|
			  MCI_STATUS_MISCV|MCI_STATUS_ADDRV|MCI_STATUS_S|
			  MCI_STATUS_AR|MCACOD_INSTR))
		return;

	m->mcgstatus |= MCG_STATUS_EIPV;
	m->ip = regs->ip;
	m->cs = regs->cs;
}

/* Add per CPU specific workarounds here */
static int __mcheck_cpu_apply_quirks(struct cpuinfo_x86 *c)
{
	struct mca_config *cfg = &mca_cfg;

	if (c->x86_vendor == X86_VENDOR_UNKNOWN) {
		pr_info("unknown CPU type - not enabling MCE support\n");
		return -EOPNOTSUPP;
	}

	/* This should be disabled by the BIOS, but isn't always */
	if (c->x86_vendor == X86_VENDOR_AMD) {
		if (c->x86 == 15 && cfg->banks > 4) {
			/*
			 * disable GART TBL walk error reporting, which
			 * trips off incorrectly with the IOMMU & 3ware
			 * & Cerberus:
			 */
			clear_bit(10, (unsigned long *)&mce_banks[4].ctl);
		}
		if (c->x86 <= 17 && cfg->bootlog < 0) {
			/*
			 * Lots of broken BIOS around that don't clear them
			 * by default and leave crap in there. Don't log:
			 */
			cfg->bootlog = 0;
		}
		/*
		 * Various K7s with broken bank 0 around. Always disable
		 * by default.
		 */
		 if (c->x86 == 6 && cfg->banks > 0)
			mce_banks[0].ctl = 0;

		 /*
		  * Turn off MC4_MISC thresholding banks on those models since
		  * they're not supported there.
		  */
		 if (c->x86 == 0x15 &&
		     (c->x86_model >= 0x10 && c->x86_model <= 0x1f)) {
			 int i;
			 u64 val, hwcr;
			 bool need_toggle;
			 u32 msrs[] = {
				0x00000413, /* MC4_MISC0 */
				0xc0000408, /* MC4_MISC1 */
			 };

			 rdmsrl(MSR_K7_HWCR, hwcr);

			 /* McStatusWrEn has to be set */
			 need_toggle = !(hwcr & BIT(18));

			 if (need_toggle)
				 wrmsrl(MSR_K7_HWCR, hwcr | BIT(18));

			 for (i = 0; i < ARRAY_SIZE(msrs); i++) {
				 rdmsrl(msrs[i], val);

				 /* CntP bit set? */
				 if (val & BIT_64(62)) {
					val &= ~BIT_64(62);
					wrmsrl(msrs[i], val);
				 }
			 }

			 /* restore old settings */
			 if (need_toggle)
				 wrmsrl(MSR_K7_HWCR, hwcr);
		 }
	}

	if (c->x86_vendor == X86_VENDOR_INTEL) {
		/*
		 * SDM documents that on family 6 bank 0 should not be written
		 * because it aliases to another special BIOS controlled
		 * register.
		 * But it's not aliased anymore on model 0x1a+
		 * Don't ignore bank 0 completely because there could be a
		 * valid event later, merely don't write CTL0.
		 */

		if (c->x86 == 6 && c->x86_model < 0x1A && cfg->banks > 0)
			mce_banks[0].init = 0;

		/*
		 * All newer Intel systems support MCE broadcasting. Enable
		 * synchronization with a one second timeout.
		 */
		if ((c->x86 > 6 || (c->x86 == 6 && c->x86_model >= 0xe)) &&
			cfg->monarch_timeout < 0)
			cfg->monarch_timeout = USEC_PER_SEC;

		/*
		 * There are also broken BIOSes on some Pentium M and
		 * earlier systems:
		 */
		if (c->x86 == 6 && c->x86_model <= 13 && cfg->bootlog < 0)
			cfg->bootlog = 0;

		if (c->x86 == 6 && c->x86_model == 45)
			quirk_no_way_out = quirk_sandybridge_ifu;
	}
	if (cfg->monarch_timeout < 0)
		cfg->monarch_timeout = 0;
	if (cfg->bootlog != 0)
		cfg->panic_timeout = 30;

	return 0;
}

static int __mcheck_cpu_ancient_init(struct cpuinfo_x86 *c)
{
	if (c->x86 != 5)
		return 0;

	switch (c->x86_vendor) {
	case X86_VENDOR_INTEL:
		intel_p5_mcheck_init(c);
		return 1;
		break;
	case X86_VENDOR_CENTAUR:
		winchip_mcheck_init(c);
		return 1;
		break;
	}

	return 0;
}

static void __mcheck_cpu_init_vendor(struct cpuinfo_x86 *c)
{
	switch (c->x86_vendor) {
	case X86_VENDOR_INTEL:
		mce_intel_feature_init(c);
		mce_adjust_timer = mce_intel_adjust_timer;
		break;
	case X86_VENDOR_AMD:
		mce_amd_feature_init(c);
		break;
	default:
		break;
	}
}

static void mce_start_timer(unsigned int cpu, struct timer_list *t)
{
	unsigned long iv = check_interval * HZ;

	if (mca_cfg.ignore_ce || !iv)
		return;

	per_cpu(mce_next_interval, cpu) = iv;

	t->expires = round_jiffies(jiffies + iv);
	add_timer_on(t, cpu);
}

static void __mcheck_cpu_init_timer(void)
{
	struct timer_list *t = &__get_cpu_var(mce_timer);
	unsigned int cpu = smp_processor_id();

	setup_timer(t, mce_timer_fn, cpu);
	mce_start_timer(cpu, t);
}

/* Handle unconfigured int18 (should never happen) */
static void unexpected_machine_check(struct pt_regs *regs, long error_code)
{
	pr_err("CPU#%d: Unexpected int18 (Machine Check)\n",
	       smp_processor_id());
}

/* Call the installed machine check handler for this CPU setup. */
void (*machine_check_vector)(struct pt_regs *, long error_code) __read_only =
						unexpected_machine_check;

/*
 * Called for each booted CPU to set up machine checks.
 * Must be called with preempt off:
 */
void mcheck_cpu_init(struct cpuinfo_x86 *c)
{
	if (mca_cfg.disabled)
		return;

	if (__mcheck_cpu_ancient_init(c))
		return;

	if (!mce_available(c))
		return;

	if (__mcheck_cpu_cap_init() < 0 || __mcheck_cpu_apply_quirks(c) < 0) {
		mca_cfg.disabled = true;
		return;
	}

	pax_open_kernel();
	machine_check_vector = do_machine_check;
	pax_close_kernel();

	__mcheck_cpu_init_generic();
	__mcheck_cpu_init_vendor(c);
	__mcheck_cpu_init_timer();
	INIT_WORK(&__get_cpu_var(mce_work), mce_process_work);
	init_irq_work(&__get_cpu_var(mce_irq_work), &mce_irq_work_cb);
}

/*
 * mce_chrdev: Character device /dev/mcelog to read and clear the MCE log.
 */

static DEFINE_SPINLOCK(mce_chrdev_state_lock);
static local_t mce_chrdev_open_count;	/* #times opened */
static int mce_chrdev_open_exclu;	/* already open exclusive? */

static int mce_chrdev_open(struct inode *inode, struct file *file)
{
	spin_lock(&mce_chrdev_state_lock);

	if (mce_chrdev_open_exclu ||
	    (local_read(&mce_chrdev_open_count) && (file->f_flags & O_EXCL))) {
		spin_unlock(&mce_chrdev_state_lock);

		return -EBUSY;
	}

	if (file->f_flags & O_EXCL)
		mce_chrdev_open_exclu = 1;
	local_inc(&mce_chrdev_open_count);

	spin_unlock(&mce_chrdev_state_lock);

	return nonseekable_open(inode, file);
}

static int mce_chrdev_release(struct inode *inode, struct file *file)
{
	spin_lock(&mce_chrdev_state_lock);

	local_dec(&mce_chrdev_open_count);
	mce_chrdev_open_exclu = 0;

	spin_unlock(&mce_chrdev_state_lock);

	return 0;
}

static void collect_tscs(void *data)
{
	unsigned long *cpu_tsc = (unsigned long *)data;

	rdtscll(cpu_tsc[smp_processor_id()]);
}

static int mce_apei_read_done;

/* Collect MCE record of previous boot in persistent storage via APEI ERST. */
static int __mce_read_apei(char __user **ubuf, size_t usize)
{
	int rc;
	u64 record_id;
	struct mce m;

	if (usize < sizeof(struct mce))
		return -EINVAL;

	rc = apei_read_mce(&m, &record_id);
	/* Error or no more MCE record */
	if (rc <= 0) {
		mce_apei_read_done = 1;
		/*
		 * When ERST is disabled, mce_chrdev_read() should return
		 * "no record" instead of "no device."
		 */
		if (rc == -ENODEV)
			return 0;
		return rc;
	}
	rc = -EFAULT;
	if (copy_to_user(*ubuf, &m, sizeof(struct mce)))
		return rc;
	/*
	 * In fact, we should have cleared the record after that has
	 * been flushed to the disk or sent to network in
	 * /sbin/mcelog, but we have no interface to support that now,
	 * so just clear it to avoid duplication.
	 */
	rc = apei_clear_mce(record_id);
	if (rc) {
		mce_apei_read_done = 1;
		return rc;
	}
	*ubuf += sizeof(struct mce);

	return 0;
}

static ssize_t mce_chrdev_read(struct file *filp, char __user *ubuf,
				size_t usize, loff_t *off)
{
	char __user *buf = ubuf;
	unsigned long *cpu_tsc;
	unsigned prev, next;
	int i, err;

	cpu_tsc = kmalloc(nr_cpu_ids * sizeof(long), GFP_KERNEL);
	if (!cpu_tsc)
		return -ENOMEM;

	mutex_lock(&mce_chrdev_read_mutex);

	if (!mce_apei_read_done) {
		err = __mce_read_apei(&buf, usize);
		if (err || buf != ubuf)
			goto out;
	}

	next = rcu_dereference_check_mce(mcelog.next);

	/* Only supports full reads right now */
	err = -EINVAL;
	if (*off != 0 || usize < MCE_LOG_LEN*sizeof(struct mce))
		goto out;

	err = 0;
	prev = 0;
	do {
		for (i = prev; i < next; i++) {
			unsigned long start = jiffies;
			struct mce *m = &mcelog.entry[i];

			while (!m->finished) {
				if (time_after_eq(jiffies, start + 2)) {
					memset(m, 0, sizeof(*m));
					goto timeout;
				}
				cpu_relax();
			}
			smp_rmb();
			err |= copy_to_user(buf, m, sizeof(*m));
			buf += sizeof(*m);
timeout:
			;
		}

		memset(mcelog.entry + prev, 0,
		       (next - prev) * sizeof(struct mce));
		prev = next;
		next = cmpxchg(&mcelog.next, prev, 0);
	} while (next != prev);

	synchronize_sched();

	/*
	 * Collect entries that were still getting written before the
	 * synchronize.
	 */
	on_each_cpu(collect_tscs, cpu_tsc, 1);

	for (i = next; i < MCE_LOG_LEN; i++) {
		struct mce *m = &mcelog.entry[i];

		if (m->finished && m->tsc < cpu_tsc[m->cpu]) {
			err |= copy_to_user(buf, m, sizeof(*m));
			smp_rmb();
			buf += sizeof(*m);
			memset(m, 0, sizeof(*m));
		}
	}

	if (err)
		err = -EFAULT;

out:
	mutex_unlock(&mce_chrdev_read_mutex);
	kfree(cpu_tsc);

	return err ? err : buf - ubuf;
}

static unsigned int mce_chrdev_poll(struct file *file, poll_table *wait)
{
	poll_wait(file, &mce_chrdev_wait, wait);
	if (rcu_access_index(mcelog.next))
		return POLLIN | POLLRDNORM;
	if (!mce_apei_read_done && apei_check_mce())
		return POLLIN | POLLRDNORM;
	return 0;
}

static long mce_chrdev_ioctl(struct file *f, unsigned int cmd,
				unsigned long arg)
{
	int __user *p = (int __user *)arg;

	if (!capable(CAP_SYS_ADMIN))
		return -EPERM;

	switch (cmd) {
	case MCE_GET_RECORD_LEN:
		return put_user(sizeof(struct mce), p);
	case MCE_GET_LOG_LEN:
		return put_user(MCE_LOG_LEN, p);
	case MCE_GETCLEAR_FLAGS: {
		unsigned flags;

		do {
			flags = mcelog.flags;
		} while (cmpxchg(&mcelog.flags, flags, 0) != flags);

		return put_user(flags, p);
	}
	default:
		return -ENOTTY;
	}
}

static ssize_t (*mce_write)(struct file *filp, const char __user *ubuf,
			    size_t usize, loff_t *off);

void register_mce_write_callback(ssize_t (*fn)(struct file *filp,
			     const char __user *ubuf,
			     size_t usize, loff_t *off))
{
	mce_write = fn;
}
EXPORT_SYMBOL_GPL(register_mce_write_callback);

ssize_t mce_chrdev_write(struct file *filp, const char __user *ubuf,
			 size_t usize, loff_t *off)
{
	if (mce_write)
		return mce_write(filp, ubuf, usize, off);
	else
		return -EINVAL;
}

static const struct file_operations mce_chrdev_ops = {
	.open			= mce_chrdev_open,
	.release		= mce_chrdev_release,
	.read			= mce_chrdev_read,
	.write			= mce_chrdev_write,
	.poll			= mce_chrdev_poll,
	.unlocked_ioctl		= mce_chrdev_ioctl,
	.llseek			= no_llseek,
};

static struct miscdevice mce_chrdev_device = {
	MISC_MCELOG_MINOR,
	"mcelog",
	&mce_chrdev_ops,
};

static void __mce_disable_bank(void *arg)
{
	int bank = *((int *)arg);
	__clear_bit(bank, __get_cpu_var(mce_poll_banks));
	cmci_disable_bank(bank);
}

void mce_disable_bank(int bank)
{
	if (bank >= mca_cfg.banks) {
		pr_warn(FW_BUG
			"Ignoring request to disable invalid MCA bank %d.\n",
			bank);
		return;
	}
	set_bit(bank, mce_banks_ce_disabled);
	on_each_cpu(__mce_disable_bank, &bank, 1);
}

/*
 * mce=off Disables machine check
 * mce=no_cmci Disables CMCI
 * mce=dont_log_ce Clears corrected events silently, no log created for CEs.
 * mce=ignore_ce Disables polling and CMCI, corrected events are not cleared.
 * mce=TOLERANCELEVEL[,monarchtimeout] (number, see above)
 *	monarchtimeout is how long to wait for other CPUs on machine
 *	check, or 0 to not wait
 * mce=bootlog Log MCEs from before booting. Disabled by default on AMD.
 * mce=nobootlog Don't log MCEs from before booting.
 * mce=bios_cmci_threshold Don't program the CMCI threshold
 */
static int __init mcheck_enable(char *str)
{
	struct mca_config *cfg = &mca_cfg;

	if (*str == 0) {
		enable_p5_mce();
		return 1;
	}
	if (*str == '=')
		str++;
	if (!strcmp(str, "off"))
		cfg->disabled = true;
	else if (!strcmp(str, "no_cmci"))
		cfg->cmci_disabled = true;
	else if (!strcmp(str, "dont_log_ce"))
		cfg->dont_log_ce = true;
	else if (!strcmp(str, "ignore_ce"))
		cfg->ignore_ce = true;
	else if (!strcmp(str, "bootlog") || !strcmp(str, "nobootlog"))
		cfg->bootlog = (str[0] == 'b');
	else if (!strcmp(str, "bios_cmci_threshold"))
		cfg->bios_cmci_threshold = true;
	else if (isdigit(str[0])) {
		get_option(&str, &(cfg->tolerant));
		if (*str == ',') {
			++str;
			get_option(&str, &(cfg->monarch_timeout));
		}
	} else {
		pr_info("mce argument %s ignored. Please use /sys\n", str);
		return 0;
	}
	return 1;
}
__setup("mce", mcheck_enable);

int __init mcheck_init(void)
{
	mcheck_intel_therm_init();

	return 0;
}

/*
 * mce_syscore: PM support
 */

/*
 * Disable machine checks on suspend and shutdown. We can't really handle
 * them later.
 */
static int mce_disable_error_reporting(void)
{
	int i;

	for (i = 0; i < mca_cfg.banks; i++) {
		struct mce_bank *b = &mce_banks[i];

		if (b->init)
			wrmsrl(MSR_IA32_MCx_CTL(i), 0);
	}
	return 0;
}

static int mce_syscore_suspend(void)
{
	return mce_disable_error_reporting();
}

static void mce_syscore_shutdown(void)
{
	mce_disable_error_reporting();
}

/*
 * On resume clear all MCE state. Don't want to see leftovers from the BIOS.
 * Only one CPU is active at this time, the others get re-added later using
 * CPU hotplug:
 */
static void mce_syscore_resume(void)
{
	__mcheck_cpu_init_generic();
	__mcheck_cpu_init_vendor(__this_cpu_ptr(&cpu_info));
}

static struct syscore_ops mce_syscore_ops = {
	.suspend	= mce_syscore_suspend,
	.shutdown	= mce_syscore_shutdown,
	.resume		= mce_syscore_resume,
};

/*
 * mce_device: Sysfs support
 */

static void mce_cpu_restart(void *data)
{
	if (!mce_available(__this_cpu_ptr(&cpu_info)))
		return;
	__mcheck_cpu_init_generic();
	__mcheck_cpu_init_timer();
}

/* Reinit MCEs after user configuration changes */
static void mce_restart(void)
{
	mce_timer_delete_all();
	on_each_cpu(mce_cpu_restart, NULL, 1);
}

/* Toggle features for corrected errors */
static void mce_disable_cmci(void *data)
{
	if (!mce_available(__this_cpu_ptr(&cpu_info)))
		return;
	cmci_clear();
}

static void mce_enable_ce(void *all)
{
	if (!mce_available(__this_cpu_ptr(&cpu_info)))
		return;
	cmci_reenable();
	cmci_recheck();
	if (all)
		__mcheck_cpu_init_timer();
}

static struct bus_type mce_subsys = {
	.name		= "machinecheck",
	.dev_name	= "machinecheck",
};

DEFINE_PER_CPU(struct device *, mce_device);

void (*threshold_cpu_callback)(unsigned long action, unsigned int cpu);

static inline struct mce_bank *attr_to_bank(struct device_attribute *attr)
{
	return container_of(attr, struct mce_bank, attr);
}

static ssize_t show_bank(struct device *s, struct device_attribute *attr,
			 char *buf)
{
	return sprintf(buf, "%llx\n", attr_to_bank(attr)->ctl);
}

static ssize_t set_bank(struct device *s, struct device_attribute *attr,
			const char *buf, size_t size)
{
	u64 new;

	if (strict_strtoull(buf, 0, &new) < 0)
		return -EINVAL;

	attr_to_bank(attr)->ctl = new;
	mce_restart();

	return size;
}

static ssize_t
show_trigger(struct device *s, struct device_attribute *attr, char *buf)
{
	strcpy(buf, mce_helper);
	strcat(buf, "\n");
	return strlen(mce_helper) + 1;
}

static ssize_t set_trigger(struct device *s, struct device_attribute *attr,
				const char *buf, size_t siz)
{
	char *p;

	strncpy(mce_helper, buf, sizeof(mce_helper));
	mce_helper[sizeof(mce_helper)-1] = 0;
	p = strchr(mce_helper, '\n');

	if (p)
		*p = 0;

	return strlen(mce_helper) + !!p;
}

static ssize_t set_ignore_ce(struct device *s,
			     struct device_attribute *attr,
			     const char *buf, size_t size)
{
	u64 new;

	if (strict_strtoull(buf, 0, &new) < 0)
		return -EINVAL;

	if (mca_cfg.ignore_ce ^ !!new) {
		if (new) {
			/* disable ce features */
			mce_timer_delete_all();
			on_each_cpu(mce_disable_cmci, NULL, 1);
			mca_cfg.ignore_ce = true;
		} else {
			/* enable ce features */
			mca_cfg.ignore_ce = false;
			on_each_cpu(mce_enable_ce, (void *)1, 1);
		}
	}
	return size;
}

static ssize_t set_cmci_disabled(struct device *s,
				 struct device_attribute *attr,
				 const char *buf, size_t size)
{
	u64 new;

	if (strict_strtoull(buf, 0, &new) < 0)
		return -EINVAL;

	if (mca_cfg.cmci_disabled ^ !!new) {
		if (new) {
			/* disable cmci */
			on_each_cpu(mce_disable_cmci, NULL, 1);
			mca_cfg.cmci_disabled = true;
		} else {
			/* enable cmci */
			mca_cfg.cmci_disabled = false;
			on_each_cpu(mce_enable_ce, NULL, 1);
		}
	}
	return size;
}

static ssize_t store_int_with_restart(struct device *s,
				      struct device_attribute *attr,
				      const char *buf, size_t size)
{
	ssize_t ret = device_store_int(s, attr, buf, size);
	mce_restart();
	return ret;
}

static DEVICE_ATTR(trigger, 0644, show_trigger, set_trigger);
static DEVICE_INT_ATTR(tolerant, 0644, mca_cfg.tolerant);
static DEVICE_INT_ATTR(monarch_timeout, 0644, mca_cfg.monarch_timeout);
static DEVICE_BOOL_ATTR(dont_log_ce, 0644, mca_cfg.dont_log_ce);

static struct dev_ext_attribute dev_attr_check_interval = {
	__ATTR(check_interval, 0644, device_show_int, store_int_with_restart),
	&check_interval
};

static struct dev_ext_attribute dev_attr_ignore_ce = {
	__ATTR(ignore_ce, 0644, device_show_bool, set_ignore_ce),
	&mca_cfg.ignore_ce
};

static struct dev_ext_attribute dev_attr_cmci_disabled = {
	__ATTR(cmci_disabled, 0644, device_show_bool, set_cmci_disabled),
	&mca_cfg.cmci_disabled
};

static struct device_attribute *mce_device_attrs[] = {
	&dev_attr_tolerant.attr,
	&dev_attr_check_interval.attr,
	&dev_attr_trigger,
	&dev_attr_monarch_timeout.attr,
	&dev_attr_dont_log_ce.attr,
	&dev_attr_ignore_ce.attr,
	&dev_attr_cmci_disabled.attr,
	NULL
};

static cpumask_var_t mce_device_initialized;

static void mce_device_release(struct device *dev)
{
	kfree(dev);
}

/* Per cpu device init. All of the cpus still share the same ctrl bank: */
static int mce_device_create(unsigned int cpu)
{
	struct device *dev;
	int err;
	int i, j;

	if (!mce_available(&boot_cpu_data))
		return -EIO;

	dev = kzalloc(sizeof *dev, GFP_KERNEL);
	if (!dev)
		return -ENOMEM;
	dev->id  = cpu;
	dev->bus = &mce_subsys;
	dev->release = &mce_device_release;

	err = device_register(dev);
	if (err) {
		put_device(dev);
		return err;
	}

	for (i = 0; mce_device_attrs[i]; i++) {
		err = device_create_file(dev, mce_device_attrs[i]);
		if (err)
			goto error;
	}
	for (j = 0; j < mca_cfg.banks; j++) {
		err = device_create_file(dev, &mce_banks[j].attr);
		if (err)
			goto error2;
	}
	cpumask_set_cpu(cpu, mce_device_initialized);
	per_cpu(mce_device, cpu) = dev;

	return 0;
error2:
	while (--j >= 0)
		device_remove_file(dev, &mce_banks[j].attr);
error:
	while (--i >= 0)
		device_remove_file(dev, mce_device_attrs[i]);

	device_unregister(dev);

	return err;
}

static void mce_device_remove(unsigned int cpu)
{
	struct device *dev = per_cpu(mce_device, cpu);
	int i;

	if (!cpumask_test_cpu(cpu, mce_device_initialized))
		return;

	for (i = 0; mce_device_attrs[i]; i++)
		device_remove_file(dev, mce_device_attrs[i]);

	for (i = 0; i < mca_cfg.banks; i++)
		device_remove_file(dev, &mce_banks[i].attr);

	device_unregister(dev);
	cpumask_clear_cpu(cpu, mce_device_initialized);
	per_cpu(mce_device, cpu) = NULL;
}

/* Make sure there are no machine checks on offlined CPUs. */
static void mce_disable_cpu(void *h)
{
	unsigned long action = *(unsigned long *)h;
	int i;

	if (!mce_available(__this_cpu_ptr(&cpu_info)))
		return;

	if (!(action & CPU_TASKS_FROZEN))
		cmci_clear();
	for (i = 0; i < mca_cfg.banks; i++) {
		struct mce_bank *b = &mce_banks[i];

		if (b->init)
			wrmsrl(MSR_IA32_MCx_CTL(i), 0);
	}
}

static void mce_reenable_cpu(void *h)
{
	unsigned long action = *(unsigned long *)h;
	int i;

	if (!mce_available(__this_cpu_ptr(&cpu_info)))
		return;

	if (!(action & CPU_TASKS_FROZEN))
		cmci_reenable();
	for (i = 0; i < mca_cfg.banks; i++) {
		struct mce_bank *b = &mce_banks[i];

		if (b->init)
			wrmsrl(MSR_IA32_MCx_CTL(i), b->ctl);
	}
}

/* Get notified when a cpu comes on/off. Be hotplug friendly. */
static int
mce_cpu_callback(struct notifier_block *nfb, unsigned long action, void *hcpu)
{
	unsigned int cpu = (unsigned long)hcpu;
	struct timer_list *t = &per_cpu(mce_timer, cpu);

	switch (action & ~CPU_TASKS_FROZEN) {
	case CPU_ONLINE:
		mce_device_create(cpu);
		if (threshold_cpu_callback)
			threshold_cpu_callback(action, cpu);
		break;
	case CPU_DEAD:
		if (threshold_cpu_callback)
			threshold_cpu_callback(action, cpu);
		mce_device_remove(cpu);
		mce_intel_hcpu_update(cpu);
		break;
	case CPU_DOWN_PREPARE:
		smp_call_function_single(cpu, mce_disable_cpu, &action, 1);
		del_timer_sync(t);
		break;
	case CPU_DOWN_FAILED:
		smp_call_function_single(cpu, mce_reenable_cpu, &action, 1);
		mce_start_timer(cpu, t);
		break;
	}

	if (action == CPU_POST_DEAD) {
		/* intentionally ignoring frozen here */
		cmci_rediscover();
	}

	return NOTIFY_OK;
}

static struct notifier_block mce_cpu_notifier = {
	.notifier_call = mce_cpu_callback,
};

static __init void mce_init_banks(void)
{
	int i;

	for (i = 0; i < mca_cfg.banks; i++) {
		struct mce_bank *b = &mce_banks[i];
<<<<<<< HEAD
		sysdev_attribute_no_const *a = &b->attr;
=======
		device_attribute_no_const *a = &b->attr;
>>>>>>> c3ade0e0

		sysfs_attr_init(&a->attr);
		a->attr.name	= b->attrname;
		snprintf(b->attrname, ATTR_LEN, "bank%d", i);

		a->attr.mode	= 0644;
		a->show		= show_bank;
		a->store	= set_bank;
	}
}

static __init int mcheck_init_device(void)
{
	int err;
	int i = 0;

	if (!mce_available(&boot_cpu_data))
		return -EIO;

	zalloc_cpumask_var(&mce_device_initialized, GFP_KERNEL);

	mce_init_banks();

	err = subsys_system_register(&mce_subsys, NULL);
	if (err)
		return err;

	for_each_online_cpu(i) {
		err = mce_device_create(i);
		if (err)
			return err;
	}

	register_syscore_ops(&mce_syscore_ops);
	register_hotcpu_notifier(&mce_cpu_notifier);

	/* register character device /dev/mcelog */
	misc_register(&mce_chrdev_device);

	return err;
}
device_initcall_sync(mcheck_init_device);

/*
 * Old style boot options parsing. Only for compatibility.
 */
static int __init mcheck_disable(char *str)
{
	mca_cfg.disabled = true;
	return 1;
}
__setup("nomce", mcheck_disable);

#ifdef CONFIG_DEBUG_FS
struct dentry *mce_get_debugfs_dir(void)
{
	static struct dentry *dmce;

	if (!dmce)
		dmce = debugfs_create_dir("mce", NULL);

	return dmce;
}

static void mce_reset(void)
{
	cpu_missing = 0;
	atomic_set_unchecked(&mce_fake_paniced, 0);
	atomic_set(&mce_executing, 0);
	atomic_set(&mce_callin, 0);
	atomic_set(&global_nwo, 0);
}

static int fake_panic_get(void *data, u64 *val)
{
	*val = fake_panic;
	return 0;
}

static int fake_panic_set(void *data, u64 val)
{
	mce_reset();
	fake_panic = val;
	return 0;
}

DEFINE_SIMPLE_ATTRIBUTE(fake_panic_fops, fake_panic_get,
			fake_panic_set, "%llu\n");

static int __init mcheck_debugfs_init(void)
{
	struct dentry *dmce, *ffake_panic;

	dmce = mce_get_debugfs_dir();
	if (!dmce)
		return -ENOMEM;
	ffake_panic = debugfs_create_file("fake_panic", 0444, dmce, NULL,
					  &fake_panic_fops);
	if (!ffake_panic)
		return -ENOMEM;

	return 0;
}
late_initcall(mcheck_debugfs_init);
#endif<|MERGE_RESOLUTION|>--- conflicted
+++ resolved
@@ -365,11 +365,7 @@
 		pr_emerg(HW_ERR "Machine check: %s\n", exp);
 	if (!fake_panic) {
 		if (panic_timeout == 0)
-<<<<<<< HEAD
-			panic_timeout = mce_panic_timeout;
-=======
 			panic_timeout = mca_cfg.panic_timeout;
->>>>>>> c3ade0e0
 		panic("%s", msg);
 	} else
 		pr_emerg(HW_ERR "Fake kernel panic: %s\n", msg);
@@ -2413,11 +2409,7 @@
 
 	for (i = 0; i < mca_cfg.banks; i++) {
 		struct mce_bank *b = &mce_banks[i];
-<<<<<<< HEAD
-		sysdev_attribute_no_const *a = &b->attr;
-=======
 		device_attribute_no_const *a = &b->attr;
->>>>>>> c3ade0e0
 
 		sysfs_attr_init(&a->attr);
 		a->attr.name	= b->attrname;
