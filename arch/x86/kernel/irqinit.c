--- conflicted
+++ resolved
@@ -42,42 +42,6 @@
  * (these are usually mapped into the 0x30-0xff vector range)
  */
 
-<<<<<<< HEAD
-#ifdef CONFIG_X86_32
-/*
- * Note that on a 486, we don't want to do a SIGFPE on an irq13
- * as the irq is unreliable, and exception 16 works correctly
- * (ie as explained in the intel literature). On a 386, you
- * can't use exception 16 due to bad IBM design, so we have to
- * rely on the less exact irq13.
- *
- * Careful.. Not only is IRQ13 unreliable, but it is also
- * leads to races. IBM designers who came up with it should
- * be shot.
- */
-
-static irqreturn_t math_error_irq(int cpl, void *dev_id)
-{
-	outb(0, 0xF0);
-	if (ignore_fpu_irq || !boot_cpu_data.hard_math)
-		return IRQ_NONE;
-	math_error(get_irq_regs(), 0, X86_TRAP_MF);
-	return IRQ_HANDLED;
-}
-
-/*
- * New motherboards sometimes make IRQ 13 be a PCI interrupt,
- * so allow interrupt sharing.
- */
-static struct irqaction fpu_irq = {
-	.handler = math_error_irq,
-	.name = "fpu",
-	.flags = IRQF_NO_THREAD,
-};
-#endif
-
-=======
->>>>>>> c3ade0e0
 /*
  * IRQ2 is cascade interrupt to second interrupt controller
  */
