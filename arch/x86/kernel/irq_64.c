--- conflicted
+++ resolved
@@ -28,11 +28,8 @@
 
 extern void gr_handle_kernel_exploit(void);
 
-<<<<<<< HEAD
-=======
 int sysctl_panic_on_stackoverflow;
 
->>>>>>> c3ade0e0
 /*
  * Probabilistic stack overflow check:
  *
@@ -52,16 +49,6 @@
 	if (user_mode(regs))
 		return;
 
-<<<<<<< HEAD
-	if (regs->sp >= curbase &&
-	    regs->sp <= curbase + THREAD_SIZE &&
-	    regs->sp <  curbase + sizeof(struct thread_info) +
-				sizeof(struct pt_regs) + 128) {
-		WARN_ONCE(1, "do_IRQ: %s near stack overflow (cur:%Lx,sp:%lx)\n",
-			current->comm, curbase, regs->sp);
-		gr_handle_kernel_exploit();
-	}
-=======
 	if (regs->sp >= curbase + sizeof(struct thread_info) +
 				  sizeof(struct pt_regs) + STACK_TOP_MARGIN &&
 	    regs->sp <= curbase + THREAD_SIZE)
@@ -88,7 +75,6 @@
 
 	if (sysctl_panic_on_stackoverflow)
 		panic("low stack detected by irq handler - check messages\n");
->>>>>>> c3ade0e0
 #endif
 }
 
