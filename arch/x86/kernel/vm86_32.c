--- conflicted
+++ resolved
@@ -213,17 +213,6 @@
 	struct task_struct *tsk = current;
 	int tmp;
 
-<<<<<<< HEAD
-#ifdef CONFIG_GRKERNSEC_VM86
-	if (!capable(CAP_SYS_RAWIO)) {
-		gr_handle_vm86();
-		goto out;
-	}
-#endif
-
-	tsk = current;
-=======
->>>>>>> c3ade0e0
 	if (tsk->thread.saved_sp0)
 		return -EPERM;
 
@@ -261,12 +250,7 @@
 #ifdef CONFIG_GRKERNSEC_VM86
 	if (!capable(CAP_SYS_RAWIO)) {
 		gr_handle_vm86();
-<<<<<<< HEAD
-		ret = -EPERM;
-		goto out;
-=======
 		return -EPERM;
->>>>>>> c3ade0e0
 	}
 #endif
 
