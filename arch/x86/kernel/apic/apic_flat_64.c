--- conflicted
+++ resolved
@@ -149,14 +149,11 @@
 	return initial_apic_id >> index_msb;
 }
 
-<<<<<<< HEAD
-=======
 static int flat_probe(void)
 {
 	return 1;
 }
 
->>>>>>> c3ade0e0
 static struct apic apic_flat __read_only =  {
 	.name				= "flat",
 	.probe				= flat_probe,
