--- conflicted
+++ resolved
@@ -209,11 +209,6 @@
 	}
 
 	tsk = current;
-<<<<<<< HEAD
-	if (seccomp_mode(&tsk->seccomp))
-		do_group_exit(SIGKILL);
-=======
->>>>>>> c3ade0e0
 
 	/*
 	 * Check for access_ok violations and find the syscall nr.
