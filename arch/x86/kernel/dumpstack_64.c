--- conflicted
+++ resolved
@@ -253,11 +253,6 @@
 {
 	int i;
 	unsigned long sp;
-<<<<<<< HEAD
-	const int cpu = raw_smp_processor_id();
-	struct task_struct *cur = current;
-=======
->>>>>>> c3ade0e0
 
 	sp = regs->sp;
 	show_regs_print_info(KERN_DEFAULT);
