--- conflicted
+++ resolved
@@ -161,11 +161,7 @@
 	return 1;
 }
 
-<<<<<<< HEAD
-static void set_task_blockstep(struct task_struct *task, bool on)
-=======
 void set_task_blockstep(struct task_struct *task, bool on)
->>>>>>> c3ade0e0
 {
 	unsigned long debugctl;
 
