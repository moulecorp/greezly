--- conflicted
+++ resolved
@@ -953,7 +953,6 @@
 #endif
 	pax_force_retaddr
 	ret
-<<<<<<< HEAD
 	CFI_ENDPROC
 ENDPROC(save_paranoid)
 
@@ -986,40 +985,6 @@
 	pax_force_retaddr
 	ret
 	CFI_ENDPROC
-=======
-	CFI_ENDPROC
-ENDPROC(save_paranoid)
-
-ENTRY(save_paranoid_nmi)
-	XCPT_FRAME 1 RDI+8
-	cld
-	movq_cfi rdi, RDI+8
-	movq_cfi rsi, RSI+8
-	movq_cfi rdx, RDX+8
-	movq_cfi rcx, RCX+8
-	movq_cfi rax, RAX+8
-	movq_cfi r8, R8+8
-	movq_cfi r9, R9+8
-	movq_cfi r10, R10+8
-	movq_cfi r11, R11+8
-	movq_cfi rbx, RBX+8
-	movq_cfi rbp, RBP+8
-	movq_cfi r12, R12+8
-	movq_cfi r13, R13+8
-	movq_cfi r14, R14+8
-	movq_cfi r15, R15+8
-	movl $1,%ebx
-	movl $MSR_GS_BASE,%ecx
-	rdmsr
-	testl %edx,%edx
-	js 1f	/* negative -> in kernel */
-	SWAPGS
-	xorl %ebx,%ebx
-1:	pax_enter_kernel_nmi
-	pax_force_retaddr
-	ret
-	CFI_ENDPROC
->>>>>>> 453aaad7
 ENDPROC(save_paranoid_nmi)
 	.popsection
 
@@ -1685,15 +1650,11 @@
 	movq $general_protection,RIP(%rdi)
 	retq
 	CFI_ENDPROC
-<<<<<<< HEAD
-ENDPROC(common_interrupt)
-=======
 ENDPROC(__do_double_fault)
 #else
 # define __do_double_fault do_double_fault
 #endif
 
->>>>>>> 453aaad7
 /*
  * End of kprobes section
  */
