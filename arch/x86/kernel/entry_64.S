/*
 *  linux/arch/x86_64/entry.S
 *
 *  Copyright (C) 1991, 1992  Linus Torvalds
 *  Copyright (C) 2000, 2001, 2002  Andi Kleen SuSE Labs
 *  Copyright (C) 2000  Pavel Machek <pavel@suse.cz>
 */

/*
 * entry.S contains the system-call and fault low-level handling routines.
 *
 * Some of this is documented in Documentation/x86/entry_64.txt
 *
 * NOTE: This code handles signal-recognition, which happens every time
 * after an interrupt and after each system call.
 *
 * Normal syscalls and interrupts don't save a full stack frame, this is
 * only done for syscall tracing, signals or fork/exec et.al.
 *
 * A note on terminology:
 * - top of stack: Architecture defined interrupt frame from SS to RIP
 * at the top of the kernel process stack.
 * - partial stack frame: partially saved registers up to R11.
 * - full stack frame: Like partial stack frame, but all register saved.
 *
 * Some macro usage:
 * - CFI macros are used to generate dwarf2 unwind information for better
 * backtraces. They don't change any code.
 * - SAVE_ALL/RESTORE_ALL - Save/restore all registers
 * - SAVE_ARGS/RESTORE_ARGS - Save/restore registers that C functions modify.
 * There are unfortunately lots of special cases where some registers
 * not touched. The macro is a big mess that should be cleaned up.
 * - SAVE_REST/RESTORE_REST - Handle the registers not saved by SAVE_ARGS.
 * Gives a full stack frame.
 * - ENTRY/END Define functions in the symbol table.
 * - FIXUP_TOP_OF_STACK/RESTORE_TOP_OF_STACK - Fix up the hardware stack
 * frame that is otherwise undefined after a SYSCALL
 * - TRACE_IRQ_* - Trace hard interrupt state for lock debugging.
 * - errorentry/paranoidentry/zeroentry - Define exception entry points.
 */

#include <linux/linkage.h>
#include <asm/segment.h>
#include <asm/cache.h>
#include <asm/errno.h>
#include <asm/dwarf2.h>
#include <asm/calling.h>
#include <asm/asm-offsets.h>
#include <asm/msr.h>
#include <asm/unistd.h>
#include <asm/thread_info.h>
#include <asm/hw_irq.h>
#include <asm/page_types.h>
#include <asm/irqflags.h>
#include <asm/paravirt.h>
#include <asm/ftrace.h>
#include <asm/percpu.h>
#include <asm/pgtable.h>
#include <asm/alternative-asm.h>

/* Avoid __ASSEMBLER__'ifying <linux/audit.h> just for this.  */
#include <linux/elf-em.h>
#define AUDIT_ARCH_X86_64	(EM_X86_64|__AUDIT_ARCH_64BIT|__AUDIT_ARCH_LE)
#define __AUDIT_ARCH_64BIT 0x80000000
#define __AUDIT_ARCH_LE	   0x40000000

	.code64
	.section .entry.text, "ax"

#ifdef CONFIG_FUNCTION_TRACER
#ifdef CONFIG_DYNAMIC_FTRACE
ENTRY(mcount)
	pax_force_retaddr
	retq
ENDPROC(mcount)

ENTRY(ftrace_caller)
	cmpl $0, function_trace_stop
	jne  ftrace_stub

	MCOUNT_SAVE_FRAME

	movq 0x38(%rsp), %rdi
	movq 8(%rbp), %rsi
	subq $MCOUNT_INSN_SIZE, %rdi

GLOBAL(ftrace_call)
	call ftrace_stub

	MCOUNT_RESTORE_FRAME

#ifdef CONFIG_FUNCTION_GRAPH_TRACER
GLOBAL(ftrace_graph_call)
	jmp ftrace_stub
#endif

GLOBAL(ftrace_stub)
	pax_force_retaddr
	retq
ENDPROC(ftrace_caller)

#else /* ! CONFIG_DYNAMIC_FTRACE */
ENTRY(mcount)
	cmpl $0, function_trace_stop
	jne  ftrace_stub

	cmpq $ftrace_stub, ftrace_trace_function
	jnz trace

#ifdef CONFIG_FUNCTION_GRAPH_TRACER
	cmpq $ftrace_stub, ftrace_graph_return
	jnz ftrace_graph_caller

	cmpq $ftrace_graph_entry_stub, ftrace_graph_entry
	jnz ftrace_graph_caller
#endif

GLOBAL(ftrace_stub)
	pax_force_retaddr
	retq

trace:
	MCOUNT_SAVE_FRAME

	movq 0x38(%rsp), %rdi
	movq 8(%rbp), %rsi
	subq $MCOUNT_INSN_SIZE, %rdi

	pax_force_fptr ftrace_trace_function
	call   *ftrace_trace_function

	MCOUNT_RESTORE_FRAME

	jmp ftrace_stub
ENDPROC(mcount)
#endif /* CONFIG_DYNAMIC_FTRACE */
#endif /* CONFIG_FUNCTION_TRACER */

#ifdef CONFIG_FUNCTION_GRAPH_TRACER
ENTRY(ftrace_graph_caller)
	cmpl $0, function_trace_stop
	jne ftrace_stub

	MCOUNT_SAVE_FRAME

	leaq 8(%rbp), %rdi
	movq 0x38(%rsp), %rsi
	movq (%rbp), %rdx
	subq $MCOUNT_INSN_SIZE, %rsi

	call	prepare_ftrace_return

	MCOUNT_RESTORE_FRAME

	pax_force_retaddr
	retq
ENDPROC(ftrace_graph_caller)

GLOBAL(return_to_handler)
	subq  $24, %rsp

	/* Save the return values */
	movq %rax, (%rsp)
	movq %rdx, 8(%rsp)
	movq %rbp, %rdi

	call ftrace_return_to_handler

	movq %rax, %rdi
	movq 8(%rsp), %rdx
	movq (%rsp), %rax
	addq $24, %rsp
	pax_force_fptr %rdi
	jmp *%rdi
#endif


#ifndef CONFIG_PREEMPT
#define retint_kernel retint_restore_args
#endif

#ifdef CONFIG_PARAVIRT
ENTRY(native_usergs_sysret64)
	swapgs
	sysretq
ENDPROC(native_usergs_sysret64)
#endif /* CONFIG_PARAVIRT */

	.macro ljmpq sel, off
#if defined(CONFIG_MPSC) || defined(CONFIG_MCORE2) || defined (CONFIG_MATOM)
	.byte 0x48; ljmp *1234f(%rip)
	.pushsection .rodata
	.align 16
	1234: .quad \off; .word \sel
	.popsection
#else
	pushq $\sel
	pushq $\off
	lretq
#endif
	.endm

	.macro pax_enter_kernel
	pax_set_fptr_mask
#ifdef CONFIG_PAX_KERNEXEC
	call pax_enter_kernel
#endif
	.endm

	.macro pax_exit_kernel
#ifdef CONFIG_PAX_KERNEXEC
	call pax_exit_kernel
#endif
	.endm

#ifdef CONFIG_PAX_KERNEXEC
ENTRY(pax_enter_kernel)
	pushq %rdi

#ifdef CONFIG_PARAVIRT
	PV_SAVE_REGS(CLBR_RDI)
#endif

	GET_CR0_INTO_RDI
	bts $16,%rdi
	jnc 3f
	mov %cs,%edi
	cmp $__KERNEL_CS,%edi
	jnz 2f
1:

#ifdef CONFIG_PARAVIRT
	PV_RESTORE_REGS(CLBR_RDI)
#endif

	popq %rdi
	pax_force_retaddr
	retq

2:	ljmpq __KERNEL_CS,1b
3:	ljmpq __KERNEXEC_KERNEL_CS,4f
4:	SET_RDI_INTO_CR0
	jmp 1b
ENDPROC(pax_enter_kernel)

ENTRY(pax_exit_kernel)
	pushq %rdi

#ifdef CONFIG_PARAVIRT
	PV_SAVE_REGS(CLBR_RDI)
#endif

	mov %cs,%rdi
	cmp $__KERNEXEC_KERNEL_CS,%edi
	jz 2f
	GET_CR0_INTO_RDI
	bts $16,%rdi
	jnc 4f
1:

#ifdef CONFIG_PARAVIRT
	PV_RESTORE_REGS(CLBR_RDI);
#endif

	popq %rdi
	pax_force_retaddr
	retq

2:	GET_CR0_INTO_RDI
	btr $16,%rdi
	jnc 4f
	ljmpq __KERNEL_CS,3f
3:	SET_RDI_INTO_CR0
	jmp 1b
4:	ud2
	jmp 4b
ENDPROC(pax_exit_kernel)
#endif

	.macro pax_enter_kernel_user
	pax_set_fptr_mask
#ifdef CONFIG_PAX_MEMORY_UDEREF
	call pax_enter_kernel_user
#endif
	.endm

	.macro pax_exit_kernel_user
#ifdef CONFIG_PAX_MEMORY_UDEREF
	call pax_exit_kernel_user
#endif
#ifdef CONFIG_PAX_RANDKSTACK
	pushq %rax
	pushq %r11
	call pax_randomize_kstack
	popq %r11
	popq %rax
#endif
	.endm

#ifdef CONFIG_PAX_MEMORY_UDEREF
ENTRY(pax_enter_kernel_user)
	pushq %rdi
	pushq %rbx

#ifdef CONFIG_PARAVIRT
	PV_SAVE_REGS(CLBR_RDI)
#endif

	GET_CR3_INTO_RDI
	mov %rdi,%rbx
	add $__START_KERNEL_map,%rbx
	sub phys_base(%rip),%rbx

#ifdef CONFIG_PARAVIRT
<<<<<<< HEAD
	pushq %rdi
	cmpl $0, pv_info+PARAVIRT_enabled
	jz 1f
=======
	cmpl $0, pv_info+PARAVIRT_enabled
	jz 1f
	pushq %rdi
>>>>>>> 7b03085f
	i = 0
	.rept USER_PGD_PTRS
	mov i*8(%rbx),%rsi
	mov $0,%sil
	lea i*8(%rbx),%rdi
	call PARA_INDIRECT(pv_mmu_ops+PV_MMU_set_pgd_batched)
	i = i + 1
	.endr
<<<<<<< HEAD
=======
	popq %rdi
>>>>>>> 7b03085f
	jmp 2f
1:
#endif

	i = 0
	.rept USER_PGD_PTRS
	movb $0,i*8(%rbx)
	i = i + 1
	.endr

#ifdef CONFIG_PARAVIRT
<<<<<<< HEAD
2:	popq %rdi
=======
2:
>>>>>>> 7b03085f
#endif
	SET_RDI_INTO_CR3

#ifdef CONFIG_PAX_KERNEXEC
	GET_CR0_INTO_RDI
	bts $16,%rdi
	SET_RDI_INTO_CR0
#endif

#ifdef CONFIG_PARAVIRT
	PV_RESTORE_REGS(CLBR_RDI)
#endif

	popq %rbx
	popq %rdi
	pax_force_retaddr
	retq
ENDPROC(pax_enter_kernel_user)

ENTRY(pax_exit_kernel_user)
	pushq %rdi
	pushq %rbx

#ifdef CONFIG_PARAVIRT
	PV_SAVE_REGS(CLBR_RDI)
#endif

#ifdef CONFIG_PAX_KERNEXEC
	GET_CR0_INTO_RDI
	btr $16,%rdi
	jnc 3f
	SET_RDI_INTO_CR0
#endif

	GET_CR3_INTO_RDI
	mov %rdi,%rbx
	add $__START_KERNEL_map,%rbx
	sub phys_base(%rip),%rbx

#ifdef CONFIG_PARAVIRT
<<<<<<< HEAD
	pushq %rdi
=======
>>>>>>> 7b03085f
	cmpl $0, pv_info+PARAVIRT_enabled
	jz 1f
	i = 0
	.rept USER_PGD_PTRS
	mov i*8(%rbx),%rsi
	mov $0x67,%sil
	lea i*8(%rbx),%rdi
	call PARA_INDIRECT(pv_mmu_ops+PV_MMU_set_pgd_batched)
	i = i + 1
	.endr
<<<<<<< HEAD
	popq %rdi
	PV_RESTORE_REGS(CLBR_RDI)
=======
>>>>>>> 7b03085f
	jmp 2f
1:
#endif

	i = 0
	.rept USER_PGD_PTRS
	movb $0x67,i*8(%rbx)
	i = i + 1
	.endr

#ifdef CONFIG_PARAVIRT
<<<<<<< HEAD
2:
=======
2:	PV_RESTORE_REGS(CLBR_RDI)
>>>>>>> 7b03085f
#endif

	popq %rbx
	popq %rdi
	pax_force_retaddr
	retq
3:	ud2
	jmp 3b
ENDPROC(pax_exit_kernel_user)
#endif

<<<<<<< HEAD
	.macro pax_enter_kernel_nmi
	pax_set_fptr_mask

#ifdef CONFIG_PAX_KERNEXEC
	GET_CR0_INTO_RDI
	bts $16,%rdi
	SET_RDI_INTO_CR0
	jc 110f
	or $2,%ebx
110:
#endif
	.endm

	.macro pax_exit_kernel_nmi
#ifdef CONFIG_PAX_KERNEXEC
	test $2,%ebx
	jz 110f
	GET_CR0_INTO_RDI
	btr $16,%rdi
	SET_RDI_INTO_CR0
110:
#endif
	.endm

=======
>>>>>>> 7b03085f
.macro pax_erase_kstack
#ifdef CONFIG_PAX_MEMORY_STACKLEAK
	call pax_erase_kstack
#endif
.endm

#ifdef CONFIG_PAX_MEMORY_STACKLEAK
ENTRY(pax_erase_kstack)
	pushq %rdi
	pushq %rcx
	pushq %rax
	pushq %r11

	GET_THREAD_INFO(%r11)
	mov TI_lowest_stack(%r11), %rdi
	mov $-0xBEEF, %rax
	std

1:	mov %edi, %ecx
	and $THREAD_SIZE_asm - 1, %ecx
	shr $3, %ecx
	repne scasq
	jecxz 2f

	cmp $2*8, %ecx
	jc 2f

	mov $2*8, %ecx
	repe scasq
	jecxz 2f
	jne 1b

2:	cld
	mov %esp, %ecx
	sub %edi, %ecx

	cmp $THREAD_SIZE_asm, %rcx
	jb 3f
	ud2
3:

	shr $3, %ecx
	rep stosq

	mov TI_task_thread_sp0(%r11), %rdi
	sub $256, %rdi
	mov %rdi, TI_lowest_stack(%r11)

	popq %r11
	popq %rax
	popq %rcx
	popq %rdi
	pax_force_retaddr
	ret
ENDPROC(pax_erase_kstack)
#endif

.macro TRACE_IRQS_IRETQ offset=ARGOFFSET
#ifdef CONFIG_TRACE_IRQFLAGS
	bt   $9,EFLAGS-\offset(%rsp)	/* interrupts off? */
	jnc  1f
	TRACE_IRQS_ON
1:
#endif
.endm

/*
 * C code is not supposed to know about undefined top of stack. Every time
 * a C function with an pt_regs argument is called from the SYSCALL based
 * fast path FIXUP_TOP_OF_STACK is needed.
 * RESTORE_TOP_OF_STACK syncs the syscall state after any possible ptregs
 * manipulation.
 */

	/* %rsp:at FRAMEEND */
	.macro FIXUP_TOP_OF_STACK tmp offset=0
	movq PER_CPU_VAR(old_rsp),\tmp
	movq \tmp,RSP+\offset(%rsp)
	movq $__USER_DS,SS+\offset(%rsp)
	movq $__USER_CS,CS+\offset(%rsp)
	movq $-1,RCX+\offset(%rsp)
	movq R11+\offset(%rsp),\tmp  /* get eflags */
	movq \tmp,EFLAGS+\offset(%rsp)
	.endm

	.macro RESTORE_TOP_OF_STACK tmp offset=0
	movq RSP+\offset(%rsp),\tmp
	movq \tmp,PER_CPU_VAR(old_rsp)
	movq EFLAGS+\offset(%rsp),\tmp
	movq \tmp,R11+\offset(%rsp)
	.endm

	.macro FAKE_STACK_FRAME child_rip
	/* push in order ss, rsp, eflags, cs, rip */
	xorl %eax, %eax
	pushq_cfi $__KERNEL_DS /* ss */
	/*CFI_REL_OFFSET	ss,0*/
	pushq_cfi %rax /* rsp */
	CFI_REL_OFFSET	rsp,0
	pushq_cfi $X86_EFLAGS_IF /* eflags - interrupts on */
	/*CFI_REL_OFFSET	rflags,0*/
	pushq_cfi $__KERNEL_CS /* cs */
	/*CFI_REL_OFFSET	cs,0*/
	pushq_cfi \child_rip /* rip */
	CFI_REL_OFFSET	rip,0
	pushq_cfi %rax /* orig rax */
	.endm

	.macro UNFAKE_STACK_FRAME
	addq $8*6 + ARG_SKIP, %rsp
	CFI_ADJUST_CFA_OFFSET	-(6*8 + ARG_SKIP)
	.endm

/*
 * initial frame state for interrupts (and exceptions without error code)
 */
	.macro EMPTY_FRAME start=1 offset=0
	.if \start
	CFI_STARTPROC simple
	CFI_SIGNAL_FRAME
	CFI_DEF_CFA rsp,8+\offset
	.else
	CFI_DEF_CFA_OFFSET 8+\offset
	.endif
	.endm

/*
 * initial frame state for interrupts (and exceptions without error code)
 */
	.macro INTR_FRAME start=1 offset=0
	EMPTY_FRAME \start, SS+8+\offset-RIP
	/*CFI_REL_OFFSET ss, SS+\offset-RIP*/
	CFI_REL_OFFSET rsp, RSP+\offset-RIP
	/*CFI_REL_OFFSET rflags, EFLAGS+\offset-RIP*/
	/*CFI_REL_OFFSET cs, CS+\offset-RIP*/
	CFI_REL_OFFSET rip, RIP+\offset-RIP
	.endm

/*
 * initial frame state for exceptions with error code (and interrupts
 * with vector already pushed)
 */
	.macro XCPT_FRAME start=1 offset=0
	INTR_FRAME \start, RIP+\offset-ORIG_RAX
	/*CFI_REL_OFFSET orig_rax, ORIG_RAX-ORIG_RAX*/
	.endm

/*
 * frame that enables calling into C.
 */
	.macro PARTIAL_FRAME start=1 offset=0
	XCPT_FRAME \start, ORIG_RAX+\offset-ARGOFFSET
	CFI_REL_OFFSET rdi, RDI+\offset-ARGOFFSET
	CFI_REL_OFFSET rsi, RSI+\offset-ARGOFFSET
	CFI_REL_OFFSET rdx, RDX+\offset-ARGOFFSET
	CFI_REL_OFFSET rcx, RCX+\offset-ARGOFFSET
	CFI_REL_OFFSET rax, RAX+\offset-ARGOFFSET
	CFI_REL_OFFSET r8, R8+\offset-ARGOFFSET
	CFI_REL_OFFSET r9, R9+\offset-ARGOFFSET
	CFI_REL_OFFSET r10, R10+\offset-ARGOFFSET
	CFI_REL_OFFSET r11, R11+\offset-ARGOFFSET
	.endm

/*
 * frame that enables passing a complete pt_regs to a C function.
 */
	.macro DEFAULT_FRAME start=1 offset=0
	PARTIAL_FRAME \start, R11+\offset-R15
	CFI_REL_OFFSET rbx, RBX+\offset
	CFI_REL_OFFSET rbp, RBP+\offset
	CFI_REL_OFFSET r12, R12+\offset
	CFI_REL_OFFSET r13, R13+\offset
	CFI_REL_OFFSET r14, R14+\offset
	CFI_REL_OFFSET r15, R15+\offset
	.endm

/* save partial stack frame */
	.macro SAVE_ARGS_IRQ
	cld
	/* start from rbp in pt_regs and jump over */
	movq_cfi rdi, RDI-RBP
	movq_cfi rsi, RSI-RBP
	movq_cfi rdx, RDX-RBP
	movq_cfi rcx, RCX-RBP
	movq_cfi rax, RAX-RBP
	movq_cfi  r8,  R8-RBP
	movq_cfi  r9,  R9-RBP
	movq_cfi r10, R10-RBP
	movq_cfi r11, R11-RBP

	/* Save rbp so that we can unwind from get_irq_regs() */
	movq_cfi rbp, 0

	/* Save previous stack value */
	movq %rsp, %rsi

	leaq -RBP(%rsp),%rdi	/* arg1 for handler */
	testb $3, CS(%rdi)
	je 1f
	SWAPGS
	/*
	 * irq_count is used to check if a CPU is already on an interrupt stack
	 * or not. While this is essentially redundant with preempt_count it is
	 * a little cheaper to use a separate counter in the PDA (short of
	 * moving irq_enter into assembly, which would be too much work)
	 */
1:	incl PER_CPU_VAR(irq_count)
	jne 2f
	mov PER_CPU_VAR(irq_stack_ptr),%rsp
	CFI_DEF_CFA_REGISTER	rsi

2:	/* Store previous stack value */
	pushq %rsi
	CFI_ESCAPE	0x0f /* DW_CFA_def_cfa_expression */, 6, \
			0x77 /* DW_OP_breg7 */, 0, \
			0x06 /* DW_OP_deref */, \
			0x08 /* DW_OP_const1u */, SS+8-RBP, \
			0x22 /* DW_OP_plus */
	/* We entered an interrupt context - irqs are off: */
	TRACE_IRQS_OFF
	.endm

ENTRY(save_rest)
	PARTIAL_FRAME 1 REST_SKIP+8
	movq 5*8+16(%rsp), %r11	/* save return address */
	movq_cfi rbx, RBX+16
	movq_cfi rbp, RBP+16
	movq_cfi r12, R12+16
	movq_cfi r13, R13+16
	movq_cfi r14, R14+16
	movq_cfi r15, R15+16
	movq %r11, 8(%rsp)	/* return address */
	FIXUP_TOP_OF_STACK %r11, 16
	pax_force_retaddr
	ret
	CFI_ENDPROC
ENDPROC(save_rest)

/* save complete stack frame */
	.pushsection .kprobes.text, "ax"
ENTRY(save_paranoid)
	XCPT_FRAME 1 RDI+8
	cld
	movq_cfi rdi, RDI+8
	movq_cfi rsi, RSI+8
	movq_cfi rdx, RDX+8
	movq_cfi rcx, RCX+8
	movq_cfi rax, RAX+8
	movq_cfi r8, R8+8
	movq_cfi r9, R9+8
	movq_cfi r10, R10+8
	movq_cfi r11, R11+8
	movq_cfi rbx, RBX+8
	movq_cfi rbp, RBP+8
	movq_cfi r12, R12+8
	movq_cfi r13, R13+8
	movq_cfi r14, R14+8
	movq_cfi r15, R15+8
	movl $1,%ebx
	movl $MSR_GS_BASE,%ecx
	rdmsr
	testl %edx,%edx
	js 1f	/* negative -> in kernel */
	SWAPGS
	xorl %ebx,%ebx
1:	pax_force_retaddr_bts
	ret
	CFI_ENDPROC
ENDPROC(save_paranoid)
	.popsection

/*
 * A newly forked process directly context switches into this address.
 *
 * rdi: prev task we switched from
 */
ENTRY(ret_from_fork)
	DEFAULT_FRAME

	LOCK ; btr $TIF_FORK,TI_flags(%r8)

	pushq_cfi kernel_eflags(%rip)
	popfq_cfi				# reset kernel eflags

	call schedule_tail			# rdi: 'prev' task parameter

	GET_THREAD_INFO(%rcx)

	RESTORE_REST

	testb $3, CS-ARGOFFSET(%rsp)		# from kernel_thread?
	je   int_ret_from_sys_call

	testl $_TIF_IA32, TI_flags(%rcx)	# 32-bit compat task needs IRET
	jnz  int_ret_from_sys_call

	RESTORE_TOP_OF_STACK %rdi, -ARGOFFSET
	jmp ret_from_sys_call			# go to the SYSRET fastpath

	CFI_ENDPROC
ENDPROC(ret_from_fork)

/*
 * System call entry. Up to 6 arguments in registers are supported.
 *
 * SYSCALL does not save anything on the stack and does not change the
 * stack pointer.
 */

/*
 * Register setup:
 * rax  system call number
 * rdi  arg0
 * rcx  return address for syscall/sysret, C arg3
 * rsi  arg1
 * rdx  arg2
 * r10  arg3 	(--> moved to rcx for C)
 * r8   arg4
 * r9   arg5
 * r11  eflags for syscall/sysret, temporary for C
 * r12-r15,rbp,rbx saved by C code, not touched.
 *
 * Interrupts are off on entry.
 * Only called from user space.
 *
 * XXX	if we had a free scratch register we could save the RSP into the stack frame
 *      and report it properly in ps. Unfortunately we haven't.
 *
 * When user can change the frames always force IRET. That is because
 * it deals with uncanonical addresses better. SYSRET has trouble
 * with them due to bugs in both AMD and Intel CPUs.
 */

ENTRY(system_call)
	CFI_STARTPROC	simple
	CFI_SIGNAL_FRAME
	CFI_DEF_CFA	rsp,0
	CFI_REGISTER	rip,rcx
	/*CFI_REGISTER	rflags,r11*/
	SWAPGS_UNSAFE_STACK
	/*
	 * A hypervisor implementation might want to use a label
	 * after the swapgs, so that it can do the swapgs
	 * for the guest and jump here on syscall.
	 */
ENTRY(system_call_after_swapgs)

	movq	%rsp,PER_CPU_VAR(old_rsp)
	movq	PER_CPU_VAR(kernel_stack),%rsp
	SAVE_ARGS 8*6,0
	pax_enter_kernel_user

#ifdef CONFIG_PAX_RANDKSTACK
	pax_erase_kstack
#endif

	/*
	 * No need to follow this irqs off/on section - it's straight
	 * and short:
	 */
	ENABLE_INTERRUPTS(CLBR_NONE)
	movq  %rax,ORIG_RAX-ARGOFFSET(%rsp)
	movq  %rcx,RIP-ARGOFFSET(%rsp)
	CFI_REL_OFFSET rip,RIP-ARGOFFSET
	GET_THREAD_INFO(%rcx)
	testl $_TIF_WORK_SYSCALL_ENTRY,TI_flags(%rcx)
	jnz tracesys
system_call_fastpath:
	cmpq $__NR_syscall_max,%rax
	ja badsys
	movq R10-ARGOFFSET(%rsp),%rcx
	call *sys_call_table(,%rax,8)  # XXX:	 rip relative
	movq %rax,RAX-ARGOFFSET(%rsp)
/*
 * Syscall return path ending with SYSRET (fast path)
 * Has incomplete stack frame and undefined top of stack.
 */
ret_from_sys_call:
	movl $_TIF_ALLWORK_MASK,%edi
	/* edi:	flagmask */
sysret_check:
	LOCKDEP_SYS_EXIT
	GET_THREAD_INFO(%rcx)
	DISABLE_INTERRUPTS(CLBR_NONE)
	TRACE_IRQS_OFF
	movl TI_flags(%rcx),%edx
	andl %edi,%edx
	jnz  sysret_careful
	CFI_REMEMBER_STATE
	pax_exit_kernel_user
	pax_erase_kstack
	/*
	 * sysretq will re-enable interrupts:
	 */
	TRACE_IRQS_ON
	movq RIP-ARGOFFSET(%rsp),%rcx
	CFI_REGISTER	rip,rcx
	RESTORE_ARGS 1,-ARG_SKIP,0
	/*CFI_REGISTER	rflags,r11*/
	movq	PER_CPU_VAR(old_rsp), %rsp
	USERGS_SYSRET64

	CFI_RESTORE_STATE
	/* Handle reschedules */
	/* edx:	work, edi: workmask */
sysret_careful:
	bt $TIF_NEED_RESCHED,%edx
	jnc sysret_signal
	TRACE_IRQS_ON
	ENABLE_INTERRUPTS(CLBR_NONE)
	pushq_cfi %rdi
	call schedule
	popq_cfi %rdi
	jmp sysret_check

	/* Handle a signal */
sysret_signal:
	TRACE_IRQS_ON
	ENABLE_INTERRUPTS(CLBR_NONE)
#ifdef CONFIG_AUDITSYSCALL
	bt $TIF_SYSCALL_AUDIT,%edx
	jc sysret_audit
#endif
	/*
	 * We have a signal, or exit tracing or single-step.
	 * These all wind up with the iret return path anyway,
	 * so just join that path right now.
	 */
	FIXUP_TOP_OF_STACK %r11, -ARGOFFSET
	jmp int_check_syscall_exit_work

badsys:
	movq $-ENOSYS,RAX-ARGOFFSET(%rsp)
	jmp ret_from_sys_call

#ifdef CONFIG_AUDITSYSCALL
	/*
	 * Fast path for syscall audit without full syscall trace.
	 * We just call audit_syscall_entry() directly, and then
	 * jump back to the normal fast path.
	 */
auditsys:
	movq R10-ARGOFFSET(%rsp),%r9	/* 6th arg: 4th syscall arg */
	movq %rdx,%r8			/* 5th arg: 3rd syscall arg */
	movq %rsi,%rcx			/* 4th arg: 2nd syscall arg */
	movq %rdi,%rdx			/* 3rd arg: 1st syscall arg */
	movq %rax,%rsi			/* 2nd arg: syscall number */
	movl $AUDIT_ARCH_X86_64,%edi	/* 1st arg: audit arch */
	call audit_syscall_entry

	pax_erase_kstack

	LOAD_ARGS 0		/* reload call-clobbered registers */
	pax_set_fptr_mask
	jmp system_call_fastpath

	/*
	 * Return fast path for syscall audit.  Call audit_syscall_exit()
	 * directly and then jump back to the fast path with TIF_SYSCALL_AUDIT
	 * masked off.
	 */
sysret_audit:
	movq RAX-ARGOFFSET(%rsp),%rsi	/* second arg, syscall return value */
	cmpq $0,%rsi		/* is it < 0? */
	setl %al		/* 1 if so, 0 if not */
	movzbl %al,%edi		/* zero-extend that into %edi */
	inc %edi /* first arg, 0->1(AUDITSC_SUCCESS), 1->2(AUDITSC_FAILURE) */
	call audit_syscall_exit
	movl $(_TIF_ALLWORK_MASK & ~_TIF_SYSCALL_AUDIT),%edi
	jmp sysret_check
#endif	/* CONFIG_AUDITSYSCALL */

	/* Do syscall tracing */
tracesys:
#ifdef CONFIG_AUDITSYSCALL
	testl $(_TIF_WORK_SYSCALL_ENTRY & ~_TIF_SYSCALL_AUDIT),TI_flags(%rcx)
	jz auditsys
#endif
	SAVE_REST
	movq $-ENOSYS,RAX(%rsp) /* ptrace can change this for a bad syscall */
	FIXUP_TOP_OF_STACK %rdi
	movq %rsp,%rdi
	call syscall_trace_enter

	pax_erase_kstack

	/*
	 * Reload arg registers from stack in case ptrace changed them.
	 * We don't reload %rax because syscall_trace_enter() returned
	 * the value it wants us to use in the table lookup.
	 */
	LOAD_ARGS ARGOFFSET, 1
	pax_set_fptr_mask
	RESTORE_REST
	cmpq $__NR_syscall_max,%rax
	ja   int_ret_from_sys_call	/* RAX(%rsp) set to -ENOSYS above */
	movq R10-ARGOFFSET(%rsp),%rcx	/* fixup for C */
	call *sys_call_table(,%rax,8)
	movq %rax,RAX-ARGOFFSET(%rsp)
	/* Use IRET because user could have changed frame */

/*
 * Syscall return path ending with IRET.
 * Has correct top of stack, but partial stack frame.
 */
GLOBAL(int_ret_from_sys_call)
	DISABLE_INTERRUPTS(CLBR_NONE)
	TRACE_IRQS_OFF
	testb $3,CS-ARGOFFSET(%rsp)
	je retint_restore_args
	movl $_TIF_ALLWORK_MASK,%edi
	/* edi:	mask to check */
GLOBAL(int_with_check)
	LOCKDEP_SYS_EXIT_IRQ
	GET_THREAD_INFO(%rcx)
	movl TI_flags(%rcx),%edx
	andl %edi,%edx
	jnz   int_careful
	andl    $~TS_COMPAT,TI_status(%rcx)
	pax_exit_kernel_user
	pax_erase_kstack
	jmp   retint_swapgs_pax

	/* Either reschedule or signal or syscall exit tracking needed. */
	/* First do a reschedule test. */
	/* edx:	work, edi: workmask */
int_careful:
	bt $TIF_NEED_RESCHED,%edx
	jnc  int_very_careful
	TRACE_IRQS_ON
	ENABLE_INTERRUPTS(CLBR_NONE)
	pushq_cfi %rdi
	call schedule
	popq_cfi %rdi
	DISABLE_INTERRUPTS(CLBR_NONE)
	TRACE_IRQS_OFF
	jmp int_with_check

	/* handle signals and tracing -- both require a full stack frame */
int_very_careful:
	TRACE_IRQS_ON
	ENABLE_INTERRUPTS(CLBR_NONE)
int_check_syscall_exit_work:
	SAVE_REST
	/* Check for syscall exit trace */
	testl $_TIF_WORK_SYSCALL_EXIT,%edx
	jz int_signal
	pushq_cfi %rdi
	leaq 8(%rsp),%rdi	# &ptregs -> arg1
	call syscall_trace_leave
	popq_cfi %rdi
	andl $~(_TIF_WORK_SYSCALL_EXIT|_TIF_SYSCALL_EMU),%edi
	jmp int_restore_rest

int_signal:
	testl $_TIF_DO_NOTIFY_MASK,%edx
	jz 1f
	movq %rsp,%rdi		# &ptregs -> arg1
	xorl %esi,%esi		# oldset -> arg2
	call do_notify_resume
1:	movl $_TIF_WORK_MASK,%edi
int_restore_rest:
	RESTORE_REST
	DISABLE_INTERRUPTS(CLBR_NONE)
	TRACE_IRQS_OFF
	jmp int_with_check
	CFI_ENDPROC
ENDPROC(system_call)

/*
 * Certain special system calls that need to save a complete full stack frame.
 */
	.macro PTREGSCALL label,func,arg
ENTRY(\label)
	PARTIAL_FRAME 1 8		/* offset 8: return address */
	subq $REST_SKIP, %rsp
	CFI_ADJUST_CFA_OFFSET REST_SKIP
	call save_rest
	DEFAULT_FRAME 0 8		/* offset 8: return address */
	leaq 8(%rsp), \arg	/* pt_regs pointer */
	call \func
	jmp ptregscall_common
	CFI_ENDPROC
ENDPROC(\label)
	.endm

	PTREGSCALL stub_clone, sys_clone, %r8
	PTREGSCALL stub_fork, sys_fork, %rdi
	PTREGSCALL stub_vfork, sys_vfork, %rdi
	PTREGSCALL stub_sigaltstack, sys_sigaltstack, %rdx
	PTREGSCALL stub_iopl, sys_iopl, %rsi

ENTRY(ptregscall_common)
	DEFAULT_FRAME 1 8	/* offset 8: return address */
	RESTORE_TOP_OF_STACK %r11, 8
	movq_cfi_restore R15+8, r15
	movq_cfi_restore R14+8, r14
	movq_cfi_restore R13+8, r13
	movq_cfi_restore R12+8, r12
	movq_cfi_restore RBP+8, rbp
	movq_cfi_restore RBX+8, rbx
	pax_force_retaddr
	ret $REST_SKIP		/* pop extended registers */
	CFI_ENDPROC
ENDPROC(ptregscall_common)

ENTRY(stub_execve)
	CFI_STARTPROC
	addq $8, %rsp
	PARTIAL_FRAME 0
	SAVE_REST
	FIXUP_TOP_OF_STACK %r11
	movq %rsp, %rcx
	call sys_execve
	RESTORE_TOP_OF_STACK %r11
	movq %rax,RAX(%rsp)
	RESTORE_REST
	jmp int_ret_from_sys_call
	CFI_ENDPROC
ENDPROC(stub_execve)

/*
 * sigreturn is special because it needs to restore all registers on return.
 * This cannot be done with SYSRET, so use the IRET return path instead.
 */
ENTRY(stub_rt_sigreturn)
	CFI_STARTPROC
	addq $8, %rsp
	PARTIAL_FRAME 0
	SAVE_REST
	movq %rsp,%rdi
	FIXUP_TOP_OF_STACK %r11
	call sys_rt_sigreturn
	movq %rax,RAX(%rsp) # fixme, this could be done at the higher layer
	RESTORE_REST
	jmp int_ret_from_sys_call
	CFI_ENDPROC
ENDPROC(stub_rt_sigreturn)

/*
 * Build the entry stubs and pointer table with some assembler magic.
 * We pack 7 stubs into a single 32-byte chunk, which will fit in a
 * single cache line on all modern x86 implementations.
 */
	.section .init.rodata,"a"
ENTRY(interrupt)
	.section .entry.text
	.p2align 5
	.p2align CONFIG_X86_L1_CACHE_SHIFT
ENTRY(irq_entries_start)
	INTR_FRAME
vector=FIRST_EXTERNAL_VECTOR
.rept (NR_VECTORS-FIRST_EXTERNAL_VECTOR+6)/7
	.balign 32
  .rept	7
    .if vector < NR_VECTORS
      .if vector <> FIRST_EXTERNAL_VECTOR
	CFI_ADJUST_CFA_OFFSET -8
      .endif
1:	pushq_cfi $(~vector+0x80)	/* Note: always in signed byte range */
      .if ((vector-FIRST_EXTERNAL_VECTOR)%7) <> 6
	jmp 2f
      .endif
      .previous
	.quad 1b
      .section .entry.text
vector=vector+1
    .endif
  .endr
2:	jmp common_interrupt
.endr
	CFI_ENDPROC
ENDPROC(irq_entries_start)

.previous
END(interrupt)
.previous

/*
 * Interrupt entry/exit.
 *
 * Interrupt entry points save only callee clobbered registers in fast path.
 *
 * Entry runs with interrupts off.
 */

/* 0(%rsp): ~(interrupt number) */
	.macro interrupt func
	/* reserve pt_regs for scratch regs and rbp */
	subq $ORIG_RAX-RBP, %rsp
	CFI_ADJUST_CFA_OFFSET ORIG_RAX-RBP
	SAVE_ARGS_IRQ
#ifdef CONFIG_PAX_MEMORY_UDEREF
	testb $3, CS(%rdi)
	jnz 1f
	pax_enter_kernel
	jmp 2f
1:	pax_enter_kernel_user
2:
#else
	pax_enter_kernel
#endif
	call \func
	.endm

/*
 * Interrupt entry/exit should be protected against kprobes
 */
	.pushsection .kprobes.text, "ax"
	/*
	 * The interrupt stubs push (~vector+0x80) onto the stack and
	 * then jump to common_interrupt.
	 */
	.p2align CONFIG_X86_L1_CACHE_SHIFT
common_interrupt:
	XCPT_FRAME
	addq $-0x80,(%rsp)		/* Adjust vector to [-256,-1] range */
	interrupt do_IRQ
	/* 0(%rsp): old_rsp-ARGOFFSET */
ret_from_intr:
	DISABLE_INTERRUPTS(CLBR_NONE)
	TRACE_IRQS_OFF
	decl PER_CPU_VAR(irq_count)

	/* Restore saved previous stack */
	popq %rsi
	CFI_DEF_CFA_REGISTER	rsi
	leaq ARGOFFSET-RBP(%rsi), %rsp
	CFI_DEF_CFA_REGISTER	rsp
	CFI_ADJUST_CFA_OFFSET	RBP-ARGOFFSET

exit_intr:
	GET_THREAD_INFO(%rcx)
	testb $3,CS-ARGOFFSET(%rsp)
	je retint_kernel

	/* Interrupt came from user space */
	/*
	 * Has a correct top of stack, but a partial stack frame
	 * %rcx: thread info. Interrupts off.
	 */
retint_with_reschedule:
	movl $_TIF_WORK_MASK,%edi
retint_check:
	LOCKDEP_SYS_EXIT_IRQ
	movl TI_flags(%rcx),%edx
	andl %edi,%edx
	CFI_REMEMBER_STATE
	jnz  retint_careful

retint_swapgs:		/* return to user-space */
	/*
	 * The iretq could re-enable interrupts:
	 */
	DISABLE_INTERRUPTS(CLBR_ANY)
	pax_exit_kernel_user
retint_swapgs_pax:
	TRACE_IRQS_IRETQ
	SWAPGS
	jmp restore_args

retint_restore_args:	/* return to kernel space */
	DISABLE_INTERRUPTS(CLBR_ANY)
	pax_exit_kernel
	pax_force_retaddr (RIP-ARGOFFSET)
	/*
	 * The iretq could re-enable interrupts:
	 */
	TRACE_IRQS_IRETQ
restore_args:
	RESTORE_ARGS 1,8,1

irq_return:
	INTERRUPT_RETURN

	.section __ex_table, "a"
	.quad irq_return, bad_iret
	.previous

#ifdef CONFIG_PARAVIRT
ENTRY(native_iret)
	iretq

	.section __ex_table,"a"
	.quad native_iret, bad_iret
	.previous
#endif

	.section .fixup,"ax"
bad_iret:
	/*
	 * The iret traps when the %cs or %ss being restored is bogus.
	 * We've lost the original trap vector and error code.
	 * #GPF is the most likely one to get for an invalid selector.
	 * So pretend we completed the iret and took the #GPF in user mode.
	 *
	 * We are now running with the kernel GS after exception recovery.
	 * But error_entry expects us to have user GS to match the user %cs,
	 * so swap back.
	 */
	pushq $0

	SWAPGS
	jmp general_protection

	.previous

	/* edi: workmask, edx: work */
retint_careful:
	CFI_RESTORE_STATE
	bt    $TIF_NEED_RESCHED,%edx
	jnc   retint_signal
	TRACE_IRQS_ON
	ENABLE_INTERRUPTS(CLBR_NONE)
	pushq_cfi %rdi
	call  schedule
	popq_cfi %rdi
	GET_THREAD_INFO(%rcx)
	DISABLE_INTERRUPTS(CLBR_NONE)
	TRACE_IRQS_OFF
	jmp retint_check

retint_signal:
	testl $_TIF_DO_NOTIFY_MASK,%edx
	jz    retint_swapgs
	TRACE_IRQS_ON
	ENABLE_INTERRUPTS(CLBR_NONE)
	SAVE_REST
	movq $-1,ORIG_RAX(%rsp)
	xorl %esi,%esi		# oldset
	movq %rsp,%rdi		# &pt_regs
	call do_notify_resume
	RESTORE_REST
	DISABLE_INTERRUPTS(CLBR_NONE)
	TRACE_IRQS_OFF
	GET_THREAD_INFO(%rcx)
	jmp retint_with_reschedule

#ifdef CONFIG_PREEMPT
	/* Returning to kernel space. Check if we need preemption */
	/* rcx:	 threadinfo. interrupts off. */
ENTRY(retint_kernel)
	cmpl $0,TI_preempt_count(%rcx)
	jnz  retint_restore_args
	bt  $TIF_NEED_RESCHED,TI_flags(%rcx)
	jnc  retint_restore_args
	bt   $9,EFLAGS-ARGOFFSET(%rsp)	/* interrupts off? */
	jnc  retint_restore_args
	call preempt_schedule_irq
	jmp exit_intr
#endif

	CFI_ENDPROC
ENDPROC(common_interrupt)
/*
 * End of kprobes section
 */
       .popsection

/*
 * APIC interrupts.
 */
.macro apicinterrupt num sym do_sym
ENTRY(\sym)
	INTR_FRAME
	pushq_cfi $~(\num)
	interrupt \do_sym
	jmp ret_from_intr
	CFI_ENDPROC
ENDPROC(\sym)
.endm

#ifdef CONFIG_SMP
apicinterrupt IRQ_MOVE_CLEANUP_VECTOR \
	irq_move_cleanup_interrupt smp_irq_move_cleanup_interrupt
apicinterrupt REBOOT_VECTOR \
	reboot_interrupt smp_reboot_interrupt
#endif

#ifdef CONFIG_X86_UV
apicinterrupt UV_BAU_MESSAGE \
	uv_bau_message_intr1 uv_bau_message_interrupt
#endif
apicinterrupt LOCAL_TIMER_VECTOR \
	apic_timer_interrupt smp_apic_timer_interrupt
apicinterrupt X86_PLATFORM_IPI_VECTOR \
	x86_platform_ipi smp_x86_platform_ipi

#ifdef CONFIG_SMP
.irp idx,0,1,2,3,4,5,6,7,8,9,10,11,12,13,14,15, \
	16,17,18,19,20,21,22,23,24,25,26,27,28,29,30,31
.if NUM_INVALIDATE_TLB_VECTORS > \idx
apicinterrupt (INVALIDATE_TLB_VECTOR_START)+\idx \
	invalidate_interrupt\idx smp_invalidate_interrupt
.endif
.endr
#endif

apicinterrupt THRESHOLD_APIC_VECTOR \
	threshold_interrupt smp_threshold_interrupt
apicinterrupt THERMAL_APIC_VECTOR \
	thermal_interrupt smp_thermal_interrupt

#ifdef CONFIG_SMP
apicinterrupt CALL_FUNCTION_SINGLE_VECTOR \
	call_function_single_interrupt smp_call_function_single_interrupt
apicinterrupt CALL_FUNCTION_VECTOR \
	call_function_interrupt smp_call_function_interrupt
apicinterrupt RESCHEDULE_VECTOR \
	reschedule_interrupt smp_reschedule_interrupt
#endif

apicinterrupt ERROR_APIC_VECTOR \
	error_interrupt smp_error_interrupt
apicinterrupt SPURIOUS_APIC_VECTOR \
	spurious_interrupt smp_spurious_interrupt

#ifdef CONFIG_IRQ_WORK
apicinterrupt IRQ_WORK_VECTOR \
	irq_work_interrupt smp_irq_work_interrupt
#endif

/*
 * Exception entry points.
 */
.macro zeroentry sym do_sym
ENTRY(\sym)
	INTR_FRAME
	PARAVIRT_ADJUST_EXCEPTION_FRAME
	pushq_cfi $-1		/* ORIG_RAX: no syscall to restart */
	subq $ORIG_RAX-R15, %rsp
	CFI_ADJUST_CFA_OFFSET ORIG_RAX-R15
	call error_entry
	DEFAULT_FRAME 0
#ifdef CONFIG_PAX_MEMORY_UDEREF
	testb $3, CS(%rsp)
	jnz 1f
	pax_enter_kernel
	jmp 2f
1:	pax_enter_kernel_user
2:
#else
	pax_enter_kernel
#endif
	movq %rsp,%rdi		/* pt_regs pointer */
	xorl %esi,%esi		/* no error code */
	call \do_sym
	jmp error_exit		/* %ebx: no swapgs flag */
	CFI_ENDPROC
ENDPROC(\sym)
.endm

.macro paranoidzeroentry sym do_sym
ENTRY(\sym)
	INTR_FRAME
	PARAVIRT_ADJUST_EXCEPTION_FRAME
	pushq_cfi $-1		/* ORIG_RAX: no syscall to restart */
	subq $ORIG_RAX-R15, %rsp
	CFI_ADJUST_CFA_OFFSET ORIG_RAX-R15
	call save_paranoid
	TRACE_IRQS_OFF
#ifdef CONFIG_PAX_MEMORY_UDEREF
	testb $3, CS(%rsp)
	jnz 1f
	pax_enter_kernel
	jmp 2f
1:	pax_enter_kernel_user
2:
#else
	pax_enter_kernel
#endif
	movq %rsp,%rdi		/* pt_regs pointer */
	xorl %esi,%esi		/* no error code */
	call \do_sym
	jmp paranoid_exit	/* %ebx: no swapgs flag */
	CFI_ENDPROC
ENDPROC(\sym)
.endm

#define INIT_TSS_IST(x) (TSS_ist + ((x) - 1) * 8)(%r12)
.macro paranoidzeroentry_ist sym do_sym ist
ENTRY(\sym)
	INTR_FRAME
	PARAVIRT_ADJUST_EXCEPTION_FRAME
	pushq_cfi $-1		/* ORIG_RAX: no syscall to restart */
	subq $ORIG_RAX-R15, %rsp
	CFI_ADJUST_CFA_OFFSET ORIG_RAX-R15
	call save_paranoid
	TRACE_IRQS_OFF
#ifdef CONFIG_PAX_MEMORY_UDEREF
	testb $3, CS(%rsp)
	jnz 1f
	pax_enter_kernel
	jmp 2f
1:	pax_enter_kernel_user
2:
#else
	pax_enter_kernel
#endif
	movq %rsp,%rdi		/* pt_regs pointer */
	xorl %esi,%esi		/* no error code */
#ifdef CONFIG_SMP
	imul $TSS_size, PER_CPU_VAR(cpu_number), %r12d
	lea init_tss(%r12), %r12
#else
	lea init_tss(%rip), %r12
#endif
	subq $EXCEPTION_STKSZ, INIT_TSS_IST(\ist)
	call \do_sym
	addq $EXCEPTION_STKSZ, INIT_TSS_IST(\ist)
	jmp paranoid_exit	/* %ebx: no swapgs flag */
	CFI_ENDPROC
ENDPROC(\sym)
.endm

.macro errorentry sym do_sym
ENTRY(\sym)
	XCPT_FRAME
	PARAVIRT_ADJUST_EXCEPTION_FRAME
	subq $ORIG_RAX-R15, %rsp
	CFI_ADJUST_CFA_OFFSET ORIG_RAX-R15
	call error_entry
	DEFAULT_FRAME 0
#ifdef CONFIG_PAX_MEMORY_UDEREF
	testb $3, CS(%rsp)
	jnz 1f
	pax_enter_kernel
	jmp 2f
1:	pax_enter_kernel_user
2:
#else
	pax_enter_kernel
#endif
	movq %rsp,%rdi			/* pt_regs pointer */
	movq ORIG_RAX(%rsp),%rsi	/* get error code */
	movq $-1,ORIG_RAX(%rsp)		/* no syscall to restart */
	call \do_sym
	jmp error_exit			/* %ebx: no swapgs flag */
	CFI_ENDPROC
ENDPROC(\sym)
.endm

	/* error code is on the stack already */
.macro paranoiderrorentry sym do_sym
ENTRY(\sym)
	XCPT_FRAME
	PARAVIRT_ADJUST_EXCEPTION_FRAME
	subq $ORIG_RAX-R15, %rsp
	CFI_ADJUST_CFA_OFFSET ORIG_RAX-R15
	call save_paranoid
	DEFAULT_FRAME 0
	TRACE_IRQS_OFF
#ifdef CONFIG_PAX_MEMORY_UDEREF
	testb $3, CS(%rsp)
	jnz 1f
	pax_enter_kernel
	jmp 2f
1:	pax_enter_kernel_user
2:
#else
	pax_enter_kernel
#endif
	movq %rsp,%rdi			/* pt_regs pointer */
	movq ORIG_RAX(%rsp),%rsi	/* get error code */
	movq $-1,ORIG_RAX(%rsp)		/* no syscall to restart */
	call \do_sym
	jmp paranoid_exit		/* %ebx: no swapgs flag */
	CFI_ENDPROC
ENDPROC(\sym)
.endm

zeroentry divide_error do_divide_error
zeroentry overflow do_overflow
zeroentry bounds do_bounds
zeroentry invalid_op do_invalid_op
zeroentry device_not_available do_device_not_available
paranoiderrorentry double_fault do_double_fault
zeroentry coprocessor_segment_overrun do_coprocessor_segment_overrun
errorentry invalid_TSS do_invalid_TSS
errorentry segment_not_present do_segment_not_present
zeroentry spurious_interrupt_bug do_spurious_interrupt_bug
zeroentry coprocessor_error do_coprocessor_error
errorentry alignment_check do_alignment_check
zeroentry simd_coprocessor_error do_simd_coprocessor_error


	/* Reload gs selector with exception handling */
	/* edi:  new selector */
ENTRY(native_load_gs_index)
	CFI_STARTPROC
	pushfq_cfi
	DISABLE_INTERRUPTS(CLBR_ANY & ~CLBR_RDI)
	SWAPGS
gs_change:
	movl %edi,%gs
2:	mfence		/* workaround */
	SWAPGS
	popfq_cfi
	pax_force_retaddr
	ret
	CFI_ENDPROC
ENDPROC(native_load_gs_index)

	.section __ex_table,"a"
	.align 8
	.quad gs_change,bad_gs
	.previous
	.section .fixup,"ax"
	/* running with kernelgs */
bad_gs:
	SWAPGS			/* switch back to user gs */
	xorl %eax,%eax
	movl %eax,%gs
	jmp  2b
	.previous

ENTRY(kernel_thread_helper)
	pushq $0		# fake return address
	CFI_STARTPROC
	/*
	 * Here we are in the child and the registers are set as they were
	 * at kernel_thread() invocation in the parent.
	 */
	pax_force_fptr %rsi
	call *%rsi
	# exit
	mov %eax, %edi
	call do_exit
	ud2			# padding for call trace
	CFI_ENDPROC
ENDPROC(kernel_thread_helper)

/*
 * execve(). This function needs to use IRET, not SYSRET, to set up all state properly.
 *
 * C extern interface:
 *	 extern long execve(const char *name, char **argv, char **envp)
 *
 * asm input arguments:
 *	rdi: name, rsi: argv, rdx: envp
 *
 * We want to fallback into:
 *	extern long sys_execve(const char *name, char **argv,char **envp, struct pt_regs *regs)
 *
 * do_sys_execve asm fallback arguments:
 *	rdi: name, rsi: argv, rdx: envp, rcx: fake frame on the stack
 */
ENTRY(kernel_execve)
	CFI_STARTPROC
	FAKE_STACK_FRAME $0
	SAVE_ALL
	movq %rsp,%rcx
	call sys_execve
	movq %rax, RAX(%rsp)
	RESTORE_REST
	testq %rax,%rax
	je int_ret_from_sys_call
	UNFAKE_STACK_FRAME
	pax_force_retaddr
	ret
	CFI_ENDPROC
ENDPROC(kernel_execve)

/* Call softirq on interrupt stack. Interrupts are off. */
ENTRY(call_softirq)
	CFI_STARTPROC
	pushq_cfi %rbp
	CFI_REL_OFFSET rbp,0
	mov  %rsp,%rbp
	CFI_DEF_CFA_REGISTER rbp
	incl PER_CPU_VAR(irq_count)
	cmove PER_CPU_VAR(irq_stack_ptr),%rsp
	push  %rbp			# backlink for old unwinder
	call __do_softirq
	leaveq
	CFI_RESTORE		rbp
	CFI_DEF_CFA_REGISTER	rsp
	CFI_ADJUST_CFA_OFFSET   -8
	decl PER_CPU_VAR(irq_count)
	pax_force_retaddr
	ret
	CFI_ENDPROC
ENDPROC(call_softirq)

#ifdef CONFIG_XEN
zeroentry xen_hypervisor_callback xen_do_hypervisor_callback

/*
 * A note on the "critical region" in our callback handler.
 * We want to avoid stacking callback handlers due to events occurring
 * during handling of the last event. To do this, we keep events disabled
 * until we've done all processing. HOWEVER, we must enable events before
 * popping the stack frame (can't be done atomically) and so it would still
 * be possible to get enough handler activations to overflow the stack.
 * Although unlikely, bugs of that kind are hard to track down, so we'd
 * like to avoid the possibility.
 * So, on entry to the handler we detect whether we interrupted an
 * existing activation in its critical region -- if so, we pop the current
 * activation and restart the handler using the previous one.
 */
ENTRY(xen_do_hypervisor_callback)   # do_hypervisor_callback(struct *pt_regs)
	CFI_STARTPROC
/*
 * Since we don't modify %rdi, evtchn_do_upall(struct *pt_regs) will
 * see the correct pointer to the pt_regs
 */
	movq %rdi, %rsp            # we don't return, adjust the stack frame
	CFI_ENDPROC
	DEFAULT_FRAME
11:	incl PER_CPU_VAR(irq_count)
	movq %rsp,%rbp
	CFI_DEF_CFA_REGISTER rbp
	cmovzq PER_CPU_VAR(irq_stack_ptr),%rsp
	pushq %rbp			# backlink for old unwinder
	call xen_evtchn_do_upcall
	popq %rsp
	CFI_DEF_CFA_REGISTER rsp
	decl PER_CPU_VAR(irq_count)
	jmp  error_exit
	CFI_ENDPROC
ENDPROC(xen_do_hypervisor_callback)

/*
 * Hypervisor uses this for application faults while it executes.
 * We get here for two reasons:
 *  1. Fault while reloading DS, ES, FS or GS
 *  2. Fault while executing IRET
 * Category 1 we do not need to fix up as Xen has already reloaded all segment
 * registers that could be reloaded and zeroed the others.
 * Category 2 we fix up by killing the current process. We cannot use the
 * normal Linux return path in this case because if we use the IRET hypercall
 * to pop the stack frame we end up in an infinite loop of failsafe callbacks.
 * We distinguish between categories by comparing each saved segment register
 * with its current contents: any discrepancy means we in category 1.
 */
ENTRY(xen_failsafe_callback)
	INTR_FRAME 1 (6*8)
	/*CFI_REL_OFFSET gs,GS*/
	/*CFI_REL_OFFSET fs,FS*/
	/*CFI_REL_OFFSET es,ES*/
	/*CFI_REL_OFFSET ds,DS*/
	CFI_REL_OFFSET r11,8
	CFI_REL_OFFSET rcx,0
	movw %ds,%cx
	cmpw %cx,0x10(%rsp)
	CFI_REMEMBER_STATE
	jne 1f
	movw %es,%cx
	cmpw %cx,0x18(%rsp)
	jne 1f
	movw %fs,%cx
	cmpw %cx,0x20(%rsp)
	jne 1f
	movw %gs,%cx
	cmpw %cx,0x28(%rsp)
	jne 1f
	/* All segments match their saved values => Category 2 (Bad IRET). */
	movq (%rsp),%rcx
	CFI_RESTORE rcx
	movq 8(%rsp),%r11
	CFI_RESTORE r11
	addq $0x30,%rsp
	CFI_ADJUST_CFA_OFFSET -0x30
	pushq_cfi $0	/* RIP */
	pushq_cfi %r11
	pushq_cfi %rcx
	jmp general_protection
	CFI_RESTORE_STATE
1:	/* Segment mismatch => Category 1 (Bad segment). Retry the IRET. */
	movq (%rsp),%rcx
	CFI_RESTORE rcx
	movq 8(%rsp),%r11
	CFI_RESTORE r11
	addq $0x30,%rsp
	CFI_ADJUST_CFA_OFFSET -0x30
	pushq_cfi $-1 /* orig_ax = -1 => not a system call */
	SAVE_ALL
	jmp error_exit
	CFI_ENDPROC
ENDPROC(xen_failsafe_callback)

apicinterrupt XEN_HVM_EVTCHN_CALLBACK \
	xen_hvm_callback_vector xen_evtchn_do_upcall

#endif /* CONFIG_XEN */

/*
 * Some functions should be protected against kprobes
 */
	.pushsection .kprobes.text, "ax"

paranoidzeroentry_ist debug do_debug DEBUG_STACK
paranoidzeroentry_ist int3 do_int3 DEBUG_STACK
paranoiderrorentry stack_segment do_stack_segment
#ifdef CONFIG_XEN
zeroentry xen_debug do_debug
zeroentry xen_int3 do_int3
errorentry xen_stack_segment do_stack_segment
#endif
errorentry general_protection do_general_protection
errorentry page_fault do_page_fault
#ifdef CONFIG_KVM_GUEST
errorentry async_page_fault do_async_page_fault
#endif
#ifdef CONFIG_X86_MCE
paranoidzeroentry machine_check *machine_check_vector(%rip)
#endif

	/*
	 * "Paranoid" exit path from exception stack.
	 * Paranoid because this is used by NMIs and cannot take
	 * any kernel state for granted.
	 * We don't do kernel preemption checks here, because only
	 * NMI should be common and it does not enable IRQs and
	 * cannot get reschedule ticks.
	 *
	 * "trace" is 0 for the NMI handler only, because irq-tracing
	 * is fundamentally NMI-unsafe. (we cannot change the soft and
	 * hard flags at once, atomically)
	 */

	/* ebx:	no swapgs flag */
ENTRY(paranoid_exit)
	DEFAULT_FRAME
	DISABLE_INTERRUPTS(CLBR_NONE)
	TRACE_IRQS_OFF
	testl %ebx,%ebx				/* swapgs needed? */
	jnz paranoid_restore
	testb $3,CS(%rsp)
	jnz   paranoid_userspace
#ifdef CONFIG_PAX_MEMORY_UDEREF
	pax_exit_kernel
	TRACE_IRQS_IRETQ 0
	SWAPGS_UNSAFE_STACK
	RESTORE_ALL 8
	pax_force_retaddr_bts
	jmp irq_return
#endif
paranoid_swapgs:
#ifdef CONFIG_PAX_MEMORY_UDEREF
	pax_exit_kernel_user
#else
	pax_exit_kernel
#endif
	TRACE_IRQS_IRETQ 0
	SWAPGS_UNSAFE_STACK
	RESTORE_ALL 8
	jmp irq_return
paranoid_restore:
	pax_exit_kernel
	TRACE_IRQS_IRETQ 0
	RESTORE_ALL 8
	pax_force_retaddr_bts
	jmp irq_return
paranoid_userspace:
	GET_THREAD_INFO(%rcx)
	movl TI_flags(%rcx),%ebx
	andl $_TIF_WORK_MASK,%ebx
	jz paranoid_swapgs
	movq %rsp,%rdi			/* &pt_regs */
	call sync_regs
	movq %rax,%rsp			/* switch stack for scheduling */
	testl $_TIF_NEED_RESCHED,%ebx
	jnz paranoid_schedule
	movl %ebx,%edx			/* arg3: thread flags */
	TRACE_IRQS_ON
	ENABLE_INTERRUPTS(CLBR_NONE)
	xorl %esi,%esi 			/* arg2: oldset */
	movq %rsp,%rdi 			/* arg1: &pt_regs */
	call do_notify_resume
	DISABLE_INTERRUPTS(CLBR_NONE)
	TRACE_IRQS_OFF
	jmp paranoid_userspace
paranoid_schedule:
	TRACE_IRQS_ON
	ENABLE_INTERRUPTS(CLBR_ANY)
	call schedule
	DISABLE_INTERRUPTS(CLBR_ANY)
	TRACE_IRQS_OFF
	jmp paranoid_userspace
	CFI_ENDPROC
ENDPROC(paranoid_exit)

/*
 * Exception entry point. This expects an error code/orig_rax on the stack.
 * returns in "no swapgs flag" in %ebx.
 */
ENTRY(error_entry)
	XCPT_FRAME
	CFI_ADJUST_CFA_OFFSET 15*8
	/* oldrax contains error code */
	cld
	movq_cfi rdi, RDI+8
	movq_cfi rsi, RSI+8
	movq_cfi rdx, RDX+8
	movq_cfi rcx, RCX+8
	movq_cfi rax, RAX+8
	movq_cfi  r8,  R8+8
	movq_cfi  r9,  R9+8
	movq_cfi r10, R10+8
	movq_cfi r11, R11+8
	movq_cfi rbx, RBX+8
	movq_cfi rbp, RBP+8
	movq_cfi r12, R12+8
	movq_cfi r13, R13+8
	movq_cfi r14, R14+8
	movq_cfi r15, R15+8
	xorl %ebx,%ebx
	testb $3,CS+8(%rsp)
	je error_kernelspace
error_swapgs:
	SWAPGS
error_sti:
	TRACE_IRQS_OFF
	pax_force_retaddr_bts
	ret

/*
 * There are two places in the kernel that can potentially fault with
 * usergs. Handle them here. The exception handlers after iret run with
 * kernel gs again, so don't set the user space flag. B stepping K8s
 * sometimes report an truncated RIP for IRET exceptions returning to
 * compat mode. Check for these here too.
 */
error_kernelspace:
	incl %ebx
	leaq irq_return(%rip),%rcx
	cmpq %rcx,RIP+8(%rsp)
	je error_swapgs
	movl %ecx,%eax	/* zero extend */
	cmpq %rax,RIP+8(%rsp)
	je bstep_iret
	cmpq $gs_change,RIP+8(%rsp)
	je error_swapgs
	jmp error_sti

bstep_iret:
	/* Fix truncated RIP */
	movq %rcx,RIP+8(%rsp)
	jmp error_swapgs
	CFI_ENDPROC
ENDPROC(error_entry)


/* ebx:	no swapgs flag (1: don't need swapgs, 0: need it) */
ENTRY(error_exit)
	DEFAULT_FRAME
	movl %ebx,%eax
	RESTORE_REST
	DISABLE_INTERRUPTS(CLBR_NONE)
	TRACE_IRQS_OFF
	GET_THREAD_INFO(%rcx)
	testl %eax,%eax
	jne retint_kernel
	LOCKDEP_SYS_EXIT_IRQ
	movl TI_flags(%rcx),%edx
	movl $_TIF_WORK_MASK,%edi
	andl %edi,%edx
	jnz retint_careful
	jmp retint_swapgs
	CFI_ENDPROC
ENDPROC(error_exit)


	/* runs on exception stack */
ENTRY(nmi)
	INTR_FRAME
	PARAVIRT_ADJUST_EXCEPTION_FRAME
	pushq_cfi $-1
	subq $ORIG_RAX-R15, %rsp
	CFI_ADJUST_CFA_OFFSET ORIG_RAX-R15
	call save_paranoid
	DEFAULT_FRAME 0
<<<<<<< HEAD
	pax_enter_kernel_nmi
=======
#ifdef CONFIG_PAX_MEMORY_UDEREF
	testb $3, CS(%rsp)
	jnz 1f
	pax_enter_kernel
	jmp 2f
1:	pax_enter_kernel_user
2:
#else
	pax_enter_kernel
#endif
>>>>>>> 7b03085f

	/* paranoidentry do_nmi, 0; without TRACE_IRQS_OFF */
	movq %rsp,%rdi
	movq $-1,%rsi
	call do_nmi
#ifdef CONFIG_TRACE_IRQFLAGS
	/* paranoidexit; without TRACE_IRQS_OFF */
	/* ebx:	no swapgs flag */
	DISABLE_INTERRUPTS(CLBR_NONE)
	testl $1,%ebx				/* swapgs needed? */
	jnz nmi_restore
	testb $3,CS(%rsp)
	jnz nmi_userspace
#ifdef CONFIG_PAX_MEMORY_UDEREF
	pax_exit_kernel
	SWAPGS_UNSAFE_STACK
	RESTORE_ALL 8
	pax_force_retaddr_bts
	jmp irq_return
#endif
nmi_swapgs:
#ifdef CONFIG_PAX_MEMORY_UDEREF
	pax_exit_kernel_user
#else
	pax_exit_kernel
#endif
	SWAPGS_UNSAFE_STACK
	RESTORE_ALL 8
	jmp irq_return
nmi_restore:
<<<<<<< HEAD
	pax_exit_kernel_nmi
	RESTORE_ALL 8
	testb $3, 8(%rsp)
	jnz 1f
	pax_force_retaddr_bts
1:	jmp irq_return
=======
	pax_exit_kernel
	RESTORE_ALL 8
	pax_force_retaddr_bts
	jmp irq_return
>>>>>>> 7b03085f
nmi_userspace:
	GET_THREAD_INFO(%rcx)
	movl TI_flags(%rcx),%ebx
	andl $_TIF_WORK_MASK,%ebx
	jz nmi_swapgs
	movq %rsp,%rdi			/* &pt_regs */
	call sync_regs
	movq %rax,%rsp			/* switch stack for scheduling */
	testl $_TIF_NEED_RESCHED,%ebx
	jnz nmi_schedule
	movl %ebx,%edx			/* arg3: thread flags */
	ENABLE_INTERRUPTS(CLBR_NONE)
	xorl %esi,%esi 			/* arg2: oldset */
	movq %rsp,%rdi 			/* arg1: &pt_regs */
	call do_notify_resume
	DISABLE_INTERRUPTS(CLBR_NONE)
	jmp nmi_userspace
nmi_schedule:
	ENABLE_INTERRUPTS(CLBR_ANY)
	call schedule
	DISABLE_INTERRUPTS(CLBR_ANY)
	jmp nmi_userspace
	CFI_ENDPROC
#else
	jmp paranoid_exit
	CFI_ENDPROC
#endif
ENDPROC(nmi)

ENTRY(ignore_sysret)
	CFI_STARTPROC
	mov $-ENOSYS,%eax
	sysret
	CFI_ENDPROC
ENDPROC(ignore_sysret)

/*
 * End of kprobes section
 */
	.popsection<|MERGE_RESOLUTION|>--- conflicted
+++ resolved
@@ -312,15 +312,9 @@
 	sub phys_base(%rip),%rbx
 
 #ifdef CONFIG_PARAVIRT
-<<<<<<< HEAD
-	pushq %rdi
-	cmpl $0, pv_info+PARAVIRT_enabled
-	jz 1f
-=======
 	cmpl $0, pv_info+PARAVIRT_enabled
 	jz 1f
 	pushq %rdi
->>>>>>> 7b03085f
 	i = 0
 	.rept USER_PGD_PTRS
 	mov i*8(%rbx),%rsi
@@ -329,10 +323,7 @@
 	call PARA_INDIRECT(pv_mmu_ops+PV_MMU_set_pgd_batched)
 	i = i + 1
 	.endr
-<<<<<<< HEAD
-=======
 	popq %rdi
->>>>>>> 7b03085f
 	jmp 2f
 1:
 #endif
@@ -344,11 +335,7 @@
 	.endr
 
 #ifdef CONFIG_PARAVIRT
-<<<<<<< HEAD
-2:	popq %rdi
-=======
 2:
->>>>>>> 7b03085f
 #endif
 	SET_RDI_INTO_CR3
 
@@ -389,10 +376,6 @@
 	sub phys_base(%rip),%rbx
 
 #ifdef CONFIG_PARAVIRT
-<<<<<<< HEAD
-	pushq %rdi
-=======
->>>>>>> 7b03085f
 	cmpl $0, pv_info+PARAVIRT_enabled
 	jz 1f
 	i = 0
@@ -403,11 +386,6 @@
 	call PARA_INDIRECT(pv_mmu_ops+PV_MMU_set_pgd_batched)
 	i = i + 1
 	.endr
-<<<<<<< HEAD
-	popq %rdi
-	PV_RESTORE_REGS(CLBR_RDI)
-=======
->>>>>>> 7b03085f
 	jmp 2f
 1:
 #endif
@@ -419,11 +397,7 @@
 	.endr
 
 #ifdef CONFIG_PARAVIRT
-<<<<<<< HEAD
-2:
-=======
 2:	PV_RESTORE_REGS(CLBR_RDI)
->>>>>>> 7b03085f
 #endif
 
 	popq %rbx
@@ -435,33 +409,6 @@
 ENDPROC(pax_exit_kernel_user)
 #endif
 
-<<<<<<< HEAD
-	.macro pax_enter_kernel_nmi
-	pax_set_fptr_mask
-
-#ifdef CONFIG_PAX_KERNEXEC
-	GET_CR0_INTO_RDI
-	bts $16,%rdi
-	SET_RDI_INTO_CR0
-	jc 110f
-	or $2,%ebx
-110:
-#endif
-	.endm
-
-	.macro pax_exit_kernel_nmi
-#ifdef CONFIG_PAX_KERNEXEC
-	test $2,%ebx
-	jz 110f
-	GET_CR0_INTO_RDI
-	btr $16,%rdi
-	SET_RDI_INTO_CR0
-110:
-#endif
-	.endm
-
-=======
->>>>>>> 7b03085f
 .macro pax_erase_kstack
 #ifdef CONFIG_PAX_MEMORY_STACKLEAK
 	call pax_erase_kstack
@@ -1935,9 +1882,6 @@
 	CFI_ADJUST_CFA_OFFSET ORIG_RAX-R15
 	call save_paranoid
 	DEFAULT_FRAME 0
-<<<<<<< HEAD
-	pax_enter_kernel_nmi
-=======
 #ifdef CONFIG_PAX_MEMORY_UDEREF
 	testb $3, CS(%rsp)
 	jnz 1f
@@ -1948,7 +1892,6 @@
 #else
 	pax_enter_kernel
 #endif
->>>>>>> 7b03085f
 
 	/* paranoidentry do_nmi, 0; without TRACE_IRQS_OFF */
 	movq %rsp,%rdi
@@ -1958,7 +1901,7 @@
 	/* paranoidexit; without TRACE_IRQS_OFF */
 	/* ebx:	no swapgs flag */
 	DISABLE_INTERRUPTS(CLBR_NONE)
-	testl $1,%ebx				/* swapgs needed? */
+	testl %ebx,%ebx				/* swapgs needed? */
 	jnz nmi_restore
 	testb $3,CS(%rsp)
 	jnz nmi_userspace
@@ -1979,19 +1922,10 @@
 	RESTORE_ALL 8
 	jmp irq_return
 nmi_restore:
-<<<<<<< HEAD
-	pax_exit_kernel_nmi
-	RESTORE_ALL 8
-	testb $3, 8(%rsp)
-	jnz 1f
-	pax_force_retaddr_bts
-1:	jmp irq_return
-=======
 	pax_exit_kernel
 	RESTORE_ALL 8
 	pax_force_retaddr_bts
 	jmp irq_return
->>>>>>> 7b03085f
 nmi_userspace:
 	GET_THREAD_INFO(%rcx)
 	movl TI_flags(%rcx),%ebx
