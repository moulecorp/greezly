--- conflicted
+++ resolved
@@ -953,7 +953,6 @@
 #endif
 	pax_force_retaddr
 	ret
-<<<<<<< HEAD
 	CFI_ENDPROC
 ENDPROC(save_paranoid)
 
@@ -986,40 +985,6 @@
 	pax_force_retaddr
 	ret
 	CFI_ENDPROC
-=======
-	CFI_ENDPROC
-ENDPROC(save_paranoid)
-
-ENTRY(save_paranoid_nmi)
-	XCPT_FRAME 1 RDI+8
-	cld
-	movq_cfi rdi, RDI+8
-	movq_cfi rsi, RSI+8
-	movq_cfi rdx, RDX+8
-	movq_cfi rcx, RCX+8
-	movq_cfi rax, RAX+8
-	movq_cfi r8, R8+8
-	movq_cfi r9, R9+8
-	movq_cfi r10, R10+8
-	movq_cfi r11, R11+8
-	movq_cfi rbx, RBX+8
-	movq_cfi rbp, RBP+8
-	movq_cfi r12, R12+8
-	movq_cfi r13, R13+8
-	movq_cfi r14, R14+8
-	movq_cfi r15, R15+8
-	movl $1,%ebx
-	movl $MSR_GS_BASE,%ecx
-	rdmsr
-	testl %edx,%edx
-	js 1f	/* negative -> in kernel */
-	SWAPGS
-	xorl %ebx,%ebx
-1:	pax_enter_kernel_nmi
-	pax_force_retaddr
-	ret
-	CFI_ENDPROC
->>>>>>> a7c6d2a7
 ENDPROC(save_paranoid_nmi)
 	.popsection
 
@@ -1664,40 +1629,6 @@
 #endif
 	CFI_ENDPROC
 ENDPROC(common_interrupt)
-<<<<<<< HEAD
-
-	/*
-	 * If IRET takes a fault on the espfix stack, then we
-	 * end up promoting it to a doublefault.  In that case,
-	 * modify the stack to make it look like we just entered
-	 * the #GP handler from user space, similar to bad_iret.
-	 */
-#ifdef CONFIG_X86_ESPFIX64
-	ALIGN
-__do_double_fault:
-	XCPT_FRAME 1 RDI+8
-	movq RSP(%rdi),%rax		/* Trap on the espfix stack? */
-	sarq $PGDIR_SHIFT,%rax
-	cmpl $ESPFIX_PGD_ENTRY,%eax
-	jne do_double_fault		/* No, just deliver the fault */
-	cmpl $__KERNEL_CS,CS(%rdi)
-	jne do_double_fault
-	movq RIP(%rdi),%rax
-	cmpq $native_irq_return_iret,%rax
-	jne do_double_fault		/* This shouldn't happen... */
-	movq PER_CPU_VAR(kernel_stack),%rax
-	subq $(6*8),%rax		/* Reset to original stack */
-	movq %rax,RSP(%rdi)
-	movq $0,(%rax)			/* Missing (lost) #GP error code */
-	movq $general_protection,RIP(%rdi)
-	retq
-	CFI_ENDPROC
-ENDPROC(__do_double_fault)
-#else
-# define __do_double_fault do_double_fault
-#endif
-=======
->>>>>>> a7c6d2a7
 
 /*
  * End of kprobes section
