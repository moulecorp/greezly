/*
 *  linux/arch/x86_64/entry.S
 *
 *  Copyright (C) 1991, 1992  Linus Torvalds
 *  Copyright (C) 2000, 2001, 2002  Andi Kleen SuSE Labs
 *  Copyright (C) 2000  Pavel Machek <pavel@suse.cz>
 */

/*
 * entry.S contains the system-call and fault low-level handling routines.
 *
 * Some of this is documented in Documentation/x86/entry_64.txt
 *
 * NOTE: This code handles signal-recognition, which happens every time
 * after an interrupt and after each system call.
 *
 * Normal syscalls and interrupts don't save a full stack frame, this is
 * only done for syscall tracing, signals or fork/exec et.al.
 *
 * A note on terminology:
 * - top of stack: Architecture defined interrupt frame from SS to RIP
 * at the top of the kernel process stack.
 * - partial stack frame: partially saved registers up to R11.
 * - full stack frame: Like partial stack frame, but all register saved.
 *
 * Some macro usage:
 * - CFI macros are used to generate dwarf2 unwind information for better
 * backtraces. They don't change any code.
 * - SAVE_ALL/RESTORE_ALL - Save/restore all registers
 * - SAVE_ARGS/RESTORE_ARGS - Save/restore registers that C functions modify.
 * There are unfortunately lots of special cases where some registers
 * not touched. The macro is a big mess that should be cleaned up.
 * - SAVE_REST/RESTORE_REST - Handle the registers not saved by SAVE_ARGS.
 * Gives a full stack frame.
 * - ENTRY/END Define functions in the symbol table.
 * - FIXUP_TOP_OF_STACK/RESTORE_TOP_OF_STACK - Fix up the hardware stack
 * frame that is otherwise undefined after a SYSCALL
 * - TRACE_IRQ_* - Trace hard interrupt state for lock debugging.
 * - errorentry/paranoidentry/zeroentry - Define exception entry points.
 */

#include <linux/linkage.h>
#include <asm/segment.h>
#include <asm/cache.h>
#include <asm/errno.h>
#include <asm/dwarf2.h>
#include <asm/calling.h>
#include <asm/asm-offsets.h>
#include <asm/msr.h>
#include <asm/unistd.h>
#include <asm/thread_info.h>
#include <asm/hw_irq.h>
#include <asm/page_types.h>
#include <asm/irqflags.h>
#include <asm/paravirt.h>
#include <asm/ftrace.h>
#include <asm/percpu.h>
#include <asm/asm.h>
#include <asm/context_tracking.h>
#include <asm/smap.h>
#include <asm/pgtable_types.h>
#include <linux/err.h>
#include <asm/pgtable.h>
#include <asm/alternative-asm.h>

/* Avoid __ASSEMBLER__'ifying <linux/audit.h> just for this.  */
#include <linux/elf-em.h>
#define AUDIT_ARCH_X86_64	(EM_X86_64|__AUDIT_ARCH_64BIT|__AUDIT_ARCH_LE)
#define __AUDIT_ARCH_64BIT 0x80000000
#define __AUDIT_ARCH_LE	   0x40000000

	.code64
	.section .entry.text, "ax"

#ifdef CONFIG_FUNCTION_TRACER

#ifdef CC_USING_FENTRY
# define function_hook	__fentry__
#else
# define function_hook	mcount
#endif

#ifdef CONFIG_DYNAMIC_FTRACE

ENTRY(function_hook)
	pax_force_retaddr
	retq
ENDPROC(function_hook)

/* skip is set if stack has been adjusted */
.macro ftrace_caller_setup skip=0
	MCOUNT_SAVE_FRAME \skip

	/* Load the ftrace_ops into the 3rd parameter */
	movq function_trace_op(%rip), %rdx

	/* Load ip into the first parameter */
	movq RIP(%rsp), %rdi
	subq $MCOUNT_INSN_SIZE, %rdi
	/* Load the parent_ip into the second parameter */
#ifdef CC_USING_FENTRY
	movq SS+16(%rsp), %rsi
#else
	movq 8(%rbp), %rsi
#endif
.endm

ENTRY(ftrace_caller)
	/* Check if tracing was disabled (quick check) */
	cmpl $0, function_trace_stop
	jne  ftrace_stub

	ftrace_caller_setup
	/* regs go into 4th parameter (but make it NULL) */
	movq $0, %rcx

GLOBAL(ftrace_call)
	call ftrace_stub

	MCOUNT_RESTORE_FRAME
ftrace_return:

#ifdef CONFIG_FUNCTION_GRAPH_TRACER
GLOBAL(ftrace_graph_call)
	jmp ftrace_stub
#endif

GLOBAL(ftrace_stub)
	pax_force_retaddr
	retq
ENDPROC(ftrace_caller)

ENTRY(ftrace_regs_caller)
	/* Save the current flags before compare (in SS location)*/
	pushfq

	/* Check if tracing was disabled (quick check) */
	cmpl $0, function_trace_stop
	jne  ftrace_restore_flags

	/* skip=8 to skip flags saved in SS */
	ftrace_caller_setup 8

	/* Save the rest of pt_regs */
	movq %r15, R15(%rsp)
	movq %r14, R14(%rsp)
	movq %r13, R13(%rsp)
	movq %r12, R12(%rsp)
	movq %r11, R11(%rsp)
	movq %r10, R10(%rsp)
	movq %rbp, RBP(%rsp)
	movq %rbx, RBX(%rsp)
	/* Copy saved flags */
	movq SS(%rsp), %rcx
	movq %rcx, EFLAGS(%rsp)
	/* Kernel segments */
	movq $__KERNEL_DS, %rcx
	movq %rcx, SS(%rsp)
	movq $__KERNEL_CS, %rcx
	movq %rcx, CS(%rsp)
	/* Stack - skipping return address */
	leaq SS+16(%rsp), %rcx
	movq %rcx, RSP(%rsp)

	/* regs go into 4th parameter */
	leaq (%rsp), %rcx

GLOBAL(ftrace_regs_call)
	call ftrace_stub

	/* Copy flags back to SS, to restore them */
	movq EFLAGS(%rsp), %rax
	movq %rax, SS(%rsp)

	/* Handlers can change the RIP */
	movq RIP(%rsp), %rax
	movq %rax, SS+8(%rsp)

	/* restore the rest of pt_regs */
	movq R15(%rsp), %r15
	movq R14(%rsp), %r14
	movq R13(%rsp), %r13
	movq R12(%rsp), %r12
	movq R10(%rsp), %r10
	movq RBP(%rsp), %rbp
	movq RBX(%rsp), %rbx

	/* skip=8 to skip flags saved in SS */
	MCOUNT_RESTORE_FRAME 8

	/* Restore flags */
	popfq

	jmp ftrace_return
ftrace_restore_flags:
	popfq
	jmp  ftrace_stub

ENDPROC(ftrace_regs_caller)


#else /* ! CONFIG_DYNAMIC_FTRACE */

ENTRY(function_hook)
	cmpl $0, function_trace_stop
	jne  ftrace_stub

	cmpq $ftrace_stub, ftrace_trace_function
	jnz trace

#ifdef CONFIG_FUNCTION_GRAPH_TRACER
	cmpq $ftrace_stub, ftrace_graph_return
	jnz ftrace_graph_caller

	cmpq $ftrace_graph_entry_stub, ftrace_graph_entry
	jnz ftrace_graph_caller
#endif

GLOBAL(ftrace_stub)
	pax_force_retaddr
	retq

trace:
	MCOUNT_SAVE_FRAME

	movq RIP(%rsp), %rdi
#ifdef CC_USING_FENTRY
	movq SS+16(%rsp), %rsi
#else
	movq 8(%rbp), %rsi
#endif
	subq $MCOUNT_INSN_SIZE, %rdi

	pax_force_fptr ftrace_trace_function
	call   *ftrace_trace_function

	MCOUNT_RESTORE_FRAME

	jmp ftrace_stub
ENDPROC(function_hook)
#endif /* CONFIG_DYNAMIC_FTRACE */
#endif /* CONFIG_FUNCTION_TRACER */

#ifdef CONFIG_FUNCTION_GRAPH_TRACER
ENTRY(ftrace_graph_caller)
	MCOUNT_SAVE_FRAME

#ifdef CC_USING_FENTRY
	leaq SS+16(%rsp), %rdi
	movq $0, %rdx	/* No framepointers needed */
#else
	leaq 8(%rbp), %rdi
	movq (%rbp), %rdx
#endif
	movq RIP(%rsp), %rsi
	subq $MCOUNT_INSN_SIZE, %rsi

	call	prepare_ftrace_return

	MCOUNT_RESTORE_FRAME

	pax_force_retaddr
	retq
ENDPROC(ftrace_graph_caller)

GLOBAL(return_to_handler)
	subq  $24, %rsp

	/* Save the return values */
	movq %rax, (%rsp)
	movq %rdx, 8(%rsp)
	movq %rbp, %rdi

	call ftrace_return_to_handler

	movq %rax, %rdi
	movq 8(%rsp), %rdx
	movq (%rsp), %rax
	addq $24, %rsp
	pax_force_fptr %rdi
	jmp *%rdi
ENDPROC(return_to_handler)
#endif


#ifndef CONFIG_PREEMPT
#define retint_kernel retint_restore_args
#endif

#ifdef CONFIG_PARAVIRT
ENTRY(native_usergs_sysret64)
	swapgs
	sysretq
ENDPROC(native_usergs_sysret64)
#endif /* CONFIG_PARAVIRT */

	.macro ljmpq sel, off
#if defined(CONFIG_MPSC) || defined(CONFIG_MCORE2) || defined (CONFIG_MATOM)
	.byte 0x48; ljmp *1234f(%rip)
	.pushsection .rodata
	.align 16
	1234: .quad \off; .word \sel
	.popsection
#else
	pushq $\sel
	pushq $\off
	lretq
#endif
	.endm

	.macro pax_enter_kernel
	pax_set_fptr_mask
#if defined(CONFIG_PAX_KERNEXEC) || defined(CONFIG_PAX_MEMORY_UDEREF)
	call pax_enter_kernel
#endif
	.endm

	.macro pax_exit_kernel
#if defined(CONFIG_PAX_KERNEXEC) || defined(CONFIG_PAX_MEMORY_UDEREF)
	call pax_exit_kernel
#endif

	.endm

#if defined(CONFIG_PAX_KERNEXEC) || defined(CONFIG_PAX_MEMORY_UDEREF)
ENTRY(pax_enter_kernel)
	pushq %rdi

#ifdef CONFIG_PARAVIRT
	PV_SAVE_REGS(CLBR_RDI)
#endif

#ifdef CONFIG_PAX_KERNEXEC
	GET_CR0_INTO_RDI
	bts $16,%rdi
	jnc 3f
	mov %cs,%edi
	cmp $__KERNEL_CS,%edi
	jnz 2f
1:
#endif

#ifdef CONFIG_PAX_MEMORY_UDEREF
	661: jmp 111f
	.pushsection .altinstr_replacement, "a"
	662: ASM_NOP2
	.popsection
	.pushsection .altinstructions, "a"
	altinstruction_entry 661b, 662b, X86_FEATURE_PCID, 2, 2
	.popsection
	GET_CR3_INTO_RDI
	cmp $0,%dil
	jnz 112f
	mov $__KERNEL_DS,%edi
	mov %edi,%ss
	jmp 111f
112:	cmp $1,%dil
	jz 113f
	ud2
113:	sub $4097,%rdi
	bts $63,%rdi
	SET_RDI_INTO_CR3
	mov $__UDEREF_KERNEL_DS,%edi
	mov %edi,%ss
111:
#endif

#ifdef CONFIG_PARAVIRT
	PV_RESTORE_REGS(CLBR_RDI)
#endif

	popq %rdi
	pax_force_retaddr
	retq

#ifdef CONFIG_PAX_KERNEXEC
2:	ljmpq __KERNEL_CS,1b
3:	ljmpq __KERNEXEC_KERNEL_CS,4f
4:	SET_RDI_INTO_CR0
	jmp 1b
#endif
ENDPROC(pax_enter_kernel)

ENTRY(pax_exit_kernel)
	pushq %rdi

#ifdef CONFIG_PARAVIRT
	PV_SAVE_REGS(CLBR_RDI)
#endif

#ifdef CONFIG_PAX_KERNEXEC
	mov %cs,%rdi
	cmp $__KERNEXEC_KERNEL_CS,%edi
	jz 2f
	GET_CR0_INTO_RDI
	bts $16,%rdi
	jnc 4f
1:
#endif

#ifdef CONFIG_PAX_MEMORY_UDEREF
	661: jmp 111f
	.pushsection .altinstr_replacement, "a"
	662: ASM_NOP2
	.popsection
	.pushsection .altinstructions, "a"
	altinstruction_entry 661b, 662b, X86_FEATURE_PCID, 2, 2
	.popsection
	mov %ss,%edi
	cmp $__UDEREF_KERNEL_DS,%edi
	jnz 111f
	GET_CR3_INTO_RDI
	cmp $0,%dil
	jz 112f
	ud2
112:	add $4097,%rdi
	bts $63,%rdi
	SET_RDI_INTO_CR3
	mov $__KERNEL_DS,%edi
	mov %edi,%ss
111:
#endif

#ifdef CONFIG_PARAVIRT
	PV_RESTORE_REGS(CLBR_RDI);
#endif

	popq %rdi
	pax_force_retaddr
	retq

#ifdef CONFIG_PAX_KERNEXEC
2:	GET_CR0_INTO_RDI
	btr $16,%rdi
	jnc 4f
	ljmpq __KERNEL_CS,3f
3:	SET_RDI_INTO_CR0
	jmp 1b
4:	ud2
	jmp 4b
#endif
ENDPROC(pax_exit_kernel)
#endif

	.macro pax_enter_kernel_user
	pax_set_fptr_mask
#ifdef CONFIG_PAX_MEMORY_UDEREF
	call pax_enter_kernel_user
#endif
	.endm

	.macro pax_exit_kernel_user
#ifdef CONFIG_PAX_MEMORY_UDEREF
	call pax_exit_kernel_user
#endif
#ifdef CONFIG_PAX_RANDKSTACK
	pushq %rax
	pushq %r11
	call pax_randomize_kstack
	popq %r11
	popq %rax
#endif
	.endm

#ifdef CONFIG_PAX_MEMORY_UDEREF
ENTRY(pax_enter_kernel_user)
	pushq %rdi
	pushq %rbx

#ifdef CONFIG_PARAVIRT
	PV_SAVE_REGS(CLBR_RDI)
#endif

	661: jmp 111f
	.pushsection .altinstr_replacement, "a"
	662: ASM_NOP2
	.popsection
	.pushsection .altinstructions, "a"
	altinstruction_entry 661b, 662b, X86_FEATURE_PCID, 2, 2
	.popsection
	GET_CR3_INTO_RDI
	cmp $1,%dil
	jnz 4f
	sub $4097,%rdi
	bts $63,%rdi
	SET_RDI_INTO_CR3
	jmp 3f
111:

	GET_CR3_INTO_RDI
	mov %rdi,%rbx
	add $__START_KERNEL_map,%rbx
	sub phys_base(%rip),%rbx

#ifdef CONFIG_PARAVIRT
	cmpl $0, pv_info+PARAVIRT_enabled
	jz 1f
	pushq %rdi
	i = 0
	.rept USER_PGD_PTRS
	mov i*8(%rbx),%rsi
	mov $0,%sil
	lea i*8(%rbx),%rdi
	call PARA_INDIRECT(pv_mmu_ops+PV_MMU_set_pgd_batched)
	i = i + 1
	.endr
	popq %rdi
	jmp 2f
1:
#endif

	i = 0
	.rept USER_PGD_PTRS
	movb $0,i*8(%rbx)
	i = i + 1
	.endr

2:	SET_RDI_INTO_CR3

#ifdef CONFIG_PAX_KERNEXEC
	GET_CR0_INTO_RDI
	bts $16,%rdi
	SET_RDI_INTO_CR0
#endif

3:

#ifdef CONFIG_PARAVIRT
	PV_RESTORE_REGS(CLBR_RDI)
#endif

	popq %rbx
	popq %rdi
	pax_force_retaddr
	retq
4:	ud2
ENDPROC(pax_enter_kernel_user)

ENTRY(pax_exit_kernel_user)
	pushq %rdi
	pushq %rbx

#ifdef CONFIG_PARAVIRT
	PV_SAVE_REGS(CLBR_RDI)
#endif

	GET_CR3_INTO_RDI
	661: jmp 1f
	.pushsection .altinstr_replacement, "a"
	662: ASM_NOP2
	.popsection
	.pushsection .altinstructions, "a"
	altinstruction_entry 661b, 662b, X86_FEATURE_PCID, 2, 2
	.popsection
	cmp $0,%dil
	jnz 3f
	add $4097,%rdi
	bts $63,%rdi
	SET_RDI_INTO_CR3
	jmp 2f
1:

	mov %rdi,%rbx

#ifdef CONFIG_PAX_KERNEXEC
	GET_CR0_INTO_RDI
	btr $16,%rdi
	jnc 3f
	SET_RDI_INTO_CR0
#endif

	add $__START_KERNEL_map,%rbx
	sub phys_base(%rip),%rbx

#ifdef CONFIG_PARAVIRT
	cmpl $0, pv_info+PARAVIRT_enabled
	jz 1f
	i = 0
	.rept USER_PGD_PTRS
	mov i*8(%rbx),%rsi
	mov $0x67,%sil
	lea i*8(%rbx),%rdi
	call PARA_INDIRECT(pv_mmu_ops+PV_MMU_set_pgd_batched)
	i = i + 1
	.endr
	jmp 2f
1:
#endif

	i = 0
	.rept USER_PGD_PTRS
	movb $0x67,i*8(%rbx)
	i = i + 1
	.endr
2:

#ifdef CONFIG_PARAVIRT
	PV_RESTORE_REGS(CLBR_RDI)
#endif

	popq %rbx
	popq %rdi
	pax_force_retaddr
	retq
3:	ud2
ENDPROC(pax_exit_kernel_user)
#endif

	.macro pax_enter_kernel_nmi
	pax_set_fptr_mask

#ifdef CONFIG_PAX_KERNEXEC
	GET_CR0_INTO_RDI
	bts $16,%rdi
	jc 110f
	SET_RDI_INTO_CR0
	or $2,%ebx
110:
#endif

#ifdef CONFIG_PAX_MEMORY_UDEREF
	661: jmp 111f
	.pushsection .altinstr_replacement, "a"
	662: ASM_NOP2
	.popsection
	.pushsection .altinstructions, "a"
	altinstruction_entry 661b, 662b, X86_FEATURE_PCID, 2, 2
	.popsection
	GET_CR3_INTO_RDI
	cmp $0,%dil
	jz 111f
	sub $4097,%rdi
	or $4,%ebx
	bts $63,%rdi
	SET_RDI_INTO_CR3
	mov $__UDEREF_KERNEL_DS,%edi
	mov %edi,%ss
111:
#endif
	.endm

	.macro pax_exit_kernel_nmi
#ifdef CONFIG_PAX_KERNEXEC
	btr $1,%ebx
	jnc 110f
	GET_CR0_INTO_RDI
	btr $16,%rdi
	SET_RDI_INTO_CR0
110:
#endif

#ifdef CONFIG_PAX_MEMORY_UDEREF
	btr $2,%ebx
	jnc 111f
	GET_CR3_INTO_RDI
	add $4097,%rdi
	bts $63,%rdi
	SET_RDI_INTO_CR3
	mov $__KERNEL_DS,%edi
	mov %edi,%ss
111:
#endif
	.endm

	.macro pax_erase_kstack
#ifdef CONFIG_PAX_MEMORY_STACKLEAK
	call pax_erase_kstack
#endif
	.endm

#ifdef CONFIG_PAX_MEMORY_STACKLEAK
ENTRY(pax_erase_kstack)
	pushq %rdi
	pushq %rcx
	pushq %rax
	pushq %r11

	GET_THREAD_INFO(%r11)
	mov TI_lowest_stack(%r11), %rdi
	mov $-0xBEEF, %rax
	std

1:	mov %edi, %ecx
	and $THREAD_SIZE_asm - 1, %ecx
	shr $3, %ecx
	repne scasq
	jecxz 2f

	cmp $2*8, %ecx
	jc 2f

	mov $2*8, %ecx
	repe scasq
	jecxz 2f
	jne 1b

2:	cld
<<<<<<< HEAD
=======
	or $2*8, %rdi
>>>>>>> 29cfe5a2
	mov %esp, %ecx
	sub %edi, %ecx

	cmp $THREAD_SIZE_asm, %rcx
	jb 3f
	ud2
3:

	shr $3, %ecx
	rep stosq

	mov TI_task_thread_sp0(%r11), %rdi
	sub $256, %rdi
	mov %rdi, TI_lowest_stack(%r11)

	popq %r11
	popq %rax
	popq %rcx
	popq %rdi
	pax_force_retaddr
	ret
ENDPROC(pax_erase_kstack)
#endif

.macro TRACE_IRQS_IRETQ offset=ARGOFFSET
#ifdef CONFIG_TRACE_IRQFLAGS
	bt   $9,EFLAGS-\offset(%rsp)	/* interrupts off? */
	jnc  1f
	TRACE_IRQS_ON
1:
#endif
.endm

/*
 * When dynamic function tracer is enabled it will add a breakpoint
 * to all locations that it is about to modify, sync CPUs, update
 * all the code, sync CPUs, then remove the breakpoints. In this time
 * if lockdep is enabled, it might jump back into the debug handler
 * outside the updating of the IST protection. (TRACE_IRQS_ON/OFF).
 *
 * We need to change the IDT table before calling TRACE_IRQS_ON/OFF to
 * make sure the stack pointer does not get reset back to the top
 * of the debug stack, and instead just reuses the current stack.
 */
#if defined(CONFIG_DYNAMIC_FTRACE) && defined(CONFIG_TRACE_IRQFLAGS)

.macro TRACE_IRQS_OFF_DEBUG
	call debug_stack_set_zero
	TRACE_IRQS_OFF
	call debug_stack_reset
.endm

.macro TRACE_IRQS_ON_DEBUG
	call debug_stack_set_zero
	TRACE_IRQS_ON
	call debug_stack_reset
.endm

.macro TRACE_IRQS_IRETQ_DEBUG offset=ARGOFFSET
	bt   $X86_EFLAGS_IF_BIT,EFLAGS-\offset(%rsp)	/* interrupts off? */
	jnc  1f
	TRACE_IRQS_ON_DEBUG
1:
.endm

#else
# define TRACE_IRQS_OFF_DEBUG		TRACE_IRQS_OFF
# define TRACE_IRQS_ON_DEBUG		TRACE_IRQS_ON
# define TRACE_IRQS_IRETQ_DEBUG		TRACE_IRQS_IRETQ
#endif

/*
 * C code is not supposed to know about undefined top of stack. Every time
 * a C function with an pt_regs argument is called from the SYSCALL based
 * fast path FIXUP_TOP_OF_STACK is needed.
 * RESTORE_TOP_OF_STACK syncs the syscall state after any possible ptregs
 * manipulation.
 */

	/* %rsp:at FRAMEEND */
	.macro FIXUP_TOP_OF_STACK tmp offset=0
	movq PER_CPU_VAR(old_rsp),\tmp
	movq \tmp,RSP+\offset(%rsp)
	movq $__USER_DS,SS+\offset(%rsp)
	movq $__USER_CS,CS+\offset(%rsp)
	movq $-1,RCX+\offset(%rsp)
	movq R11+\offset(%rsp),\tmp  /* get eflags */
	movq \tmp,EFLAGS+\offset(%rsp)
	.endm

	.macro RESTORE_TOP_OF_STACK tmp offset=0
	movq RSP+\offset(%rsp),\tmp
	movq \tmp,PER_CPU_VAR(old_rsp)
	movq EFLAGS+\offset(%rsp),\tmp
	movq \tmp,R11+\offset(%rsp)
	.endm

/*
 * initial frame state for interrupts (and exceptions without error code)
 */
	.macro EMPTY_FRAME start=1 offset=0
	.if \start
	CFI_STARTPROC simple
	CFI_SIGNAL_FRAME
	CFI_DEF_CFA rsp,8+\offset
	.else
	CFI_DEF_CFA_OFFSET 8+\offset
	.endif
	.endm

/*
 * initial frame state for interrupts (and exceptions without error code)
 */
	.macro INTR_FRAME start=1 offset=0
	EMPTY_FRAME \start, SS+8+\offset-RIP
	/*CFI_REL_OFFSET ss, SS+\offset-RIP*/
	CFI_REL_OFFSET rsp, RSP+\offset-RIP
	/*CFI_REL_OFFSET rflags, EFLAGS+\offset-RIP*/
	/*CFI_REL_OFFSET cs, CS+\offset-RIP*/
	CFI_REL_OFFSET rip, RIP+\offset-RIP
	.endm

/*
 * initial frame state for exceptions with error code (and interrupts
 * with vector already pushed)
 */
	.macro XCPT_FRAME start=1 offset=0
	INTR_FRAME \start, RIP+\offset-ORIG_RAX
	/*CFI_REL_OFFSET orig_rax, ORIG_RAX-ORIG_RAX*/
	.endm

/*
 * frame that enables calling into C.
 */
	.macro PARTIAL_FRAME start=1 offset=0
	XCPT_FRAME \start, ORIG_RAX+\offset-ARGOFFSET
	CFI_REL_OFFSET rdi, RDI+\offset-ARGOFFSET
	CFI_REL_OFFSET rsi, RSI+\offset-ARGOFFSET
	CFI_REL_OFFSET rdx, RDX+\offset-ARGOFFSET
	CFI_REL_OFFSET rcx, RCX+\offset-ARGOFFSET
	CFI_REL_OFFSET rax, RAX+\offset-ARGOFFSET
	CFI_REL_OFFSET r8, R8+\offset-ARGOFFSET
	CFI_REL_OFFSET r9, R9+\offset-ARGOFFSET
	CFI_REL_OFFSET r10, R10+\offset-ARGOFFSET
	CFI_REL_OFFSET r11, R11+\offset-ARGOFFSET
	.endm

/*
 * frame that enables passing a complete pt_regs to a C function.
 */
	.macro DEFAULT_FRAME start=1 offset=0
	PARTIAL_FRAME \start, R11+\offset-R15
	CFI_REL_OFFSET rbx, RBX+\offset
	CFI_REL_OFFSET rbp, RBP+\offset
	CFI_REL_OFFSET r12, R12+\offset
	CFI_REL_OFFSET r13, R13+\offset
	CFI_REL_OFFSET r14, R14+\offset
	CFI_REL_OFFSET r15, R15+\offset
	.endm

/* save partial stack frame */
	.macro SAVE_ARGS_IRQ
	cld
	/* start from r15 in pt_regs and jump over */
	movq_cfi rdi, RDI
	movq_cfi rsi, RSI
	movq_cfi rdx, RDX
	movq_cfi rcx, RCX
	movq_cfi rax, RAX
	movq_cfi  r8,  R8
	movq_cfi  r9,  R9
	movq_cfi r10, R10
	movq_cfi r11, R11
	movq_cfi r12, R12

	/* Save rbp so that we can unwind from get_irq_regs() */
	movq_cfi rbp, RBP

	/* Save previous stack value */
	movq %rsp, %rsi

	movq %rsp,%rdi	/* arg1 for handler */
	testb $3, CS(%rsi)
	je 1f
	SWAPGS
	/*
	 * irq_count is used to check if a CPU is already on an interrupt stack
	 * or not. While this is essentially redundant with preempt_count it is
	 * a little cheaper to use a separate counter in the PDA (short of
	 * moving irq_enter into assembly, which would be too much work)
	 */
1:	incl PER_CPU_VAR(irq_count)
	cmovzq PER_CPU_VAR(irq_stack_ptr),%rsp
	CFI_DEF_CFA_REGISTER	rsi

	/* Store previous stack value */
	pushq %rsi
	CFI_ESCAPE	0x0f /* DW_CFA_def_cfa_expression */, 6, \
			0x77 /* DW_OP_breg7 */, 0, \
			0x06 /* DW_OP_deref */, \
			0x08 /* DW_OP_const1u */, SS+8-RBP, \
			0x22 /* DW_OP_plus */

#ifdef CONFIG_PAX_MEMORY_UDEREF
	testb $3, CS(%rdi)
	jnz 1f
	pax_enter_kernel
	jmp 2f
1:	pax_enter_kernel_user
2:
#else
	pax_enter_kernel
#endif

	/* We entered an interrupt context - irqs are off: */
	TRACE_IRQS_OFF
	.endm

/* save complete stack frame */
	.pushsection .kprobes.text, "ax"
ENTRY(save_paranoid)
	XCPT_FRAME 1 RDI+8
	cld
	movq_cfi rdi, RDI+8
	movq_cfi rsi, RSI+8
	movq_cfi rdx, RDX+8
	movq_cfi rcx, RCX+8
	movq_cfi rax, RAX+8
	movq_cfi r8, R8+8
	movq_cfi r9, R9+8
	movq_cfi r10, R10+8
	movq_cfi r11, R11+8
	movq_cfi rbx, RBX+8
	movq_cfi rbp, RBP+8
	movq_cfi r12, R12+8
	movq_cfi r13, R13+8
	movq_cfi r14, R14+8
	movq_cfi r15, R15+8
	movl $1,%ebx
	movl $MSR_GS_BASE,%ecx
	rdmsr
	testl %edx,%edx
	js 1f	/* negative -> in kernel */
	SWAPGS
	xorl %ebx,%ebx
1:
#ifdef CONFIG_PAX_MEMORY_UDEREF
	testb $3, CS+8(%rsp)
	jnz 1f
	pax_enter_kernel
	jmp 2f
1:	pax_enter_kernel_user
2:
#else
	pax_enter_kernel
#endif
	pax_force_retaddr
	ret
	CFI_ENDPROC
ENDPROC(save_paranoid)

ENTRY(save_paranoid_nmi)
	XCPT_FRAME 1 RDI+8
	cld
	movq_cfi rdi, RDI+8
	movq_cfi rsi, RSI+8
	movq_cfi rdx, RDX+8
	movq_cfi rcx, RCX+8
	movq_cfi rax, RAX+8
	movq_cfi r8, R8+8
	movq_cfi r9, R9+8
	movq_cfi r10, R10+8
	movq_cfi r11, R11+8
	movq_cfi rbx, RBX+8
	movq_cfi rbp, RBP+8
	movq_cfi r12, R12+8
	movq_cfi r13, R13+8
	movq_cfi r14, R14+8
	movq_cfi r15, R15+8
	movl $1,%ebx
	movl $MSR_GS_BASE,%ecx
	rdmsr
	testl %edx,%edx
	js 1f	/* negative -> in kernel */
	SWAPGS
	xorl %ebx,%ebx
1:	pax_enter_kernel_nmi
	pax_force_retaddr
	ret
	CFI_ENDPROC
ENDPROC(save_paranoid_nmi)
	.popsection

/*
 * A newly forked process directly context switches into this address.
 *
 * rdi: prev task we switched from
 */
ENTRY(ret_from_fork)
	DEFAULT_FRAME

	LOCK ; btr $TIF_FORK,TI_flags(%r8)

	pushq_cfi $0x0002
	popfq_cfi				# reset kernel eflags

	call schedule_tail			# rdi: 'prev' task parameter

	GET_THREAD_INFO(%rcx)

	RESTORE_REST

	testb $3, CS-ARGOFFSET(%rsp)		# from kernel_thread?
	jz   1f

	testl $_TIF_IA32, TI_flags(%rcx)	# 32-bit compat task needs IRET
	jnz  int_ret_from_sys_call

	RESTORE_TOP_OF_STACK %rdi, -ARGOFFSET
	jmp ret_from_sys_call			# go to the SYSRET fastpath

1:
	movq %rbp, %rdi
	call *%rbx
	movl $0, RAX(%rsp)
	RESTORE_REST
	jmp int_ret_from_sys_call
	CFI_ENDPROC
ENDPROC(ret_from_fork)

/*
 * System call entry. Up to 6 arguments in registers are supported.
 *
 * SYSCALL does not save anything on the stack and does not change the
 * stack pointer.  However, it does mask the flags register for us, so
 * CLD and CLAC are not needed.
 */

/*
 * Register setup:
 * rax  system call number
 * rdi  arg0
 * rcx  return address for syscall/sysret, C arg3
 * rsi  arg1
 * rdx  arg2
 * r10  arg3 	(--> moved to rcx for C)
 * r8   arg4
 * r9   arg5
 * r11  eflags for syscall/sysret, temporary for C
 * r12-r15,rbp,rbx saved by C code, not touched.
 *
 * Interrupts are off on entry.
 * Only called from user space.
 *
 * XXX	if we had a free scratch register we could save the RSP into the stack frame
 *      and report it properly in ps. Unfortunately we haven't.
 *
 * When user can change the frames always force IRET. That is because
 * it deals with uncanonical addresses better. SYSRET has trouble
 * with them due to bugs in both AMD and Intel CPUs.
 */

ENTRY(system_call)
	CFI_STARTPROC	simple
	CFI_SIGNAL_FRAME
	CFI_DEF_CFA	rsp,0
	CFI_REGISTER	rip,rcx
	/*CFI_REGISTER	rflags,r11*/
	SWAPGS_UNSAFE_STACK
	/*
	 * A hypervisor implementation might want to use a label
	 * after the swapgs, so that it can do the swapgs
	 * for the guest and jump here on syscall.
	 */
GLOBAL(system_call_after_swapgs)

	movq	%rsp,PER_CPU_VAR(old_rsp)
	movq	PER_CPU_VAR(kernel_stack),%rsp
	SAVE_ARGS 8*6,0
	pax_enter_kernel_user

#ifdef CONFIG_PAX_RANDKSTACK
	pax_erase_kstack
#endif

	/*
	 * No need to follow this irqs off/on section - it's straight
	 * and short:
	 */
	ENABLE_INTERRUPTS(CLBR_NONE)
	movq  %rax,ORIG_RAX-ARGOFFSET(%rsp)
	movq  %rcx,RIP-ARGOFFSET(%rsp)
	CFI_REL_OFFSET rip,RIP-ARGOFFSET
	GET_THREAD_INFO(%rcx)
	testl $_TIF_WORK_SYSCALL_ENTRY,TI_flags(%rcx)
	jnz tracesys
system_call_fastpath:
#if __SYSCALL_MASK == ~0
	cmpq $__NR_syscall_max,%rax
#else
	andl $__SYSCALL_MASK,%eax
	cmpl $__NR_syscall_max,%eax
#endif
	ja badsys
	movq %r10,%rcx
	call *sys_call_table(,%rax,8)  # XXX:	 rip relative
	movq %rax,RAX-ARGOFFSET(%rsp)
/*
 * Syscall return path ending with SYSRET (fast path)
 * Has incomplete stack frame and undefined top of stack.
 */
ret_from_sys_call:
	movl $_TIF_ALLWORK_MASK,%edi
	/* edi:	flagmask */
sysret_check:
	LOCKDEP_SYS_EXIT
	DISABLE_INTERRUPTS(CLBR_NONE)
	TRACE_IRQS_OFF
	GET_THREAD_INFO(%rcx)
	movl TI_flags(%rcx),%edx
	andl %edi,%edx
	jnz  sysret_careful
	CFI_REMEMBER_STATE
	pax_exit_kernel_user
	pax_erase_kstack
	/*
	 * sysretq will re-enable interrupts:
	 */
	TRACE_IRQS_ON
	movq RIP-ARGOFFSET(%rsp),%rcx
	CFI_REGISTER	rip,rcx
	RESTORE_ARGS 1,-ARG_SKIP,0
	/*CFI_REGISTER	rflags,r11*/
	movq	PER_CPU_VAR(old_rsp), %rsp
	USERGS_SYSRET64

	CFI_RESTORE_STATE
	/* Handle reschedules */
	/* edx:	work, edi: workmask */
sysret_careful:
	bt $TIF_NEED_RESCHED,%edx
	jnc sysret_signal
	TRACE_IRQS_ON
	ENABLE_INTERRUPTS(CLBR_NONE)
	pushq_cfi %rdi
	SCHEDULE_USER
	popq_cfi %rdi
	jmp sysret_check

	/* Handle a signal */
sysret_signal:
	TRACE_IRQS_ON
	ENABLE_INTERRUPTS(CLBR_NONE)
#ifdef CONFIG_AUDITSYSCALL
	bt $TIF_SYSCALL_AUDIT,%edx
	jc sysret_audit
#endif
	/*
	 * We have a signal, or exit tracing or single-step.
	 * These all wind up with the iret return path anyway,
	 * so just join that path right now.
	 */
	FIXUP_TOP_OF_STACK %r11, -ARGOFFSET
	jmp int_check_syscall_exit_work

badsys:
	movq $-ENOSYS,RAX-ARGOFFSET(%rsp)
	jmp ret_from_sys_call

#ifdef CONFIG_AUDITSYSCALL
	/*
	 * Fast path for syscall audit without full syscall trace.
	 * We just call __audit_syscall_entry() directly, and then
	 * jump back to the normal fast path.
	 */
auditsys:
	movq %r10,%r9			/* 6th arg: 4th syscall arg */
	movq %rdx,%r8			/* 5th arg: 3rd syscall arg */
	movq %rsi,%rcx			/* 4th arg: 2nd syscall arg */
	movq %rdi,%rdx			/* 3rd arg: 1st syscall arg */
	movq %rax,%rsi			/* 2nd arg: syscall number */
	movl $AUDIT_ARCH_X86_64,%edi	/* 1st arg: audit arch */
	call __audit_syscall_entry

	pax_erase_kstack

	LOAD_ARGS 0		/* reload call-clobbered registers */
	jmp system_call_fastpath

	/*
	 * Return fast path for syscall audit.  Call __audit_syscall_exit()
	 * directly and then jump back to the fast path with TIF_SYSCALL_AUDIT
	 * masked off.
	 */
sysret_audit:
	movq RAX-ARGOFFSET(%rsp),%rsi	/* second arg, syscall return value */
	cmpq $-MAX_ERRNO,%rsi	/* is it < -MAX_ERRNO? */
	setbe %al		/* 1 if so, 0 if not */
	movzbl %al,%edi		/* zero-extend that into %edi */
	call __audit_syscall_exit
	movl $(_TIF_ALLWORK_MASK & ~_TIF_SYSCALL_AUDIT),%edi
	jmp sysret_check
#endif	/* CONFIG_AUDITSYSCALL */

	/* Do syscall tracing */
tracesys:
#ifdef CONFIG_AUDITSYSCALL
	testl $(_TIF_WORK_SYSCALL_ENTRY & ~_TIF_SYSCALL_AUDIT),TI_flags(%rcx)
	jz auditsys
#endif
	SAVE_REST
	movq $-ENOSYS,RAX(%rsp) /* ptrace can change this for a bad syscall */
	FIXUP_TOP_OF_STACK %rdi
	movq %rsp,%rdi
	call syscall_trace_enter

	pax_erase_kstack

	/*
	 * Reload arg registers from stack in case ptrace changed them.
	 * We don't reload %rax because syscall_trace_enter() returned
	 * the value it wants us to use in the table lookup.
	 */
	LOAD_ARGS 1
	RESTORE_REST
#if __SYSCALL_MASK == ~0
	cmpq $__NR_syscall_max,%rax
#else
	andl $__SYSCALL_MASK,%eax
	cmpl $__NR_syscall_max,%eax
#endif
	ja   int_ret_from_sys_call	/* RAX(%rsp) set to -ENOSYS above */
	movq %r10,%rcx	/* fixup for C */
	call *sys_call_table(,%rax,8)
	movq %rax,RAX-ARGOFFSET(%rsp)
	/* Use IRET because user could have changed frame */

/*
 * Syscall return path ending with IRET.
 * Has correct top of stack, but partial stack frame.
 */
GLOBAL(int_ret_from_sys_call)
	DISABLE_INTERRUPTS(CLBR_NONE)
	TRACE_IRQS_OFF
	movl $_TIF_ALLWORK_MASK,%edi
	/* edi:	mask to check */
GLOBAL(int_with_check)
	LOCKDEP_SYS_EXIT_IRQ
	GET_THREAD_INFO(%rcx)
	movl TI_flags(%rcx),%edx
	andl %edi,%edx
	jnz   int_careful
	andl    $~TS_COMPAT,TI_status(%rcx)
	pax_exit_kernel_user
	pax_erase_kstack
	jmp   retint_swapgs_pax

	/* Either reschedule or signal or syscall exit tracking needed. */
	/* First do a reschedule test. */
	/* edx:	work, edi: workmask */
int_careful:
	bt $TIF_NEED_RESCHED,%edx
	jnc  int_very_careful
	TRACE_IRQS_ON
	ENABLE_INTERRUPTS(CLBR_NONE)
	pushq_cfi %rdi
	SCHEDULE_USER
	popq_cfi %rdi
	DISABLE_INTERRUPTS(CLBR_NONE)
	TRACE_IRQS_OFF
	jmp int_with_check

	/* handle signals and tracing -- both require a full stack frame */
int_very_careful:
	TRACE_IRQS_ON
	ENABLE_INTERRUPTS(CLBR_NONE)
int_check_syscall_exit_work:
	SAVE_REST
	/* Check for syscall exit trace */
	testl $_TIF_WORK_SYSCALL_EXIT,%edx
	jz int_signal
	pushq_cfi %rdi
	leaq 8(%rsp),%rdi	# &ptregs -> arg1
	call syscall_trace_leave
	popq_cfi %rdi
	andl $~(_TIF_WORK_SYSCALL_EXIT|_TIF_SYSCALL_EMU),%edi
	jmp int_restore_rest

int_signal:
	testl $_TIF_DO_NOTIFY_MASK,%edx
	jz 1f
	movq %rsp,%rdi		# &ptregs -> arg1
	xorl %esi,%esi		# oldset -> arg2
	call do_notify_resume
1:	movl $_TIF_WORK_MASK,%edi
int_restore_rest:
	RESTORE_REST
	DISABLE_INTERRUPTS(CLBR_NONE)
	TRACE_IRQS_OFF
	jmp int_with_check
	CFI_ENDPROC
ENDPROC(system_call)

	.macro FORK_LIKE func
ENTRY(stub_\func)
	CFI_STARTPROC
	popq	%r11			/* save return address */
	PARTIAL_FRAME 0
	SAVE_REST
	pushq	%r11			/* put it back on stack */
	FIXUP_TOP_OF_STACK %r11, 8
	DEFAULT_FRAME 0 8		/* offset 8: return address */
	call sys_\func
	RESTORE_TOP_OF_STACK %r11, 8
	pax_force_retaddr
	ret
	CFI_ENDPROC
ENDPROC(stub_\func)
	.endm

	.macro FIXED_FRAME label,func
ENTRY(\label)
	CFI_STARTPROC
	PARTIAL_FRAME 0 8		/* offset 8: return address */
	FIXUP_TOP_OF_STACK %r11, 8-ARGOFFSET
	call \func
	RESTORE_TOP_OF_STACK %r11, 8-ARGOFFSET
	pax_force_retaddr
	ret
	CFI_ENDPROC
ENDPROC(\label)
	.endm

	FORK_LIKE  clone
	FORK_LIKE  fork
	FORK_LIKE  vfork
	FIXED_FRAME stub_iopl, sys_iopl

ENTRY(stub_execve)
	CFI_STARTPROC
	addq $8, %rsp
	PARTIAL_FRAME 0
	SAVE_REST
	FIXUP_TOP_OF_STACK %r11
	call sys_execve
	movq %rax,RAX(%rsp)
	RESTORE_REST
	jmp int_ret_from_sys_call
	CFI_ENDPROC
ENDPROC(stub_execve)

/*
 * sigreturn is special because it needs to restore all registers on return.
 * This cannot be done with SYSRET, so use the IRET return path instead.
 */
ENTRY(stub_rt_sigreturn)
	CFI_STARTPROC
	addq $8, %rsp
	PARTIAL_FRAME 0
	SAVE_REST
	FIXUP_TOP_OF_STACK %r11
	call sys_rt_sigreturn
	movq %rax,RAX(%rsp) # fixme, this could be done at the higher layer
	RESTORE_REST
	jmp int_ret_from_sys_call
	CFI_ENDPROC
ENDPROC(stub_rt_sigreturn)

#ifdef CONFIG_X86_X32_ABI
ENTRY(stub_x32_rt_sigreturn)
	CFI_STARTPROC
	addq $8, %rsp
	PARTIAL_FRAME 0
	SAVE_REST
	FIXUP_TOP_OF_STACK %r11
	call sys32_x32_rt_sigreturn
	movq %rax,RAX(%rsp) # fixme, this could be done at the higher layer
	RESTORE_REST
	jmp int_ret_from_sys_call
	CFI_ENDPROC
ENDPROC(stub_x32_rt_sigreturn)

ENTRY(stub_x32_execve)
	CFI_STARTPROC
	addq $8, %rsp
	PARTIAL_FRAME 0
	SAVE_REST
	FIXUP_TOP_OF_STACK %r11
	call compat_sys_execve
	RESTORE_TOP_OF_STACK %r11
	movq %rax,RAX(%rsp)
	RESTORE_REST
	jmp int_ret_from_sys_call
	CFI_ENDPROC
ENDPROC(stub_x32_execve)

#endif

/*
 * Build the entry stubs and pointer table with some assembler magic.
 * We pack 7 stubs into a single 32-byte chunk, which will fit in a
 * single cache line on all modern x86 implementations.
 */
	.section .init.rodata,"a"
ENTRY(interrupt)
	.section .entry.text
	.p2align 5
	.p2align CONFIG_X86_L1_CACHE_SHIFT
ENTRY(irq_entries_start)
	INTR_FRAME
vector=FIRST_EXTERNAL_VECTOR
.rept (NR_VECTORS-FIRST_EXTERNAL_VECTOR+6)/7
	.balign 32
  .rept	7
    .if vector < NR_VECTORS
      .if vector <> FIRST_EXTERNAL_VECTOR
	CFI_ADJUST_CFA_OFFSET -8
      .endif
1:	pushq_cfi $(~vector+0x80)	/* Note: always in signed byte range */
      .if ((vector-FIRST_EXTERNAL_VECTOR)%7) <> 6
	jmp 2f
      .endif
      .previous
	.quad 1b
      .section .entry.text
vector=vector+1
    .endif
  .endr
2:	jmp common_interrupt
.endr
	CFI_ENDPROC
ENDPROC(irq_entries_start)

.previous
END(interrupt)
.previous

/*
 * Interrupt entry/exit.
 *
 * Interrupt entry points save only callee clobbered registers in fast path.
 *
 * Entry runs with interrupts off.
 */

/* 0(%rsp): ~(interrupt number) */
	.macro interrupt func
	/* reserve pt_regs for scratch regs and rbp */
	subq $ORIG_RAX, %rsp
	CFI_ADJUST_CFA_OFFSET ORIG_RAX
	SAVE_ARGS_IRQ
	call \func
	.endm

/*
 * Interrupt entry/exit should be protected against kprobes
 */
	.pushsection .kprobes.text, "ax"
	/*
	 * The interrupt stubs push (~vector+0x80) onto the stack and
	 * then jump to common_interrupt.
	 */
	.p2align CONFIG_X86_L1_CACHE_SHIFT
common_interrupt:
	XCPT_FRAME
	ASM_CLAC
	addq $-0x80,(%rsp)		/* Adjust vector to [-256,-1] range */
	interrupt do_IRQ
	/* 0(%rsp): old_rsp-ARGOFFSET */
ret_from_intr:
	DISABLE_INTERRUPTS(CLBR_NONE)
	TRACE_IRQS_OFF
	decl PER_CPU_VAR(irq_count)

	/* Restore saved previous stack */
	popq %rsi
	CFI_DEF_CFA rsi,SS+8	/* reg/off reset after def_cfa_expr */
	movq %rsi, %rsp
	CFI_DEF_CFA_REGISTER	rsp
	CFI_ADJUST_CFA_OFFSET	-ARGOFFSET

exit_intr:
	GET_THREAD_INFO(%rcx)
	testb $3,CS-ARGOFFSET(%rsp)
	je retint_kernel

	/* Interrupt came from user space */
	/*
	 * Has a correct top of stack, but a partial stack frame
	 * %rcx: thread info. Interrupts off.
	 */
retint_with_reschedule:
	movl $_TIF_WORK_MASK,%edi
retint_check:
	LOCKDEP_SYS_EXIT_IRQ
	movl TI_flags(%rcx),%edx
	andl %edi,%edx
	CFI_REMEMBER_STATE
	jnz  retint_careful

retint_swapgs:		/* return to user-space */
	/*
	 * The iretq could re-enable interrupts:
	 */
	DISABLE_INTERRUPTS(CLBR_ANY)
	pax_exit_kernel_user
retint_swapgs_pax:
	TRACE_IRQS_IRETQ
	SWAPGS
	jmp restore_args

retint_restore_args:	/* return to kernel space */
	DISABLE_INTERRUPTS(CLBR_ANY)
	pax_exit_kernel

#if defined(CONFIG_EFI) && defined(CONFIG_PAX_KERNEXEC)
	/* This is a quirk to allow IRQs/NMIs/MCEs during early EFI setup,
	 * namely calling EFI runtime services with a phys mapping. We're
	 * starting off with NOPs and patch in the real instrumentation
	 * (BTS/OR) before starting any userland process; even before starting
	 * up the APs.
	 */
	.pushsection .altinstr_replacement, "a"
	601: pax_force_retaddr (RIP-ARGOFFSET)
	602:
	.popsection
	603: .fill 602b-601b, 1, 0x90
	.pushsection .altinstructions, "a"
	altinstruction_entry 603b, 601b, X86_FEATURE_ALWAYS, 602b-601b, 602b-601b
	.popsection
#else
	pax_force_retaddr (RIP-ARGOFFSET)
#endif

	/*
	 * The iretq could re-enable interrupts:
	 */
	TRACE_IRQS_IRETQ
restore_args:
	RESTORE_ARGS 1,8,1

irq_return:
	INTERRUPT_RETURN

ENTRY(native_iret)
	/*
	 * Are we returning to a stack segment from the LDT?  Note: in
	 * 64-bit mode SS:RSP on the exception stack is always valid.
	 */
#ifdef CONFIG_X86_ESPFIX64
	testb $4,(SS-RIP)(%rsp)
	jnz native_irq_return_ldt
#endif

.global native_irq_return_iret
native_irq_return_iret:
	/*
	 * This may fault.  Non-paranoid faults on return to userspace are
	 * handled by fixup_bad_iret.  These include #SS, #GP, and #NP.
	 * Double-faults due to espfix64 are handled in do_double_fault.
	 * Other faults here are fatal.
	 */
	iretq

#ifdef CONFIG_X86_ESPFIX64
native_irq_return_ldt:
	pushq_cfi %rax
	pushq_cfi %rdi
	SWAPGS
	movq PER_CPU_VAR(espfix_waddr),%rdi
	movq %rax,(0*8)(%rdi)	/* RAX */
	movq (2*8 + RIP-RIP)(%rsp),%rax	/* RIP */
	movq %rax,(1*8)(%rdi)
	movq (2*8 + CS-RIP)(%rsp),%rax	/* CS */
	movq %rax,(2*8)(%rdi)
	movq (2*8 + EFLAGS-RIP)(%rsp),%rax	/* RFLAGS */
	movq %rax,(3*8)(%rdi)
	movq (2*8 + SS-RIP)(%rsp),%rax	/* SS */
	movq %rax,(5*8)(%rdi)
	movq (2*8 + RSP-RIP)(%rsp),%rax	/* RSP */
	movq %rax,(4*8)(%rdi)
	andl $0xffff0000,%eax
	popq_cfi %rdi
	orq PER_CPU_VAR(espfix_stack),%rax
	SWAPGS
	movq %rax,%rsp
	popq_cfi %rax
	jmp native_irq_return_iret
#endif

	/* edi: workmask, edx: work */
retint_careful:
	CFI_RESTORE_STATE
	bt    $TIF_NEED_RESCHED,%edx
	jnc   retint_signal
	TRACE_IRQS_ON
	ENABLE_INTERRUPTS(CLBR_NONE)
	pushq_cfi %rdi
	SCHEDULE_USER
	popq_cfi %rdi
	GET_THREAD_INFO(%rcx)
	DISABLE_INTERRUPTS(CLBR_NONE)
	TRACE_IRQS_OFF
	jmp retint_check

retint_signal:
	testl $_TIF_DO_NOTIFY_MASK,%edx
	jz    retint_swapgs
	TRACE_IRQS_ON
	ENABLE_INTERRUPTS(CLBR_NONE)
	SAVE_REST
	movq $-1,ORIG_RAX(%rsp)
	xorl %esi,%esi		# oldset
	movq %rsp,%rdi		# &pt_regs
	call do_notify_resume
	RESTORE_REST
	DISABLE_INTERRUPTS(CLBR_NONE)
	TRACE_IRQS_OFF
	GET_THREAD_INFO(%rcx)
	jmp retint_with_reschedule

#ifdef CONFIG_PREEMPT
	/* Returning to kernel space. Check if we need preemption */
	/* rcx:	 threadinfo. interrupts off. */
ENTRY(retint_kernel)
	cmpl $0,PER_CPU_VAR(__preempt_count)
	jnz  retint_restore_args
	bt   $9,EFLAGS-ARGOFFSET(%rsp)	/* interrupts off? */
	jnc  retint_restore_args
	call preempt_schedule_irq
	jmp exit_intr
#endif
	CFI_ENDPROC
ENDPROC(common_interrupt)

/*
 * End of kprobes section
 */
       .popsection

/*
 * APIC interrupts.
 */
.macro apicinterrupt3 num sym do_sym
ENTRY(\sym)
	INTR_FRAME
	ASM_CLAC
	pushq_cfi $~(\num)
.Lcommon_\sym:
	interrupt \do_sym
	jmp ret_from_intr
	CFI_ENDPROC
ENDPROC(\sym)
.endm

#ifdef CONFIG_TRACING
#define trace(sym) trace_##sym
#define smp_trace(sym) smp_trace_##sym

.macro trace_apicinterrupt num sym
apicinterrupt3 \num trace(\sym) smp_trace(\sym)
.endm
#else
.macro trace_apicinterrupt num sym do_sym
.endm
#endif

.macro apicinterrupt num sym do_sym
apicinterrupt3 \num \sym \do_sym
trace_apicinterrupt \num \sym
.endm

#ifdef CONFIG_SMP
apicinterrupt3 IRQ_MOVE_CLEANUP_VECTOR \
	irq_move_cleanup_interrupt smp_irq_move_cleanup_interrupt
apicinterrupt3 REBOOT_VECTOR \
	reboot_interrupt smp_reboot_interrupt
#endif

#ifdef CONFIG_X86_UV
apicinterrupt3 UV_BAU_MESSAGE \
	uv_bau_message_intr1 uv_bau_message_interrupt
#endif
apicinterrupt LOCAL_TIMER_VECTOR \
	apic_timer_interrupt smp_apic_timer_interrupt
apicinterrupt X86_PLATFORM_IPI_VECTOR \
	x86_platform_ipi smp_x86_platform_ipi

#ifdef CONFIG_HAVE_KVM
apicinterrupt3 POSTED_INTR_VECTOR \
	kvm_posted_intr_ipi smp_kvm_posted_intr_ipi
#endif

#ifdef CONFIG_X86_MCE_THRESHOLD
apicinterrupt THRESHOLD_APIC_VECTOR \
	threshold_interrupt smp_threshold_interrupt
#endif

#ifdef CONFIG_X86_THERMAL_VECTOR
apicinterrupt THERMAL_APIC_VECTOR \
	thermal_interrupt smp_thermal_interrupt
#endif

#ifdef CONFIG_SMP
apicinterrupt CALL_FUNCTION_SINGLE_VECTOR \
	call_function_single_interrupt smp_call_function_single_interrupt
apicinterrupt CALL_FUNCTION_VECTOR \
	call_function_interrupt smp_call_function_interrupt
apicinterrupt RESCHEDULE_VECTOR \
	reschedule_interrupt smp_reschedule_interrupt
#endif

apicinterrupt ERROR_APIC_VECTOR \
	error_interrupt smp_error_interrupt
apicinterrupt SPURIOUS_APIC_VECTOR \
	spurious_interrupt smp_spurious_interrupt

#ifdef CONFIG_IRQ_WORK
apicinterrupt IRQ_WORK_VECTOR \
	irq_work_interrupt smp_irq_work_interrupt
#endif

/*
 * Exception entry points.
 */
.macro zeroentry sym do_sym
ENTRY(\sym)
	INTR_FRAME
	ASM_CLAC
	PARAVIRT_ADJUST_EXCEPTION_FRAME
	pushq_cfi $-1		/* ORIG_RAX: no syscall to restart */
	subq $ORIG_RAX-R15, %rsp
	CFI_ADJUST_CFA_OFFSET ORIG_RAX-R15
	call error_entry
	DEFAULT_FRAME 0
	movq %rsp,%rdi		/* pt_regs pointer */
	xorl %esi,%esi		/* no error code */
	call \do_sym
	jmp error_exit		/* %ebx: no swapgs flag */
	CFI_ENDPROC
ENDPROC(\sym)
.endm

.macro paranoidzeroentry sym do_sym
ENTRY(\sym)
	INTR_FRAME
	ASM_CLAC
	PARAVIRT_ADJUST_EXCEPTION_FRAME
	pushq_cfi $-1		/* ORIG_RAX: no syscall to restart */
	subq $ORIG_RAX-R15, %rsp
	CFI_ADJUST_CFA_OFFSET ORIG_RAX-R15
	call save_paranoid
	TRACE_IRQS_OFF
	movq %rsp,%rdi		/* pt_regs pointer */
	xorl %esi,%esi		/* no error code */
	call \do_sym
	jmp paranoid_exit	/* %ebx: no swapgs flag */
	CFI_ENDPROC
ENDPROC(\sym)
.endm

#define INIT_TSS_IST(x) (TSS_ist + ((x) - 1) * 8)(%r13)
.macro paranoidzeroentry_ist sym do_sym ist
ENTRY(\sym)
	INTR_FRAME
	ASM_CLAC
	PARAVIRT_ADJUST_EXCEPTION_FRAME
	pushq_cfi $-1		/* ORIG_RAX: no syscall to restart */
	subq $ORIG_RAX-R15, %rsp
	CFI_ADJUST_CFA_OFFSET ORIG_RAX-R15
	call save_paranoid
	TRACE_IRQS_OFF_DEBUG
	movq %rsp,%rdi		/* pt_regs pointer */
	xorl %esi,%esi		/* no error code */
#ifdef CONFIG_SMP
	imul $TSS_size, PER_CPU_VAR(cpu_number), %r13d
	lea init_tss(%r13), %r13
#else
	lea init_tss(%rip), %r13
#endif
	subq $EXCEPTION_STKSZ, INIT_TSS_IST(\ist)
	call \do_sym
	addq $EXCEPTION_STKSZ, INIT_TSS_IST(\ist)
	jmp paranoid_exit	/* %ebx: no swapgs flag */
	CFI_ENDPROC
ENDPROC(\sym)
.endm

.macro errorentry sym do_sym
ENTRY(\sym)
	XCPT_FRAME
	ASM_CLAC
	PARAVIRT_ADJUST_EXCEPTION_FRAME
	subq $ORIG_RAX-R15, %rsp
	CFI_ADJUST_CFA_OFFSET ORIG_RAX-R15
	call error_entry
	DEFAULT_FRAME 0
	movq %rsp,%rdi			/* pt_regs pointer */
	movq ORIG_RAX(%rsp),%rsi	/* get error code */
	movq $-1,ORIG_RAX(%rsp)		/* no syscall to restart */
	call \do_sym
	jmp error_exit			/* %ebx: no swapgs flag */
	CFI_ENDPROC
ENDPROC(\sym)
.endm

#ifdef CONFIG_TRACING
.macro trace_errorentry sym do_sym
errorentry trace(\sym) trace(\do_sym)
errorentry \sym \do_sym
.endm
#else
.macro trace_errorentry sym do_sym
errorentry \sym \do_sym
.endm
#endif

	/* error code is on the stack already */
.macro paranoiderrorentry sym do_sym
ENTRY(\sym)
	XCPT_FRAME
	ASM_CLAC
	PARAVIRT_ADJUST_EXCEPTION_FRAME
	subq $ORIG_RAX-R15, %rsp
	CFI_ADJUST_CFA_OFFSET ORIG_RAX-R15
	call save_paranoid
	DEFAULT_FRAME 0
	TRACE_IRQS_OFF
	movq %rsp,%rdi			/* pt_regs pointer */
	movq ORIG_RAX(%rsp),%rsi	/* get error code */
	movq $-1,ORIG_RAX(%rsp)		/* no syscall to restart */
	call \do_sym
	jmp paranoid_exit		/* %ebx: no swapgs flag */
	CFI_ENDPROC
ENDPROC(\sym)
.endm

zeroentry divide_error do_divide_error
zeroentry overflow do_overflow
zeroentry bounds do_bounds
zeroentry invalid_op do_invalid_op
zeroentry device_not_available do_device_not_available
paranoiderrorentry double_fault do_double_fault
zeroentry coprocessor_segment_overrun do_coprocessor_segment_overrun
errorentry invalid_TSS do_invalid_TSS
errorentry segment_not_present do_segment_not_present
zeroentry spurious_interrupt_bug do_spurious_interrupt_bug
zeroentry coprocessor_error do_coprocessor_error
errorentry alignment_check do_alignment_check
zeroentry simd_coprocessor_error do_simd_coprocessor_error


	/* Reload gs selector with exception handling */
	/* edi:  new selector */
ENTRY(native_load_gs_index)
	CFI_STARTPROC
	pushfq_cfi
	DISABLE_INTERRUPTS(CLBR_ANY & ~CLBR_RDI)
	SWAPGS
gs_change:
	movl %edi,%gs
2:	mfence		/* workaround */
	SWAPGS
	popfq_cfi
	pax_force_retaddr
	ret
	CFI_ENDPROC
ENDPROC(native_load_gs_index)

	_ASM_EXTABLE(gs_change,bad_gs)
	.section .fixup,"ax"
	/* running with kernelgs */
bad_gs:
	SWAPGS			/* switch back to user gs */
	xorl %eax,%eax
	movl %eax,%gs
	jmp  2b
	.previous

/* Call softirq on interrupt stack. Interrupts are off. */
ENTRY(do_softirq_own_stack)
	CFI_STARTPROC
	pushq_cfi %rbp
	CFI_REL_OFFSET rbp,0
	mov  %rsp,%rbp
	CFI_DEF_CFA_REGISTER rbp
	incl PER_CPU_VAR(irq_count)
	cmove PER_CPU_VAR(irq_stack_ptr),%rsp
	push  %rbp			# backlink for old unwinder
	call __do_softirq
	leaveq
	CFI_RESTORE		rbp
	CFI_DEF_CFA_REGISTER	rsp
	CFI_ADJUST_CFA_OFFSET   -8
	decl PER_CPU_VAR(irq_count)
	pax_force_retaddr
	ret
	CFI_ENDPROC
ENDPROC(do_softirq_own_stack)

#ifdef CONFIG_XEN
zeroentry xen_hypervisor_callback xen_do_hypervisor_callback

/*
 * A note on the "critical region" in our callback handler.
 * We want to avoid stacking callback handlers due to events occurring
 * during handling of the last event. To do this, we keep events disabled
 * until we've done all processing. HOWEVER, we must enable events before
 * popping the stack frame (can't be done atomically) and so it would still
 * be possible to get enough handler activations to overflow the stack.
 * Although unlikely, bugs of that kind are hard to track down, so we'd
 * like to avoid the possibility.
 * So, on entry to the handler we detect whether we interrupted an
 * existing activation in its critical region -- if so, we pop the current
 * activation and restart the handler using the previous one.
 */
ENTRY(xen_do_hypervisor_callback)   # do_hypervisor_callback(struct *pt_regs)
	CFI_STARTPROC
/*
 * Since we don't modify %rdi, evtchn_do_upall(struct *pt_regs) will
 * see the correct pointer to the pt_regs
 */
	movq %rdi, %rsp            # we don't return, adjust the stack frame
	CFI_ENDPROC
	DEFAULT_FRAME
11:	incl PER_CPU_VAR(irq_count)
	movq %rsp,%rbp
	CFI_DEF_CFA_REGISTER rbp
	cmovzq PER_CPU_VAR(irq_stack_ptr),%rsp
	pushq %rbp			# backlink for old unwinder
	call xen_evtchn_do_upcall
	popq %rsp
	CFI_DEF_CFA_REGISTER rsp
	decl PER_CPU_VAR(irq_count)
	jmp  error_exit
	CFI_ENDPROC
ENDPROC(xen_do_hypervisor_callback)

/*
 * Hypervisor uses this for application faults while it executes.
 * We get here for two reasons:
 *  1. Fault while reloading DS, ES, FS or GS
 *  2. Fault while executing IRET
 * Category 1 we do not need to fix up as Xen has already reloaded all segment
 * registers that could be reloaded and zeroed the others.
 * Category 2 we fix up by killing the current process. We cannot use the
 * normal Linux return path in this case because if we use the IRET hypercall
 * to pop the stack frame we end up in an infinite loop of failsafe callbacks.
 * We distinguish between categories by comparing each saved segment register
 * with its current contents: any discrepancy means we in category 1.
 */
ENTRY(xen_failsafe_callback)
	INTR_FRAME 1 (6*8)
	/*CFI_REL_OFFSET gs,GS*/
	/*CFI_REL_OFFSET fs,FS*/
	/*CFI_REL_OFFSET es,ES*/
	/*CFI_REL_OFFSET ds,DS*/
	CFI_REL_OFFSET r11,8
	CFI_REL_OFFSET rcx,0
	movw %ds,%cx
	cmpw %cx,0x10(%rsp)
	CFI_REMEMBER_STATE
	jne 1f
	movw %es,%cx
	cmpw %cx,0x18(%rsp)
	jne 1f
	movw %fs,%cx
	cmpw %cx,0x20(%rsp)
	jne 1f
	movw %gs,%cx
	cmpw %cx,0x28(%rsp)
	jne 1f
	/* All segments match their saved values => Category 2 (Bad IRET). */
	movq (%rsp),%rcx
	CFI_RESTORE rcx
	movq 8(%rsp),%r11
	CFI_RESTORE r11
	addq $0x30,%rsp
	CFI_ADJUST_CFA_OFFSET -0x30
	pushq_cfi $0	/* RIP */
	pushq_cfi %r11
	pushq_cfi %rcx
	jmp general_protection
	CFI_RESTORE_STATE
1:	/* Segment mismatch => Category 1 (Bad segment). Retry the IRET. */
	movq (%rsp),%rcx
	CFI_RESTORE rcx
	movq 8(%rsp),%r11
	CFI_RESTORE r11
	addq $0x30,%rsp
	CFI_ADJUST_CFA_OFFSET -0x30
	pushq_cfi $-1 /* orig_ax = -1 => not a system call */
	SAVE_ALL
	jmp error_exit
	CFI_ENDPROC
ENDPROC(xen_failsafe_callback)

apicinterrupt3 HYPERVISOR_CALLBACK_VECTOR \
	xen_hvm_callback_vector xen_evtchn_do_upcall

#endif /* CONFIG_XEN */

#if IS_ENABLED(CONFIG_HYPERV)
apicinterrupt3 HYPERVISOR_CALLBACK_VECTOR \
	hyperv_callback_vector hyperv_vector_handler
#endif /* CONFIG_HYPERV */

/*
 * Some functions should be protected against kprobes
 */
	.pushsection .kprobes.text, "ax"

paranoidzeroentry_ist debug do_debug DEBUG_STACK
paranoidzeroentry_ist int3 do_int3 DEBUG_STACK
errorentry stack_segment do_stack_segment
#ifdef CONFIG_XEN
zeroentry xen_debug do_debug
zeroentry xen_int3 do_int3
errorentry xen_stack_segment do_stack_segment
#endif
errorentry general_protection do_general_protection
trace_errorentry page_fault do_page_fault
#ifdef CONFIG_KVM_GUEST
errorentry async_page_fault do_async_page_fault
#endif
#ifdef CONFIG_X86_MCE
paranoidzeroentry machine_check *machine_check_vector(%rip)
#endif

	/*
	 * "Paranoid" exit path from exception stack.
	 * Paranoid because this is used by NMIs and cannot take
	 * any kernel state for granted.
	 * We don't do kernel preemption checks here, because only
	 * NMI should be common and it does not enable IRQs and
	 * cannot get reschedule ticks.
	 *
	 * "trace" is 0 for the NMI handler only, because irq-tracing
	 * is fundamentally NMI-unsafe. (we cannot change the soft and
	 * hard flags at once, atomically)
	 */

	/* ebx:	no swapgs flag */
ENTRY(paranoid_exit)
	DEFAULT_FRAME
	DISABLE_INTERRUPTS(CLBR_NONE)
	TRACE_IRQS_OFF_DEBUG
	testl $1,%ebx				/* swapgs needed? */
	jnz paranoid_restore
	testb $3,CS(%rsp)
	jnz   paranoid_userspace
#ifdef CONFIG_PAX_MEMORY_UDEREF
	pax_exit_kernel
	TRACE_IRQS_IRETQ 0
	SWAPGS_UNSAFE_STACK
	RESTORE_ALL 8
	pax_force_retaddr_bts
	jmp irq_return
#endif
paranoid_swapgs:
#ifdef CONFIG_PAX_MEMORY_UDEREF
	pax_exit_kernel_user
#else
	pax_exit_kernel
#endif
	TRACE_IRQS_IRETQ 0
	SWAPGS_UNSAFE_STACK
	RESTORE_ALL 8
	jmp irq_return
paranoid_restore:
	pax_exit_kernel
	TRACE_IRQS_IRETQ_DEBUG 0
	RESTORE_ALL 8
	pax_force_retaddr_bts
	jmp irq_return
paranoid_userspace:
	GET_THREAD_INFO(%rcx)
	movl TI_flags(%rcx),%ebx
	andl $_TIF_WORK_MASK,%ebx
	jz paranoid_swapgs
	movq %rsp,%rdi			/* &pt_regs */
	call sync_regs
	movq %rax,%rsp			/* switch stack for scheduling */
	testl $_TIF_NEED_RESCHED,%ebx
	jnz paranoid_schedule
	movl %ebx,%edx			/* arg3: thread flags */
	TRACE_IRQS_ON
	ENABLE_INTERRUPTS(CLBR_NONE)
	xorl %esi,%esi 			/* arg2: oldset */
	movq %rsp,%rdi 			/* arg1: &pt_regs */
	call do_notify_resume
	DISABLE_INTERRUPTS(CLBR_NONE)
	TRACE_IRQS_OFF
	jmp paranoid_userspace
paranoid_schedule:
	TRACE_IRQS_ON
	ENABLE_INTERRUPTS(CLBR_ANY)
	SCHEDULE_USER
	DISABLE_INTERRUPTS(CLBR_ANY)
	TRACE_IRQS_OFF
	jmp paranoid_userspace
	CFI_ENDPROC
ENDPROC(paranoid_exit)

/*
 * Exception entry point. This expects an error code/orig_rax on the stack.
 * returns in "no swapgs flag" in %ebx.
 */
ENTRY(error_entry)
	XCPT_FRAME
	CFI_ADJUST_CFA_OFFSET 15*8
	/* oldrax contains error code */
	cld
	movq_cfi rdi, RDI+8
	movq_cfi rsi, RSI+8
	movq_cfi rdx, RDX+8
	movq_cfi rcx, RCX+8
	movq_cfi rax, RAX+8
	movq_cfi  r8,  R8+8
	movq_cfi  r9,  R9+8
	movq_cfi r10, R10+8
	movq_cfi r11, R11+8
	movq_cfi rbx, RBX+8
	movq_cfi rbp, RBP+8
	movq_cfi r12, R12+8
	movq_cfi r13, R13+8
	movq_cfi r14, R14+8
	movq_cfi r15, R15+8
	xorl %ebx,%ebx
	testb $3,CS+8(%rsp)
	je error_kernelspace
error_swapgs:
	SWAPGS
error_sti:
#ifdef CONFIG_PAX_MEMORY_UDEREF
	testb $3, CS+8(%rsp)
	jnz 1f
	pax_enter_kernel
	jmp 2f
1:	pax_enter_kernel_user
2:
#else
	pax_enter_kernel
#endif
	TRACE_IRQS_OFF
	pax_force_retaddr
	ret

/*
 * There are two places in the kernel that can potentially fault with
 * usergs. Handle them here.  B stepping K8s sometimes report a
 * truncated RIP for IRET exceptions returning to compat mode. Check
 * for these here too.
 */
error_kernelspace:
	incl %ebx
	leaq native_irq_return_iret(%rip),%rcx
	cmpq %rcx,RIP+8(%rsp)
	je error_bad_iret
	movl %ecx,%eax	/* zero extend */
	cmpq %rax,RIP+8(%rsp)
	je bstep_iret
	cmpq $gs_change,RIP+8(%rsp)
	je error_swapgs
	jmp error_sti

bstep_iret:
	/* Fix truncated RIP */
	movq %rcx,RIP+8(%rsp)
	/* fall through */

error_bad_iret:
	SWAPGS
	mov %rsp,%rdi
	call fixup_bad_iret
	mov %rax,%rsp
	decl %ebx	/* Return to usergs */
	jmp error_sti
	CFI_ENDPROC
ENDPROC(error_entry)


/* ebx:	no swapgs flag (1: don't need swapgs, 0: need it) */
ENTRY(error_exit)
	DEFAULT_FRAME
	movl %ebx,%eax
	RESTORE_REST
	DISABLE_INTERRUPTS(CLBR_NONE)
	TRACE_IRQS_OFF
	GET_THREAD_INFO(%rcx)
	testl $1,%eax
	jne retint_kernel
	LOCKDEP_SYS_EXIT_IRQ
	movl TI_flags(%rcx),%edx
	movl $_TIF_WORK_MASK,%edi
	andl %edi,%edx
	jnz retint_careful
	jmp retint_swapgs
	CFI_ENDPROC
ENDPROC(error_exit)

/*
 * Test if a given stack is an NMI stack or not.
 */
	.macro test_in_nmi reg stack nmi_ret normal_ret
	cmpq %\reg, \stack
	ja \normal_ret
	subq $EXCEPTION_STKSZ, %\reg
	cmpq %\reg, \stack
	jb \normal_ret
	jmp \nmi_ret
	.endm

	/* runs on exception stack */
ENTRY(nmi)
	INTR_FRAME
	PARAVIRT_ADJUST_EXCEPTION_FRAME
	/*
	 * We allow breakpoints in NMIs. If a breakpoint occurs, then
	 * the iretq it performs will take us out of NMI context.
	 * This means that we can have nested NMIs where the next
	 * NMI is using the top of the stack of the previous NMI. We
	 * can't let it execute because the nested NMI will corrupt the
	 * stack of the previous NMI. NMI handlers are not re-entrant
	 * anyway.
	 *
	 * To handle this case we do the following:
	 *  Check the a special location on the stack that contains
	 *  a variable that is set when NMIs are executing.
	 *  The interrupted task's stack is also checked to see if it
	 *  is an NMI stack.
	 *  If the variable is not set and the stack is not the NMI
	 *  stack then:
	 *    o Set the special variable on the stack
	 *    o Copy the interrupt frame into a "saved" location on the stack
	 *    o Copy the interrupt frame into a "copy" location on the stack
	 *    o Continue processing the NMI
	 *  If the variable is set or the previous stack is the NMI stack:
	 *    o Modify the "copy" location to jump to the repeate_nmi
	 *    o return back to the first NMI
	 *
	 * Now on exit of the first NMI, we first clear the stack variable
	 * The NMI stack will tell any nested NMIs at that point that it is
	 * nested. Then we pop the stack normally with iret, and if there was
	 * a nested NMI that updated the copy interrupt stack frame, a
	 * jump will be made to the repeat_nmi code that will handle the second
	 * NMI.
	 */

	/* Use %rdx as out temp variable throughout */
	pushq_cfi %rdx
	CFI_REL_OFFSET rdx, 0

	/*
	 * If %cs was not the kernel segment, then the NMI triggered in user
	 * space, which means it is definitely not nested.
	 */
	cmpl $__KERNEXEC_KERNEL_CS, 16(%rsp)
	je 1f
	cmpl $__KERNEL_CS, 16(%rsp)
	jne first_nmi
1:
	/*
	 * Check the special variable on the stack to see if NMIs are
	 * executing.
	 */
	cmpl $1, -8(%rsp)
	je nested_nmi

	/*
	 * Now test if the previous stack was an NMI stack.
	 * We need the double check. We check the NMI stack to satisfy the
	 * race when the first NMI clears the variable before returning.
	 * We check the variable because the first NMI could be in a
	 * breakpoint routine using a breakpoint stack.
	 */
	lea 6*8(%rsp), %rdx
	test_in_nmi rdx, 4*8(%rsp), nested_nmi, first_nmi
	CFI_REMEMBER_STATE

nested_nmi:
	/*
	 * Do nothing if we interrupted the fixup in repeat_nmi.
	 * It's about to repeat the NMI handler, so we are fine
	 * with ignoring this one.
	 */
	movq $repeat_nmi, %rdx
	cmpq 8(%rsp), %rdx
	ja 1f
	movq $end_repeat_nmi, %rdx
	cmpq 8(%rsp), %rdx
	ja nested_nmi_out

1:
	/* Set up the interrupted NMIs stack to jump to repeat_nmi */
	subq $8, %rsp
	CFI_ADJUST_CFA_OFFSET 1*8
	leaq -10*8(%rsp), %rdx
	pushq_cfi $__KERNEL_DS
	pushq_cfi %rdx
	pushfq_cfi
	pushq_cfi $__KERNEL_CS
	pushq_cfi $repeat_nmi

	/* Put stack back */
	addq $(6*8), %rsp
	CFI_ADJUST_CFA_OFFSET -6*8

nested_nmi_out:
	popq_cfi %rdx
	CFI_RESTORE rdx

	/* No need to check faults here */
#	pax_force_retaddr_bts
	INTERRUPT_RETURN

	CFI_RESTORE_STATE
first_nmi:
	/*
	 * Because nested NMIs will use the pushed location that we
	 * stored in rdx, we must keep that space available.
	 * Here's what our stack frame will look like:
	 * +-------------------------+
	 * | original SS             |
	 * | original Return RSP     |
	 * | original RFLAGS         |
	 * | original CS             |
	 * | original RIP            |
	 * +-------------------------+
	 * | temp storage for rdx    |
	 * +-------------------------+
	 * | NMI executing variable  |
	 * +-------------------------+
	 * | copied SS               |
	 * | copied Return RSP       |
	 * | copied RFLAGS           |
	 * | copied CS               |
	 * | copied RIP              |
	 * +-------------------------+
	 * | Saved SS                |
	 * | Saved Return RSP        |
	 * | Saved RFLAGS            |
	 * | Saved CS                |
	 * | Saved RIP               |
	 * +-------------------------+
	 * | pt_regs                 |
	 * +-------------------------+
	 *
	 * The saved stack frame is used to fix up the copied stack frame
	 * that a nested NMI may change to make the interrupted NMI iret jump
	 * to the repeat_nmi. The original stack frame and the temp storage
	 * is also used by nested NMIs and can not be trusted on exit.
	 */
	/* Do not pop rdx, nested NMIs will corrupt that part of the stack */
	movq (%rsp), %rdx
	CFI_RESTORE rdx

	/* Set the NMI executing variable on the stack. */
	pushq_cfi $1

	/*
	 * Leave room for the "copied" frame
	 */
	subq $(5*8), %rsp
	CFI_ADJUST_CFA_OFFSET 5*8

	/* Copy the stack frame to the Saved frame */
	.rept 5
	pushq_cfi 11*8(%rsp)
	.endr
	CFI_DEF_CFA_OFFSET SS+8-RIP

	/* Everything up to here is safe from nested NMIs */

	/*
	 * If there was a nested NMI, the first NMI's iret will return
	 * here. But NMIs are still enabled and we can take another
	 * nested NMI. The nested NMI checks the interrupted RIP to see
	 * if it is between repeat_nmi and end_repeat_nmi, and if so
	 * it will just return, as we are about to repeat an NMI anyway.
	 * This makes it safe to copy to the stack frame that a nested
	 * NMI will update.
	 */
repeat_nmi:
	/*
	 * Update the stack variable to say we are still in NMI (the update
	 * is benign for the non-repeat case, where 1 was pushed just above
	 * to this very stack slot).
	 */
	movq $1, 10*8(%rsp)

	/* Make another copy, this one may be modified by nested NMIs */
	addq $(10*8), %rsp
	CFI_ADJUST_CFA_OFFSET -10*8
	.rept 5
	pushq_cfi -6*8(%rsp)
	.endr
	subq $(5*8), %rsp
	CFI_DEF_CFA_OFFSET SS+8-RIP
end_repeat_nmi:

	/*
	 * Everything below this point can be preempted by a nested
	 * NMI if the first NMI took an exception and reset our iret stack
	 * so that we repeat another NMI.
	 */
	pushq_cfi $-1		/* ORIG_RAX: no syscall to restart */
	subq $ORIG_RAX-R15, %rsp
	CFI_ADJUST_CFA_OFFSET ORIG_RAX-R15
	/*
	 * Use save_paranoid_nmi to handle SWAPGS, but no need to use paranoid_exit
	 * as we should not be calling schedule in NMI context.
	 * Even with normal interrupts enabled. An NMI should not be
	 * setting NEED_RESCHED or anything that normal interrupts and
	 * exceptions might do.
	 */
	call save_paranoid_nmi
	DEFAULT_FRAME 0

	/*
	 * Save off the CR2 register. If we take a page fault in the NMI then
	 * it could corrupt the CR2 value. If the NMI preempts a page fault
	 * handler before it was able to read the CR2 register, and then the
	 * NMI itself takes a page fault, the page fault that was preempted
	 * will read the information from the NMI page fault and not the
	 * origin fault. Save it off and restore it if it changes.
	 * Use the r13 callee-saved register.
	 */
	movq %cr2, %r13

	/* paranoidentry do_nmi, 0; without TRACE_IRQS_OFF */
	movq %rsp,%rdi
	movq $-1,%rsi
	call do_nmi

	/* Did the NMI take a page fault? Restore cr2 if it did */
	movq %cr2, %rcx
	cmpq %rcx, %r13
	je 1f
	movq %r13, %cr2
1:
	
	testl $1,%ebx				/* swapgs needed? */
	jnz nmi_restore
nmi_swapgs:
	SWAPGS_UNSAFE_STACK
nmi_restore:
	pax_exit_kernel_nmi
	/* Pop the extra iret frame at once */
	RESTORE_ALL 6*8
	testb $3, 8(%rsp)
	jnz 1f
	pax_force_retaddr_bts
1:

	/* Clear the NMI executing stack variable */
	movq $0, 5*8(%rsp)
	jmp irq_return
	CFI_ENDPROC
ENDPROC(nmi)

ENTRY(ignore_sysret)
	CFI_STARTPROC
	mov $-ENOSYS,%eax
	sysret
	CFI_ENDPROC
ENDPROC(ignore_sysret)

/*
 * End of kprobes section
 */
	.popsection<|MERGE_RESOLUTION|>--- conflicted
+++ resolved
@@ -695,10 +695,7 @@
 	jne 1b
 
 2:	cld
-<<<<<<< HEAD
-=======
 	or $2*8, %rdi
->>>>>>> 29cfe5a2
 	mov %esp, %ecx
 	sub %edi, %ecx
 
