--- conflicted
+++ resolved
@@ -43,8 +43,6 @@
 	return pv_tsc_khz;
 }
 
-<<<<<<< HEAD
-=======
 void pvclock_touch_watchdogs(void)
 {
 	touch_softlockup_watchdog_sync();
@@ -53,14 +51,11 @@
 	reset_hung_task_detector();
 }
 
->>>>>>> c3ade0e0
 static atomic64_unchecked_t last_value = ATOMIC64_INIT(0);
 
 void pvclock_resume(void)
 {
 	atomic64_set_unchecked(&last_value, 0);
-<<<<<<< HEAD
-=======
 }
 
 u8 pvclock_read_flags(struct pvclock_vcpu_time_info *src)
@@ -74,7 +69,6 @@
 	} while ((src->version & 1) || version != src->version);
 
 	return flags & valid_flags;
->>>>>>> c3ade0e0
 }
 
 cycle_t pvclock_clocksource_read(struct pvclock_vcpu_time_info *src)
