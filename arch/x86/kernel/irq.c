--- conflicted
+++ resolved
@@ -18,12 +18,9 @@
 #include <asm/mce.h>
 #include <asm/hw_irq.h>
 
-<<<<<<< HEAD
-=======
 #define CREATE_TRACE_POINTS
 #include <asm/trace/irq_vectors.h>
 
->>>>>>> c3ade0e0
 atomic_unchecked_t irq_err_count;
 
 /* Function pointer for generic interrupt vector handling */
@@ -269,8 +266,6 @@
 EXPORT_SYMBOL_GPL(vector_used_by_percpu_irq);
 
 #ifdef CONFIG_HOTPLUG_CPU
-<<<<<<< HEAD
-=======
 
 /* These two declarations are only used in check_irq_vectors_for_cpu_disable()
  * below, which is protected by stop_machine().  Putting them on the stack
@@ -279,7 +274,6 @@
  */
 static struct cpumask affinity_new, online_new;
 
->>>>>>> c3ade0e0
 /*
  * This cpu is going to be removed and its vectors migrated to the remaining
  * online cpus.  Check to see if there are enough vectors in the remaining cpus.
@@ -291,10 +285,6 @@
 	unsigned int this_cpu, vector, this_count, count;
 	struct irq_desc *desc;
 	struct irq_data *data;
-<<<<<<< HEAD
-	struct cpumask affinity_new, online_new;
-=======
->>>>>>> c3ade0e0
 
 	this_cpu = smp_processor_id();
 	cpumask_copy(&online_new, cpu_online_mask);
