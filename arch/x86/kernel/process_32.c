--- conflicted
+++ resolved
@@ -138,11 +138,7 @@
 
 	p->thread.sp = (unsigned long) childregs;
 	p->thread.sp0 = (unsigned long) (childregs+1);
-<<<<<<< HEAD
-	p->tinfo.lowest_stack = (unsigned long)task_stack_page(p);
-=======
 	p->tinfo.lowest_stack = (unsigned long)task_stack_page(p) + 2 * sizeof(unsigned long);
->>>>>>> 29cfe5a2
 
 	if (unlikely(p->flags & PF_KTHREAD)) {
 		/* kernel thread */
