/*
 * relocate_kernel.S - put the kernel image in place to boot
 * Copyright (C) 2002-2005 Eric Biederman  <ebiederm@xmission.com>
 *
 * This source code is licensed under the GNU General Public License,
 * Version 2.  See the file COPYING for more details.
 */

#include <linux/linkage.h>
#include <asm/page_types.h>
#include <asm/kexec.h>
#include <asm/processor-flags.h>
#include <asm/pgtable_types.h>

/*
 * Must be relocatable PIC code callable as a C function
 */

#define PTR(x) (x << 3)
#define PAGE_ATTR (_PAGE_PRESENT | _PAGE_RW | _PAGE_ACCESSED | _PAGE_DIRTY)

/*
 * control_page + KEXEC_CONTROL_CODE_MAX_SIZE
 * ~ control_page + PAGE_SIZE are used as data storage and stack for
 * jumping back
 */
#define DATA(offset)		(KEXEC_CONTROL_CODE_MAX_SIZE+(offset))

/* Minimal CPU state */
#define RSP			DATA(0x0)
#define CR0			DATA(0x8)
#define CR3			DATA(0x10)
#define CR4			DATA(0x18)

/* other data */
#define CP_PA_TABLE_PAGE	DATA(0x20)
#define CP_PA_SWAP_PAGE		DATA(0x28)
#define CP_PA_BACKUP_PAGES_MAP	DATA(0x30)

	.text
	.align PAGE_SIZE
	.code64
	.globl relocate_kernel
relocate_kernel:
	/*
	 * %rdi indirection_page
	 * %rsi page_list
	 * %rdx start address
	 * %rcx preserve_context
	 */

	/* Save the CPU context, used for jumping back */
	pushq %rbx
	pushq %rbp
	pushq %r12
	pushq %r13
	pushq %r14
	pushq %r15
	pushf

	movq	PTR(VA_CONTROL_PAGE)(%rsi), %r11
	movq	%rsp, RSP(%r11)
	movq	%cr0, %rax
	movq	%rax, CR0(%r11)
	movq	%cr3, %rax
	movq	%rax, CR3(%r11)
	movq	%cr4, %rax
	movq	%rax, CR4(%r11)

	/* zero out flags, and disable interrupts */
	pushq $0
	popfq

	/*
	 * get physical address of control page now
	 * this is impossible after page table switch
	 */
	movq	PTR(PA_CONTROL_PAGE)(%rsi), %r8

	/* get physical address of page table now too */
	movq	PTR(PA_TABLE_PAGE)(%rsi), %r9

	/* get physical address of swap page now */
	movq	PTR(PA_SWAP_PAGE)(%rsi), %r10

	/* save some information for jumping back */
	movq	%r9, CP_PA_TABLE_PAGE(%r11)
	movq	%r10, CP_PA_SWAP_PAGE(%r11)
	movq	%rdi, CP_PA_BACKUP_PAGES_MAP(%r11)

	/* Switch to the identity mapped page tables */
	movq	%r9, %cr3

	/* setup a new stack at the end of the physical control page */
	lea	PAGE_SIZE(%r8), %rsp

	/* jump to identity mapped page */
	addq	$(identity_mapped - relocate_kernel), %r8
	jmp	*%r8

identity_mapped:
	/* set return address to 0 if not preserving context */
	pushq	$0
	/* store the start address on the stack */
	pushq   %rdx

	/*
	 * Set cr0 to a known state:
	 *  - Paging enabled
	 *  - Alignment check disabled
	 *  - Write protect disabled
	 *  - No task switch
	 *  - Don't do FP software emulation.
	 *  - Proctected mode enabled
	 */
	movq	%cr0, %rax
	andq	$~(X86_CR0_AM | X86_CR0_WP | X86_CR0_TS | X86_CR0_EM), %rax
	orl	$(X86_CR0_PG | X86_CR0_PE), %eax
	movq	%rax, %cr0

	/*
	 * Set cr4 to a known state:
	 *  - physical address extension enabled
	 */
	movq	$X86_CR4_PAE, %rax
	movq	%rax, %cr4

	jmp 1f
1:

	/* Flush the TLB (needed?) */
	movq	%r9, %cr3

	movq	%rcx, %r11
	call	swap_pages

	/*
	 * To be certain of avoiding problems with self-modifying code
	 * I need to execute a serializing instruction here.
	 * So I flush the TLB by reloading %cr3 here, it's handy,
	 * and not processor dependent.
	 */
	movq	%cr3, %rax
	movq	%rax, %cr3

	/*
	 * set all of the registers to known values
	 * leave %rsp alone
	 */

	testq	%r11, %r11
	jnz 1f
<<<<<<< HEAD
	xorq	%rax, %rax
	xorq	%rbx, %rbx
	xorq    %rcx, %rcx
	xorq    %rdx, %rdx
	xorq    %rsi, %rsi
	xorq    %rdi, %rdi
	xorq    %rbp, %rbp
	xorq	%r8,  %r8
	xorq	%r9,  %r9
	xorq	%r10, %r10
	xorq	%r11, %r11
	xorq	%r12, %r12
	xorq	%r13, %r13
	xorq	%r14, %r14
	xorq	%r15, %r15
=======
	xorl	%eax, %eax
	xorl	%ebx, %ebx
	xorl    %ecx, %ecx
	xorl    %edx, %edx
	xorl    %esi, %esi
	xorl    %edi, %edi
	xorl    %ebp, %ebp
	xorl	%r8d, %r8d
	xorl	%r9d, %r9d
	xorl	%r10d, %r10d
	xorl	%r11d, %r11d
	xorl	%r12d, %r12d
	xorl	%r13d, %r13d
	xorl	%r14d, %r14d
	xorl	%r15d, %r15d
>>>>>>> c3ade0e0

	ret

1:
	popq	%rdx
	leaq	PAGE_SIZE(%r10), %rsp
	call	*%rdx

	/* get the re-entry point of the peer system */
	movq	0(%rsp), %rbp
	call	1f
1:
	popq	%r8
	subq	$(1b - relocate_kernel), %r8
	movq	CP_PA_SWAP_PAGE(%r8), %r10
	movq	CP_PA_BACKUP_PAGES_MAP(%r8), %rdi
	movq	CP_PA_TABLE_PAGE(%r8), %rax
	movq	%rax, %cr3
	lea	PAGE_SIZE(%r8), %rsp
	call	swap_pages
	movq	$virtual_mapped, %rax
	pushq	%rax
	ret

virtual_mapped:
	movq	RSP(%r8), %rsp
	movq	CR4(%r8), %rax
	movq	%rax, %cr4
	movq	CR3(%r8), %rax
	movq	CR0(%r8), %r8
	movq	%rax, %cr3
	movq	%r8, %cr0
	movq	%rbp, %rax

	popf
	popq	%r15
	popq	%r14
	popq	%r13
	popq	%r12
	popq	%rbp
	popq	%rbx
	ret

	/* Do the copies */
swap_pages:
	movq	%rdi, %rcx 	/* Put the page_list in %rcx */
	xorl	%edi, %edi
	xorl	%esi, %esi
	jmp	1f

0:	/* top, read another word for the indirection page */

	movq	(%rbx), %rcx
	addq	$8,	%rbx
1:
	testq	$0x1,	%rcx  /* is it a destination page? */
	jz	2f
	movq	%rcx,	%rdi
	andq	$0xfffffffffffff000, %rdi
	jmp	0b
2:
	testq	$0x2,	%rcx  /* is it an indirection page? */
	jz	2f
	movq	%rcx,   %rbx
	andq	$0xfffffffffffff000, %rbx
	jmp	0b
2:
	testq	$0x4,	%rcx  /* is it the done indicator? */
	jz	2f
	jmp	3f
2:
	testq	$0x8,	%rcx  /* is it the source indicator? */
	jz	0b	      /* Ignore it otherwise */
	movq	%rcx,   %rsi  /* For ever source page do a copy */
	andq	$0xfffffffffffff000, %rsi

	movq	%rdi, %rdx
	movq	%rsi, %rax

	movq	%r10, %rdi
	movq	$512,   %rcx
	rep ; movsq

	movq	%rax, %rdi
	movq	%rdx, %rsi
	movq	$512,   %rcx
	rep ; movsq

	movq	%rdx, %rdi
	movq	%r10, %rsi
	movq	$512,   %rcx
	rep ; movsq

	lea	PAGE_SIZE(%rax), %rsi
	jmp	0b
3:
	ret

	.globl kexec_control_code_size
.set kexec_control_code_size, . - relocate_kernel<|MERGE_RESOLUTION|>--- conflicted
+++ resolved
@@ -150,23 +150,6 @@
 
 	testq	%r11, %r11
 	jnz 1f
-<<<<<<< HEAD
-	xorq	%rax, %rax
-	xorq	%rbx, %rbx
-	xorq    %rcx, %rcx
-	xorq    %rdx, %rdx
-	xorq    %rsi, %rsi
-	xorq    %rdi, %rdi
-	xorq    %rbp, %rbp
-	xorq	%r8,  %r8
-	xorq	%r9,  %r9
-	xorq	%r10, %r10
-	xorq	%r11, %r11
-	xorq	%r12, %r12
-	xorq	%r13, %r13
-	xorq	%r14, %r14
-	xorq	%r15, %r15
-=======
 	xorl	%eax, %eax
 	xorl	%ebx, %ebx
 	xorl    %ecx, %ecx
@@ -182,7 +165,6 @@
 	xorl	%r13d, %r13d
 	xorl	%r14d, %r14d
 	xorl	%r15d, %r15d
->>>>>>> c3ade0e0
 
 	ret
 
