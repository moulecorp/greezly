--- conflicted
+++ resolved
@@ -339,11 +339,7 @@
 	if (insn.opcode.bytes[0] == BREAKPOINT_INSTRUCTION)
 		return 0;
 	pax_open_kernel();
-<<<<<<< HEAD
-	memcpy(dest, insn.kaddr, insn.length);
-=======
 	memcpy(dest, insn.kaddr, length);
->>>>>>> 21e2ac64
 	pax_close_kernel();
 
 #ifdef CONFIG_X86_64
