--- conflicted
+++ resolved
@@ -249,20 +249,6 @@
 
 #ifdef CONFIG_PAX_SEGMEXEC
 	if ((mm->pax_flags & MF_PAX_SEGMEXEC) && (ldt_info.contents & MODIFY_LDT_CONTENTS_CODE)) {
-<<<<<<< HEAD
-		error = -EINVAL;
-		goto out_unlock;
-	}
-#endif
-
-	/*
-	 * On x86-64 we do not support 16-bit segments due to
-	 * IRET leaking the high bits of the kernel stack address.
-	 */
-#ifdef CONFIG_X86_64
-	if (!ldt_info.seg_32bit && !sysctl_ldt16) {
-=======
->>>>>>> 453aaad7
 		error = -EINVAL;
 		goto out_unlock;
 	}
