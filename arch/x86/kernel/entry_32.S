/*
 *
 *  Copyright (C) 1991, 1992  Linus Torvalds
 */

/*
 * entry.S contains the system-call and fault low-level handling routines.
 * This also contains the timer-interrupt handler, as well as all interrupts
 * and faults that can result in a task-switch.
 *
 * NOTE: This code handles signal-recognition, which happens every time
 * after a timer-interrupt and after each system call.
 *
 * I changed all the .align's to 4 (16 byte alignment), as that's faster
 * on a 486.
 *
 * Stack layout in 'syscall_exit':
 * 	ptrace needs to have all regs on the stack.
 *	if the order here is changed, it needs to be
 *	updated in fork.c:copy_process, signal.c:do_signal,
 *	ptrace.c and ptrace.h
 *
 *	 0(%esp) - %ebx
 *	 4(%esp) - %ecx
 *	 8(%esp) - %edx
 *       C(%esp) - %esi
 *	10(%esp) - %edi
 *	14(%esp) - %ebp
 *	18(%esp) - %eax
 *	1C(%esp) - %ds
 *	20(%esp) - %es
 *	24(%esp) - %fs
 *	28(%esp) - %gs		saved iff !CONFIG_X86_32_LAZY_GS
 *	2C(%esp) - orig_eax
 *	30(%esp) - %eip
 *	34(%esp) - %cs
 *	38(%esp) - %eflags
 *	3C(%esp) - %oldesp
 *	40(%esp) - %oldss
 *
 * "current" is in register %ebx during any slow entries.
 */

#include <linux/linkage.h>
#include <linux/err.h>
#include <asm/thread_info.h>
#include <asm/irqflags.h>
#include <asm/errno.h>
#include <asm/segment.h>
#include <asm/smp.h>
#include <asm/page_types.h>
#include <asm/percpu.h>
#include <asm/dwarf2.h>
#include <asm/processor-flags.h>
#include <asm/ftrace.h>
#include <asm/irq_vectors.h>
#include <asm/cpufeature.h>
#include <asm/alternative-asm.h>
#include <asm/asm.h>
#include <asm/smap.h>

/* Avoid __ASSEMBLER__'ifying <linux/audit.h> just for this.  */
#include <linux/elf-em.h>
#define AUDIT_ARCH_I386		(EM_386|__AUDIT_ARCH_LE)
#define __AUDIT_ARCH_LE	   0x40000000

#ifndef CONFIG_AUDITSYSCALL
#define sysenter_audit	syscall_trace_entry
#define sysexit_audit	syscall_exit_work
#endif

	.section .entry.text, "ax"

/*
 * We use macros for low-level operations which need to be overridden
 * for paravirtualization.  The following will never clobber any registers:
 *   INTERRUPT_RETURN (aka. "iret")
 *   GET_CR0_INTO_EAX (aka. "movl %cr0, %eax")
 *   ENABLE_INTERRUPTS_SYSEXIT (aka "sti; sysexit").
 *
 * For DISABLE_INTERRUPTS/ENABLE_INTERRUPTS (aka "cli"/"sti"), you must
 * specify what registers can be overwritten (CLBR_NONE, CLBR_EAX/EDX/ECX/ANY).
 * Allowing a register to be clobbered can shrink the paravirt replacement
 * enough to patch inline, increasing performance.
 */

#ifdef CONFIG_PREEMPT
#define preempt_stop(clobbers)	DISABLE_INTERRUPTS(clobbers); TRACE_IRQS_OFF
#else
#define preempt_stop(clobbers)
#define resume_kernel		restore_all
#endif

.macro TRACE_IRQS_IRET
#ifdef CONFIG_TRACE_IRQFLAGS
	testl $X86_EFLAGS_IF,PT_EFLAGS(%esp)     # interrupts off?
	jz 1f
	TRACE_IRQS_ON
1:
#endif
.endm

/*
 * User gs save/restore
 *
 * %gs is used for userland TLS and kernel only uses it for stack
 * canary which is required to be at %gs:20 by gcc.  Read the comment
 * at the top of stackprotector.h for more info.
 *
 * Local labels 98 and 99 are used.
 */
#ifdef CONFIG_X86_32_LAZY_GS

 /* unfortunately push/pop can't be no-op */
.macro PUSH_GS
	pushl_cfi $0
.endm
.macro POP_GS pop=0
	addl $(4 + \pop), %esp
	CFI_ADJUST_CFA_OFFSET -(4 + \pop)
.endm
.macro POP_GS_EX
.endm

 /* all the rest are no-op */
.macro PTGS_TO_GS
.endm
.macro PTGS_TO_GS_EX
.endm
.macro GS_TO_REG reg
.endm
.macro REG_TO_PTGS reg
.endm
.macro SET_KERNEL_GS reg
.endm

#else	/* CONFIG_X86_32_LAZY_GS */

.macro PUSH_GS
	pushl_cfi %gs
	/*CFI_REL_OFFSET gs, 0*/
.endm

.macro POP_GS pop=0
98:	popl_cfi %gs
	/*CFI_RESTORE gs*/
  .if \pop <> 0
	add $\pop, %esp
	CFI_ADJUST_CFA_OFFSET -\pop
  .endif
.endm
.macro POP_GS_EX
.pushsection .fixup, "ax"
99:	movl $0, (%esp)
	jmp 98b
.popsection
	_ASM_EXTABLE(98b,99b)
.endm

.macro PTGS_TO_GS
98:	mov PT_GS(%esp), %gs
.endm
.macro PTGS_TO_GS_EX
.pushsection .fixup, "ax"
99:	movl $0, PT_GS(%esp)
	jmp 98b
.popsection
	_ASM_EXTABLE(98b,99b)
.endm

.macro GS_TO_REG reg
	movl %gs, \reg
	/*CFI_REGISTER gs, \reg*/
.endm
.macro REG_TO_PTGS reg
	movl \reg, PT_GS(%esp)
	/*CFI_REL_OFFSET gs, PT_GS*/
.endm
.macro SET_KERNEL_GS reg

#ifdef CONFIG_CC_STACKPROTECTOR
	movl $(__KERNEL_STACK_CANARY), \reg
#elif defined(CONFIG_PAX_MEMORY_UDEREF)
	movl $(__USER_DS), \reg
#else
	xorl \reg, \reg
#endif

	movl \reg, %gs
.endm

#endif	/* CONFIG_X86_32_LAZY_GS */

.macro pax_enter_kernel
#ifdef CONFIG_PAX_KERNEXEC
	call pax_enter_kernel
#endif
.endm

.macro pax_exit_kernel
#ifdef CONFIG_PAX_KERNEXEC
	call pax_exit_kernel
#endif
.endm

#ifdef CONFIG_PAX_KERNEXEC
ENTRY(pax_enter_kernel)
#ifdef CONFIG_PARAVIRT
	pushl %eax
	pushl %ecx
	call PARA_INDIRECT(pv_cpu_ops+PV_CPU_read_cr0)
	mov %eax, %esi
#else
	mov %cr0, %esi
#endif
	bts $16, %esi
	jnc 1f
	mov %cs, %esi
	cmp $__KERNEL_CS, %esi
	jz 3f
	ljmp $__KERNEL_CS, $3f
1:	ljmp $__KERNEXEC_KERNEL_CS, $2f
2:
#ifdef CONFIG_PARAVIRT
	mov %esi, %eax
	call PARA_INDIRECT(pv_cpu_ops+PV_CPU_write_cr0)
#else
	mov %esi, %cr0
#endif
3:
#ifdef CONFIG_PARAVIRT
	popl %ecx
	popl %eax
#endif
	ret
ENDPROC(pax_enter_kernel)

ENTRY(pax_exit_kernel)
#ifdef CONFIG_PARAVIRT
	pushl %eax
	pushl %ecx
#endif
	mov %cs, %esi
	cmp $__KERNEXEC_KERNEL_CS, %esi
	jnz 2f
#ifdef CONFIG_PARAVIRT
	call PARA_INDIRECT(pv_cpu_ops+PV_CPU_read_cr0);
	mov %eax, %esi
#else
	mov %cr0, %esi
#endif
	btr $16, %esi
	ljmp $__KERNEL_CS, $1f
1:
#ifdef CONFIG_PARAVIRT
	mov %esi, %eax
	call PARA_INDIRECT(pv_cpu_ops+PV_CPU_write_cr0);
#else
	mov %esi, %cr0
#endif
2:
#ifdef CONFIG_PARAVIRT
	popl %ecx
	popl %eax
#endif
	ret
ENDPROC(pax_exit_kernel)
#endif

	.macro pax_erase_kstack
#ifdef CONFIG_PAX_MEMORY_STACKLEAK
	call pax_erase_kstack
#endif
	.endm

#ifdef CONFIG_PAX_MEMORY_STACKLEAK
/*
 * ebp: thread_info
 */
ENTRY(pax_erase_kstack)
	pushl %edi
	pushl %ecx
	pushl %eax

	mov TI_lowest_stack(%ebp), %edi
	mov $-0xBEEF, %eax
	std

1:	mov %edi, %ecx
	and $THREAD_SIZE_asm - 1, %ecx
	shr $2, %ecx
	repne scasl
	jecxz 2f

	cmp $2*16, %ecx
	jc 2f

	mov $2*16, %ecx
	repe scasl
	jecxz 2f
	jne 1b

2:	cld
<<<<<<< HEAD
=======
	or $2*4, %edi
>>>>>>> 29cfe5a2
	mov %esp, %ecx
	sub %edi, %ecx

	cmp $THREAD_SIZE_asm, %ecx
	jb 3f
	ud2
3:

	shr $2, %ecx
	rep stosl

	mov TI_task_thread_sp0(%ebp), %edi
	sub $128, %edi
	mov %edi, TI_lowest_stack(%ebp)

	popl %eax
	popl %ecx
	popl %edi
	ret
ENDPROC(pax_erase_kstack)
#endif

.macro __SAVE_ALL _DS
	cld
	PUSH_GS
	pushl_cfi %fs
	/*CFI_REL_OFFSET fs, 0;*/
	pushl_cfi %es
	/*CFI_REL_OFFSET es, 0;*/
	pushl_cfi %ds
	/*CFI_REL_OFFSET ds, 0;*/
	pushl_cfi %eax
	CFI_REL_OFFSET eax, 0
	pushl_cfi %ebp
	CFI_REL_OFFSET ebp, 0
	pushl_cfi %edi
	CFI_REL_OFFSET edi, 0
	pushl_cfi %esi
	CFI_REL_OFFSET esi, 0
	pushl_cfi %edx
	CFI_REL_OFFSET edx, 0
	pushl_cfi %ecx
	CFI_REL_OFFSET ecx, 0
	pushl_cfi %ebx
	CFI_REL_OFFSET ebx, 0
	movl $\_DS, %edx
	movl %edx, %ds
	movl %edx, %es
	movl $(__KERNEL_PERCPU), %edx
	movl %edx, %fs
	SET_KERNEL_GS %edx
.endm

.macro SAVE_ALL
#if defined(CONFIG_PAX_KERNEXEC) || defined(CONFIG_PAX_PAGEEXEC) || defined(CONFIG_PAX_SEGMEXEC) || defined(CONFIG_PAX_MEMORY_UDEREF)
	__SAVE_ALL __KERNEL_DS
	pax_enter_kernel
#else
	__SAVE_ALL __USER_DS
#endif
.endm

.macro RESTORE_INT_REGS
	popl_cfi %ebx
	CFI_RESTORE ebx
	popl_cfi %ecx
	CFI_RESTORE ecx
	popl_cfi %edx
	CFI_RESTORE edx
	popl_cfi %esi
	CFI_RESTORE esi
	popl_cfi %edi
	CFI_RESTORE edi
	popl_cfi %ebp
	CFI_RESTORE ebp
	popl_cfi %eax
	CFI_RESTORE eax
.endm

.macro RESTORE_REGS pop=0
	RESTORE_INT_REGS
1:	popl_cfi %ds
	/*CFI_RESTORE ds;*/
2:	popl_cfi %es
	/*CFI_RESTORE es;*/
3:	popl_cfi %fs
	/*CFI_RESTORE fs;*/
	POP_GS \pop
.pushsection .fixup, "ax"
4:	movl $0, (%esp)
	jmp 1b
5:	movl $0, (%esp)
	jmp 2b
6:	movl $0, (%esp)
	jmp 3b
.popsection
	_ASM_EXTABLE(1b,4b)
	_ASM_EXTABLE(2b,5b)
	_ASM_EXTABLE(3b,6b)
	POP_GS_EX
.endm

.macro RING0_INT_FRAME
	CFI_STARTPROC simple
	CFI_SIGNAL_FRAME
	CFI_DEF_CFA esp, 3*4
	/*CFI_OFFSET cs, -2*4;*/
	CFI_OFFSET eip, -3*4
.endm

.macro RING0_EC_FRAME
	CFI_STARTPROC simple
	CFI_SIGNAL_FRAME
	CFI_DEF_CFA esp, 4*4
	/*CFI_OFFSET cs, -2*4;*/
	CFI_OFFSET eip, -3*4
.endm

.macro RING0_PTREGS_FRAME
	CFI_STARTPROC simple
	CFI_SIGNAL_FRAME
	CFI_DEF_CFA esp, PT_OLDESP-PT_EBX
	/*CFI_OFFSET cs, PT_CS-PT_OLDESP;*/
	CFI_OFFSET eip, PT_EIP-PT_OLDESP
	/*CFI_OFFSET es, PT_ES-PT_OLDESP;*/
	/*CFI_OFFSET ds, PT_DS-PT_OLDESP;*/
	CFI_OFFSET eax, PT_EAX-PT_OLDESP
	CFI_OFFSET ebp, PT_EBP-PT_OLDESP
	CFI_OFFSET edi, PT_EDI-PT_OLDESP
	CFI_OFFSET esi, PT_ESI-PT_OLDESP
	CFI_OFFSET edx, PT_EDX-PT_OLDESP
	CFI_OFFSET ecx, PT_ECX-PT_OLDESP
	CFI_OFFSET ebx, PT_EBX-PT_OLDESP
.endm

ENTRY(ret_from_fork)
	CFI_STARTPROC
	pushl_cfi %eax
	call schedule_tail
	GET_THREAD_INFO(%ebp)
	popl_cfi %eax
	pushl_cfi $0x0202		# Reset kernel eflags
	popfl_cfi
	jmp syscall_exit
	CFI_ENDPROC
ENDPROC(ret_from_fork)

ENTRY(ret_from_kernel_thread)
	CFI_STARTPROC
	pushl_cfi %eax
	call schedule_tail
	GET_THREAD_INFO(%ebp)
	popl_cfi %eax
	pushl_cfi $0x0202		# Reset kernel eflags
	popfl_cfi
	movl PT_EBP(%esp),%eax
	call *PT_EBX(%esp)
	movl $0,PT_EAX(%esp)
	jmp syscall_exit
	CFI_ENDPROC
ENDPROC(ret_from_kernel_thread)

/*
 * Interrupt exit functions should be protected against kprobes
 */
	.pushsection .kprobes.text, "ax"
/*
 * Return to user mode is not as complex as all this looks,
 * but we want the default path for a system call return to
 * go as quickly as possible which is why some of this is
 * less clear than it otherwise should be.
 */

	# userspace resumption stub bypassing syscall exit tracing
	ALIGN
	RING0_PTREGS_FRAME
ret_from_exception:
	preempt_stop(CLBR_ANY)
ret_from_intr:
	GET_THREAD_INFO(%ebp)
#ifdef CONFIG_VM86
	movl PT_EFLAGS(%esp), %eax	# mix EFLAGS and CS
	movb PT_CS(%esp), %al
	andl $(X86_EFLAGS_VM | SEGMENT_RPL_MASK), %eax
#else
	/*
	 * We can be coming here from child spawned by kernel_thread().
	 */
	movl PT_CS(%esp), %eax
	andl $SEGMENT_RPL_MASK, %eax
#endif
	cmpl $USER_RPL, %eax

#ifdef CONFIG_PAX_KERNEXEC
	jae resume_userspace

	pax_exit_kernel
	jmp resume_kernel
#else
	jb resume_kernel		# not returning to v8086 or userspace
#endif

ENTRY(resume_userspace)
	LOCKDEP_SYS_EXIT
 	DISABLE_INTERRUPTS(CLBR_ANY)	# make sure we don't miss an interrupt
					# setting need_resched or sigpending
					# between sampling and the iret
	TRACE_IRQS_OFF
	movl TI_flags(%ebp), %ecx
	andl $_TIF_WORK_MASK, %ecx	# is there any work to be done on
					# int/exception return?
	jne work_pending
	jmp restore_all_pax
ENDPROC(ret_from_exception)

#ifdef CONFIG_PREEMPT
ENTRY(resume_kernel)
	DISABLE_INTERRUPTS(CLBR_ANY)
need_resched:
	cmpl $0,PER_CPU_VAR(__preempt_count)
	jnz restore_all
	testl $X86_EFLAGS_IF,PT_EFLAGS(%esp)	# interrupts off (exception path) ?
	jz restore_all
	call preempt_schedule_irq
	jmp need_resched
ENDPROC(resume_kernel)
#endif
	CFI_ENDPROC
/*
 * End of kprobes section
 */
	.popsection

/* SYSENTER_RETURN points to after the "sysenter" instruction in
   the vsyscall page.  See vsyscall-sysentry.S, which defines the symbol.  */

	# sysenter call handler stub
ENTRY(ia32_sysenter_target)
	CFI_STARTPROC simple
	CFI_SIGNAL_FRAME
	CFI_DEF_CFA esp, 0
	CFI_REGISTER esp, ebp
	movl TSS_sysenter_sp0(%esp),%esp
sysenter_past_esp:
	/*
	 * Interrupts are disabled here, but we can't trace it until
	 * enough kernel state to call TRACE_IRQS_OFF can be called - but
	 * we immediately enable interrupts at that point anyway.
	 */
	pushl_cfi $__USER_DS
	/*CFI_REL_OFFSET ss, 0*/
	pushl_cfi %ebp
	CFI_REL_OFFSET esp, 0
	pushfl_cfi
	orl $X86_EFLAGS_IF, (%esp)
	pushl_cfi $__USER_CS
	/*CFI_REL_OFFSET cs, 0*/
	/*
	 * Push current_thread_info()->sysenter_return to the stack.
	 */
	pushl_cfi $0
	CFI_REL_OFFSET eip, 0

	pushl_cfi %eax
	SAVE_ALL
	GET_THREAD_INFO(%ebp)
	movl TI_sysenter_return(%ebp),%ebp
	movl %ebp,PT_EIP(%esp)
	ENABLE_INTERRUPTS(CLBR_NONE)

/*
 * Load the potential sixth argument from user stack.
 * Careful about security.
 */
	movl PT_OLDESP(%esp),%ebp

#ifdef CONFIG_PAX_MEMORY_UDEREF
	mov PT_OLDSS(%esp),%ds
1:	movl %ds:(%ebp),%ebp
	push %ss
	pop %ds
#else
	cmpl $__PAGE_OFFSET-3,%ebp
	jae syscall_fault
	ASM_STAC
1:	movl (%ebp),%ebp
	ASM_CLAC
#endif

	movl %ebp,PT_EBP(%esp)
	_ASM_EXTABLE(1b,syscall_fault)

	GET_THREAD_INFO(%ebp)

#ifdef CONFIG_PAX_RANDKSTACK
	pax_erase_kstack
#endif

	testl $_TIF_WORK_SYSCALL_ENTRY,TI_flags(%ebp)
	jnz sysenter_audit
sysenter_do_call:
	cmpl $(NR_syscalls), %eax
	jae sysenter_badsys
	call *sys_call_table(,%eax,4)
sysenter_after_call:
	movl %eax,PT_EAX(%esp)
	LOCKDEP_SYS_EXIT
	DISABLE_INTERRUPTS(CLBR_ANY)
	TRACE_IRQS_OFF
	movl TI_flags(%ebp), %ecx
	testl $_TIF_ALLWORK_MASK, %ecx
	jne sysexit_audit
sysenter_exit:

#ifdef CONFIG_PAX_RANDKSTACK
	pushl_cfi %eax
	movl %esp, %eax
	call pax_randomize_kstack
	popl_cfi %eax
#endif

	pax_erase_kstack

/* if something modifies registers it must also disable sysexit */
	movl PT_EIP(%esp), %edx
	movl PT_OLDESP(%esp), %ecx
	xorl %ebp,%ebp
	TRACE_IRQS_ON
1:	mov  PT_FS(%esp), %fs
2:	mov  PT_DS(%esp), %ds
3:	mov  PT_ES(%esp), %es
	PTGS_TO_GS
	ENABLE_INTERRUPTS_SYSEXIT

#ifdef CONFIG_AUDITSYSCALL
sysenter_audit:
	testl $(_TIF_WORK_SYSCALL_ENTRY & ~_TIF_SYSCALL_AUDIT),TI_flags(%ebp)
	jnz syscall_trace_entry
	addl $4,%esp
	CFI_ADJUST_CFA_OFFSET -4
	/* %esi already in 8(%esp)	   6th arg: 4th syscall arg */
	/* %edx already in 4(%esp)	   5th arg: 3rd syscall arg */
	/* %ecx already in 0(%esp)	   4th arg: 2nd syscall arg */
	movl %ebx,%ecx			/* 3rd arg: 1st syscall arg */
	movl %eax,%edx			/* 2nd arg: syscall number */
	movl $AUDIT_ARCH_I386,%eax	/* 1st arg: audit arch */
	call __audit_syscall_entry

	pax_erase_kstack

	pushl_cfi %ebx
	movl PT_EAX(%esp),%eax		/* reload syscall number */
	jmp sysenter_do_call

sysexit_audit:
	testl $(_TIF_ALLWORK_MASK & ~_TIF_SYSCALL_AUDIT), %ecx
	jne syscall_exit_work
	TRACE_IRQS_ON
	ENABLE_INTERRUPTS(CLBR_ANY)
	movl %eax,%edx		/* second arg, syscall return value */
	cmpl $-MAX_ERRNO,%eax	/* is it an error ? */
	setbe %al		/* 1 if so, 0 if not */
	movzbl %al,%eax		/* zero-extend that */
	call __audit_syscall_exit
	DISABLE_INTERRUPTS(CLBR_ANY)
	TRACE_IRQS_OFF
	movl TI_flags(%ebp), %ecx
	testl $(_TIF_ALLWORK_MASK & ~_TIF_SYSCALL_AUDIT), %ecx
	jne syscall_exit_work
	movl PT_EAX(%esp),%eax	/* reload syscall return value */
	jmp sysenter_exit
#endif

	CFI_ENDPROC
.pushsection .fixup,"ax"
4:	movl $0,PT_FS(%esp)
	jmp 1b
5:	movl $0,PT_DS(%esp)
	jmp 1b
6:	movl $0,PT_ES(%esp)
	jmp 1b
.popsection
	_ASM_EXTABLE(1b,4b)
	_ASM_EXTABLE(2b,5b)
	_ASM_EXTABLE(3b,6b)
	PTGS_TO_GS_EX
ENDPROC(ia32_sysenter_target)

/*
 * syscall stub including irq exit should be protected against kprobes
 */
	.pushsection .kprobes.text, "ax"
	# system call handler stub
ENTRY(system_call)
	RING0_INT_FRAME			# can't unwind into user space anyway
	ASM_CLAC
	pushl_cfi %eax			# save orig_eax
	SAVE_ALL
	GET_THREAD_INFO(%ebp)

#ifdef CONFIG_PAX_RANDKSTACK
	pax_erase_kstack
#endif

					# system call tracing in operation / emulation
	testl $_TIF_WORK_SYSCALL_ENTRY,TI_flags(%ebp)
	jnz syscall_trace_entry
	cmpl $(NR_syscalls), %eax
	jae syscall_badsys
syscall_call:
	call *sys_call_table(,%eax,4)
syscall_after_call:
	movl %eax,PT_EAX(%esp)		# store the return value
syscall_exit:
	LOCKDEP_SYS_EXIT
	DISABLE_INTERRUPTS(CLBR_ANY)	# make sure we don't miss an interrupt
					# setting need_resched or sigpending
					# between sampling and the iret
	TRACE_IRQS_OFF
	movl TI_flags(%ebp), %ecx
	testl $_TIF_ALLWORK_MASK, %ecx	# current->work
	jne syscall_exit_work

restore_all_pax:

#ifdef CONFIG_PAX_RANDKSTACK
	movl %esp, %eax
	call pax_randomize_kstack
#endif

	pax_erase_kstack

restore_all:
	TRACE_IRQS_IRET
restore_all_notrace:
#ifdef CONFIG_X86_ESPFIX32
	movl PT_EFLAGS(%esp), %eax	# mix EFLAGS, SS and CS
	# Warning: PT_OLDSS(%esp) contains the wrong/random values if we
	# are returning to the kernel.
	# See comments in process.c:copy_thread() for details.
	movb PT_OLDSS(%esp), %ah
	movb PT_CS(%esp), %al
	andl $(X86_EFLAGS_VM | (SEGMENT_TI_MASK << 8) | SEGMENT_RPL_MASK), %eax
	cmpl $((SEGMENT_LDT << 8) | USER_RPL), %eax
	CFI_REMEMBER_STATE
	je ldt_ss			# returning to user-space with LDT SS
#endif
restore_nocheck:
	RESTORE_REGS 4			# skip orig_eax/error_code
irq_return:
	INTERRUPT_RETURN
.section .fixup,"ax"
ENTRY(iret_exc)
	pushl $0			# no error code
	pushl $do_iret_error
	jmp error_code
.previous
	_ASM_EXTABLE(irq_return,iret_exc)

#ifdef CONFIG_X86_ESPFIX32
	CFI_RESTORE_STATE
ldt_ss:
#ifdef CONFIG_PARAVIRT
	/*
	 * The kernel can't run on a non-flat stack if paravirt mode
	 * is active.  Rather than try to fixup the high bits of
	 * ESP, bypass this code entirely.  This may break DOSemu
	 * and/or Wine support in a paravirt VM, although the option
	 * is still available to implement the setting of the high
	 * 16-bits in the INTERRUPT_RETURN paravirt-op.
	 */
	cmpl $0, pv_info+PARAVIRT_enabled
	jne restore_nocheck
#endif

/*
 * Setup and switch to ESPFIX stack
 *
 * We're returning to userspace with a 16 bit stack. The CPU will not
 * restore the high word of ESP for us on executing iret... This is an
 * "official" bug of all the x86-compatible CPUs, which we can work
 * around to make dosemu and wine happy. We do this by preloading the
 * high word of ESP with the high word of the userspace ESP while
 * compensating for the offset by changing to the ESPFIX segment with
 * a base address that matches for the difference.
 */
#define GDT_ESPFIX_SS (GDT_ENTRY_ESPFIX_SS * 8)(%ebx)
	mov %esp, %edx			/* load kernel esp */
	mov PT_OLDESP(%esp), %eax	/* load userspace esp */
	mov %dx, %ax			/* eax: new kernel esp */
	sub %eax, %edx			/* offset (low word is 0) */
#ifdef CONFIG_SMP
	movl PER_CPU_VAR(cpu_number), %ebx
	shll $PAGE_SHIFT_asm, %ebx
	addl $cpu_gdt_table, %ebx
#else
	movl $cpu_gdt_table, %ebx
#endif
	shr $16, %edx

#ifdef CONFIG_PAX_KERNEXEC
	mov %cr0, %esi
	btr $16, %esi
	mov %esi, %cr0
#endif

	mov %dl, 4 + GDT_ESPFIX_SS /* bits 16..23 */
	mov %dh, 7 + GDT_ESPFIX_SS /* bits 24..31 */

#ifdef CONFIG_PAX_KERNEXEC
	bts $16, %esi
	mov %esi, %cr0
#endif

	pushl_cfi $__ESPFIX_SS
	pushl_cfi %eax			/* new kernel esp */
	/* Disable interrupts, but do not irqtrace this section: we
	 * will soon execute iret and the tracer was already set to
	 * the irqstate after the iret */
	DISABLE_INTERRUPTS(CLBR_EAX)
	lss (%esp), %esp		/* switch to espfix segment */
	CFI_ADJUST_CFA_OFFSET -8
	jmp restore_nocheck
#endif
	CFI_ENDPROC
ENDPROC(system_call)

	# perform work that needs to be done immediately before resumption
	ALIGN
	RING0_PTREGS_FRAME		# can't unwind into user space anyway
work_pending:
	testb $_TIF_NEED_RESCHED, %cl
	jz work_notifysig
work_resched:
	call schedule
	LOCKDEP_SYS_EXIT
	DISABLE_INTERRUPTS(CLBR_ANY)	# make sure we don't miss an interrupt
					# setting need_resched or sigpending
					# between sampling and the iret
	TRACE_IRQS_OFF
	movl TI_flags(%ebp), %ecx
	andl $_TIF_WORK_MASK, %ecx	# is there any work to be done other
					# than syscall tracing?
	jz restore_all_pax
	testb $_TIF_NEED_RESCHED, %cl
	jnz work_resched

work_notifysig:				# deal with pending signals and
					# notify-resume requests
	movl %esp, %eax
#ifdef CONFIG_VM86
	testl $X86_EFLAGS_VM, PT_EFLAGS(%esp)
	jne work_notifysig_v86		# returning to kernel-space or
					# vm86-space
1:
#endif
	TRACE_IRQS_ON
	ENABLE_INTERRUPTS(CLBR_NONE)
	movb PT_CS(%esp), %bl
	andb $SEGMENT_RPL_MASK, %bl
	cmpb $USER_RPL, %bl
	jb resume_kernel
	xorl %edx, %edx
	call do_notify_resume
	jmp resume_userspace

#ifdef CONFIG_VM86
	ALIGN
work_notifysig_v86:
	pushl_cfi %ecx			# save ti_flags for do_notify_resume
	call save_v86_state		# %eax contains pt_regs pointer
	popl_cfi %ecx
	movl %eax, %esp
	jmp 1b
#endif
ENDPROC(work_pending)

	# perform syscall exit tracing
	ALIGN
syscall_trace_entry:
	movl $-ENOSYS,PT_EAX(%esp)
	movl %esp, %eax
	call syscall_trace_enter

	pax_erase_kstack

	/* What it returned is what we'll actually use.  */
	cmpl $(NR_syscalls), %eax
	jnae syscall_call
	jmp syscall_exit
ENDPROC(syscall_trace_entry)

	# perform syscall exit tracing
	ALIGN
syscall_exit_work:
	testl $_TIF_WORK_SYSCALL_EXIT, %ecx
	jz work_pending
	TRACE_IRQS_ON
	ENABLE_INTERRUPTS(CLBR_ANY)	# could let syscall_trace_leave() call
					# schedule() instead
	movl %esp, %eax
	call syscall_trace_leave
	jmp resume_userspace
ENDPROC(syscall_exit_work)
	CFI_ENDPROC

	RING0_INT_FRAME			# can't unwind into user space anyway
syscall_fault:
#ifdef CONFIG_PAX_MEMORY_UDEREF
	push %ss
	pop %ds
#endif
	ASM_CLAC
	GET_THREAD_INFO(%ebp)
	movl $-EFAULT,PT_EAX(%esp)
	jmp resume_userspace
ENDPROC(syscall_fault)

syscall_badsys:
	movl $-ENOSYS,%eax
	jmp syscall_after_call
ENDPROC(syscall_badsys)

sysenter_badsys:
	movl $-ENOSYS,%eax
	jmp sysenter_after_call
ENDPROC(sysenter_badsys)
	CFI_ENDPROC
/*
 * End of kprobes section
 */
	.popsection

.macro FIXUP_ESPFIX_STACK
/*
 * Switch back for ESPFIX stack to the normal zerobased stack
 *
 * We can't call C functions using the ESPFIX stack. This code reads
 * the high word of the segment base from the GDT and swiches to the
 * normal stack and adjusts ESP with the matching offset.
 */
#ifdef CONFIG_X86_ESPFIX32
	/* fixup the stack */
#ifdef CONFIG_SMP
	movl PER_CPU_VAR(cpu_number), %ebx
	shll $PAGE_SHIFT_asm, %ebx
	addl $cpu_gdt_table, %ebx
#else
	movl $cpu_gdt_table, %ebx
#endif
	mov 4 + GDT_ESPFIX_SS, %al /* bits 16..23 */
	mov 7 + GDT_ESPFIX_SS, %ah /* bits 24..31 */
	shl $16, %eax
	addl %esp, %eax			/* the adjusted stack pointer */
	pushl_cfi $__KERNEL_DS
	pushl_cfi %eax
	lss (%esp), %esp		/* switch to the normal stack segment */
	CFI_ADJUST_CFA_OFFSET -8
#endif
.endm
.macro UNWIND_ESPFIX_STACK
#ifdef CONFIG_X86_ESPFIX32
	movl %ss, %eax
	/* see if on espfix stack */
	cmpw $__ESPFIX_SS, %ax
	jne 27f
	movl $__KERNEL_DS, %eax
	movl %eax, %ds
	movl %eax, %es
	/* switch to normal stack */
	FIXUP_ESPFIX_STACK
27:
#endif
.endm

/*
 * Build the entry stubs and pointer table with some assembler magic.
 * We pack 7 stubs into a single 32-byte chunk, which will fit in a
 * single cache line on all modern x86 implementations.
 */
.section .init.rodata,"a"
ENTRY(interrupt)
.section .entry.text, "ax"
	.p2align 5
	.p2align CONFIG_X86_L1_CACHE_SHIFT
ENTRY(irq_entries_start)
	RING0_INT_FRAME
vector=FIRST_EXTERNAL_VECTOR
.rept (NR_VECTORS-FIRST_EXTERNAL_VECTOR+6)/7
	.balign 32
  .rept	7
    .if vector < NR_VECTORS
      .if vector <> FIRST_EXTERNAL_VECTOR
	CFI_ADJUST_CFA_OFFSET -4
      .endif
1:	pushl_cfi $(~vector+0x80)	/* Note: always in signed byte range */
      .if ((vector-FIRST_EXTERNAL_VECTOR)%7) <> 6
	jmp 2f
      .endif
      .previous
	.long 1b
      .section .entry.text, "ax"
vector=vector+1
    .endif
  .endr
2:	jmp common_interrupt
.endr
ENDPROC(irq_entries_start)

.previous
END(interrupt)
.previous

/*
 * the CPU automatically disables interrupts when executing an IRQ vector,
 * so IRQ-flags tracing has to follow that:
 */
	.p2align CONFIG_X86_L1_CACHE_SHIFT
common_interrupt:
	ASM_CLAC
	addl $-0x80,(%esp)	/* Adjust vector into the [-256,-1] range */
	SAVE_ALL
	TRACE_IRQS_OFF
	movl %esp,%eax
	call do_IRQ
	jmp ret_from_intr
ENDPROC(common_interrupt)
	CFI_ENDPROC

/*
 *  Irq entries should be protected against kprobes
 */
	.pushsection .kprobes.text, "ax"
#define BUILD_INTERRUPT3(name, nr, fn)	\
ENTRY(name)				\
	RING0_INT_FRAME;		\
	ASM_CLAC;			\
	pushl_cfi $~(nr);		\
	SAVE_ALL;			\
	TRACE_IRQS_OFF			\
	movl %esp,%eax;			\
	call fn;			\
	jmp ret_from_intr;		\
	CFI_ENDPROC;			\
ENDPROC(name)


#ifdef CONFIG_TRACING
#define TRACE_BUILD_INTERRUPT(name, nr)		\
	BUILD_INTERRUPT3(trace_##name, nr, smp_trace_##name)
#else
#define TRACE_BUILD_INTERRUPT(name, nr)
#endif

#define BUILD_INTERRUPT(name, nr) \
	BUILD_INTERRUPT3(name, nr, smp_##name); \
	TRACE_BUILD_INTERRUPT(name, nr)

/* The include is where all of the SMP etc. interrupts come from */
#include <asm/entry_arch.h>

ENTRY(coprocessor_error)
	RING0_INT_FRAME
	ASM_CLAC
	pushl_cfi $0
	pushl_cfi $do_coprocessor_error
	jmp error_code
	CFI_ENDPROC
ENDPROC(coprocessor_error)

ENTRY(simd_coprocessor_error)
	RING0_INT_FRAME
	ASM_CLAC
	pushl_cfi $0
#ifdef CONFIG_X86_INVD_BUG
	/* AMD 486 bug: invd from userspace calls exception 19 instead of #GP */
661:	pushl_cfi $do_general_protection
662:
.section .altinstructions,"a"
	altinstruction_entry 661b, 663f, X86_FEATURE_XMM, 662b-661b, 664f-663f
.previous
.section .altinstr_replacement,"a"
663:	pushl $do_simd_coprocessor_error
664:
.previous
#else
	pushl_cfi $do_simd_coprocessor_error
#endif
	jmp error_code
	CFI_ENDPROC
ENDPROC(simd_coprocessor_error)

ENTRY(device_not_available)
	RING0_INT_FRAME
	ASM_CLAC
	pushl_cfi $-1			# mark this as an int
	pushl_cfi $do_device_not_available
	jmp error_code
	CFI_ENDPROC
ENDPROC(device_not_available)

#ifdef CONFIG_PARAVIRT
ENTRY(native_iret)
	iret
	_ASM_EXTABLE(native_iret, iret_exc)
ENDPROC(native_iret)

ENTRY(native_irq_enable_sysexit)
	sti
	sysexit
ENDPROC(native_irq_enable_sysexit)
#endif

ENTRY(overflow)
	RING0_INT_FRAME
	ASM_CLAC
	pushl_cfi $0
	pushl_cfi $do_overflow
	jmp error_code
	CFI_ENDPROC
ENDPROC(overflow)

ENTRY(bounds)
	RING0_INT_FRAME
	ASM_CLAC
	pushl_cfi $0
	pushl_cfi $do_bounds
	jmp error_code
	CFI_ENDPROC
ENDPROC(bounds)

ENTRY(invalid_op)
	RING0_INT_FRAME
	ASM_CLAC
	pushl_cfi $0
	pushl_cfi $do_invalid_op
	jmp error_code
	CFI_ENDPROC
ENDPROC(invalid_op)

ENTRY(coprocessor_segment_overrun)
	RING0_INT_FRAME
	ASM_CLAC
	pushl_cfi $0
	pushl_cfi $do_coprocessor_segment_overrun
	jmp error_code
	CFI_ENDPROC
ENDPROC(coprocessor_segment_overrun)

ENTRY(invalid_TSS)
	RING0_EC_FRAME
	ASM_CLAC
	pushl_cfi $do_invalid_TSS
	jmp error_code
	CFI_ENDPROC
ENDPROC(invalid_TSS)

ENTRY(segment_not_present)
	RING0_EC_FRAME
	ASM_CLAC
	pushl_cfi $do_segment_not_present
	jmp error_code
	CFI_ENDPROC
ENDPROC(segment_not_present)

ENTRY(stack_segment)
	RING0_EC_FRAME
	ASM_CLAC
	pushl_cfi $do_stack_segment
	jmp error_code
	CFI_ENDPROC
ENDPROC(stack_segment)

ENTRY(alignment_check)
	RING0_EC_FRAME
	ASM_CLAC
	pushl_cfi $do_alignment_check
	jmp error_code
	CFI_ENDPROC
ENDPROC(alignment_check)

ENTRY(divide_error)
	RING0_INT_FRAME
	ASM_CLAC
	pushl_cfi $0			# no error code
	pushl_cfi $do_divide_error
	jmp error_code
	CFI_ENDPROC
ENDPROC(divide_error)

#ifdef CONFIG_X86_MCE
ENTRY(machine_check)
	RING0_INT_FRAME
	ASM_CLAC
	pushl_cfi $0
	pushl_cfi machine_check_vector
	jmp error_code
	CFI_ENDPROC
ENDPROC(machine_check)
#endif

ENTRY(spurious_interrupt_bug)
	RING0_INT_FRAME
	ASM_CLAC
	pushl_cfi $0
	pushl_cfi $do_spurious_interrupt_bug
	jmp error_code
	CFI_ENDPROC
ENDPROC(spurious_interrupt_bug)
/*
 * End of kprobes section
 */
	.popsection

#ifdef CONFIG_XEN
/* Xen doesn't set %esp to be precisely what the normal sysenter
   entrypoint expects, so fix it up before using the normal path. */
ENTRY(xen_sysenter_target)
	RING0_INT_FRAME
	addl $5*4, %esp		/* remove xen-provided frame */
	CFI_ADJUST_CFA_OFFSET -5*4
	jmp sysenter_past_esp
	CFI_ENDPROC

ENTRY(xen_hypervisor_callback)
	CFI_STARTPROC
	pushl_cfi $-1 /* orig_ax = -1 => not a system call */
	SAVE_ALL
	TRACE_IRQS_OFF

	/* Check to see if we got the event in the critical
	   region in xen_iret_direct, after we've reenabled
	   events and checked for pending events.  This simulates
	   iret instruction's behaviour where it delivers a
	   pending interrupt when enabling interrupts. */
	movl PT_EIP(%esp),%eax
	cmpl $xen_iret_start_crit,%eax
	jb   1f
	cmpl $xen_iret_end_crit,%eax
	jae  1f

	jmp  xen_iret_crit_fixup

ENTRY(xen_do_upcall)
1:	mov %esp, %eax
	call xen_evtchn_do_upcall
	jmp  ret_from_intr
	CFI_ENDPROC
ENDPROC(xen_hypervisor_callback)

# Hypervisor uses this for application faults while it executes.
# We get here for two reasons:
#  1. Fault while reloading DS, ES, FS or GS
#  2. Fault while executing IRET
# Category 1 we fix up by reattempting the load, and zeroing the segment
# register if the load fails.
# Category 2 we fix up by jumping to do_iret_error. We cannot use the
# normal Linux return path in this case because if we use the IRET hypercall
# to pop the stack frame we end up in an infinite loop of failsafe callbacks.
# We distinguish between categories by maintaining a status value in EAX.
ENTRY(xen_failsafe_callback)
	CFI_STARTPROC
	pushl_cfi %eax
	movl $1,%eax
1:	mov 4(%esp),%ds
2:	mov 8(%esp),%es
3:	mov 12(%esp),%fs
4:	mov 16(%esp),%gs
	/* EAX == 0 => Category 1 (Bad segment)
	   EAX != 0 => Category 2 (Bad IRET) */
	testl %eax,%eax
	popl_cfi %eax
	lea 16(%esp),%esp
	CFI_ADJUST_CFA_OFFSET -16
	jz 5f
	jmp iret_exc
5:	pushl_cfi $-1 /* orig_ax = -1 => not a system call */
	SAVE_ALL
	jmp ret_from_exception
	CFI_ENDPROC

.section .fixup,"ax"
6:	xorl %eax,%eax
	movl %eax,4(%esp)
	jmp 1b
7:	xorl %eax,%eax
	movl %eax,8(%esp)
	jmp 2b
8:	xorl %eax,%eax
	movl %eax,12(%esp)
	jmp 3b
9:	xorl %eax,%eax
	movl %eax,16(%esp)
	jmp 4b
.previous
	_ASM_EXTABLE(1b,6b)
	_ASM_EXTABLE(2b,7b)
	_ASM_EXTABLE(3b,8b)
	_ASM_EXTABLE(4b,9b)
ENDPROC(xen_failsafe_callback)

BUILD_INTERRUPT3(xen_hvm_callback_vector, HYPERVISOR_CALLBACK_VECTOR,
		xen_evtchn_do_upcall)

#endif	/* CONFIG_XEN */

#if IS_ENABLED(CONFIG_HYPERV)

BUILD_INTERRUPT3(hyperv_callback_vector, HYPERVISOR_CALLBACK_VECTOR,
	hyperv_vector_handler)

#endif /* CONFIG_HYPERV */

#ifdef CONFIG_FUNCTION_TRACER
#ifdef CONFIG_DYNAMIC_FTRACE

ENTRY(mcount)
	ret
ENDPROC(mcount)

ENTRY(ftrace_caller)
	cmpl $0, function_trace_stop
	jne  ftrace_stub

	pushl %eax
	pushl %ecx
	pushl %edx
	pushl $0	/* Pass NULL as regs pointer */
	movl 4*4(%esp), %eax
	movl 0x4(%ebp), %edx
	movl function_trace_op, %ecx
	subl $MCOUNT_INSN_SIZE, %eax

.globl ftrace_call
ftrace_call:
	call ftrace_stub

	addl $4,%esp	/* skip NULL pointer */
	popl %edx
	popl %ecx
	popl %eax
ftrace_ret:
#ifdef CONFIG_FUNCTION_GRAPH_TRACER
.globl ftrace_graph_call
ftrace_graph_call:
	jmp ftrace_stub
#endif

.globl ftrace_stub
ftrace_stub:
	ret
ENDPROC(ftrace_caller)

ENTRY(ftrace_regs_caller)
	pushf	/* push flags before compare (in cs location) */
	cmpl $0, function_trace_stop
	jne ftrace_restore_flags

	/*
	 * i386 does not save SS and ESP when coming from kernel.
	 * Instead, to get sp, &regs->sp is used (see ptrace.h).
	 * Unfortunately, that means eflags must be at the same location
	 * as the current return ip is. We move the return ip into the
	 * ip location, and move flags into the return ip location.
	 */
	pushl 4(%esp)	/* save return ip into ip slot */

	pushl $0	/* Load 0 into orig_ax */
	pushl %gs
	pushl %fs
	pushl %es
	pushl %ds
	pushl %eax
	pushl %ebp
	pushl %edi
	pushl %esi
	pushl %edx
	pushl %ecx
	pushl %ebx

	movl 13*4(%esp), %eax	/* Get the saved flags */
	movl %eax, 14*4(%esp)	/* Move saved flags into regs->flags location */
				/* clobbering return ip */
	movl $__KERNEL_CS,13*4(%esp)

	movl 12*4(%esp), %eax	/* Load ip (1st parameter) */
	subl $MCOUNT_INSN_SIZE, %eax	/* Adjust ip */
	movl 0x4(%ebp), %edx	/* Load parent ip (2nd parameter) */
	movl function_trace_op, %ecx /* Save ftrace_pos in 3rd parameter */
	pushl %esp		/* Save pt_regs as 4th parameter */

GLOBAL(ftrace_regs_call)
	call ftrace_stub

	addl $4, %esp		/* Skip pt_regs */
	movl 14*4(%esp), %eax	/* Move flags back into cs */
	movl %eax, 13*4(%esp)	/* Needed to keep addl from modifying flags */
	movl 12*4(%esp), %eax	/* Get return ip from regs->ip */
	movl %eax, 14*4(%esp)	/* Put return ip back for ret */

	popl %ebx
	popl %ecx
	popl %edx
	popl %esi
	popl %edi
	popl %ebp
	popl %eax
	popl %ds
	popl %es
	popl %fs
	popl %gs
	addl $8, %esp		/* Skip orig_ax and ip */
	popf			/* Pop flags at end (no addl to corrupt flags) */
	jmp ftrace_ret

ftrace_restore_flags:
	popf
	jmp  ftrace_stub
#else /* ! CONFIG_DYNAMIC_FTRACE */

ENTRY(mcount)
	cmpl $__PAGE_OFFSET, %esp
	jb ftrace_stub		/* Paging not enabled yet? */

	cmpl $0, function_trace_stop
	jne  ftrace_stub

	cmpl $ftrace_stub, ftrace_trace_function
	jnz trace
#ifdef CONFIG_FUNCTION_GRAPH_TRACER
	cmpl $ftrace_stub, ftrace_graph_return
	jnz ftrace_graph_caller

	cmpl $ftrace_graph_entry_stub, ftrace_graph_entry
	jnz ftrace_graph_caller
#endif
.globl ftrace_stub
ftrace_stub:
	ret

	/* taken from glibc */
trace:
	pushl %eax
	pushl %ecx
	pushl %edx
	movl 0xc(%esp), %eax
	movl 0x4(%ebp), %edx
	subl $MCOUNT_INSN_SIZE, %eax

	call *ftrace_trace_function

	popl %edx
	popl %ecx
	popl %eax
	jmp ftrace_stub
ENDPROC(mcount)
#endif /* CONFIG_DYNAMIC_FTRACE */
#endif /* CONFIG_FUNCTION_TRACER */

#ifdef CONFIG_FUNCTION_GRAPH_TRACER
ENTRY(ftrace_graph_caller)
	pushl %eax
	pushl %ecx
	pushl %edx
	movl 0xc(%esp), %edx
	lea 0x4(%ebp), %eax
	movl (%ebp), %ecx
	subl $MCOUNT_INSN_SIZE, %edx
	call prepare_ftrace_return
	popl %edx
	popl %ecx
	popl %eax
	ret
ENDPROC(ftrace_graph_caller)

.globl return_to_handler
return_to_handler:
	pushl %eax
	pushl %edx
	movl %ebp, %eax
	call ftrace_return_to_handler
	movl %eax, %ecx
	popl %edx
	popl %eax
	jmp *%ecx
#endif

/*
 * Some functions should be protected against kprobes
 */
	.pushsection .kprobes.text, "ax"

#ifdef CONFIG_TRACING
ENTRY(trace_page_fault)
	RING0_EC_FRAME
	ASM_CLAC
	pushl_cfi $trace_do_page_fault
	jmp error_code
	CFI_ENDPROC
END(trace_page_fault)
#endif

ENTRY(page_fault)
	RING0_EC_FRAME
	ASM_CLAC
	pushl_cfi $do_page_fault
	ALIGN
error_code:
	/* the function address is in %gs's slot on the stack */
	pushl_cfi %fs
	/*CFI_REL_OFFSET fs, 0*/
	pushl_cfi %es
	/*CFI_REL_OFFSET es, 0*/
	pushl_cfi %ds
	/*CFI_REL_OFFSET ds, 0*/
	pushl_cfi %eax
	CFI_REL_OFFSET eax, 0
	pushl_cfi %ebp
	CFI_REL_OFFSET ebp, 0
	pushl_cfi %edi
	CFI_REL_OFFSET edi, 0
	pushl_cfi %esi
	CFI_REL_OFFSET esi, 0
	pushl_cfi %edx
	CFI_REL_OFFSET edx, 0
	pushl_cfi %ecx
	CFI_REL_OFFSET ecx, 0
	pushl_cfi %ebx
	CFI_REL_OFFSET ebx, 0
	cld
	movl $(__KERNEL_PERCPU), %ecx
	movl %ecx, %fs
	UNWIND_ESPFIX_STACK
	GS_TO_REG %ecx
	movl PT_GS(%esp), %edi		# get the function address
	movl PT_ORIG_EAX(%esp), %edx	# get the error code
	movl $-1, PT_ORIG_EAX(%esp)	# no syscall to restart
	REG_TO_PTGS %ecx
	SET_KERNEL_GS %ecx
	movl $(__KERNEL_DS), %ecx
	movl %ecx, %ds
	movl %ecx, %es

	pax_enter_kernel

	TRACE_IRQS_OFF
	movl %esp,%eax			# pt_regs pointer
	call *%edi
	jmp ret_from_exception
	CFI_ENDPROC
ENDPROC(page_fault)

/*
 * Debug traps and NMI can happen at the one SYSENTER instruction
 * that sets up the real kernel stack. Check here, since we can't
 * allow the wrong stack to be used.
 *
 * "TSS_sysenter_sp0+12" is because the NMI/debug handler will have
 * already pushed 3 words if it hits on the sysenter instruction:
 * eflags, cs and eip.
 *
 * We just load the right stack, and push the three (known) values
 * by hand onto the new stack - while updating the return eip past
 * the instruction that would have done it for sysenter.
 */
.macro FIX_STACK offset ok label
	cmpw $__KERNEL_CS, 4(%esp)
	jne \ok
\label:
	movl TSS_sysenter_sp0 + \offset(%esp), %esp
	CFI_DEF_CFA esp, 0
	CFI_UNDEFINED eip
	pushfl_cfi
	pushl_cfi $__KERNEL_CS
	pushl_cfi $sysenter_past_esp
	CFI_REL_OFFSET eip, 0
.endm

ENTRY(debug)
	RING0_INT_FRAME
	ASM_CLAC
	cmpl $ia32_sysenter_target,(%esp)
	jne debug_stack_correct
	FIX_STACK 12, debug_stack_correct, debug_esp_fix_insn
debug_stack_correct:
	pushl_cfi $-1			# mark this as an int
	SAVE_ALL
	TRACE_IRQS_OFF
	xorl %edx,%edx			# error code 0
	movl %esp,%eax			# pt_regs pointer
	call do_debug
	jmp ret_from_exception
	CFI_ENDPROC
ENDPROC(debug)

/*
 * NMI is doubly nasty. It can happen _while_ we're handling
 * a debug fault, and the debug fault hasn't yet been able to
 * clear up the stack. So we first check whether we got  an
 * NMI on the sysenter entry path, but after that we need to
 * check whether we got an NMI on the debug path where the debug
 * fault happened on the sysenter path.
 */
ENTRY(nmi)
	RING0_INT_FRAME
	ASM_CLAC
#ifdef CONFIG_X86_ESPFIX32
	pushl_cfi %eax
	movl %ss, %eax
	cmpw $__ESPFIX_SS, %ax
	popl_cfi %eax
	je nmi_espfix_stack
#endif
	cmpl $ia32_sysenter_target,(%esp)
	je nmi_stack_fixup
	pushl_cfi %eax
	movl %esp,%eax
	/* Do not access memory above the end of our stack page,
	 * it might not exist.
	 */
	andl $(THREAD_SIZE-1),%eax
	cmpl $(THREAD_SIZE-20),%eax
	popl_cfi %eax
	jae nmi_stack_correct
	cmpl $ia32_sysenter_target,12(%esp)
	je nmi_debug_stack_check
nmi_stack_correct:
	/* We have a RING0_INT_FRAME here */
	pushl_cfi %eax
	SAVE_ALL
	xorl %edx,%edx		# zero error code
	movl %esp,%eax		# pt_regs pointer
	call do_nmi

	pax_exit_kernel

	jmp restore_all_notrace
	CFI_ENDPROC

nmi_stack_fixup:
	RING0_INT_FRAME
	FIX_STACK 12, nmi_stack_correct, 1
	jmp nmi_stack_correct

nmi_debug_stack_check:
	/* We have a RING0_INT_FRAME here */
	cmpw $__KERNEL_CS,16(%esp)
	jne nmi_stack_correct
	cmpl $debug,(%esp)
	jb nmi_stack_correct
	cmpl $debug_esp_fix_insn,(%esp)
	ja nmi_stack_correct
	FIX_STACK 24, nmi_stack_correct, 1
	jmp nmi_stack_correct

#ifdef CONFIG_X86_ESPFIX32
nmi_espfix_stack:
	/* We have a RING0_INT_FRAME here.
	 *
	 * create the pointer to lss back
	 */
	pushl_cfi %ss
	pushl_cfi %esp
	addl $4, (%esp)
	/* copy the iret frame of 12 bytes */
	.rept 3
	pushl_cfi 16(%esp)
	.endr
	pushl_cfi %eax
	SAVE_ALL
	FIXUP_ESPFIX_STACK		# %eax == %esp
	xorl %edx,%edx			# zero error code
	call do_nmi

	pax_exit_kernel

	RESTORE_REGS
	lss 12+4(%esp), %esp		# back to espfix stack
	CFI_ADJUST_CFA_OFFSET -24
	jmp irq_return
#endif
	CFI_ENDPROC
ENDPROC(nmi)

ENTRY(int3)
	RING0_INT_FRAME
	ASM_CLAC
	pushl_cfi $-1			# mark this as an int
	SAVE_ALL
	TRACE_IRQS_OFF
	xorl %edx,%edx		# zero error code
	movl %esp,%eax		# pt_regs pointer
	call do_int3
	jmp ret_from_exception
	CFI_ENDPROC
ENDPROC(int3)

ENTRY(general_protection)
	RING0_EC_FRAME
	pushl_cfi $do_general_protection
	jmp error_code
	CFI_ENDPROC
ENDPROC(general_protection)

#ifdef CONFIG_KVM_GUEST
ENTRY(async_page_fault)
	RING0_EC_FRAME
	ASM_CLAC
	pushl_cfi $do_async_page_fault
	jmp error_code
	CFI_ENDPROC
ENDPROC(async_page_fault)
#endif

/*
 * End of kprobes section
 */
	.popsection<|MERGE_RESOLUTION|>--- conflicted
+++ resolved
@@ -301,10 +301,7 @@
 	jne 1b
 
 2:	cld
-<<<<<<< HEAD
-=======
 	or $2*4, %edi
->>>>>>> 29cfe5a2
 	mov %esp, %ecx
 	sub %edi, %ecx
 
