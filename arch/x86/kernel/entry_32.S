--- conflicted
+++ resolved
@@ -267,19 +267,11 @@
 ENDPROC(pax_exit_kernel)
 #endif
 
-<<<<<<< HEAD
-.macro pax_erase_kstack
-#ifdef CONFIG_PAX_MEMORY_STACKLEAK
-	call pax_erase_kstack
-#endif
-.endm
-=======
 	.macro pax_erase_kstack
 #ifdef CONFIG_PAX_MEMORY_STACKLEAK
 	call pax_erase_kstack
 #endif
 	.endm
->>>>>>> c3ade0e0
 
 #ifdef CONFIG_PAX_MEMORY_STACKLEAK
 /*
@@ -455,8 +447,6 @@
 	jmp syscall_exit
 	CFI_ENDPROC
 ENDPROC(ret_from_fork)
-<<<<<<< HEAD
-=======
 
 ENTRY(ret_from_kernel_thread)
 	CFI_STARTPROC
@@ -472,7 +462,6 @@
 	jmp syscall_exit
 	CFI_ENDPROC
 ENDPROC(ret_from_kernel_thread)
->>>>>>> c3ade0e0
 
 /*
  * Interrupt exit functions should be protected against kprobes
@@ -492,22 +481,13 @@
 	preempt_stop(CLBR_ANY)
 ret_from_intr:
 	GET_THREAD_INFO(%ebp)
-<<<<<<< HEAD
-resume_userspace_sig:
-=======
->>>>>>> c3ade0e0
 #ifdef CONFIG_VM86
 	movl PT_EFLAGS(%esp), %eax	# mix EFLAGS and CS
 	movb PT_CS(%esp), %al
 	andl $(X86_EFLAGS_VM | SEGMENT_RPL_MASK), %eax
 #else
 	/*
-<<<<<<< HEAD
-	 * We can be coming here from a syscall done in the kernel space,
-	 * e.g. a failed kernel_execve().
-=======
 	 * We can be coming here from child spawned by kernel_thread().
->>>>>>> c3ade0e0
 	 */
 	movl PT_CS(%esp), %eax
 	andl $SEGMENT_RPL_MASK, %eax
@@ -607,10 +587,7 @@
 	jae syscall_fault
 	ASM_STAC
 1:	movl (%ebp),%ebp
-<<<<<<< HEAD
-=======
-	ASM_CLAC
->>>>>>> c3ade0e0
+	ASM_CLAC
 #endif
 
 	movl %ebp,PT_EBP(%esp)
@@ -669,11 +646,7 @@
 	movl %ebx,%ecx			/* 3rd arg: 1st syscall arg */
 	movl %eax,%edx			/* 2nd arg: syscall number */
 	movl $AUDIT_ARCH_I386,%eax	/* 1st arg: audit arch */
-<<<<<<< HEAD
-	call audit_syscall_entry
-=======
 	call __audit_syscall_entry
->>>>>>> c3ade0e0
 
 	pax_erase_kstack
 
@@ -708,14 +681,6 @@
 	jmp 1b
 6:	movl $0,PT_ES(%esp)
 	jmp 1b
-<<<<<<< HEAD
-.section __ex_table,"a"
-	.align 4
-	.long 1b,4b
-	.long 2b,5b
-	.long 3b,6b
-=======
->>>>>>> c3ade0e0
 .popsection
 	_ASM_EXTABLE(1b,4b)
 	_ASM_EXTABLE(2b,5b)
@@ -887,11 +852,6 @@
 	movl %esp, %eax
 #ifdef CONFIG_VM86
 	testl $X86_EFLAGS_VM, PT_EFLAGS(%esp)
-<<<<<<< HEAD
-	jz 1f				# returning to kernel-space or
-					# vm86-space
-
-=======
 	jne work_notifysig_v86		# returning to kernel-space or
 					# vm86-space
 1:
@@ -909,21 +869,12 @@
 #ifdef CONFIG_VM86
 	ALIGN
 work_notifysig_v86:
->>>>>>> c3ade0e0
 	pushl_cfi %ecx			# save ti_flags for do_notify_resume
 	call save_v86_state		# %eax contains pt_regs pointer
 	popl_cfi %ecx
 	movl %eax, %esp
-<<<<<<< HEAD
-1:
-#endif
-	xorl %edx, %edx
-	call do_notify_resume
-	jmp resume_userspace_sig
-=======
 	jmp 1b
 #endif
->>>>>>> c3ade0e0
 ENDPROC(work_pending)
 
 	# perform syscall exit tracing
@@ -961,10 +912,7 @@
 	push %ss
 	pop %ds
 #endif
-<<<<<<< HEAD
-=======
-	ASM_CLAC
->>>>>>> c3ade0e0
+	ASM_CLAC
 	GET_THREAD_INFO(%ebp)
 	movl $-EFAULT,PT_EAX(%esp)
 	jmp resume_userspace
@@ -980,106 +928,6 @@
  */
 	.popsection
 
-<<<<<<< HEAD
-/*
- * System calls that need a pt_regs pointer.
- */
-#define PTREGSCALL0(name) \
-	ALIGN; \
-ptregs_##name: \
-	leal 4(%esp),%eax; \
-	jmp sys_##name;
-
-#define PTREGSCALL1(name) \
-	ALIGN; \
-ptregs_##name: \
-	leal 4(%esp),%edx; \
-	movl (PT_EBX+4)(%esp),%eax; \
-	jmp sys_##name;
-
-#define PTREGSCALL2(name) \
-	ALIGN; \
-ptregs_##name: \
-	leal 4(%esp),%ecx; \
-	movl (PT_ECX+4)(%esp),%edx; \
-	movl (PT_EBX+4)(%esp),%eax; \
-	jmp sys_##name;
-
-#define PTREGSCALL3(name) \
-	ALIGN; \
-ptregs_##name: \
-	CFI_STARTPROC; \
-	leal 4(%esp),%eax; \
-	pushl_cfi %eax; \
-	movl PT_EDX(%eax),%ecx; \
-	movl PT_ECX(%eax),%edx; \
-	movl PT_EBX(%eax),%eax; \
-	call sys_##name; \
-	addl $4,%esp; \
-	CFI_ADJUST_CFA_OFFSET -4; \
-	ret; \
-	CFI_ENDPROC; \
-ENDPROC(ptregs_##name)
-
-PTREGSCALL1(iopl)
-PTREGSCALL0(fork)
-PTREGSCALL0(vfork)
-PTREGSCALL3(execve)
-PTREGSCALL2(sigaltstack)
-PTREGSCALL0(sigreturn)
-PTREGSCALL0(rt_sigreturn)
-PTREGSCALL2(vm86)
-PTREGSCALL1(vm86old)
-
-/* Clone is an oddball.  The 4th arg is in %edi */
-	ALIGN;
-ptregs_clone:
-	CFI_STARTPROC
-	leal 4(%esp),%eax
-	pushl_cfi %eax
-	pushl_cfi PT_EDI(%eax)
-	movl PT_EDX(%eax),%ecx
-	movl PT_ECX(%eax),%edx
-	movl PT_EBX(%eax),%eax
-	call sys_clone
-	addl $8,%esp
-	CFI_ADJUST_CFA_OFFSET -8
-	ret
-	CFI_ENDPROC
-ENDPROC(ptregs_clone)
-
-	ALIGN;
-ENTRY(kernel_execve)
-	CFI_STARTPROC
-	pushl_cfi %ebp
-	sub $PT_OLDSS+4,%esp
-	pushl_cfi %edi
-	pushl_cfi %ecx
-	pushl_cfi %eax
-	lea 3*4(%esp),%edi
-	mov $PT_OLDSS/4+1,%ecx
-	xorl %eax,%eax
-	rep stosl
-	popl_cfi %eax
-	popl_cfi %ecx
-	popl_cfi %edi
-	movl $X86_EFLAGS_IF,PT_EFLAGS(%esp)
-	pushl_cfi %esp
-	call sys_execve
-	add $4,%esp
-	CFI_ADJUST_CFA_OFFSET -4
-	GET_THREAD_INFO(%ebp)
-	test %eax,%eax
-	jz syscall_exit
-	add $PT_OLDSS+4,%esp
-	CFI_ADJUST_CFA_OFFSET -PT_OLDSS-4
-	popl_cfi %ebp
-	ret
-	CFI_ENDPROC
-ENDPROC(kernel_execve)
-
-=======
->>>>>>> c3ade0e0
 .macro FIXUP_ESPFIX_STACK
 /*
  * Switch back for ESPFIX stack to the normal zerobased stack
@@ -1247,14 +1095,7 @@
 #ifdef CONFIG_PARAVIRT
 ENTRY(native_iret)
 	iret
-<<<<<<< HEAD
-.section __ex_table,"a"
-	.align 4
-	.long native_iret, iret_exc
-.previous
-=======
 	_ASM_EXTABLE(native_iret, iret_exc)
->>>>>>> c3ade0e0
 ENDPROC(native_iret)
 
 ENTRY(native_irq_enable_sysexit)
@@ -1502,14 +1343,11 @@
 ftrace_stub:
 	ret
 ENDPROC(ftrace_caller)
-<<<<<<< HEAD
-=======
 
 ENTRY(ftrace_regs_caller)
 	pushf	/* push flags before compare (in cs location) */
 	cmpl $0, function_trace_stop
 	jne ftrace_restore_flags
->>>>>>> c3ade0e0
 
 	/*
 	 * i386 does not save SS and ESP when coming from kernel.
@@ -1640,13 +1478,6 @@
 	jmp *%ecx
 #endif
 
-<<<<<<< HEAD
-#include "syscall_table_32.S"
-
-syscall_table_size=(.-sys_call_table)
-
-=======
->>>>>>> c3ade0e0
 /*
  * Some functions should be protected against kprobes
  */
