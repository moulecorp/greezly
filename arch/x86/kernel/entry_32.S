/*
 *
 *  Copyright (C) 1991, 1992  Linus Torvalds
 */

/*
 * entry.S contains the system-call and fault low-level handling routines.
 * This also contains the timer-interrupt handler, as well as all interrupts
 * and faults that can result in a task-switch.
 *
 * NOTE: This code handles signal-recognition, which happens every time
 * after a timer-interrupt and after each system call.
 *
 * I changed all the .align's to 4 (16 byte alignment), as that's faster
 * on a 486.
 *
 * Stack layout in 'syscall_exit':
 * 	ptrace needs to have all regs on the stack.
 *	if the order here is changed, it needs to be
 *	updated in fork.c:copy_process, signal.c:do_signal,
 *	ptrace.c and ptrace.h
 *
 *	 0(%esp) - %ebx
 *	 4(%esp) - %ecx
 *	 8(%esp) - %edx
 *       C(%esp) - %esi
 *	10(%esp) - %edi
 *	14(%esp) - %ebp
 *	18(%esp) - %eax
 *	1C(%esp) - %ds
 *	20(%esp) - %es
 *	24(%esp) - %fs
 *	28(%esp) - %gs		saved iff !CONFIG_X86_32_LAZY_GS
 *	2C(%esp) - orig_eax
 *	30(%esp) - %eip
 *	34(%esp) - %cs
 *	38(%esp) - %eflags
 *	3C(%esp) - %oldesp
 *	40(%esp) - %oldss
 *
 * "current" is in register %ebx during any slow entries.
 */

#include <linux/linkage.h>
#include <linux/err.h>
#include <asm/thread_info.h>
#include <asm/irqflags.h>
#include <asm/errno.h>
#include <asm/segment.h>
#include <asm/smp.h>
#include <asm/page_types.h>
#include <asm/percpu.h>
#include <asm/dwarf2.h>
#include <asm/processor-flags.h>
#include <asm/ftrace.h>
#include <asm/irq_vectors.h>
#include <asm/cpufeature.h>
#include <asm/alternative-asm.h>
#include <asm/asm.h>
#include <asm/smap.h>

/* Avoid __ASSEMBLER__'ifying <linux/audit.h> just for this.  */
#include <linux/elf-em.h>
#define AUDIT_ARCH_I386		(EM_386|__AUDIT_ARCH_LE)
#define __AUDIT_ARCH_LE	   0x40000000

#ifndef CONFIG_AUDITSYSCALL
#define sysenter_audit	syscall_trace_entry
#define sysexit_audit	syscall_exit_work
#endif

	.section .entry.text, "ax"

/*
 * We use macros for low-level operations which need to be overridden
 * for paravirtualization.  The following will never clobber any registers:
 *   INTERRUPT_RETURN (aka. "iret")
 *   GET_CR0_INTO_EAX (aka. "movl %cr0, %eax")
 *   ENABLE_INTERRUPTS_SYSEXIT (aka "sti; sysexit").
 *
 * For DISABLE_INTERRUPTS/ENABLE_INTERRUPTS (aka "cli"/"sti"), you must
 * specify what registers can be overwritten (CLBR_NONE, CLBR_EAX/EDX/ECX/ANY).
 * Allowing a register to be clobbered can shrink the paravirt replacement
 * enough to patch inline, increasing performance.
 */

#ifdef CONFIG_PREEMPT
#define preempt_stop(clobbers)	DISABLE_INTERRUPTS(clobbers); TRACE_IRQS_OFF
#else
#define preempt_stop(clobbers)
#define resume_kernel		restore_all
#endif

.macro TRACE_IRQS_IRET
#ifdef CONFIG_TRACE_IRQFLAGS
	testl $X86_EFLAGS_IF,PT_EFLAGS(%esp)     # interrupts off?
	jz 1f
	TRACE_IRQS_ON
1:
#endif
.endm

/*
 * User gs save/restore
 *
 * %gs is used for userland TLS and kernel only uses it for stack
 * canary which is required to be at %gs:20 by gcc.  Read the comment
 * at the top of stackprotector.h for more info.
 *
 * Local labels 98 and 99 are used.
 */
#ifdef CONFIG_X86_32_LAZY_GS

 /* unfortunately push/pop can't be no-op */
.macro PUSH_GS
	pushl_cfi $0
.endm
.macro POP_GS pop=0
	addl $(4 + \pop), %esp
	CFI_ADJUST_CFA_OFFSET -(4 + \pop)
.endm
.macro POP_GS_EX
.endm

 /* all the rest are no-op */
.macro PTGS_TO_GS
.endm
.macro PTGS_TO_GS_EX
.endm
.macro GS_TO_REG reg
.endm
.macro REG_TO_PTGS reg
.endm
.macro SET_KERNEL_GS reg
.endm

#else	/* CONFIG_X86_32_LAZY_GS */

.macro PUSH_GS
	pushl_cfi %gs
	/*CFI_REL_OFFSET gs, 0*/
.endm

.macro POP_GS pop=0
98:	popl_cfi %gs
	/*CFI_RESTORE gs*/
  .if \pop <> 0
	add $\pop, %esp
	CFI_ADJUST_CFA_OFFSET -\pop
  .endif
.endm
.macro POP_GS_EX
.pushsection .fixup, "ax"
99:	movl $0, (%esp)
	jmp 98b
.popsection
	_ASM_EXTABLE(98b,99b)
.endm

.macro PTGS_TO_GS
98:	mov PT_GS(%esp), %gs
.endm
.macro PTGS_TO_GS_EX
.pushsection .fixup, "ax"
99:	movl $0, PT_GS(%esp)
	jmp 98b
.popsection
	_ASM_EXTABLE(98b,99b)
.endm

.macro GS_TO_REG reg
	movl %gs, \reg
	/*CFI_REGISTER gs, \reg*/
.endm
.macro REG_TO_PTGS reg
	movl \reg, PT_GS(%esp)
	/*CFI_REL_OFFSET gs, PT_GS*/
.endm
.macro SET_KERNEL_GS reg

#ifdef CONFIG_CC_STACKPROTECTOR
	movl $(__KERNEL_STACK_CANARY), \reg
#elif defined(CONFIG_PAX_MEMORY_UDEREF)
	movl $(__USER_DS), \reg
#else
	xorl \reg, \reg
#endif

	movl \reg, %gs
.endm

#endif	/* CONFIG_X86_32_LAZY_GS */

.macro pax_enter_kernel
#ifdef CONFIG_PAX_KERNEXEC
	call pax_enter_kernel
#endif
.endm

.macro pax_exit_kernel
#ifdef CONFIG_PAX_KERNEXEC
	call pax_exit_kernel
#endif
.endm

#ifdef CONFIG_PAX_KERNEXEC
ENTRY(pax_enter_kernel)
#ifdef CONFIG_PARAVIRT
	pushl %eax
	pushl %ecx
	call PARA_INDIRECT(pv_cpu_ops+PV_CPU_read_cr0)
	mov %eax, %esi
#else
	mov %cr0, %esi
#endif
	bts $16, %esi
	jnc 1f
	mov %cs, %esi
	cmp $__KERNEL_CS, %esi
	jz 3f
	ljmp $__KERNEL_CS, $3f
1:	ljmp $__KERNEXEC_KERNEL_CS, $2f
2:
#ifdef CONFIG_PARAVIRT
	mov %esi, %eax
	call PARA_INDIRECT(pv_cpu_ops+PV_CPU_write_cr0)
#else
	mov %esi, %cr0
#endif
3:
#ifdef CONFIG_PARAVIRT
	popl %ecx
	popl %eax
#endif
	ret
ENDPROC(pax_enter_kernel)

ENTRY(pax_exit_kernel)
#ifdef CONFIG_PARAVIRT
	pushl %eax
	pushl %ecx
#endif
	mov %cs, %esi
	cmp $__KERNEXEC_KERNEL_CS, %esi
	jnz 2f
#ifdef CONFIG_PARAVIRT
	call PARA_INDIRECT(pv_cpu_ops+PV_CPU_read_cr0);
	mov %eax, %esi
#else
	mov %cr0, %esi
#endif
	btr $16, %esi
	ljmp $__KERNEL_CS, $1f
1:
#ifdef CONFIG_PARAVIRT
	mov %esi, %eax
	call PARA_INDIRECT(pv_cpu_ops+PV_CPU_write_cr0);
#else
	mov %esi, %cr0
#endif
2:
#ifdef CONFIG_PARAVIRT
	popl %ecx
	popl %eax
#endif
	ret
ENDPROC(pax_exit_kernel)
#endif

	.macro pax_erase_kstack
#ifdef CONFIG_PAX_MEMORY_STACKLEAK
	call pax_erase_kstack
#endif
	.endm

#ifdef CONFIG_PAX_MEMORY_STACKLEAK
/*
 * ebp: thread_info
 */
ENTRY(pax_erase_kstack)
	pushl %edi
	pushl %ecx
	pushl %eax

	mov TI_lowest_stack(%ebp), %edi
	mov $-0xBEEF, %eax
	std

1:	mov %edi, %ecx
	and $THREAD_SIZE_asm - 1, %ecx
	shr $2, %ecx
	repne scasl
	jecxz 2f

	cmp $2*16, %ecx
	jc 2f

	mov $2*16, %ecx
	repe scasl
	jecxz 2f
	jne 1b

2:	cld
	mov %esp, %ecx
	sub %edi, %ecx

	cmp $THREAD_SIZE_asm, %ecx
	jb 3f
	ud2
3:

	shr $2, %ecx
	rep stosl

	mov TI_task_thread_sp0(%ebp), %edi
	sub $128, %edi
	mov %edi, TI_lowest_stack(%ebp)

	popl %eax
	popl %ecx
	popl %edi
	ret
ENDPROC(pax_erase_kstack)
#endif

.macro __SAVE_ALL _DS
	cld
	PUSH_GS
	pushl_cfi %fs
	/*CFI_REL_OFFSET fs, 0;*/
	pushl_cfi %es
	/*CFI_REL_OFFSET es, 0;*/
	pushl_cfi %ds
	/*CFI_REL_OFFSET ds, 0;*/
	pushl_cfi %eax
	CFI_REL_OFFSET eax, 0
	pushl_cfi %ebp
	CFI_REL_OFFSET ebp, 0
	pushl_cfi %edi
	CFI_REL_OFFSET edi, 0
	pushl_cfi %esi
	CFI_REL_OFFSET esi, 0
	pushl_cfi %edx
	CFI_REL_OFFSET edx, 0
	pushl_cfi %ecx
	CFI_REL_OFFSET ecx, 0
	pushl_cfi %ebx
	CFI_REL_OFFSET ebx, 0
	movl $\_DS, %edx
	movl %edx, %ds
	movl %edx, %es
	movl $(__KERNEL_PERCPU), %edx
	movl %edx, %fs
	SET_KERNEL_GS %edx
.endm

.macro SAVE_ALL
#if defined(CONFIG_PAX_KERNEXEC) || defined(CONFIG_PAX_PAGEEXEC) || defined(CONFIG_PAX_SEGMEXEC) || defined(CONFIG_PAX_MEMORY_UDEREF)
	__SAVE_ALL __KERNEL_DS
	pax_enter_kernel
#else
	__SAVE_ALL __USER_DS
#endif
.endm

.macro RESTORE_INT_REGS
	popl_cfi %ebx
	CFI_RESTORE ebx
	popl_cfi %ecx
	CFI_RESTORE ecx
	popl_cfi %edx
	CFI_RESTORE edx
	popl_cfi %esi
	CFI_RESTORE esi
	popl_cfi %edi
	CFI_RESTORE edi
	popl_cfi %ebp
	CFI_RESTORE ebp
	popl_cfi %eax
	CFI_RESTORE eax
.endm

.macro RESTORE_REGS pop=0
	RESTORE_INT_REGS
1:	popl_cfi %ds
	/*CFI_RESTORE ds;*/
2:	popl_cfi %es
	/*CFI_RESTORE es;*/
3:	popl_cfi %fs
	/*CFI_RESTORE fs;*/
	POP_GS \pop
.pushsection .fixup, "ax"
4:	movl $0, (%esp)
	jmp 1b
5:	movl $0, (%esp)
	jmp 2b
6:	movl $0, (%esp)
	jmp 3b
.popsection
	_ASM_EXTABLE(1b,4b)
	_ASM_EXTABLE(2b,5b)
	_ASM_EXTABLE(3b,6b)
	POP_GS_EX
.endm

.macro RING0_INT_FRAME
	CFI_STARTPROC simple
	CFI_SIGNAL_FRAME
	CFI_DEF_CFA esp, 3*4
	/*CFI_OFFSET cs, -2*4;*/
	CFI_OFFSET eip, -3*4
.endm

.macro RING0_EC_FRAME
	CFI_STARTPROC simple
	CFI_SIGNAL_FRAME
	CFI_DEF_CFA esp, 4*4
	/*CFI_OFFSET cs, -2*4;*/
	CFI_OFFSET eip, -3*4
.endm

.macro RING0_PTREGS_FRAME
	CFI_STARTPROC simple
	CFI_SIGNAL_FRAME
	CFI_DEF_CFA esp, PT_OLDESP-PT_EBX
	/*CFI_OFFSET cs, PT_CS-PT_OLDESP;*/
	CFI_OFFSET eip, PT_EIP-PT_OLDESP
	/*CFI_OFFSET es, PT_ES-PT_OLDESP;*/
	/*CFI_OFFSET ds, PT_DS-PT_OLDESP;*/
	CFI_OFFSET eax, PT_EAX-PT_OLDESP
	CFI_OFFSET ebp, PT_EBP-PT_OLDESP
	CFI_OFFSET edi, PT_EDI-PT_OLDESP
	CFI_OFFSET esi, PT_ESI-PT_OLDESP
	CFI_OFFSET edx, PT_EDX-PT_OLDESP
	CFI_OFFSET ecx, PT_ECX-PT_OLDESP
	CFI_OFFSET ebx, PT_EBX-PT_OLDESP
.endm

ENTRY(ret_from_fork)
	CFI_STARTPROC
	pushl_cfi %eax
	call schedule_tail
	GET_THREAD_INFO(%ebp)
	popl_cfi %eax
	pushl_cfi $0x0202		# Reset kernel eflags
	popfl_cfi
	jmp syscall_exit
	CFI_ENDPROC
ENDPROC(ret_from_fork)

ENTRY(ret_from_kernel_thread)
	CFI_STARTPROC
	pushl_cfi %eax
	call schedule_tail
	GET_THREAD_INFO(%ebp)
	popl_cfi %eax
	pushl_cfi $0x0202		# Reset kernel eflags
	popfl_cfi
	movl PT_EBP(%esp),%eax
	call *PT_EBX(%esp)
	movl $0,PT_EAX(%esp)
	jmp syscall_exit
	CFI_ENDPROC
ENDPROC(ret_from_kernel_thread)

/*
 * Interrupt exit functions should be protected against kprobes
 */
	.pushsection .kprobes.text, "ax"
/*
 * Return to user mode is not as complex as all this looks,
 * but we want the default path for a system call return to
 * go as quickly as possible which is why some of this is
 * less clear than it otherwise should be.
 */

	# userspace resumption stub bypassing syscall exit tracing
	ALIGN
	RING0_PTREGS_FRAME
ret_from_exception:
	preempt_stop(CLBR_ANY)
ret_from_intr:
	GET_THREAD_INFO(%ebp)
#ifdef CONFIG_VM86
	movl PT_EFLAGS(%esp), %eax	# mix EFLAGS and CS
	movb PT_CS(%esp), %al
	andl $(X86_EFLAGS_VM | SEGMENT_RPL_MASK), %eax
#else
	/*
	 * We can be coming here from child spawned by kernel_thread().
	 */
	movl PT_CS(%esp), %eax
	andl $SEGMENT_RPL_MASK, %eax
#endif
	cmpl $USER_RPL, %eax

#ifdef CONFIG_PAX_KERNEXEC
	jae resume_userspace

	pax_exit_kernel
	jmp resume_kernel
#else
	jb resume_kernel		# not returning to v8086 or userspace
#endif

ENTRY(resume_userspace)
	LOCKDEP_SYS_EXIT
 	DISABLE_INTERRUPTS(CLBR_ANY)	# make sure we don't miss an interrupt
					# setting need_resched or sigpending
					# between sampling and the iret
	TRACE_IRQS_OFF
	movl TI_flags(%ebp), %ecx
	andl $_TIF_WORK_MASK, %ecx	# is there any work to be done on
					# int/exception return?
	jne work_pending
	jmp restore_all_pax
ENDPROC(ret_from_exception)

#ifdef CONFIG_PREEMPT
ENTRY(resume_kernel)
	DISABLE_INTERRUPTS(CLBR_ANY)
need_resched:
	cmpl $0,PER_CPU_VAR(__preempt_count)
	jnz restore_all
	testl $X86_EFLAGS_IF,PT_EFLAGS(%esp)	# interrupts off (exception path) ?
	jz restore_all
	call preempt_schedule_irq
	jmp need_resched
ENDPROC(resume_kernel)
#endif
	CFI_ENDPROC
/*
 * End of kprobes section
 */
	.popsection

/* SYSENTER_RETURN points to after the "sysenter" instruction in
   the vsyscall page.  See vsyscall-sysentry.S, which defines the symbol.  */

	# sysenter call handler stub
ENTRY(ia32_sysenter_target)
	CFI_STARTPROC simple
	CFI_SIGNAL_FRAME
	CFI_DEF_CFA esp, 0
	CFI_REGISTER esp, ebp
	movl TSS_sysenter_sp0(%esp),%esp
sysenter_past_esp:
	/*
	 * Interrupts are disabled here, but we can't trace it until
	 * enough kernel state to call TRACE_IRQS_OFF can be called - but
	 * we immediately enable interrupts at that point anyway.
	 */
	pushl_cfi $__USER_DS
	/*CFI_REL_OFFSET ss, 0*/
	pushl_cfi %ebp
	CFI_REL_OFFSET esp, 0
	pushfl_cfi
	orl $X86_EFLAGS_IF, (%esp)
	pushl_cfi $__USER_CS
	/*CFI_REL_OFFSET cs, 0*/
	/*
	 * Push current_thread_info()->sysenter_return to the stack.
	 */
	pushl_cfi $0
	CFI_REL_OFFSET eip, 0

	pushl_cfi %eax
	SAVE_ALL
	GET_THREAD_INFO(%ebp)
	movl TI_sysenter_return(%ebp),%ebp
	movl %ebp,PT_EIP(%esp)
	ENABLE_INTERRUPTS(CLBR_NONE)

/*
 * Load the potential sixth argument from user stack.
 * Careful about security.
 */
	movl PT_OLDESP(%esp),%ebp

#ifdef CONFIG_PAX_MEMORY_UDEREF
	mov PT_OLDSS(%esp),%ds
1:	movl %ds:(%ebp),%ebp
	push %ss
	pop %ds
#else
	cmpl $__PAGE_OFFSET-3,%ebp
	jae syscall_fault
	ASM_STAC
1:	movl (%ebp),%ebp
	ASM_CLAC
#endif

	movl %ebp,PT_EBP(%esp)
	_ASM_EXTABLE(1b,syscall_fault)

	GET_THREAD_INFO(%ebp)

#ifdef CONFIG_PAX_RANDKSTACK
	pax_erase_kstack
#endif

	testl $_TIF_WORK_SYSCALL_ENTRY,TI_flags(%ebp)
	jnz sysenter_audit
sysenter_do_call:
	cmpl $(NR_syscalls), %eax
	jae sysenter_badsys
	call *sys_call_table(,%eax,4)
	movl %eax,PT_EAX(%esp)
sysenter_after_call:
	LOCKDEP_SYS_EXIT
	DISABLE_INTERRUPTS(CLBR_ANY)
	TRACE_IRQS_OFF
	movl TI_flags(%ebp), %ecx
	testl $_TIF_ALLWORK_MASK, %ecx
	jne sysexit_audit
sysenter_exit:

#ifdef CONFIG_PAX_RANDKSTACK
	pushl_cfi %eax
	movl %esp, %eax
	call pax_randomize_kstack
	popl_cfi %eax
#endif

	pax_erase_kstack

/* if something modifies registers it must also disable sysexit */
	movl PT_EIP(%esp), %edx
	movl PT_OLDESP(%esp), %ecx
	xorl %ebp,%ebp
	TRACE_IRQS_ON
1:	mov  PT_FS(%esp), %fs
2:	mov  PT_DS(%esp), %ds
3:	mov  PT_ES(%esp), %es
	PTGS_TO_GS
	ENABLE_INTERRUPTS_SYSEXIT

#ifdef CONFIG_AUDITSYSCALL
sysenter_audit:
	testl $(_TIF_WORK_SYSCALL_ENTRY & ~_TIF_SYSCALL_AUDIT),TI_flags(%ebp)
	jnz syscall_trace_entry
	addl $4,%esp
	CFI_ADJUST_CFA_OFFSET -4
	/* %esi already in 8(%esp)	   6th arg: 4th syscall arg */
	/* %edx already in 4(%esp)	   5th arg: 3rd syscall arg */
	/* %ecx already in 0(%esp)	   4th arg: 2nd syscall arg */
	movl %ebx,%ecx			/* 3rd arg: 1st syscall arg */
	movl %eax,%edx			/* 2nd arg: syscall number */
	movl $AUDIT_ARCH_I386,%eax	/* 1st arg: audit arch */
	call __audit_syscall_entry

	pax_erase_kstack

	pushl_cfi %ebx
	movl PT_EAX(%esp),%eax		/* reload syscall number */
	jmp sysenter_do_call

sysexit_audit:
	testl $(_TIF_ALLWORK_MASK & ~_TIF_SYSCALL_AUDIT), %ecx
	jne syscall_exit_work
	TRACE_IRQS_ON
	ENABLE_INTERRUPTS(CLBR_ANY)
	movl %eax,%edx		/* second arg, syscall return value */
	cmpl $-MAX_ERRNO,%eax	/* is it an error ? */
	setbe %al		/* 1 if so, 0 if not */
	movzbl %al,%eax		/* zero-extend that */
	call __audit_syscall_exit
	DISABLE_INTERRUPTS(CLBR_ANY)
	TRACE_IRQS_OFF
	movl TI_flags(%ebp), %ecx
	testl $(_TIF_ALLWORK_MASK & ~_TIF_SYSCALL_AUDIT), %ecx
	jne syscall_exit_work
	movl PT_EAX(%esp),%eax	/* reload syscall return value */
	jmp sysenter_exit
#endif

	CFI_ENDPROC
.pushsection .fixup,"ax"
4:	movl $0,PT_FS(%esp)
	jmp 1b
5:	movl $0,PT_DS(%esp)
	jmp 1b
6:	movl $0,PT_ES(%esp)
	jmp 1b
.popsection
	_ASM_EXTABLE(1b,4b)
	_ASM_EXTABLE(2b,5b)
	_ASM_EXTABLE(3b,6b)
	PTGS_TO_GS_EX
ENDPROC(ia32_sysenter_target)

/*
 * syscall stub including irq exit should be protected against kprobes
 */
	.pushsection .kprobes.text, "ax"
	# system call handler stub
ENTRY(system_call)
	RING0_INT_FRAME			# can't unwind into user space anyway
	ASM_CLAC
	pushl_cfi %eax			# save orig_eax
	SAVE_ALL
	GET_THREAD_INFO(%ebp)

#ifdef CONFIG_PAX_RANDKSTACK
	pax_erase_kstack
#endif

					# system call tracing in operation / emulation
	testl $_TIF_WORK_SYSCALL_ENTRY,TI_flags(%ebp)
	jnz syscall_trace_entry
	cmpl $(NR_syscalls), %eax
	jae syscall_badsys
syscall_call:
	call *sys_call_table(,%eax,4)
	movl %eax,PT_EAX(%esp)		# store the return value
syscall_exit:
	LOCKDEP_SYS_EXIT
	DISABLE_INTERRUPTS(CLBR_ANY)	# make sure we don't miss an interrupt
					# setting need_resched or sigpending
					# between sampling and the iret
	TRACE_IRQS_OFF
	movl TI_flags(%ebp), %ecx
	testl $_TIF_ALLWORK_MASK, %ecx	# current->work
	jne syscall_exit_work

restore_all_pax:

#ifdef CONFIG_PAX_RANDKSTACK
	movl %esp, %eax
	call pax_randomize_kstack
#endif

	pax_erase_kstack

restore_all:
	TRACE_IRQS_IRET
restore_all_notrace:
	movl PT_EFLAGS(%esp), %eax	# mix EFLAGS, SS and CS
	# Warning: PT_OLDSS(%esp) contains the wrong/random values if we
	# are returning to the kernel.
	# See comments in process.c:copy_thread() for details.
	movb PT_OLDSS(%esp), %ah
	movb PT_CS(%esp), %al
	andl $(X86_EFLAGS_VM | (SEGMENT_TI_MASK << 8) | SEGMENT_RPL_MASK), %eax
	cmpl $((SEGMENT_LDT << 8) | USER_RPL), %eax
	CFI_REMEMBER_STATE
	je ldt_ss			# returning to user-space with LDT SS
restore_nocheck:
	RESTORE_REGS 4			# skip orig_eax/error_code
irq_return:
	INTERRUPT_RETURN
.section .fixup,"ax"
ENTRY(iret_exc)
	pushl $0			# no error code
	pushl $do_iret_error
	jmp error_code
.previous
	_ASM_EXTABLE(irq_return,iret_exc)

	CFI_RESTORE_STATE
ldt_ss:
#ifdef CONFIG_PARAVIRT
	/*
	 * The kernel can't run on a non-flat stack if paravirt mode
	 * is active.  Rather than try to fixup the high bits of
	 * ESP, bypass this code entirely.  This may break DOSemu
	 * and/or Wine support in a paravirt VM, although the option
	 * is still available to implement the setting of the high
	 * 16-bits in the INTERRUPT_RETURN paravirt-op.
	 */
	cmpl $0, pv_info+PARAVIRT_enabled
	jne restore_nocheck
#endif

/*
 * Setup and switch to ESPFIX stack
 *
 * We're returning to userspace with a 16 bit stack. The CPU will not
 * restore the high word of ESP for us on executing iret... This is an
 * "official" bug of all the x86-compatible CPUs, which we can work
 * around to make dosemu and wine happy. We do this by preloading the
 * high word of ESP with the high word of the userspace ESP while
 * compensating for the offset by changing to the ESPFIX segment with
 * a base address that matches for the difference.
 */
#define GDT_ESPFIX_SS (GDT_ENTRY_ESPFIX_SS * 8)(%ebx)
	mov %esp, %edx			/* load kernel esp */
	mov PT_OLDESP(%esp), %eax	/* load userspace esp */
	mov %dx, %ax			/* eax: new kernel esp */
	sub %eax, %edx			/* offset (low word is 0) */
#ifdef CONFIG_SMP
	movl PER_CPU_VAR(cpu_number), %ebx
	shll $PAGE_SHIFT_asm, %ebx
	addl $cpu_gdt_table, %ebx
#else
	movl $cpu_gdt_table, %ebx
#endif
	shr $16, %edx

#ifdef CONFIG_PAX_KERNEXEC
	mov %cr0, %esi
	btr $16, %esi
	mov %esi, %cr0
#endif

	mov %dl, 4 + GDT_ESPFIX_SS /* bits 16..23 */
	mov %dh, 7 + GDT_ESPFIX_SS /* bits 24..31 */

#ifdef CONFIG_PAX_KERNEXEC
	bts $16, %esi
	mov %esi, %cr0
#endif

	pushl_cfi $__ESPFIX_SS
	pushl_cfi %eax			/* new kernel esp */
	/* Disable interrupts, but do not irqtrace this section: we
	 * will soon execute iret and the tracer was already set to
	 * the irqstate after the iret */
	DISABLE_INTERRUPTS(CLBR_EAX)
	lss (%esp), %esp		/* switch to espfix segment */
	CFI_ADJUST_CFA_OFFSET -8
	jmp restore_nocheck
	CFI_ENDPROC
ENDPROC(system_call)

	# perform work that needs to be done immediately before resumption
	ALIGN
	RING0_PTREGS_FRAME		# can't unwind into user space anyway
work_pending:
	testb $_TIF_NEED_RESCHED, %cl
	jz work_notifysig
work_resched:
	call schedule
	LOCKDEP_SYS_EXIT
	DISABLE_INTERRUPTS(CLBR_ANY)	# make sure we don't miss an interrupt
					# setting need_resched or sigpending
					# between sampling and the iret
	TRACE_IRQS_OFF
	movl TI_flags(%ebp), %ecx
	andl $_TIF_WORK_MASK, %ecx	# is there any work to be done other
					# than syscall tracing?
	jz restore_all_pax
	testb $_TIF_NEED_RESCHED, %cl
	jnz work_resched

work_notifysig:				# deal with pending signals and
					# notify-resume requests
	movl %esp, %eax
#ifdef CONFIG_VM86
	testl $X86_EFLAGS_VM, PT_EFLAGS(%esp)
	jne work_notifysig_v86		# returning to kernel-space or
					# vm86-space
1:
#endif
	TRACE_IRQS_ON
	ENABLE_INTERRUPTS(CLBR_NONE)
	movb PT_CS(%esp), %bl
	andb $SEGMENT_RPL_MASK, %bl
	cmpb $USER_RPL, %bl
	jb resume_kernel
	xorl %edx, %edx
	call do_notify_resume
	jmp resume_userspace

#ifdef CONFIG_VM86
	ALIGN
work_notifysig_v86:
	pushl_cfi %ecx			# save ti_flags for do_notify_resume
	call save_v86_state		# %eax contains pt_regs pointer
	popl_cfi %ecx
	movl %eax, %esp
	jmp 1b
#endif
ENDPROC(work_pending)

	# perform syscall exit tracing
	ALIGN
syscall_trace_entry:
	movl $-ENOSYS,PT_EAX(%esp)
	movl %esp, %eax
	call syscall_trace_enter

	pax_erase_kstack

	/* What it returned is what we'll actually use.  */
	cmpl $(NR_syscalls), %eax
	jnae syscall_call
	jmp syscall_exit
ENDPROC(syscall_trace_entry)

	# perform syscall exit tracing
	ALIGN
syscall_exit_work:
	testl $_TIF_WORK_SYSCALL_EXIT, %ecx
	jz work_pending
	TRACE_IRQS_ON
	ENABLE_INTERRUPTS(CLBR_ANY)	# could let syscall_trace_leave() call
					# schedule() instead
	movl %esp, %eax
	call syscall_trace_leave
	jmp resume_userspace
ENDPROC(syscall_exit_work)
	CFI_ENDPROC

	RING0_INT_FRAME			# can't unwind into user space anyway
syscall_fault:
#ifdef CONFIG_PAX_MEMORY_UDEREF
	push %ss
	pop %ds
#endif
	ASM_CLAC
	GET_THREAD_INFO(%ebp)
	movl $-EFAULT,PT_EAX(%esp)
	jmp resume_userspace
ENDPROC(syscall_fault)

syscall_badsys:
	movl $-ENOSYS,PT_EAX(%esp)
<<<<<<< HEAD
	jmp resume_userspace
ENDPROC(syscall_badsys)
=======
	jmp syscall_exit
ENDPROC(syscall_badsys)

sysenter_badsys:
	movl $-ENOSYS,PT_EAX(%esp)
	jmp sysenter_after_call
ENDPROC(sysenter_badsys)
>>>>>>> 32fa3e26
	CFI_ENDPROC
/*
 * End of kprobes section
 */
	.popsection

.macro FIXUP_ESPFIX_STACK
/*
 * Switch back for ESPFIX stack to the normal zerobased stack
 *
 * We can't call C functions using the ESPFIX stack. This code reads
 * the high word of the segment base from the GDT and swiches to the
 * normal stack and adjusts ESP with the matching offset.
 */
	/* fixup the stack */
#ifdef CONFIG_SMP
	movl PER_CPU_VAR(cpu_number), %ebx
	shll $PAGE_SHIFT_asm, %ebx
	addl $cpu_gdt_table, %ebx
#else
	movl $cpu_gdt_table, %ebx
#endif
	mov 4 + GDT_ESPFIX_SS, %al /* bits 16..23 */
	mov 7 + GDT_ESPFIX_SS, %ah /* bits 24..31 */
	shl $16, %eax
	addl %esp, %eax			/* the adjusted stack pointer */
	pushl_cfi $__KERNEL_DS
	pushl_cfi %eax
	lss (%esp), %esp		/* switch to the normal stack segment */
	CFI_ADJUST_CFA_OFFSET -8
.endm
.macro UNWIND_ESPFIX_STACK
	movl %ss, %eax
	/* see if on espfix stack */
	cmpw $__ESPFIX_SS, %ax
	jne 27f
	movl $__KERNEL_DS, %eax
	movl %eax, %ds
	movl %eax, %es
	/* switch to normal stack */
	FIXUP_ESPFIX_STACK
27:
.endm

/*
 * Build the entry stubs and pointer table with some assembler magic.
 * We pack 7 stubs into a single 32-byte chunk, which will fit in a
 * single cache line on all modern x86 implementations.
 */
.section .init.rodata,"a"
ENTRY(interrupt)
.section .entry.text, "ax"
	.p2align 5
	.p2align CONFIG_X86_L1_CACHE_SHIFT
ENTRY(irq_entries_start)
	RING0_INT_FRAME
vector=FIRST_EXTERNAL_VECTOR
.rept (NR_VECTORS-FIRST_EXTERNAL_VECTOR+6)/7
	.balign 32
  .rept	7
    .if vector < NR_VECTORS
      .if vector <> FIRST_EXTERNAL_VECTOR
	CFI_ADJUST_CFA_OFFSET -4
      .endif
1:	pushl_cfi $(~vector+0x80)	/* Note: always in signed byte range */
      .if ((vector-FIRST_EXTERNAL_VECTOR)%7) <> 6
	jmp 2f
      .endif
      .previous
	.long 1b
      .section .entry.text, "ax"
vector=vector+1
    .endif
  .endr
2:	jmp common_interrupt
.endr
ENDPROC(irq_entries_start)

.previous
END(interrupt)
.previous

/*
 * the CPU automatically disables interrupts when executing an IRQ vector,
 * so IRQ-flags tracing has to follow that:
 */
	.p2align CONFIG_X86_L1_CACHE_SHIFT
common_interrupt:
	ASM_CLAC
	addl $-0x80,(%esp)	/* Adjust vector into the [-256,-1] range */
	SAVE_ALL
	TRACE_IRQS_OFF
	movl %esp,%eax
	call do_IRQ
	jmp ret_from_intr
ENDPROC(common_interrupt)
	CFI_ENDPROC

/*
 *  Irq entries should be protected against kprobes
 */
	.pushsection .kprobes.text, "ax"
#define BUILD_INTERRUPT3(name, nr, fn)	\
ENTRY(name)				\
	RING0_INT_FRAME;		\
	ASM_CLAC;			\
	pushl_cfi $~(nr);		\
	SAVE_ALL;			\
	TRACE_IRQS_OFF			\
	movl %esp,%eax;			\
	call fn;			\
	jmp ret_from_intr;		\
	CFI_ENDPROC;			\
ENDPROC(name)


#ifdef CONFIG_TRACING
#define TRACE_BUILD_INTERRUPT(name, nr)		\
	BUILD_INTERRUPT3(trace_##name, nr, smp_trace_##name)
#else
#define TRACE_BUILD_INTERRUPT(name, nr)
#endif

#define BUILD_INTERRUPT(name, nr) \
	BUILD_INTERRUPT3(name, nr, smp_##name); \
	TRACE_BUILD_INTERRUPT(name, nr)

/* The include is where all of the SMP etc. interrupts come from */
#include <asm/entry_arch.h>

ENTRY(coprocessor_error)
	RING0_INT_FRAME
	ASM_CLAC
	pushl_cfi $0
	pushl_cfi $do_coprocessor_error
	jmp error_code
	CFI_ENDPROC
ENDPROC(coprocessor_error)

ENTRY(simd_coprocessor_error)
	RING0_INT_FRAME
	ASM_CLAC
	pushl_cfi $0
#ifdef CONFIG_X86_INVD_BUG
	/* AMD 486 bug: invd from userspace calls exception 19 instead of #GP */
661:	pushl_cfi $do_general_protection
662:
.section .altinstructions,"a"
	altinstruction_entry 661b, 663f, X86_FEATURE_XMM, 662b-661b, 664f-663f
.previous
.section .altinstr_replacement,"a"
663:	pushl $do_simd_coprocessor_error
664:
.previous
#else
	pushl_cfi $do_simd_coprocessor_error
#endif
	jmp error_code
	CFI_ENDPROC
ENDPROC(simd_coprocessor_error)

ENTRY(device_not_available)
	RING0_INT_FRAME
	ASM_CLAC
	pushl_cfi $-1			# mark this as an int
	pushl_cfi $do_device_not_available
	jmp error_code
	CFI_ENDPROC
ENDPROC(device_not_available)

#ifdef CONFIG_PARAVIRT
ENTRY(native_iret)
	iret
	_ASM_EXTABLE(native_iret, iret_exc)
ENDPROC(native_iret)

ENTRY(native_irq_enable_sysexit)
	sti
	sysexit
ENDPROC(native_irq_enable_sysexit)
#endif

ENTRY(overflow)
	RING0_INT_FRAME
	ASM_CLAC
	pushl_cfi $0
	pushl_cfi $do_overflow
	jmp error_code
	CFI_ENDPROC
ENDPROC(overflow)

ENTRY(bounds)
	RING0_INT_FRAME
	ASM_CLAC
	pushl_cfi $0
	pushl_cfi $do_bounds
	jmp error_code
	CFI_ENDPROC
ENDPROC(bounds)

ENTRY(invalid_op)
	RING0_INT_FRAME
	ASM_CLAC
	pushl_cfi $0
	pushl_cfi $do_invalid_op
	jmp error_code
	CFI_ENDPROC
ENDPROC(invalid_op)

ENTRY(coprocessor_segment_overrun)
	RING0_INT_FRAME
	ASM_CLAC
	pushl_cfi $0
	pushl_cfi $do_coprocessor_segment_overrun
	jmp error_code
	CFI_ENDPROC
ENDPROC(coprocessor_segment_overrun)

ENTRY(invalid_TSS)
	RING0_EC_FRAME
	ASM_CLAC
	pushl_cfi $do_invalid_TSS
	jmp error_code
	CFI_ENDPROC
ENDPROC(invalid_TSS)

ENTRY(segment_not_present)
	RING0_EC_FRAME
	ASM_CLAC
	pushl_cfi $do_segment_not_present
	jmp error_code
	CFI_ENDPROC
ENDPROC(segment_not_present)

ENTRY(stack_segment)
	RING0_EC_FRAME
	ASM_CLAC
	pushl_cfi $do_stack_segment
	jmp error_code
	CFI_ENDPROC
ENDPROC(stack_segment)

ENTRY(alignment_check)
	RING0_EC_FRAME
	ASM_CLAC
	pushl_cfi $do_alignment_check
	jmp error_code
	CFI_ENDPROC
ENDPROC(alignment_check)

ENTRY(divide_error)
	RING0_INT_FRAME
	ASM_CLAC
	pushl_cfi $0			# no error code
	pushl_cfi $do_divide_error
	jmp error_code
	CFI_ENDPROC
ENDPROC(divide_error)

#ifdef CONFIG_X86_MCE
ENTRY(machine_check)
	RING0_INT_FRAME
	ASM_CLAC
	pushl_cfi $0
	pushl_cfi machine_check_vector
	jmp error_code
	CFI_ENDPROC
ENDPROC(machine_check)
#endif

ENTRY(spurious_interrupt_bug)
	RING0_INT_FRAME
	ASM_CLAC
	pushl_cfi $0
	pushl_cfi $do_spurious_interrupt_bug
	jmp error_code
	CFI_ENDPROC
ENDPROC(spurious_interrupt_bug)
/*
 * End of kprobes section
 */
	.popsection

#ifdef CONFIG_XEN
/* Xen doesn't set %esp to be precisely what the normal sysenter
   entrypoint expects, so fix it up before using the normal path. */
ENTRY(xen_sysenter_target)
	RING0_INT_FRAME
	addl $5*4, %esp		/* remove xen-provided frame */
	CFI_ADJUST_CFA_OFFSET -5*4
	jmp sysenter_past_esp
	CFI_ENDPROC

ENTRY(xen_hypervisor_callback)
	CFI_STARTPROC
	pushl_cfi $-1 /* orig_ax = -1 => not a system call */
	SAVE_ALL
	TRACE_IRQS_OFF

	/* Check to see if we got the event in the critical
	   region in xen_iret_direct, after we've reenabled
	   events and checked for pending events.  This simulates
	   iret instruction's behaviour where it delivers a
	   pending interrupt when enabling interrupts. */
	movl PT_EIP(%esp),%eax
	cmpl $xen_iret_start_crit,%eax
	jb   1f
	cmpl $xen_iret_end_crit,%eax
	jae  1f

	jmp  xen_iret_crit_fixup

ENTRY(xen_do_upcall)
1:	mov %esp, %eax
	call xen_evtchn_do_upcall
	jmp  ret_from_intr
	CFI_ENDPROC
ENDPROC(xen_hypervisor_callback)

# Hypervisor uses this for application faults while it executes.
# We get here for two reasons:
#  1. Fault while reloading DS, ES, FS or GS
#  2. Fault while executing IRET
# Category 1 we fix up by reattempting the load, and zeroing the segment
# register if the load fails.
# Category 2 we fix up by jumping to do_iret_error. We cannot use the
# normal Linux return path in this case because if we use the IRET hypercall
# to pop the stack frame we end up in an infinite loop of failsafe callbacks.
# We distinguish between categories by maintaining a status value in EAX.
ENTRY(xen_failsafe_callback)
	CFI_STARTPROC
	pushl_cfi %eax
	movl $1,%eax
1:	mov 4(%esp),%ds
2:	mov 8(%esp),%es
3:	mov 12(%esp),%fs
4:	mov 16(%esp),%gs
	/* EAX == 0 => Category 1 (Bad segment)
	   EAX != 0 => Category 2 (Bad IRET) */
	testl %eax,%eax
	popl_cfi %eax
	lea 16(%esp),%esp
	CFI_ADJUST_CFA_OFFSET -16
	jz 5f
	jmp iret_exc
5:	pushl_cfi $-1 /* orig_ax = -1 => not a system call */
	SAVE_ALL
	jmp ret_from_exception
	CFI_ENDPROC

.section .fixup,"ax"
6:	xorl %eax,%eax
	movl %eax,4(%esp)
	jmp 1b
7:	xorl %eax,%eax
	movl %eax,8(%esp)
	jmp 2b
8:	xorl %eax,%eax
	movl %eax,12(%esp)
	jmp 3b
9:	xorl %eax,%eax
	movl %eax,16(%esp)
	jmp 4b
.previous
	_ASM_EXTABLE(1b,6b)
	_ASM_EXTABLE(2b,7b)
	_ASM_EXTABLE(3b,8b)
	_ASM_EXTABLE(4b,9b)
ENDPROC(xen_failsafe_callback)

BUILD_INTERRUPT3(xen_hvm_callback_vector, HYPERVISOR_CALLBACK_VECTOR,
		xen_evtchn_do_upcall)

#endif	/* CONFIG_XEN */

#if IS_ENABLED(CONFIG_HYPERV)

BUILD_INTERRUPT3(hyperv_callback_vector, HYPERVISOR_CALLBACK_VECTOR,
	hyperv_vector_handler)

#endif /* CONFIG_HYPERV */

#ifdef CONFIG_FUNCTION_TRACER
#ifdef CONFIG_DYNAMIC_FTRACE

ENTRY(mcount)
	ret
ENDPROC(mcount)

ENTRY(ftrace_caller)
	cmpl $0, function_trace_stop
	jne  ftrace_stub

	pushl %eax
	pushl %ecx
	pushl %edx
	pushl $0	/* Pass NULL as regs pointer */
	movl 4*4(%esp), %eax
	movl 0x4(%ebp), %edx
	movl function_trace_op, %ecx
	subl $MCOUNT_INSN_SIZE, %eax

.globl ftrace_call
ftrace_call:
	call ftrace_stub

	addl $4,%esp	/* skip NULL pointer */
	popl %edx
	popl %ecx
	popl %eax
ftrace_ret:
#ifdef CONFIG_FUNCTION_GRAPH_TRACER
.globl ftrace_graph_call
ftrace_graph_call:
	jmp ftrace_stub
#endif

.globl ftrace_stub
ftrace_stub:
	ret
ENDPROC(ftrace_caller)

ENTRY(ftrace_regs_caller)
	pushf	/* push flags before compare (in cs location) */
	cmpl $0, function_trace_stop
	jne ftrace_restore_flags

	/*
	 * i386 does not save SS and ESP when coming from kernel.
	 * Instead, to get sp, &regs->sp is used (see ptrace.h).
	 * Unfortunately, that means eflags must be at the same location
	 * as the current return ip is. We move the return ip into the
	 * ip location, and move flags into the return ip location.
	 */
	pushl 4(%esp)	/* save return ip into ip slot */

	pushl $0	/* Load 0 into orig_ax */
	pushl %gs
	pushl %fs
	pushl %es
	pushl %ds
	pushl %eax
	pushl %ebp
	pushl %edi
	pushl %esi
	pushl %edx
	pushl %ecx
	pushl %ebx

	movl 13*4(%esp), %eax	/* Get the saved flags */
	movl %eax, 14*4(%esp)	/* Move saved flags into regs->flags location */
				/* clobbering return ip */
	movl $__KERNEL_CS,13*4(%esp)

	movl 12*4(%esp), %eax	/* Load ip (1st parameter) */
	subl $MCOUNT_INSN_SIZE, %eax	/* Adjust ip */
	movl 0x4(%ebp), %edx	/* Load parent ip (2nd parameter) */
	movl function_trace_op, %ecx /* Save ftrace_pos in 3rd parameter */
	pushl %esp		/* Save pt_regs as 4th parameter */

GLOBAL(ftrace_regs_call)
	call ftrace_stub

	addl $4, %esp		/* Skip pt_regs */
	movl 14*4(%esp), %eax	/* Move flags back into cs */
	movl %eax, 13*4(%esp)	/* Needed to keep addl from modifying flags */
	movl 12*4(%esp), %eax	/* Get return ip from regs->ip */
	movl %eax, 14*4(%esp)	/* Put return ip back for ret */

	popl %ebx
	popl %ecx
	popl %edx
	popl %esi
	popl %edi
	popl %ebp
	popl %eax
	popl %ds
	popl %es
	popl %fs
	popl %gs
	addl $8, %esp		/* Skip orig_ax and ip */
	popf			/* Pop flags at end (no addl to corrupt flags) */
	jmp ftrace_ret

ftrace_restore_flags:
	popf
	jmp  ftrace_stub
#else /* ! CONFIG_DYNAMIC_FTRACE */

ENTRY(mcount)
	cmpl $__PAGE_OFFSET, %esp
	jb ftrace_stub		/* Paging not enabled yet? */

	cmpl $0, function_trace_stop
	jne  ftrace_stub

	cmpl $ftrace_stub, ftrace_trace_function
	jnz trace
#ifdef CONFIG_FUNCTION_GRAPH_TRACER
	cmpl $ftrace_stub, ftrace_graph_return
	jnz ftrace_graph_caller

	cmpl $ftrace_graph_entry_stub, ftrace_graph_entry
	jnz ftrace_graph_caller
#endif
.globl ftrace_stub
ftrace_stub:
	ret

	/* taken from glibc */
trace:
	pushl %eax
	pushl %ecx
	pushl %edx
	movl 0xc(%esp), %eax
	movl 0x4(%ebp), %edx
	subl $MCOUNT_INSN_SIZE, %eax

	call *ftrace_trace_function

	popl %edx
	popl %ecx
	popl %eax
	jmp ftrace_stub
ENDPROC(mcount)
#endif /* CONFIG_DYNAMIC_FTRACE */
#endif /* CONFIG_FUNCTION_TRACER */

#ifdef CONFIG_FUNCTION_GRAPH_TRACER
ENTRY(ftrace_graph_caller)
	pushl %eax
	pushl %ecx
	pushl %edx
	movl 0xc(%esp), %edx
	lea 0x4(%ebp), %eax
	movl (%ebp), %ecx
	subl $MCOUNT_INSN_SIZE, %edx
	call prepare_ftrace_return
	popl %edx
	popl %ecx
	popl %eax
	ret
ENDPROC(ftrace_graph_caller)

.globl return_to_handler
return_to_handler:
	pushl %eax
	pushl %edx
	movl %ebp, %eax
	call ftrace_return_to_handler
	movl %eax, %ecx
	popl %edx
	popl %eax
	jmp *%ecx
#endif

/*
 * Some functions should be protected against kprobes
 */
	.pushsection .kprobes.text, "ax"

#ifdef CONFIG_TRACING
ENTRY(trace_page_fault)
	RING0_EC_FRAME
	ASM_CLAC
	pushl_cfi $trace_do_page_fault
	jmp error_code
	CFI_ENDPROC
END(trace_page_fault)
#endif

ENTRY(page_fault)
	RING0_EC_FRAME
	ASM_CLAC
	pushl_cfi $do_page_fault
	ALIGN
error_code:
	/* the function address is in %gs's slot on the stack */
	pushl_cfi %fs
	/*CFI_REL_OFFSET fs, 0*/
	pushl_cfi %es
	/*CFI_REL_OFFSET es, 0*/
	pushl_cfi %ds
	/*CFI_REL_OFFSET ds, 0*/
	pushl_cfi %eax
	CFI_REL_OFFSET eax, 0
	pushl_cfi %ebp
	CFI_REL_OFFSET ebp, 0
	pushl_cfi %edi
	CFI_REL_OFFSET edi, 0
	pushl_cfi %esi
	CFI_REL_OFFSET esi, 0
	pushl_cfi %edx
	CFI_REL_OFFSET edx, 0
	pushl_cfi %ecx
	CFI_REL_OFFSET ecx, 0
	pushl_cfi %ebx
	CFI_REL_OFFSET ebx, 0
	cld
	movl $(__KERNEL_PERCPU), %ecx
	movl %ecx, %fs
	UNWIND_ESPFIX_STACK
	GS_TO_REG %ecx
	movl PT_GS(%esp), %edi		# get the function address
	movl PT_ORIG_EAX(%esp), %edx	# get the error code
	movl $-1, PT_ORIG_EAX(%esp)	# no syscall to restart
	REG_TO_PTGS %ecx
	SET_KERNEL_GS %ecx
	movl $(__KERNEL_DS), %ecx
	movl %ecx, %ds
	movl %ecx, %es

	pax_enter_kernel

	TRACE_IRQS_OFF
	movl %esp,%eax			# pt_regs pointer
	call *%edi
	jmp ret_from_exception
	CFI_ENDPROC
ENDPROC(page_fault)

/*
 * Debug traps and NMI can happen at the one SYSENTER instruction
 * that sets up the real kernel stack. Check here, since we can't
 * allow the wrong stack to be used.
 *
 * "TSS_sysenter_sp0+12" is because the NMI/debug handler will have
 * already pushed 3 words if it hits on the sysenter instruction:
 * eflags, cs and eip.
 *
 * We just load the right stack, and push the three (known) values
 * by hand onto the new stack - while updating the return eip past
 * the instruction that would have done it for sysenter.
 */
.macro FIX_STACK offset ok label
	cmpw $__KERNEL_CS, 4(%esp)
	jne \ok
\label:
	movl TSS_sysenter_sp0 + \offset(%esp), %esp
	CFI_DEF_CFA esp, 0
	CFI_UNDEFINED eip
	pushfl_cfi
	pushl_cfi $__KERNEL_CS
	pushl_cfi $sysenter_past_esp
	CFI_REL_OFFSET eip, 0
.endm

ENTRY(debug)
	RING0_INT_FRAME
	ASM_CLAC
	cmpl $ia32_sysenter_target,(%esp)
	jne debug_stack_correct
	FIX_STACK 12, debug_stack_correct, debug_esp_fix_insn
debug_stack_correct:
	pushl_cfi $-1			# mark this as an int
	SAVE_ALL
	TRACE_IRQS_OFF
	xorl %edx,%edx			# error code 0
	movl %esp,%eax			# pt_regs pointer
	call do_debug
	jmp ret_from_exception
	CFI_ENDPROC
ENDPROC(debug)

/*
 * NMI is doubly nasty. It can happen _while_ we're handling
 * a debug fault, and the debug fault hasn't yet been able to
 * clear up the stack. So we first check whether we got  an
 * NMI on the sysenter entry path, but after that we need to
 * check whether we got an NMI on the debug path where the debug
 * fault happened on the sysenter path.
 */
ENTRY(nmi)
	RING0_INT_FRAME
	ASM_CLAC
	pushl_cfi %eax
	movl %ss, %eax
	cmpw $__ESPFIX_SS, %ax
	popl_cfi %eax
	je nmi_espfix_stack
	cmpl $ia32_sysenter_target,(%esp)
	je nmi_stack_fixup
	pushl_cfi %eax
	movl %esp,%eax
	/* Do not access memory above the end of our stack page,
	 * it might not exist.
	 */
	andl $(THREAD_SIZE-1),%eax
	cmpl $(THREAD_SIZE-20),%eax
	popl_cfi %eax
	jae nmi_stack_correct
	cmpl $ia32_sysenter_target,12(%esp)
	je nmi_debug_stack_check
nmi_stack_correct:
	/* We have a RING0_INT_FRAME here */
	pushl_cfi %eax
	SAVE_ALL
	xorl %edx,%edx		# zero error code
	movl %esp,%eax		# pt_regs pointer
	call do_nmi

	pax_exit_kernel

	jmp restore_all_notrace
	CFI_ENDPROC

nmi_stack_fixup:
	RING0_INT_FRAME
	FIX_STACK 12, nmi_stack_correct, 1
	jmp nmi_stack_correct

nmi_debug_stack_check:
	/* We have a RING0_INT_FRAME here */
	cmpw $__KERNEL_CS,16(%esp)
	jne nmi_stack_correct
	cmpl $debug,(%esp)
	jb nmi_stack_correct
	cmpl $debug_esp_fix_insn,(%esp)
	ja nmi_stack_correct
	FIX_STACK 24, nmi_stack_correct, 1
	jmp nmi_stack_correct

nmi_espfix_stack:
	/* We have a RING0_INT_FRAME here.
	 *
	 * create the pointer to lss back
	 */
	pushl_cfi %ss
	pushl_cfi %esp
	addl $4, (%esp)
	/* copy the iret frame of 12 bytes */
	.rept 3
	pushl_cfi 16(%esp)
	.endr
	pushl_cfi %eax
	SAVE_ALL
	FIXUP_ESPFIX_STACK		# %eax == %esp
	xorl %edx,%edx			# zero error code
	call do_nmi

	pax_exit_kernel

	RESTORE_REGS
	lss 12+4(%esp), %esp		# back to espfix stack
	CFI_ADJUST_CFA_OFFSET -24
	jmp irq_return
	CFI_ENDPROC
ENDPROC(nmi)

ENTRY(int3)
	RING0_INT_FRAME
	ASM_CLAC
	pushl_cfi $-1			# mark this as an int
	SAVE_ALL
	TRACE_IRQS_OFF
	xorl %edx,%edx		# zero error code
	movl %esp,%eax		# pt_regs pointer
	call do_int3
	jmp ret_from_exception
	CFI_ENDPROC
ENDPROC(int3)

ENTRY(general_protection)
	RING0_EC_FRAME
	pushl_cfi $do_general_protection
	jmp error_code
	CFI_ENDPROC
ENDPROC(general_protection)

#ifdef CONFIG_KVM_GUEST
ENTRY(async_page_fault)
	RING0_EC_FRAME
	ASM_CLAC
	pushl_cfi $do_async_page_fault
	jmp error_code
	CFI_ENDPROC
ENDPROC(async_page_fault)
#endif

/*
 * End of kprobes section
 */
	.popsection<|MERGE_RESOLUTION|>--- conflicted
+++ resolved
@@ -916,10 +916,6 @@
 
 syscall_badsys:
 	movl $-ENOSYS,PT_EAX(%esp)
-<<<<<<< HEAD
-	jmp resume_userspace
-ENDPROC(syscall_badsys)
-=======
 	jmp syscall_exit
 ENDPROC(syscall_badsys)
 
@@ -927,7 +923,6 @@
 	movl $-ENOSYS,PT_EAX(%esp)
 	jmp sysenter_after_call
 ENDPROC(sysenter_badsys)
->>>>>>> 32fa3e26
 	CFI_ENDPROC
 /*
  * End of kprobes section
