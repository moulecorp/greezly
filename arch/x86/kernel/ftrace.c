--- conflicted
+++ resolved
@@ -90,26 +90,12 @@
 	if (within(ip, (unsigned long)_text, (unsigned long)_etext))
 		ip = (unsigned long)__va(__pa_symbol(ip));
 
-<<<<<<< HEAD
-static unsigned nmi_wait_count;
-static atomic_unchecked_t nmi_update_count = ATOMIC_INIT(0);
-=======
 	return ip;
 }
->>>>>>> c3ade0e0
 
 static const unsigned char *ftrace_nop_replace(void)
 {
-<<<<<<< HEAD
-	int r;
-
-	r = snprintf(buf, size, "%u %u",
-		     nmi_wait_count,
-		     atomic_read_unchecked(&nmi_update_count));
-	return r;
-=======
 	return ideal_nops[NOP_ATOMIC5];
->>>>>>> c3ade0e0
 }
 
 static int
@@ -182,18 +168,8 @@
 	old = ftrace_nop_replace();
 	new = ftrace_call_replace(ip, addr);
 
-<<<<<<< HEAD
-	if (atomic_inc_return(&nmi_running) & MOD_CODE_WRITE_FLAG) {
-		smp_rmb();
-		ftrace_mod_code();
-		atomic_inc_unchecked(&nmi_update_count);
-	}
-	/* Must have previous changes seen before executions */
-	smp_mb();
-=======
 	/* Should only be called when module is loaded */
 	return ftrace_modify_code_direct(rec->ip, old, new);
->>>>>>> c3ade0e0
 }
 
 /*
@@ -388,19 +364,6 @@
 		return (unsigned long)FTRACE_ADDR;
 }
 
-<<<<<<< HEAD
-	ip = ktla_ktva(ip);
-
-	/*
-	 * Note: Due to modules and __init, code can
-	 *  disappear and change, we need to protect against faulting
-	 *  as well as code changing. We do this by using the
-	 *  probe_kernel_* functions.
-	 *
-	 * No real locking needed, this code is run through
-	 * kstop_machine, or before SMP starts.
-	 */
-=======
 /*
  * The FTRACE_FL_REGS_EN is set when the record already points to
  * a function that saves all the regs. Basically the '_EN' version
@@ -413,7 +376,6 @@
 	else
 		return (unsigned long)FTRACE_ADDR;
 }
->>>>>>> c3ade0e0
 
 static int add_breakpoints(struct dyn_ftrace *rec, int enable)
 {
@@ -583,11 +545,6 @@
 	unsigned long ftrace_addr;
 	int ret;
 
-<<<<<<< HEAD
-	memcpy(old, ktla_ktva((void *)ftrace_call), MCOUNT_INSN_SIZE);
-	new = ftrace_call_replace(ip, (unsigned long)func);
-	ret = ftrace_modify_code(ip, old, new);
-=======
 	ret = ftrace_update_record(rec, enable);
 
 	ftrace_addr = get_ftrace_addr(rec);
@@ -662,7 +619,6 @@
 
 	for_ftrace_rec_iter(iter) {
 		rec = ftrace_rec_iter_record(iter);
->>>>>>> c3ade0e0
 
 		ret = finish_update(rec, enable);
 		if (ret)
@@ -742,16 +698,9 @@
 {
 	static union ftrace_code_union calc;
 
-<<<<<<< HEAD
-	ip = ktla_ktva(ip);
-
-	if (probe_kernel_read(code, (void *)ip, MCOUNT_INSN_SIZE))
-		return -EFAULT;
-=======
 	/* Jmp not a call (ignore the .e8) */
 	calc.e8		= 0xe9;
 	calc.offset	= ftrace_calc_offset(ip + MCOUNT_INSN_SIZE, addr);
->>>>>>> c3ade0e0
 
 	/*
 	 * ftrace external locks synchronize the access to the static variable.
