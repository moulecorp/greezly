--- conflicted
+++ resolved
@@ -116,11 +116,7 @@
 				break;
 			}
 			if (ip == (u8 *)regs->ip + cs_base)
-<<<<<<< HEAD
-				printk(KERN_CONT "<%02x> ", c);
-=======
 				pr_cont(" <%02x>", c);
->>>>>>> c3ade0e0
 			else
 				pr_cont(" %02x", c);
 		}
