--- conflicted
+++ resolved
@@ -458,11 +458,7 @@
 	btsl $_PAGE_BIT_NX-32,pa(__supported_pte_mask+4)
 #endif
 
-<<<<<<< HEAD
-6:
-=======
 enable_paging:
->>>>>>> c3ade0e0
 
 /*
  * Enable paging
@@ -537,25 +533,6 @@
 	movl %eax,%fs			# set this cpu's percpu
 
 #ifdef CONFIG_CC_STACKPROTECTOR
-<<<<<<< HEAD
-	/*
-	 * The linker can't handle this by relocation.  Manually set
-	 * base address in stack canary segment descriptor.
-	 */
-	cmpb $0,ready
-	jne 1f
-	movl $cpu_gdt_table,%eax
-	movl $stack_canary,%ecx
-#ifdef CONFIG_SMP
-	addl $__per_cpu_load,%ecx
-#endif
-	movw %cx, 8 * GDT_ENTRY_STACK_CANARY + 2(%eax)
-	shrl $16, %ecx
-	movb %cl, 8 * GDT_ENTRY_STACK_CANARY + 4(%eax)
-	movb %ch, 8 * GDT_ENTRY_STACK_CANARY + 7(%eax)
-1:
-=======
->>>>>>> c3ade0e0
 	movl $(__KERNEL_STACK_CANARY),%eax
 #elif defined(CONFIG_PAX_MEMORY_UDEREF)
 	movl $(__USER_DS),%eax
@@ -660,18 +637,6 @@
 	je hlt_loop
 	incl %ss:early_recursion_flag
 
-<<<<<<< HEAD
-early_fault:
-#ifdef CONFIG_PRINTK
-	cmpl $1,%ss:early_recursion_flag
-	je hlt_loop
-	incl %ss:early_recursion_flag
-	cld
-	pusha
-	movl $(__KERNEL_DS),%eax
-	movl %eax,%ds
-	movl %eax,%es
-=======
 	push %eax		# 16(%esp)
 	push %ecx		# 12(%esp)
 	push %edx		#  8(%esp)
@@ -701,17 +666,12 @@
 	pushl %ebp
 	pushl %esi
 	pushl %edi
->>>>>>> c3ade0e0
 	movl %cr2,%eax
 	pushl %eax
 	pushl (20+6*4)(%esp)	/* trapno */
 	pushl $fault_msg
 	call printk
-<<<<<<< HEAD
-;	call dump_stack
-=======
 	call dump_stack
->>>>>>> c3ade0e0
 #endif
 hlt_loop:
 	hlt
@@ -800,18 +760,6 @@
 #else
 	.fill 1024,4,0
 #endif
-<<<<<<< HEAD
-
-/*
- * The IDT has to be page-aligned to simplify the Pentium
- * F0 0F bug workaround.. We have a special link segment
- * for this.
- */
-.section .idt,"a",@progbits
-ENTRY(idt_table)
-	.fill 256,8,0
-=======
->>>>>>> c3ade0e0
 
 /*
  * This starts the data section.
@@ -839,11 +787,7 @@
 
 #ifdef CONFIG_PAX_PER_CPU_PGD
 ENTRY(cpu_pgd)
-<<<<<<< HEAD
-	.rept NR_CPUS
-=======
 	.rept 2*NR_CPUS
->>>>>>> c3ade0e0
 	.fill	4,8,0
 	.endr
 #endif
@@ -855,16 +799,7 @@
 ENTRY(stack_start)
 	.long init_thread_union+THREAD_SIZE-8
 
-<<<<<<< HEAD
-ready:	.byte 0
-
-.section .rodata,"a",@progbits
-early_recursion_flag:
-	.long 0
-
-=======
 __INITRODATA
->>>>>>> c3ade0e0
 int_msg:
 	.asciz "Unknown interrupt or fault at: %p %p %p\n"
 
