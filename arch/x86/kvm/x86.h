#ifndef ARCH_X86_KVM_X86_H
#define ARCH_X86_KVM_X86_H

#include <linux/kvm_host.h>
#include "kvm_cache_regs.h"

static inline void kvm_clear_exception_queue(struct kvm_vcpu *vcpu)
{
	vcpu->arch.exception.pending = false;
}

static inline void kvm_queue_interrupt(struct kvm_vcpu *vcpu, u8 vector,
	bool soft)
{
	vcpu->arch.interrupt.pending = true;
	vcpu->arch.interrupt.soft = soft;
	vcpu->arch.interrupt.nr = vector;
}

static inline void kvm_clear_interrupt_queue(struct kvm_vcpu *vcpu)
{
	vcpu->arch.interrupt.pending = false;
}

static inline bool kvm_event_needs_reinjection(struct kvm_vcpu *vcpu)
{
	return vcpu->arch.exception.pending || vcpu->arch.interrupt.pending ||
		vcpu->arch.nmi_injected;
}

static inline bool kvm_exception_is_soft(unsigned int nr)
{
	return (nr == BP_VECTOR) || (nr == OF_VECTOR);
}

static inline bool is_protmode(struct kvm_vcpu *vcpu)
{
	return kvm_read_cr0_bits(vcpu, X86_CR0_PE);
}

static inline int is_long_mode(struct kvm_vcpu *vcpu)
{
#ifdef CONFIG_X86_64
	return vcpu->arch.efer & EFER_LMA;
#else
	return 0;
#endif
}

static inline bool mmu_is_nested(struct kvm_vcpu *vcpu)
{
	return vcpu->arch.walk_mmu == &vcpu->arch.nested_mmu;
}

static inline int is_pae(struct kvm_vcpu *vcpu)
{
	return kvm_read_cr4_bits(vcpu, X86_CR4_PAE);
}

static inline int is_pse(struct kvm_vcpu *vcpu)
{
	return kvm_read_cr4_bits(vcpu, X86_CR4_PSE);
}

static inline int is_paging(struct kvm_vcpu *vcpu)
{
	return likely(kvm_read_cr0_bits(vcpu, X86_CR0_PG));
}

static inline u32 bit(int bitno)
{
	return 1 << (bitno & 31);
}

static inline void vcpu_cache_mmio_info(struct kvm_vcpu *vcpu,
					gva_t gva, gfn_t gfn, unsigned access)
{
	vcpu->arch.mmio_gva = gva & PAGE_MASK;
	vcpu->arch.access = access;
	vcpu->arch.mmio_gfn = gfn;
}

/*
 * Clear the mmio cache info for the given gva,
 * specially, if gva is ~0ul, we clear all mmio cache info.
 */
static inline void vcpu_clear_mmio_info(struct kvm_vcpu *vcpu, gva_t gva)
{
	if (gva != (~0ul) && vcpu->arch.mmio_gva != (gva & PAGE_MASK))
		return;

	vcpu->arch.mmio_gva = 0;
}

static inline bool vcpu_match_mmio_gva(struct kvm_vcpu *vcpu, unsigned long gva)
{
	if (vcpu->arch.mmio_gva && vcpu->arch.mmio_gva == (gva & PAGE_MASK))
		return true;

	return false;
}

static inline bool vcpu_match_mmio_gpa(struct kvm_vcpu *vcpu, gpa_t gpa)
{
	if (vcpu->arch.mmio_gfn && vcpu->arch.mmio_gfn == gpa >> PAGE_SHIFT)
		return true;

	return false;
}

void kvm_before_handle_nmi(struct kvm_vcpu *vcpu);
void kvm_after_handle_nmi(struct kvm_vcpu *vcpu);
int kvm_inject_realmode_interrupt(struct kvm_vcpu *vcpu, int irq, int inc_eip);

void kvm_write_tsc(struct kvm_vcpu *vcpu, struct msr_data *msr);

int kvm_read_guest_virt(struct x86_emulate_ctxt *ctxt,
	gva_t addr, void *val, unsigned int bytes,
	struct x86_exception *exception);

int kvm_write_guest_virt_system(struct x86_emulate_ctxt *ctxt,
	gva_t addr, void *val, unsigned int bytes,
	struct x86_exception *exception);

<<<<<<< HEAD
extern unsigned int min_timer_period_us;

=======
#define KVM_SUPPORTED_XCR0	(XSTATE_FP | XSTATE_SSE | XSTATE_YMM)
extern u64 host_xcr0;

extern unsigned int min_timer_period_us;

extern struct static_key kvm_no_apic_vcpu;
>>>>>>> c3ade0e0
#endif<|MERGE_RESOLUTION|>--- conflicted
+++ resolved
@@ -122,15 +122,10 @@
 	gva_t addr, void *val, unsigned int bytes,
 	struct x86_exception *exception);
 
-<<<<<<< HEAD
-extern unsigned int min_timer_period_us;
-
-=======
 #define KVM_SUPPORTED_XCR0	(XSTATE_FP | XSTATE_SSE | XSTATE_YMM)
 extern u64 host_xcr0;
 
 extern unsigned int min_timer_period_us;
 
 extern struct static_key kvm_no_apic_vcpu;
->>>>>>> c3ade0e0
 #endif