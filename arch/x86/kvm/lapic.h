#ifndef __KVM_X86_LAPIC_H
#define __KVM_X86_LAPIC_H

#include "iodev.h"

#include <linux/kvm_host.h>

#define KVM_APIC_INIT		0
#define KVM_APIC_SIPI		1

struct kvm_timer {
	struct hrtimer timer;
	s64 period; 				/* unit: ns */
	u32 timer_mode_mask;
	u64 tscdeadline;
	atomic_t pending;			/* accumulated triggered timers */
};

struct kvm_lapic {
	unsigned long base_address;
	struct kvm_io_device dev;
	struct kvm_timer lapic_timer;
	u32 divide_count;
	struct kvm_vcpu *vcpu;
	bool irr_pending;
	/* Number of bits set in ISR. */
	s16 isr_count;
	/* The highest vector set in ISR; if -1 - invalid, must scan ISR. */
	int highest_isr_cache;
	/**
	 * APIC register page.  The layout matches the register layout seen by
	 * the guest 1:1, because it is accessed by the vmx microcode.
	 * Note: Only one register, the TPR, is used by the microcode.
	 */
	void *regs;
	gpa_t vapic_addr;
	struct gfn_to_hva_cache vapic_cache;
<<<<<<< HEAD
=======
	unsigned long pending_events;
	unsigned int sipi_vector;
>>>>>>> c3ade0e0
};
int kvm_create_lapic(struct kvm_vcpu *vcpu);
void kvm_free_lapic(struct kvm_vcpu *vcpu);

int kvm_apic_has_interrupt(struct kvm_vcpu *vcpu);
int kvm_apic_accept_pic_intr(struct kvm_vcpu *vcpu);
int kvm_get_apic_interrupt(struct kvm_vcpu *vcpu);
void kvm_apic_accept_events(struct kvm_vcpu *vcpu);
void kvm_lapic_reset(struct kvm_vcpu *vcpu);
u64 kvm_lapic_get_cr8(struct kvm_vcpu *vcpu);
void kvm_lapic_set_tpr(struct kvm_vcpu *vcpu, unsigned long cr8);
void kvm_lapic_set_eoi(struct kvm_vcpu *vcpu);
void kvm_lapic_set_base(struct kvm_vcpu *vcpu, u64 value);
u64 kvm_lapic_get_base(struct kvm_vcpu *vcpu);
void kvm_apic_set_version(struct kvm_vcpu *vcpu);

void kvm_apic_update_tmr(struct kvm_vcpu *vcpu, u32 *tmr);
void kvm_apic_update_irr(struct kvm_vcpu *vcpu, u32 *pir);
int kvm_apic_match_physical_addr(struct kvm_lapic *apic, u16 dest);
int kvm_apic_match_logical_addr(struct kvm_lapic *apic, u8 mda);
int kvm_apic_set_irq(struct kvm_vcpu *vcpu, struct kvm_lapic_irq *irq,
		unsigned long *dest_map);
int kvm_apic_local_deliver(struct kvm_lapic *apic, int lvt_type);

bool kvm_irq_delivery_to_apic_fast(struct kvm *kvm, struct kvm_lapic *src,
		struct kvm_lapic_irq *irq, int *r, unsigned long *dest_map);

u64 kvm_get_apic_base(struct kvm_vcpu *vcpu);
int kvm_set_apic_base(struct kvm_vcpu *vcpu, struct msr_data *msr_info);
void kvm_apic_post_state_restore(struct kvm_vcpu *vcpu,
		struct kvm_lapic_state *s);
int kvm_lapic_find_highest_irr(struct kvm_vcpu *vcpu);

u64 kvm_get_lapic_tscdeadline_msr(struct kvm_vcpu *vcpu);
void kvm_set_lapic_tscdeadline_msr(struct kvm_vcpu *vcpu, u64 data);

<<<<<<< HEAD
=======
void kvm_apic_write_nodecode(struct kvm_vcpu *vcpu, u32 offset);
void kvm_apic_set_eoi_accelerated(struct kvm_vcpu *vcpu, int vector);

>>>>>>> c3ade0e0
int kvm_lapic_set_vapic_addr(struct kvm_vcpu *vcpu, gpa_t vapic_addr);
void kvm_lapic_sync_from_vapic(struct kvm_vcpu *vcpu);
void kvm_lapic_sync_to_vapic(struct kvm_vcpu *vcpu);

int kvm_x2apic_msr_write(struct kvm_vcpu *vcpu, u32 msr, u64 data);
int kvm_x2apic_msr_read(struct kvm_vcpu *vcpu, u32 msr, u64 *data);

int kvm_hv_vapic_msr_write(struct kvm_vcpu *vcpu, u32 msr, u64 data);
int kvm_hv_vapic_msr_read(struct kvm_vcpu *vcpu, u32 msr, u64 *data);

static inline bool kvm_hv_vapic_assist_page_enabled(struct kvm_vcpu *vcpu)
{
	return vcpu->arch.hv_vapic & HV_X64_MSR_APIC_ASSIST_PAGE_ENABLE;
}

int kvm_lapic_enable_pv_eoi(struct kvm_vcpu *vcpu, u64 data);
void kvm_lapic_init(void);

static inline u32 kvm_apic_get_reg(struct kvm_lapic *apic, int reg_off)
{
	        return *((u32 *) (apic->regs + reg_off));
}

extern struct static_key kvm_no_apic_vcpu;

static inline bool kvm_vcpu_has_lapic(struct kvm_vcpu *vcpu)
{
	if (static_key_false(&kvm_no_apic_vcpu))
		return vcpu->arch.apic;
	return true;
}

extern struct static_key_deferred apic_hw_disabled;

static inline int kvm_apic_hw_enabled(struct kvm_lapic *apic)
{
	if (static_key_false(&apic_hw_disabled.key))
		return apic->vcpu->arch.apic_base & MSR_IA32_APICBASE_ENABLE;
	return MSR_IA32_APICBASE_ENABLE;
}

extern struct static_key_deferred apic_sw_disabled;

static inline int kvm_apic_sw_enabled(struct kvm_lapic *apic)
{
	if (static_key_false(&apic_sw_disabled.key))
		return kvm_apic_get_reg(apic, APIC_SPIV) & APIC_SPIV_APIC_ENABLED;
	return APIC_SPIV_APIC_ENABLED;
}

static inline bool kvm_apic_present(struct kvm_vcpu *vcpu)
{
	return kvm_vcpu_has_lapic(vcpu) && kvm_apic_hw_enabled(vcpu->arch.apic);
}

static inline int kvm_lapic_enabled(struct kvm_vcpu *vcpu)
{
	return kvm_apic_present(vcpu) && kvm_apic_sw_enabled(vcpu->arch.apic);
}

static inline int apic_x2apic_mode(struct kvm_lapic *apic)
{
	return apic->vcpu->arch.apic_base & X2APIC_ENABLE;
}

static inline bool kvm_apic_vid_enabled(struct kvm *kvm)
{
	return kvm_x86_ops->vm_has_apicv(kvm);
}

static inline u16 apic_cluster_id(struct kvm_apic_map *map, u32 ldr)
{
	u16 cid;
	ldr >>= 32 - map->ldr_bits;
	cid = (ldr >> map->cid_shift) & map->cid_mask;

	BUG_ON(cid >= ARRAY_SIZE(map->logical_map));

	return cid;
}

static inline u16 apic_logical_id(struct kvm_apic_map *map, u32 ldr)
{
	ldr >>= (32 - map->ldr_bits);
	return ldr & map->lid_mask;
}

static inline bool kvm_apic_has_events(struct kvm_vcpu *vcpu)
{
	return vcpu->arch.apic->pending_events;
}

bool kvm_apic_pending_eoi(struct kvm_vcpu *vcpu, int vector);

#endif<|MERGE_RESOLUTION|>--- conflicted
+++ resolved
@@ -35,11 +35,8 @@
 	void *regs;
 	gpa_t vapic_addr;
 	struct gfn_to_hva_cache vapic_cache;
-<<<<<<< HEAD
-=======
 	unsigned long pending_events;
 	unsigned int sipi_vector;
->>>>>>> c3ade0e0
 };
 int kvm_create_lapic(struct kvm_vcpu *vcpu);
 void kvm_free_lapic(struct kvm_vcpu *vcpu);
@@ -76,12 +73,9 @@
 u64 kvm_get_lapic_tscdeadline_msr(struct kvm_vcpu *vcpu);
 void kvm_set_lapic_tscdeadline_msr(struct kvm_vcpu *vcpu, u64 data);
 
-<<<<<<< HEAD
-=======
 void kvm_apic_write_nodecode(struct kvm_vcpu *vcpu, u32 offset);
 void kvm_apic_set_eoi_accelerated(struct kvm_vcpu *vcpu, int vector);
 
->>>>>>> c3ade0e0
 int kvm_lapic_set_vapic_addr(struct kvm_vcpu *vcpu, gpa_t vapic_addr);
 void kvm_lapic_sync_from_vapic(struct kvm_vcpu *vcpu);
 void kvm_lapic_sync_to_vapic(struct kvm_vcpu *vcpu);
