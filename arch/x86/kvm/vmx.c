/*
 * Kernel-based Virtual Machine driver for Linux
 *
 * This module enables machines with Intel VT-x extensions to run virtual
 * machines without emulation or binary translation.
 *
 * Copyright (C) 2006 Qumranet, Inc.
 * Copyright 2010 Red Hat, Inc. and/or its affiliates.
 *
 * Authors:
 *   Avi Kivity   <avi@qumranet.com>
 *   Yaniv Kamay  <yaniv@qumranet.com>
 *
 * This work is licensed under the terms of the GNU GPL, version 2.  See
 * the COPYING file in the top-level directory.
 *
 */

#include "irq.h"
#include "mmu.h"
#include "cpuid.h"

#include <linux/kvm_host.h>
#include <linux/module.h>
#include <linux/kernel.h>
#include <linux/mm.h>
#include <linux/highmem.h>
#include <linux/sched.h>
#include <linux/moduleparam.h>
#include <linux/mod_devicetable.h>
#include <linux/ftrace_event.h>
#include <linux/slab.h>
#include <linux/tboot.h>
#include "kvm_cache_regs.h"
#include "x86.h"

#include <asm/io.h>
#include <asm/desc.h>
#include <asm/vmx.h>
#include <asm/virtext.h>
#include <asm/mce.h>
#include <asm/i387.h>
#include <asm/xcr.h>
#include <asm/perf_event.h>
#include <asm/kexec.h>

#include "trace.h"

#define __ex(x) __kvm_handle_fault_on_reboot(x)
#define __ex_clear(x, reg) \
	____kvm_handle_fault_on_reboot(x, "xor " reg " , " reg)

MODULE_AUTHOR("Qumranet");
MODULE_LICENSE("GPL");

static const struct x86_cpu_id vmx_cpu_id[] = {
	X86_FEATURE_MATCH(X86_FEATURE_VMX),
	{}
};
MODULE_DEVICE_TABLE(x86cpu, vmx_cpu_id);

static bool __read_mostly enable_vpid = 1;
module_param_named(vpid, enable_vpid, bool, 0444);

static bool __read_mostly flexpriority_enabled = 1;
module_param_named(flexpriority, flexpriority_enabled, bool, S_IRUGO);

static bool __read_mostly enable_ept = 1;
module_param_named(ept, enable_ept, bool, S_IRUGO);

static bool __read_mostly enable_unrestricted_guest = 1;
module_param_named(unrestricted_guest,
			enable_unrestricted_guest, bool, S_IRUGO);

static bool __read_mostly enable_ept_ad_bits = 1;
module_param_named(eptad, enable_ept_ad_bits, bool, S_IRUGO);

static bool __read_mostly emulate_invalid_guest_state = true;
module_param(emulate_invalid_guest_state, bool, S_IRUGO);

static bool __read_mostly vmm_exclusive = 1;
module_param(vmm_exclusive, bool, S_IRUGO);

static bool __read_mostly fasteoi = 1;
module_param(fasteoi, bool, S_IRUGO);

static bool __read_mostly enable_apicv = 1;
module_param(enable_apicv, bool, S_IRUGO);

static bool __read_mostly enable_shadow_vmcs = 1;
module_param_named(enable_shadow_vmcs, enable_shadow_vmcs, bool, S_IRUGO);
/*
 * If nested=1, nested virtualization is supported, i.e., guests may use
 * VMX and be a hypervisor for its own guests. If nested=0, guests may not
 * use VMX instructions.
 */
static bool __read_mostly nested = 0;
module_param(nested, bool, S_IRUGO);

#define KVM_GUEST_CR0_MASK (X86_CR0_NW | X86_CR0_CD)
#define KVM_VM_CR0_ALWAYS_ON_UNRESTRICTED_GUEST (X86_CR0_WP | X86_CR0_NE)
#define KVM_VM_CR0_ALWAYS_ON						\
	(KVM_VM_CR0_ALWAYS_ON_UNRESTRICTED_GUEST | X86_CR0_PG | X86_CR0_PE)
#define KVM_CR4_GUEST_OWNED_BITS				      \
	(X86_CR4_PVI | X86_CR4_DE | X86_CR4_PCE | X86_CR4_OSFXSR      \
	 | X86_CR4_OSXMMEXCPT)

#define KVM_PMODE_VM_CR4_ALWAYS_ON (X86_CR4_PAE | X86_CR4_VMXE)
#define KVM_RMODE_VM_CR4_ALWAYS_ON (X86_CR4_VME | X86_CR4_PAE | X86_CR4_VMXE)

#define RMODE_GUEST_OWNED_EFLAGS_BITS (~(X86_EFLAGS_IOPL | X86_EFLAGS_VM))

/*
 * These 2 parameters are used to config the controls for Pause-Loop Exiting:
 * ple_gap:    upper bound on the amount of time between two successive
 *             executions of PAUSE in a loop. Also indicate if ple enabled.
 *             According to test, this time is usually smaller than 128 cycles.
 * ple_window: upper bound on the amount of time a guest is allowed to execute
 *             in a PAUSE loop. Tests indicate that most spinlocks are held for
 *             less than 2^12 cycles
 * Time is measured based on a counter that runs at the same rate as the TSC,
 * refer SDM volume 3b section 21.6.13 & 22.1.3.
 */
#define KVM_VMX_DEFAULT_PLE_GAP    128
#define KVM_VMX_DEFAULT_PLE_WINDOW 4096
static int ple_gap = KVM_VMX_DEFAULT_PLE_GAP;
module_param(ple_gap, int, S_IRUGO);

static int ple_window = KVM_VMX_DEFAULT_PLE_WINDOW;
module_param(ple_window, int, S_IRUGO);

extern const ulong vmx_return;

#define NR_AUTOLOAD_MSRS 8
#define VMCS02_POOL_SIZE 1

struct vmcs {
	u32 revision_id;
	u32 abort;
	char data[0];
};

/*
 * Track a VMCS that may be loaded on a certain CPU. If it is (cpu!=-1), also
 * remember whether it was VMLAUNCHed, and maintain a linked list of all VMCSs
 * loaded on this CPU (so we can clear them if the CPU goes down).
 */
struct loaded_vmcs {
	struct vmcs *vmcs;
	int cpu;
	int launched;
	struct list_head loaded_vmcss_on_cpu_link;
};

struct shared_msr_entry {
	unsigned index;
	u64 data;
	u64 mask;
};

/*
 * struct vmcs12 describes the state that our guest hypervisor (L1) keeps for a
 * single nested guest (L2), hence the name vmcs12. Any VMX implementation has
 * a VMCS structure, and vmcs12 is our emulated VMX's VMCS. This structure is
 * stored in guest memory specified by VMPTRLD, but is opaque to the guest,
 * which must access it using VMREAD/VMWRITE/VMCLEAR instructions.
 * More than one of these structures may exist, if L1 runs multiple L2 guests.
 * nested_vmx_run() will use the data here to build a vmcs02: a VMCS for the
 * underlying hardware which will be used to run L2.
 * This structure is packed to ensure that its layout is identical across
 * machines (necessary for live migration).
 * If there are changes in this struct, VMCS12_REVISION must be changed.
 */
typedef u64 natural_width;
struct __packed vmcs12 {
	/* According to the Intel spec, a VMCS region must start with the
	 * following two fields. Then follow implementation-specific data.
	 */
	u32 revision_id;
	u32 abort;

	u32 launch_state; /* set to 0 by VMCLEAR, to 1 by VMLAUNCH */
	u32 padding[7]; /* room for future expansion */

	u64 io_bitmap_a;
	u64 io_bitmap_b;
	u64 msr_bitmap;
	u64 vm_exit_msr_store_addr;
	u64 vm_exit_msr_load_addr;
	u64 vm_entry_msr_load_addr;
	u64 tsc_offset;
	u64 virtual_apic_page_addr;
	u64 apic_access_addr;
	u64 ept_pointer;
	u64 guest_physical_address;
	u64 vmcs_link_pointer;
	u64 guest_ia32_debugctl;
	u64 guest_ia32_pat;
	u64 guest_ia32_efer;
	u64 guest_ia32_perf_global_ctrl;
	u64 guest_pdptr0;
	u64 guest_pdptr1;
	u64 guest_pdptr2;
	u64 guest_pdptr3;
	u64 host_ia32_pat;
	u64 host_ia32_efer;
	u64 host_ia32_perf_global_ctrl;
	u64 padding64[8]; /* room for future expansion */
	/*
	 * To allow migration of L1 (complete with its L2 guests) between
	 * machines of different natural widths (32 or 64 bit), we cannot have
	 * unsigned long fields with no explict size. We use u64 (aliased
	 * natural_width) instead. Luckily, x86 is little-endian.
	 */
	natural_width cr0_guest_host_mask;
	natural_width cr4_guest_host_mask;
	natural_width cr0_read_shadow;
	natural_width cr4_read_shadow;
	natural_width cr3_target_value0;
	natural_width cr3_target_value1;
	natural_width cr3_target_value2;
	natural_width cr3_target_value3;
	natural_width exit_qualification;
	natural_width guest_linear_address;
	natural_width guest_cr0;
	natural_width guest_cr3;
	natural_width guest_cr4;
	natural_width guest_es_base;
	natural_width guest_cs_base;
	natural_width guest_ss_base;
	natural_width guest_ds_base;
	natural_width guest_fs_base;
	natural_width guest_gs_base;
	natural_width guest_ldtr_base;
	natural_width guest_tr_base;
	natural_width guest_gdtr_base;
	natural_width guest_idtr_base;
	natural_width guest_dr7;
	natural_width guest_rsp;
	natural_width guest_rip;
	natural_width guest_rflags;
	natural_width guest_pending_dbg_exceptions;
	natural_width guest_sysenter_esp;
	natural_width guest_sysenter_eip;
	natural_width host_cr0;
	natural_width host_cr3;
	natural_width host_cr4;
	natural_width host_fs_base;
	natural_width host_gs_base;
	natural_width host_tr_base;
	natural_width host_gdtr_base;
	natural_width host_idtr_base;
	natural_width host_ia32_sysenter_esp;
	natural_width host_ia32_sysenter_eip;
	natural_width host_rsp;
	natural_width host_rip;
	natural_width paddingl[8]; /* room for future expansion */
	u32 pin_based_vm_exec_control;
	u32 cpu_based_vm_exec_control;
	u32 exception_bitmap;
	u32 page_fault_error_code_mask;
	u32 page_fault_error_code_match;
	u32 cr3_target_count;
	u32 vm_exit_controls;
	u32 vm_exit_msr_store_count;
	u32 vm_exit_msr_load_count;
	u32 vm_entry_controls;
	u32 vm_entry_msr_load_count;
	u32 vm_entry_intr_info_field;
	u32 vm_entry_exception_error_code;
	u32 vm_entry_instruction_len;
	u32 tpr_threshold;
	u32 secondary_vm_exec_control;
	u32 vm_instruction_error;
	u32 vm_exit_reason;
	u32 vm_exit_intr_info;
	u32 vm_exit_intr_error_code;
	u32 idt_vectoring_info_field;
	u32 idt_vectoring_error_code;
	u32 vm_exit_instruction_len;
	u32 vmx_instruction_info;
	u32 guest_es_limit;
	u32 guest_cs_limit;
	u32 guest_ss_limit;
	u32 guest_ds_limit;
	u32 guest_fs_limit;
	u32 guest_gs_limit;
	u32 guest_ldtr_limit;
	u32 guest_tr_limit;
	u32 guest_gdtr_limit;
	u32 guest_idtr_limit;
	u32 guest_es_ar_bytes;
	u32 guest_cs_ar_bytes;
	u32 guest_ss_ar_bytes;
	u32 guest_ds_ar_bytes;
	u32 guest_fs_ar_bytes;
	u32 guest_gs_ar_bytes;
	u32 guest_ldtr_ar_bytes;
	u32 guest_tr_ar_bytes;
	u32 guest_interruptibility_info;
	u32 guest_activity_state;
	u32 guest_sysenter_cs;
	u32 host_ia32_sysenter_cs;
	u32 vmx_preemption_timer_value;
	u32 padding32[7]; /* room for future expansion */
	u16 virtual_processor_id;
	u16 guest_es_selector;
	u16 guest_cs_selector;
	u16 guest_ss_selector;
	u16 guest_ds_selector;
	u16 guest_fs_selector;
	u16 guest_gs_selector;
	u16 guest_ldtr_selector;
	u16 guest_tr_selector;
	u16 host_es_selector;
	u16 host_cs_selector;
	u16 host_ss_selector;
	u16 host_ds_selector;
	u16 host_fs_selector;
	u16 host_gs_selector;
	u16 host_tr_selector;
};

/*
 * VMCS12_REVISION is an arbitrary id that should be changed if the content or
 * layout of struct vmcs12 is changed. MSR_IA32_VMX_BASIC returns this id, and
 * VMPTRLD verifies that the VMCS region that L1 is loading contains this id.
 */
#define VMCS12_REVISION 0x11e57ed0

/*
 * VMCS12_SIZE is the number of bytes L1 should allocate for the VMXON region
 * and any VMCS region. Although only sizeof(struct vmcs12) are used by the
 * current implementation, 4K are reserved to avoid future complications.
 */
#define VMCS12_SIZE 0x1000

/* Used to remember the last vmcs02 used for some recently used vmcs12s */
struct vmcs02_list {
	struct list_head list;
	gpa_t vmptr;
	struct loaded_vmcs vmcs02;
};

/*
 * The nested_vmx structure is part of vcpu_vmx, and holds information we need
 * for correct emulation of VMX (i.e., nested VMX) on this vcpu.
 */
struct nested_vmx {
	/* Has the level1 guest done vmxon? */
	bool vmxon;

	/* The guest-physical address of the current VMCS L1 keeps for L2 */
	gpa_t current_vmptr;
	/* The host-usable pointer to the above */
	struct page *current_vmcs12_page;
	struct vmcs12 *current_vmcs12;
	struct vmcs *current_shadow_vmcs;
	/*
	 * Indicates if the shadow vmcs must be updated with the
	 * data hold by vmcs12
	 */
	bool sync_shadow_vmcs;

	/* vmcs02_list cache of VMCSs recently used to run L2 guests */
	struct list_head vmcs02_pool;
	int vmcs02_num;
	u64 vmcs01_tsc_offset;
	/* L2 must run next, and mustn't decide to exit to L1. */
	bool nested_run_pending;
	/*
	 * Guest pages referred to in vmcs02 with host-physical pointers, so
	 * we must keep them pinned while L2 runs.
	 */
	struct page *apic_access_page;
	u64 msr_ia32_feature_control;
};

#define POSTED_INTR_ON  0
/* Posted-Interrupt Descriptor */
struct pi_desc {
	u32 pir[8];     /* Posted interrupt requested */
	u32 control;	/* bit 0 of control is outstanding notification bit */
	u32 rsvd[7];
} __aligned(64);

static bool pi_test_and_set_on(struct pi_desc *pi_desc)
{
	return test_and_set_bit(POSTED_INTR_ON,
			(unsigned long *)&pi_desc->control);
}

static bool pi_test_and_clear_on(struct pi_desc *pi_desc)
{
	return test_and_clear_bit(POSTED_INTR_ON,
			(unsigned long *)&pi_desc->control);
}

static int pi_test_and_set_pir(int vector, struct pi_desc *pi_desc)
{
	return test_and_set_bit(vector, (unsigned long *)pi_desc->pir);
}

struct vcpu_vmx {
	struct kvm_vcpu       vcpu;
	unsigned long         host_rsp;
	u8                    fail;
	u8                    cpl;
	bool                  nmi_known_unmasked;
	u32                   exit_intr_info;
	u32                   idt_vectoring_info;
	ulong                 rflags;
	struct shared_msr_entry *guest_msrs;
	int                   nmsrs;
	int                   save_nmsrs;
	unsigned long	      host_idt_base;
#ifdef CONFIG_X86_64
	u64 		      msr_host_kernel_gs_base;
	u64 		      msr_guest_kernel_gs_base;
#endif
	u32 vm_entry_controls_shadow;
	u32 vm_exit_controls_shadow;
	/*
	 * loaded_vmcs points to the VMCS currently used in this vcpu. For a
	 * non-nested (L1) guest, it always points to vmcs01. For a nested
	 * guest (L2), it points to a different VMCS.
	 */
	struct loaded_vmcs    vmcs01;
	struct loaded_vmcs   *loaded_vmcs;
	bool                  __launched; /* temporary, used in vmx_vcpu_run */
	struct msr_autoload {
		unsigned nr;
		struct vmx_msr_entry guest[NR_AUTOLOAD_MSRS];
		struct vmx_msr_entry host[NR_AUTOLOAD_MSRS];
	} msr_autoload;
	struct {
		int           loaded;
		u16           fs_sel, gs_sel, ldt_sel;
#ifdef CONFIG_X86_64
		u16           ds_sel, es_sel;
#endif
		int           gs_ldt_reload_needed;
		int           fs_reload_needed;
		unsigned long vmcs_host_cr4;	/* May not match real cr4 */
	} host_state;
	struct {
		int vm86_active;
		ulong save_rflags;
		struct kvm_segment segs[8];
	} rmode;
	struct {
		u32 bitmask; /* 4 bits per segment (1 bit per field) */
		struct kvm_save_segment {
			u16 selector;
			unsigned long base;
			u32 limit;
			u32 ar;
		} seg[8];
	} segment_cache;
	int vpid;
	bool emulation_required;

	/* Support for vnmi-less CPUs */
	int soft_vnmi_blocked;
	ktime_t entry_time;
	s64 vnmi_blocked_time;
	u32 exit_reason;

	bool rdtscp_enabled;

	/* Posted interrupt descriptor */
	struct pi_desc pi_desc;

	/* Support for a guest hypervisor (nested VMX) */
	struct nested_vmx nested;
};

enum segment_cache_field {
	SEG_FIELD_SEL = 0,
	SEG_FIELD_BASE = 1,
	SEG_FIELD_LIMIT = 2,
	SEG_FIELD_AR = 3,

	SEG_FIELD_NR = 4
};

static inline struct vcpu_vmx *to_vmx(struct kvm_vcpu *vcpu)
{
	return container_of(vcpu, struct vcpu_vmx, vcpu);
}

#define VMCS12_OFFSET(x) offsetof(struct vmcs12, x)
#define FIELD(number, name)	[number] = VMCS12_OFFSET(name)
#define FIELD64(number, name)	[number] = VMCS12_OFFSET(name), \
				[number##_HIGH] = VMCS12_OFFSET(name)+4


static const unsigned long shadow_read_only_fields[] = {
	/*
	 * We do NOT shadow fields that are modified when L0
	 * traps and emulates any vmx instruction (e.g. VMPTRLD,
	 * VMXON...) executed by L1.
	 * For example, VM_INSTRUCTION_ERROR is read
	 * by L1 if a vmx instruction fails (part of the error path).
	 * Note the code assumes this logic. If for some reason
	 * we start shadowing these fields then we need to
	 * force a shadow sync when L0 emulates vmx instructions
	 * (e.g. force a sync if VM_INSTRUCTION_ERROR is modified
	 * by nested_vmx_failValid)
	 */
	VM_EXIT_REASON,
	VM_EXIT_INTR_INFO,
	VM_EXIT_INSTRUCTION_LEN,
	IDT_VECTORING_INFO_FIELD,
	IDT_VECTORING_ERROR_CODE,
	VM_EXIT_INTR_ERROR_CODE,
	EXIT_QUALIFICATION,
	GUEST_LINEAR_ADDRESS,
	GUEST_PHYSICAL_ADDRESS
};
static const int max_shadow_read_only_fields =
	ARRAY_SIZE(shadow_read_only_fields);

static const unsigned long shadow_read_write_fields[] = {
	GUEST_RIP,
	GUEST_RSP,
	GUEST_CR0,
	GUEST_CR3,
	GUEST_CR4,
	GUEST_INTERRUPTIBILITY_INFO,
	GUEST_RFLAGS,
	GUEST_CS_SELECTOR,
	GUEST_CS_AR_BYTES,
	GUEST_CS_LIMIT,
	GUEST_CS_BASE,
	GUEST_ES_BASE,
	CR0_GUEST_HOST_MASK,
	CR0_READ_SHADOW,
	CR4_READ_SHADOW,
	TSC_OFFSET,
	EXCEPTION_BITMAP,
	CPU_BASED_VM_EXEC_CONTROL,
	VM_ENTRY_EXCEPTION_ERROR_CODE,
	VM_ENTRY_INTR_INFO_FIELD,
	VM_ENTRY_INSTRUCTION_LEN,
	VM_ENTRY_EXCEPTION_ERROR_CODE,
	HOST_FS_BASE,
	HOST_GS_BASE,
	HOST_FS_SELECTOR,
	HOST_GS_SELECTOR
};
static const int max_shadow_read_write_fields =
	ARRAY_SIZE(shadow_read_write_fields);

static const unsigned short vmcs_field_to_offset_table[] = {
	FIELD(VIRTUAL_PROCESSOR_ID, virtual_processor_id),
	FIELD(GUEST_ES_SELECTOR, guest_es_selector),
	FIELD(GUEST_CS_SELECTOR, guest_cs_selector),
	FIELD(GUEST_SS_SELECTOR, guest_ss_selector),
	FIELD(GUEST_DS_SELECTOR, guest_ds_selector),
	FIELD(GUEST_FS_SELECTOR, guest_fs_selector),
	FIELD(GUEST_GS_SELECTOR, guest_gs_selector),
	FIELD(GUEST_LDTR_SELECTOR, guest_ldtr_selector),
	FIELD(GUEST_TR_SELECTOR, guest_tr_selector),
	FIELD(HOST_ES_SELECTOR, host_es_selector),
	FIELD(HOST_CS_SELECTOR, host_cs_selector),
	FIELD(HOST_SS_SELECTOR, host_ss_selector),
	FIELD(HOST_DS_SELECTOR, host_ds_selector),
	FIELD(HOST_FS_SELECTOR, host_fs_selector),
	FIELD(HOST_GS_SELECTOR, host_gs_selector),
	FIELD(HOST_TR_SELECTOR, host_tr_selector),
	FIELD64(IO_BITMAP_A, io_bitmap_a),
	FIELD64(IO_BITMAP_B, io_bitmap_b),
	FIELD64(MSR_BITMAP, msr_bitmap),
	FIELD64(VM_EXIT_MSR_STORE_ADDR, vm_exit_msr_store_addr),
	FIELD64(VM_EXIT_MSR_LOAD_ADDR, vm_exit_msr_load_addr),
	FIELD64(VM_ENTRY_MSR_LOAD_ADDR, vm_entry_msr_load_addr),
	FIELD64(TSC_OFFSET, tsc_offset),
	FIELD64(VIRTUAL_APIC_PAGE_ADDR, virtual_apic_page_addr),
	FIELD64(APIC_ACCESS_ADDR, apic_access_addr),
	FIELD64(EPT_POINTER, ept_pointer),
	FIELD64(GUEST_PHYSICAL_ADDRESS, guest_physical_address),
	FIELD64(VMCS_LINK_POINTER, vmcs_link_pointer),
	FIELD64(GUEST_IA32_DEBUGCTL, guest_ia32_debugctl),
	FIELD64(GUEST_IA32_PAT, guest_ia32_pat),
	FIELD64(GUEST_IA32_EFER, guest_ia32_efer),
	FIELD64(GUEST_IA32_PERF_GLOBAL_CTRL, guest_ia32_perf_global_ctrl),
	FIELD64(GUEST_PDPTR0, guest_pdptr0),
	FIELD64(GUEST_PDPTR1, guest_pdptr1),
	FIELD64(GUEST_PDPTR2, guest_pdptr2),
	FIELD64(GUEST_PDPTR3, guest_pdptr3),
	FIELD64(HOST_IA32_PAT, host_ia32_pat),
	FIELD64(HOST_IA32_EFER, host_ia32_efer),
	FIELD64(HOST_IA32_PERF_GLOBAL_CTRL, host_ia32_perf_global_ctrl),
	FIELD(PIN_BASED_VM_EXEC_CONTROL, pin_based_vm_exec_control),
	FIELD(CPU_BASED_VM_EXEC_CONTROL, cpu_based_vm_exec_control),
	FIELD(EXCEPTION_BITMAP, exception_bitmap),
	FIELD(PAGE_FAULT_ERROR_CODE_MASK, page_fault_error_code_mask),
	FIELD(PAGE_FAULT_ERROR_CODE_MATCH, page_fault_error_code_match),
	FIELD(CR3_TARGET_COUNT, cr3_target_count),
	FIELD(VM_EXIT_CONTROLS, vm_exit_controls),
	FIELD(VM_EXIT_MSR_STORE_COUNT, vm_exit_msr_store_count),
	FIELD(VM_EXIT_MSR_LOAD_COUNT, vm_exit_msr_load_count),
	FIELD(VM_ENTRY_CONTROLS, vm_entry_controls),
	FIELD(VM_ENTRY_MSR_LOAD_COUNT, vm_entry_msr_load_count),
	FIELD(VM_ENTRY_INTR_INFO_FIELD, vm_entry_intr_info_field),
	FIELD(VM_ENTRY_EXCEPTION_ERROR_CODE, vm_entry_exception_error_code),
	FIELD(VM_ENTRY_INSTRUCTION_LEN, vm_entry_instruction_len),
	FIELD(TPR_THRESHOLD, tpr_threshold),
	FIELD(SECONDARY_VM_EXEC_CONTROL, secondary_vm_exec_control),
	FIELD(VM_INSTRUCTION_ERROR, vm_instruction_error),
	FIELD(VM_EXIT_REASON, vm_exit_reason),
	FIELD(VM_EXIT_INTR_INFO, vm_exit_intr_info),
	FIELD(VM_EXIT_INTR_ERROR_CODE, vm_exit_intr_error_code),
	FIELD(IDT_VECTORING_INFO_FIELD, idt_vectoring_info_field),
	FIELD(IDT_VECTORING_ERROR_CODE, idt_vectoring_error_code),
	FIELD(VM_EXIT_INSTRUCTION_LEN, vm_exit_instruction_len),
	FIELD(VMX_INSTRUCTION_INFO, vmx_instruction_info),
	FIELD(GUEST_ES_LIMIT, guest_es_limit),
	FIELD(GUEST_CS_LIMIT, guest_cs_limit),
	FIELD(GUEST_SS_LIMIT, guest_ss_limit),
	FIELD(GUEST_DS_LIMIT, guest_ds_limit),
	FIELD(GUEST_FS_LIMIT, guest_fs_limit),
	FIELD(GUEST_GS_LIMIT, guest_gs_limit),
	FIELD(GUEST_LDTR_LIMIT, guest_ldtr_limit),
	FIELD(GUEST_TR_LIMIT, guest_tr_limit),
	FIELD(GUEST_GDTR_LIMIT, guest_gdtr_limit),
	FIELD(GUEST_IDTR_LIMIT, guest_idtr_limit),
	FIELD(GUEST_ES_AR_BYTES, guest_es_ar_bytes),
	FIELD(GUEST_CS_AR_BYTES, guest_cs_ar_bytes),
	FIELD(GUEST_SS_AR_BYTES, guest_ss_ar_bytes),
	FIELD(GUEST_DS_AR_BYTES, guest_ds_ar_bytes),
	FIELD(GUEST_FS_AR_BYTES, guest_fs_ar_bytes),
	FIELD(GUEST_GS_AR_BYTES, guest_gs_ar_bytes),
	FIELD(GUEST_LDTR_AR_BYTES, guest_ldtr_ar_bytes),
	FIELD(GUEST_TR_AR_BYTES, guest_tr_ar_bytes),
	FIELD(GUEST_INTERRUPTIBILITY_INFO, guest_interruptibility_info),
	FIELD(GUEST_ACTIVITY_STATE, guest_activity_state),
	FIELD(GUEST_SYSENTER_CS, guest_sysenter_cs),
	FIELD(HOST_IA32_SYSENTER_CS, host_ia32_sysenter_cs),
	FIELD(VMX_PREEMPTION_TIMER_VALUE, vmx_preemption_timer_value),
	FIELD(CR0_GUEST_HOST_MASK, cr0_guest_host_mask),
	FIELD(CR4_GUEST_HOST_MASK, cr4_guest_host_mask),
	FIELD(CR0_READ_SHADOW, cr0_read_shadow),
	FIELD(CR4_READ_SHADOW, cr4_read_shadow),
	FIELD(CR3_TARGET_VALUE0, cr3_target_value0),
	FIELD(CR3_TARGET_VALUE1, cr3_target_value1),
	FIELD(CR3_TARGET_VALUE2, cr3_target_value2),
	FIELD(CR3_TARGET_VALUE3, cr3_target_value3),
	FIELD(EXIT_QUALIFICATION, exit_qualification),
	FIELD(GUEST_LINEAR_ADDRESS, guest_linear_address),
	FIELD(GUEST_CR0, guest_cr0),
	FIELD(GUEST_CR3, guest_cr3),
	FIELD(GUEST_CR4, guest_cr4),
	FIELD(GUEST_ES_BASE, guest_es_base),
	FIELD(GUEST_CS_BASE, guest_cs_base),
	FIELD(GUEST_SS_BASE, guest_ss_base),
	FIELD(GUEST_DS_BASE, guest_ds_base),
	FIELD(GUEST_FS_BASE, guest_fs_base),
	FIELD(GUEST_GS_BASE, guest_gs_base),
	FIELD(GUEST_LDTR_BASE, guest_ldtr_base),
	FIELD(GUEST_TR_BASE, guest_tr_base),
	FIELD(GUEST_GDTR_BASE, guest_gdtr_base),
	FIELD(GUEST_IDTR_BASE, guest_idtr_base),
	FIELD(GUEST_DR7, guest_dr7),
	FIELD(GUEST_RSP, guest_rsp),
	FIELD(GUEST_RIP, guest_rip),
	FIELD(GUEST_RFLAGS, guest_rflags),
	FIELD(GUEST_PENDING_DBG_EXCEPTIONS, guest_pending_dbg_exceptions),
	FIELD(GUEST_SYSENTER_ESP, guest_sysenter_esp),
	FIELD(GUEST_SYSENTER_EIP, guest_sysenter_eip),
	FIELD(HOST_CR0, host_cr0),
	FIELD(HOST_CR3, host_cr3),
	FIELD(HOST_CR4, host_cr4),
	FIELD(HOST_FS_BASE, host_fs_base),
	FIELD(HOST_GS_BASE, host_gs_base),
	FIELD(HOST_TR_BASE, host_tr_base),
	FIELD(HOST_GDTR_BASE, host_gdtr_base),
	FIELD(HOST_IDTR_BASE, host_idtr_base),
	FIELD(HOST_IA32_SYSENTER_ESP, host_ia32_sysenter_esp),
	FIELD(HOST_IA32_SYSENTER_EIP, host_ia32_sysenter_eip),
	FIELD(HOST_RSP, host_rsp),
	FIELD(HOST_RIP, host_rip),
};
static const int max_vmcs_field = ARRAY_SIZE(vmcs_field_to_offset_table);

static inline short vmcs_field_to_offset(unsigned long field)
{
	if (field >= max_vmcs_field || vmcs_field_to_offset_table[field] == 0)
		return -1;
	return vmcs_field_to_offset_table[field];
}

static inline struct vmcs12 *get_vmcs12(struct kvm_vcpu *vcpu)
{
	return to_vmx(vcpu)->nested.current_vmcs12;
}

static struct page *nested_get_page(struct kvm_vcpu *vcpu, gpa_t addr)
{
	struct page *page = gfn_to_page(vcpu->kvm, addr >> PAGE_SHIFT);
	if (is_error_page(page))
		return NULL;

	return page;
}

static void nested_release_page(struct page *page)
{
	kvm_release_page_dirty(page);
}

static void nested_release_page_clean(struct page *page)
{
	kvm_release_page_clean(page);
}

static unsigned long nested_ept_get_cr3(struct kvm_vcpu *vcpu);
static u64 construct_eptp(unsigned long root_hpa);
static void kvm_cpu_vmxon(u64 addr);
static void kvm_cpu_vmxoff(void);
static int vmx_set_tss_addr(struct kvm *kvm, unsigned int addr);
static void vmx_set_segment(struct kvm_vcpu *vcpu,
			    struct kvm_segment *var, int seg);
static void vmx_get_segment(struct kvm_vcpu *vcpu,
			    struct kvm_segment *var, int seg);
static bool guest_state_valid(struct kvm_vcpu *vcpu);
static u32 vmx_segment_access_rights(struct kvm_segment *var);
static void vmx_sync_pir_to_irr_dummy(struct kvm_vcpu *vcpu);
static void copy_vmcs12_to_shadow(struct vcpu_vmx *vmx);
static void copy_shadow_to_vmcs12(struct vcpu_vmx *vmx);

static DEFINE_PER_CPU(struct vmcs *, vmxarea);
static DEFINE_PER_CPU(struct vmcs *, current_vmcs);
/*
 * We maintain a per-CPU linked-list of VMCS loaded on that CPU. This is needed
 * when a CPU is brought down, and we need to VMCLEAR all VMCSs loaded on it.
 */
static DEFINE_PER_CPU(struct list_head, loaded_vmcss_on_cpu);
static DEFINE_PER_CPU(struct desc_ptr, host_gdt);

static unsigned long *vmx_io_bitmap_a;
static unsigned long *vmx_io_bitmap_b;
static unsigned long *vmx_msr_bitmap_legacy;
static unsigned long *vmx_msr_bitmap_longmode;
static unsigned long *vmx_msr_bitmap_legacy_x2apic;
static unsigned long *vmx_msr_bitmap_longmode_x2apic;
static unsigned long *vmx_vmread_bitmap;
static unsigned long *vmx_vmwrite_bitmap;

static bool cpu_has_load_ia32_efer;
static bool cpu_has_load_perf_global_ctrl;

static DECLARE_BITMAP(vmx_vpid_bitmap, VMX_NR_VPIDS);
static DEFINE_SPINLOCK(vmx_vpid_lock);

static struct vmcs_config {
	int size;
	int order;
	u32 revision_id;
	u32 pin_based_exec_ctrl;
	u32 cpu_based_exec_ctrl;
	u32 cpu_based_2nd_exec_ctrl;
	u32 vmexit_ctrl;
	u32 vmentry_ctrl;
} vmcs_config;

static struct vmx_capability {
	u32 ept;
	u32 vpid;
} vmx_capability;

#define VMX_SEGMENT_FIELD(seg)					\
	[VCPU_SREG_##seg] = {                                   \
		.selector = GUEST_##seg##_SELECTOR,		\
		.base = GUEST_##seg##_BASE,		   	\
		.limit = GUEST_##seg##_LIMIT,		   	\
		.ar_bytes = GUEST_##seg##_AR_BYTES,	   	\
	}

static const struct kvm_vmx_segment_field {
	unsigned selector;
	unsigned base;
	unsigned limit;
	unsigned ar_bytes;
} kvm_vmx_segment_fields[] = {
	VMX_SEGMENT_FIELD(CS),
	VMX_SEGMENT_FIELD(DS),
	VMX_SEGMENT_FIELD(ES),
	VMX_SEGMENT_FIELD(FS),
	VMX_SEGMENT_FIELD(GS),
	VMX_SEGMENT_FIELD(SS),
	VMX_SEGMENT_FIELD(TR),
	VMX_SEGMENT_FIELD(LDTR),
};

static u64 host_efer;

static void ept_save_pdptrs(struct kvm_vcpu *vcpu);

/*
 * Keep MSR_STAR at the end, as setup_msrs() will try to optimize it
 * away by decrementing the array size.
 */
static const u32 vmx_msr_index[] = {
#ifdef CONFIG_X86_64
	MSR_SYSCALL_MASK, MSR_LSTAR, MSR_CSTAR,
#endif
	MSR_EFER, MSR_TSC_AUX, MSR_STAR,
};
#define NR_VMX_MSR ARRAY_SIZE(vmx_msr_index)

static inline bool is_page_fault(u32 intr_info)
{
	return (intr_info & (INTR_INFO_INTR_TYPE_MASK | INTR_INFO_VECTOR_MASK |
			     INTR_INFO_VALID_MASK)) ==
		(INTR_TYPE_HARD_EXCEPTION | PF_VECTOR | INTR_INFO_VALID_MASK);
}

static inline bool is_no_device(u32 intr_info)
{
	return (intr_info & (INTR_INFO_INTR_TYPE_MASK | INTR_INFO_VECTOR_MASK |
			     INTR_INFO_VALID_MASK)) ==
		(INTR_TYPE_HARD_EXCEPTION | NM_VECTOR | INTR_INFO_VALID_MASK);
}

static inline bool is_invalid_opcode(u32 intr_info)
{
	return (intr_info & (INTR_INFO_INTR_TYPE_MASK | INTR_INFO_VECTOR_MASK |
			     INTR_INFO_VALID_MASK)) ==
		(INTR_TYPE_HARD_EXCEPTION | UD_VECTOR | INTR_INFO_VALID_MASK);
}

static inline bool is_external_interrupt(u32 intr_info)
{
	return (intr_info & (INTR_INFO_INTR_TYPE_MASK | INTR_INFO_VALID_MASK))
		== (INTR_TYPE_EXT_INTR | INTR_INFO_VALID_MASK);
}

static inline bool is_machine_check(u32 intr_info)
{
	return (intr_info & (INTR_INFO_INTR_TYPE_MASK | INTR_INFO_VECTOR_MASK |
			     INTR_INFO_VALID_MASK)) ==
		(INTR_TYPE_HARD_EXCEPTION | MC_VECTOR | INTR_INFO_VALID_MASK);
}

static inline bool cpu_has_vmx_msr_bitmap(void)
{
	return vmcs_config.cpu_based_exec_ctrl & CPU_BASED_USE_MSR_BITMAPS;
}

static inline bool cpu_has_vmx_tpr_shadow(void)
{
	return vmcs_config.cpu_based_exec_ctrl & CPU_BASED_TPR_SHADOW;
}

static inline bool vm_need_tpr_shadow(struct kvm *kvm)
{
	return (cpu_has_vmx_tpr_shadow()) && (irqchip_in_kernel(kvm));
}

static inline bool cpu_has_secondary_exec_ctrls(void)
{
	return vmcs_config.cpu_based_exec_ctrl &
		CPU_BASED_ACTIVATE_SECONDARY_CONTROLS;
}

static inline bool cpu_has_vmx_virtualize_apic_accesses(void)
{
	return vmcs_config.cpu_based_2nd_exec_ctrl &
		SECONDARY_EXEC_VIRTUALIZE_APIC_ACCESSES;
}

static inline bool cpu_has_vmx_virtualize_x2apic_mode(void)
{
	return vmcs_config.cpu_based_2nd_exec_ctrl &
		SECONDARY_EXEC_VIRTUALIZE_X2APIC_MODE;
}

static inline bool cpu_has_vmx_apic_register_virt(void)
{
	return vmcs_config.cpu_based_2nd_exec_ctrl &
		SECONDARY_EXEC_APIC_REGISTER_VIRT;
}

static inline bool cpu_has_vmx_virtual_intr_delivery(void)
{
	return vmcs_config.cpu_based_2nd_exec_ctrl &
		SECONDARY_EXEC_VIRTUAL_INTR_DELIVERY;
}

static inline bool cpu_has_vmx_posted_intr(void)
{
	return vmcs_config.pin_based_exec_ctrl & PIN_BASED_POSTED_INTR;
}

static inline bool cpu_has_vmx_apicv(void)
{
	return cpu_has_vmx_apic_register_virt() &&
		cpu_has_vmx_virtual_intr_delivery() &&
		cpu_has_vmx_posted_intr();
}

static inline bool cpu_has_vmx_flexpriority(void)
{
	return cpu_has_vmx_tpr_shadow() &&
		cpu_has_vmx_virtualize_apic_accesses();
}

static inline bool cpu_has_vmx_ept_execute_only(void)
{
	return vmx_capability.ept & VMX_EPT_EXECUTE_ONLY_BIT;
}

static inline bool cpu_has_vmx_eptp_uncacheable(void)
{
	return vmx_capability.ept & VMX_EPTP_UC_BIT;
}

static inline bool cpu_has_vmx_eptp_writeback(void)
{
	return vmx_capability.ept & VMX_EPTP_WB_BIT;
}

static inline bool cpu_has_vmx_ept_2m_page(void)
{
	return vmx_capability.ept & VMX_EPT_2MB_PAGE_BIT;
}

static inline bool cpu_has_vmx_ept_1g_page(void)
{
	return vmx_capability.ept & VMX_EPT_1GB_PAGE_BIT;
}

static inline bool cpu_has_vmx_ept_4levels(void)
{
	return vmx_capability.ept & VMX_EPT_PAGE_WALK_4_BIT;
}

static inline bool cpu_has_vmx_ept_ad_bits(void)
{
	return vmx_capability.ept & VMX_EPT_AD_BIT;
}

static inline bool cpu_has_vmx_invept_context(void)
{
	return vmx_capability.ept & VMX_EPT_EXTENT_CONTEXT_BIT;
}

static inline bool cpu_has_vmx_invept_global(void)
{
	return vmx_capability.ept & VMX_EPT_EXTENT_GLOBAL_BIT;
}

static inline bool cpu_has_vmx_invvpid_single(void)
{
	return vmx_capability.vpid & VMX_VPID_EXTENT_SINGLE_CONTEXT_BIT;
}

static inline bool cpu_has_vmx_invvpid_global(void)
{
	return vmx_capability.vpid & VMX_VPID_EXTENT_GLOBAL_CONTEXT_BIT;
}

static inline bool cpu_has_vmx_ept(void)
{
	return vmcs_config.cpu_based_2nd_exec_ctrl &
		SECONDARY_EXEC_ENABLE_EPT;
}

static inline bool cpu_has_vmx_unrestricted_guest(void)
{
	return vmcs_config.cpu_based_2nd_exec_ctrl &
		SECONDARY_EXEC_UNRESTRICTED_GUEST;
}

static inline bool cpu_has_vmx_ple(void)
{
	return vmcs_config.cpu_based_2nd_exec_ctrl &
		SECONDARY_EXEC_PAUSE_LOOP_EXITING;
}

static inline bool vm_need_virtualize_apic_accesses(struct kvm *kvm)
{
	return flexpriority_enabled && irqchip_in_kernel(kvm);
}

static inline bool cpu_has_vmx_vpid(void)
{
	return vmcs_config.cpu_based_2nd_exec_ctrl &
		SECONDARY_EXEC_ENABLE_VPID;
}

static inline bool cpu_has_vmx_rdtscp(void)
{
	return vmcs_config.cpu_based_2nd_exec_ctrl &
		SECONDARY_EXEC_RDTSCP;
}

static inline bool cpu_has_vmx_invpcid(void)
{
	return vmcs_config.cpu_based_2nd_exec_ctrl &
		SECONDARY_EXEC_ENABLE_INVPCID;
}

static inline bool cpu_has_virtual_nmis(void)
{
	return vmcs_config.pin_based_exec_ctrl & PIN_BASED_VIRTUAL_NMIS;
}

static inline bool cpu_has_vmx_wbinvd_exit(void)
{
	return vmcs_config.cpu_based_2nd_exec_ctrl &
		SECONDARY_EXEC_WBINVD_EXITING;
}

static inline bool cpu_has_vmx_shadow_vmcs(void)
{
	u64 vmx_msr;
	rdmsrl(MSR_IA32_VMX_MISC, vmx_msr);
	/* check if the cpu supports writing r/o exit information fields */
	if (!(vmx_msr & MSR_IA32_VMX_MISC_VMWRITE_SHADOW_RO_FIELDS))
		return false;

	return vmcs_config.cpu_based_2nd_exec_ctrl &
		SECONDARY_EXEC_SHADOW_VMCS;
}

static inline bool report_flexpriority(void)
{
	return flexpriority_enabled;
}

static inline bool nested_cpu_has(struct vmcs12 *vmcs12, u32 bit)
{
	return vmcs12->cpu_based_vm_exec_control & bit;
}

static inline bool nested_cpu_has2(struct vmcs12 *vmcs12, u32 bit)
{
	return (vmcs12->cpu_based_vm_exec_control &
			CPU_BASED_ACTIVATE_SECONDARY_CONTROLS) &&
		(vmcs12->secondary_vm_exec_control & bit);
}

static inline bool nested_cpu_has_virtual_nmis(struct vmcs12 *vmcs12)
{
	return vmcs12->pin_based_vm_exec_control & PIN_BASED_VIRTUAL_NMIS;
}

static inline int nested_cpu_has_ept(struct vmcs12 *vmcs12)
{
	return nested_cpu_has2(vmcs12, SECONDARY_EXEC_ENABLE_EPT);
}

static inline bool is_exception(u32 intr_info)
{
	return (intr_info & (INTR_INFO_INTR_TYPE_MASK | INTR_INFO_VALID_MASK))
		== (INTR_TYPE_HARD_EXCEPTION | INTR_INFO_VALID_MASK);
}

static void nested_vmx_vmexit(struct kvm_vcpu *vcpu, u32 exit_reason,
			      u32 exit_intr_info,
			      unsigned long exit_qualification);
static void nested_vmx_entry_failure(struct kvm_vcpu *vcpu,
			struct vmcs12 *vmcs12,
			u32 reason, unsigned long qualification);

static int __find_msr_index(struct vcpu_vmx *vmx, u32 msr)
{
	int i;

	for (i = 0; i < vmx->nmsrs; ++i)
		if (vmx_msr_index[vmx->guest_msrs[i].index] == msr)
			return i;
	return -1;
}

static inline void __invvpid(int ext, u16 vpid, gva_t gva)
{
    struct {
	u64 vpid : 16;
	u64 rsvd : 48;
	u64 gva;
    } operand = { vpid, 0, gva };

    asm volatile (__ex(ASM_VMX_INVVPID)
		  /* CF==1 or ZF==1 --> rc = -1 */
		  "; ja 1f ; ud2 ; 1:"
		  : : "a"(&operand), "c"(ext) : "cc", "memory");
}

static inline void __invept(int ext, u64 eptp, gpa_t gpa)
{
	struct {
		u64 eptp, gpa;
	} operand = {eptp, gpa};

	asm volatile (__ex(ASM_VMX_INVEPT)
			/* CF==1 or ZF==1 --> rc = -1 */
			"; ja 1f ; ud2 ; 1:\n"
			: : "a" (&operand), "c" (ext) : "cc", "memory");
}

static struct shared_msr_entry *find_msr_entry(struct vcpu_vmx *vmx, u32 msr)
{
	int i;

	i = __find_msr_index(vmx, msr);
	if (i >= 0)
		return &vmx->guest_msrs[i];
	return NULL;
}

static void vmcs_clear(struct vmcs *vmcs)
{
	u64 phys_addr = __pa(vmcs);
	u8 error;

	asm volatile (__ex(ASM_VMX_VMCLEAR_RAX) "; setna %0"
		      : "=qm"(error) : "a"(&phys_addr), "m"(phys_addr)
		      : "cc", "memory");
	if (error)
		printk(KERN_ERR "kvm: vmclear fail: %p/%llx\n",
		       vmcs, phys_addr);
}

static inline void loaded_vmcs_init(struct loaded_vmcs *loaded_vmcs)
{
	vmcs_clear(loaded_vmcs->vmcs);
	loaded_vmcs->cpu = -1;
	loaded_vmcs->launched = 0;
}

static void vmcs_load(struct vmcs *vmcs)
{
	u64 phys_addr = __pa(vmcs);
	u8 error;

	asm volatile (__ex(ASM_VMX_VMPTRLD_RAX) "; setna %0"
			: "=qm"(error) : "a"(&phys_addr), "m"(phys_addr)
			: "cc", "memory");
	if (error)
		printk(KERN_ERR "kvm: vmptrld %p/%llx failed\n",
		       vmcs, phys_addr);
}

#ifdef CONFIG_KEXEC
/*
 * This bitmap is used to indicate whether the vmclear
 * operation is enabled on all cpus. All disabled by
 * default.
 */
static cpumask_t crash_vmclear_enabled_bitmap = CPU_MASK_NONE;

static inline void crash_enable_local_vmclear(int cpu)
{
	cpumask_set_cpu(cpu, &crash_vmclear_enabled_bitmap);
}

static inline void crash_disable_local_vmclear(int cpu)
{
	cpumask_clear_cpu(cpu, &crash_vmclear_enabled_bitmap);
}

static inline int crash_local_vmclear_enabled(int cpu)
{
	return cpumask_test_cpu(cpu, &crash_vmclear_enabled_bitmap);
}

static void crash_vmclear_local_loaded_vmcss(void)
{
	int cpu = raw_smp_processor_id();
	struct loaded_vmcs *v;

	if (!crash_local_vmclear_enabled(cpu))
		return;

	list_for_each_entry(v, &per_cpu(loaded_vmcss_on_cpu, cpu),
			    loaded_vmcss_on_cpu_link)
		vmcs_clear(v->vmcs);
}
#else
static inline void crash_enable_local_vmclear(int cpu) { }
static inline void crash_disable_local_vmclear(int cpu) { }
#endif /* CONFIG_KEXEC */

static void __loaded_vmcs_clear(void *arg)
{
	struct loaded_vmcs *loaded_vmcs = arg;
	int cpu = raw_smp_processor_id();

	if (loaded_vmcs->cpu != cpu)
		return; /* vcpu migration can race with cpu offline */
	if (per_cpu(current_vmcs, cpu) == loaded_vmcs->vmcs)
		per_cpu(current_vmcs, cpu) = NULL;
	crash_disable_local_vmclear(cpu);
	list_del(&loaded_vmcs->loaded_vmcss_on_cpu_link);

	/*
	 * we should ensure updating loaded_vmcs->loaded_vmcss_on_cpu_link
	 * is before setting loaded_vmcs->vcpu to -1 which is done in
	 * loaded_vmcs_init. Otherwise, other cpu can see vcpu = -1 fist
	 * then adds the vmcs into percpu list before it is deleted.
	 */
	smp_wmb();

	loaded_vmcs_init(loaded_vmcs);
	crash_enable_local_vmclear(cpu);
}

static void loaded_vmcs_clear(struct loaded_vmcs *loaded_vmcs)
{
	int cpu = loaded_vmcs->cpu;

	if (cpu != -1)
		smp_call_function_single(cpu,
			 __loaded_vmcs_clear, loaded_vmcs, 1);
}

static inline void vpid_sync_vcpu_single(struct vcpu_vmx *vmx)
{
	if (vmx->vpid == 0)
		return;

	if (cpu_has_vmx_invvpid_single())
		__invvpid(VMX_VPID_EXTENT_SINGLE_CONTEXT, vmx->vpid, 0);
}

static inline void vpid_sync_vcpu_global(void)
{
	if (cpu_has_vmx_invvpid_global())
		__invvpid(VMX_VPID_EXTENT_ALL_CONTEXT, 0, 0);
}

static inline void vpid_sync_context(struct vcpu_vmx *vmx)
{
	if (cpu_has_vmx_invvpid_single())
		vpid_sync_vcpu_single(vmx);
	else
		vpid_sync_vcpu_global();
}

static inline void ept_sync_global(void)
{
	if (cpu_has_vmx_invept_global())
		__invept(VMX_EPT_EXTENT_GLOBAL, 0, 0);
}

static inline void ept_sync_context(u64 eptp)
{
	if (enable_ept) {
		if (cpu_has_vmx_invept_context())
			__invept(VMX_EPT_EXTENT_CONTEXT, eptp, 0);
		else
			ept_sync_global();
	}
}

static __always_inline unsigned long vmcs_readl(unsigned long field)
{
	unsigned long value;

	asm volatile (__ex_clear(ASM_VMX_VMREAD_RDX_RAX, "%0")
		      : "=a"(value) : "d"(field) : "cc");
	return value;
}

static __always_inline u16 vmcs_read16(unsigned long field)
{
	return vmcs_readl(field);
}

static __always_inline u32 vmcs_read32(unsigned long field)
{
	return vmcs_readl(field);
}

static __always_inline u64 vmcs_read64(unsigned long field)
{
#ifdef CONFIG_X86_64
	return vmcs_readl(field);
#else
	return vmcs_readl(field) | ((u64)vmcs_readl(field+1) << 32);
#endif
}

static noinline void vmwrite_error(unsigned long field, unsigned long value)
{
	printk(KERN_ERR "vmwrite error: reg %lx value %lx (err %d)\n",
	       field, value, vmcs_read32(VM_INSTRUCTION_ERROR));
	dump_stack();
}

static void vmcs_writel(unsigned long field, unsigned long value)
{
	u8 error;

	asm volatile (__ex(ASM_VMX_VMWRITE_RAX_RDX) "; setna %0"
		       : "=q"(error) : "a"(value), "d"(field) : "cc");
	if (unlikely(error))
		vmwrite_error(field, value);
}

static void vmcs_write16(unsigned long field, u16 value)
{
	vmcs_writel(field, value);
}

static void vmcs_write32(unsigned long field, u32 value)
{
	vmcs_writel(field, value);
}

static void vmcs_write64(unsigned long field, u64 value)
{
	vmcs_writel(field, value);
#ifndef CONFIG_X86_64
	asm volatile ("");
	vmcs_writel(field+1, value >> 32);
#endif
}

static void vmcs_clear_bits(unsigned long field, unsigned long mask)
{
	vmcs_writel(field, vmcs_readl(field) & ~mask);
}

static void vmcs_set_bits(unsigned long field, unsigned long mask)
{
	vmcs_writel(field, vmcs_readl(field) | mask);
}

static inline void vm_entry_controls_init(struct vcpu_vmx *vmx, u32 val)
{
	vmcs_write32(VM_ENTRY_CONTROLS, val);
	vmx->vm_entry_controls_shadow = val;
}

static inline void vm_entry_controls_set(struct vcpu_vmx *vmx, u32 val)
{
	if (vmx->vm_entry_controls_shadow != val)
		vm_entry_controls_init(vmx, val);
}

static inline u32 vm_entry_controls_get(struct vcpu_vmx *vmx)
{
	return vmx->vm_entry_controls_shadow;
}


static inline void vm_entry_controls_setbit(struct vcpu_vmx *vmx, u32 val)
{
	vm_entry_controls_set(vmx, vm_entry_controls_get(vmx) | val);
}

static inline void vm_entry_controls_clearbit(struct vcpu_vmx *vmx, u32 val)
{
	vm_entry_controls_set(vmx, vm_entry_controls_get(vmx) & ~val);
}

static inline void vm_exit_controls_init(struct vcpu_vmx *vmx, u32 val)
{
	vmcs_write32(VM_EXIT_CONTROLS, val);
	vmx->vm_exit_controls_shadow = val;
}

static inline void vm_exit_controls_set(struct vcpu_vmx *vmx, u32 val)
{
	if (vmx->vm_exit_controls_shadow != val)
		vm_exit_controls_init(vmx, val);
}

static inline u32 vm_exit_controls_get(struct vcpu_vmx *vmx)
{
	return vmx->vm_exit_controls_shadow;
}


static inline void vm_exit_controls_setbit(struct vcpu_vmx *vmx, u32 val)
{
	vm_exit_controls_set(vmx, vm_exit_controls_get(vmx) | val);
}

static inline void vm_exit_controls_clearbit(struct vcpu_vmx *vmx, u32 val)
{
	vm_exit_controls_set(vmx, vm_exit_controls_get(vmx) & ~val);
}

static void vmx_segment_cache_clear(struct vcpu_vmx *vmx)
{
	vmx->segment_cache.bitmask = 0;
}

static bool vmx_segment_cache_test_set(struct vcpu_vmx *vmx, unsigned seg,
				       unsigned field)
{
	bool ret;
	u32 mask = 1 << (seg * SEG_FIELD_NR + field);

	if (!(vmx->vcpu.arch.regs_avail & (1 << VCPU_EXREG_SEGMENTS))) {
		vmx->vcpu.arch.regs_avail |= (1 << VCPU_EXREG_SEGMENTS);
		vmx->segment_cache.bitmask = 0;
	}
	ret = vmx->segment_cache.bitmask & mask;
	vmx->segment_cache.bitmask |= mask;
	return ret;
}

static u16 vmx_read_guest_seg_selector(struct vcpu_vmx *vmx, unsigned seg)
{
	u16 *p = &vmx->segment_cache.seg[seg].selector;

	if (!vmx_segment_cache_test_set(vmx, seg, SEG_FIELD_SEL))
		*p = vmcs_read16(kvm_vmx_segment_fields[seg].selector);
	return *p;
}

static ulong vmx_read_guest_seg_base(struct vcpu_vmx *vmx, unsigned seg)
{
	ulong *p = &vmx->segment_cache.seg[seg].base;

	if (!vmx_segment_cache_test_set(vmx, seg, SEG_FIELD_BASE))
		*p = vmcs_readl(kvm_vmx_segment_fields[seg].base);
	return *p;
}

static u32 vmx_read_guest_seg_limit(struct vcpu_vmx *vmx, unsigned seg)
{
	u32 *p = &vmx->segment_cache.seg[seg].limit;

	if (!vmx_segment_cache_test_set(vmx, seg, SEG_FIELD_LIMIT))
		*p = vmcs_read32(kvm_vmx_segment_fields[seg].limit);
	return *p;
}

static u32 vmx_read_guest_seg_ar(struct vcpu_vmx *vmx, unsigned seg)
{
	u32 *p = &vmx->segment_cache.seg[seg].ar;

	if (!vmx_segment_cache_test_set(vmx, seg, SEG_FIELD_AR))
		*p = vmcs_read32(kvm_vmx_segment_fields[seg].ar_bytes);
	return *p;
}

static void update_exception_bitmap(struct kvm_vcpu *vcpu)
{
	u32 eb;

	eb = (1u << PF_VECTOR) | (1u << UD_VECTOR) | (1u << MC_VECTOR) |
	     (1u << NM_VECTOR) | (1u << DB_VECTOR);
	if ((vcpu->guest_debug &
	     (KVM_GUESTDBG_ENABLE | KVM_GUESTDBG_USE_SW_BP)) ==
	    (KVM_GUESTDBG_ENABLE | KVM_GUESTDBG_USE_SW_BP))
		eb |= 1u << BP_VECTOR;
	if (to_vmx(vcpu)->rmode.vm86_active)
		eb = ~0;
	if (enable_ept)
		eb &= ~(1u << PF_VECTOR); /* bypass_guest_pf = 0 */
	if (vcpu->fpu_active)
		eb &= ~(1u << NM_VECTOR);

	/* When we are running a nested L2 guest and L1 specified for it a
	 * certain exception bitmap, we must trap the same exceptions and pass
	 * them to L1. When running L2, we will only handle the exceptions
	 * specified above if L1 did not want them.
	 */
	if (is_guest_mode(vcpu))
		eb |= get_vmcs12(vcpu)->exception_bitmap;

	vmcs_write32(EXCEPTION_BITMAP, eb);
}

static void clear_atomic_switch_msr_special(struct vcpu_vmx *vmx,
		unsigned long entry, unsigned long exit)
{
	vm_entry_controls_clearbit(vmx, entry);
	vm_exit_controls_clearbit(vmx, exit);
}

static void clear_atomic_switch_msr(struct vcpu_vmx *vmx, unsigned msr)
{
	unsigned i;
	struct msr_autoload *m = &vmx->msr_autoload;

	switch (msr) {
	case MSR_EFER:
		if (cpu_has_load_ia32_efer) {
			clear_atomic_switch_msr_special(vmx,
					VM_ENTRY_LOAD_IA32_EFER,
					VM_EXIT_LOAD_IA32_EFER);
			return;
		}
		break;
	case MSR_CORE_PERF_GLOBAL_CTRL:
		if (cpu_has_load_perf_global_ctrl) {
			clear_atomic_switch_msr_special(vmx,
					VM_ENTRY_LOAD_IA32_PERF_GLOBAL_CTRL,
					VM_EXIT_LOAD_IA32_PERF_GLOBAL_CTRL);
			return;
		}
		break;
	}

	for (i = 0; i < m->nr; ++i)
		if (m->guest[i].index == msr)
			break;

	if (i == m->nr)
		return;
	--m->nr;
	m->guest[i] = m->guest[m->nr];
	m->host[i] = m->host[m->nr];
	vmcs_write32(VM_ENTRY_MSR_LOAD_COUNT, m->nr);
	vmcs_write32(VM_EXIT_MSR_LOAD_COUNT, m->nr);
}

static void add_atomic_switch_msr_special(struct vcpu_vmx *vmx,
		unsigned long entry, unsigned long exit,
		unsigned long guest_val_vmcs, unsigned long host_val_vmcs,
		u64 guest_val, u64 host_val)
{
	vmcs_write64(guest_val_vmcs, guest_val);
	vmcs_write64(host_val_vmcs, host_val);
	vm_entry_controls_setbit(vmx, entry);
	vm_exit_controls_setbit(vmx, exit);
}

static void add_atomic_switch_msr(struct vcpu_vmx *vmx, unsigned msr,
				  u64 guest_val, u64 host_val)
{
	unsigned i;
	struct msr_autoload *m = &vmx->msr_autoload;

	switch (msr) {
	case MSR_EFER:
		if (cpu_has_load_ia32_efer) {
			add_atomic_switch_msr_special(vmx,
					VM_ENTRY_LOAD_IA32_EFER,
					VM_EXIT_LOAD_IA32_EFER,
					GUEST_IA32_EFER,
					HOST_IA32_EFER,
					guest_val, host_val);
			return;
		}
		break;
	case MSR_CORE_PERF_GLOBAL_CTRL:
		if (cpu_has_load_perf_global_ctrl) {
			add_atomic_switch_msr_special(vmx,
					VM_ENTRY_LOAD_IA32_PERF_GLOBAL_CTRL,
					VM_EXIT_LOAD_IA32_PERF_GLOBAL_CTRL,
					GUEST_IA32_PERF_GLOBAL_CTRL,
					HOST_IA32_PERF_GLOBAL_CTRL,
					guest_val, host_val);
			return;
		}
		break;
	}

	for (i = 0; i < m->nr; ++i)
		if (m->guest[i].index == msr)
			break;

	if (i == NR_AUTOLOAD_MSRS) {
		printk_once(KERN_WARNING "Not enough msr switch entries. "
				"Can't add msr %x\n", msr);
		return;
	} else if (i == m->nr) {
		++m->nr;
		vmcs_write32(VM_ENTRY_MSR_LOAD_COUNT, m->nr);
		vmcs_write32(VM_EXIT_MSR_LOAD_COUNT, m->nr);
	}

	m->guest[i].index = msr;
	m->guest[i].value = guest_val;
	m->host[i].index = msr;
	m->host[i].value = host_val;
}

static void reload_tss(void)
{
	/*
	 * VT restores TR but not its size.  Useless.
	 */
	struct desc_ptr *gdt = &__get_cpu_var(host_gdt);
	struct desc_struct *descs;

	descs = (void *)gdt->address;

	pax_open_kernel();
	descs[GDT_ENTRY_TSS].type = 9; /* available TSS */
	pax_close_kernel();

	load_TR_desc();
}

static bool update_transition_efer(struct vcpu_vmx *vmx, int efer_offset)
{
	u64 guest_efer;
	u64 ignore_bits;

	guest_efer = vmx->vcpu.arch.efer;

	/*
	 * NX is emulated; LMA and LME handled by hardware; SCE meaningless
	 * outside long mode
	 */
	ignore_bits = EFER_NX | EFER_SCE;
#ifdef CONFIG_X86_64
	ignore_bits |= EFER_LMA | EFER_LME;
	/* SCE is meaningful only in long mode on Intel */
	if (guest_efer & EFER_LMA)
		ignore_bits &= ~(u64)EFER_SCE;
#endif
	guest_efer &= ~ignore_bits;
	guest_efer |= host_efer & ignore_bits;
	vmx->guest_msrs[efer_offset].data = guest_efer;
	vmx->guest_msrs[efer_offset].mask = ~ignore_bits;

	clear_atomic_switch_msr(vmx, MSR_EFER);
	/* On ept, can't emulate nx, and must switch nx atomically */
	if (enable_ept && ((vmx->vcpu.arch.efer ^ host_efer) & EFER_NX)) {
		guest_efer = vmx->vcpu.arch.efer;
		if (!(guest_efer & EFER_LMA))
			guest_efer &= ~EFER_LME;
		add_atomic_switch_msr(vmx, MSR_EFER, guest_efer, host_efer);
		return false;
	}

	return true;
}

static unsigned long segment_base(u16 selector)
{
	struct desc_ptr *gdt = &__get_cpu_var(host_gdt);
	struct desc_struct *d;
	unsigned long table_base;
	unsigned long v;

	if (!(selector & ~3))
		return 0;

	table_base = gdt->address;

	if (selector & 4) {           /* from ldt */
		u16 ldt_selector = kvm_read_ldt();

		if (!(ldt_selector & ~3))
			return 0;

		table_base = segment_base(ldt_selector);
	}
	d = (struct desc_struct *)(table_base + (selector & ~7));
	v = get_desc_base(d);
#ifdef CONFIG_X86_64
       if (d->s == 0 && (d->type == 2 || d->type == 9 || d->type == 11))
               v |= ((unsigned long)((struct ldttss_desc64 *)d)->base3) << 32;
#endif
	return v;
}

static inline unsigned long kvm_read_tr_base(void)
{
	u16 tr;
	asm("str %0" : "=g"(tr));
	return segment_base(tr);
}

static void vmx_save_host_state(struct kvm_vcpu *vcpu)
{
	struct vcpu_vmx *vmx = to_vmx(vcpu);
	int i;

	if (vmx->host_state.loaded)
		return;

	vmx->host_state.loaded = 1;
	/*
	 * Set host fs and gs selectors.  Unfortunately, 22.2.3 does not
	 * allow segment selectors with cpl > 0 or ti == 1.
	 */
	vmx->host_state.ldt_sel = kvm_read_ldt();
	vmx->host_state.gs_ldt_reload_needed = vmx->host_state.ldt_sel;
	savesegment(fs, vmx->host_state.fs_sel);
	if (!(vmx->host_state.fs_sel & 7)) {
		vmcs_write16(HOST_FS_SELECTOR, vmx->host_state.fs_sel);
		vmx->host_state.fs_reload_needed = 0;
	} else {
		vmcs_write16(HOST_FS_SELECTOR, 0);
		vmx->host_state.fs_reload_needed = 1;
	}
	savesegment(gs, vmx->host_state.gs_sel);
	if (!(vmx->host_state.gs_sel & 7))
		vmcs_write16(HOST_GS_SELECTOR, vmx->host_state.gs_sel);
	else {
		vmcs_write16(HOST_GS_SELECTOR, 0);
		vmx->host_state.gs_ldt_reload_needed = 1;
	}

#ifdef CONFIG_X86_64
	savesegment(ds, vmx->host_state.ds_sel);
	savesegment(es, vmx->host_state.es_sel);
#endif

#ifdef CONFIG_X86_64
	vmcs_writel(HOST_FS_BASE, read_msr(MSR_FS_BASE));
	vmcs_writel(HOST_GS_BASE, read_msr(MSR_GS_BASE));
#else
	vmcs_writel(HOST_FS_BASE, segment_base(vmx->host_state.fs_sel));
	vmcs_writel(HOST_GS_BASE, segment_base(vmx->host_state.gs_sel));
#endif

#ifdef CONFIG_X86_64
	rdmsrl(MSR_KERNEL_GS_BASE, vmx->msr_host_kernel_gs_base);
	if (is_long_mode(&vmx->vcpu))
		wrmsrl(MSR_KERNEL_GS_BASE, vmx->msr_guest_kernel_gs_base);
#endif
	for (i = 0; i < vmx->save_nmsrs; ++i)
		kvm_set_shared_msr(vmx->guest_msrs[i].index,
				   vmx->guest_msrs[i].data,
				   vmx->guest_msrs[i].mask);
}

static void __vmx_load_host_state(struct vcpu_vmx *vmx)
{
	if (!vmx->host_state.loaded)
		return;

	++vmx->vcpu.stat.host_state_reload;
	vmx->host_state.loaded = 0;
#ifdef CONFIG_X86_64
	if (is_long_mode(&vmx->vcpu))
		rdmsrl(MSR_KERNEL_GS_BASE, vmx->msr_guest_kernel_gs_base);
#endif
	if (vmx->host_state.gs_ldt_reload_needed) {
		kvm_load_ldt(vmx->host_state.ldt_sel);
#ifdef CONFIG_X86_64
		load_gs_index(vmx->host_state.gs_sel);
#else
		loadsegment(gs, vmx->host_state.gs_sel);
#endif
	}
	if (vmx->host_state.fs_reload_needed)
		loadsegment(fs, vmx->host_state.fs_sel);
#ifdef CONFIG_X86_64
	if (unlikely(vmx->host_state.ds_sel | vmx->host_state.es_sel)) {
		loadsegment(ds, vmx->host_state.ds_sel);
		loadsegment(es, vmx->host_state.es_sel);
	}
#endif
	reload_tss();
#ifdef CONFIG_X86_64
	wrmsrl(MSR_KERNEL_GS_BASE, vmx->msr_host_kernel_gs_base);
#endif
	/*
	 * If the FPU is not active (through the host task or
	 * the guest vcpu), then restore the cr0.TS bit.
	 */
	if (!user_has_fpu() && !vmx->vcpu.guest_fpu_loaded)
		stts();
	load_gdt(&__get_cpu_var(host_gdt));
}

static void vmx_load_host_state(struct vcpu_vmx *vmx)
{
	preempt_disable();
	__vmx_load_host_state(vmx);
	preempt_enable();
}

/*
 * Switches to specified vcpu, until a matching vcpu_put(), but assumes
 * vcpu mutex is already taken.
 */
static void vmx_vcpu_load(struct kvm_vcpu *vcpu, int cpu)
{
	struct vcpu_vmx *vmx = to_vmx(vcpu);
	u64 phys_addr = __pa(per_cpu(vmxarea, cpu));

	if (!vmm_exclusive)
		kvm_cpu_vmxon(phys_addr);
	else if (vmx->loaded_vmcs->cpu != cpu)
		loaded_vmcs_clear(vmx->loaded_vmcs);

	if (per_cpu(current_vmcs, cpu) != vmx->loaded_vmcs->vmcs) {
		per_cpu(current_vmcs, cpu) = vmx->loaded_vmcs->vmcs;
		vmcs_load(vmx->loaded_vmcs->vmcs);
	}

	if (vmx->loaded_vmcs->cpu != cpu) {
		struct desc_ptr *gdt = &__get_cpu_var(host_gdt);
		unsigned long sysenter_esp;

		kvm_make_request(KVM_REQ_TLB_FLUSH, vcpu);
		local_irq_disable();
		crash_disable_local_vmclear(cpu);

		/*
		 * Read loaded_vmcs->cpu should be before fetching
		 * loaded_vmcs->loaded_vmcss_on_cpu_link.
		 * See the comments in __loaded_vmcs_clear().
		 */
		smp_rmb();

		list_add(&vmx->loaded_vmcs->loaded_vmcss_on_cpu_link,
			 &per_cpu(loaded_vmcss_on_cpu, cpu));
		crash_enable_local_vmclear(cpu);
		local_irq_enable();

		/*
		 * Linux uses per-cpu TSS and GDT, so set these when switching
		 * processors.
		 */
		vmcs_writel(HOST_TR_BASE, kvm_read_tr_base()); /* 22.2.4 */
		vmcs_writel(HOST_GDTR_BASE, gdt->address);   /* 22.2.4 */

#ifdef CONFIG_PAX_PER_CPU_PGD
		vmcs_writel(HOST_CR3, read_cr3());  /* 22.2.3  FIXME: shadow tables */
#endif

		rdmsrl(MSR_IA32_SYSENTER_ESP, sysenter_esp);
		vmcs_writel(HOST_IA32_SYSENTER_ESP, sysenter_esp); /* 22.2.3 */
		vmx->loaded_vmcs->cpu = cpu;
	}
}

static void vmx_vcpu_put(struct kvm_vcpu *vcpu)
{
	__vmx_load_host_state(to_vmx(vcpu));
	if (!vmm_exclusive) {
		__loaded_vmcs_clear(to_vmx(vcpu)->loaded_vmcs);
		vcpu->cpu = -1;
		kvm_cpu_vmxoff();
	}
}

static void vmx_fpu_activate(struct kvm_vcpu *vcpu)
{
	ulong cr0;

	if (vcpu->fpu_active)
		return;
	vcpu->fpu_active = 1;
	cr0 = vmcs_readl(GUEST_CR0);
	cr0 &= ~(X86_CR0_TS | X86_CR0_MP);
	cr0 |= kvm_read_cr0_bits(vcpu, X86_CR0_TS | X86_CR0_MP);
	vmcs_writel(GUEST_CR0, cr0);
	update_exception_bitmap(vcpu);
	vcpu->arch.cr0_guest_owned_bits = X86_CR0_TS;
	if (is_guest_mode(vcpu))
		vcpu->arch.cr0_guest_owned_bits &=
			~get_vmcs12(vcpu)->cr0_guest_host_mask;
	vmcs_writel(CR0_GUEST_HOST_MASK, ~vcpu->arch.cr0_guest_owned_bits);
}

static void vmx_decache_cr0_guest_bits(struct kvm_vcpu *vcpu);

/*
 * Return the cr0 value that a nested guest would read. This is a combination
 * of the real cr0 used to run the guest (guest_cr0), and the bits shadowed by
 * its hypervisor (cr0_read_shadow).
 */
static inline unsigned long nested_read_cr0(struct vmcs12 *fields)
{
	return (fields->guest_cr0 & ~fields->cr0_guest_host_mask) |
		(fields->cr0_read_shadow & fields->cr0_guest_host_mask);
}
static inline unsigned long nested_read_cr4(struct vmcs12 *fields)
{
	return (fields->guest_cr4 & ~fields->cr4_guest_host_mask) |
		(fields->cr4_read_shadow & fields->cr4_guest_host_mask);
}

static void vmx_fpu_deactivate(struct kvm_vcpu *vcpu)
{
	/* Note that there is no vcpu->fpu_active = 0 here. The caller must
	 * set this *before* calling this function.
	 */
	vmx_decache_cr0_guest_bits(vcpu);
	vmcs_set_bits(GUEST_CR0, X86_CR0_TS | X86_CR0_MP);
	update_exception_bitmap(vcpu);
	vcpu->arch.cr0_guest_owned_bits = 0;
	vmcs_writel(CR0_GUEST_HOST_MASK, ~vcpu->arch.cr0_guest_owned_bits);
	if (is_guest_mode(vcpu)) {
		/*
		 * L1's specified read shadow might not contain the TS bit,
		 * so now that we turned on shadowing of this bit, we need to
		 * set this bit of the shadow. Like in nested_vmx_run we need
		 * nested_read_cr0(vmcs12), but vmcs12->guest_cr0 is not yet
		 * up-to-date here because we just decached cr0.TS (and we'll
		 * only update vmcs12->guest_cr0 on nested exit).
		 */
		struct vmcs12 *vmcs12 = get_vmcs12(vcpu);
		vmcs12->guest_cr0 = (vmcs12->guest_cr0 & ~X86_CR0_TS) |
			(vcpu->arch.cr0 & X86_CR0_TS);
		vmcs_writel(CR0_READ_SHADOW, nested_read_cr0(vmcs12));
	} else
		vmcs_writel(CR0_READ_SHADOW, vcpu->arch.cr0);
}

static unsigned long vmx_get_rflags(struct kvm_vcpu *vcpu)
{
	unsigned long rflags, save_rflags;

	if (!test_bit(VCPU_EXREG_RFLAGS, (ulong *)&vcpu->arch.regs_avail)) {
		__set_bit(VCPU_EXREG_RFLAGS, (ulong *)&vcpu->arch.regs_avail);
		rflags = vmcs_readl(GUEST_RFLAGS);
		if (to_vmx(vcpu)->rmode.vm86_active) {
			rflags &= RMODE_GUEST_OWNED_EFLAGS_BITS;
			save_rflags = to_vmx(vcpu)->rmode.save_rflags;
			rflags |= save_rflags & ~RMODE_GUEST_OWNED_EFLAGS_BITS;
		}
		to_vmx(vcpu)->rflags = rflags;
	}
	return to_vmx(vcpu)->rflags;
}

static void vmx_set_rflags(struct kvm_vcpu *vcpu, unsigned long rflags)
{
	__set_bit(VCPU_EXREG_RFLAGS, (ulong *)&vcpu->arch.regs_avail);
	to_vmx(vcpu)->rflags = rflags;
	if (to_vmx(vcpu)->rmode.vm86_active) {
		to_vmx(vcpu)->rmode.save_rflags = rflags;
		rflags |= X86_EFLAGS_IOPL | X86_EFLAGS_VM;
	}
	vmcs_writel(GUEST_RFLAGS, rflags);
}

static u32 vmx_get_interrupt_shadow(struct kvm_vcpu *vcpu, int mask)
{
	u32 interruptibility = vmcs_read32(GUEST_INTERRUPTIBILITY_INFO);
	int ret = 0;

	if (interruptibility & GUEST_INTR_STATE_STI)
		ret |= KVM_X86_SHADOW_INT_STI;
	if (interruptibility & GUEST_INTR_STATE_MOV_SS)
		ret |= KVM_X86_SHADOW_INT_MOV_SS;

	return ret & mask;
}

static void vmx_set_interrupt_shadow(struct kvm_vcpu *vcpu, int mask)
{
	u32 interruptibility_old = vmcs_read32(GUEST_INTERRUPTIBILITY_INFO);
	u32 interruptibility = interruptibility_old;

	interruptibility &= ~(GUEST_INTR_STATE_STI | GUEST_INTR_STATE_MOV_SS);

	if (mask & KVM_X86_SHADOW_INT_MOV_SS)
		interruptibility |= GUEST_INTR_STATE_MOV_SS;
	else if (mask & KVM_X86_SHADOW_INT_STI)
		interruptibility |= GUEST_INTR_STATE_STI;

	if ((interruptibility != interruptibility_old))
		vmcs_write32(GUEST_INTERRUPTIBILITY_INFO, interruptibility);
}

static void skip_emulated_instruction(struct kvm_vcpu *vcpu)
{
	unsigned long rip;

	rip = kvm_rip_read(vcpu);
	rip += vmcs_read32(VM_EXIT_INSTRUCTION_LEN);
	kvm_rip_write(vcpu, rip);

	/* skipping an emulated instruction also counts */
	vmx_set_interrupt_shadow(vcpu, 0);
}

/*
 * KVM wants to inject page-faults which it got to the guest. This function
 * checks whether in a nested guest, we need to inject them to L1 or L2.
 */
static int nested_vmx_check_exception(struct kvm_vcpu *vcpu, unsigned nr)
{
	struct vmcs12 *vmcs12 = get_vmcs12(vcpu);

	if (!(vmcs12->exception_bitmap & (1u << nr)))
		return 0;

	nested_vmx_vmexit(vcpu, to_vmx(vcpu)->exit_reason,
			  vmcs_read32(VM_EXIT_INTR_INFO),
			  vmcs_readl(EXIT_QUALIFICATION));
	return 1;
}

static void vmx_queue_exception(struct kvm_vcpu *vcpu, unsigned nr,
				bool has_error_code, u32 error_code,
				bool reinject)
{
	struct vcpu_vmx *vmx = to_vmx(vcpu);
	u32 intr_info = nr | INTR_INFO_VALID_MASK;

	if (!reinject && is_guest_mode(vcpu) &&
	    nested_vmx_check_exception(vcpu, nr))
		return;

	if (has_error_code) {
		vmcs_write32(VM_ENTRY_EXCEPTION_ERROR_CODE, error_code);
		intr_info |= INTR_INFO_DELIVER_CODE_MASK;
	}

	if (vmx->rmode.vm86_active) {
		int inc_eip = 0;
		if (kvm_exception_is_soft(nr))
			inc_eip = vcpu->arch.event_exit_inst_len;
		if (kvm_inject_realmode_interrupt(vcpu, nr, inc_eip) != EMULATE_DONE)
			kvm_make_request(KVM_REQ_TRIPLE_FAULT, vcpu);
		return;
	}

	if (kvm_exception_is_soft(nr)) {
		vmcs_write32(VM_ENTRY_INSTRUCTION_LEN,
			     vmx->vcpu.arch.event_exit_inst_len);
		intr_info |= INTR_TYPE_SOFT_EXCEPTION;
	} else
		intr_info |= INTR_TYPE_HARD_EXCEPTION;

	vmcs_write32(VM_ENTRY_INTR_INFO_FIELD, intr_info);
}

static bool vmx_rdtscp_supported(void)
{
	return cpu_has_vmx_rdtscp();
}

static bool vmx_invpcid_supported(void)
{
	return cpu_has_vmx_invpcid() && enable_ept;
}

/*
 * Swap MSR entry in host/guest MSR entry array.
 */
static void move_msr_up(struct vcpu_vmx *vmx, int from, int to)
{
	struct shared_msr_entry tmp;

	tmp = vmx->guest_msrs[to];
	vmx->guest_msrs[to] = vmx->guest_msrs[from];
	vmx->guest_msrs[from] = tmp;
}

static void vmx_set_msr_bitmap(struct kvm_vcpu *vcpu)
{
	unsigned long *msr_bitmap;

	if (irqchip_in_kernel(vcpu->kvm) && apic_x2apic_mode(vcpu->arch.apic)) {
		if (is_long_mode(vcpu))
			msr_bitmap = vmx_msr_bitmap_longmode_x2apic;
		else
			msr_bitmap = vmx_msr_bitmap_legacy_x2apic;
	} else {
		if (is_long_mode(vcpu))
			msr_bitmap = vmx_msr_bitmap_longmode;
		else
			msr_bitmap = vmx_msr_bitmap_legacy;
	}

	vmcs_write64(MSR_BITMAP, __pa(msr_bitmap));
}

/*
 * Set up the vmcs to automatically save and restore system
 * msrs.  Don't touch the 64-bit msrs if the guest is in legacy
 * mode, as fiddling with msrs is very expensive.
 */
static void setup_msrs(struct vcpu_vmx *vmx)
{
	int save_nmsrs, index;

	save_nmsrs = 0;
#ifdef CONFIG_X86_64
	if (is_long_mode(&vmx->vcpu)) {
		index = __find_msr_index(vmx, MSR_SYSCALL_MASK);
		if (index >= 0)
			move_msr_up(vmx, index, save_nmsrs++);
		index = __find_msr_index(vmx, MSR_LSTAR);
		if (index >= 0)
			move_msr_up(vmx, index, save_nmsrs++);
		index = __find_msr_index(vmx, MSR_CSTAR);
		if (index >= 0)
			move_msr_up(vmx, index, save_nmsrs++);
		index = __find_msr_index(vmx, MSR_TSC_AUX);
		if (index >= 0 && vmx->rdtscp_enabled)
			move_msr_up(vmx, index, save_nmsrs++);
		/*
		 * MSR_STAR is only needed on long mode guests, and only
		 * if efer.sce is enabled.
		 */
		index = __find_msr_index(vmx, MSR_STAR);
		if ((index >= 0) && (vmx->vcpu.arch.efer & EFER_SCE))
			move_msr_up(vmx, index, save_nmsrs++);
	}
#endif
	index = __find_msr_index(vmx, MSR_EFER);
	if (index >= 0 && update_transition_efer(vmx, index))
		move_msr_up(vmx, index, save_nmsrs++);

	vmx->save_nmsrs = save_nmsrs;

	if (cpu_has_vmx_msr_bitmap())
		vmx_set_msr_bitmap(&vmx->vcpu);
}

/*
 * reads and returns guest's timestamp counter "register"
 * guest_tsc = host_tsc + tsc_offset    -- 21.3
 */
static u64 __intentional_overflow(-1) guest_read_tsc(void)
{
	u64 host_tsc, tsc_offset;

	rdtscll(host_tsc);
	tsc_offset = vmcs_read64(TSC_OFFSET);
	return host_tsc + tsc_offset;
}

/*
 * Like guest_read_tsc, but always returns L1's notion of the timestamp
 * counter, even if a nested guest (L2) is currently running.
 */
u64 vmx_read_l1_tsc(struct kvm_vcpu *vcpu, u64 host_tsc)
{
	u64 tsc_offset;

	tsc_offset = is_guest_mode(vcpu) ?
		to_vmx(vcpu)->nested.vmcs01_tsc_offset :
		vmcs_read64(TSC_OFFSET);
	return host_tsc + tsc_offset;
}

/*
 * Engage any workarounds for mis-matched TSC rates.  Currently limited to
 * software catchup for faster rates on slower CPUs.
 */
static void vmx_set_tsc_khz(struct kvm_vcpu *vcpu, u32 user_tsc_khz, bool scale)
{
	if (!scale)
		return;

	if (user_tsc_khz > tsc_khz) {
		vcpu->arch.tsc_catchup = 1;
		vcpu->arch.tsc_always_catchup = 1;
	} else
		WARN(1, "user requested TSC rate below hardware speed\n");
}

static u64 vmx_read_tsc_offset(struct kvm_vcpu *vcpu)
{
	return vmcs_read64(TSC_OFFSET);
}

/*
 * writes 'offset' into guest's timestamp counter offset register
 */
static void vmx_write_tsc_offset(struct kvm_vcpu *vcpu, u64 offset)
{
	if (is_guest_mode(vcpu)) {
		/*
		 * We're here if L1 chose not to trap WRMSR to TSC. According
		 * to the spec, this should set L1's TSC; The offset that L1
		 * set for L2 remains unchanged, and still needs to be added
		 * to the newly set TSC to get L2's TSC.
		 */
		struct vmcs12 *vmcs12;
		to_vmx(vcpu)->nested.vmcs01_tsc_offset = offset;
		/* recalculate vmcs02.TSC_OFFSET: */
		vmcs12 = get_vmcs12(vcpu);
		vmcs_write64(TSC_OFFSET, offset +
			(nested_cpu_has(vmcs12, CPU_BASED_USE_TSC_OFFSETING) ?
			 vmcs12->tsc_offset : 0));
	} else {
		trace_kvm_write_tsc_offset(vcpu->vcpu_id,
					   vmcs_read64(TSC_OFFSET), offset);
		vmcs_write64(TSC_OFFSET, offset);
	}
}

static void vmx_adjust_tsc_offset(struct kvm_vcpu *vcpu, s64 adjustment, bool host)
{
	u64 offset = vmcs_read64(TSC_OFFSET);

	vmcs_write64(TSC_OFFSET, offset + adjustment);
	if (is_guest_mode(vcpu)) {
		/* Even when running L2, the adjustment needs to apply to L1 */
		to_vmx(vcpu)->nested.vmcs01_tsc_offset += adjustment;
	} else
		trace_kvm_write_tsc_offset(vcpu->vcpu_id, offset,
					   offset + adjustment);
}

static u64 vmx_compute_tsc_offset(struct kvm_vcpu *vcpu, u64 target_tsc)
{
	return target_tsc - native_read_tsc();
}

static bool guest_cpuid_has_vmx(struct kvm_vcpu *vcpu)
{
	struct kvm_cpuid_entry2 *best = kvm_find_cpuid_entry(vcpu, 1, 0);
	return best && (best->ecx & (1 << (X86_FEATURE_VMX & 31)));
}

/*
 * nested_vmx_allowed() checks whether a guest should be allowed to use VMX
 * instructions and MSRs (i.e., nested VMX). Nested VMX is disabled for
 * all guests if the "nested" module option is off, and can also be disabled
 * for a single guest by disabling its VMX cpuid bit.
 */
static inline bool nested_vmx_allowed(struct kvm_vcpu *vcpu)
{
	return nested && guest_cpuid_has_vmx(vcpu);
}

/*
 * nested_vmx_setup_ctls_msrs() sets up variables containing the values to be
 * returned for the various VMX controls MSRs when nested VMX is enabled.
 * The same values should also be used to verify that vmcs12 control fields are
 * valid during nested entry from L1 to L2.
 * Each of these control msrs has a low and high 32-bit half: A low bit is on
 * if the corresponding bit in the (32-bit) control field *must* be on, and a
 * bit in the high half is on if the corresponding bit in the control field
 * may be on. See also vmx_control_verify().
 * TODO: allow these variables to be modified (downgraded) by module options
 * or other means.
 */
static u32 nested_vmx_procbased_ctls_low, nested_vmx_procbased_ctls_high;
static u32 nested_vmx_secondary_ctls_low, nested_vmx_secondary_ctls_high;
static u32 nested_vmx_pinbased_ctls_low, nested_vmx_pinbased_ctls_high;
static u32 nested_vmx_exit_ctls_low, nested_vmx_exit_ctls_high;
static u32 nested_vmx_entry_ctls_low, nested_vmx_entry_ctls_high;
static u32 nested_vmx_misc_low, nested_vmx_misc_high;
static u32 nested_vmx_ept_caps;
static __init void nested_vmx_setup_ctls_msrs(void)
{
	/*
	 * Note that as a general rule, the high half of the MSRs (bits in
	 * the control fields which may be 1) should be initialized by the
	 * intersection of the underlying hardware's MSR (i.e., features which
	 * can be supported) and the list of features we want to expose -
	 * because they are known to be properly supported in our code.
	 * Also, usually, the low half of the MSRs (bits which must be 1) can
	 * be set to 0, meaning that L1 may turn off any of these bits. The
	 * reason is that if one of these bits is necessary, it will appear
	 * in vmcs01 and prepare_vmcs02, when it bitwise-or's the control
	 * fields of vmcs01 and vmcs02, will turn these bits off - and
	 * nested_vmx_exit_handled() will not pass related exits to L1.
	 * These rules have exceptions below.
	 */

	/* pin-based controls */
	rdmsr(MSR_IA32_VMX_PINBASED_CTLS,
	      nested_vmx_pinbased_ctls_low, nested_vmx_pinbased_ctls_high);
	/*
	 * According to the Intel spec, if bit 55 of VMX_BASIC is off (as it is
	 * in our case), bits 1, 2 and 4 (i.e., 0x16) must be 1 in this MSR.
	 */
	nested_vmx_pinbased_ctls_low |= PIN_BASED_ALWAYSON_WITHOUT_TRUE_MSR;
	nested_vmx_pinbased_ctls_high &= PIN_BASED_EXT_INTR_MASK |
		PIN_BASED_NMI_EXITING | PIN_BASED_VIRTUAL_NMIS |
		PIN_BASED_VMX_PREEMPTION_TIMER;
	nested_vmx_pinbased_ctls_high |= PIN_BASED_ALWAYSON_WITHOUT_TRUE_MSR;

	/*
	 * Exit controls
	 * If bit 55 of VMX_BASIC is off, bits 0-8 and 10, 11, 13, 14, 16 and
	 * 17 must be 1.
	 */
	rdmsr(MSR_IA32_VMX_EXIT_CTLS,
		nested_vmx_exit_ctls_low, nested_vmx_exit_ctls_high);
	nested_vmx_exit_ctls_low = VM_EXIT_ALWAYSON_WITHOUT_TRUE_MSR;
	/* Note that guest use of VM_EXIT_ACK_INTR_ON_EXIT is not supported. */
	nested_vmx_exit_ctls_high &=
#ifdef CONFIG_X86_64
		VM_EXIT_HOST_ADDR_SPACE_SIZE |
#endif
		VM_EXIT_LOAD_IA32_PAT | VM_EXIT_SAVE_IA32_PAT |
		VM_EXIT_SAVE_VMX_PREEMPTION_TIMER;
	if (!(nested_vmx_pinbased_ctls_high & PIN_BASED_VMX_PREEMPTION_TIMER) ||
	    !(nested_vmx_exit_ctls_high & VM_EXIT_SAVE_VMX_PREEMPTION_TIMER)) {
		nested_vmx_exit_ctls_high &= ~VM_EXIT_SAVE_VMX_PREEMPTION_TIMER;
		nested_vmx_pinbased_ctls_high &= ~PIN_BASED_VMX_PREEMPTION_TIMER;
	}
	nested_vmx_exit_ctls_high |= (VM_EXIT_ALWAYSON_WITHOUT_TRUE_MSR |
		VM_EXIT_LOAD_IA32_EFER | VM_EXIT_SAVE_IA32_EFER);

	/* entry controls */
	rdmsr(MSR_IA32_VMX_ENTRY_CTLS,
		nested_vmx_entry_ctls_low, nested_vmx_entry_ctls_high);
	/* If bit 55 of VMX_BASIC is off, bits 0-8 and 12 must be 1. */
	nested_vmx_entry_ctls_low = VM_ENTRY_ALWAYSON_WITHOUT_TRUE_MSR;
	nested_vmx_entry_ctls_high &=
#ifdef CONFIG_X86_64
		VM_ENTRY_IA32E_MODE |
#endif
		VM_ENTRY_LOAD_IA32_PAT;
	nested_vmx_entry_ctls_high |= (VM_ENTRY_ALWAYSON_WITHOUT_TRUE_MSR |
				       VM_ENTRY_LOAD_IA32_EFER);

	/* cpu-based controls */
	rdmsr(MSR_IA32_VMX_PROCBASED_CTLS,
		nested_vmx_procbased_ctls_low, nested_vmx_procbased_ctls_high);
	nested_vmx_procbased_ctls_low = 0;
	nested_vmx_procbased_ctls_high &=
		CPU_BASED_VIRTUAL_INTR_PENDING |
		CPU_BASED_VIRTUAL_NMI_PENDING | CPU_BASED_USE_TSC_OFFSETING |
		CPU_BASED_HLT_EXITING | CPU_BASED_INVLPG_EXITING |
		CPU_BASED_MWAIT_EXITING | CPU_BASED_CR3_LOAD_EXITING |
		CPU_BASED_CR3_STORE_EXITING |
#ifdef CONFIG_X86_64
		CPU_BASED_CR8_LOAD_EXITING | CPU_BASED_CR8_STORE_EXITING |
#endif
		CPU_BASED_MOV_DR_EXITING | CPU_BASED_UNCOND_IO_EXITING |
		CPU_BASED_USE_IO_BITMAPS | CPU_BASED_MONITOR_EXITING |
		CPU_BASED_RDPMC_EXITING | CPU_BASED_RDTSC_EXITING |
		CPU_BASED_PAUSE_EXITING |
		CPU_BASED_ACTIVATE_SECONDARY_CONTROLS;
	/*
	 * We can allow some features even when not supported by the
	 * hardware. For example, L1 can specify an MSR bitmap - and we
	 * can use it to avoid exits to L1 - even when L0 runs L2
	 * without MSR bitmaps.
	 */
	nested_vmx_procbased_ctls_high |= CPU_BASED_USE_MSR_BITMAPS;

	/* secondary cpu-based controls */
	rdmsr(MSR_IA32_VMX_PROCBASED_CTLS2,
		nested_vmx_secondary_ctls_low, nested_vmx_secondary_ctls_high);
	nested_vmx_secondary_ctls_low = 0;
	nested_vmx_secondary_ctls_high &=
		SECONDARY_EXEC_VIRTUALIZE_APIC_ACCESSES |
		SECONDARY_EXEC_UNRESTRICTED_GUEST |
		SECONDARY_EXEC_WBINVD_EXITING;

	if (enable_ept) {
		/* nested EPT: emulate EPT also to L1 */
		nested_vmx_secondary_ctls_high |= SECONDARY_EXEC_ENABLE_EPT;
		nested_vmx_ept_caps = VMX_EPT_PAGE_WALK_4_BIT |
			 VMX_EPTP_WB_BIT | VMX_EPT_2MB_PAGE_BIT |
			 VMX_EPT_INVEPT_BIT;
		nested_vmx_ept_caps &= vmx_capability.ept;
		/*
		 * Since invept is completely emulated we support both global
		 * and context invalidation independent of what host cpu
		 * supports
		 */
		nested_vmx_ept_caps |= VMX_EPT_EXTENT_GLOBAL_BIT |
			VMX_EPT_EXTENT_CONTEXT_BIT;
	} else
		nested_vmx_ept_caps = 0;

	/* miscellaneous data */
	rdmsr(MSR_IA32_VMX_MISC, nested_vmx_misc_low, nested_vmx_misc_high);
	nested_vmx_misc_low &= VMX_MISC_PREEMPTION_TIMER_RATE_MASK |
		VMX_MISC_SAVE_EFER_LMA;
	nested_vmx_misc_low |= VMX_MISC_ACTIVITY_HLT;
	nested_vmx_misc_high = 0;
}

static inline bool vmx_control_verify(u32 control, u32 low, u32 high)
{
	/*
	 * Bits 0 in high must be 0, and bits 1 in low must be 1.
	 */
	return ((control & high) | low) == control;
}

static inline u64 vmx_control_msr(u32 low, u32 high)
{
	return low | ((u64)high << 32);
}

/* Returns 0 on success, non-0 otherwise. */
static int vmx_get_vmx_msr(struct kvm_vcpu *vcpu, u32 msr_index, u64 *pdata)
{
	switch (msr_index) {
	case MSR_IA32_VMX_BASIC:
		/*
		 * This MSR reports some information about VMX support. We
		 * should return information about the VMX we emulate for the
		 * guest, and the VMCS structure we give it - not about the
		 * VMX support of the underlying hardware.
		 */
		*pdata = VMCS12_REVISION |
			   ((u64)VMCS12_SIZE << VMX_BASIC_VMCS_SIZE_SHIFT) |
			   (VMX_BASIC_MEM_TYPE_WB << VMX_BASIC_MEM_TYPE_SHIFT);
		break;
	case MSR_IA32_VMX_TRUE_PINBASED_CTLS:
	case MSR_IA32_VMX_PINBASED_CTLS:
		*pdata = vmx_control_msr(nested_vmx_pinbased_ctls_low,
					nested_vmx_pinbased_ctls_high);
		break;
	case MSR_IA32_VMX_TRUE_PROCBASED_CTLS:
	case MSR_IA32_VMX_PROCBASED_CTLS:
		*pdata = vmx_control_msr(nested_vmx_procbased_ctls_low,
					nested_vmx_procbased_ctls_high);
		break;
	case MSR_IA32_VMX_TRUE_EXIT_CTLS:
	case MSR_IA32_VMX_EXIT_CTLS:
		*pdata = vmx_control_msr(nested_vmx_exit_ctls_low,
					nested_vmx_exit_ctls_high);
		break;
	case MSR_IA32_VMX_TRUE_ENTRY_CTLS:
	case MSR_IA32_VMX_ENTRY_CTLS:
		*pdata = vmx_control_msr(nested_vmx_entry_ctls_low,
					nested_vmx_entry_ctls_high);
		break;
	case MSR_IA32_VMX_MISC:
		*pdata = vmx_control_msr(nested_vmx_misc_low,
					 nested_vmx_misc_high);
		break;
	/*
	 * These MSRs specify bits which the guest must keep fixed (on or off)
	 * while L1 is in VMXON mode (in L1's root mode, or running an L2).
	 * We picked the standard core2 setting.
	 */
#define VMXON_CR0_ALWAYSON	(X86_CR0_PE | X86_CR0_PG | X86_CR0_NE)
#define VMXON_CR4_ALWAYSON	X86_CR4_VMXE
	case MSR_IA32_VMX_CR0_FIXED0:
		*pdata = VMXON_CR0_ALWAYSON;
		break;
	case MSR_IA32_VMX_CR0_FIXED1:
		*pdata = -1ULL;
		break;
	case MSR_IA32_VMX_CR4_FIXED0:
		*pdata = VMXON_CR4_ALWAYSON;
		break;
	case MSR_IA32_VMX_CR4_FIXED1:
		*pdata = -1ULL;
		break;
	case MSR_IA32_VMX_VMCS_ENUM:
		*pdata = 0x1f;
		break;
	case MSR_IA32_VMX_PROCBASED_CTLS2:
		*pdata = vmx_control_msr(nested_vmx_secondary_ctls_low,
					nested_vmx_secondary_ctls_high);
		break;
	case MSR_IA32_VMX_EPT_VPID_CAP:
		/* Currently, no nested vpid support */
		*pdata = nested_vmx_ept_caps;
		break;
	default:
		return 1;
	}

	return 0;
}

/*
 * Reads an msr value (of 'msr_index') into 'pdata'.
 * Returns 0 on success, non-0 otherwise.
 * Assumes vcpu_load() was already called.
 */
static int vmx_get_msr(struct kvm_vcpu *vcpu, u32 msr_index, u64 *pdata)
{
	u64 data;
	struct shared_msr_entry *msr;

	if (!pdata) {
		printk(KERN_ERR "BUG: get_msr called with NULL pdata\n");
		return -EINVAL;
	}

	switch (msr_index) {
#ifdef CONFIG_X86_64
	case MSR_FS_BASE:
		data = vmcs_readl(GUEST_FS_BASE);
		break;
	case MSR_GS_BASE:
		data = vmcs_readl(GUEST_GS_BASE);
		break;
	case MSR_KERNEL_GS_BASE:
		vmx_load_host_state(to_vmx(vcpu));
		data = to_vmx(vcpu)->msr_guest_kernel_gs_base;
		break;
#endif
	case MSR_EFER:
		return kvm_get_msr_common(vcpu, msr_index, pdata);
	case MSR_IA32_TSC:
		data = guest_read_tsc();
		break;
	case MSR_IA32_SYSENTER_CS:
		data = vmcs_read32(GUEST_SYSENTER_CS);
		break;
	case MSR_IA32_SYSENTER_EIP:
		data = vmcs_readl(GUEST_SYSENTER_EIP);
		break;
	case MSR_IA32_SYSENTER_ESP:
		data = vmcs_readl(GUEST_SYSENTER_ESP);
		break;
	case MSR_IA32_FEATURE_CONTROL:
		if (!nested_vmx_allowed(vcpu))
			return 1;
		data = to_vmx(vcpu)->nested.msr_ia32_feature_control;
		break;
	case MSR_IA32_VMX_BASIC ... MSR_IA32_VMX_VMFUNC:
		if (!nested_vmx_allowed(vcpu))
			return 1;
		return vmx_get_vmx_msr(vcpu, msr_index, pdata);
	case MSR_TSC_AUX:
		if (!to_vmx(vcpu)->rdtscp_enabled)
			return 1;
		/* Otherwise falls through */
	default:
		msr = find_msr_entry(to_vmx(vcpu), msr_index);
		if (msr) {
			data = msr->data;
			break;
		}
		return kvm_get_msr_common(vcpu, msr_index, pdata);
	}

	*pdata = data;
	return 0;
}

static void vmx_leave_nested(struct kvm_vcpu *vcpu);

/*
 * Writes msr value into into the appropriate "register".
 * Returns 0 on success, non-0 otherwise.
 * Assumes vcpu_load() was already called.
 */
static int vmx_set_msr(struct kvm_vcpu *vcpu, struct msr_data *msr_info)
{
	struct vcpu_vmx *vmx = to_vmx(vcpu);
	struct shared_msr_entry *msr;
	int ret = 0;
	u32 msr_index = msr_info->index;
	u64 data = msr_info->data;

	switch (msr_index) {
	case MSR_EFER:
		ret = kvm_set_msr_common(vcpu, msr_info);
		break;
#ifdef CONFIG_X86_64
	case MSR_FS_BASE:
		vmx_segment_cache_clear(vmx);
		vmcs_writel(GUEST_FS_BASE, data);
		break;
	case MSR_GS_BASE:
		vmx_segment_cache_clear(vmx);
		vmcs_writel(GUEST_GS_BASE, data);
		break;
	case MSR_KERNEL_GS_BASE:
		vmx_load_host_state(vmx);
		vmx->msr_guest_kernel_gs_base = data;
		break;
#endif
	case MSR_IA32_SYSENTER_CS:
		vmcs_write32(GUEST_SYSENTER_CS, data);
		break;
	case MSR_IA32_SYSENTER_EIP:
		vmcs_writel(GUEST_SYSENTER_EIP, data);
		break;
	case MSR_IA32_SYSENTER_ESP:
		vmcs_writel(GUEST_SYSENTER_ESP, data);
		break;
	case MSR_IA32_TSC:
		kvm_write_tsc(vcpu, msr_info);
		break;
	case MSR_IA32_CR_PAT:
		if (vmcs_config.vmentry_ctrl & VM_ENTRY_LOAD_IA32_PAT) {
			vmcs_write64(GUEST_IA32_PAT, data);
			vcpu->arch.pat = data;
			break;
		}
		ret = kvm_set_msr_common(vcpu, msr_info);
		break;
	case MSR_IA32_TSC_ADJUST:
		ret = kvm_set_msr_common(vcpu, msr_info);
		break;
	case MSR_IA32_FEATURE_CONTROL:
		if (!nested_vmx_allowed(vcpu) ||
		    (to_vmx(vcpu)->nested.msr_ia32_feature_control &
		     FEATURE_CONTROL_LOCKED && !msr_info->host_initiated))
			return 1;
		vmx->nested.msr_ia32_feature_control = data;
		if (msr_info->host_initiated && data == 0)
			vmx_leave_nested(vcpu);
		break;
	case MSR_IA32_VMX_BASIC ... MSR_IA32_VMX_VMFUNC:
		return 1; /* they are read-only */
	case MSR_TSC_AUX:
		if (!vmx->rdtscp_enabled)
			return 1;
		/* Check reserved bit, higher 32 bits should be zero */
		if ((data >> 32) != 0)
			return 1;
		/* Otherwise falls through */
	default:
		msr = find_msr_entry(vmx, msr_index);
		if (msr) {
			msr->data = data;
			if (msr - vmx->guest_msrs < vmx->save_nmsrs) {
				preempt_disable();
				kvm_set_shared_msr(msr->index, msr->data,
						   msr->mask);
				preempt_enable();
			}
			break;
		}
		ret = kvm_set_msr_common(vcpu, msr_info);
	}

	return ret;
}

static void vmx_cache_reg(struct kvm_vcpu *vcpu, enum kvm_reg reg)
{
	__set_bit(reg, (unsigned long *)&vcpu->arch.regs_avail);
	switch (reg) {
	case VCPU_REGS_RSP:
		vcpu->arch.regs[VCPU_REGS_RSP] = vmcs_readl(GUEST_RSP);
		break;
	case VCPU_REGS_RIP:
		vcpu->arch.regs[VCPU_REGS_RIP] = vmcs_readl(GUEST_RIP);
		break;
	case VCPU_EXREG_PDPTR:
		if (enable_ept)
			ept_save_pdptrs(vcpu);
		break;
	default:
		break;
	}
}

static __init int cpu_has_kvm_support(void)
{
	return cpu_has_vmx();
}

static __init int vmx_disabled_by_bios(void)
{
	u64 msr;

	rdmsrl(MSR_IA32_FEATURE_CONTROL, msr);
	if (msr & FEATURE_CONTROL_LOCKED) {
		/* launched w/ TXT and VMX disabled */
		if (!(msr & FEATURE_CONTROL_VMXON_ENABLED_INSIDE_SMX)
			&& tboot_enabled())
			return 1;
		/* launched w/o TXT and VMX only enabled w/ TXT */
		if (!(msr & FEATURE_CONTROL_VMXON_ENABLED_OUTSIDE_SMX)
			&& (msr & FEATURE_CONTROL_VMXON_ENABLED_INSIDE_SMX)
			&& !tboot_enabled()) {
			printk(KERN_WARNING "kvm: disable TXT in the BIOS or "
				"activate TXT before enabling KVM\n");
			return 1;
		}
		/* launched w/o TXT and VMX disabled */
		if (!(msr & FEATURE_CONTROL_VMXON_ENABLED_OUTSIDE_SMX)
			&& !tboot_enabled())
			return 1;
	}

	return 0;
}

static void kvm_cpu_vmxon(u64 addr)
{
	asm volatile (ASM_VMX_VMXON_RAX
			: : "a"(&addr), "m"(addr)
			: "memory", "cc");
}

static int hardware_enable(void *garbage)
{
	int cpu = raw_smp_processor_id();
	u64 phys_addr = __pa(per_cpu(vmxarea, cpu));
	u64 old, test_bits;

	if (read_cr4() & X86_CR4_VMXE)
		return -EBUSY;

	INIT_LIST_HEAD(&per_cpu(loaded_vmcss_on_cpu, cpu));

	/*
	 * Now we can enable the vmclear operation in kdump
	 * since the loaded_vmcss_on_cpu list on this cpu
	 * has been initialized.
	 *
	 * Though the cpu is not in VMX operation now, there
	 * is no problem to enable the vmclear operation
	 * for the loaded_vmcss_on_cpu list is empty!
	 */
	crash_enable_local_vmclear(cpu);

	rdmsrl(MSR_IA32_FEATURE_CONTROL, old);

	test_bits = FEATURE_CONTROL_LOCKED;
	test_bits |= FEATURE_CONTROL_VMXON_ENABLED_OUTSIDE_SMX;
	if (tboot_enabled())
		test_bits |= FEATURE_CONTROL_VMXON_ENABLED_INSIDE_SMX;

	if ((old & test_bits) != test_bits) {
		/* enable and lock */
		wrmsrl(MSR_IA32_FEATURE_CONTROL, old | test_bits);
	}
	write_cr4(read_cr4() | X86_CR4_VMXE); /* FIXME: not cpu hotplug safe */

	if (vmm_exclusive) {
		kvm_cpu_vmxon(phys_addr);
		ept_sync_global();
	}

	native_store_gdt(&__get_cpu_var(host_gdt));

	return 0;
}

static void vmclear_local_loaded_vmcss(void)
{
	int cpu = raw_smp_processor_id();
	struct loaded_vmcs *v, *n;

	list_for_each_entry_safe(v, n, &per_cpu(loaded_vmcss_on_cpu, cpu),
				 loaded_vmcss_on_cpu_link)
		__loaded_vmcs_clear(v);
}


/* Just like cpu_vmxoff(), but with the __kvm_handle_fault_on_reboot()
 * tricks.
 */
static void kvm_cpu_vmxoff(void)
{
	asm volatile (__ex(ASM_VMX_VMXOFF) : : : "cc");
}

static void hardware_disable(void *garbage)
{
	if (vmm_exclusive) {
		vmclear_local_loaded_vmcss();
		kvm_cpu_vmxoff();
	}
	write_cr4(read_cr4() & ~X86_CR4_VMXE);
}

static __init int adjust_vmx_controls(u32 ctl_min, u32 ctl_opt,
				      u32 msr, u32 *result)
{
	u32 vmx_msr_low, vmx_msr_high;
	u32 ctl = ctl_min | ctl_opt;

	rdmsr(msr, vmx_msr_low, vmx_msr_high);

	ctl &= vmx_msr_high; /* bit == 0 in high word ==> must be zero */
	ctl |= vmx_msr_low;  /* bit == 1 in low word  ==> must be one  */

	/* Ensure minimum (required) set of control bits are supported. */
	if (ctl_min & ~ctl)
		return -EIO;

	*result = ctl;
	return 0;
}

static __init bool allow_1_setting(u32 msr, u32 ctl)
{
	u32 vmx_msr_low, vmx_msr_high;

	rdmsr(msr, vmx_msr_low, vmx_msr_high);
	return vmx_msr_high & ctl;
}

static __init int setup_vmcs_config(struct vmcs_config *vmcs_conf)
{
	u32 vmx_msr_low, vmx_msr_high;
	u32 min, opt, min2, opt2;
	u32 _pin_based_exec_control = 0;
	u32 _cpu_based_exec_control = 0;
	u32 _cpu_based_2nd_exec_control = 0;
	u32 _vmexit_control = 0;
	u32 _vmentry_control = 0;

	min = CPU_BASED_HLT_EXITING |
#ifdef CONFIG_X86_64
	      CPU_BASED_CR8_LOAD_EXITING |
	      CPU_BASED_CR8_STORE_EXITING |
#endif
	      CPU_BASED_CR3_LOAD_EXITING |
	      CPU_BASED_CR3_STORE_EXITING |
	      CPU_BASED_USE_IO_BITMAPS |
	      CPU_BASED_MOV_DR_EXITING |
	      CPU_BASED_USE_TSC_OFFSETING |
	      CPU_BASED_MWAIT_EXITING |
	      CPU_BASED_MONITOR_EXITING |
	      CPU_BASED_INVLPG_EXITING |
	      CPU_BASED_RDPMC_EXITING;

	opt = CPU_BASED_TPR_SHADOW |
	      CPU_BASED_USE_MSR_BITMAPS |
	      CPU_BASED_ACTIVATE_SECONDARY_CONTROLS;
	if (adjust_vmx_controls(min, opt, MSR_IA32_VMX_PROCBASED_CTLS,
				&_cpu_based_exec_control) < 0)
		return -EIO;
#ifdef CONFIG_X86_64
	if ((_cpu_based_exec_control & CPU_BASED_TPR_SHADOW))
		_cpu_based_exec_control &= ~CPU_BASED_CR8_LOAD_EXITING &
					   ~CPU_BASED_CR8_STORE_EXITING;
#endif
	if (_cpu_based_exec_control & CPU_BASED_ACTIVATE_SECONDARY_CONTROLS) {
		min2 = 0;
		opt2 = SECONDARY_EXEC_VIRTUALIZE_APIC_ACCESSES |
			SECONDARY_EXEC_VIRTUALIZE_X2APIC_MODE |
			SECONDARY_EXEC_WBINVD_EXITING |
			SECONDARY_EXEC_ENABLE_VPID |
			SECONDARY_EXEC_ENABLE_EPT |
			SECONDARY_EXEC_UNRESTRICTED_GUEST |
			SECONDARY_EXEC_PAUSE_LOOP_EXITING |
			SECONDARY_EXEC_RDTSCP |
			SECONDARY_EXEC_ENABLE_INVPCID |
			SECONDARY_EXEC_APIC_REGISTER_VIRT |
			SECONDARY_EXEC_VIRTUAL_INTR_DELIVERY |
			SECONDARY_EXEC_SHADOW_VMCS;
		if (adjust_vmx_controls(min2, opt2,
					MSR_IA32_VMX_PROCBASED_CTLS2,
					&_cpu_based_2nd_exec_control) < 0)
			return -EIO;
	}
#ifndef CONFIG_X86_64
	if (!(_cpu_based_2nd_exec_control &
				SECONDARY_EXEC_VIRTUALIZE_APIC_ACCESSES))
		_cpu_based_exec_control &= ~CPU_BASED_TPR_SHADOW;
#endif

	if (!(_cpu_based_exec_control & CPU_BASED_TPR_SHADOW))
		_cpu_based_2nd_exec_control &= ~(
				SECONDARY_EXEC_APIC_REGISTER_VIRT |
				SECONDARY_EXEC_VIRTUALIZE_X2APIC_MODE |
				SECONDARY_EXEC_VIRTUAL_INTR_DELIVERY);

	if (_cpu_based_2nd_exec_control & SECONDARY_EXEC_ENABLE_EPT) {
		/* CR3 accesses and invlpg don't need to cause VM Exits when EPT
		   enabled */
		_cpu_based_exec_control &= ~(CPU_BASED_CR3_LOAD_EXITING |
					     CPU_BASED_CR3_STORE_EXITING |
					     CPU_BASED_INVLPG_EXITING);
		rdmsr(MSR_IA32_VMX_EPT_VPID_CAP,
		      vmx_capability.ept, vmx_capability.vpid);
	}

	min = 0;
#ifdef CONFIG_X86_64
	min |= VM_EXIT_HOST_ADDR_SPACE_SIZE;
#endif
	opt = VM_EXIT_SAVE_IA32_PAT | VM_EXIT_LOAD_IA32_PAT |
		VM_EXIT_ACK_INTR_ON_EXIT;
	if (adjust_vmx_controls(min, opt, MSR_IA32_VMX_EXIT_CTLS,
				&_vmexit_control) < 0)
		return -EIO;

	min = PIN_BASED_EXT_INTR_MASK | PIN_BASED_NMI_EXITING;
	opt = PIN_BASED_VIRTUAL_NMIS | PIN_BASED_POSTED_INTR;
	if (adjust_vmx_controls(min, opt, MSR_IA32_VMX_PINBASED_CTLS,
				&_pin_based_exec_control) < 0)
		return -EIO;

	if (!(_cpu_based_2nd_exec_control &
		SECONDARY_EXEC_VIRTUAL_INTR_DELIVERY) ||
		!(_vmexit_control & VM_EXIT_ACK_INTR_ON_EXIT))
		_pin_based_exec_control &= ~PIN_BASED_POSTED_INTR;

	min = 0;
	opt = VM_ENTRY_LOAD_IA32_PAT;
	if (adjust_vmx_controls(min, opt, MSR_IA32_VMX_ENTRY_CTLS,
				&_vmentry_control) < 0)
		return -EIO;

	rdmsr(MSR_IA32_VMX_BASIC, vmx_msr_low, vmx_msr_high);

	/* IA-32 SDM Vol 3B: VMCS size is never greater than 4kB. */
	if ((vmx_msr_high & 0x1fff) > PAGE_SIZE)
		return -EIO;

#ifdef CONFIG_X86_64
	/* IA-32 SDM Vol 3B: 64-bit CPUs always have VMX_BASIC_MSR[48]==0. */
	if (vmx_msr_high & (1u<<16))
		return -EIO;
#endif

	/* Require Write-Back (WB) memory type for VMCS accesses. */
	if (((vmx_msr_high >> 18) & 15) != 6)
		return -EIO;

	vmcs_conf->size = vmx_msr_high & 0x1fff;
	vmcs_conf->order = get_order(vmcs_config.size);
	vmcs_conf->revision_id = vmx_msr_low;

	vmcs_conf->pin_based_exec_ctrl = _pin_based_exec_control;
	vmcs_conf->cpu_based_exec_ctrl = _cpu_based_exec_control;
	vmcs_conf->cpu_based_2nd_exec_ctrl = _cpu_based_2nd_exec_control;
	vmcs_conf->vmexit_ctrl         = _vmexit_control;
	vmcs_conf->vmentry_ctrl        = _vmentry_control;

	cpu_has_load_ia32_efer =
		allow_1_setting(MSR_IA32_VMX_ENTRY_CTLS,
				VM_ENTRY_LOAD_IA32_EFER)
		&& allow_1_setting(MSR_IA32_VMX_EXIT_CTLS,
				   VM_EXIT_LOAD_IA32_EFER);

	cpu_has_load_perf_global_ctrl =
		allow_1_setting(MSR_IA32_VMX_ENTRY_CTLS,
				VM_ENTRY_LOAD_IA32_PERF_GLOBAL_CTRL)
		&& allow_1_setting(MSR_IA32_VMX_EXIT_CTLS,
				   VM_EXIT_LOAD_IA32_PERF_GLOBAL_CTRL);

	/*
	 * Some cpus support VM_ENTRY_(LOAD|SAVE)_IA32_PERF_GLOBAL_CTRL
	 * but due to arrata below it can't be used. Workaround is to use
	 * msr load mechanism to switch IA32_PERF_GLOBAL_CTRL.
	 *
	 * VM Exit May Incorrectly Clear IA32_PERF_GLOBAL_CTRL [34:32]
	 *
	 * AAK155             (model 26)
	 * AAP115             (model 30)
	 * AAT100             (model 37)
	 * BC86,AAY89,BD102   (model 44)
	 * BA97               (model 46)
	 *
	 */
	if (cpu_has_load_perf_global_ctrl && boot_cpu_data.x86 == 0x6) {
		switch (boot_cpu_data.x86_model) {
		case 26:
		case 30:
		case 37:
		case 44:
		case 46:
			cpu_has_load_perf_global_ctrl = false;
			printk_once(KERN_WARNING"kvm: VM_EXIT_LOAD_IA32_PERF_GLOBAL_CTRL "
					"does not work properly. Using workaround\n");
			break;
		default:
			break;
		}
	}

	return 0;
}

static struct vmcs *alloc_vmcs_cpu(int cpu)
{
	int node = cpu_to_node(cpu);
	struct page *pages;
	struct vmcs *vmcs;

	pages = alloc_pages_exact_node(node, GFP_KERNEL, vmcs_config.order);
	if (!pages)
		return NULL;
	vmcs = page_address(pages);
	memset(vmcs, 0, vmcs_config.size);
	vmcs->revision_id = vmcs_config.revision_id; /* vmcs revision id */
	return vmcs;
}

static struct vmcs *alloc_vmcs(void)
{
	return alloc_vmcs_cpu(raw_smp_processor_id());
}

static void free_vmcs(struct vmcs *vmcs)
{
	free_pages((unsigned long)vmcs, vmcs_config.order);
}

/*
 * Free a VMCS, but before that VMCLEAR it on the CPU where it was last loaded
 */
static void free_loaded_vmcs(struct loaded_vmcs *loaded_vmcs)
{
	if (!loaded_vmcs->vmcs)
		return;
	loaded_vmcs_clear(loaded_vmcs);
	free_vmcs(loaded_vmcs->vmcs);
	loaded_vmcs->vmcs = NULL;
}

static void free_kvm_area(void)
{
	int cpu;

	for_each_possible_cpu(cpu) {
		free_vmcs(per_cpu(vmxarea, cpu));
		per_cpu(vmxarea, cpu) = NULL;
	}
}

static __init int alloc_kvm_area(void)
{
	int cpu;

	for_each_possible_cpu(cpu) {
		struct vmcs *vmcs;

		vmcs = alloc_vmcs_cpu(cpu);
		if (!vmcs) {
			free_kvm_area();
			return -ENOMEM;
		}

		per_cpu(vmxarea, cpu) = vmcs;
	}
	return 0;
}

static __init int hardware_setup(void)
{
	if (setup_vmcs_config(&vmcs_config) < 0)
		return -EIO;

	if (boot_cpu_has(X86_FEATURE_NX))
		kvm_enable_efer_bits(EFER_NX);

	if (!cpu_has_vmx_vpid())
		enable_vpid = 0;
	if (!cpu_has_vmx_shadow_vmcs())
		enable_shadow_vmcs = 0;

	if (!cpu_has_vmx_ept() ||
	    !cpu_has_vmx_ept_4levels()) {
		enable_ept = 0;
		enable_unrestricted_guest = 0;
		enable_ept_ad_bits = 0;
	}

	if (!cpu_has_vmx_ept_ad_bits())
		enable_ept_ad_bits = 0;

	if (!cpu_has_vmx_unrestricted_guest())
		enable_unrestricted_guest = 0;

	if (!cpu_has_vmx_flexpriority())
		flexpriority_enabled = 0;

	if (!cpu_has_vmx_tpr_shadow()) {
		pax_open_kernel();
		*(void **)&kvm_x86_ops->update_cr8_intercept = NULL;
		pax_close_kernel();
	}

	if (enable_ept && !cpu_has_vmx_ept_2m_page())
		kvm_disable_largepages();

	if (!cpu_has_vmx_ple())
		ple_gap = 0;

	if (!cpu_has_vmx_apicv())
		enable_apicv = 0;

	pax_open_kernel();
	if (enable_apicv)
		*(void **)&kvm_x86_ops->update_cr8_intercept = NULL;
	else {
		*(void **)&kvm_x86_ops->hwapic_irr_update = NULL;
		*(void **)&kvm_x86_ops->deliver_posted_interrupt = NULL;
		*(void **)&kvm_x86_ops->sync_pir_to_irr = vmx_sync_pir_to_irr_dummy;
	}
	pax_close_kernel();

	if (nested)
		nested_vmx_setup_ctls_msrs();

	return alloc_kvm_area();
}

static __exit void hardware_unsetup(void)
{
	free_kvm_area();
}

static bool emulation_required(struct kvm_vcpu *vcpu)
{
	return emulate_invalid_guest_state && !guest_state_valid(vcpu);
}

static void fix_pmode_seg(struct kvm_vcpu *vcpu, int seg,
		struct kvm_segment *save)
{
	if (!emulate_invalid_guest_state) {
		/*
		 * CS and SS RPL should be equal during guest entry according
		 * to VMX spec, but in reality it is not always so. Since vcpu
		 * is in the middle of the transition from real mode to
		 * protected mode it is safe to assume that RPL 0 is a good
		 * default value.
		 */
		if (seg == VCPU_SREG_CS || seg == VCPU_SREG_SS)
			save->selector &= ~SELECTOR_RPL_MASK;
		save->dpl = save->selector & SELECTOR_RPL_MASK;
		save->s = 1;
	}
	vmx_set_segment(vcpu, save, seg);
}

static void enter_pmode(struct kvm_vcpu *vcpu)
{
	unsigned long flags;
	struct vcpu_vmx *vmx = to_vmx(vcpu);

	/*
	 * Update real mode segment cache. It may be not up-to-date if sement
	 * register was written while vcpu was in a guest mode.
	 */
	vmx_get_segment(vcpu, &vmx->rmode.segs[VCPU_SREG_ES], VCPU_SREG_ES);
	vmx_get_segment(vcpu, &vmx->rmode.segs[VCPU_SREG_DS], VCPU_SREG_DS);
	vmx_get_segment(vcpu, &vmx->rmode.segs[VCPU_SREG_FS], VCPU_SREG_FS);
	vmx_get_segment(vcpu, &vmx->rmode.segs[VCPU_SREG_GS], VCPU_SREG_GS);
	vmx_get_segment(vcpu, &vmx->rmode.segs[VCPU_SREG_SS], VCPU_SREG_SS);
	vmx_get_segment(vcpu, &vmx->rmode.segs[VCPU_SREG_CS], VCPU_SREG_CS);

	vmx->rmode.vm86_active = 0;

	vmx_segment_cache_clear(vmx);

	vmx_set_segment(vcpu, &vmx->rmode.segs[VCPU_SREG_TR], VCPU_SREG_TR);

	flags = vmcs_readl(GUEST_RFLAGS);
	flags &= RMODE_GUEST_OWNED_EFLAGS_BITS;
	flags |= vmx->rmode.save_rflags & ~RMODE_GUEST_OWNED_EFLAGS_BITS;
	vmcs_writel(GUEST_RFLAGS, flags);

	vmcs_writel(GUEST_CR4, (vmcs_readl(GUEST_CR4) & ~X86_CR4_VME) |
			(vmcs_readl(CR4_READ_SHADOW) & X86_CR4_VME));

	update_exception_bitmap(vcpu);

	fix_pmode_seg(vcpu, VCPU_SREG_CS, &vmx->rmode.segs[VCPU_SREG_CS]);
	fix_pmode_seg(vcpu, VCPU_SREG_SS, &vmx->rmode.segs[VCPU_SREG_SS]);
	fix_pmode_seg(vcpu, VCPU_SREG_ES, &vmx->rmode.segs[VCPU_SREG_ES]);
	fix_pmode_seg(vcpu, VCPU_SREG_DS, &vmx->rmode.segs[VCPU_SREG_DS]);
	fix_pmode_seg(vcpu, VCPU_SREG_FS, &vmx->rmode.segs[VCPU_SREG_FS]);
	fix_pmode_seg(vcpu, VCPU_SREG_GS, &vmx->rmode.segs[VCPU_SREG_GS]);

	/* CPL is always 0 when CPU enters protected mode */
	__set_bit(VCPU_EXREG_CPL, (ulong *)&vcpu->arch.regs_avail);
	vmx->cpl = 0;
}

static void fix_rmode_seg(int seg, struct kvm_segment *save)
{
	const struct kvm_vmx_segment_field *sf = &kvm_vmx_segment_fields[seg];
	struct kvm_segment var = *save;

	var.dpl = 0x3;
	if (seg == VCPU_SREG_CS)
		var.type = 0x3;

	if (!emulate_invalid_guest_state) {
		var.selector = var.base >> 4;
		var.base = var.base & 0xffff0;
		var.limit = 0xffff;
		var.g = 0;
		var.db = 0;
		var.present = 1;
		var.s = 1;
		var.l = 0;
		var.unusable = 0;
		var.type = 0x3;
		var.avl = 0;
		if (save->base & 0xf)
			printk_once(KERN_WARNING "kvm: segment base is not "
					"paragraph aligned when entering "
					"protected mode (seg=%d)", seg);
	}

	vmcs_write16(sf->selector, var.selector);
	vmcs_write32(sf->base, var.base);
	vmcs_write32(sf->limit, var.limit);
	vmcs_write32(sf->ar_bytes, vmx_segment_access_rights(&var));
}

static void enter_rmode(struct kvm_vcpu *vcpu)
{
	unsigned long flags;
	struct vcpu_vmx *vmx = to_vmx(vcpu);

	vmx_get_segment(vcpu, &vmx->rmode.segs[VCPU_SREG_TR], VCPU_SREG_TR);
	vmx_get_segment(vcpu, &vmx->rmode.segs[VCPU_SREG_ES], VCPU_SREG_ES);
	vmx_get_segment(vcpu, &vmx->rmode.segs[VCPU_SREG_DS], VCPU_SREG_DS);
	vmx_get_segment(vcpu, &vmx->rmode.segs[VCPU_SREG_FS], VCPU_SREG_FS);
	vmx_get_segment(vcpu, &vmx->rmode.segs[VCPU_SREG_GS], VCPU_SREG_GS);
	vmx_get_segment(vcpu, &vmx->rmode.segs[VCPU_SREG_SS], VCPU_SREG_SS);
	vmx_get_segment(vcpu, &vmx->rmode.segs[VCPU_SREG_CS], VCPU_SREG_CS);

	vmx->rmode.vm86_active = 1;

	/*
	 * Very old userspace does not call KVM_SET_TSS_ADDR before entering
	 * vcpu. Warn the user that an update is overdue.
	 */
	if (!vcpu->kvm->arch.tss_addr)
		printk_once(KERN_WARNING "kvm: KVM_SET_TSS_ADDR need to be "
			     "called before entering vcpu\n");

	vmx_segment_cache_clear(vmx);

	vmcs_writel(GUEST_TR_BASE, vcpu->kvm->arch.tss_addr);
	vmcs_write32(GUEST_TR_LIMIT, RMODE_TSS_SIZE - 1);
	vmcs_write32(GUEST_TR_AR_BYTES, 0x008b);

	flags = vmcs_readl(GUEST_RFLAGS);
	vmx->rmode.save_rflags = flags;

	flags |= X86_EFLAGS_IOPL | X86_EFLAGS_VM;

	vmcs_writel(GUEST_RFLAGS, flags);
	vmcs_writel(GUEST_CR4, vmcs_readl(GUEST_CR4) | X86_CR4_VME);
	update_exception_bitmap(vcpu);

	fix_rmode_seg(VCPU_SREG_SS, &vmx->rmode.segs[VCPU_SREG_SS]);
	fix_rmode_seg(VCPU_SREG_CS, &vmx->rmode.segs[VCPU_SREG_CS]);
	fix_rmode_seg(VCPU_SREG_ES, &vmx->rmode.segs[VCPU_SREG_ES]);
	fix_rmode_seg(VCPU_SREG_DS, &vmx->rmode.segs[VCPU_SREG_DS]);
	fix_rmode_seg(VCPU_SREG_GS, &vmx->rmode.segs[VCPU_SREG_GS]);
	fix_rmode_seg(VCPU_SREG_FS, &vmx->rmode.segs[VCPU_SREG_FS]);

	kvm_mmu_reset_context(vcpu);
}

static void vmx_set_efer(struct kvm_vcpu *vcpu, u64 efer)
{
	struct vcpu_vmx *vmx = to_vmx(vcpu);
	struct shared_msr_entry *msr = find_msr_entry(vmx, MSR_EFER);

	if (!msr)
		return;

	/*
	 * Force kernel_gs_base reloading before EFER changes, as control
	 * of this msr depends on is_long_mode().
	 */
	vmx_load_host_state(to_vmx(vcpu));
	vcpu->arch.efer = efer;
	if (efer & EFER_LMA) {
		vm_entry_controls_setbit(to_vmx(vcpu), VM_ENTRY_IA32E_MODE);
		msr->data = efer;
	} else {
		vm_entry_controls_clearbit(to_vmx(vcpu), VM_ENTRY_IA32E_MODE);

		msr->data = efer & ~EFER_LME;
	}
	setup_msrs(vmx);
}

#ifdef CONFIG_X86_64

static void enter_lmode(struct kvm_vcpu *vcpu)
{
	u32 guest_tr_ar;

	vmx_segment_cache_clear(to_vmx(vcpu));

	guest_tr_ar = vmcs_read32(GUEST_TR_AR_BYTES);
	if ((guest_tr_ar & AR_TYPE_MASK) != AR_TYPE_BUSY_64_TSS) {
		pr_debug_ratelimited("%s: tss fixup for long mode. \n",
				     __func__);
		vmcs_write32(GUEST_TR_AR_BYTES,
			     (guest_tr_ar & ~AR_TYPE_MASK)
			     | AR_TYPE_BUSY_64_TSS);
	}
	vmx_set_efer(vcpu, vcpu->arch.efer | EFER_LMA);
}

static void exit_lmode(struct kvm_vcpu *vcpu)
{
	vm_entry_controls_clearbit(to_vmx(vcpu), VM_ENTRY_IA32E_MODE);
	vmx_set_efer(vcpu, vcpu->arch.efer & ~EFER_LMA);
}

#endif

static void vmx_flush_tlb(struct kvm_vcpu *vcpu)
{
	vpid_sync_context(to_vmx(vcpu));
	if (enable_ept) {
		if (!VALID_PAGE(vcpu->arch.mmu.root_hpa))
			return;
		ept_sync_context(construct_eptp(vcpu->arch.mmu.root_hpa));
	}
}

static void vmx_decache_cr0_guest_bits(struct kvm_vcpu *vcpu)
{
	ulong cr0_guest_owned_bits = vcpu->arch.cr0_guest_owned_bits;

	vcpu->arch.cr0 &= ~cr0_guest_owned_bits;
	vcpu->arch.cr0 |= vmcs_readl(GUEST_CR0) & cr0_guest_owned_bits;
}

static void vmx_decache_cr3(struct kvm_vcpu *vcpu)
{
	if (enable_ept && is_paging(vcpu))
		vcpu->arch.cr3 = vmcs_readl(GUEST_CR3);
	__set_bit(VCPU_EXREG_CR3, (ulong *)&vcpu->arch.regs_avail);
}

static void vmx_decache_cr4_guest_bits(struct kvm_vcpu *vcpu)
{
	ulong cr4_guest_owned_bits = vcpu->arch.cr4_guest_owned_bits;

	vcpu->arch.cr4 &= ~cr4_guest_owned_bits;
	vcpu->arch.cr4 |= vmcs_readl(GUEST_CR4) & cr4_guest_owned_bits;
}

static void ept_load_pdptrs(struct kvm_vcpu *vcpu)
{
	struct kvm_mmu *mmu = vcpu->arch.walk_mmu;

	if (!test_bit(VCPU_EXREG_PDPTR,
		      (unsigned long *)&vcpu->arch.regs_dirty))
		return;

	if (is_paging(vcpu) && is_pae(vcpu) && !is_long_mode(vcpu)) {
		vmcs_write64(GUEST_PDPTR0, mmu->pdptrs[0]);
		vmcs_write64(GUEST_PDPTR1, mmu->pdptrs[1]);
		vmcs_write64(GUEST_PDPTR2, mmu->pdptrs[2]);
		vmcs_write64(GUEST_PDPTR3, mmu->pdptrs[3]);
	}
}

static void ept_save_pdptrs(struct kvm_vcpu *vcpu)
{
	struct kvm_mmu *mmu = vcpu->arch.walk_mmu;

	if (is_paging(vcpu) && is_pae(vcpu) && !is_long_mode(vcpu)) {
		mmu->pdptrs[0] = vmcs_read64(GUEST_PDPTR0);
		mmu->pdptrs[1] = vmcs_read64(GUEST_PDPTR1);
		mmu->pdptrs[2] = vmcs_read64(GUEST_PDPTR2);
		mmu->pdptrs[3] = vmcs_read64(GUEST_PDPTR3);
	}

	__set_bit(VCPU_EXREG_PDPTR,
		  (unsigned long *)&vcpu->arch.regs_avail);
	__set_bit(VCPU_EXREG_PDPTR,
		  (unsigned long *)&vcpu->arch.regs_dirty);
}

static int vmx_set_cr4(struct kvm_vcpu *vcpu, unsigned long cr4);

static void ept_update_paging_mode_cr0(unsigned long *hw_cr0,
					unsigned long cr0,
					struct kvm_vcpu *vcpu)
{
	if (!test_bit(VCPU_EXREG_CR3, (ulong *)&vcpu->arch.regs_avail))
		vmx_decache_cr3(vcpu);
	if (!(cr0 & X86_CR0_PG)) {
		/* From paging/starting to nonpaging */
		vmcs_write32(CPU_BASED_VM_EXEC_CONTROL,
			     vmcs_read32(CPU_BASED_VM_EXEC_CONTROL) |
			     (CPU_BASED_CR3_LOAD_EXITING |
			      CPU_BASED_CR3_STORE_EXITING));
		vcpu->arch.cr0 = cr0;
		vmx_set_cr4(vcpu, kvm_read_cr4(vcpu));
	} else if (!is_paging(vcpu)) {
		/* From nonpaging to paging */
		vmcs_write32(CPU_BASED_VM_EXEC_CONTROL,
			     vmcs_read32(CPU_BASED_VM_EXEC_CONTROL) &
			     ~(CPU_BASED_CR3_LOAD_EXITING |
			       CPU_BASED_CR3_STORE_EXITING));
		vcpu->arch.cr0 = cr0;
		vmx_set_cr4(vcpu, kvm_read_cr4(vcpu));
	}

	if (!(cr0 & X86_CR0_WP))
		*hw_cr0 &= ~X86_CR0_WP;
}

static void vmx_set_cr0(struct kvm_vcpu *vcpu, unsigned long cr0)
{
	struct vcpu_vmx *vmx = to_vmx(vcpu);
	unsigned long hw_cr0;

	hw_cr0 = (cr0 & ~KVM_GUEST_CR0_MASK);
	if (enable_unrestricted_guest)
		hw_cr0 |= KVM_VM_CR0_ALWAYS_ON_UNRESTRICTED_GUEST;
	else {
		hw_cr0 |= KVM_VM_CR0_ALWAYS_ON;

		if (vmx->rmode.vm86_active && (cr0 & X86_CR0_PE))
			enter_pmode(vcpu);

		if (!vmx->rmode.vm86_active && !(cr0 & X86_CR0_PE))
			enter_rmode(vcpu);
	}

#ifdef CONFIG_X86_64
	if (vcpu->arch.efer & EFER_LME) {
		if (!is_paging(vcpu) && (cr0 & X86_CR0_PG))
			enter_lmode(vcpu);
		if (is_paging(vcpu) && !(cr0 & X86_CR0_PG))
			exit_lmode(vcpu);
	}
#endif

	if (enable_ept)
		ept_update_paging_mode_cr0(&hw_cr0, cr0, vcpu);

	if (!vcpu->fpu_active)
		hw_cr0 |= X86_CR0_TS | X86_CR0_MP;

	vmcs_writel(CR0_READ_SHADOW, cr0);
	vmcs_writel(GUEST_CR0, hw_cr0);
	vcpu->arch.cr0 = cr0;

	/* depends on vcpu->arch.cr0 to be set to a new value */
	vmx->emulation_required = emulation_required(vcpu);
}

static u64 construct_eptp(unsigned long root_hpa)
{
	u64 eptp;

	/* TODO write the value reading from MSR */
	eptp = VMX_EPT_DEFAULT_MT |
		VMX_EPT_DEFAULT_GAW << VMX_EPT_GAW_EPTP_SHIFT;
	if (enable_ept_ad_bits)
		eptp |= VMX_EPT_AD_ENABLE_BIT;
	eptp |= (root_hpa & PAGE_MASK);

	return eptp;
}

static void vmx_set_cr3(struct kvm_vcpu *vcpu, unsigned long cr3)
{
	unsigned long guest_cr3;
	u64 eptp;

	guest_cr3 = cr3;
	if (enable_ept) {
		eptp = construct_eptp(cr3);
		vmcs_write64(EPT_POINTER, eptp);
		if (is_paging(vcpu) || is_guest_mode(vcpu))
			guest_cr3 = kvm_read_cr3(vcpu);
		else
			guest_cr3 = vcpu->kvm->arch.ept_identity_map_addr;
		ept_load_pdptrs(vcpu);
	}

	vmx_flush_tlb(vcpu);
	vmcs_writel(GUEST_CR3, guest_cr3);
}

static int vmx_set_cr4(struct kvm_vcpu *vcpu, unsigned long cr4)
{
	unsigned long hw_cr4 = cr4 | (to_vmx(vcpu)->rmode.vm86_active ?
		    KVM_RMODE_VM_CR4_ALWAYS_ON : KVM_PMODE_VM_CR4_ALWAYS_ON);

	if (cr4 & X86_CR4_VMXE) {
		/*
		 * To use VMXON (and later other VMX instructions), a guest
		 * must first be able to turn on cr4.VMXE (see handle_vmon()).
		 * So basically the check on whether to allow nested VMX
		 * is here.
		 */
		if (!nested_vmx_allowed(vcpu))
			return 1;
	}
	if (to_vmx(vcpu)->nested.vmxon &&
	    ((cr4 & VMXON_CR4_ALWAYSON) != VMXON_CR4_ALWAYSON))
		return 1;

	vcpu->arch.cr4 = cr4;
	if (enable_ept) {
		if (!is_paging(vcpu)) {
			hw_cr4 &= ~X86_CR4_PAE;
			hw_cr4 |= X86_CR4_PSE;
			/*
			 * SMEP is disabled if CPU is in non-paging mode in
			 * hardware. However KVM always uses paging mode to
			 * emulate guest non-paging mode with TDP.
			 * To emulate this behavior, SMEP needs to be manually
			 * disabled when guest switches to non-paging mode.
			 */
			hw_cr4 &= ~X86_CR4_SMEP;
		} else if (!(cr4 & X86_CR4_PAE)) {
			hw_cr4 &= ~X86_CR4_PAE;
		}
	}

	vmcs_writel(CR4_READ_SHADOW, cr4);
	vmcs_writel(GUEST_CR4, hw_cr4);
	return 0;
}

static void vmx_get_segment(struct kvm_vcpu *vcpu,
			    struct kvm_segment *var, int seg)
{
	struct vcpu_vmx *vmx = to_vmx(vcpu);
	u32 ar;

	if (vmx->rmode.vm86_active && seg != VCPU_SREG_LDTR) {
		*var = vmx->rmode.segs[seg];
		if (seg == VCPU_SREG_TR
		    || var->selector == vmx_read_guest_seg_selector(vmx, seg))
			return;
		var->base = vmx_read_guest_seg_base(vmx, seg);
		var->selector = vmx_read_guest_seg_selector(vmx, seg);
		return;
	}
	var->base = vmx_read_guest_seg_base(vmx, seg);
	var->limit = vmx_read_guest_seg_limit(vmx, seg);
	var->selector = vmx_read_guest_seg_selector(vmx, seg);
	ar = vmx_read_guest_seg_ar(vmx, seg);
	var->unusable = (ar >> 16) & 1;
	var->type = ar & 15;
	var->s = (ar >> 4) & 1;
	var->dpl = (ar >> 5) & 3;
	/*
	 * Some userspaces do not preserve unusable property. Since usable
	 * segment has to be present according to VMX spec we can use present
	 * property to amend userspace bug by making unusable segment always
	 * nonpresent. vmx_segment_access_rights() already marks nonpresent
	 * segment as unusable.
	 */
	var->present = !var->unusable;
	var->avl = (ar >> 12) & 1;
	var->l = (ar >> 13) & 1;
	var->db = (ar >> 14) & 1;
	var->g = (ar >> 15) & 1;
}

static u64 vmx_get_segment_base(struct kvm_vcpu *vcpu, int seg)
{
	struct kvm_segment s;

	if (to_vmx(vcpu)->rmode.vm86_active) {
		vmx_get_segment(vcpu, &s, seg);
		return s.base;
	}
	return vmx_read_guest_seg_base(to_vmx(vcpu), seg);
}

static int vmx_get_cpl(struct kvm_vcpu *vcpu)
{
	struct vcpu_vmx *vmx = to_vmx(vcpu);

	if (!is_protmode(vcpu))
		return 0;

	if (!is_long_mode(vcpu)
	    && (kvm_get_rflags(vcpu) & X86_EFLAGS_VM)) /* if virtual 8086 */
		return 3;

	if (!test_bit(VCPU_EXREG_CPL, (ulong *)&vcpu->arch.regs_avail)) {
		__set_bit(VCPU_EXREG_CPL, (ulong *)&vcpu->arch.regs_avail);
		vmx->cpl = vmx_read_guest_seg_selector(vmx, VCPU_SREG_CS) & 3;
	}

	return vmx->cpl;
}


static u32 vmx_segment_access_rights(struct kvm_segment *var)
{
	u32 ar;

	if (var->unusable || !var->present)
		ar = 1 << 16;
	else {
		ar = var->type & 15;
		ar |= (var->s & 1) << 4;
		ar |= (var->dpl & 3) << 5;
		ar |= (var->present & 1) << 7;
		ar |= (var->avl & 1) << 12;
		ar |= (var->l & 1) << 13;
		ar |= (var->db & 1) << 14;
		ar |= (var->g & 1) << 15;
	}

	return ar;
}

static void vmx_set_segment(struct kvm_vcpu *vcpu,
			    struct kvm_segment *var, int seg)
{
	struct vcpu_vmx *vmx = to_vmx(vcpu);
	const struct kvm_vmx_segment_field *sf = &kvm_vmx_segment_fields[seg];

	vmx_segment_cache_clear(vmx);
	if (seg == VCPU_SREG_CS)
		__clear_bit(VCPU_EXREG_CPL, (ulong *)&vcpu->arch.regs_avail);

	if (vmx->rmode.vm86_active && seg != VCPU_SREG_LDTR) {
		vmx->rmode.segs[seg] = *var;
		if (seg == VCPU_SREG_TR)
			vmcs_write16(sf->selector, var->selector);
		else if (var->s)
			fix_rmode_seg(seg, &vmx->rmode.segs[seg]);
		goto out;
	}

	vmcs_writel(sf->base, var->base);
	vmcs_write32(sf->limit, var->limit);
	vmcs_write16(sf->selector, var->selector);

	/*
	 *   Fix the "Accessed" bit in AR field of segment registers for older
	 * qemu binaries.
	 *   IA32 arch specifies that at the time of processor reset the
	 * "Accessed" bit in the AR field of segment registers is 1. And qemu
	 * is setting it to 0 in the userland code. This causes invalid guest
	 * state vmexit when "unrestricted guest" mode is turned on.
	 *    Fix for this setup issue in cpu_reset is being pushed in the qemu
	 * tree. Newer qemu binaries with that qemu fix would not need this
	 * kvm hack.
	 */
	if (enable_unrestricted_guest && (seg != VCPU_SREG_LDTR))
		var->type |= 0x1; /* Accessed */

	vmcs_write32(sf->ar_bytes, vmx_segment_access_rights(var));

out:
	vmx->emulation_required |= emulation_required(vcpu);
}

static void vmx_get_cs_db_l_bits(struct kvm_vcpu *vcpu, int *db, int *l)
{
	u32 ar = vmx_read_guest_seg_ar(to_vmx(vcpu), VCPU_SREG_CS);

	*db = (ar >> 14) & 1;
	*l = (ar >> 13) & 1;
}

static void vmx_get_idt(struct kvm_vcpu *vcpu, struct desc_ptr *dt)
{
	dt->size = vmcs_read32(GUEST_IDTR_LIMIT);
	dt->address = vmcs_readl(GUEST_IDTR_BASE);
}

static void vmx_set_idt(struct kvm_vcpu *vcpu, struct desc_ptr *dt)
{
	vmcs_write32(GUEST_IDTR_LIMIT, dt->size);
	vmcs_writel(GUEST_IDTR_BASE, dt->address);
}

static void vmx_get_gdt(struct kvm_vcpu *vcpu, struct desc_ptr *dt)
{
	dt->size = vmcs_read32(GUEST_GDTR_LIMIT);
	dt->address = vmcs_readl(GUEST_GDTR_BASE);
}

static void vmx_set_gdt(struct kvm_vcpu *vcpu, struct desc_ptr *dt)
{
	vmcs_write32(GUEST_GDTR_LIMIT, dt->size);
	vmcs_writel(GUEST_GDTR_BASE, dt->address);
}

static bool rmode_segment_valid(struct kvm_vcpu *vcpu, int seg)
{
	struct kvm_segment var;
	u32 ar;

	vmx_get_segment(vcpu, &var, seg);
	var.dpl = 0x3;
	if (seg == VCPU_SREG_CS)
		var.type = 0x3;
	ar = vmx_segment_access_rights(&var);

	if (var.base != (var.selector << 4))
		return false;
	if (var.limit != 0xffff)
		return false;
	if (ar != 0xf3)
		return false;

	return true;
}

static bool code_segment_valid(struct kvm_vcpu *vcpu)
{
	struct kvm_segment cs;
	unsigned int cs_rpl;

	vmx_get_segment(vcpu, &cs, VCPU_SREG_CS);
	cs_rpl = cs.selector & SELECTOR_RPL_MASK;

	if (cs.unusable)
		return false;
	if (~cs.type & (AR_TYPE_CODE_MASK|AR_TYPE_ACCESSES_MASK))
		return false;
	if (!cs.s)
		return false;
	if (cs.type & AR_TYPE_WRITEABLE_MASK) {
		if (cs.dpl > cs_rpl)
			return false;
	} else {
		if (cs.dpl != cs_rpl)
			return false;
	}
	if (!cs.present)
		return false;

	/* TODO: Add Reserved field check, this'll require a new member in the kvm_segment_field structure */
	return true;
}

static bool stack_segment_valid(struct kvm_vcpu *vcpu)
{
	struct kvm_segment ss;
	unsigned int ss_rpl;

	vmx_get_segment(vcpu, &ss, VCPU_SREG_SS);
	ss_rpl = ss.selector & SELECTOR_RPL_MASK;

	if (ss.unusable)
		return true;
	if (ss.type != 3 && ss.type != 7)
		return false;
	if (!ss.s)
		return false;
	if (ss.dpl != ss_rpl) /* DPL != RPL */
		return false;
	if (!ss.present)
		return false;

	return true;
}

static bool data_segment_valid(struct kvm_vcpu *vcpu, int seg)
{
	struct kvm_segment var;
	unsigned int rpl;

	vmx_get_segment(vcpu, &var, seg);
	rpl = var.selector & SELECTOR_RPL_MASK;

	if (var.unusable)
		return true;
	if (!var.s)
		return false;
	if (!var.present)
		return false;
	if (~var.type & (AR_TYPE_CODE_MASK|AR_TYPE_WRITEABLE_MASK)) {
		if (var.dpl < rpl) /* DPL < RPL */
			return false;
	}

	/* TODO: Add other members to kvm_segment_field to allow checking for other access
	 * rights flags
	 */
	return true;
}

static bool tr_valid(struct kvm_vcpu *vcpu)
{
	struct kvm_segment tr;

	vmx_get_segment(vcpu, &tr, VCPU_SREG_TR);

	if (tr.unusable)
		return false;
	if (tr.selector & SELECTOR_TI_MASK)	/* TI = 1 */
		return false;
	if (tr.type != 3 && tr.type != 11) /* TODO: Check if guest is in IA32e mode */
		return false;
	if (!tr.present)
		return false;

	return true;
}

static bool ldtr_valid(struct kvm_vcpu *vcpu)
{
	struct kvm_segment ldtr;

	vmx_get_segment(vcpu, &ldtr, VCPU_SREG_LDTR);

	if (ldtr.unusable)
		return true;
	if (ldtr.selector & SELECTOR_TI_MASK)	/* TI = 1 */
		return false;
	if (ldtr.type != 2)
		return false;
	if (!ldtr.present)
		return false;

	return true;
}

static bool cs_ss_rpl_check(struct kvm_vcpu *vcpu)
{
	struct kvm_segment cs, ss;

	vmx_get_segment(vcpu, &cs, VCPU_SREG_CS);
	vmx_get_segment(vcpu, &ss, VCPU_SREG_SS);

	return ((cs.selector & SELECTOR_RPL_MASK) ==
		 (ss.selector & SELECTOR_RPL_MASK));
}

/*
 * Check if guest state is valid. Returns true if valid, false if
 * not.
 * We assume that registers are always usable
 */
static bool guest_state_valid(struct kvm_vcpu *vcpu)
{
	if (enable_unrestricted_guest)
		return true;

	/* real mode guest state checks */
	if (!is_protmode(vcpu) || (vmx_get_rflags(vcpu) & X86_EFLAGS_VM)) {
		if (!rmode_segment_valid(vcpu, VCPU_SREG_CS))
			return false;
		if (!rmode_segment_valid(vcpu, VCPU_SREG_SS))
			return false;
		if (!rmode_segment_valid(vcpu, VCPU_SREG_DS))
			return false;
		if (!rmode_segment_valid(vcpu, VCPU_SREG_ES))
			return false;
		if (!rmode_segment_valid(vcpu, VCPU_SREG_FS))
			return false;
		if (!rmode_segment_valid(vcpu, VCPU_SREG_GS))
			return false;
	} else {
	/* protected mode guest state checks */
		if (!cs_ss_rpl_check(vcpu))
			return false;
		if (!code_segment_valid(vcpu))
			return false;
		if (!stack_segment_valid(vcpu))
			return false;
		if (!data_segment_valid(vcpu, VCPU_SREG_DS))
			return false;
		if (!data_segment_valid(vcpu, VCPU_SREG_ES))
			return false;
		if (!data_segment_valid(vcpu, VCPU_SREG_FS))
			return false;
		if (!data_segment_valid(vcpu, VCPU_SREG_GS))
			return false;
		if (!tr_valid(vcpu))
			return false;
		if (!ldtr_valid(vcpu))
			return false;
	}
	/* TODO:
	 * - Add checks on RIP
	 * - Add checks on RFLAGS
	 */

	return true;
}

static int init_rmode_tss(struct kvm *kvm)
{
	gfn_t fn;
	u16 data = 0;
	int r, idx, ret = 0;

	idx = srcu_read_lock(&kvm->srcu);
	fn = kvm->arch.tss_addr >> PAGE_SHIFT;
	r = kvm_clear_guest_page(kvm, fn, 0, PAGE_SIZE);
	if (r < 0)
		goto out;
	data = TSS_BASE_SIZE + TSS_REDIRECTION_SIZE;
	r = kvm_write_guest_page(kvm, fn++, &data,
			TSS_IOPB_BASE_OFFSET, sizeof(u16));
	if (r < 0)
		goto out;
	r = kvm_clear_guest_page(kvm, fn++, 0, PAGE_SIZE);
	if (r < 0)
		goto out;
	r = kvm_clear_guest_page(kvm, fn, 0, PAGE_SIZE);
	if (r < 0)
		goto out;
	data = ~0;
	r = kvm_write_guest_page(kvm, fn, &data,
				 RMODE_TSS_SIZE - 2 * PAGE_SIZE - 1,
				 sizeof(u8));
	if (r < 0)
		goto out;

	ret = 1;
out:
	srcu_read_unlock(&kvm->srcu, idx);
	return ret;
}

static int init_rmode_identity_map(struct kvm *kvm)
{
	int i, idx, r, ret;
	pfn_t identity_map_pfn;
	u32 tmp;

	if (!enable_ept)
		return 1;
	if (unlikely(!kvm->arch.ept_identity_pagetable)) {
		printk(KERN_ERR "EPT: identity-mapping pagetable "
			"haven't been allocated!\n");
		return 0;
	}
	if (likely(kvm->arch.ept_identity_pagetable_done))
		return 1;
	ret = 0;
	identity_map_pfn = kvm->arch.ept_identity_map_addr >> PAGE_SHIFT;
	idx = srcu_read_lock(&kvm->srcu);
	r = kvm_clear_guest_page(kvm, identity_map_pfn, 0, PAGE_SIZE);
	if (r < 0)
		goto out;
	/* Set up identity-mapping pagetable for EPT in real mode */
	for (i = 0; i < PT32_ENT_PER_PAGE; i++) {
		tmp = (i << 22) + (_PAGE_PRESENT | _PAGE_RW | _PAGE_USER |
			_PAGE_ACCESSED | _PAGE_DIRTY | _PAGE_PSE);
		r = kvm_write_guest_page(kvm, identity_map_pfn,
				&tmp, i * sizeof(tmp), sizeof(tmp));
		if (r < 0)
			goto out;
	}
	kvm->arch.ept_identity_pagetable_done = true;
	ret = 1;
out:
	srcu_read_unlock(&kvm->srcu, idx);
	return ret;
}

static void seg_setup(int seg)
{
	const struct kvm_vmx_segment_field *sf = &kvm_vmx_segment_fields[seg];
	unsigned int ar;

	vmcs_write16(sf->selector, 0);
	vmcs_writel(sf->base, 0);
	vmcs_write32(sf->limit, 0xffff);
	ar = 0x93;
	if (seg == VCPU_SREG_CS)
		ar |= 0x08; /* code segment */

	vmcs_write32(sf->ar_bytes, ar);
}

static int alloc_apic_access_page(struct kvm *kvm)
{
	struct page *page;
	struct kvm_userspace_memory_region kvm_userspace_mem;
	int r = 0;

	mutex_lock(&kvm->slots_lock);
	if (kvm->arch.apic_access_page)
		goto out;
	kvm_userspace_mem.slot = APIC_ACCESS_PAGE_PRIVATE_MEMSLOT;
	kvm_userspace_mem.flags = 0;
	kvm_userspace_mem.guest_phys_addr = 0xfee00000ULL;
	kvm_userspace_mem.memory_size = PAGE_SIZE;
	r = __kvm_set_memory_region(kvm, &kvm_userspace_mem);
	if (r)
		goto out;

	page = gfn_to_page(kvm, 0xfee00);
	if (is_error_page(page)) {
		r = -EFAULT;
		goto out;
	}

	kvm->arch.apic_access_page = page;
out:
	mutex_unlock(&kvm->slots_lock);
	return r;
}

static int alloc_identity_pagetable(struct kvm *kvm)
{
	struct page *page;
	struct kvm_userspace_memory_region kvm_userspace_mem;
	int r = 0;

	mutex_lock(&kvm->slots_lock);
	if (kvm->arch.ept_identity_pagetable)
		goto out;
	kvm_userspace_mem.slot = IDENTITY_PAGETABLE_PRIVATE_MEMSLOT;
	kvm_userspace_mem.flags = 0;
	kvm_userspace_mem.guest_phys_addr =
		kvm->arch.ept_identity_map_addr;
	kvm_userspace_mem.memory_size = PAGE_SIZE;
	r = __kvm_set_memory_region(kvm, &kvm_userspace_mem);
	if (r)
		goto out;

	page = gfn_to_page(kvm, kvm->arch.ept_identity_map_addr >> PAGE_SHIFT);
	if (is_error_page(page)) {
		r = -EFAULT;
		goto out;
	}

	kvm->arch.ept_identity_pagetable = page;
out:
	mutex_unlock(&kvm->slots_lock);
	return r;
}

static void allocate_vpid(struct vcpu_vmx *vmx)
{
	int vpid;

	vmx->vpid = 0;
	if (!enable_vpid)
		return;
	spin_lock(&vmx_vpid_lock);
	vpid = find_first_zero_bit(vmx_vpid_bitmap, VMX_NR_VPIDS);
	if (vpid < VMX_NR_VPIDS) {
		vmx->vpid = vpid;
		__set_bit(vpid, vmx_vpid_bitmap);
	}
	spin_unlock(&vmx_vpid_lock);
}

static void free_vpid(struct vcpu_vmx *vmx)
{
	if (!enable_vpid)
		return;
	spin_lock(&vmx_vpid_lock);
	if (vmx->vpid != 0)
		__clear_bit(vmx->vpid, vmx_vpid_bitmap);
	spin_unlock(&vmx_vpid_lock);
}

#define MSR_TYPE_R	1
#define MSR_TYPE_W	2
static void __vmx_disable_intercept_for_msr(unsigned long *msr_bitmap,
						u32 msr, int type)
{
	int f = sizeof(unsigned long);

	if (!cpu_has_vmx_msr_bitmap())
		return;

	/*
	 * See Intel PRM Vol. 3, 20.6.9 (MSR-Bitmap Address). Early manuals
	 * have the write-low and read-high bitmap offsets the wrong way round.
	 * We can control MSRs 0x00000000-0x00001fff and 0xc0000000-0xc0001fff.
	 */
	if (msr <= 0x1fff) {
		if (type & MSR_TYPE_R)
			/* read-low */
			__clear_bit(msr, msr_bitmap + 0x000 / f);

		if (type & MSR_TYPE_W)
			/* write-low */
			__clear_bit(msr, msr_bitmap + 0x800 / f);

	} else if ((msr >= 0xc0000000) && (msr <= 0xc0001fff)) {
		msr &= 0x1fff;
		if (type & MSR_TYPE_R)
			/* read-high */
			__clear_bit(msr, msr_bitmap + 0x400 / f);

		if (type & MSR_TYPE_W)
			/* write-high */
			__clear_bit(msr, msr_bitmap + 0xc00 / f);

	}
}

static void __vmx_enable_intercept_for_msr(unsigned long *msr_bitmap,
						u32 msr, int type)
{
	int f = sizeof(unsigned long);

	if (!cpu_has_vmx_msr_bitmap())
		return;

	/*
	 * See Intel PRM Vol. 3, 20.6.9 (MSR-Bitmap Address). Early manuals
	 * have the write-low and read-high bitmap offsets the wrong way round.
	 * We can control MSRs 0x00000000-0x00001fff and 0xc0000000-0xc0001fff.
	 */
	if (msr <= 0x1fff) {
		if (type & MSR_TYPE_R)
			/* read-low */
			__set_bit(msr, msr_bitmap + 0x000 / f);

		if (type & MSR_TYPE_W)
			/* write-low */
			__set_bit(msr, msr_bitmap + 0x800 / f);

	} else if ((msr >= 0xc0000000) && (msr <= 0xc0001fff)) {
		msr &= 0x1fff;
		if (type & MSR_TYPE_R)
			/* read-high */
			__set_bit(msr, msr_bitmap + 0x400 / f);

		if (type & MSR_TYPE_W)
			/* write-high */
			__set_bit(msr, msr_bitmap + 0xc00 / f);

	}
}

static void vmx_disable_intercept_for_msr(u32 msr, bool longmode_only)
{
	if (!longmode_only)
		__vmx_disable_intercept_for_msr(vmx_msr_bitmap_legacy,
						msr, MSR_TYPE_R | MSR_TYPE_W);
	__vmx_disable_intercept_for_msr(vmx_msr_bitmap_longmode,
						msr, MSR_TYPE_R | MSR_TYPE_W);
}

static void vmx_enable_intercept_msr_read_x2apic(u32 msr)
{
	__vmx_enable_intercept_for_msr(vmx_msr_bitmap_legacy_x2apic,
			msr, MSR_TYPE_R);
	__vmx_enable_intercept_for_msr(vmx_msr_bitmap_longmode_x2apic,
			msr, MSR_TYPE_R);
}

static void vmx_disable_intercept_msr_read_x2apic(u32 msr)
{
	__vmx_disable_intercept_for_msr(vmx_msr_bitmap_legacy_x2apic,
			msr, MSR_TYPE_R);
	__vmx_disable_intercept_for_msr(vmx_msr_bitmap_longmode_x2apic,
			msr, MSR_TYPE_R);
}

static void vmx_disable_intercept_msr_write_x2apic(u32 msr)
{
	__vmx_disable_intercept_for_msr(vmx_msr_bitmap_legacy_x2apic,
			msr, MSR_TYPE_W);
	__vmx_disable_intercept_for_msr(vmx_msr_bitmap_longmode_x2apic,
			msr, MSR_TYPE_W);
}

static int vmx_vm_has_apicv(struct kvm *kvm)
{
	return enable_apicv && irqchip_in_kernel(kvm);
}

/*
 * Send interrupt to vcpu via posted interrupt way.
 * 1. If target vcpu is running(non-root mode), send posted interrupt
 * notification to vcpu and hardware will sync PIR to vIRR atomically.
 * 2. If target vcpu isn't running(root mode), kick it to pick up the
 * interrupt from PIR in next vmentry.
 */
static void vmx_deliver_posted_interrupt(struct kvm_vcpu *vcpu, int vector)
{
	struct vcpu_vmx *vmx = to_vmx(vcpu);
	int r;

	if (pi_test_and_set_pir(vector, &vmx->pi_desc))
		return;

	r = pi_test_and_set_on(&vmx->pi_desc);
	kvm_make_request(KVM_REQ_EVENT, vcpu);
#ifdef CONFIG_SMP
	if (!r && (vcpu->mode == IN_GUEST_MODE))
		apic->send_IPI_mask(get_cpu_mask(vcpu->cpu),
				POSTED_INTR_VECTOR);
	else
#endif
		kvm_vcpu_kick(vcpu);
}

static void vmx_sync_pir_to_irr(struct kvm_vcpu *vcpu)
{
	struct vcpu_vmx *vmx = to_vmx(vcpu);

	if (!pi_test_and_clear_on(&vmx->pi_desc))
		return;

	kvm_apic_update_irr(vcpu, vmx->pi_desc.pir);
}

static void vmx_sync_pir_to_irr_dummy(struct kvm_vcpu *vcpu)
{
	return;
}

/*
 * Set up the vmcs's constant host-state fields, i.e., host-state fields that
 * will not change in the lifetime of the guest.
 * Note that host-state that does change is set elsewhere. E.g., host-state
 * that is set differently for each CPU is set in vmx_vcpu_load(), not here.
 */
static void vmx_set_constant_host_state(struct vcpu_vmx *vmx)
{
	u32 low32, high32;
	unsigned long tmpl;
	struct desc_ptr dt;
	unsigned long cr4;

	vmcs_writel(HOST_CR0, read_cr0() & ~X86_CR0_TS);  /* 22.2.3 */
<<<<<<< HEAD
	vmcs_writel(HOST_CR4, read_cr4());  /* 22.2.3, 22.2.5 */

#ifndef CONFIG_PAX_PER_CPU_PGD
	vmcs_writel(HOST_CR3, read_cr3());  /* 22.2.3  FIXME: shadow tables */
#endif
=======
#ifndef CONFIG_PAX_PER_CPU_PGD
	vmcs_writel(HOST_CR3, read_cr3());  /* 22.2.3  FIXME: shadow tables */
#endif

	/* Save the most likely value for this task's CR4 in the VMCS. */
	cr4 = read_cr4();
	vmcs_writel(HOST_CR4, cr4);			/* 22.2.3, 22.2.5 */
	vmx->host_state.vmcs_host_cr4 = cr4;
>>>>>>> 5accd54e

	vmcs_write16(HOST_CS_SELECTOR, __KERNEL_CS);  /* 22.2.4 */
#ifdef CONFIG_X86_64
	/*
	 * Load null selectors, so we can avoid reloading them in
	 * __vmx_load_host_state(), in case userspace uses the null selectors
	 * too (the expected case).
	 */
	vmcs_write16(HOST_DS_SELECTOR, 0);
	vmcs_write16(HOST_ES_SELECTOR, 0);
#else
	vmcs_write16(HOST_DS_SELECTOR, __KERNEL_DS);  /* 22.2.4 */
	vmcs_write16(HOST_ES_SELECTOR, __KERNEL_DS);  /* 22.2.4 */
#endif
	vmcs_write16(HOST_SS_SELECTOR, __KERNEL_DS);  /* 22.2.4 */
	vmcs_write16(HOST_TR_SELECTOR, GDT_ENTRY_TSS*8);  /* 22.2.4 */

	native_store_idt(&dt);
	vmcs_writel(HOST_IDTR_BASE, dt.address);   /* 22.2.4 */
	vmx->host_idt_base = dt.address;

	vmcs_writel(HOST_RIP, ktla_ktva(vmx_return)); /* 22.2.5 */

	rdmsr(MSR_IA32_SYSENTER_CS, low32, high32);
	vmcs_write32(HOST_IA32_SYSENTER_CS, low32);
	rdmsrl(MSR_IA32_SYSENTER_EIP, tmpl);
	vmcs_writel(HOST_IA32_SYSENTER_EIP, tmpl);   /* 22.2.3 */

	if (vmcs_config.vmexit_ctrl & VM_EXIT_LOAD_IA32_PAT) {
		rdmsr(MSR_IA32_CR_PAT, low32, high32);
		vmcs_write64(HOST_IA32_PAT, low32 | ((u64) high32 << 32));
	}
}

static void set_cr4_guest_host_mask(struct vcpu_vmx *vmx)
{
	vmx->vcpu.arch.cr4_guest_owned_bits = KVM_CR4_GUEST_OWNED_BITS;
	if (enable_ept)
		vmx->vcpu.arch.cr4_guest_owned_bits |= X86_CR4_PGE;
	if (is_guest_mode(&vmx->vcpu))
		vmx->vcpu.arch.cr4_guest_owned_bits &=
			~get_vmcs12(&vmx->vcpu)->cr4_guest_host_mask;
	vmcs_writel(CR4_GUEST_HOST_MASK, ~vmx->vcpu.arch.cr4_guest_owned_bits);
}

static u32 vmx_pin_based_exec_ctrl(struct vcpu_vmx *vmx)
{
	u32 pin_based_exec_ctrl = vmcs_config.pin_based_exec_ctrl;

	if (!vmx_vm_has_apicv(vmx->vcpu.kvm))
		pin_based_exec_ctrl &= ~PIN_BASED_POSTED_INTR;
	return pin_based_exec_ctrl;
}

static u32 vmx_exec_control(struct vcpu_vmx *vmx)
{
	u32 exec_control = vmcs_config.cpu_based_exec_ctrl;
	if (!vm_need_tpr_shadow(vmx->vcpu.kvm)) {
		exec_control &= ~CPU_BASED_TPR_SHADOW;
#ifdef CONFIG_X86_64
		exec_control |= CPU_BASED_CR8_STORE_EXITING |
				CPU_BASED_CR8_LOAD_EXITING;
#endif
	}
	if (!enable_ept)
		exec_control |= CPU_BASED_CR3_STORE_EXITING |
				CPU_BASED_CR3_LOAD_EXITING  |
				CPU_BASED_INVLPG_EXITING;
	return exec_control;
}

static u32 vmx_secondary_exec_control(struct vcpu_vmx *vmx)
{
	u32 exec_control = vmcs_config.cpu_based_2nd_exec_ctrl;
	if (!vm_need_virtualize_apic_accesses(vmx->vcpu.kvm))
		exec_control &= ~SECONDARY_EXEC_VIRTUALIZE_APIC_ACCESSES;
	if (vmx->vpid == 0)
		exec_control &= ~SECONDARY_EXEC_ENABLE_VPID;
	if (!enable_ept) {
		exec_control &= ~SECONDARY_EXEC_ENABLE_EPT;
		enable_unrestricted_guest = 0;
		/* Enable INVPCID for non-ept guests may cause performance regression. */
		exec_control &= ~SECONDARY_EXEC_ENABLE_INVPCID;
	}
	if (!enable_unrestricted_guest)
		exec_control &= ~SECONDARY_EXEC_UNRESTRICTED_GUEST;
	if (!ple_gap)
		exec_control &= ~SECONDARY_EXEC_PAUSE_LOOP_EXITING;
	if (!vmx_vm_has_apicv(vmx->vcpu.kvm))
		exec_control &= ~(SECONDARY_EXEC_APIC_REGISTER_VIRT |
				  SECONDARY_EXEC_VIRTUAL_INTR_DELIVERY);
	exec_control &= ~SECONDARY_EXEC_VIRTUALIZE_X2APIC_MODE;
	/* SECONDARY_EXEC_SHADOW_VMCS is enabled when L1 executes VMPTRLD
	   (handle_vmptrld).
	   We can NOT enable shadow_vmcs here because we don't have yet
	   a current VMCS12
	*/
	exec_control &= ~SECONDARY_EXEC_SHADOW_VMCS;
	return exec_control;
}

static void ept_set_mmio_spte_mask(void)
{
	/*
	 * EPT Misconfigurations can be generated if the value of bits 2:0
	 * of an EPT paging-structure entry is 110b (write/execute).
	 * Also, magic bits (0x3ull << 62) is set to quickly identify mmio
	 * spte.
	 */
	kvm_mmu_set_mmio_spte_mask((0x3ull << 62) | 0x6ull);
}

/*
 * Sets up the vmcs for emulated real mode.
 */
static int vmx_vcpu_setup(struct vcpu_vmx *vmx)
{
#ifdef CONFIG_X86_64
	unsigned long a;
#endif
	int i;

	/* I/O */
	vmcs_write64(IO_BITMAP_A, __pa(vmx_io_bitmap_a));
	vmcs_write64(IO_BITMAP_B, __pa(vmx_io_bitmap_b));

	if (enable_shadow_vmcs) {
		vmcs_write64(VMREAD_BITMAP, __pa(vmx_vmread_bitmap));
		vmcs_write64(VMWRITE_BITMAP, __pa(vmx_vmwrite_bitmap));
	}
	if (cpu_has_vmx_msr_bitmap())
		vmcs_write64(MSR_BITMAP, __pa(vmx_msr_bitmap_legacy));

	vmcs_write64(VMCS_LINK_POINTER, -1ull); /* 22.3.1.5 */

	/* Control */
	vmcs_write32(PIN_BASED_VM_EXEC_CONTROL, vmx_pin_based_exec_ctrl(vmx));

	vmcs_write32(CPU_BASED_VM_EXEC_CONTROL, vmx_exec_control(vmx));

	if (cpu_has_secondary_exec_ctrls()) {
		vmcs_write32(SECONDARY_VM_EXEC_CONTROL,
				vmx_secondary_exec_control(vmx));
	}

	if (vmx_vm_has_apicv(vmx->vcpu.kvm)) {
		vmcs_write64(EOI_EXIT_BITMAP0, 0);
		vmcs_write64(EOI_EXIT_BITMAP1, 0);
		vmcs_write64(EOI_EXIT_BITMAP2, 0);
		vmcs_write64(EOI_EXIT_BITMAP3, 0);

		vmcs_write16(GUEST_INTR_STATUS, 0);

		vmcs_write64(POSTED_INTR_NV, POSTED_INTR_VECTOR);
		vmcs_write64(POSTED_INTR_DESC_ADDR, __pa((&vmx->pi_desc)));
	}

	if (ple_gap) {
		vmcs_write32(PLE_GAP, ple_gap);
		vmcs_write32(PLE_WINDOW, ple_window);
	}

	vmcs_write32(PAGE_FAULT_ERROR_CODE_MASK, 0);
	vmcs_write32(PAGE_FAULT_ERROR_CODE_MATCH, 0);
	vmcs_write32(CR3_TARGET_COUNT, 0);           /* 22.2.1 */

	vmcs_write16(HOST_FS_SELECTOR, 0);            /* 22.2.4 */
	vmcs_write16(HOST_GS_SELECTOR, 0);            /* 22.2.4 */
	vmx_set_constant_host_state(vmx);
#ifdef CONFIG_X86_64
	rdmsrl(MSR_FS_BASE, a);
	vmcs_writel(HOST_FS_BASE, a); /* 22.2.4 */
	rdmsrl(MSR_GS_BASE, a);
	vmcs_writel(HOST_GS_BASE, a); /* 22.2.4 */
#else
	vmcs_writel(HOST_FS_BASE, 0); /* 22.2.4 */
	vmcs_writel(HOST_GS_BASE, 0); /* 22.2.4 */
#endif

	vmcs_write32(VM_EXIT_MSR_STORE_COUNT, 0);
	vmcs_write32(VM_EXIT_MSR_LOAD_COUNT, 0);
	vmcs_write64(VM_EXIT_MSR_LOAD_ADDR, __pa(vmx->msr_autoload.host));
	vmcs_write32(VM_ENTRY_MSR_LOAD_COUNT, 0);
	vmcs_write64(VM_ENTRY_MSR_LOAD_ADDR, __pa(vmx->msr_autoload.guest));

	if (vmcs_config.vmentry_ctrl & VM_ENTRY_LOAD_IA32_PAT) {
		u32 msr_low, msr_high;
		u64 host_pat;
		rdmsr(MSR_IA32_CR_PAT, msr_low, msr_high);
		host_pat = msr_low | ((u64) msr_high << 32);
		/* Write the default value follow host pat */
		vmcs_write64(GUEST_IA32_PAT, host_pat);
		/* Keep arch.pat sync with GUEST_IA32_PAT */
		vmx->vcpu.arch.pat = host_pat;
	}

	for (i = 0; i < NR_VMX_MSR; ++i) {
		u32 index = vmx_msr_index[i];
		u32 data_low, data_high;
		int j = vmx->nmsrs;

		if (rdmsr_safe(index, &data_low, &data_high) < 0)
			continue;
		if (wrmsr_safe(index, data_low, data_high) < 0)
			continue;
		vmx->guest_msrs[j].index = i;
		vmx->guest_msrs[j].data = 0;
		vmx->guest_msrs[j].mask = -1ull;
		++vmx->nmsrs;
	}


	vm_exit_controls_init(vmx, vmcs_config.vmexit_ctrl);

	/* 22.2.1, 20.8.1 */
	vm_entry_controls_init(vmx, vmcs_config.vmentry_ctrl);

	vmcs_writel(CR0_GUEST_HOST_MASK, ~0UL);
	set_cr4_guest_host_mask(vmx);

	return 0;
}

static void vmx_vcpu_reset(struct kvm_vcpu *vcpu)
{
	struct vcpu_vmx *vmx = to_vmx(vcpu);
	struct msr_data apic_base_msr;

	vmx->rmode.vm86_active = 0;

	vmx->soft_vnmi_blocked = 0;

	vmx->vcpu.arch.regs[VCPU_REGS_RDX] = get_rdx_init_val();
	kvm_set_cr8(&vmx->vcpu, 0);
	apic_base_msr.data = 0xfee00000 | MSR_IA32_APICBASE_ENABLE;
	if (kvm_vcpu_is_bsp(&vmx->vcpu))
		apic_base_msr.data |= MSR_IA32_APICBASE_BSP;
	apic_base_msr.host_initiated = true;
	kvm_set_apic_base(&vmx->vcpu, &apic_base_msr);

	vmx_segment_cache_clear(vmx);

	seg_setup(VCPU_SREG_CS);
	vmcs_write16(GUEST_CS_SELECTOR, 0xf000);
	vmcs_write32(GUEST_CS_BASE, 0xffff0000);

	seg_setup(VCPU_SREG_DS);
	seg_setup(VCPU_SREG_ES);
	seg_setup(VCPU_SREG_FS);
	seg_setup(VCPU_SREG_GS);
	seg_setup(VCPU_SREG_SS);

	vmcs_write16(GUEST_TR_SELECTOR, 0);
	vmcs_writel(GUEST_TR_BASE, 0);
	vmcs_write32(GUEST_TR_LIMIT, 0xffff);
	vmcs_write32(GUEST_TR_AR_BYTES, 0x008b);

	vmcs_write16(GUEST_LDTR_SELECTOR, 0);
	vmcs_writel(GUEST_LDTR_BASE, 0);
	vmcs_write32(GUEST_LDTR_LIMIT, 0xffff);
	vmcs_write32(GUEST_LDTR_AR_BYTES, 0x00082);

	vmcs_write32(GUEST_SYSENTER_CS, 0);
	vmcs_writel(GUEST_SYSENTER_ESP, 0);
	vmcs_writel(GUEST_SYSENTER_EIP, 0);

	vmcs_writel(GUEST_RFLAGS, 0x02);
	kvm_rip_write(vcpu, 0xfff0);

	vmcs_writel(GUEST_GDTR_BASE, 0);
	vmcs_write32(GUEST_GDTR_LIMIT, 0xffff);

	vmcs_writel(GUEST_IDTR_BASE, 0);
	vmcs_write32(GUEST_IDTR_LIMIT, 0xffff);

	vmcs_write32(GUEST_ACTIVITY_STATE, GUEST_ACTIVITY_ACTIVE);
	vmcs_write32(GUEST_INTERRUPTIBILITY_INFO, 0);
	vmcs_write32(GUEST_PENDING_DBG_EXCEPTIONS, 0);

	/* Special registers */
	vmcs_write64(GUEST_IA32_DEBUGCTL, 0);

	setup_msrs(vmx);

	vmcs_write32(VM_ENTRY_INTR_INFO_FIELD, 0);  /* 22.2.1 */

	if (cpu_has_vmx_tpr_shadow()) {
		vmcs_write64(VIRTUAL_APIC_PAGE_ADDR, 0);
		if (vm_need_tpr_shadow(vmx->vcpu.kvm))
			vmcs_write64(VIRTUAL_APIC_PAGE_ADDR,
				     __pa(vmx->vcpu.arch.apic->regs));
		vmcs_write32(TPR_THRESHOLD, 0);
	}

	if (vm_need_virtualize_apic_accesses(vmx->vcpu.kvm))
		vmcs_write64(APIC_ACCESS_ADDR,
			     page_to_phys(vmx->vcpu.kvm->arch.apic_access_page));

	if (vmx_vm_has_apicv(vcpu->kvm))
		memset(&vmx->pi_desc, 0, sizeof(struct pi_desc));

	if (vmx->vpid != 0)
		vmcs_write16(VIRTUAL_PROCESSOR_ID, vmx->vpid);

	vmx->vcpu.arch.cr0 = X86_CR0_NW | X86_CR0_CD | X86_CR0_ET;
	vmx_set_cr0(&vmx->vcpu, kvm_read_cr0(vcpu)); /* enter rmode */
	vmx_set_cr4(&vmx->vcpu, 0);
	vmx_set_efer(&vmx->vcpu, 0);
	vmx_fpu_activate(&vmx->vcpu);
	update_exception_bitmap(&vmx->vcpu);

	vpid_sync_context(vmx);
}

/*
 * In nested virtualization, check if L1 asked to exit on external interrupts.
 * For most existing hypervisors, this will always return true.
 */
static bool nested_exit_on_intr(struct kvm_vcpu *vcpu)
{
	return get_vmcs12(vcpu)->pin_based_vm_exec_control &
		PIN_BASED_EXT_INTR_MASK;
}

static bool nested_exit_on_nmi(struct kvm_vcpu *vcpu)
{
	return get_vmcs12(vcpu)->pin_based_vm_exec_control &
		PIN_BASED_NMI_EXITING;
}

static int enable_irq_window(struct kvm_vcpu *vcpu)
{
	u32 cpu_based_vm_exec_control;

	if (is_guest_mode(vcpu) && nested_exit_on_intr(vcpu))
		/*
		 * We get here if vmx_interrupt_allowed() said we can't
		 * inject to L1 now because L2 must run. The caller will have
		 * to make L2 exit right after entry, so we can inject to L1
		 * more promptly.
		 */
		return -EBUSY;

	cpu_based_vm_exec_control = vmcs_read32(CPU_BASED_VM_EXEC_CONTROL);
	cpu_based_vm_exec_control |= CPU_BASED_VIRTUAL_INTR_PENDING;
	vmcs_write32(CPU_BASED_VM_EXEC_CONTROL, cpu_based_vm_exec_control);
	return 0;
}

static int enable_nmi_window(struct kvm_vcpu *vcpu)
{
	u32 cpu_based_vm_exec_control;

	if (!cpu_has_virtual_nmis())
		return enable_irq_window(vcpu);

	if (vmcs_read32(GUEST_INTERRUPTIBILITY_INFO) & GUEST_INTR_STATE_STI)
		return enable_irq_window(vcpu);

	cpu_based_vm_exec_control = vmcs_read32(CPU_BASED_VM_EXEC_CONTROL);
	cpu_based_vm_exec_control |= CPU_BASED_VIRTUAL_NMI_PENDING;
	vmcs_write32(CPU_BASED_VM_EXEC_CONTROL, cpu_based_vm_exec_control);
	return 0;
}

static void vmx_inject_irq(struct kvm_vcpu *vcpu)
{
	struct vcpu_vmx *vmx = to_vmx(vcpu);
	uint32_t intr;
	int irq = vcpu->arch.interrupt.nr;

	trace_kvm_inj_virq(irq);

	++vcpu->stat.irq_injections;
	if (vmx->rmode.vm86_active) {
		int inc_eip = 0;
		if (vcpu->arch.interrupt.soft)
			inc_eip = vcpu->arch.event_exit_inst_len;
		if (kvm_inject_realmode_interrupt(vcpu, irq, inc_eip) != EMULATE_DONE)
			kvm_make_request(KVM_REQ_TRIPLE_FAULT, vcpu);
		return;
	}
	intr = irq | INTR_INFO_VALID_MASK;
	if (vcpu->arch.interrupt.soft) {
		intr |= INTR_TYPE_SOFT_INTR;
		vmcs_write32(VM_ENTRY_INSTRUCTION_LEN,
			     vmx->vcpu.arch.event_exit_inst_len);
	} else
		intr |= INTR_TYPE_EXT_INTR;
	vmcs_write32(VM_ENTRY_INTR_INFO_FIELD, intr);
}

static void vmx_inject_nmi(struct kvm_vcpu *vcpu)
{
	struct vcpu_vmx *vmx = to_vmx(vcpu);

	if (is_guest_mode(vcpu))
		return;

	if (!cpu_has_virtual_nmis()) {
		/*
		 * Tracking the NMI-blocked state in software is built upon
		 * finding the next open IRQ window. This, in turn, depends on
		 * well-behaving guests: They have to keep IRQs disabled at
		 * least as long as the NMI handler runs. Otherwise we may
		 * cause NMI nesting, maybe breaking the guest. But as this is
		 * highly unlikely, we can live with the residual risk.
		 */
		vmx->soft_vnmi_blocked = 1;
		vmx->vnmi_blocked_time = 0;
	}

	++vcpu->stat.nmi_injections;
	vmx->nmi_known_unmasked = false;
	if (vmx->rmode.vm86_active) {
		if (kvm_inject_realmode_interrupt(vcpu, NMI_VECTOR, 0) != EMULATE_DONE)
			kvm_make_request(KVM_REQ_TRIPLE_FAULT, vcpu);
		return;
	}
	vmcs_write32(VM_ENTRY_INTR_INFO_FIELD,
			INTR_TYPE_NMI_INTR | INTR_INFO_VALID_MASK | NMI_VECTOR);
}

static bool vmx_get_nmi_mask(struct kvm_vcpu *vcpu)
{
	if (!cpu_has_virtual_nmis())
		return to_vmx(vcpu)->soft_vnmi_blocked;
	if (to_vmx(vcpu)->nmi_known_unmasked)
		return false;
	return vmcs_read32(GUEST_INTERRUPTIBILITY_INFO)	& GUEST_INTR_STATE_NMI;
}

static void vmx_set_nmi_mask(struct kvm_vcpu *vcpu, bool masked)
{
	struct vcpu_vmx *vmx = to_vmx(vcpu);

	if (!cpu_has_virtual_nmis()) {
		if (vmx->soft_vnmi_blocked != masked) {
			vmx->soft_vnmi_blocked = masked;
			vmx->vnmi_blocked_time = 0;
		}
	} else {
		vmx->nmi_known_unmasked = !masked;
		if (masked)
			vmcs_set_bits(GUEST_INTERRUPTIBILITY_INFO,
				      GUEST_INTR_STATE_NMI);
		else
			vmcs_clear_bits(GUEST_INTERRUPTIBILITY_INFO,
					GUEST_INTR_STATE_NMI);
	}
}

static int vmx_nmi_allowed(struct kvm_vcpu *vcpu)
{
	if (is_guest_mode(vcpu)) {
		if (to_vmx(vcpu)->nested.nested_run_pending)
			return 0;
		if (nested_exit_on_nmi(vcpu)) {
			nested_vmx_vmexit(vcpu, EXIT_REASON_EXCEPTION_NMI,
					  NMI_VECTOR | INTR_TYPE_NMI_INTR |
					  INTR_INFO_VALID_MASK, 0);
			/*
			 * The NMI-triggered VM exit counts as injection:
			 * clear this one and block further NMIs.
			 */
			vcpu->arch.nmi_pending = 0;
			vmx_set_nmi_mask(vcpu, true);
			return 0;
		}
	}

	if (!cpu_has_virtual_nmis() && to_vmx(vcpu)->soft_vnmi_blocked)
		return 0;

	return	!(vmcs_read32(GUEST_INTERRUPTIBILITY_INFO) &
		  (GUEST_INTR_STATE_MOV_SS | GUEST_INTR_STATE_STI
		   | GUEST_INTR_STATE_NMI));
}

static int vmx_interrupt_allowed(struct kvm_vcpu *vcpu)
{
	if (is_guest_mode(vcpu)) {
		if (to_vmx(vcpu)->nested.nested_run_pending)
			return 0;
		if (nested_exit_on_intr(vcpu)) {
			nested_vmx_vmexit(vcpu, EXIT_REASON_EXTERNAL_INTERRUPT,
					  0, 0);
			/*
			 * fall through to normal code, but now in L1, not L2
			 */
		}
	}

	return (vmcs_readl(GUEST_RFLAGS) & X86_EFLAGS_IF) &&
		!(vmcs_read32(GUEST_INTERRUPTIBILITY_INFO) &
			(GUEST_INTR_STATE_STI | GUEST_INTR_STATE_MOV_SS));
}

static int vmx_set_tss_addr(struct kvm *kvm, unsigned int addr)
{
	int ret;
	struct kvm_userspace_memory_region tss_mem = {
		.slot = TSS_PRIVATE_MEMSLOT,
		.guest_phys_addr = addr,
		.memory_size = PAGE_SIZE * 3,
		.flags = 0,
	};

	ret = kvm_set_memory_region(kvm, &tss_mem);
	if (ret)
		return ret;
	kvm->arch.tss_addr = addr;
	if (!init_rmode_tss(kvm))
		return  -ENOMEM;

	return 0;
}

static bool rmode_exception(struct kvm_vcpu *vcpu, int vec)
{
	switch (vec) {
	case BP_VECTOR:
		/*
		 * Update instruction length as we may reinject the exception
		 * from user space while in guest debugging mode.
		 */
		to_vmx(vcpu)->vcpu.arch.event_exit_inst_len =
			vmcs_read32(VM_EXIT_INSTRUCTION_LEN);
		if (vcpu->guest_debug & KVM_GUESTDBG_USE_SW_BP)
			return false;
		/* fall through */
	case DB_VECTOR:
		if (vcpu->guest_debug &
			(KVM_GUESTDBG_SINGLESTEP | KVM_GUESTDBG_USE_HW_BP))
			return false;
		/* fall through */
	case DE_VECTOR:
	case OF_VECTOR:
	case BR_VECTOR:
	case UD_VECTOR:
	case DF_VECTOR:
	case SS_VECTOR:
	case GP_VECTOR:
	case MF_VECTOR:
		return true;
	break;
	}
	return false;
}

static int handle_rmode_exception(struct kvm_vcpu *vcpu,
				  int vec, u32 err_code)
{
	/*
	 * Instruction with address size override prefix opcode 0x67
	 * Cause the #SS fault with 0 error code in VM86 mode.
	 */
	if (((vec == GP_VECTOR) || (vec == SS_VECTOR)) && err_code == 0) {
		if (emulate_instruction(vcpu, 0) == EMULATE_DONE) {
			if (vcpu->arch.halt_request) {
				vcpu->arch.halt_request = 0;
				return kvm_emulate_halt(vcpu);
			}
			return 1;
		}
		return 0;
	}

	/*
	 * Forward all other exceptions that are valid in real mode.
	 * FIXME: Breaks guest debugging in real mode, needs to be fixed with
	 *        the required debugging infrastructure rework.
	 */
	kvm_queue_exception(vcpu, vec);
	return 1;
}

/*
 * Trigger machine check on the host. We assume all the MSRs are already set up
 * by the CPU and that we still run on the same CPU as the MCE occurred on.
 * We pass a fake environment to the machine check handler because we want
 * the guest to be always treated like user space, no matter what context
 * it used internally.
 */
static void kvm_machine_check(void)
{
#if defined(CONFIG_X86_MCE) && defined(CONFIG_X86_64)
	struct pt_regs regs = {
		.cs = 3, /* Fake ring 3 no matter what the guest ran on */
		.flags = X86_EFLAGS_IF,
	};

	do_machine_check(&regs, 0);
#endif
}

static int handle_machine_check(struct kvm_vcpu *vcpu)
{
	/* already handled by vcpu_run */
	return 1;
}

static int handle_exception(struct kvm_vcpu *vcpu)
{
	struct vcpu_vmx *vmx = to_vmx(vcpu);
	struct kvm_run *kvm_run = vcpu->run;
	u32 intr_info, ex_no, error_code;
	unsigned long cr2, rip, dr6;
	u32 vect_info;
	enum emulation_result er;

	vect_info = vmx->idt_vectoring_info;
	intr_info = vmx->exit_intr_info;

	if (is_machine_check(intr_info))
		return handle_machine_check(vcpu);

	if ((intr_info & INTR_INFO_INTR_TYPE_MASK) == INTR_TYPE_NMI_INTR)
		return 1;  /* already handled by vmx_vcpu_run() */

	if (is_no_device(intr_info)) {
		vmx_fpu_activate(vcpu);
		return 1;
	}

	if (is_invalid_opcode(intr_info)) {
		er = emulate_instruction(vcpu, EMULTYPE_TRAP_UD);
		if (er != EMULATE_DONE)
			kvm_queue_exception(vcpu, UD_VECTOR);
		return 1;
	}

	error_code = 0;
	if (intr_info & INTR_INFO_DELIVER_CODE_MASK)
		error_code = vmcs_read32(VM_EXIT_INTR_ERROR_CODE);

	/*
	 * The #PF with PFEC.RSVD = 1 indicates the guest is accessing
	 * MMIO, it is better to report an internal error.
	 * See the comments in vmx_handle_exit.
	 */
	if ((vect_info & VECTORING_INFO_VALID_MASK) &&
	    !(is_page_fault(intr_info) && !(error_code & PFERR_RSVD_MASK))) {
		vcpu->run->exit_reason = KVM_EXIT_INTERNAL_ERROR;
		vcpu->run->internal.suberror = KVM_INTERNAL_ERROR_SIMUL_EX;
		vcpu->run->internal.ndata = 2;
		vcpu->run->internal.data[0] = vect_info;
		vcpu->run->internal.data[1] = intr_info;
		return 0;
	}

	if (is_page_fault(intr_info)) {
		/* EPT won't cause page fault directly */
		BUG_ON(enable_ept);
		cr2 = vmcs_readl(EXIT_QUALIFICATION);
		trace_kvm_page_fault(cr2, error_code);

		if (kvm_event_needs_reinjection(vcpu))
			kvm_mmu_unprotect_page_virt(vcpu, cr2);
		return kvm_mmu_page_fault(vcpu, cr2, error_code, NULL, 0);
	}

	ex_no = intr_info & INTR_INFO_VECTOR_MASK;

	if (vmx->rmode.vm86_active && rmode_exception(vcpu, ex_no))
		return handle_rmode_exception(vcpu, ex_no, error_code);

	switch (ex_no) {
	case DB_VECTOR:
		dr6 = vmcs_readl(EXIT_QUALIFICATION);
		if (!(vcpu->guest_debug &
		      (KVM_GUESTDBG_SINGLESTEP | KVM_GUESTDBG_USE_HW_BP))) {
			vcpu->arch.dr6 &= ~15;
			vcpu->arch.dr6 |= dr6;
			kvm_queue_exception(vcpu, DB_VECTOR);
			return 1;
		}
		kvm_run->debug.arch.dr6 = dr6 | DR6_FIXED_1;
		kvm_run->debug.arch.dr7 = vmcs_readl(GUEST_DR7);
		/* fall through */
	case BP_VECTOR:
		/*
		 * Update instruction length as we may reinject #BP from
		 * user space while in guest debugging mode. Reading it for
		 * #DB as well causes no harm, it is not used in that case.
		 */
		vmx->vcpu.arch.event_exit_inst_len =
			vmcs_read32(VM_EXIT_INSTRUCTION_LEN);
		kvm_run->exit_reason = KVM_EXIT_DEBUG;
		rip = kvm_rip_read(vcpu);
		kvm_run->debug.arch.pc = vmcs_readl(GUEST_CS_BASE) + rip;
		kvm_run->debug.arch.exception = ex_no;
		break;
	default:
		kvm_run->exit_reason = KVM_EXIT_EXCEPTION;
		kvm_run->ex.exception = ex_no;
		kvm_run->ex.error_code = error_code;
		break;
	}
	return 0;
}

static int handle_external_interrupt(struct kvm_vcpu *vcpu)
{
	++vcpu->stat.irq_exits;
	return 1;
}

static int handle_triple_fault(struct kvm_vcpu *vcpu)
{
	vcpu->run->exit_reason = KVM_EXIT_SHUTDOWN;
	return 0;
}

static int handle_io(struct kvm_vcpu *vcpu)
{
	unsigned long exit_qualification;
	int size, in, string;
	unsigned port;

	exit_qualification = vmcs_readl(EXIT_QUALIFICATION);
	string = (exit_qualification & 16) != 0;
	in = (exit_qualification & 8) != 0;

	++vcpu->stat.io_exits;

	if (string || in)
		return emulate_instruction(vcpu, 0) == EMULATE_DONE;

	port = exit_qualification >> 16;
	size = (exit_qualification & 7) + 1;
	skip_emulated_instruction(vcpu);

	return kvm_fast_pio_out(vcpu, size, port);
}

static void
vmx_patch_hypercall(struct kvm_vcpu *vcpu, unsigned char *hypercall)
{
	/*
	 * Patch in the VMCALL instruction:
	 */
	hypercall[0] = 0x0f;
	hypercall[1] = 0x01;
	hypercall[2] = 0xc1;
}

static bool nested_cr0_valid(struct vmcs12 *vmcs12, unsigned long val)
{
	unsigned long always_on = VMXON_CR0_ALWAYSON;

	if (nested_vmx_secondary_ctls_high &
		SECONDARY_EXEC_UNRESTRICTED_GUEST &&
	    nested_cpu_has2(vmcs12, SECONDARY_EXEC_UNRESTRICTED_GUEST))
		always_on &= ~(X86_CR0_PE | X86_CR0_PG);
	return (val & always_on) == always_on;
}

/* called to set cr0 as appropriate for a mov-to-cr0 exit. */
static int handle_set_cr0(struct kvm_vcpu *vcpu, unsigned long val)
{
	if (is_guest_mode(vcpu)) {
		struct vmcs12 *vmcs12 = get_vmcs12(vcpu);
		unsigned long orig_val = val;

		/*
		 * We get here when L2 changed cr0 in a way that did not change
		 * any of L1's shadowed bits (see nested_vmx_exit_handled_cr),
		 * but did change L0 shadowed bits. So we first calculate the
		 * effective cr0 value that L1 would like to write into the
		 * hardware. It consists of the L2-owned bits from the new
		 * value combined with the L1-owned bits from L1's guest_cr0.
		 */
		val = (val & ~vmcs12->cr0_guest_host_mask) |
			(vmcs12->guest_cr0 & vmcs12->cr0_guest_host_mask);

		if (!nested_cr0_valid(vmcs12, val))
			return 1;

		if (kvm_set_cr0(vcpu, val))
			return 1;
		vmcs_writel(CR0_READ_SHADOW, orig_val);
		return 0;
	} else {
		if (to_vmx(vcpu)->nested.vmxon &&
		    ((val & VMXON_CR0_ALWAYSON) != VMXON_CR0_ALWAYSON))
			return 1;
		return kvm_set_cr0(vcpu, val);
	}
}

static int handle_set_cr4(struct kvm_vcpu *vcpu, unsigned long val)
{
	if (is_guest_mode(vcpu)) {
		struct vmcs12 *vmcs12 = get_vmcs12(vcpu);
		unsigned long orig_val = val;

		/* analogously to handle_set_cr0 */
		val = (val & ~vmcs12->cr4_guest_host_mask) |
			(vmcs12->guest_cr4 & vmcs12->cr4_guest_host_mask);
		if (kvm_set_cr4(vcpu, val))
			return 1;
		vmcs_writel(CR4_READ_SHADOW, orig_val);
		return 0;
	} else
		return kvm_set_cr4(vcpu, val);
}

/* called to set cr0 as approriate for clts instruction exit. */
static void handle_clts(struct kvm_vcpu *vcpu)
{
	if (is_guest_mode(vcpu)) {
		/*
		 * We get here when L2 did CLTS, and L1 didn't shadow CR0.TS
		 * but we did (!fpu_active). We need to keep GUEST_CR0.TS on,
		 * just pretend it's off (also in arch.cr0 for fpu_activate).
		 */
		vmcs_writel(CR0_READ_SHADOW,
			vmcs_readl(CR0_READ_SHADOW) & ~X86_CR0_TS);
		vcpu->arch.cr0 &= ~X86_CR0_TS;
	} else
		vmx_set_cr0(vcpu, kvm_read_cr0_bits(vcpu, ~X86_CR0_TS));
}

static int handle_cr(struct kvm_vcpu *vcpu)
{
	unsigned long exit_qualification, val;
	int cr;
	int reg;
	int err;

	exit_qualification = vmcs_readl(EXIT_QUALIFICATION);
	cr = exit_qualification & 15;
	reg = (exit_qualification >> 8) & 15;
	switch ((exit_qualification >> 4) & 3) {
	case 0: /* mov to cr */
		val = kvm_register_read(vcpu, reg);
		trace_kvm_cr_write(cr, val);
		switch (cr) {
		case 0:
			err = handle_set_cr0(vcpu, val);
			kvm_complete_insn_gp(vcpu, err);
			return 1;
		case 3:
			err = kvm_set_cr3(vcpu, val);
			kvm_complete_insn_gp(vcpu, err);
			return 1;
		case 4:
			err = handle_set_cr4(vcpu, val);
			kvm_complete_insn_gp(vcpu, err);
			return 1;
		case 8: {
				u8 cr8_prev = kvm_get_cr8(vcpu);
				u8 cr8 = kvm_register_read(vcpu, reg);
				err = kvm_set_cr8(vcpu, cr8);
				kvm_complete_insn_gp(vcpu, err);
				if (irqchip_in_kernel(vcpu->kvm))
					return 1;
				if (cr8_prev <= cr8)
					return 1;
				vcpu->run->exit_reason = KVM_EXIT_SET_TPR;
				return 0;
			}
		}
		break;
	case 2: /* clts */
		handle_clts(vcpu);
		trace_kvm_cr_write(0, kvm_read_cr0(vcpu));
		skip_emulated_instruction(vcpu);
		vmx_fpu_activate(vcpu);
		return 1;
	case 1: /*mov from cr*/
		switch (cr) {
		case 3:
			val = kvm_read_cr3(vcpu);
			kvm_register_write(vcpu, reg, val);
			trace_kvm_cr_read(cr, val);
			skip_emulated_instruction(vcpu);
			return 1;
		case 8:
			val = kvm_get_cr8(vcpu);
			kvm_register_write(vcpu, reg, val);
			trace_kvm_cr_read(cr, val);
			skip_emulated_instruction(vcpu);
			return 1;
		}
		break;
	case 3: /* lmsw */
		val = (exit_qualification >> LMSW_SOURCE_DATA_SHIFT) & 0x0f;
		trace_kvm_cr_write(0, (kvm_read_cr0(vcpu) & ~0xful) | val);
		kvm_lmsw(vcpu, val);

		skip_emulated_instruction(vcpu);
		return 1;
	default:
		break;
	}
	vcpu->run->exit_reason = 0;
	vcpu_unimpl(vcpu, "unhandled control register: op %d cr %d\n",
	       (int)(exit_qualification >> 4) & 3, cr);
	return 0;
}

static int handle_dr(struct kvm_vcpu *vcpu)
{
	unsigned long exit_qualification;
	int dr, reg;

	/* Do not handle if the CPL > 0, will trigger GP on re-entry */
	if (!kvm_require_cpl(vcpu, 0))
		return 1;
	dr = vmcs_readl(GUEST_DR7);
	if (dr & DR7_GD) {
		/*
		 * As the vm-exit takes precedence over the debug trap, we
		 * need to emulate the latter, either for the host or the
		 * guest debugging itself.
		 */
		if (vcpu->guest_debug & KVM_GUESTDBG_USE_HW_BP) {
			vcpu->run->debug.arch.dr6 = vcpu->arch.dr6;
			vcpu->run->debug.arch.dr7 = dr;
			vcpu->run->debug.arch.pc =
				vmcs_readl(GUEST_CS_BASE) +
				vmcs_readl(GUEST_RIP);
			vcpu->run->debug.arch.exception = DB_VECTOR;
			vcpu->run->exit_reason = KVM_EXIT_DEBUG;
			return 0;
		} else {
			vcpu->arch.dr7 &= ~DR7_GD;
			vcpu->arch.dr6 |= DR6_BD;
			vmcs_writel(GUEST_DR7, vcpu->arch.dr7);
			kvm_queue_exception(vcpu, DB_VECTOR);
			return 1;
		}
	}

	exit_qualification = vmcs_readl(EXIT_QUALIFICATION);
	dr = exit_qualification & DEBUG_REG_ACCESS_NUM;
	reg = DEBUG_REG_ACCESS_REG(exit_qualification);
	if (exit_qualification & TYPE_MOV_FROM_DR) {
		unsigned long val;

		if (kvm_get_dr(vcpu, dr, &val))
			return 1;
		kvm_register_write(vcpu, reg, val);
	} else
		if (kvm_set_dr(vcpu, dr, vcpu->arch.regs[reg]))
			return 1;

	skip_emulated_instruction(vcpu);
	return 1;
}

static u64 vmx_get_dr6(struct kvm_vcpu *vcpu)
{
	return vcpu->arch.dr6;
}

static void vmx_set_dr6(struct kvm_vcpu *vcpu, unsigned long val)
{
}

static void vmx_set_dr7(struct kvm_vcpu *vcpu, unsigned long val)
{
	vmcs_writel(GUEST_DR7, val);
}

static int handle_cpuid(struct kvm_vcpu *vcpu)
{
	kvm_emulate_cpuid(vcpu);
	return 1;
}

static int handle_rdmsr(struct kvm_vcpu *vcpu)
{
	u32 ecx = vcpu->arch.regs[VCPU_REGS_RCX];
	u64 data;

	if (vmx_get_msr(vcpu, ecx, &data)) {
		trace_kvm_msr_read_ex(ecx);
		kvm_inject_gp(vcpu, 0);
		return 1;
	}

	trace_kvm_msr_read(ecx, data);

	/* FIXME: handling of bits 32:63 of rax, rdx */
	vcpu->arch.regs[VCPU_REGS_RAX] = data & -1u;
	vcpu->arch.regs[VCPU_REGS_RDX] = (data >> 32) & -1u;
	skip_emulated_instruction(vcpu);
	return 1;
}

static int handle_wrmsr(struct kvm_vcpu *vcpu)
{
	struct msr_data msr;
	u32 ecx = vcpu->arch.regs[VCPU_REGS_RCX];
	u64 data = (vcpu->arch.regs[VCPU_REGS_RAX] & -1u)
		| ((u64)(vcpu->arch.regs[VCPU_REGS_RDX] & -1u) << 32);

	msr.data = data;
	msr.index = ecx;
	msr.host_initiated = false;
	if (vmx_set_msr(vcpu, &msr) != 0) {
		trace_kvm_msr_write_ex(ecx, data);
		kvm_inject_gp(vcpu, 0);
		return 1;
	}

	trace_kvm_msr_write(ecx, data);
	skip_emulated_instruction(vcpu);
	return 1;
}

static int handle_tpr_below_threshold(struct kvm_vcpu *vcpu)
{
	kvm_make_request(KVM_REQ_EVENT, vcpu);
	return 1;
}

static int handle_interrupt_window(struct kvm_vcpu *vcpu)
{
	u32 cpu_based_vm_exec_control;

	/* clear pending irq */
	cpu_based_vm_exec_control = vmcs_read32(CPU_BASED_VM_EXEC_CONTROL);
	cpu_based_vm_exec_control &= ~CPU_BASED_VIRTUAL_INTR_PENDING;
	vmcs_write32(CPU_BASED_VM_EXEC_CONTROL, cpu_based_vm_exec_control);

	kvm_make_request(KVM_REQ_EVENT, vcpu);

	++vcpu->stat.irq_window_exits;

	/*
	 * If the user space waits to inject interrupts, exit as soon as
	 * possible
	 */
	if (!irqchip_in_kernel(vcpu->kvm) &&
	    vcpu->run->request_interrupt_window &&
	    !kvm_cpu_has_interrupt(vcpu)) {
		vcpu->run->exit_reason = KVM_EXIT_IRQ_WINDOW_OPEN;
		return 0;
	}
	return 1;
}

static int handle_halt(struct kvm_vcpu *vcpu)
{
	skip_emulated_instruction(vcpu);
	return kvm_emulate_halt(vcpu);
}

static int handle_vmcall(struct kvm_vcpu *vcpu)
{
	skip_emulated_instruction(vcpu);
	kvm_emulate_hypercall(vcpu);
	return 1;
}

static int handle_invd(struct kvm_vcpu *vcpu)
{
	return emulate_instruction(vcpu, 0) == EMULATE_DONE;
}

static int handle_invlpg(struct kvm_vcpu *vcpu)
{
	unsigned long exit_qualification = vmcs_readl(EXIT_QUALIFICATION);

	kvm_mmu_invlpg(vcpu, exit_qualification);
	skip_emulated_instruction(vcpu);
	return 1;
}

static int handle_rdpmc(struct kvm_vcpu *vcpu)
{
	int err;

	err = kvm_rdpmc(vcpu);
	kvm_complete_insn_gp(vcpu, err);

	return 1;
}

static int handle_wbinvd(struct kvm_vcpu *vcpu)
{
	skip_emulated_instruction(vcpu);
	kvm_emulate_wbinvd(vcpu);
	return 1;
}

static int handle_xsetbv(struct kvm_vcpu *vcpu)
{
	u64 new_bv = kvm_read_edx_eax(vcpu);
	u32 index = kvm_register_read(vcpu, VCPU_REGS_RCX);

	if (kvm_set_xcr(vcpu, index, new_bv) == 0)
		skip_emulated_instruction(vcpu);
	return 1;
}

static int handle_apic_access(struct kvm_vcpu *vcpu)
{
	if (likely(fasteoi)) {
		unsigned long exit_qualification = vmcs_readl(EXIT_QUALIFICATION);
		int access_type, offset;

		access_type = exit_qualification & APIC_ACCESS_TYPE;
		offset = exit_qualification & APIC_ACCESS_OFFSET;
		/*
		 * Sane guest uses MOV to write EOI, with written value
		 * not cared. So make a short-circuit here by avoiding
		 * heavy instruction emulation.
		 */
		if ((access_type == TYPE_LINEAR_APIC_INST_WRITE) &&
		    (offset == APIC_EOI)) {
			kvm_lapic_set_eoi(vcpu);
			skip_emulated_instruction(vcpu);
			return 1;
		}
	}
	return emulate_instruction(vcpu, 0) == EMULATE_DONE;
}

static int handle_apic_eoi_induced(struct kvm_vcpu *vcpu)
{
	unsigned long exit_qualification = vmcs_readl(EXIT_QUALIFICATION);
	int vector = exit_qualification & 0xff;

	/* EOI-induced VM exit is trap-like and thus no need to adjust IP */
	kvm_apic_set_eoi_accelerated(vcpu, vector);
	return 1;
}

static int handle_apic_write(struct kvm_vcpu *vcpu)
{
	unsigned long exit_qualification = vmcs_readl(EXIT_QUALIFICATION);
	u32 offset = exit_qualification & 0xfff;

	/* APIC-write VM exit is trap-like and thus no need to adjust IP */
	kvm_apic_write_nodecode(vcpu, offset);
	return 1;
}

static int handle_task_switch(struct kvm_vcpu *vcpu)
{
	struct vcpu_vmx *vmx = to_vmx(vcpu);
	unsigned long exit_qualification;
	bool has_error_code = false;
	u32 error_code = 0;
	u16 tss_selector;
	int reason, type, idt_v, idt_index;

	idt_v = (vmx->idt_vectoring_info & VECTORING_INFO_VALID_MASK);
	idt_index = (vmx->idt_vectoring_info & VECTORING_INFO_VECTOR_MASK);
	type = (vmx->idt_vectoring_info & VECTORING_INFO_TYPE_MASK);

	exit_qualification = vmcs_readl(EXIT_QUALIFICATION);

	reason = (u32)exit_qualification >> 30;
	if (reason == TASK_SWITCH_GATE && idt_v) {
		switch (type) {
		case INTR_TYPE_NMI_INTR:
			vcpu->arch.nmi_injected = false;
			vmx_set_nmi_mask(vcpu, true);
			break;
		case INTR_TYPE_EXT_INTR:
		case INTR_TYPE_SOFT_INTR:
			kvm_clear_interrupt_queue(vcpu);
			break;
		case INTR_TYPE_HARD_EXCEPTION:
			if (vmx->idt_vectoring_info &
			    VECTORING_INFO_DELIVER_CODE_MASK) {
				has_error_code = true;
				error_code =
					vmcs_read32(IDT_VECTORING_ERROR_CODE);
			}
			/* fall through */
		case INTR_TYPE_SOFT_EXCEPTION:
			kvm_clear_exception_queue(vcpu);
			break;
		default:
			break;
		}
	}
	tss_selector = exit_qualification;

	if (!idt_v || (type != INTR_TYPE_HARD_EXCEPTION &&
		       type != INTR_TYPE_EXT_INTR &&
		       type != INTR_TYPE_NMI_INTR))
		skip_emulated_instruction(vcpu);

	if (kvm_task_switch(vcpu, tss_selector,
			    type == INTR_TYPE_SOFT_INTR ? idt_index : -1, reason,
			    has_error_code, error_code) == EMULATE_FAIL) {
		vcpu->run->exit_reason = KVM_EXIT_INTERNAL_ERROR;
		vcpu->run->internal.suberror = KVM_INTERNAL_ERROR_EMULATION;
		vcpu->run->internal.ndata = 0;
		return 0;
	}

	/* clear all local breakpoint enable flags */
	vmcs_writel(GUEST_DR7, vmcs_readl(GUEST_DR7) & ~55);

	/*
	 * TODO: What about debug traps on tss switch?
	 *       Are we supposed to inject them and update dr6?
	 */

	return 1;
}

static int handle_ept_violation(struct kvm_vcpu *vcpu)
{
	unsigned long exit_qualification;
	gpa_t gpa;
	u32 error_code;
	int gla_validity;

	exit_qualification = vmcs_readl(EXIT_QUALIFICATION);

	gla_validity = (exit_qualification >> 7) & 0x3;
	if (gla_validity != 0x3 && gla_validity != 0x1 && gla_validity != 0) {
		printk(KERN_ERR "EPT: Handling EPT violation failed!\n");
		printk(KERN_ERR "EPT: GPA: 0x%lx, GVA: 0x%lx\n",
			(long unsigned int)vmcs_read64(GUEST_PHYSICAL_ADDRESS),
			vmcs_readl(GUEST_LINEAR_ADDRESS));
		printk(KERN_ERR "EPT: Exit qualification is 0x%lx\n",
			(long unsigned int)exit_qualification);
		vcpu->run->exit_reason = KVM_EXIT_UNKNOWN;
		vcpu->run->hw.hardware_exit_reason = EXIT_REASON_EPT_VIOLATION;
		return 0;
	}

	/*
	 * EPT violation happened while executing iret from NMI,
	 * "blocked by NMI" bit has to be set before next VM entry.
	 * There are errata that may cause this bit to not be set:
	 * AAK134, BY25.
	 */
	if (!(to_vmx(vcpu)->idt_vectoring_info & VECTORING_INFO_VALID_MASK) &&
			cpu_has_virtual_nmis() &&
			(exit_qualification & INTR_INFO_UNBLOCK_NMI))
		vmcs_set_bits(GUEST_INTERRUPTIBILITY_INFO, GUEST_INTR_STATE_NMI);

	gpa = vmcs_read64(GUEST_PHYSICAL_ADDRESS);
	trace_kvm_page_fault(gpa, exit_qualification);

	/* It is a write fault? */
	error_code = exit_qualification & (1U << 1);
	/* It is a fetch fault? */
	error_code |= (exit_qualification & (1U << 2)) << 2;
	/* ept page table is present? */
	error_code |= (exit_qualification >> 3) & 0x1;

	vcpu->arch.exit_qualification = exit_qualification;

	return kvm_mmu_page_fault(vcpu, gpa, error_code, NULL, 0);
}

static u64 ept_rsvd_mask(u64 spte, int level)
{
	int i;
	u64 mask = 0;

	for (i = 51; i > boot_cpu_data.x86_phys_bits; i--)
		mask |= (1ULL << i);

	if (level > 2)
		/* bits 7:3 reserved */
		mask |= 0xf8;
	else if (level == 2) {
		if (spte & (1ULL << 7))
			/* 2MB ref, bits 20:12 reserved */
			mask |= 0x1ff000;
		else
			/* bits 6:3 reserved */
			mask |= 0x78;
	}

	return mask;
}

static void ept_misconfig_inspect_spte(struct kvm_vcpu *vcpu, u64 spte,
				       int level)
{
	printk(KERN_ERR "%s: spte 0x%llx level %d\n", __func__, spte, level);

	/* 010b (write-only) */
	WARN_ON((spte & 0x7) == 0x2);

	/* 110b (write/execute) */
	WARN_ON((spte & 0x7) == 0x6);

	/* 100b (execute-only) and value not supported by logical processor */
	if (!cpu_has_vmx_ept_execute_only())
		WARN_ON((spte & 0x7) == 0x4);

	/* not 000b */
	if ((spte & 0x7)) {
		u64 rsvd_bits = spte & ept_rsvd_mask(spte, level);

		if (rsvd_bits != 0) {
			printk(KERN_ERR "%s: rsvd_bits = 0x%llx\n",
					 __func__, rsvd_bits);
			WARN_ON(1);
		}

		if (level == 1 || (level == 2 && (spte & (1ULL << 7)))) {
			u64 ept_mem_type = (spte & 0x38) >> 3;

			if (ept_mem_type == 2 || ept_mem_type == 3 ||
			    ept_mem_type == 7) {
				printk(KERN_ERR "%s: ept_mem_type=0x%llx\n",
						__func__, ept_mem_type);
				WARN_ON(1);
			}
		}
	}
}

static int handle_ept_misconfig(struct kvm_vcpu *vcpu)
{
	u64 sptes[4];
	int nr_sptes, i, ret;
	gpa_t gpa;

	gpa = vmcs_read64(GUEST_PHYSICAL_ADDRESS);

	ret = handle_mmio_page_fault_common(vcpu, gpa, true);
	if (likely(ret == RET_MMIO_PF_EMULATE))
		return x86_emulate_instruction(vcpu, gpa, 0, NULL, 0) ==
					      EMULATE_DONE;

	if (unlikely(ret == RET_MMIO_PF_INVALID))
		return kvm_mmu_page_fault(vcpu, gpa, 0, NULL, 0);

	if (unlikely(ret == RET_MMIO_PF_RETRY))
		return 1;

	/* It is the real ept misconfig */
	printk(KERN_ERR "EPT: Misconfiguration.\n");
	printk(KERN_ERR "EPT: GPA: 0x%llx\n", gpa);

	nr_sptes = kvm_mmu_get_spte_hierarchy(vcpu, gpa, sptes);

	for (i = PT64_ROOT_LEVEL; i > PT64_ROOT_LEVEL - nr_sptes; --i)
		ept_misconfig_inspect_spte(vcpu, sptes[i-1], i);

	vcpu->run->exit_reason = KVM_EXIT_UNKNOWN;
	vcpu->run->hw.hardware_exit_reason = EXIT_REASON_EPT_MISCONFIG;

	return 0;
}

static int handle_nmi_window(struct kvm_vcpu *vcpu)
{
	u32 cpu_based_vm_exec_control;

	/* clear pending NMI */
	cpu_based_vm_exec_control = vmcs_read32(CPU_BASED_VM_EXEC_CONTROL);
	cpu_based_vm_exec_control &= ~CPU_BASED_VIRTUAL_NMI_PENDING;
	vmcs_write32(CPU_BASED_VM_EXEC_CONTROL, cpu_based_vm_exec_control);
	++vcpu->stat.nmi_window_exits;
	kvm_make_request(KVM_REQ_EVENT, vcpu);

	return 1;
}

static int handle_invalid_guest_state(struct kvm_vcpu *vcpu)
{
	struct vcpu_vmx *vmx = to_vmx(vcpu);
	enum emulation_result err = EMULATE_DONE;
	int ret = 1;
	u32 cpu_exec_ctrl;
	bool intr_window_requested;
	unsigned count = 130;

	cpu_exec_ctrl = vmcs_read32(CPU_BASED_VM_EXEC_CONTROL);
	intr_window_requested = cpu_exec_ctrl & CPU_BASED_VIRTUAL_INTR_PENDING;

	while (!guest_state_valid(vcpu) && count-- != 0) {
		if (intr_window_requested && vmx_interrupt_allowed(vcpu))
			return handle_interrupt_window(&vmx->vcpu);

		if (test_bit(KVM_REQ_EVENT, &vcpu->requests))
			return 1;

		err = emulate_instruction(vcpu, EMULTYPE_NO_REEXECUTE);

		if (err == EMULATE_USER_EXIT) {
			++vcpu->stat.mmio_exits;
			ret = 0;
			goto out;
		}

		if (err != EMULATE_DONE) {
			vcpu->run->exit_reason = KVM_EXIT_INTERNAL_ERROR;
			vcpu->run->internal.suberror = KVM_INTERNAL_ERROR_EMULATION;
			vcpu->run->internal.ndata = 0;
			return 0;
		}

		if (vcpu->arch.halt_request) {
			vcpu->arch.halt_request = 0;
			ret = kvm_emulate_halt(vcpu);
			goto out;
		}

		if (signal_pending(current))
			goto out;
		if (need_resched())
			schedule();
	}

	vmx->emulation_required = emulation_required(vcpu);
out:
	return ret;
}

/*
 * Indicate a busy-waiting vcpu in spinlock. We do not enable the PAUSE
 * exiting, so only get here on cpu with PAUSE-Loop-Exiting.
 */
static int handle_pause(struct kvm_vcpu *vcpu)
{
	skip_emulated_instruction(vcpu);
	kvm_vcpu_on_spin(vcpu);

	return 1;
}

static int handle_invalid_op(struct kvm_vcpu *vcpu)
{
	kvm_queue_exception(vcpu, UD_VECTOR);
	return 1;
}

/*
 * To run an L2 guest, we need a vmcs02 based on the L1-specified vmcs12.
 * We could reuse a single VMCS for all the L2 guests, but we also want the
 * option to allocate a separate vmcs02 for each separate loaded vmcs12 - this
 * allows keeping them loaded on the processor, and in the future will allow
 * optimizations where prepare_vmcs02 doesn't need to set all the fields on
 * every entry if they never change.
 * So we keep, in vmx->nested.vmcs02_pool, a cache of size VMCS02_POOL_SIZE
 * (>=0) with a vmcs02 for each recently loaded vmcs12s, most recent first.
 *
 * The following functions allocate and free a vmcs02 in this pool.
 */

/* Get a VMCS from the pool to use as vmcs02 for the current vmcs12. */
static struct loaded_vmcs *nested_get_current_vmcs02(struct vcpu_vmx *vmx)
{
	struct vmcs02_list *item;
	list_for_each_entry(item, &vmx->nested.vmcs02_pool, list)
		if (item->vmptr == vmx->nested.current_vmptr) {
			list_move(&item->list, &vmx->nested.vmcs02_pool);
			return &item->vmcs02;
		}

	if (vmx->nested.vmcs02_num >= max(VMCS02_POOL_SIZE, 1)) {
		/* Recycle the least recently used VMCS. */
		item = list_entry(vmx->nested.vmcs02_pool.prev,
			struct vmcs02_list, list);
		item->vmptr = vmx->nested.current_vmptr;
		list_move(&item->list, &vmx->nested.vmcs02_pool);
		return &item->vmcs02;
	}

	/* Create a new VMCS */
	item = kmalloc(sizeof(struct vmcs02_list), GFP_KERNEL);
	if (!item)
		return NULL;
	item->vmcs02.vmcs = alloc_vmcs();
	if (!item->vmcs02.vmcs) {
		kfree(item);
		return NULL;
	}
	loaded_vmcs_init(&item->vmcs02);
	item->vmptr = vmx->nested.current_vmptr;
	list_add(&(item->list), &(vmx->nested.vmcs02_pool));
	vmx->nested.vmcs02_num++;
	return &item->vmcs02;
}

/* Free and remove from pool a vmcs02 saved for a vmcs12 (if there is one) */
static void nested_free_vmcs02(struct vcpu_vmx *vmx, gpa_t vmptr)
{
	struct vmcs02_list *item;
	list_for_each_entry(item, &vmx->nested.vmcs02_pool, list)
		if (item->vmptr == vmptr) {
			free_loaded_vmcs(&item->vmcs02);
			list_del(&item->list);
			kfree(item);
			vmx->nested.vmcs02_num--;
			return;
		}
}

/*
 * Free all VMCSs saved for this vcpu, except the one pointed by
 * vmx->loaded_vmcs. These include the VMCSs in vmcs02_pool (except the one
 * currently used, if running L2), and vmcs01 when running L2.
 */
static void nested_free_all_saved_vmcss(struct vcpu_vmx *vmx)
{
	struct vmcs02_list *item, *n;
	list_for_each_entry_safe(item, n, &vmx->nested.vmcs02_pool, list) {
		if (vmx->loaded_vmcs != &item->vmcs02)
			free_loaded_vmcs(&item->vmcs02);
		list_del(&item->list);
		kfree(item);
	}
	vmx->nested.vmcs02_num = 0;

	if (vmx->loaded_vmcs != &vmx->vmcs01)
		free_loaded_vmcs(&vmx->vmcs01);
}

/*
 * The following 3 functions, nested_vmx_succeed()/failValid()/failInvalid(),
 * set the success or error code of an emulated VMX instruction, as specified
 * by Vol 2B, VMX Instruction Reference, "Conventions".
 */
static void nested_vmx_succeed(struct kvm_vcpu *vcpu)
{
	vmx_set_rflags(vcpu, vmx_get_rflags(vcpu)
			& ~(X86_EFLAGS_CF | X86_EFLAGS_PF | X86_EFLAGS_AF |
			    X86_EFLAGS_ZF | X86_EFLAGS_SF | X86_EFLAGS_OF));
}

static void nested_vmx_failInvalid(struct kvm_vcpu *vcpu)
{
	vmx_set_rflags(vcpu, (vmx_get_rflags(vcpu)
			& ~(X86_EFLAGS_PF | X86_EFLAGS_AF | X86_EFLAGS_ZF |
			    X86_EFLAGS_SF | X86_EFLAGS_OF))
			| X86_EFLAGS_CF);
}

static void nested_vmx_failValid(struct kvm_vcpu *vcpu,
					u32 vm_instruction_error)
{
	if (to_vmx(vcpu)->nested.current_vmptr == -1ull) {
		/*
		 * failValid writes the error number to the current VMCS, which
		 * can't be done there isn't a current VMCS.
		 */
		nested_vmx_failInvalid(vcpu);
		return;
	}
	vmx_set_rflags(vcpu, (vmx_get_rflags(vcpu)
			& ~(X86_EFLAGS_CF | X86_EFLAGS_PF | X86_EFLAGS_AF |
			    X86_EFLAGS_SF | X86_EFLAGS_OF))
			| X86_EFLAGS_ZF);
	get_vmcs12(vcpu)->vm_instruction_error = vm_instruction_error;
	/*
	 * We don't need to force a shadow sync because
	 * VM_INSTRUCTION_ERROR is not shadowed
	 */
}

/*
 * Emulate the VMXON instruction.
 * Currently, we just remember that VMX is active, and do not save or even
 * inspect the argument to VMXON (the so-called "VMXON pointer") because we
 * do not currently need to store anything in that guest-allocated memory
 * region. Consequently, VMCLEAR and VMPTRLD also do not verify that the their
 * argument is different from the VMXON pointer (which the spec says they do).
 */
static int handle_vmon(struct kvm_vcpu *vcpu)
{
	struct kvm_segment cs;
	struct vcpu_vmx *vmx = to_vmx(vcpu);
	struct vmcs *shadow_vmcs;
	const u64 VMXON_NEEDED_FEATURES = FEATURE_CONTROL_LOCKED
		| FEATURE_CONTROL_VMXON_ENABLED_OUTSIDE_SMX;

	/* The Intel VMX Instruction Reference lists a bunch of bits that
	 * are prerequisite to running VMXON, most notably cr4.VMXE must be
	 * set to 1 (see vmx_set_cr4() for when we allow the guest to set this).
	 * Otherwise, we should fail with #UD. We test these now:
	 */
	if (!kvm_read_cr4_bits(vcpu, X86_CR4_VMXE) ||
	    !kvm_read_cr0_bits(vcpu, X86_CR0_PE) ||
	    (vmx_get_rflags(vcpu) & X86_EFLAGS_VM)) {
		kvm_queue_exception(vcpu, UD_VECTOR);
		return 1;
	}

	vmx_get_segment(vcpu, &cs, VCPU_SREG_CS);
	if (is_long_mode(vcpu) && !cs.l) {
		kvm_queue_exception(vcpu, UD_VECTOR);
		return 1;
	}

	if (vmx_get_cpl(vcpu)) {
		kvm_inject_gp(vcpu, 0);
		return 1;
	}
	if (vmx->nested.vmxon) {
		nested_vmx_failValid(vcpu, VMXERR_VMXON_IN_VMX_ROOT_OPERATION);
		skip_emulated_instruction(vcpu);
		return 1;
	}

	if ((vmx->nested.msr_ia32_feature_control & VMXON_NEEDED_FEATURES)
			!= VMXON_NEEDED_FEATURES) {
		kvm_inject_gp(vcpu, 0);
		return 1;
	}

	if (enable_shadow_vmcs) {
		shadow_vmcs = alloc_vmcs();
		if (!shadow_vmcs)
			return -ENOMEM;
		/* mark vmcs as shadow */
		shadow_vmcs->revision_id |= (1u << 31);
		/* init shadow vmcs */
		vmcs_clear(shadow_vmcs);
		vmx->nested.current_shadow_vmcs = shadow_vmcs;
	}

	INIT_LIST_HEAD(&(vmx->nested.vmcs02_pool));
	vmx->nested.vmcs02_num = 0;

	vmx->nested.vmxon = true;

	skip_emulated_instruction(vcpu);
	nested_vmx_succeed(vcpu);
	return 1;
}

/*
 * Intel's VMX Instruction Reference specifies a common set of prerequisites
 * for running VMX instructions (except VMXON, whose prerequisites are
 * slightly different). It also specifies what exception to inject otherwise.
 */
static int nested_vmx_check_permission(struct kvm_vcpu *vcpu)
{
	struct kvm_segment cs;
	struct vcpu_vmx *vmx = to_vmx(vcpu);

	if (!vmx->nested.vmxon) {
		kvm_queue_exception(vcpu, UD_VECTOR);
		return 0;
	}

	vmx_get_segment(vcpu, &cs, VCPU_SREG_CS);
	if ((vmx_get_rflags(vcpu) & X86_EFLAGS_VM) ||
	    (is_long_mode(vcpu) && !cs.l)) {
		kvm_queue_exception(vcpu, UD_VECTOR);
		return 0;
	}

	if (vmx_get_cpl(vcpu)) {
		kvm_inject_gp(vcpu, 0);
		return 0;
	}

	return 1;
}

static inline void nested_release_vmcs12(struct vcpu_vmx *vmx)
{
	u32 exec_control;
	if (enable_shadow_vmcs) {
		if (vmx->nested.current_vmcs12 != NULL) {
			/* copy to memory all shadowed fields in case
			   they were modified */
			copy_shadow_to_vmcs12(vmx);
			vmx->nested.sync_shadow_vmcs = false;
			exec_control = vmcs_read32(SECONDARY_VM_EXEC_CONTROL);
			exec_control &= ~SECONDARY_EXEC_SHADOW_VMCS;
			vmcs_write32(SECONDARY_VM_EXEC_CONTROL, exec_control);
			vmcs_write64(VMCS_LINK_POINTER, -1ull);
		}
	}
	kunmap(vmx->nested.current_vmcs12_page);
	nested_release_page(vmx->nested.current_vmcs12_page);
}

/*
 * Free whatever needs to be freed from vmx->nested when L1 goes down, or
 * just stops using VMX.
 */
static void free_nested(struct vcpu_vmx *vmx)
{
	if (!vmx->nested.vmxon)
		return;
	vmx->nested.vmxon = false;
	if (vmx->nested.current_vmptr != -1ull) {
		nested_release_vmcs12(vmx);
		vmx->nested.current_vmptr = -1ull;
		vmx->nested.current_vmcs12 = NULL;
	}
	if (enable_shadow_vmcs)
		free_vmcs(vmx->nested.current_shadow_vmcs);
	/* Unpin physical memory we referred to in current vmcs02 */
	if (vmx->nested.apic_access_page) {
		nested_release_page(vmx->nested.apic_access_page);
		vmx->nested.apic_access_page = 0;
	}

	nested_free_all_saved_vmcss(vmx);
}

/* Emulate the VMXOFF instruction */
static int handle_vmoff(struct kvm_vcpu *vcpu)
{
	if (!nested_vmx_check_permission(vcpu))
		return 1;
	free_nested(to_vmx(vcpu));
	skip_emulated_instruction(vcpu);
	nested_vmx_succeed(vcpu);
	return 1;
}

/*
 * Decode the memory-address operand of a vmx instruction, as recorded on an
 * exit caused by such an instruction (run by a guest hypervisor).
 * On success, returns 0. When the operand is invalid, returns 1 and throws
 * #UD or #GP.
 */
static int get_vmx_mem_address(struct kvm_vcpu *vcpu,
				 unsigned long exit_qualification,
				 u32 vmx_instruction_info, gva_t *ret)
{
	/*
	 * According to Vol. 3B, "Information for VM Exits Due to Instruction
	 * Execution", on an exit, vmx_instruction_info holds most of the
	 * addressing components of the operand. Only the displacement part
	 * is put in exit_qualification (see 3B, "Basic VM-Exit Information").
	 * For how an actual address is calculated from all these components,
	 * refer to Vol. 1, "Operand Addressing".
	 */
	int  scaling = vmx_instruction_info & 3;
	int  addr_size = (vmx_instruction_info >> 7) & 7;
	bool is_reg = vmx_instruction_info & (1u << 10);
	int  seg_reg = (vmx_instruction_info >> 15) & 7;
	int  index_reg = (vmx_instruction_info >> 18) & 0xf;
	bool index_is_valid = !(vmx_instruction_info & (1u << 22));
	int  base_reg       = (vmx_instruction_info >> 23) & 0xf;
	bool base_is_valid  = !(vmx_instruction_info & (1u << 27));

	if (is_reg) {
		kvm_queue_exception(vcpu, UD_VECTOR);
		return 1;
	}

	/* Addr = segment_base + offset */
	/* offset = base + [index * scale] + displacement */
	*ret = vmx_get_segment_base(vcpu, seg_reg);
	if (base_is_valid)
		*ret += kvm_register_read(vcpu, base_reg);
	if (index_is_valid)
		*ret += kvm_register_read(vcpu, index_reg)<<scaling;
	*ret += exit_qualification; /* holds the displacement */

	if (addr_size == 1) /* 32 bit */
		*ret &= 0xffffffff;

	/*
	 * TODO: throw #GP (and return 1) in various cases that the VM*
	 * instructions require it - e.g., offset beyond segment limit,
	 * unusable or unreadable/unwritable segment, non-canonical 64-bit
	 * address, and so on. Currently these are not checked.
	 */
	return 0;
}

/* Emulate the VMCLEAR instruction */
static int handle_vmclear(struct kvm_vcpu *vcpu)
{
	struct vcpu_vmx *vmx = to_vmx(vcpu);
	gva_t gva;
	gpa_t vmptr;
	struct vmcs12 *vmcs12;
	struct page *page;
	struct x86_exception e;

	if (!nested_vmx_check_permission(vcpu))
		return 1;

	if (get_vmx_mem_address(vcpu, vmcs_readl(EXIT_QUALIFICATION),
			vmcs_read32(VMX_INSTRUCTION_INFO), &gva))
		return 1;

	if (kvm_read_guest_virt(&vcpu->arch.emulate_ctxt, gva, &vmptr,
				sizeof(vmptr), &e)) {
		kvm_inject_page_fault(vcpu, &e);
		return 1;
	}

	if (!IS_ALIGNED(vmptr, PAGE_SIZE)) {
		nested_vmx_failValid(vcpu, VMXERR_VMCLEAR_INVALID_ADDRESS);
		skip_emulated_instruction(vcpu);
		return 1;
	}

	if (vmptr == vmx->nested.current_vmptr) {
		nested_release_vmcs12(vmx);
		vmx->nested.current_vmptr = -1ull;
		vmx->nested.current_vmcs12 = NULL;
	}

	page = nested_get_page(vcpu, vmptr);
	if (page == NULL) {
		/*
		 * For accurate processor emulation, VMCLEAR beyond available
		 * physical memory should do nothing at all. However, it is
		 * possible that a nested vmx bug, not a guest hypervisor bug,
		 * resulted in this case, so let's shut down before doing any
		 * more damage:
		 */
		kvm_make_request(KVM_REQ_TRIPLE_FAULT, vcpu);
		return 1;
	}
	vmcs12 = kmap(page);
	vmcs12->launch_state = 0;
	kunmap(page);
	nested_release_page(page);

	nested_free_vmcs02(vmx, vmptr);

	skip_emulated_instruction(vcpu);
	nested_vmx_succeed(vcpu);
	return 1;
}

static int nested_vmx_run(struct kvm_vcpu *vcpu, bool launch);

/* Emulate the VMLAUNCH instruction */
static int handle_vmlaunch(struct kvm_vcpu *vcpu)
{
	return nested_vmx_run(vcpu, true);
}

/* Emulate the VMRESUME instruction */
static int handle_vmresume(struct kvm_vcpu *vcpu)
{

	return nested_vmx_run(vcpu, false);
}

enum vmcs_field_type {
	VMCS_FIELD_TYPE_U16 = 0,
	VMCS_FIELD_TYPE_U64 = 1,
	VMCS_FIELD_TYPE_U32 = 2,
	VMCS_FIELD_TYPE_NATURAL_WIDTH = 3
};

static inline int vmcs_field_type(unsigned long field)
{
	if (0x1 & field)	/* the *_HIGH fields are all 32 bit */
		return VMCS_FIELD_TYPE_U32;
	return (field >> 13) & 0x3 ;
}

static inline int vmcs_field_readonly(unsigned long field)
{
	return (((field >> 10) & 0x3) == 1);
}

/*
 * Read a vmcs12 field. Since these can have varying lengths and we return
 * one type, we chose the biggest type (u64) and zero-extend the return value
 * to that size. Note that the caller, handle_vmread, might need to use only
 * some of the bits we return here (e.g., on 32-bit guests, only 32 bits of
 * 64-bit fields are to be returned).
 */
static inline bool vmcs12_read_any(struct kvm_vcpu *vcpu,
					unsigned long field, u64 *ret)
{
	short offset = vmcs_field_to_offset(field);
	char *p;

	if (offset < 0)
		return 0;

	p = ((char *)(get_vmcs12(vcpu))) + offset;

	switch (vmcs_field_type(field)) {
	case VMCS_FIELD_TYPE_NATURAL_WIDTH:
		*ret = *((natural_width *)p);
		return 1;
	case VMCS_FIELD_TYPE_U16:
		*ret = *((u16 *)p);
		return 1;
	case VMCS_FIELD_TYPE_U32:
		*ret = *((u32 *)p);
		return 1;
	case VMCS_FIELD_TYPE_U64:
		*ret = *((u64 *)p);
		return 1;
	default:
		return 0; /* can never happen. */
	}
}


static inline bool vmcs12_write_any(struct kvm_vcpu *vcpu,
				    unsigned long field, u64 field_value){
	short offset = vmcs_field_to_offset(field);
	char *p = ((char *) get_vmcs12(vcpu)) + offset;
	if (offset < 0)
		return false;

	switch (vmcs_field_type(field)) {
	case VMCS_FIELD_TYPE_U16:
		*(u16 *)p = field_value;
		return true;
	case VMCS_FIELD_TYPE_U32:
		*(u32 *)p = field_value;
		return true;
	case VMCS_FIELD_TYPE_U64:
		*(u64 *)p = field_value;
		return true;
	case VMCS_FIELD_TYPE_NATURAL_WIDTH:
		*(natural_width *)p = field_value;
		return true;
	default:
		return false; /* can never happen. */
	}

}

static void copy_shadow_to_vmcs12(struct vcpu_vmx *vmx)
{
	int i;
	unsigned long field;
	u64 field_value;
	struct vmcs *shadow_vmcs = vmx->nested.current_shadow_vmcs;
	const unsigned long *fields = shadow_read_write_fields;
	const int num_fields = max_shadow_read_write_fields;

	vmcs_load(shadow_vmcs);

	for (i = 0; i < num_fields; i++) {
		field = fields[i];
		switch (vmcs_field_type(field)) {
		case VMCS_FIELD_TYPE_U16:
			field_value = vmcs_read16(field);
			break;
		case VMCS_FIELD_TYPE_U32:
			field_value = vmcs_read32(field);
			break;
		case VMCS_FIELD_TYPE_U64:
			field_value = vmcs_read64(field);
			break;
		case VMCS_FIELD_TYPE_NATURAL_WIDTH:
			field_value = vmcs_readl(field);
			break;
		}
		vmcs12_write_any(&vmx->vcpu, field, field_value);
	}

	vmcs_clear(shadow_vmcs);
	vmcs_load(vmx->loaded_vmcs->vmcs);
}

static void copy_vmcs12_to_shadow(struct vcpu_vmx *vmx)
{
	const unsigned long *fields[] = {
		shadow_read_write_fields,
		shadow_read_only_fields
	};
	const int max_fields[] = {
		max_shadow_read_write_fields,
		max_shadow_read_only_fields
	};
	int i, q;
	unsigned long field;
	u64 field_value = 0;
	struct vmcs *shadow_vmcs = vmx->nested.current_shadow_vmcs;

	vmcs_load(shadow_vmcs);

	for (q = 0; q < ARRAY_SIZE(fields); q++) {
		for (i = 0; i < max_fields[q]; i++) {
			field = fields[q][i];
			vmcs12_read_any(&vmx->vcpu, field, &field_value);

			switch (vmcs_field_type(field)) {
			case VMCS_FIELD_TYPE_U16:
				vmcs_write16(field, (u16)field_value);
				break;
			case VMCS_FIELD_TYPE_U32:
				vmcs_write32(field, (u32)field_value);
				break;
			case VMCS_FIELD_TYPE_U64:
				vmcs_write64(field, (u64)field_value);
				break;
			case VMCS_FIELD_TYPE_NATURAL_WIDTH:
				vmcs_writel(field, (long)field_value);
				break;
			}
		}
	}

	vmcs_clear(shadow_vmcs);
	vmcs_load(vmx->loaded_vmcs->vmcs);
}

/*
 * VMX instructions which assume a current vmcs12 (i.e., that VMPTRLD was
 * used before) all generate the same failure when it is missing.
 */
static int nested_vmx_check_vmcs12(struct kvm_vcpu *vcpu)
{
	struct vcpu_vmx *vmx = to_vmx(vcpu);
	if (vmx->nested.current_vmptr == -1ull) {
		nested_vmx_failInvalid(vcpu);
		skip_emulated_instruction(vcpu);
		return 0;
	}
	return 1;
}

static int handle_vmread(struct kvm_vcpu *vcpu)
{
	unsigned long field;
	u64 field_value;
	unsigned long exit_qualification = vmcs_readl(EXIT_QUALIFICATION);
	u32 vmx_instruction_info = vmcs_read32(VMX_INSTRUCTION_INFO);
	gva_t gva = 0;

	if (!nested_vmx_check_permission(vcpu) ||
	    !nested_vmx_check_vmcs12(vcpu))
		return 1;

	/* Decode instruction info and find the field to read */
	field = kvm_register_read(vcpu, (((vmx_instruction_info) >> 28) & 0xf));
	/* Read the field, zero-extended to a u64 field_value */
	if (!vmcs12_read_any(vcpu, field, &field_value)) {
		nested_vmx_failValid(vcpu, VMXERR_UNSUPPORTED_VMCS_COMPONENT);
		skip_emulated_instruction(vcpu);
		return 1;
	}
	/*
	 * Now copy part of this value to register or memory, as requested.
	 * Note that the number of bits actually copied is 32 or 64 depending
	 * on the guest's mode (32 or 64 bit), not on the given field's length.
	 */
	if (vmx_instruction_info & (1u << 10)) {
		kvm_register_write(vcpu, (((vmx_instruction_info) >> 3) & 0xf),
			field_value);
	} else {
		if (get_vmx_mem_address(vcpu, exit_qualification,
				vmx_instruction_info, &gva))
			return 1;
		/* _system ok, as nested_vmx_check_permission verified cpl=0 */
		kvm_write_guest_virt_system(&vcpu->arch.emulate_ctxt, gva,
			     &field_value, (is_long_mode(vcpu) ? 8 : 4), NULL);
	}

	nested_vmx_succeed(vcpu);
	skip_emulated_instruction(vcpu);
	return 1;
}


static int handle_vmwrite(struct kvm_vcpu *vcpu)
{
	unsigned long field;
	gva_t gva;
	unsigned long exit_qualification = vmcs_readl(EXIT_QUALIFICATION);
	u32 vmx_instruction_info = vmcs_read32(VMX_INSTRUCTION_INFO);
	/* The value to write might be 32 or 64 bits, depending on L1's long
	 * mode, and eventually we need to write that into a field of several
	 * possible lengths. The code below first zero-extends the value to 64
	 * bit (field_value), and then copies only the approriate number of
	 * bits into the vmcs12 field.
	 */
	u64 field_value = 0;
	struct x86_exception e;

	if (!nested_vmx_check_permission(vcpu) ||
	    !nested_vmx_check_vmcs12(vcpu))
		return 1;

	if (vmx_instruction_info & (1u << 10))
		field_value = kvm_register_read(vcpu,
			(((vmx_instruction_info) >> 3) & 0xf));
	else {
		if (get_vmx_mem_address(vcpu, exit_qualification,
				vmx_instruction_info, &gva))
			return 1;
		if (kvm_read_guest_virt(&vcpu->arch.emulate_ctxt, gva,
			   &field_value, (is_long_mode(vcpu) ? 8 : 4), &e)) {
			kvm_inject_page_fault(vcpu, &e);
			return 1;
		}
	}


	field = kvm_register_read(vcpu, (((vmx_instruction_info) >> 28) & 0xf));
	if (vmcs_field_readonly(field)) {
		nested_vmx_failValid(vcpu,
			VMXERR_VMWRITE_READ_ONLY_VMCS_COMPONENT);
		skip_emulated_instruction(vcpu);
		return 1;
	}

	if (!vmcs12_write_any(vcpu, field, field_value)) {
		nested_vmx_failValid(vcpu, VMXERR_UNSUPPORTED_VMCS_COMPONENT);
		skip_emulated_instruction(vcpu);
		return 1;
	}

	nested_vmx_succeed(vcpu);
	skip_emulated_instruction(vcpu);
	return 1;
}

/* Emulate the VMPTRLD instruction */
static int handle_vmptrld(struct kvm_vcpu *vcpu)
{
	struct vcpu_vmx *vmx = to_vmx(vcpu);
	gva_t gva;
	gpa_t vmptr;
	struct x86_exception e;
	u32 exec_control;

	if (!nested_vmx_check_permission(vcpu))
		return 1;

	if (get_vmx_mem_address(vcpu, vmcs_readl(EXIT_QUALIFICATION),
			vmcs_read32(VMX_INSTRUCTION_INFO), &gva))
		return 1;

	if (kvm_read_guest_virt(&vcpu->arch.emulate_ctxt, gva, &vmptr,
				sizeof(vmptr), &e)) {
		kvm_inject_page_fault(vcpu, &e);
		return 1;
	}

	if (!IS_ALIGNED(vmptr, PAGE_SIZE)) {
		nested_vmx_failValid(vcpu, VMXERR_VMPTRLD_INVALID_ADDRESS);
		skip_emulated_instruction(vcpu);
		return 1;
	}

	if (vmx->nested.current_vmptr != vmptr) {
		struct vmcs12 *new_vmcs12;
		struct page *page;
		page = nested_get_page(vcpu, vmptr);
		if (page == NULL) {
			nested_vmx_failInvalid(vcpu);
			skip_emulated_instruction(vcpu);
			return 1;
		}
		new_vmcs12 = kmap(page);
		if (new_vmcs12->revision_id != VMCS12_REVISION) {
			kunmap(page);
			nested_release_page_clean(page);
			nested_vmx_failValid(vcpu,
				VMXERR_VMPTRLD_INCORRECT_VMCS_REVISION_ID);
			skip_emulated_instruction(vcpu);
			return 1;
		}
		if (vmx->nested.current_vmptr != -1ull)
			nested_release_vmcs12(vmx);

		vmx->nested.current_vmptr = vmptr;
		vmx->nested.current_vmcs12 = new_vmcs12;
		vmx->nested.current_vmcs12_page = page;
		if (enable_shadow_vmcs) {
			exec_control = vmcs_read32(SECONDARY_VM_EXEC_CONTROL);
			exec_control |= SECONDARY_EXEC_SHADOW_VMCS;
			vmcs_write32(SECONDARY_VM_EXEC_CONTROL, exec_control);
			vmcs_write64(VMCS_LINK_POINTER,
				     __pa(vmx->nested.current_shadow_vmcs));
			vmx->nested.sync_shadow_vmcs = true;
		}
	}

	nested_vmx_succeed(vcpu);
	skip_emulated_instruction(vcpu);
	return 1;
}

/* Emulate the VMPTRST instruction */
static int handle_vmptrst(struct kvm_vcpu *vcpu)
{
	unsigned long exit_qualification = vmcs_readl(EXIT_QUALIFICATION);
	u32 vmx_instruction_info = vmcs_read32(VMX_INSTRUCTION_INFO);
	gva_t vmcs_gva;
	struct x86_exception e;

	if (!nested_vmx_check_permission(vcpu))
		return 1;

	if (get_vmx_mem_address(vcpu, exit_qualification,
			vmx_instruction_info, &vmcs_gva))
		return 1;
	/* ok to use *_system, as nested_vmx_check_permission verified cpl=0 */
	if (kvm_write_guest_virt_system(&vcpu->arch.emulate_ctxt, vmcs_gva,
				 (void *)&to_vmx(vcpu)->nested.current_vmptr,
				 sizeof(u64), &e)) {
		kvm_inject_page_fault(vcpu, &e);
		return 1;
	}
	nested_vmx_succeed(vcpu);
	skip_emulated_instruction(vcpu);
	return 1;
}

/* Emulate the INVEPT instruction */
static int handle_invept(struct kvm_vcpu *vcpu)
{
	u32 vmx_instruction_info, types;
	unsigned long type;
	gva_t gva;
	struct x86_exception e;
	struct {
		u64 eptp, gpa;
	} operand;
	u64 eptp_mask = ((1ull << 51) - 1) & PAGE_MASK;

	if (!(nested_vmx_secondary_ctls_high & SECONDARY_EXEC_ENABLE_EPT) ||
	    !(nested_vmx_ept_caps & VMX_EPT_INVEPT_BIT)) {
		kvm_queue_exception(vcpu, UD_VECTOR);
		return 1;
	}

	if (!nested_vmx_check_permission(vcpu))
		return 1;

	if (!kvm_read_cr0_bits(vcpu, X86_CR0_PE)) {
		kvm_queue_exception(vcpu, UD_VECTOR);
		return 1;
	}

	vmx_instruction_info = vmcs_read32(VMX_INSTRUCTION_INFO);
	type = kvm_register_read(vcpu, (vmx_instruction_info >> 28) & 0xf);

	types = (nested_vmx_ept_caps >> VMX_EPT_EXTENT_SHIFT) & 6;

	if (!(types & (1UL << type))) {
		nested_vmx_failValid(vcpu,
				VMXERR_INVALID_OPERAND_TO_INVEPT_INVVPID);
		return 1;
	}

	/* According to the Intel VMX instruction reference, the memory
	 * operand is read even if it isn't needed (e.g., for type==global)
	 */
	if (get_vmx_mem_address(vcpu, vmcs_readl(EXIT_QUALIFICATION),
			vmx_instruction_info, &gva))
		return 1;
	if (kvm_read_guest_virt(&vcpu->arch.emulate_ctxt, gva, &operand,
				sizeof(operand), &e)) {
		kvm_inject_page_fault(vcpu, &e);
		return 1;
	}

	switch (type) {
	case VMX_EPT_EXTENT_CONTEXT:
		if ((operand.eptp & eptp_mask) !=
				(nested_ept_get_cr3(vcpu) & eptp_mask))
			break;
	case VMX_EPT_EXTENT_GLOBAL:
		kvm_mmu_sync_roots(vcpu);
		kvm_mmu_flush_tlb(vcpu);
		nested_vmx_succeed(vcpu);
		break;
	default:
		BUG_ON(1);
		break;
	}

	skip_emulated_instruction(vcpu);
	return 1;
}

/*
 * The exit handlers return 1 if the exit was handled fully and guest execution
 * may resume.  Otherwise they set the kvm_run parameter to indicate what needs
 * to be done to userspace and return 0.
 */
static int (*const kvm_vmx_exit_handlers[])(struct kvm_vcpu *vcpu) = {
	[EXIT_REASON_EXCEPTION_NMI]           = handle_exception,
	[EXIT_REASON_EXTERNAL_INTERRUPT]      = handle_external_interrupt,
	[EXIT_REASON_TRIPLE_FAULT]            = handle_triple_fault,
	[EXIT_REASON_NMI_WINDOW]	      = handle_nmi_window,
	[EXIT_REASON_IO_INSTRUCTION]          = handle_io,
	[EXIT_REASON_CR_ACCESS]               = handle_cr,
	[EXIT_REASON_DR_ACCESS]               = handle_dr,
	[EXIT_REASON_CPUID]                   = handle_cpuid,
	[EXIT_REASON_MSR_READ]                = handle_rdmsr,
	[EXIT_REASON_MSR_WRITE]               = handle_wrmsr,
	[EXIT_REASON_PENDING_INTERRUPT]       = handle_interrupt_window,
	[EXIT_REASON_HLT]                     = handle_halt,
	[EXIT_REASON_INVD]		      = handle_invd,
	[EXIT_REASON_INVLPG]		      = handle_invlpg,
	[EXIT_REASON_RDPMC]                   = handle_rdpmc,
	[EXIT_REASON_VMCALL]                  = handle_vmcall,
	[EXIT_REASON_VMCLEAR]	              = handle_vmclear,
	[EXIT_REASON_VMLAUNCH]                = handle_vmlaunch,
	[EXIT_REASON_VMPTRLD]                 = handle_vmptrld,
	[EXIT_REASON_VMPTRST]                 = handle_vmptrst,
	[EXIT_REASON_VMREAD]                  = handle_vmread,
	[EXIT_REASON_VMRESUME]                = handle_vmresume,
	[EXIT_REASON_VMWRITE]                 = handle_vmwrite,
	[EXIT_REASON_VMOFF]                   = handle_vmoff,
	[EXIT_REASON_VMON]                    = handle_vmon,
	[EXIT_REASON_TPR_BELOW_THRESHOLD]     = handle_tpr_below_threshold,
	[EXIT_REASON_APIC_ACCESS]             = handle_apic_access,
	[EXIT_REASON_APIC_WRITE]              = handle_apic_write,
	[EXIT_REASON_EOI_INDUCED]             = handle_apic_eoi_induced,
	[EXIT_REASON_WBINVD]                  = handle_wbinvd,
	[EXIT_REASON_XSETBV]                  = handle_xsetbv,
	[EXIT_REASON_TASK_SWITCH]             = handle_task_switch,
	[EXIT_REASON_MCE_DURING_VMENTRY]      = handle_machine_check,
	[EXIT_REASON_EPT_VIOLATION]	      = handle_ept_violation,
	[EXIT_REASON_EPT_MISCONFIG]           = handle_ept_misconfig,
	[EXIT_REASON_PAUSE_INSTRUCTION]       = handle_pause,
	[EXIT_REASON_MWAIT_INSTRUCTION]	      = handle_invalid_op,
	[EXIT_REASON_MONITOR_INSTRUCTION]     = handle_invalid_op,
	[EXIT_REASON_INVEPT]                  = handle_invept,
};

static const int kvm_vmx_max_exit_handlers =
	ARRAY_SIZE(kvm_vmx_exit_handlers);

static bool nested_vmx_exit_handled_io(struct kvm_vcpu *vcpu,
				       struct vmcs12 *vmcs12)
{
	unsigned long exit_qualification;
	gpa_t bitmap, last_bitmap;
	unsigned int port;
	int size;
	u8 b;

	if (!nested_cpu_has(vmcs12, CPU_BASED_USE_IO_BITMAPS))
		return nested_cpu_has(vmcs12, CPU_BASED_UNCOND_IO_EXITING);

	exit_qualification = vmcs_readl(EXIT_QUALIFICATION);

	port = exit_qualification >> 16;
	size = (exit_qualification & 7) + 1;

	last_bitmap = (gpa_t)-1;
	b = -1;

	while (size > 0) {
		if (port < 0x8000)
			bitmap = vmcs12->io_bitmap_a;
		else if (port < 0x10000)
			bitmap = vmcs12->io_bitmap_b;
		else
			return 1;
		bitmap += (port & 0x7fff) / 8;

		if (last_bitmap != bitmap)
			if (kvm_read_guest(vcpu->kvm, bitmap, &b, 1))
				return 1;
		if (b & (1 << (port & 7)))
			return 1;

		port++;
		size--;
		last_bitmap = bitmap;
	}

	return 0;
}

/*
 * Return 1 if we should exit from L2 to L1 to handle an MSR access access,
 * rather than handle it ourselves in L0. I.e., check whether L1 expressed
 * disinterest in the current event (read or write a specific MSR) by using an
 * MSR bitmap. This may be the case even when L0 doesn't use MSR bitmaps.
 */
static bool nested_vmx_exit_handled_msr(struct kvm_vcpu *vcpu,
	struct vmcs12 *vmcs12, u32 exit_reason)
{
	u32 msr_index = vcpu->arch.regs[VCPU_REGS_RCX];
	gpa_t bitmap;

	if (!nested_cpu_has(vmcs12, CPU_BASED_USE_MSR_BITMAPS))
		return 1;

	/*
	 * The MSR_BITMAP page is divided into four 1024-byte bitmaps,
	 * for the four combinations of read/write and low/high MSR numbers.
	 * First we need to figure out which of the four to use:
	 */
	bitmap = vmcs12->msr_bitmap;
	if (exit_reason == EXIT_REASON_MSR_WRITE)
		bitmap += 2048;
	if (msr_index >= 0xc0000000) {
		msr_index -= 0xc0000000;
		bitmap += 1024;
	}

	/* Then read the msr_index'th bit from this bitmap: */
	if (msr_index < 1024*8) {
		unsigned char b;
		if (kvm_read_guest(vcpu->kvm, bitmap + msr_index/8, &b, 1))
			return 1;
		return 1 & (b >> (msr_index & 7));
	} else
		return 1; /* let L1 handle the wrong parameter */
}

/*
 * Return 1 if we should exit from L2 to L1 to handle a CR access exit,
 * rather than handle it ourselves in L0. I.e., check if L1 wanted to
 * intercept (via guest_host_mask etc.) the current event.
 */
static bool nested_vmx_exit_handled_cr(struct kvm_vcpu *vcpu,
	struct vmcs12 *vmcs12)
{
	unsigned long exit_qualification = vmcs_readl(EXIT_QUALIFICATION);
	int cr = exit_qualification & 15;
	int reg = (exit_qualification >> 8) & 15;
	unsigned long val = kvm_register_read(vcpu, reg);

	switch ((exit_qualification >> 4) & 3) {
	case 0: /* mov to cr */
		switch (cr) {
		case 0:
			if (vmcs12->cr0_guest_host_mask &
			    (val ^ vmcs12->cr0_read_shadow))
				return 1;
			break;
		case 3:
			if ((vmcs12->cr3_target_count >= 1 &&
					vmcs12->cr3_target_value0 == val) ||
				(vmcs12->cr3_target_count >= 2 &&
					vmcs12->cr3_target_value1 == val) ||
				(vmcs12->cr3_target_count >= 3 &&
					vmcs12->cr3_target_value2 == val) ||
				(vmcs12->cr3_target_count >= 4 &&
					vmcs12->cr3_target_value3 == val))
				return 0;
			if (nested_cpu_has(vmcs12, CPU_BASED_CR3_LOAD_EXITING))
				return 1;
			break;
		case 4:
			if (vmcs12->cr4_guest_host_mask &
			    (vmcs12->cr4_read_shadow ^ val))
				return 1;
			break;
		case 8:
			if (nested_cpu_has(vmcs12, CPU_BASED_CR8_LOAD_EXITING))
				return 1;
			break;
		}
		break;
	case 2: /* clts */
		if ((vmcs12->cr0_guest_host_mask & X86_CR0_TS) &&
		    (vmcs12->cr0_read_shadow & X86_CR0_TS))
			return 1;
		break;
	case 1: /* mov from cr */
		switch (cr) {
		case 3:
			if (vmcs12->cpu_based_vm_exec_control &
			    CPU_BASED_CR3_STORE_EXITING)
				return 1;
			break;
		case 8:
			if (vmcs12->cpu_based_vm_exec_control &
			    CPU_BASED_CR8_STORE_EXITING)
				return 1;
			break;
		}
		break;
	case 3: /* lmsw */
		/*
		 * lmsw can change bits 1..3 of cr0, and only set bit 0 of
		 * cr0. Other attempted changes are ignored, with no exit.
		 */
		if (vmcs12->cr0_guest_host_mask & 0xe &
		    (val ^ vmcs12->cr0_read_shadow))
			return 1;
		if ((vmcs12->cr0_guest_host_mask & 0x1) &&
		    !(vmcs12->cr0_read_shadow & 0x1) &&
		    (val & 0x1))
			return 1;
		break;
	}
	return 0;
}

/*
 * Return 1 if we should exit from L2 to L1 to handle an exit, or 0 if we
 * should handle it ourselves in L0 (and then continue L2). Only call this
 * when in is_guest_mode (L2).
 */
static bool nested_vmx_exit_handled(struct kvm_vcpu *vcpu)
{
	u32 intr_info = vmcs_read32(VM_EXIT_INTR_INFO);
	struct vcpu_vmx *vmx = to_vmx(vcpu);
	struct vmcs12 *vmcs12 = get_vmcs12(vcpu);
	u32 exit_reason = vmx->exit_reason;

	trace_kvm_nested_vmexit(kvm_rip_read(vcpu), exit_reason,
				vmcs_readl(EXIT_QUALIFICATION),
				vmx->idt_vectoring_info,
				intr_info,
				vmcs_read32(VM_EXIT_INTR_ERROR_CODE),
				KVM_ISA_VMX);

	if (vmx->nested.nested_run_pending)
		return 0;

	if (unlikely(vmx->fail)) {
		pr_info_ratelimited("%s failed vm entry %x\n", __func__,
				    vmcs_read32(VM_INSTRUCTION_ERROR));
		return 1;
	}

	switch (exit_reason) {
	case EXIT_REASON_EXCEPTION_NMI:
		if (!is_exception(intr_info))
			return 0;
		else if (is_page_fault(intr_info))
			return enable_ept;
		else if (is_no_device(intr_info) &&
			 !(vmcs12->guest_cr0 & X86_CR0_TS))
			return 0;
		return vmcs12->exception_bitmap &
				(1u << (intr_info & INTR_INFO_VECTOR_MASK));
	case EXIT_REASON_EXTERNAL_INTERRUPT:
		return 0;
	case EXIT_REASON_TRIPLE_FAULT:
		return 1;
	case EXIT_REASON_PENDING_INTERRUPT:
		return nested_cpu_has(vmcs12, CPU_BASED_VIRTUAL_INTR_PENDING);
	case EXIT_REASON_NMI_WINDOW:
		return nested_cpu_has(vmcs12, CPU_BASED_VIRTUAL_NMI_PENDING);
	case EXIT_REASON_TASK_SWITCH:
		return 1;
	case EXIT_REASON_CPUID:
		return 1;
	case EXIT_REASON_HLT:
		return nested_cpu_has(vmcs12, CPU_BASED_HLT_EXITING);
	case EXIT_REASON_INVD:
		return 1;
	case EXIT_REASON_INVLPG:
		return nested_cpu_has(vmcs12, CPU_BASED_INVLPG_EXITING);
	case EXIT_REASON_RDPMC:
		return nested_cpu_has(vmcs12, CPU_BASED_RDPMC_EXITING);
	case EXIT_REASON_RDTSC:
		return nested_cpu_has(vmcs12, CPU_BASED_RDTSC_EXITING);
	case EXIT_REASON_VMCALL: case EXIT_REASON_VMCLEAR:
	case EXIT_REASON_VMLAUNCH: case EXIT_REASON_VMPTRLD:
	case EXIT_REASON_VMPTRST: case EXIT_REASON_VMREAD:
	case EXIT_REASON_VMRESUME: case EXIT_REASON_VMWRITE:
	case EXIT_REASON_VMOFF: case EXIT_REASON_VMON:
	case EXIT_REASON_INVEPT:
		/*
		 * VMX instructions trap unconditionally. This allows L1 to
		 * emulate them for its L2 guest, i.e., allows 3-level nesting!
		 */
		return 1;
	case EXIT_REASON_CR_ACCESS:
		return nested_vmx_exit_handled_cr(vcpu, vmcs12);
	case EXIT_REASON_DR_ACCESS:
		return nested_cpu_has(vmcs12, CPU_BASED_MOV_DR_EXITING);
	case EXIT_REASON_IO_INSTRUCTION:
		return nested_vmx_exit_handled_io(vcpu, vmcs12);
	case EXIT_REASON_MSR_READ:
	case EXIT_REASON_MSR_WRITE:
		return nested_vmx_exit_handled_msr(vcpu, vmcs12, exit_reason);
	case EXIT_REASON_INVALID_STATE:
		return 1;
	case EXIT_REASON_MWAIT_INSTRUCTION:
		return nested_cpu_has(vmcs12, CPU_BASED_MWAIT_EXITING);
	case EXIT_REASON_MONITOR_INSTRUCTION:
		return nested_cpu_has(vmcs12, CPU_BASED_MONITOR_EXITING);
	case EXIT_REASON_PAUSE_INSTRUCTION:
		return nested_cpu_has(vmcs12, CPU_BASED_PAUSE_EXITING) ||
			nested_cpu_has2(vmcs12,
				SECONDARY_EXEC_PAUSE_LOOP_EXITING);
	case EXIT_REASON_MCE_DURING_VMENTRY:
		return 0;
	case EXIT_REASON_TPR_BELOW_THRESHOLD:
		return 1;
	case EXIT_REASON_APIC_ACCESS:
		return nested_cpu_has2(vmcs12,
			SECONDARY_EXEC_VIRTUALIZE_APIC_ACCESSES);
	case EXIT_REASON_EPT_VIOLATION:
		/*
		 * L0 always deals with the EPT violation. If nested EPT is
		 * used, and the nested mmu code discovers that the address is
		 * missing in the guest EPT table (EPT12), the EPT violation
		 * will be injected with nested_ept_inject_page_fault()
		 */
		return 0;
	case EXIT_REASON_EPT_MISCONFIG:
		/*
		 * L2 never uses directly L1's EPT, but rather L0's own EPT
		 * table (shadow on EPT) or a merged EPT table that L0 built
		 * (EPT on EPT). So any problems with the structure of the
		 * table is L0's fault.
		 */
		return 0;
	case EXIT_REASON_PREEMPTION_TIMER:
		return vmcs12->pin_based_vm_exec_control &
			PIN_BASED_VMX_PREEMPTION_TIMER;
	case EXIT_REASON_WBINVD:
		return nested_cpu_has2(vmcs12, SECONDARY_EXEC_WBINVD_EXITING);
	case EXIT_REASON_XSETBV:
		return 1;
	default:
		return 1;
	}
}

static void vmx_get_exit_info(struct kvm_vcpu *vcpu, u64 *info1, u64 *info2)
{
	*info1 = vmcs_readl(EXIT_QUALIFICATION);
	*info2 = vmcs_read32(VM_EXIT_INTR_INFO);
}

static void nested_adjust_preemption_timer(struct kvm_vcpu *vcpu)
{
	u64 delta_tsc_l1;
	u32 preempt_val_l1, preempt_val_l2, preempt_scale;

	if (!(get_vmcs12(vcpu)->pin_based_vm_exec_control &
			PIN_BASED_VMX_PREEMPTION_TIMER))
		return;
	preempt_scale = native_read_msr(MSR_IA32_VMX_MISC) &
			MSR_IA32_VMX_MISC_PREEMPTION_TIMER_SCALE;
	preempt_val_l2 = vmcs_read32(VMX_PREEMPTION_TIMER_VALUE);
	delta_tsc_l1 = vmx_read_l1_tsc(vcpu, native_read_tsc())
		- vcpu->arch.last_guest_tsc;
	preempt_val_l1 = delta_tsc_l1 >> preempt_scale;
	if (preempt_val_l2 <= preempt_val_l1)
		preempt_val_l2 = 0;
	else
		preempt_val_l2 -= preempt_val_l1;
	vmcs_write32(VMX_PREEMPTION_TIMER_VALUE, preempt_val_l2);
}

/*
 * The guest has exited.  See if we can fix it or if we need userspace
 * assistance.
 */
static int vmx_handle_exit(struct kvm_vcpu *vcpu)
{
	struct vcpu_vmx *vmx = to_vmx(vcpu);
	u32 exit_reason = vmx->exit_reason;
	u32 vectoring_info = vmx->idt_vectoring_info;

	/* If guest state is invalid, start emulating */
	if (vmx->emulation_required)
		return handle_invalid_guest_state(vcpu);

	if (is_guest_mode(vcpu) && nested_vmx_exit_handled(vcpu)) {
		nested_vmx_vmexit(vcpu, exit_reason,
				  vmcs_read32(VM_EXIT_INTR_INFO),
				  vmcs_readl(EXIT_QUALIFICATION));
		return 1;
	}

	if (exit_reason & VMX_EXIT_REASONS_FAILED_VMENTRY) {
		vcpu->run->exit_reason = KVM_EXIT_FAIL_ENTRY;
		vcpu->run->fail_entry.hardware_entry_failure_reason
			= exit_reason;
		return 0;
	}

	if (unlikely(vmx->fail)) {
		vcpu->run->exit_reason = KVM_EXIT_FAIL_ENTRY;
		vcpu->run->fail_entry.hardware_entry_failure_reason
			= vmcs_read32(VM_INSTRUCTION_ERROR);
		return 0;
	}

	/*
	 * Note:
	 * Do not try to fix EXIT_REASON_EPT_MISCONFIG if it caused by
	 * delivery event since it indicates guest is accessing MMIO.
	 * The vm-exit can be triggered again after return to guest that
	 * will cause infinite loop.
	 */
	if ((vectoring_info & VECTORING_INFO_VALID_MASK) &&
			(exit_reason != EXIT_REASON_EXCEPTION_NMI &&
			exit_reason != EXIT_REASON_EPT_VIOLATION &&
			exit_reason != EXIT_REASON_TASK_SWITCH)) {
		vcpu->run->exit_reason = KVM_EXIT_INTERNAL_ERROR;
		vcpu->run->internal.suberror = KVM_INTERNAL_ERROR_DELIVERY_EV;
		vcpu->run->internal.ndata = 2;
		vcpu->run->internal.data[0] = vectoring_info;
		vcpu->run->internal.data[1] = exit_reason;
		return 0;
	}

	if (unlikely(!cpu_has_virtual_nmis() && vmx->soft_vnmi_blocked &&
	    !(is_guest_mode(vcpu) && nested_cpu_has_virtual_nmis(
					get_vmcs12(vcpu))))) {
		if (vmx_interrupt_allowed(vcpu)) {
			vmx->soft_vnmi_blocked = 0;
		} else if (vmx->vnmi_blocked_time > 1000000000LL &&
			   vcpu->arch.nmi_pending) {
			/*
			 * This CPU don't support us in finding the end of an
			 * NMI-blocked window if the guest runs with IRQs
			 * disabled. So we pull the trigger after 1 s of
			 * futile waiting, but inform the user about this.
			 */
			printk(KERN_WARNING "%s: Breaking out of NMI-blocked "
			       "state on VCPU %d after 1 s timeout\n",
			       __func__, vcpu->vcpu_id);
			vmx->soft_vnmi_blocked = 0;
		}
	}

	if (exit_reason < kvm_vmx_max_exit_handlers
	    && kvm_vmx_exit_handlers[exit_reason])
		return kvm_vmx_exit_handlers[exit_reason](vcpu);
	else {
		vcpu->run->exit_reason = KVM_EXIT_UNKNOWN;
		vcpu->run->hw.hardware_exit_reason = exit_reason;
	}
	return 0;
}

static void update_cr8_intercept(struct kvm_vcpu *vcpu, int tpr, int irr)
{
	if (irr == -1 || tpr < irr) {
		vmcs_write32(TPR_THRESHOLD, 0);
		return;
	}

	vmcs_write32(TPR_THRESHOLD, irr);
}

static void vmx_set_virtual_x2apic_mode(struct kvm_vcpu *vcpu, bool set)
{
	u32 sec_exec_control;

	/*
	 * There is not point to enable virtualize x2apic without enable
	 * apicv
	 */
	if (!cpu_has_vmx_virtualize_x2apic_mode() ||
				!vmx_vm_has_apicv(vcpu->kvm))
		return;

	if (!vm_need_tpr_shadow(vcpu->kvm))
		return;

	sec_exec_control = vmcs_read32(SECONDARY_VM_EXEC_CONTROL);

	if (set) {
		sec_exec_control &= ~SECONDARY_EXEC_VIRTUALIZE_APIC_ACCESSES;
		sec_exec_control |= SECONDARY_EXEC_VIRTUALIZE_X2APIC_MODE;
	} else {
		sec_exec_control &= ~SECONDARY_EXEC_VIRTUALIZE_X2APIC_MODE;
		sec_exec_control |= SECONDARY_EXEC_VIRTUALIZE_APIC_ACCESSES;
	}
	vmcs_write32(SECONDARY_VM_EXEC_CONTROL, sec_exec_control);

	vmx_set_msr_bitmap(vcpu);
}

static void vmx_hwapic_isr_update(struct kvm *kvm, int isr)
{
	u16 status;
	u8 old;

	if (!vmx_vm_has_apicv(kvm))
		return;

	if (isr == -1)
		isr = 0;

	status = vmcs_read16(GUEST_INTR_STATUS);
	old = status >> 8;
	if (isr != old) {
		status &= 0xff;
		status |= isr << 8;
		vmcs_write16(GUEST_INTR_STATUS, status);
	}
}

static void vmx_set_rvi(int vector)
{
	u16 status;
	u8 old;

	status = vmcs_read16(GUEST_INTR_STATUS);
	old = (u8)status & 0xff;
	if ((u8)vector != old) {
		status &= ~0xff;
		status |= (u8)vector;
		vmcs_write16(GUEST_INTR_STATUS, status);
	}
}

static void vmx_hwapic_irr_update(struct kvm_vcpu *vcpu, int max_irr)
{
	if (max_irr == -1)
		return;

	vmx_set_rvi(max_irr);
}

static void vmx_load_eoi_exitmap(struct kvm_vcpu *vcpu, u64 *eoi_exit_bitmap)
{
	if (!vmx_vm_has_apicv(vcpu->kvm))
		return;

	vmcs_write64(EOI_EXIT_BITMAP0, eoi_exit_bitmap[0]);
	vmcs_write64(EOI_EXIT_BITMAP1, eoi_exit_bitmap[1]);
	vmcs_write64(EOI_EXIT_BITMAP2, eoi_exit_bitmap[2]);
	vmcs_write64(EOI_EXIT_BITMAP3, eoi_exit_bitmap[3]);
}

static void vmx_complete_atomic_exit(struct vcpu_vmx *vmx)
{
	u32 exit_intr_info;

	if (!(vmx->exit_reason == EXIT_REASON_MCE_DURING_VMENTRY
	      || vmx->exit_reason == EXIT_REASON_EXCEPTION_NMI))
		return;

	vmx->exit_intr_info = vmcs_read32(VM_EXIT_INTR_INFO);
	exit_intr_info = vmx->exit_intr_info;

	/* Handle machine checks before interrupts are enabled */
	if (is_machine_check(exit_intr_info))
		kvm_machine_check();

	/* We need to handle NMIs before interrupts are enabled */
	if ((exit_intr_info & INTR_INFO_INTR_TYPE_MASK) == INTR_TYPE_NMI_INTR &&
	    (exit_intr_info & INTR_INFO_VALID_MASK)) {
		kvm_before_handle_nmi(&vmx->vcpu);
		asm("int $2");
		kvm_after_handle_nmi(&vmx->vcpu);
	}
}

static void vmx_handle_external_intr(struct kvm_vcpu *vcpu)
{
	u32 exit_intr_info = vmcs_read32(VM_EXIT_INTR_INFO);

	/*
	 * If external interrupt exists, IF bit is set in rflags/eflags on the
	 * interrupt stack frame, and interrupt will be enabled on a return
	 * from interrupt handler.
	 */
	if ((exit_intr_info & (INTR_INFO_VALID_MASK | INTR_INFO_INTR_TYPE_MASK))
			== (INTR_INFO_VALID_MASK | INTR_TYPE_EXT_INTR)) {
		unsigned int vector;
		unsigned long entry;
		gate_desc *desc;
		struct vcpu_vmx *vmx = to_vmx(vcpu);
#ifdef CONFIG_X86_64
		unsigned long tmp;
#endif

		vector =  exit_intr_info & INTR_INFO_VECTOR_MASK;
		desc = (gate_desc *)vmx->host_idt_base + vector;
		entry = gate_offset(*desc);
		asm volatile(
#ifdef CONFIG_X86_64
			"mov %%" _ASM_SP ", %[sp]\n\t"
			"and $0xfffffffffffffff0, %%" _ASM_SP "\n\t"
			"push $%c[ss]\n\t"
			"push %[sp]\n\t"
#endif
			"pushf\n\t"
			"orl $0x200, (%%" _ASM_SP ")\n\t"
			__ASM_SIZE(push) " $%c[cs]\n\t"
			"call *%[entry]\n\t"
			:
#ifdef CONFIG_X86_64
			[sp]"=&r"(tmp)
#endif
			:
			[entry]"r"(entry),
			[ss]"i"(__KERNEL_DS),
			[cs]"i"(__KERNEL_CS)
			);
	} else
		local_irq_enable();
}

static void vmx_recover_nmi_blocking(struct vcpu_vmx *vmx)
{
	u32 exit_intr_info;
	bool unblock_nmi;
	u8 vector;
	bool idtv_info_valid;

	idtv_info_valid = vmx->idt_vectoring_info & VECTORING_INFO_VALID_MASK;

	if (cpu_has_virtual_nmis()) {
		if (vmx->nmi_known_unmasked)
			return;
		/*
		 * Can't use vmx->exit_intr_info since we're not sure what
		 * the exit reason is.
		 */
		exit_intr_info = vmcs_read32(VM_EXIT_INTR_INFO);
		unblock_nmi = (exit_intr_info & INTR_INFO_UNBLOCK_NMI) != 0;
		vector = exit_intr_info & INTR_INFO_VECTOR_MASK;
		/*
		 * SDM 3: 27.7.1.2 (September 2008)
		 * Re-set bit "block by NMI" before VM entry if vmexit caused by
		 * a guest IRET fault.
		 * SDM 3: 23.2.2 (September 2008)
		 * Bit 12 is undefined in any of the following cases:
		 *  If the VM exit sets the valid bit in the IDT-vectoring
		 *   information field.
		 *  If the VM exit is due to a double fault.
		 */
		if ((exit_intr_info & INTR_INFO_VALID_MASK) && unblock_nmi &&
		    vector != DF_VECTOR && !idtv_info_valid)
			vmcs_set_bits(GUEST_INTERRUPTIBILITY_INFO,
				      GUEST_INTR_STATE_NMI);
		else
			vmx->nmi_known_unmasked =
				!(vmcs_read32(GUEST_INTERRUPTIBILITY_INFO)
				  & GUEST_INTR_STATE_NMI);
	} else if (unlikely(vmx->soft_vnmi_blocked))
		vmx->vnmi_blocked_time +=
			ktime_to_ns(ktime_sub(ktime_get(), vmx->entry_time));
}

static void __vmx_complete_interrupts(struct kvm_vcpu *vcpu,
				      u32 idt_vectoring_info,
				      int instr_len_field,
				      int error_code_field)
{
	u8 vector;
	int type;
	bool idtv_info_valid;

	idtv_info_valid = idt_vectoring_info & VECTORING_INFO_VALID_MASK;

	vcpu->arch.nmi_injected = false;
	kvm_clear_exception_queue(vcpu);
	kvm_clear_interrupt_queue(vcpu);

	if (!idtv_info_valid)
		return;

	kvm_make_request(KVM_REQ_EVENT, vcpu);

	vector = idt_vectoring_info & VECTORING_INFO_VECTOR_MASK;
	type = idt_vectoring_info & VECTORING_INFO_TYPE_MASK;

	switch (type) {
	case INTR_TYPE_NMI_INTR:
		vcpu->arch.nmi_injected = true;
		/*
		 * SDM 3: 27.7.1.2 (September 2008)
		 * Clear bit "block by NMI" before VM entry if a NMI
		 * delivery faulted.
		 */
		vmx_set_nmi_mask(vcpu, false);
		break;
	case INTR_TYPE_SOFT_EXCEPTION:
		vcpu->arch.event_exit_inst_len = vmcs_read32(instr_len_field);
		/* fall through */
	case INTR_TYPE_HARD_EXCEPTION:
		if (idt_vectoring_info & VECTORING_INFO_DELIVER_CODE_MASK) {
			u32 err = vmcs_read32(error_code_field);
			kvm_requeue_exception_e(vcpu, vector, err);
		} else
			kvm_requeue_exception(vcpu, vector);
		break;
	case INTR_TYPE_SOFT_INTR:
		vcpu->arch.event_exit_inst_len = vmcs_read32(instr_len_field);
		/* fall through */
	case INTR_TYPE_EXT_INTR:
		kvm_queue_interrupt(vcpu, vector, type == INTR_TYPE_SOFT_INTR);
		break;
	default:
		break;
	}
}

static void vmx_complete_interrupts(struct vcpu_vmx *vmx)
{
	__vmx_complete_interrupts(&vmx->vcpu, vmx->idt_vectoring_info,
				  VM_EXIT_INSTRUCTION_LEN,
				  IDT_VECTORING_ERROR_CODE);
}

static void vmx_cancel_injection(struct kvm_vcpu *vcpu)
{
	__vmx_complete_interrupts(vcpu,
				  vmcs_read32(VM_ENTRY_INTR_INFO_FIELD),
				  VM_ENTRY_INSTRUCTION_LEN,
				  VM_ENTRY_EXCEPTION_ERROR_CODE);

	vmcs_write32(VM_ENTRY_INTR_INFO_FIELD, 0);
}

static void atomic_switch_perf_msrs(struct vcpu_vmx *vmx)
{
	int i, nr_msrs;
	struct perf_guest_switch_msr *msrs;

	msrs = perf_guest_get_msrs(&nr_msrs);

	if (!msrs)
		return;

	for (i = 0; i < nr_msrs; i++)
		if (msrs[i].host == msrs[i].guest)
			clear_atomic_switch_msr(vmx, msrs[i].msr);
		else
			add_atomic_switch_msr(vmx, msrs[i].msr, msrs[i].guest,
					msrs[i].host);
}

static void __noclone vmx_vcpu_run(struct kvm_vcpu *vcpu)
{
	struct vcpu_vmx *vmx = to_vmx(vcpu);
	unsigned long debugctlmsr, cr4;

	/* Record the guest's net vcpu time for enforced NMI injections. */
	if (unlikely(!cpu_has_virtual_nmis() && vmx->soft_vnmi_blocked))
		vmx->entry_time = ktime_get();

	/* Don't enter VMX if guest state is invalid, let the exit handler
	   start emulation until we arrive back to a valid state */
	if (vmx->emulation_required)
		return;

	if (vmx->nested.sync_shadow_vmcs) {
		copy_vmcs12_to_shadow(vmx);
		vmx->nested.sync_shadow_vmcs = false;
	}

	if (test_bit(VCPU_REGS_RSP, (unsigned long *)&vcpu->arch.regs_dirty))
		vmcs_writel(GUEST_RSP, vcpu->arch.regs[VCPU_REGS_RSP]);
	if (test_bit(VCPU_REGS_RIP, (unsigned long *)&vcpu->arch.regs_dirty))
		vmcs_writel(GUEST_RIP, vcpu->arch.regs[VCPU_REGS_RIP]);

	cr4 = read_cr4();
	if (unlikely(cr4 != vmx->host_state.vmcs_host_cr4)) {
		vmcs_writel(HOST_CR4, cr4);
		vmx->host_state.vmcs_host_cr4 = cr4;
	}

	/* When single-stepping over STI and MOV SS, we must clear the
	 * corresponding interruptibility bits in the guest state. Otherwise
	 * vmentry fails as it then expects bit 14 (BS) in pending debug
	 * exceptions being set, but that's not correct for the guest debugging
	 * case. */
	if (vcpu->guest_debug & KVM_GUESTDBG_SINGLESTEP)
		vmx_set_interrupt_shadow(vcpu, 0);

	atomic_switch_perf_msrs(vmx);
	debugctlmsr = get_debugctlmsr();

	if (is_guest_mode(vcpu) && !vmx->nested.nested_run_pending)
		nested_adjust_preemption_timer(vcpu);
	vmx->__launched = vmx->loaded_vmcs->launched;
	asm(
		/* Store host registers */
		"push %%" _ASM_DX "; push %%" _ASM_BP ";"
		"push %%" _ASM_CX " \n\t" /* placeholder for guest rcx */
		"push %%" _ASM_CX " \n\t"
		"cmp %%" _ASM_SP ", %c[host_rsp](%0) \n\t"
		"je 1f \n\t"
		"mov %%" _ASM_SP ", %c[host_rsp](%0) \n\t"
		__ex(ASM_VMX_VMWRITE_RSP_RDX) "\n\t"
		"1: \n\t"
		/* Reload cr2 if changed */
		"mov %c[cr2](%0), %%" _ASM_AX " \n\t"
		"mov %%cr2, %%" _ASM_DX " \n\t"
		"cmp %%" _ASM_AX ", %%" _ASM_DX " \n\t"
		"je 2f \n\t"
		"mov %%" _ASM_AX", %%cr2 \n\t"
		"2: \n\t"
		/* Check if vmlaunch of vmresume is needed */
		"cmpl $0, %c[launched](%0) \n\t"
		/* Load guest registers.  Don't clobber flags. */
		"mov %c[rax](%0), %%" _ASM_AX " \n\t"
		"mov %c[rbx](%0), %%" _ASM_BX " \n\t"
		"mov %c[rdx](%0), %%" _ASM_DX " \n\t"
		"mov %c[rsi](%0), %%" _ASM_SI " \n\t"
		"mov %c[rdi](%0), %%" _ASM_DI " \n\t"
		"mov %c[rbp](%0), %%" _ASM_BP " \n\t"
#ifdef CONFIG_X86_64
		"mov %c[r8](%0),  %%r8  \n\t"
		"mov %c[r9](%0),  %%r9  \n\t"
		"mov %c[r10](%0), %%r10 \n\t"
		"mov %c[r11](%0), %%r11 \n\t"
		"mov %c[r12](%0), %%r12 \n\t"
		"mov %c[r13](%0), %%r13 \n\t"
		"mov %c[r14](%0), %%r14 \n\t"
		"mov %c[r15](%0), %%r15 \n\t"
#endif
		"mov %c[rcx](%0), %%" _ASM_CX " \n\t" /* kills %0 (ecx) */

		/* Enter guest mode */
		"jne 1f \n\t"
		__ex(ASM_VMX_VMLAUNCH) "\n\t"
		"jmp 2f \n\t"
		"1: " __ex(ASM_VMX_VMRESUME) "\n\t"
		"2: "

#if defined(CONFIG_X86_32) && defined(CONFIG_PAX_KERNEXEC)
		"ljmp %[cs],$3f\n\t"
		"3: "
#endif

		/* Save guest registers, load host registers, keep flags */
		"mov %0, %c[wordsize](%%" _ASM_SP ") \n\t"
		"pop %0 \n\t"
		"mov %%" _ASM_AX ", %c[rax](%0) \n\t"
		"mov %%" _ASM_BX ", %c[rbx](%0) \n\t"
		__ASM_SIZE(pop) " %c[rcx](%0) \n\t"
		"mov %%" _ASM_DX ", %c[rdx](%0) \n\t"
		"mov %%" _ASM_SI ", %c[rsi](%0) \n\t"
		"mov %%" _ASM_DI ", %c[rdi](%0) \n\t"
		"mov %%" _ASM_BP ", %c[rbp](%0) \n\t"
#ifdef CONFIG_X86_64
		"mov %%r8,  %c[r8](%0) \n\t"
		"mov %%r9,  %c[r9](%0) \n\t"
		"mov %%r10, %c[r10](%0) \n\t"
		"mov %%r11, %c[r11](%0) \n\t"
		"mov %%r12, %c[r12](%0) \n\t"
		"mov %%r13, %c[r13](%0) \n\t"
		"mov %%r14, %c[r14](%0) \n\t"
		"mov %%r15, %c[r15](%0) \n\t"
#endif
		"mov %%cr2, %%" _ASM_AX "   \n\t"
		"mov %%" _ASM_AX ", %c[cr2](%0) \n\t"

		"pop  %%" _ASM_BP "; pop  %%" _ASM_DX " \n\t"
		"setbe %c[fail](%0) \n\t"
		".pushsection .rodata \n\t"
		".global vmx_return \n\t"
		"vmx_return: " _ASM_PTR " 2b \n\t"
		".popsection"
	      : : "c"(vmx), "d"((unsigned long)HOST_RSP),
		[launched]"i"(offsetof(struct vcpu_vmx, __launched)),
		[fail]"i"(offsetof(struct vcpu_vmx, fail)),
		[host_rsp]"i"(offsetof(struct vcpu_vmx, host_rsp)),
		[rax]"i"(offsetof(struct vcpu_vmx, vcpu.arch.regs[VCPU_REGS_RAX])),
		[rbx]"i"(offsetof(struct vcpu_vmx, vcpu.arch.regs[VCPU_REGS_RBX])),
		[rcx]"i"(offsetof(struct vcpu_vmx, vcpu.arch.regs[VCPU_REGS_RCX])),
		[rdx]"i"(offsetof(struct vcpu_vmx, vcpu.arch.regs[VCPU_REGS_RDX])),
		[rsi]"i"(offsetof(struct vcpu_vmx, vcpu.arch.regs[VCPU_REGS_RSI])),
		[rdi]"i"(offsetof(struct vcpu_vmx, vcpu.arch.regs[VCPU_REGS_RDI])),
		[rbp]"i"(offsetof(struct vcpu_vmx, vcpu.arch.regs[VCPU_REGS_RBP])),
#ifdef CONFIG_X86_64
		[r8]"i"(offsetof(struct vcpu_vmx, vcpu.arch.regs[VCPU_REGS_R8])),
		[r9]"i"(offsetof(struct vcpu_vmx, vcpu.arch.regs[VCPU_REGS_R9])),
		[r10]"i"(offsetof(struct vcpu_vmx, vcpu.arch.regs[VCPU_REGS_R10])),
		[r11]"i"(offsetof(struct vcpu_vmx, vcpu.arch.regs[VCPU_REGS_R11])),
		[r12]"i"(offsetof(struct vcpu_vmx, vcpu.arch.regs[VCPU_REGS_R12])),
		[r13]"i"(offsetof(struct vcpu_vmx, vcpu.arch.regs[VCPU_REGS_R13])),
		[r14]"i"(offsetof(struct vcpu_vmx, vcpu.arch.regs[VCPU_REGS_R14])),
		[r15]"i"(offsetof(struct vcpu_vmx, vcpu.arch.regs[VCPU_REGS_R15])),
#endif
		[cr2]"i"(offsetof(struct vcpu_vmx, vcpu.arch.cr2)),
		[wordsize]"i"(sizeof(ulong))

#if defined(CONFIG_X86_32) && defined(CONFIG_PAX_KERNEXEC)
		,[cs]"i"(__KERNEL_CS)
#endif

	      : "cc", "memory"
#ifdef CONFIG_X86_64
		, "rax", "rbx", "rdi", "rsi"
		, "r8", "r9", "r10", "r11", "r12", "r13", "r14", "r15"
#else
		, "eax", "ebx", "edi", "esi"
#endif
	      );

	/* MSR_IA32_DEBUGCTLMSR is zeroed on vmexit. Restore it if needed */
	if (debugctlmsr)
		update_debugctlmsr(debugctlmsr);

#ifdef CONFIG_X86_32
	/*
	 * The sysexit path does not restore ds/es, so we must set them to
	 * a reasonable value ourselves.
	 *
	 * We can't defer this to vmx_load_host_state() since that function
	 * may be executed in interrupt context, which saves and restore segments
	 * around it, nullifying its effect.
	 */
	loadsegment(ds, __KERNEL_DS);
	loadsegment(es, __KERNEL_DS);
	loadsegment(ss, __KERNEL_DS);

#ifdef CONFIG_PAX_KERNEXEC
	loadsegment(fs, __KERNEL_PERCPU);
#endif

#ifdef CONFIG_PAX_MEMORY_UDEREF
	__set_fs(current_thread_info()->addr_limit);
#endif

#endif

	vcpu->arch.regs_avail = ~((1 << VCPU_REGS_RIP) | (1 << VCPU_REGS_RSP)
				  | (1 << VCPU_EXREG_RFLAGS)
				  | (1 << VCPU_EXREG_CPL)
				  | (1 << VCPU_EXREG_PDPTR)
				  | (1 << VCPU_EXREG_SEGMENTS)
				  | (1 << VCPU_EXREG_CR3));
	vcpu->arch.regs_dirty = 0;

	vmx->idt_vectoring_info = vmcs_read32(IDT_VECTORING_INFO_FIELD);

	vmx->loaded_vmcs->launched = 1;

	vmx->exit_reason = vmcs_read32(VM_EXIT_REASON);
	trace_kvm_exit(vmx->exit_reason, vcpu, KVM_ISA_VMX);

	/*
	 * the KVM_REQ_EVENT optimization bit is only on for one entry, and if
	 * we did not inject a still-pending event to L1 now because of
	 * nested_run_pending, we need to re-enable this bit.
	 */
	if (vmx->nested.nested_run_pending)
		kvm_make_request(KVM_REQ_EVENT, vcpu);

	vmx->nested.nested_run_pending = 0;

	vmx_complete_atomic_exit(vmx);
	vmx_recover_nmi_blocking(vmx);
	vmx_complete_interrupts(vmx);
}

static void vmx_free_vcpu(struct kvm_vcpu *vcpu)
{
	struct vcpu_vmx *vmx = to_vmx(vcpu);

	free_vpid(vmx);
	free_loaded_vmcs(vmx->loaded_vmcs);
	free_nested(vmx);
	kfree(vmx->guest_msrs);
	kvm_vcpu_uninit(vcpu);
	kmem_cache_free(kvm_vcpu_cache, vmx);
}

static struct kvm_vcpu *vmx_create_vcpu(struct kvm *kvm, unsigned int id)
{
	int err;
	struct vcpu_vmx *vmx = kmem_cache_zalloc(kvm_vcpu_cache, GFP_KERNEL);
	int cpu;

	if (!vmx)
		return ERR_PTR(-ENOMEM);

	allocate_vpid(vmx);

	err = kvm_vcpu_init(&vmx->vcpu, kvm, id);
	if (err)
		goto free_vcpu;

	vmx->guest_msrs = kmalloc(PAGE_SIZE, GFP_KERNEL);
	err = -ENOMEM;
	if (!vmx->guest_msrs) {
		goto uninit_vcpu;
	}

	vmx->loaded_vmcs = &vmx->vmcs01;
	vmx->loaded_vmcs->vmcs = alloc_vmcs();
	if (!vmx->loaded_vmcs->vmcs)
		goto free_msrs;
	if (!vmm_exclusive)
		kvm_cpu_vmxon(__pa(per_cpu(vmxarea, raw_smp_processor_id())));
	loaded_vmcs_init(vmx->loaded_vmcs);
	if (!vmm_exclusive)
		kvm_cpu_vmxoff();

	cpu = get_cpu();
	vmx_vcpu_load(&vmx->vcpu, cpu);
	vmx->vcpu.cpu = cpu;
	err = vmx_vcpu_setup(vmx);
	vmx_vcpu_put(&vmx->vcpu);
	put_cpu();
	if (err)
		goto free_vmcs;
	if (vm_need_virtualize_apic_accesses(kvm)) {
		err = alloc_apic_access_page(kvm);
		if (err)
			goto free_vmcs;
	}

	if (enable_ept) {
		if (!kvm->arch.ept_identity_map_addr)
			kvm->arch.ept_identity_map_addr =
				VMX_EPT_IDENTITY_PAGETABLE_ADDR;
		err = -ENOMEM;
		if (alloc_identity_pagetable(kvm) != 0)
			goto free_vmcs;
		if (!init_rmode_identity_map(kvm))
			goto free_vmcs;
	}

	vmx->nested.current_vmptr = -1ull;
	vmx->nested.current_vmcs12 = NULL;

	return &vmx->vcpu;

free_vmcs:
	free_loaded_vmcs(vmx->loaded_vmcs);
free_msrs:
	kfree(vmx->guest_msrs);
uninit_vcpu:
	kvm_vcpu_uninit(&vmx->vcpu);
free_vcpu:
	free_vpid(vmx);
	kmem_cache_free(kvm_vcpu_cache, vmx);
	return ERR_PTR(err);
}

static void __init vmx_check_processor_compat(void *rtn)
{
	struct vmcs_config vmcs_conf;

	*(int *)rtn = 0;
	if (setup_vmcs_config(&vmcs_conf) < 0)
		*(int *)rtn = -EIO;
	if (memcmp(&vmcs_config, &vmcs_conf, sizeof(struct vmcs_config)) != 0) {
		printk(KERN_ERR "kvm: CPU %d feature inconsistency!\n",
				smp_processor_id());
		*(int *)rtn = -EIO;
	}
}

static int get_ept_level(void)
{
	return VMX_EPT_DEFAULT_GAW + 1;
}

static u64 vmx_get_mt_mask(struct kvm_vcpu *vcpu, gfn_t gfn, bool is_mmio)
{
	u64 ret;

	/* For VT-d and EPT combination
	 * 1. MMIO: always map as UC
	 * 2. EPT with VT-d:
	 *   a. VT-d without snooping control feature: can't guarantee the
	 *	result, try to trust guest.
	 *   b. VT-d with snooping control feature: snooping control feature of
	 *	VT-d engine can guarantee the cache correctness. Just set it
	 *	to WB to keep consistent with host. So the same as item 3.
	 * 3. EPT without VT-d: always map as WB and set IPAT=1 to keep
	 *    consistent with host MTRR
	 */
	if (is_mmio)
		ret = MTRR_TYPE_UNCACHABLE << VMX_EPT_MT_EPTE_SHIFT;
	else if (kvm_arch_has_noncoherent_dma(vcpu->kvm))
		ret = kvm_get_guest_memory_type(vcpu, gfn) <<
		      VMX_EPT_MT_EPTE_SHIFT;
	else
		ret = (MTRR_TYPE_WRBACK << VMX_EPT_MT_EPTE_SHIFT)
			| VMX_EPT_IPAT_BIT;

	return ret;
}

static int vmx_get_lpage_level(void)
{
	if (enable_ept && !cpu_has_vmx_ept_1g_page())
		return PT_DIRECTORY_LEVEL;
	else
		/* For shadow and EPT supported 1GB page */
		return PT_PDPE_LEVEL;
}

static void vmx_cpuid_update(struct kvm_vcpu *vcpu)
{
	struct kvm_cpuid_entry2 *best;
	struct vcpu_vmx *vmx = to_vmx(vcpu);
	u32 exec_control;

	vmx->rdtscp_enabled = false;
	if (vmx_rdtscp_supported()) {
		exec_control = vmcs_read32(SECONDARY_VM_EXEC_CONTROL);
		if (exec_control & SECONDARY_EXEC_RDTSCP) {
			best = kvm_find_cpuid_entry(vcpu, 0x80000001, 0);
			if (best && (best->edx & bit(X86_FEATURE_RDTSCP)))
				vmx->rdtscp_enabled = true;
			else {
				exec_control &= ~SECONDARY_EXEC_RDTSCP;
				vmcs_write32(SECONDARY_VM_EXEC_CONTROL,
						exec_control);
			}
		}
	}

	/* Exposing INVPCID only when PCID is exposed */
	best = kvm_find_cpuid_entry(vcpu, 0x7, 0);
	if (vmx_invpcid_supported() &&
	    best && (best->ebx & bit(X86_FEATURE_INVPCID)) &&
	    guest_cpuid_has_pcid(vcpu)) {
		exec_control = vmcs_read32(SECONDARY_VM_EXEC_CONTROL);
		exec_control |= SECONDARY_EXEC_ENABLE_INVPCID;
		vmcs_write32(SECONDARY_VM_EXEC_CONTROL,
			     exec_control);
	} else {
		if (cpu_has_secondary_exec_ctrls()) {
			exec_control = vmcs_read32(SECONDARY_VM_EXEC_CONTROL);
			exec_control &= ~SECONDARY_EXEC_ENABLE_INVPCID;
			vmcs_write32(SECONDARY_VM_EXEC_CONTROL,
				     exec_control);
		}
		if (best)
			best->ebx &= ~bit(X86_FEATURE_INVPCID);
	}
}

static void vmx_set_supported_cpuid(u32 func, struct kvm_cpuid_entry2 *entry)
{
	if (func == 1 && nested)
		entry->ecx |= bit(X86_FEATURE_VMX);
}

static void nested_ept_inject_page_fault(struct kvm_vcpu *vcpu,
		struct x86_exception *fault)
{
	struct vmcs12 *vmcs12 = get_vmcs12(vcpu);
	u32 exit_reason;

	if (fault->error_code & PFERR_RSVD_MASK)
		exit_reason = EXIT_REASON_EPT_MISCONFIG;
	else
		exit_reason = EXIT_REASON_EPT_VIOLATION;
	nested_vmx_vmexit(vcpu, exit_reason, 0, vcpu->arch.exit_qualification);
	vmcs12->guest_physical_address = fault->address;
}

/* Callbacks for nested_ept_init_mmu_context: */

static unsigned long nested_ept_get_cr3(struct kvm_vcpu *vcpu)
{
	/* return the page table to be shadowed - in our case, EPT12 */
	return get_vmcs12(vcpu)->ept_pointer;
}

static void nested_ept_init_mmu_context(struct kvm_vcpu *vcpu)
{
	kvm_init_shadow_ept_mmu(vcpu, &vcpu->arch.mmu,
			nested_vmx_ept_caps & VMX_EPT_EXECUTE_ONLY_BIT);

	vcpu->arch.mmu.set_cr3           = vmx_set_cr3;
	vcpu->arch.mmu.get_cr3           = nested_ept_get_cr3;
	vcpu->arch.mmu.inject_page_fault = nested_ept_inject_page_fault;

	vcpu->arch.walk_mmu              = &vcpu->arch.nested_mmu;
}

static void nested_ept_uninit_mmu_context(struct kvm_vcpu *vcpu)
{
	vcpu->arch.walk_mmu = &vcpu->arch.mmu;
}

static void vmx_inject_page_fault_nested(struct kvm_vcpu *vcpu,
		struct x86_exception *fault)
{
	struct vmcs12 *vmcs12 = get_vmcs12(vcpu);

	WARN_ON(!is_guest_mode(vcpu));

	/* TODO: also check PFEC_MATCH/MASK, not just EB.PF. */
	if (vmcs12->exception_bitmap & (1u << PF_VECTOR))
		nested_vmx_vmexit(vcpu, to_vmx(vcpu)->exit_reason,
				  vmcs_read32(VM_EXIT_INTR_INFO),
				  vmcs_readl(EXIT_QUALIFICATION));
	else
		kvm_inject_page_fault(vcpu, fault);
}

/*
 * prepare_vmcs02 is called when the L1 guest hypervisor runs its nested
 * L2 guest. L1 has a vmcs for L2 (vmcs12), and this function "merges" it
 * with L0's requirements for its guest (a.k.a. vmsc01), so we can run the L2
 * guest in a way that will both be appropriate to L1's requests, and our
 * needs. In addition to modifying the active vmcs (which is vmcs02), this
 * function also has additional necessary side-effects, like setting various
 * vcpu->arch fields.
 */
static void prepare_vmcs02(struct kvm_vcpu *vcpu, struct vmcs12 *vmcs12)
{
	struct vcpu_vmx *vmx = to_vmx(vcpu);
	u32 exec_control;
	u32 exit_control;

	vmcs_write16(GUEST_ES_SELECTOR, vmcs12->guest_es_selector);
	vmcs_write16(GUEST_CS_SELECTOR, vmcs12->guest_cs_selector);
	vmcs_write16(GUEST_SS_SELECTOR, vmcs12->guest_ss_selector);
	vmcs_write16(GUEST_DS_SELECTOR, vmcs12->guest_ds_selector);
	vmcs_write16(GUEST_FS_SELECTOR, vmcs12->guest_fs_selector);
	vmcs_write16(GUEST_GS_SELECTOR, vmcs12->guest_gs_selector);
	vmcs_write16(GUEST_LDTR_SELECTOR, vmcs12->guest_ldtr_selector);
	vmcs_write16(GUEST_TR_SELECTOR, vmcs12->guest_tr_selector);
	vmcs_write32(GUEST_ES_LIMIT, vmcs12->guest_es_limit);
	vmcs_write32(GUEST_CS_LIMIT, vmcs12->guest_cs_limit);
	vmcs_write32(GUEST_SS_LIMIT, vmcs12->guest_ss_limit);
	vmcs_write32(GUEST_DS_LIMIT, vmcs12->guest_ds_limit);
	vmcs_write32(GUEST_FS_LIMIT, vmcs12->guest_fs_limit);
	vmcs_write32(GUEST_GS_LIMIT, vmcs12->guest_gs_limit);
	vmcs_write32(GUEST_LDTR_LIMIT, vmcs12->guest_ldtr_limit);
	vmcs_write32(GUEST_TR_LIMIT, vmcs12->guest_tr_limit);
	vmcs_write32(GUEST_GDTR_LIMIT, vmcs12->guest_gdtr_limit);
	vmcs_write32(GUEST_IDTR_LIMIT, vmcs12->guest_idtr_limit);
	vmcs_write32(GUEST_ES_AR_BYTES, vmcs12->guest_es_ar_bytes);
	vmcs_write32(GUEST_CS_AR_BYTES, vmcs12->guest_cs_ar_bytes);
	vmcs_write32(GUEST_SS_AR_BYTES, vmcs12->guest_ss_ar_bytes);
	vmcs_write32(GUEST_DS_AR_BYTES, vmcs12->guest_ds_ar_bytes);
	vmcs_write32(GUEST_FS_AR_BYTES, vmcs12->guest_fs_ar_bytes);
	vmcs_write32(GUEST_GS_AR_BYTES, vmcs12->guest_gs_ar_bytes);
	vmcs_write32(GUEST_LDTR_AR_BYTES, vmcs12->guest_ldtr_ar_bytes);
	vmcs_write32(GUEST_TR_AR_BYTES, vmcs12->guest_tr_ar_bytes);
	vmcs_writel(GUEST_ES_BASE, vmcs12->guest_es_base);
	vmcs_writel(GUEST_CS_BASE, vmcs12->guest_cs_base);
	vmcs_writel(GUEST_SS_BASE, vmcs12->guest_ss_base);
	vmcs_writel(GUEST_DS_BASE, vmcs12->guest_ds_base);
	vmcs_writel(GUEST_FS_BASE, vmcs12->guest_fs_base);
	vmcs_writel(GUEST_GS_BASE, vmcs12->guest_gs_base);
	vmcs_writel(GUEST_LDTR_BASE, vmcs12->guest_ldtr_base);
	vmcs_writel(GUEST_TR_BASE, vmcs12->guest_tr_base);
	vmcs_writel(GUEST_GDTR_BASE, vmcs12->guest_gdtr_base);
	vmcs_writel(GUEST_IDTR_BASE, vmcs12->guest_idtr_base);

	vmcs_write64(GUEST_IA32_DEBUGCTL, vmcs12->guest_ia32_debugctl);
	vmcs_write32(VM_ENTRY_INTR_INFO_FIELD,
		vmcs12->vm_entry_intr_info_field);
	vmcs_write32(VM_ENTRY_EXCEPTION_ERROR_CODE,
		vmcs12->vm_entry_exception_error_code);
	vmcs_write32(VM_ENTRY_INSTRUCTION_LEN,
		vmcs12->vm_entry_instruction_len);
	vmcs_write32(GUEST_INTERRUPTIBILITY_INFO,
		vmcs12->guest_interruptibility_info);
	vmcs_write32(GUEST_SYSENTER_CS, vmcs12->guest_sysenter_cs);
	kvm_set_dr(vcpu, 7, vmcs12->guest_dr7);
	vmx_set_rflags(vcpu, vmcs12->guest_rflags);
	vmcs_writel(GUEST_PENDING_DBG_EXCEPTIONS,
		vmcs12->guest_pending_dbg_exceptions);
	vmcs_writel(GUEST_SYSENTER_ESP, vmcs12->guest_sysenter_esp);
	vmcs_writel(GUEST_SYSENTER_EIP, vmcs12->guest_sysenter_eip);

	vmcs_write64(VMCS_LINK_POINTER, -1ull);

	vmcs_write32(PIN_BASED_VM_EXEC_CONTROL,
		(vmcs_config.pin_based_exec_ctrl |
		 vmcs12->pin_based_vm_exec_control));

	if (vmcs12->pin_based_vm_exec_control & PIN_BASED_VMX_PREEMPTION_TIMER)
		vmcs_write32(VMX_PREEMPTION_TIMER_VALUE,
			     vmcs12->vmx_preemption_timer_value);

	/*
	 * Whether page-faults are trapped is determined by a combination of
	 * 3 settings: PFEC_MASK, PFEC_MATCH and EXCEPTION_BITMAP.PF.
	 * If enable_ept, L0 doesn't care about page faults and we should
	 * set all of these to L1's desires. However, if !enable_ept, L0 does
	 * care about (at least some) page faults, and because it is not easy
	 * (if at all possible?) to merge L0 and L1's desires, we simply ask
	 * to exit on each and every L2 page fault. This is done by setting
	 * MASK=MATCH=0 and (see below) EB.PF=1.
	 * Note that below we don't need special code to set EB.PF beyond the
	 * "or"ing of the EB of vmcs01 and vmcs12, because when enable_ept,
	 * vmcs01's EB.PF is 0 so the "or" will take vmcs12's value, and when
	 * !enable_ept, EB.PF is 1, so the "or" will always be 1.
	 *
	 * A problem with this approach (when !enable_ept) is that L1 may be
	 * injected with more page faults than it asked for. This could have
	 * caused problems, but in practice existing hypervisors don't care.
	 * To fix this, we will need to emulate the PFEC checking (on the L1
	 * page tables), using walk_addr(), when injecting PFs to L1.
	 */
	vmcs_write32(PAGE_FAULT_ERROR_CODE_MASK,
		enable_ept ? vmcs12->page_fault_error_code_mask : 0);
	vmcs_write32(PAGE_FAULT_ERROR_CODE_MATCH,
		enable_ept ? vmcs12->page_fault_error_code_match : 0);

	if (cpu_has_secondary_exec_ctrls()) {
		u32 exec_control = vmx_secondary_exec_control(vmx);
		if (!vmx->rdtscp_enabled)
			exec_control &= ~SECONDARY_EXEC_RDTSCP;
		/* Take the following fields only from vmcs12 */
		exec_control &= ~SECONDARY_EXEC_VIRTUALIZE_APIC_ACCESSES;
		if (nested_cpu_has(vmcs12,
				CPU_BASED_ACTIVATE_SECONDARY_CONTROLS))
			exec_control |= vmcs12->secondary_vm_exec_control;

		if (exec_control & SECONDARY_EXEC_VIRTUALIZE_APIC_ACCESSES) {
			/*
			 * Translate L1 physical address to host physical
			 * address for vmcs02. Keep the page pinned, so this
			 * physical address remains valid. We keep a reference
			 * to it so we can release it later.
			 */
			if (vmx->nested.apic_access_page) /* shouldn't happen */
				nested_release_page(vmx->nested.apic_access_page);
			vmx->nested.apic_access_page =
				nested_get_page(vcpu, vmcs12->apic_access_addr);
			/*
			 * If translation failed, no matter: This feature asks
			 * to exit when accessing the given address, and if it
			 * can never be accessed, this feature won't do
			 * anything anyway.
			 */
			if (!vmx->nested.apic_access_page)
				exec_control &=
				  ~SECONDARY_EXEC_VIRTUALIZE_APIC_ACCESSES;
			else
				vmcs_write64(APIC_ACCESS_ADDR,
				  page_to_phys(vmx->nested.apic_access_page));
		} else if (vm_need_virtualize_apic_accesses(vmx->vcpu.kvm)) {
			exec_control |=
				SECONDARY_EXEC_VIRTUALIZE_APIC_ACCESSES;
			vmcs_write64(APIC_ACCESS_ADDR,
				page_to_phys(vcpu->kvm->arch.apic_access_page));
		}

		vmcs_write32(SECONDARY_VM_EXEC_CONTROL, exec_control);
	}


	/*
	 * Set host-state according to L0's settings (vmcs12 is irrelevant here)
	 * Some constant fields are set here by vmx_set_constant_host_state().
	 * Other fields are different per CPU, and will be set later when
	 * vmx_vcpu_load() is called, and when vmx_save_host_state() is called.
	 */
	vmx_set_constant_host_state(vmx);

	/*
	 * HOST_RSP is normally set correctly in vmx_vcpu_run() just before
	 * entry, but only if the current (host) sp changed from the value
	 * we wrote last (vmx->host_rsp). This cache is no longer relevant
	 * if we switch vmcs, and rather than hold a separate cache per vmcs,
	 * here we just force the write to happen on entry.
	 */
	vmx->host_rsp = 0;

	exec_control = vmx_exec_control(vmx); /* L0's desires */
	exec_control &= ~CPU_BASED_VIRTUAL_INTR_PENDING;
	exec_control &= ~CPU_BASED_VIRTUAL_NMI_PENDING;
	exec_control &= ~CPU_BASED_TPR_SHADOW;
	exec_control |= vmcs12->cpu_based_vm_exec_control;
	/*
	 * Merging of IO and MSR bitmaps not currently supported.
	 * Rather, exit every time.
	 */
	exec_control &= ~CPU_BASED_USE_MSR_BITMAPS;
	exec_control &= ~CPU_BASED_USE_IO_BITMAPS;
	exec_control |= CPU_BASED_UNCOND_IO_EXITING;

	vmcs_write32(CPU_BASED_VM_EXEC_CONTROL, exec_control);

	/* EXCEPTION_BITMAP and CR0_GUEST_HOST_MASK should basically be the
	 * bitwise-or of what L1 wants to trap for L2, and what we want to
	 * trap. Note that CR0.TS also needs updating - we do this later.
	 */
	update_exception_bitmap(vcpu);
	vcpu->arch.cr0_guest_owned_bits &= ~vmcs12->cr0_guest_host_mask;
	vmcs_writel(CR0_GUEST_HOST_MASK, ~vcpu->arch.cr0_guest_owned_bits);

	/* L2->L1 exit controls are emulated - the hardware exit is to L0 so
	 * we should use its exit controls. Note that VM_EXIT_LOAD_IA32_EFER
	 * bits are further modified by vmx_set_efer() below.
	 */
	exit_control = vmcs_config.vmexit_ctrl;
	if (vmcs12->pin_based_vm_exec_control & PIN_BASED_VMX_PREEMPTION_TIMER)
		exit_control |= VM_EXIT_SAVE_VMX_PREEMPTION_TIMER;
	vm_exit_controls_init(vmx, exit_control);

	/* vmcs12's VM_ENTRY_LOAD_IA32_EFER and VM_ENTRY_IA32E_MODE are
	 * emulated by vmx_set_efer(), below.
	 */
	vm_entry_controls_init(vmx, 
		(vmcs12->vm_entry_controls & ~VM_ENTRY_LOAD_IA32_EFER &
			~VM_ENTRY_IA32E_MODE) |
		(vmcs_config.vmentry_ctrl & ~VM_ENTRY_IA32E_MODE));

	if (vmcs12->vm_entry_controls & VM_ENTRY_LOAD_IA32_PAT) {
		vmcs_write64(GUEST_IA32_PAT, vmcs12->guest_ia32_pat);
		vcpu->arch.pat = vmcs12->guest_ia32_pat;
	} else if (vmcs_config.vmentry_ctrl & VM_ENTRY_LOAD_IA32_PAT)
		vmcs_write64(GUEST_IA32_PAT, vmx->vcpu.arch.pat);


	set_cr4_guest_host_mask(vmx);

	if (vmcs12->cpu_based_vm_exec_control & CPU_BASED_USE_TSC_OFFSETING)
		vmcs_write64(TSC_OFFSET,
			vmx->nested.vmcs01_tsc_offset + vmcs12->tsc_offset);
	else
		vmcs_write64(TSC_OFFSET, vmx->nested.vmcs01_tsc_offset);

	if (enable_vpid) {
		/*
		 * Trivially support vpid by letting L2s share their parent
		 * L1's vpid. TODO: move to a more elaborate solution, giving
		 * each L2 its own vpid and exposing the vpid feature to L1.
		 */
		vmcs_write16(VIRTUAL_PROCESSOR_ID, vmx->vpid);
		vmx_flush_tlb(vcpu);
	}

	if (nested_cpu_has_ept(vmcs12)) {
		kvm_mmu_unload(vcpu);
		nested_ept_init_mmu_context(vcpu);
	}

	if (vmcs12->vm_entry_controls & VM_ENTRY_LOAD_IA32_EFER)
		vcpu->arch.efer = vmcs12->guest_ia32_efer;
	else if (vmcs12->vm_entry_controls & VM_ENTRY_IA32E_MODE)
		vcpu->arch.efer |= (EFER_LMA | EFER_LME);
	else
		vcpu->arch.efer &= ~(EFER_LMA | EFER_LME);
	/* Note: modifies VM_ENTRY/EXIT_CONTROLS and GUEST/HOST_IA32_EFER */
	vmx_set_efer(vcpu, vcpu->arch.efer);

	/*
	 * This sets GUEST_CR0 to vmcs12->guest_cr0, with possibly a modified
	 * TS bit (for lazy fpu) and bits which we consider mandatory enabled.
	 * The CR0_READ_SHADOW is what L2 should have expected to read given
	 * the specifications by L1; It's not enough to take
	 * vmcs12->cr0_read_shadow because on our cr0_guest_host_mask we we
	 * have more bits than L1 expected.
	 */
	vmx_set_cr0(vcpu, vmcs12->guest_cr0);
	vmcs_writel(CR0_READ_SHADOW, nested_read_cr0(vmcs12));

	vmx_set_cr4(vcpu, vmcs12->guest_cr4);
	vmcs_writel(CR4_READ_SHADOW, nested_read_cr4(vmcs12));

	/* shadow page tables on either EPT or shadow page tables */
	kvm_set_cr3(vcpu, vmcs12->guest_cr3);
	kvm_mmu_reset_context(vcpu);

	if (!enable_ept)
		vcpu->arch.walk_mmu->inject_page_fault = vmx_inject_page_fault_nested;

	/*
	 * L1 may access the L2's PDPTR, so save them to construct vmcs12
	 */
	if (enable_ept) {
		vmcs_write64(GUEST_PDPTR0, vmcs12->guest_pdptr0);
		vmcs_write64(GUEST_PDPTR1, vmcs12->guest_pdptr1);
		vmcs_write64(GUEST_PDPTR2, vmcs12->guest_pdptr2);
		vmcs_write64(GUEST_PDPTR3, vmcs12->guest_pdptr3);
	}

	kvm_register_write(vcpu, VCPU_REGS_RSP, vmcs12->guest_rsp);
	kvm_register_write(vcpu, VCPU_REGS_RIP, vmcs12->guest_rip);
}

/*
 * nested_vmx_run() handles a nested entry, i.e., a VMLAUNCH or VMRESUME on L1
 * for running an L2 nested guest.
 */
static int nested_vmx_run(struct kvm_vcpu *vcpu, bool launch)
{
	struct vmcs12 *vmcs12;
	struct vcpu_vmx *vmx = to_vmx(vcpu);
	int cpu;
	struct loaded_vmcs *vmcs02;
	bool ia32e;

	if (!nested_vmx_check_permission(vcpu) ||
	    !nested_vmx_check_vmcs12(vcpu))
		return 1;

	skip_emulated_instruction(vcpu);
	vmcs12 = get_vmcs12(vcpu);

	if (enable_shadow_vmcs)
		copy_shadow_to_vmcs12(vmx);

	/*
	 * The nested entry process starts with enforcing various prerequisites
	 * on vmcs12 as required by the Intel SDM, and act appropriately when
	 * they fail: As the SDM explains, some conditions should cause the
	 * instruction to fail, while others will cause the instruction to seem
	 * to succeed, but return an EXIT_REASON_INVALID_STATE.
	 * To speed up the normal (success) code path, we should avoid checking
	 * for misconfigurations which will anyway be caught by the processor
	 * when using the merged vmcs02.
	 */
	if (vmcs12->launch_state == launch) {
		nested_vmx_failValid(vcpu,
			launch ? VMXERR_VMLAUNCH_NONCLEAR_VMCS
			       : VMXERR_VMRESUME_NONLAUNCHED_VMCS);
		return 1;
	}

	if (vmcs12->guest_activity_state != GUEST_ACTIVITY_ACTIVE &&
	    vmcs12->guest_activity_state != GUEST_ACTIVITY_HLT) {
		nested_vmx_failValid(vcpu, VMXERR_ENTRY_INVALID_CONTROL_FIELD);
		return 1;
	}

	if ((vmcs12->cpu_based_vm_exec_control & CPU_BASED_USE_MSR_BITMAPS) &&
			!IS_ALIGNED(vmcs12->msr_bitmap, PAGE_SIZE)) {
		/*TODO: Also verify bits beyond physical address width are 0*/
		nested_vmx_failValid(vcpu, VMXERR_ENTRY_INVALID_CONTROL_FIELD);
		return 1;
	}

	if (nested_cpu_has2(vmcs12, SECONDARY_EXEC_VIRTUALIZE_APIC_ACCESSES) &&
			!IS_ALIGNED(vmcs12->apic_access_addr, PAGE_SIZE)) {
		/*TODO: Also verify bits beyond physical address width are 0*/
		nested_vmx_failValid(vcpu, VMXERR_ENTRY_INVALID_CONTROL_FIELD);
		return 1;
	}

	if (vmcs12->vm_entry_msr_load_count > 0 ||
	    vmcs12->vm_exit_msr_load_count > 0 ||
	    vmcs12->vm_exit_msr_store_count > 0) {
		pr_warn_ratelimited("%s: VMCS MSR_{LOAD,STORE} unsupported\n",
				    __func__);
		nested_vmx_failValid(vcpu, VMXERR_ENTRY_INVALID_CONTROL_FIELD);
		return 1;
	}

	if (!vmx_control_verify(vmcs12->cpu_based_vm_exec_control,
	      nested_vmx_procbased_ctls_low, nested_vmx_procbased_ctls_high) ||
	    !vmx_control_verify(vmcs12->secondary_vm_exec_control,
	      nested_vmx_secondary_ctls_low, nested_vmx_secondary_ctls_high) ||
	    !vmx_control_verify(vmcs12->pin_based_vm_exec_control,
	      nested_vmx_pinbased_ctls_low, nested_vmx_pinbased_ctls_high) ||
	    !vmx_control_verify(vmcs12->vm_exit_controls,
	      nested_vmx_exit_ctls_low, nested_vmx_exit_ctls_high) ||
	    !vmx_control_verify(vmcs12->vm_entry_controls,
	      nested_vmx_entry_ctls_low, nested_vmx_entry_ctls_high))
	{
		nested_vmx_failValid(vcpu, VMXERR_ENTRY_INVALID_CONTROL_FIELD);
		return 1;
	}

	if (((vmcs12->host_cr0 & VMXON_CR0_ALWAYSON) != VMXON_CR0_ALWAYSON) ||
	    ((vmcs12->host_cr4 & VMXON_CR4_ALWAYSON) != VMXON_CR4_ALWAYSON)) {
		nested_vmx_failValid(vcpu,
			VMXERR_ENTRY_INVALID_HOST_STATE_FIELD);
		return 1;
	}

	if (!nested_cr0_valid(vmcs12, vmcs12->guest_cr0) ||
	    ((vmcs12->guest_cr4 & VMXON_CR4_ALWAYSON) != VMXON_CR4_ALWAYSON)) {
		nested_vmx_entry_failure(vcpu, vmcs12,
			EXIT_REASON_INVALID_STATE, ENTRY_FAIL_DEFAULT);
		return 1;
	}
	if (vmcs12->vmcs_link_pointer != -1ull) {
		nested_vmx_entry_failure(vcpu, vmcs12,
			EXIT_REASON_INVALID_STATE, ENTRY_FAIL_VMCS_LINK_PTR);
		return 1;
	}

	/*
	 * If the load IA32_EFER VM-entry control is 1, the following checks
	 * are performed on the field for the IA32_EFER MSR:
	 * - Bits reserved in the IA32_EFER MSR must be 0.
	 * - Bit 10 (corresponding to IA32_EFER.LMA) must equal the value of
	 *   the IA-32e mode guest VM-exit control. It must also be identical
	 *   to bit 8 (LME) if bit 31 in the CR0 field (corresponding to
	 *   CR0.PG) is 1.
	 */
	if (vmcs12->vm_entry_controls & VM_ENTRY_LOAD_IA32_EFER) {
		ia32e = (vmcs12->vm_entry_controls & VM_ENTRY_IA32E_MODE) != 0;
		if (!kvm_valid_efer(vcpu, vmcs12->guest_ia32_efer) ||
		    ia32e != !!(vmcs12->guest_ia32_efer & EFER_LMA) ||
		    ((vmcs12->guest_cr0 & X86_CR0_PG) &&
		     ia32e != !!(vmcs12->guest_ia32_efer & EFER_LME))) {
			nested_vmx_entry_failure(vcpu, vmcs12,
				EXIT_REASON_INVALID_STATE, ENTRY_FAIL_DEFAULT);
			return 1;
		}
	}

	/*
	 * If the load IA32_EFER VM-exit control is 1, bits reserved in the
	 * IA32_EFER MSR must be 0 in the field for that register. In addition,
	 * the values of the LMA and LME bits in the field must each be that of
	 * the host address-space size VM-exit control.
	 */
	if (vmcs12->vm_exit_controls & VM_EXIT_LOAD_IA32_EFER) {
		ia32e = (vmcs12->vm_exit_controls &
			 VM_EXIT_HOST_ADDR_SPACE_SIZE) != 0;
		if (!kvm_valid_efer(vcpu, vmcs12->host_ia32_efer) ||
		    ia32e != !!(vmcs12->host_ia32_efer & EFER_LMA) ||
		    ia32e != !!(vmcs12->host_ia32_efer & EFER_LME)) {
			nested_vmx_entry_failure(vcpu, vmcs12,
				EXIT_REASON_INVALID_STATE, ENTRY_FAIL_DEFAULT);
			return 1;
		}
	}

	/*
	 * We're finally done with prerequisite checking, and can start with
	 * the nested entry.
	 */

	vmcs02 = nested_get_current_vmcs02(vmx);
	if (!vmcs02)
		return -ENOMEM;

	enter_guest_mode(vcpu);

	vmx->nested.vmcs01_tsc_offset = vmcs_read64(TSC_OFFSET);

	cpu = get_cpu();
	vmx->loaded_vmcs = vmcs02;
	vmx_vcpu_put(vcpu);
	vmx_vcpu_load(vcpu, cpu);
	vcpu->cpu = cpu;
	put_cpu();

	vmx_segment_cache_clear(vmx);

	vmcs12->launch_state = 1;

	prepare_vmcs02(vcpu, vmcs12);

	if (vmcs12->guest_activity_state == GUEST_ACTIVITY_HLT)
		return kvm_emulate_halt(vcpu);

	vmx->nested.nested_run_pending = 1;

	/*
	 * Note no nested_vmx_succeed or nested_vmx_fail here. At this point
	 * we are no longer running L1, and VMLAUNCH/VMRESUME has not yet
	 * returned as far as L1 is concerned. It will only return (and set
	 * the success flag) when L2 exits (see nested_vmx_vmexit()).
	 */
	return 1;
}

/*
 * On a nested exit from L2 to L1, vmcs12.guest_cr0 might not be up-to-date
 * because L2 may have changed some cr0 bits directly (CRO_GUEST_HOST_MASK).
 * This function returns the new value we should put in vmcs12.guest_cr0.
 * It's not enough to just return the vmcs02 GUEST_CR0. Rather,
 *  1. Bits that neither L0 nor L1 trapped, were set directly by L2 and are now
 *     available in vmcs02 GUEST_CR0. (Note: It's enough to check that L0
 *     didn't trap the bit, because if L1 did, so would L0).
 *  2. Bits that L1 asked to trap (and therefore L0 also did) could not have
 *     been modified by L2, and L1 knows it. So just leave the old value of
 *     the bit from vmcs12.guest_cr0. Note that the bit from vmcs02 GUEST_CR0
 *     isn't relevant, because if L0 traps this bit it can set it to anything.
 *  3. Bits that L1 didn't trap, but L0 did. L1 believes the guest could have
 *     changed these bits, and therefore they need to be updated, but L0
 *     didn't necessarily allow them to be changed in GUEST_CR0 - and rather
 *     put them in vmcs02 CR0_READ_SHADOW. So take these bits from there.
 */
static inline unsigned long
vmcs12_guest_cr0(struct kvm_vcpu *vcpu, struct vmcs12 *vmcs12)
{
	return
	/*1*/	(vmcs_readl(GUEST_CR0) & vcpu->arch.cr0_guest_owned_bits) |
	/*2*/	(vmcs12->guest_cr0 & vmcs12->cr0_guest_host_mask) |
	/*3*/	(vmcs_readl(CR0_READ_SHADOW) & ~(vmcs12->cr0_guest_host_mask |
			vcpu->arch.cr0_guest_owned_bits));
}

static inline unsigned long
vmcs12_guest_cr4(struct kvm_vcpu *vcpu, struct vmcs12 *vmcs12)
{
	return
	/*1*/	(vmcs_readl(GUEST_CR4) & vcpu->arch.cr4_guest_owned_bits) |
	/*2*/	(vmcs12->guest_cr4 & vmcs12->cr4_guest_host_mask) |
	/*3*/	(vmcs_readl(CR4_READ_SHADOW) & ~(vmcs12->cr4_guest_host_mask |
			vcpu->arch.cr4_guest_owned_bits));
}

static void vmcs12_save_pending_event(struct kvm_vcpu *vcpu,
				       struct vmcs12 *vmcs12)
{
	u32 idt_vectoring;
	unsigned int nr;

	if (vcpu->arch.exception.pending && vcpu->arch.exception.reinject) {
		nr = vcpu->arch.exception.nr;
		idt_vectoring = nr | VECTORING_INFO_VALID_MASK;

		if (kvm_exception_is_soft(nr)) {
			vmcs12->vm_exit_instruction_len =
				vcpu->arch.event_exit_inst_len;
			idt_vectoring |= INTR_TYPE_SOFT_EXCEPTION;
		} else
			idt_vectoring |= INTR_TYPE_HARD_EXCEPTION;

		if (vcpu->arch.exception.has_error_code) {
			idt_vectoring |= VECTORING_INFO_DELIVER_CODE_MASK;
			vmcs12->idt_vectoring_error_code =
				vcpu->arch.exception.error_code;
		}

		vmcs12->idt_vectoring_info_field = idt_vectoring;
	} else if (vcpu->arch.nmi_injected) {
		vmcs12->idt_vectoring_info_field =
			INTR_TYPE_NMI_INTR | INTR_INFO_VALID_MASK | NMI_VECTOR;
	} else if (vcpu->arch.interrupt.pending) {
		nr = vcpu->arch.interrupt.nr;
		idt_vectoring = nr | VECTORING_INFO_VALID_MASK;

		if (vcpu->arch.interrupt.soft) {
			idt_vectoring |= INTR_TYPE_SOFT_INTR;
			vmcs12->vm_entry_instruction_len =
				vcpu->arch.event_exit_inst_len;
		} else
			idt_vectoring |= INTR_TYPE_EXT_INTR;

		vmcs12->idt_vectoring_info_field = idt_vectoring;
	}
}

/*
 * prepare_vmcs12 is part of what we need to do when the nested L2 guest exits
 * and we want to prepare to run its L1 parent. L1 keeps a vmcs for L2 (vmcs12),
 * and this function updates it to reflect the changes to the guest state while
 * L2 was running (and perhaps made some exits which were handled directly by L0
 * without going back to L1), and to reflect the exit reason.
 * Note that we do not have to copy here all VMCS fields, just those that
 * could have changed by the L2 guest or the exit - i.e., the guest-state and
 * exit-information fields only. Other fields are modified by L1 with VMWRITE,
 * which already writes to vmcs12 directly.
 */
static void prepare_vmcs12(struct kvm_vcpu *vcpu, struct vmcs12 *vmcs12,
			   u32 exit_reason, u32 exit_intr_info,
			   unsigned long exit_qualification)
{
	/* update guest state fields: */
	vmcs12->guest_cr0 = vmcs12_guest_cr0(vcpu, vmcs12);
	vmcs12->guest_cr4 = vmcs12_guest_cr4(vcpu, vmcs12);

	kvm_get_dr(vcpu, 7, (unsigned long *)&vmcs12->guest_dr7);
	vmcs12->guest_rsp = kvm_register_read(vcpu, VCPU_REGS_RSP);
	vmcs12->guest_rip = kvm_register_read(vcpu, VCPU_REGS_RIP);
	vmcs12->guest_rflags = vmcs_readl(GUEST_RFLAGS);

	vmcs12->guest_es_selector = vmcs_read16(GUEST_ES_SELECTOR);
	vmcs12->guest_cs_selector = vmcs_read16(GUEST_CS_SELECTOR);
	vmcs12->guest_ss_selector = vmcs_read16(GUEST_SS_SELECTOR);
	vmcs12->guest_ds_selector = vmcs_read16(GUEST_DS_SELECTOR);
	vmcs12->guest_fs_selector = vmcs_read16(GUEST_FS_SELECTOR);
	vmcs12->guest_gs_selector = vmcs_read16(GUEST_GS_SELECTOR);
	vmcs12->guest_ldtr_selector = vmcs_read16(GUEST_LDTR_SELECTOR);
	vmcs12->guest_tr_selector = vmcs_read16(GUEST_TR_SELECTOR);
	vmcs12->guest_es_limit = vmcs_read32(GUEST_ES_LIMIT);
	vmcs12->guest_cs_limit = vmcs_read32(GUEST_CS_LIMIT);
	vmcs12->guest_ss_limit = vmcs_read32(GUEST_SS_LIMIT);
	vmcs12->guest_ds_limit = vmcs_read32(GUEST_DS_LIMIT);
	vmcs12->guest_fs_limit = vmcs_read32(GUEST_FS_LIMIT);
	vmcs12->guest_gs_limit = vmcs_read32(GUEST_GS_LIMIT);
	vmcs12->guest_ldtr_limit = vmcs_read32(GUEST_LDTR_LIMIT);
	vmcs12->guest_tr_limit = vmcs_read32(GUEST_TR_LIMIT);
	vmcs12->guest_gdtr_limit = vmcs_read32(GUEST_GDTR_LIMIT);
	vmcs12->guest_idtr_limit = vmcs_read32(GUEST_IDTR_LIMIT);
	vmcs12->guest_es_ar_bytes = vmcs_read32(GUEST_ES_AR_BYTES);
	vmcs12->guest_cs_ar_bytes = vmcs_read32(GUEST_CS_AR_BYTES);
	vmcs12->guest_ss_ar_bytes = vmcs_read32(GUEST_SS_AR_BYTES);
	vmcs12->guest_ds_ar_bytes = vmcs_read32(GUEST_DS_AR_BYTES);
	vmcs12->guest_fs_ar_bytes = vmcs_read32(GUEST_FS_AR_BYTES);
	vmcs12->guest_gs_ar_bytes = vmcs_read32(GUEST_GS_AR_BYTES);
	vmcs12->guest_ldtr_ar_bytes = vmcs_read32(GUEST_LDTR_AR_BYTES);
	vmcs12->guest_tr_ar_bytes = vmcs_read32(GUEST_TR_AR_BYTES);
	vmcs12->guest_es_base = vmcs_readl(GUEST_ES_BASE);
	vmcs12->guest_cs_base = vmcs_readl(GUEST_CS_BASE);
	vmcs12->guest_ss_base = vmcs_readl(GUEST_SS_BASE);
	vmcs12->guest_ds_base = vmcs_readl(GUEST_DS_BASE);
	vmcs12->guest_fs_base = vmcs_readl(GUEST_FS_BASE);
	vmcs12->guest_gs_base = vmcs_readl(GUEST_GS_BASE);
	vmcs12->guest_ldtr_base = vmcs_readl(GUEST_LDTR_BASE);
	vmcs12->guest_tr_base = vmcs_readl(GUEST_TR_BASE);
	vmcs12->guest_gdtr_base = vmcs_readl(GUEST_GDTR_BASE);
	vmcs12->guest_idtr_base = vmcs_readl(GUEST_IDTR_BASE);

	vmcs12->guest_interruptibility_info =
		vmcs_read32(GUEST_INTERRUPTIBILITY_INFO);
	vmcs12->guest_pending_dbg_exceptions =
		vmcs_readl(GUEST_PENDING_DBG_EXCEPTIONS);
	if (vcpu->arch.mp_state == KVM_MP_STATE_HALTED)
		vmcs12->guest_activity_state = GUEST_ACTIVITY_HLT;
	else
		vmcs12->guest_activity_state = GUEST_ACTIVITY_ACTIVE;

	if ((vmcs12->pin_based_vm_exec_control & PIN_BASED_VMX_PREEMPTION_TIMER) &&
	    (vmcs12->vm_exit_controls & VM_EXIT_SAVE_VMX_PREEMPTION_TIMER))
		vmcs12->vmx_preemption_timer_value =
			vmcs_read32(VMX_PREEMPTION_TIMER_VALUE);

	/*
	 * In some cases (usually, nested EPT), L2 is allowed to change its
	 * own CR3 without exiting. If it has changed it, we must keep it.
	 * Of course, if L0 is using shadow page tables, GUEST_CR3 was defined
	 * by L0, not L1 or L2, so we mustn't unconditionally copy it to vmcs12.
	 *
	 * Additionally, restore L2's PDPTR to vmcs12.
	 */
	if (enable_ept) {
		vmcs12->guest_cr3 = vmcs_read64(GUEST_CR3);
		vmcs12->guest_pdptr0 = vmcs_read64(GUEST_PDPTR0);
		vmcs12->guest_pdptr1 = vmcs_read64(GUEST_PDPTR1);
		vmcs12->guest_pdptr2 = vmcs_read64(GUEST_PDPTR2);
		vmcs12->guest_pdptr3 = vmcs_read64(GUEST_PDPTR3);
	}

	vmcs12->vm_entry_controls =
		(vmcs12->vm_entry_controls & ~VM_ENTRY_IA32E_MODE) |
		(vm_entry_controls_get(to_vmx(vcpu)) & VM_ENTRY_IA32E_MODE);

	/* TODO: These cannot have changed unless we have MSR bitmaps and
	 * the relevant bit asks not to trap the change */
	vmcs12->guest_ia32_debugctl = vmcs_read64(GUEST_IA32_DEBUGCTL);
	if (vmcs12->vm_exit_controls & VM_EXIT_SAVE_IA32_PAT)
		vmcs12->guest_ia32_pat = vmcs_read64(GUEST_IA32_PAT);
	if (vmcs12->vm_exit_controls & VM_EXIT_SAVE_IA32_EFER)
		vmcs12->guest_ia32_efer = vcpu->arch.efer;
	vmcs12->guest_sysenter_cs = vmcs_read32(GUEST_SYSENTER_CS);
	vmcs12->guest_sysenter_esp = vmcs_readl(GUEST_SYSENTER_ESP);
	vmcs12->guest_sysenter_eip = vmcs_readl(GUEST_SYSENTER_EIP);

	/* update exit information fields: */

	vmcs12->vm_exit_reason = exit_reason;
	vmcs12->exit_qualification = exit_qualification;

	vmcs12->vm_exit_intr_info = exit_intr_info;
	if ((vmcs12->vm_exit_intr_info &
	     (INTR_INFO_VALID_MASK | INTR_INFO_DELIVER_CODE_MASK)) ==
	    (INTR_INFO_VALID_MASK | INTR_INFO_DELIVER_CODE_MASK))
		vmcs12->vm_exit_intr_error_code =
			vmcs_read32(VM_EXIT_INTR_ERROR_CODE);
	vmcs12->idt_vectoring_info_field = 0;
	vmcs12->vm_exit_instruction_len = vmcs_read32(VM_EXIT_INSTRUCTION_LEN);
	vmcs12->vmx_instruction_info = vmcs_read32(VMX_INSTRUCTION_INFO);

	if (!(vmcs12->vm_exit_reason & VMX_EXIT_REASONS_FAILED_VMENTRY)) {
		/* vm_entry_intr_info_field is cleared on exit. Emulate this
		 * instead of reading the real value. */
		vmcs12->vm_entry_intr_info_field &= ~INTR_INFO_VALID_MASK;

		/*
		 * Transfer the event that L0 or L1 may wanted to inject into
		 * L2 to IDT_VECTORING_INFO_FIELD.
		 */
		vmcs12_save_pending_event(vcpu, vmcs12);
	}

	/*
	 * Drop what we picked up for L2 via vmx_complete_interrupts. It is
	 * preserved above and would only end up incorrectly in L1.
	 */
	vcpu->arch.nmi_injected = false;
	kvm_clear_exception_queue(vcpu);
	kvm_clear_interrupt_queue(vcpu);
}

/*
 * A part of what we need to when the nested L2 guest exits and we want to
 * run its L1 parent, is to reset L1's guest state to the host state specified
 * in vmcs12.
 * This function is to be called not only on normal nested exit, but also on
 * a nested entry failure, as explained in Intel's spec, 3B.23.7 ("VM-Entry
 * Failures During or After Loading Guest State").
 * This function should be called when the active VMCS is L1's (vmcs01).
 */
static void load_vmcs12_host_state(struct kvm_vcpu *vcpu,
				   struct vmcs12 *vmcs12)
{
	struct kvm_segment seg;

	if (vmcs12->vm_exit_controls & VM_EXIT_LOAD_IA32_EFER)
		vcpu->arch.efer = vmcs12->host_ia32_efer;
	else if (vmcs12->vm_exit_controls & VM_EXIT_HOST_ADDR_SPACE_SIZE)
		vcpu->arch.efer |= (EFER_LMA | EFER_LME);
	else
		vcpu->arch.efer &= ~(EFER_LMA | EFER_LME);
	vmx_set_efer(vcpu, vcpu->arch.efer);

	kvm_register_write(vcpu, VCPU_REGS_RSP, vmcs12->host_rsp);
	kvm_register_write(vcpu, VCPU_REGS_RIP, vmcs12->host_rip);
	vmx_set_rflags(vcpu, X86_EFLAGS_FIXED);
	/*
	 * Note that calling vmx_set_cr0 is important, even if cr0 hasn't
	 * actually changed, because it depends on the current state of
	 * fpu_active (which may have changed).
	 * Note that vmx_set_cr0 refers to efer set above.
	 */
	vmx_set_cr0(vcpu, vmcs12->host_cr0);
	/*
	 * If we did fpu_activate()/fpu_deactivate() during L2's run, we need
	 * to apply the same changes to L1's vmcs. We just set cr0 correctly,
	 * but we also need to update cr0_guest_host_mask and exception_bitmap.
	 */
	update_exception_bitmap(vcpu);
	vcpu->arch.cr0_guest_owned_bits = (vcpu->fpu_active ? X86_CR0_TS : 0);
	vmcs_writel(CR0_GUEST_HOST_MASK, ~vcpu->arch.cr0_guest_owned_bits);

	/*
	 * Note that CR4_GUEST_HOST_MASK is already set in the original vmcs01
	 * (KVM doesn't change it)- no reason to call set_cr4_guest_host_mask();
	 */
	vcpu->arch.cr4_guest_owned_bits = ~vmcs_readl(CR4_GUEST_HOST_MASK);
	kvm_set_cr4(vcpu, vmcs12->host_cr4);

	nested_ept_uninit_mmu_context(vcpu);

	kvm_set_cr3(vcpu, vmcs12->host_cr3);
	kvm_mmu_reset_context(vcpu);

	if (!enable_ept)
		vcpu->arch.walk_mmu->inject_page_fault = kvm_inject_page_fault;

	if (enable_vpid) {
		/*
		 * Trivially support vpid by letting L2s share their parent
		 * L1's vpid. TODO: move to a more elaborate solution, giving
		 * each L2 its own vpid and exposing the vpid feature to L1.
		 */
		vmx_flush_tlb(vcpu);
	}


	vmcs_write32(GUEST_SYSENTER_CS, vmcs12->host_ia32_sysenter_cs);
	vmcs_writel(GUEST_SYSENTER_ESP, vmcs12->host_ia32_sysenter_esp);
	vmcs_writel(GUEST_SYSENTER_EIP, vmcs12->host_ia32_sysenter_eip);
	vmcs_writel(GUEST_IDTR_BASE, vmcs12->host_idtr_base);
	vmcs_writel(GUEST_GDTR_BASE, vmcs12->host_gdtr_base);

	if (vmcs12->vm_exit_controls & VM_EXIT_LOAD_IA32_PAT) {
		vmcs_write64(GUEST_IA32_PAT, vmcs12->host_ia32_pat);
		vcpu->arch.pat = vmcs12->host_ia32_pat;
	}
	if (vmcs12->vm_exit_controls & VM_EXIT_LOAD_IA32_PERF_GLOBAL_CTRL)
		vmcs_write64(GUEST_IA32_PERF_GLOBAL_CTRL,
			vmcs12->host_ia32_perf_global_ctrl);

	/* Set L1 segment info according to Intel SDM
	    27.5.2 Loading Host Segment and Descriptor-Table Registers */
	seg = (struct kvm_segment) {
		.base = 0,
		.limit = 0xFFFFFFFF,
		.selector = vmcs12->host_cs_selector,
		.type = 11,
		.present = 1,
		.s = 1,
		.g = 1
	};
	if (vmcs12->vm_exit_controls & VM_EXIT_HOST_ADDR_SPACE_SIZE)
		seg.l = 1;
	else
		seg.db = 1;
	vmx_set_segment(vcpu, &seg, VCPU_SREG_CS);
	seg = (struct kvm_segment) {
		.base = 0,
		.limit = 0xFFFFFFFF,
		.type = 3,
		.present = 1,
		.s = 1,
		.db = 1,
		.g = 1
	};
	seg.selector = vmcs12->host_ds_selector;
	vmx_set_segment(vcpu, &seg, VCPU_SREG_DS);
	seg.selector = vmcs12->host_es_selector;
	vmx_set_segment(vcpu, &seg, VCPU_SREG_ES);
	seg.selector = vmcs12->host_ss_selector;
	vmx_set_segment(vcpu, &seg, VCPU_SREG_SS);
	seg.selector = vmcs12->host_fs_selector;
	seg.base = vmcs12->host_fs_base;
	vmx_set_segment(vcpu, &seg, VCPU_SREG_FS);
	seg.selector = vmcs12->host_gs_selector;
	seg.base = vmcs12->host_gs_base;
	vmx_set_segment(vcpu, &seg, VCPU_SREG_GS);
	seg = (struct kvm_segment) {
		.base = vmcs12->host_tr_base,
		.limit = 0x67,
		.selector = vmcs12->host_tr_selector,
		.type = 11,
		.present = 1
	};
	vmx_set_segment(vcpu, &seg, VCPU_SREG_TR);

	kvm_set_dr(vcpu, 7, 0x400);
	vmcs_write64(GUEST_IA32_DEBUGCTL, 0);
}

/*
 * Emulate an exit from nested guest (L2) to L1, i.e., prepare to run L1
 * and modify vmcs12 to make it see what it would expect to see there if
 * L2 was its real guest. Must only be called when in L2 (is_guest_mode())
 */
static void nested_vmx_vmexit(struct kvm_vcpu *vcpu, u32 exit_reason,
			      u32 exit_intr_info,
			      unsigned long exit_qualification)
{
	struct vcpu_vmx *vmx = to_vmx(vcpu);
	int cpu;
	struct vmcs12 *vmcs12 = get_vmcs12(vcpu);

	/* trying to cancel vmlaunch/vmresume is a bug */
	WARN_ON_ONCE(vmx->nested.nested_run_pending);

	leave_guest_mode(vcpu);
	prepare_vmcs12(vcpu, vmcs12, exit_reason, exit_intr_info,
		       exit_qualification);

	trace_kvm_nested_vmexit_inject(vmcs12->vm_exit_reason,
				       vmcs12->exit_qualification,
				       vmcs12->idt_vectoring_info_field,
				       vmcs12->vm_exit_intr_info,
				       vmcs12->vm_exit_intr_error_code,
				       KVM_ISA_VMX);

	cpu = get_cpu();
	vmx->loaded_vmcs = &vmx->vmcs01;
	vmx_vcpu_put(vcpu);
	vmx_vcpu_load(vcpu, cpu);
	vcpu->cpu = cpu;
	put_cpu();

	vm_entry_controls_init(vmx, vmcs_read32(VM_ENTRY_CONTROLS));
	vm_exit_controls_init(vmx, vmcs_read32(VM_EXIT_CONTROLS));
	vmx_segment_cache_clear(vmx);

	/* if no vmcs02 cache requested, remove the one we used */
	if (VMCS02_POOL_SIZE == 0)
		nested_free_vmcs02(vmx, vmx->nested.current_vmptr);

	load_vmcs12_host_state(vcpu, vmcs12);

	/* Update TSC_OFFSET if TSC was changed while L2 ran */
	vmcs_write64(TSC_OFFSET, vmx->nested.vmcs01_tsc_offset);

	/* This is needed for same reason as it was needed in prepare_vmcs02 */
	vmx->host_rsp = 0;

	/* Unpin physical memory we referred to in vmcs02 */
	if (vmx->nested.apic_access_page) {
		nested_release_page(vmx->nested.apic_access_page);
		vmx->nested.apic_access_page = 0;
	}

	/*
	 * Exiting from L2 to L1, we're now back to L1 which thinks it just
	 * finished a VMLAUNCH or VMRESUME instruction, so we need to set the
	 * success or failure flag accordingly.
	 */
	if (unlikely(vmx->fail)) {
		vmx->fail = 0;
		nested_vmx_failValid(vcpu, vmcs_read32(VM_INSTRUCTION_ERROR));
	} else
		nested_vmx_succeed(vcpu);
	if (enable_shadow_vmcs)
		vmx->nested.sync_shadow_vmcs = true;
}

/*
 * Forcibly leave nested mode in order to be able to reset the VCPU later on.
 */
static void vmx_leave_nested(struct kvm_vcpu *vcpu)
{
	if (is_guest_mode(vcpu))
		nested_vmx_vmexit(vcpu, -1, 0, 0);
	free_nested(to_vmx(vcpu));
}

/*
 * L1's failure to enter L2 is a subset of a normal exit, as explained in
 * 23.7 "VM-entry failures during or after loading guest state" (this also
 * lists the acceptable exit-reason and exit-qualification parameters).
 * It should only be called before L2 actually succeeded to run, and when
 * vmcs01 is current (it doesn't leave_guest_mode() or switch vmcss).
 */
static void nested_vmx_entry_failure(struct kvm_vcpu *vcpu,
			struct vmcs12 *vmcs12,
			u32 reason, unsigned long qualification)
{
	load_vmcs12_host_state(vcpu, vmcs12);
	vmcs12->vm_exit_reason = reason | VMX_EXIT_REASONS_FAILED_VMENTRY;
	vmcs12->exit_qualification = qualification;
	nested_vmx_succeed(vcpu);
	if (enable_shadow_vmcs)
		to_vmx(vcpu)->nested.sync_shadow_vmcs = true;
}

static int vmx_check_intercept(struct kvm_vcpu *vcpu,
			       struct x86_instruction_info *info,
			       enum x86_intercept_stage stage)
{
	return X86EMUL_CONTINUE;
}

static struct kvm_x86_ops vmx_x86_ops = {
	.cpu_has_kvm_support = cpu_has_kvm_support,
	.disabled_by_bios = vmx_disabled_by_bios,
	.hardware_setup = hardware_setup,
	.hardware_unsetup = hardware_unsetup,
	.check_processor_compatibility = vmx_check_processor_compat,
	.hardware_enable = hardware_enable,
	.hardware_disable = hardware_disable,
	.cpu_has_accelerated_tpr = report_flexpriority,

	.vcpu_create = vmx_create_vcpu,
	.vcpu_free = vmx_free_vcpu,
	.vcpu_reset = vmx_vcpu_reset,

	.prepare_guest_switch = vmx_save_host_state,
	.vcpu_load = vmx_vcpu_load,
	.vcpu_put = vmx_vcpu_put,

	.update_db_bp_intercept = update_exception_bitmap,
	.get_msr = vmx_get_msr,
	.set_msr = vmx_set_msr,
	.get_segment_base = vmx_get_segment_base,
	.get_segment = vmx_get_segment,
	.set_segment = vmx_set_segment,
	.get_cpl = vmx_get_cpl,
	.get_cs_db_l_bits = vmx_get_cs_db_l_bits,
	.decache_cr0_guest_bits = vmx_decache_cr0_guest_bits,
	.decache_cr3 = vmx_decache_cr3,
	.decache_cr4_guest_bits = vmx_decache_cr4_guest_bits,
	.set_cr0 = vmx_set_cr0,
	.set_cr3 = vmx_set_cr3,
	.set_cr4 = vmx_set_cr4,
	.set_efer = vmx_set_efer,
	.get_idt = vmx_get_idt,
	.set_idt = vmx_set_idt,
	.get_gdt = vmx_get_gdt,
	.set_gdt = vmx_set_gdt,
	.get_dr6 = vmx_get_dr6,
	.set_dr6 = vmx_set_dr6,
	.set_dr7 = vmx_set_dr7,
	.cache_reg = vmx_cache_reg,
	.get_rflags = vmx_get_rflags,
	.set_rflags = vmx_set_rflags,
	.fpu_activate = vmx_fpu_activate,
	.fpu_deactivate = vmx_fpu_deactivate,

	.tlb_flush = vmx_flush_tlb,

	.run = vmx_vcpu_run,
	.handle_exit = vmx_handle_exit,
	.skip_emulated_instruction = skip_emulated_instruction,
	.set_interrupt_shadow = vmx_set_interrupt_shadow,
	.get_interrupt_shadow = vmx_get_interrupt_shadow,
	.patch_hypercall = vmx_patch_hypercall,
	.set_irq = vmx_inject_irq,
	.set_nmi = vmx_inject_nmi,
	.queue_exception = vmx_queue_exception,
	.cancel_injection = vmx_cancel_injection,
	.interrupt_allowed = vmx_interrupt_allowed,
	.nmi_allowed = vmx_nmi_allowed,
	.get_nmi_mask = vmx_get_nmi_mask,
	.set_nmi_mask = vmx_set_nmi_mask,
	.enable_nmi_window = enable_nmi_window,
	.enable_irq_window = enable_irq_window,
	.update_cr8_intercept = update_cr8_intercept,
	.set_virtual_x2apic_mode = vmx_set_virtual_x2apic_mode,
	.vm_has_apicv = vmx_vm_has_apicv,
	.load_eoi_exitmap = vmx_load_eoi_exitmap,
	.hwapic_irr_update = vmx_hwapic_irr_update,
	.hwapic_isr_update = vmx_hwapic_isr_update,
	.sync_pir_to_irr = vmx_sync_pir_to_irr,
	.deliver_posted_interrupt = vmx_deliver_posted_interrupt,

	.set_tss_addr = vmx_set_tss_addr,
	.get_tdp_level = get_ept_level,
	.get_mt_mask = vmx_get_mt_mask,

	.get_exit_info = vmx_get_exit_info,

	.get_lpage_level = vmx_get_lpage_level,

	.cpuid_update = vmx_cpuid_update,

	.rdtscp_supported = vmx_rdtscp_supported,
	.invpcid_supported = vmx_invpcid_supported,

	.set_supported_cpuid = vmx_set_supported_cpuid,

	.has_wbinvd_exit = cpu_has_vmx_wbinvd_exit,

	.set_tsc_khz = vmx_set_tsc_khz,
	.read_tsc_offset = vmx_read_tsc_offset,
	.write_tsc_offset = vmx_write_tsc_offset,
	.adjust_tsc_offset = vmx_adjust_tsc_offset,
	.compute_tsc_offset = vmx_compute_tsc_offset,
	.read_l1_tsc = vmx_read_l1_tsc,

	.set_tdp_cr3 = vmx_set_cr3,

	.check_intercept = vmx_check_intercept,
	.handle_external_intr = vmx_handle_external_intr,
};

static int __init vmx_init(void)
{
	int r, i, msr;

	rdmsrl_safe(MSR_EFER, &host_efer);

	for (i = 0; i < NR_VMX_MSR; ++i)
		kvm_define_shared_msr(i, vmx_msr_index[i]);

	vmx_io_bitmap_a = (unsigned long *)__get_free_page(GFP_KERNEL);
	if (!vmx_io_bitmap_a)
		return -ENOMEM;

	r = -ENOMEM;

	vmx_io_bitmap_b = (unsigned long *)__get_free_page(GFP_KERNEL);
	if (!vmx_io_bitmap_b)
		goto out;

	vmx_msr_bitmap_legacy = (unsigned long *)__get_free_page(GFP_KERNEL);
	if (!vmx_msr_bitmap_legacy)
		goto out1;

	vmx_msr_bitmap_legacy_x2apic =
				(unsigned long *)__get_free_page(GFP_KERNEL);
	if (!vmx_msr_bitmap_legacy_x2apic)
		goto out2;

	vmx_msr_bitmap_longmode = (unsigned long *)__get_free_page(GFP_KERNEL);
	if (!vmx_msr_bitmap_longmode)
		goto out3;

	vmx_msr_bitmap_longmode_x2apic =
				(unsigned long *)__get_free_page(GFP_KERNEL);
	if (!vmx_msr_bitmap_longmode_x2apic)
		goto out4;
	vmx_vmread_bitmap = (unsigned long *)__get_free_page(GFP_KERNEL);
	if (!vmx_vmread_bitmap)
		goto out5;

	vmx_vmwrite_bitmap = (unsigned long *)__get_free_page(GFP_KERNEL);
	if (!vmx_vmwrite_bitmap)
		goto out6;

	memset(vmx_vmread_bitmap, 0xff, PAGE_SIZE);
	memset(vmx_vmwrite_bitmap, 0xff, PAGE_SIZE);
	/* shadowed read/write fields */
	for (i = 0; i < max_shadow_read_write_fields; i++) {
		clear_bit(shadow_read_write_fields[i], vmx_vmwrite_bitmap);
		clear_bit(shadow_read_write_fields[i], vmx_vmread_bitmap);
	}
	/* shadowed read only fields */
	for (i = 0; i < max_shadow_read_only_fields; i++)
		clear_bit(shadow_read_only_fields[i], vmx_vmread_bitmap);

	/*
	 * Allow direct access to the PC debug port (it is often used for I/O
	 * delays, but the vmexits simply slow things down).
	 */
	memset(vmx_io_bitmap_a, 0xff, PAGE_SIZE);
	clear_bit(0x80, vmx_io_bitmap_a);

	memset(vmx_io_bitmap_b, 0xff, PAGE_SIZE);

	memset(vmx_msr_bitmap_legacy, 0xff, PAGE_SIZE);
	memset(vmx_msr_bitmap_longmode, 0xff, PAGE_SIZE);

	set_bit(0, vmx_vpid_bitmap); /* 0 is reserved for host */

	r = kvm_init(&vmx_x86_ops, sizeof(struct vcpu_vmx),
		     __alignof__(struct vcpu_vmx), THIS_MODULE);
	if (r)
		goto out7;

#ifdef CONFIG_KEXEC
	rcu_assign_pointer(crash_vmclear_loaded_vmcss,
			   crash_vmclear_local_loaded_vmcss);
#endif

	vmx_disable_intercept_for_msr(MSR_FS_BASE, false);
	vmx_disable_intercept_for_msr(MSR_GS_BASE, false);
	vmx_disable_intercept_for_msr(MSR_KERNEL_GS_BASE, true);
	vmx_disable_intercept_for_msr(MSR_IA32_SYSENTER_CS, false);
	vmx_disable_intercept_for_msr(MSR_IA32_SYSENTER_ESP, false);
	vmx_disable_intercept_for_msr(MSR_IA32_SYSENTER_EIP, false);
	memcpy(vmx_msr_bitmap_legacy_x2apic,
			vmx_msr_bitmap_legacy, PAGE_SIZE);
	memcpy(vmx_msr_bitmap_longmode_x2apic,
			vmx_msr_bitmap_longmode, PAGE_SIZE);

	if (enable_apicv) {
		for (msr = 0x800; msr <= 0x8ff; msr++)
			vmx_disable_intercept_msr_read_x2apic(msr);

		/* According SDM, in x2apic mode, the whole id reg is used.
		 * But in KVM, it only use the highest eight bits. Need to
		 * intercept it */
		vmx_enable_intercept_msr_read_x2apic(0x802);
		/* TMCCT */
		vmx_enable_intercept_msr_read_x2apic(0x839);
		/* TPR */
		vmx_disable_intercept_msr_write_x2apic(0x808);
		/* EOI */
		vmx_disable_intercept_msr_write_x2apic(0x80b);
		/* SELF-IPI */
		vmx_disable_intercept_msr_write_x2apic(0x83f);
	}

	if (enable_ept) {
		kvm_mmu_set_mask_ptes(0ull,
			(enable_ept_ad_bits) ? VMX_EPT_ACCESS_BIT : 0ull,
			(enable_ept_ad_bits) ? VMX_EPT_DIRTY_BIT : 0ull,
			0ull, VMX_EPT_EXECUTABLE_MASK);
		ept_set_mmio_spte_mask();
		kvm_enable_tdp();
	} else
		kvm_disable_tdp();

	return 0;

out7:
	free_page((unsigned long)vmx_vmwrite_bitmap);
out6:
	free_page((unsigned long)vmx_vmread_bitmap);
out5:
	free_page((unsigned long)vmx_msr_bitmap_longmode_x2apic);
out4:
	free_page((unsigned long)vmx_msr_bitmap_longmode);
out3:
	free_page((unsigned long)vmx_msr_bitmap_legacy_x2apic);
out2:
	free_page((unsigned long)vmx_msr_bitmap_legacy);
out1:
	free_page((unsigned long)vmx_io_bitmap_b);
out:
	free_page((unsigned long)vmx_io_bitmap_a);
	return r;
}

static void __exit vmx_exit(void)
{
	free_page((unsigned long)vmx_msr_bitmap_legacy_x2apic);
	free_page((unsigned long)vmx_msr_bitmap_longmode_x2apic);
	free_page((unsigned long)vmx_msr_bitmap_legacy);
	free_page((unsigned long)vmx_msr_bitmap_longmode);
	free_page((unsigned long)vmx_io_bitmap_b);
	free_page((unsigned long)vmx_io_bitmap_a);
	free_page((unsigned long)vmx_vmwrite_bitmap);
	free_page((unsigned long)vmx_vmread_bitmap);

#ifdef CONFIG_KEXEC
	rcu_assign_pointer(crash_vmclear_loaded_vmcss, NULL);
	synchronize_rcu();
#endif

	kvm_exit();
}

module_init(vmx_init)
module_exit(vmx_exit)<|MERGE_RESOLUTION|>--- conflicted
+++ resolved
@@ -4179,13 +4179,6 @@
 	unsigned long cr4;
 
 	vmcs_writel(HOST_CR0, read_cr0() & ~X86_CR0_TS);  /* 22.2.3 */
-<<<<<<< HEAD
-	vmcs_writel(HOST_CR4, read_cr4());  /* 22.2.3, 22.2.5 */
-
-#ifndef CONFIG_PAX_PER_CPU_PGD
-	vmcs_writel(HOST_CR3, read_cr3());  /* 22.2.3  FIXME: shadow tables */
-#endif
-=======
 #ifndef CONFIG_PAX_PER_CPU_PGD
 	vmcs_writel(HOST_CR3, read_cr3());  /* 22.2.3  FIXME: shadow tables */
 #endif
@@ -4194,7 +4187,6 @@
 	cr4 = read_cr4();
 	vmcs_writel(HOST_CR4, cr4);			/* 22.2.3, 22.2.5 */
 	vmx->host_state.vmcs_host_cr4 = cr4;
->>>>>>> 5accd54e
 
 	vmcs_write16(HOST_CS_SELECTOR, __KERNEL_CS);  /* 22.2.4 */
 #ifdef CONFIG_X86_64
