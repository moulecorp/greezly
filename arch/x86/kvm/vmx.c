--- conflicted
+++ resolved
@@ -441,11 +441,7 @@
 #endif
 		int           gs_ldt_reload_needed;
 		int           fs_reload_needed;
-<<<<<<< HEAD
-		unsigned long vmcs_host_cr4;	/* May not match real cr4 */
-=======
 		unsigned long vmcs_host_cr4;    /* May not match real cr4 */
->>>>>>> b55eccfd
 	} host_state;
 	struct {
 		int vm86_active;
@@ -4186,10 +4182,7 @@
 	unsigned long cr4;
 
 	vmcs_writel(HOST_CR0, read_cr0() & ~X86_CR0_TS);  /* 22.2.3 */
-<<<<<<< HEAD
-=======
-
->>>>>>> b55eccfd
+
 #ifndef CONFIG_PAX_PER_CPU_PGD
 	vmcs_writel(HOST_CR3, read_cr3());  /* 22.2.3  FIXME: shadow tables */
 #endif
