--- conflicted
+++ resolved
@@ -724,25 +724,6 @@
 
 #ifdef CONFIG_PAX_KERNEXEC
 static inline unsigned long pax_open_kernel(void)
-<<<<<<< HEAD
-{
-	return PVOP_CALL0(unsigned long, pv_mmu_ops.pax_open_kernel);
-}
-
-static inline unsigned long pax_close_kernel(void)
-{
-	return PVOP_CALL0(unsigned long, pv_mmu_ops.pax_close_kernel);
-}
-#else
-static inline unsigned long pax_open_kernel(void) { return 0; }
-static inline unsigned long pax_close_kernel(void) { return 0; }
-#endif
-
-#if defined(CONFIG_SMP) && defined(CONFIG_PARAVIRT_SPINLOCKS)
-
-static inline int arch_spin_is_locked(struct arch_spinlock *lock)
-=======
->>>>>>> c3ade0e0
 {
 	return PVOP_CALL0(unsigned long, pv_mmu_ops.pax_open_kernel);
 }
