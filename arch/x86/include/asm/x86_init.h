--- conflicted
+++ resolved
@@ -138,15 +138,11 @@
  */
 struct x86_cpuinit_ops {
 	void (*setup_percpu_clockev)(void);
-<<<<<<< HEAD
-} __no_const;
-=======
 	void (*early_percpu_clock_init)(void);
 	void (*fixup_cpu_id)(struct cpuinfo_x86 *c, int node);
 } __no_const;
 
 struct timespec;
->>>>>>> c3ade0e0
 
 /**
  * struct x86_platform_ops - platform specific runtime functions
@@ -169,12 +165,9 @@
 	void (*nmi_init)(void);
 	unsigned char (*get_nmi_reason)(void);
 	int (*i8042_detect)(void);
-<<<<<<< HEAD
-=======
 	void (*save_sched_clock_state)(void);
 	void (*restore_sched_clock_state)(void);
 	void (*apic_post_init)(void);
->>>>>>> c3ade0e0
 } __no_const;
 
 struct pci_dev;
@@ -188,8 +181,6 @@
 			       u8 hpet_id);
 	void (*teardown_msi_irq)(unsigned int irq);
 	void (*teardown_msi_irqs)(struct pci_dev *dev);
-<<<<<<< HEAD
-=======
 	void (*restore_msi_irqs)(struct pci_dev *dev);
 	int  (*setup_hpet_msi)(unsigned int irq, unsigned int id);
 	u32 (*msi_mask_irq)(struct msi_desc *desc, u32 mask, u32 flag);
@@ -215,7 +206,6 @@
 				       unsigned int destination, int vector,
 				       struct io_apic_irq_attr *attr);
 	void		(*eoi_ioapic_pin)(int apic, int pin, int vector);
->>>>>>> c3ade0e0
 } __no_const;
 
 extern struct x86_init_ops x86_init;
