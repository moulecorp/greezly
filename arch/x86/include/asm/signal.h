--- conflicted
+++ resolved
@@ -33,48 +33,6 @@
 extern void do_notify_resume(struct pt_regs *, void *, __u32);
 
 #define __ARCH_HAS_SA_RESTORER
-<<<<<<< HEAD
-
-#ifdef __i386__
-# ifdef __KERNEL__
-struct old_sigaction {
-	__sighandler_t sa_handler;
-	old_sigset_t sa_mask;
-	unsigned long sa_flags;
-	__sigrestore_t sa_restorer;
-};
-
-struct sigaction {
-	__sighandler_t sa_handler;
-	unsigned long sa_flags;
-	__sigrestore_t sa_restorer;
-	sigset_t sa_mask;		/* mask last for extensibility */
-};
-
-struct k_sigaction {
-	struct sigaction sa;
-};
-
-# else /* __KERNEL__ */
-/* Here we must cater to libcs that poke about in kernel headers.  */
-
-struct sigaction {
-	union {
-	  __sighandler_t _sa_handler;
-	  void (*_sa_sigaction)(int, struct siginfo *, void *);
-	} _u;
-	sigset_t sa_mask;
-	unsigned long sa_flags;
-	void (*sa_restorer)(void);
-};
-
-#define sa_handler	_u._sa_handler
-#define sa_sigaction	_u._sa_sigaction
-
-# endif /* ! __KERNEL__ */
-#else /* __i386__ */
-=======
->>>>>>> c3ade0e0
 
 #include <asm/sigcontext.h>
 
