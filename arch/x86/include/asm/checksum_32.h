--- conflicted
+++ resolved
@@ -60,17 +60,12 @@
 	__wsum ret;
 
 	might_sleep();
-<<<<<<< HEAD
-	return csum_partial_copy_generic_from_user((__force void *)src, dst,
-					 len, sum, err_ptr, NULL);
-=======
 	stac();
 	ret = csum_partial_copy_generic_from_user((__force void *)src, dst,
 					len, sum, err_ptr, NULL);
 	clac();
 
 	return ret;
->>>>>>> c3ade0e0
 }
 
 /*
@@ -198,11 +193,6 @@
 	__wsum ret;
 
 	might_sleep();
-<<<<<<< HEAD
-	if (access_ok(VERIFY_WRITE, dst, len))
-		return csum_partial_copy_generic_to_user(src, (__force void *)dst,
-						 len, sum, NULL, err_ptr);
-=======
 	if (access_ok(VERIFY_WRITE, dst, len)) {
 		stac();
 		ret = csum_partial_copy_generic_to_user(src, (__force void *)dst,
@@ -210,7 +200,6 @@
 		clac();
 		return ret;
 	}
->>>>>>> c3ade0e0
 
 	if (len)
 		*err_ptr = -EFAULT;
