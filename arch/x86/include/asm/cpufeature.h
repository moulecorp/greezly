--- conflicted
+++ resolved
@@ -184,11 +184,8 @@
 #define X86_FEATURE_PLN		(7*32+ 5) /* Intel Power Limit Notification */
 #define X86_FEATURE_PTS		(7*32+ 6) /* Intel Package Thermal Status */
 #define X86_FEATURE_DTHERM	(7*32+ 7) /* Digital Thermal Sensor */
-<<<<<<< HEAD
-=======
 #define X86_FEATURE_HW_PSTATE	(7*32+ 8) /* AMD HW-PState */
 #define X86_FEATURE_PROC_FEEDBACK (7*32+ 9) /* AMD ProcFeedbackInterface */
->>>>>>> c3ade0e0
 
 /* Virtualization flags: Linux defined, word 8 */
 #define X86_FEATURE_TPR_SHADOW  (8*32+ 0) /* Intel TPR Shadow */
@@ -210,11 +207,6 @@
 
 /* Intel-defined CPU features, CPUID level 0x00000007:0 (ebx), word 9 */
 #define X86_FEATURE_FSGSBASE	(9*32+ 0) /* {RD/WR}{FS/GS}BASE instructions*/
-<<<<<<< HEAD
-#define X86_FEATURE_SMEP	(9*32+ 7) /* Supervisor Mode Execution Prevention */
-#define X86_FEATURE_ERMS	(9*32+ 9) /* Enhanced REP MOVSB/STOSB */
-#define X86_FEATURE_SMAP	(9*32+20) /* Supervisor Mode Access Prevention */
-=======
 #define X86_FEATURE_TSC_ADJUST	(9*32+ 1) /* TSC adjustment MSR 0x3b */
 #define X86_FEATURE_BMI1	(9*32+ 3) /* 1st group bit manipulation extensions */
 #define X86_FEATURE_HLE		(9*32+ 4) /* Hardware Lock Elision */
@@ -243,7 +235,6 @@
 #define X86_BUG_COMA		X86_BUG(2) /* Cyrix 6x86 coma */
 #define X86_BUG_AMD_TLB_MMATCH	X86_BUG(3) /* AMD Erratum 383 */
 #define X86_BUG_AMD_APIC_C1E	X86_BUG(4) /* AMD Erratum 400 */
->>>>>>> c3ade0e0
 
 #if defined(__KERNEL__) && !defined(__ASSEMBLY__)
 
@@ -381,9 +372,6 @@
  */
 static __always_inline __pure bool __static_cpu_has(u16 bit)
 {
-<<<<<<< HEAD
-#if __GNUC__ > 4 || __GNUC_MINOR__ >= 5
-=======
 #ifdef CC_HAVE_ASM_GOTO
 
 #ifdef CONFIG_X86_DEBUG_STATIC_CPU_HAS
@@ -406,7 +394,6 @@
 
 #endif
 
->>>>>>> c3ade0e0
 		asm_volatile_goto("1: jmp %l[t_no]\n"
 			 "2:\n"
 			 ".section .altinstructions,\"a\"\n"
