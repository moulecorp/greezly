--- conflicted
+++ resolved
@@ -203,10 +203,7 @@
 #define X86_FEATURE_DECODEASSISTS (8*32+12) /* AMD Decode Assists support */
 #define X86_FEATURE_PAUSEFILTER (8*32+13) /* AMD filtered pause intercept */
 #define X86_FEATURE_PFTHRESHOLD (8*32+14) /* AMD pause filter threshold */
-<<<<<<< HEAD
-=======
 #define X86_FEATURE_VMMCALL	(8*32+15) /* Prefer vmmcall to vmcall */
->>>>>>> a7c6d2a7
 #define X86_FEATURE_STRONGUDEREF (8*32+31) /* PaX PCID based strong UDEREF */
 
 /* Intel-defined CPU features, CPUID level 0x00000007:0 (ebx), word 9 */
