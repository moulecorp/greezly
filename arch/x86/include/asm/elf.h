#ifndef _ASM_X86_ELF_H
#define _ASM_X86_ELF_H

/*
 * ELF register definitions..
 */
#include <linux/thread_info.h>

#include <asm/ptrace.h>
#include <asm/user.h>
#include <asm/auxvec.h>

typedef unsigned long elf_greg_t;

#define ELF_NGREG (sizeof(struct user_regs_struct) / sizeof(elf_greg_t))
typedef elf_greg_t elf_gregset_t[ELF_NGREG];

typedef struct user_i387_struct elf_fpregset_t;

#ifdef __i386__

typedef struct user_fxsr_struct elf_fpxregset_t;

#define R_386_NONE	0
#define R_386_32	1
#define R_386_PC32	2
#define R_386_GOT32	3
#define R_386_PLT32	4
#define R_386_COPY	5
#define R_386_GLOB_DAT	6
#define R_386_JMP_SLOT	7
#define R_386_RELATIVE	8
#define R_386_GOTOFF	9
#define R_386_GOTPC	10
#define R_386_NUM	11

/*
 * These are used to set parameters in the core dumps.
 */
#define ELF_CLASS	ELFCLASS32
#define ELF_DATA	ELFDATA2LSB
#define ELF_ARCH	EM_386

#else

/* x86-64 relocation types */
#define R_X86_64_NONE		0	/* No reloc */
#define R_X86_64_64		1	/* Direct 64 bit  */
#define R_X86_64_PC32		2	/* PC relative 32 bit signed */
#define R_X86_64_GOT32		3	/* 32 bit GOT entry */
#define R_X86_64_PLT32		4	/* 32 bit PLT address */
#define R_X86_64_COPY		5	/* Copy symbol at runtime */
#define R_X86_64_GLOB_DAT	6	/* Create GOT entry */
#define R_X86_64_JUMP_SLOT	7	/* Create PLT entry */
#define R_X86_64_RELATIVE	8	/* Adjust by program base */
#define R_X86_64_GOTPCREL	9	/* 32 bit signed pc relative
					   offset to GOT */
#define R_X86_64_32		10	/* Direct 32 bit zero extended */
#define R_X86_64_32S		11	/* Direct 32 bit sign extended */
#define R_X86_64_16		12	/* Direct 16 bit zero extended */
#define R_X86_64_PC16		13	/* 16 bit sign extended pc relative */
#define R_X86_64_8		14	/* Direct 8 bit sign extended  */
#define R_X86_64_PC8		15	/* 8 bit sign extended pc relative */

#define R_X86_64_NUM		16

/*
 * These are used to set parameters in the core dumps.
 */
#define ELF_CLASS	ELFCLASS64
#define ELF_DATA	ELFDATA2LSB
#define ELF_ARCH	EM_X86_64

#endif

#include <asm/vdso.h>

extern unsigned int vdso_enabled;

/*
 * This is used to ensure we don't load something for the wrong architecture.
 */
#define elf_check_arch_ia32(x) \
	(((x)->e_machine == EM_386) || ((x)->e_machine == EM_486))

#include <asm/processor.h>

#ifdef CONFIG_X86_32
#include <asm/desc.h>

#define elf_check_arch(x)	elf_check_arch_ia32(x)

/* SVR4/i386 ABI (pages 3-31, 3-32) says that when the program starts %edx
   contains a pointer to a function which might be registered using `atexit'.
   This provides a mean for the dynamic linker to call DT_FINI functions for
   shared libraries that have been loaded before the code runs.

   A value of 0 tells we have no such handler.

   We might as well make sure everything else is cleared too (except for %esp),
   just to make things more deterministic.
 */
#define ELF_PLAT_INIT(_r, load_addr)		\
	do {					\
	_r->bx = 0; _r->cx = 0; _r->dx = 0;	\
	_r->si = 0; _r->di = 0; _r->bp = 0;	\
	_r->ax = 0;				\
} while (0)

/*
 * regs is struct pt_regs, pr_reg is elf_gregset_t (which is
 * now struct_user_regs, they are different)
 */

#define ELF_CORE_COPY_REGS_COMMON(pr_reg, regs)	\
do {						\
	pr_reg[0] = regs->bx;			\
	pr_reg[1] = regs->cx;			\
	pr_reg[2] = regs->dx;			\
	pr_reg[3] = regs->si;			\
	pr_reg[4] = regs->di;			\
	pr_reg[5] = regs->bp;			\
	pr_reg[6] = regs->ax;			\
	pr_reg[7] = regs->ds & 0xffff;		\
	pr_reg[8] = regs->es & 0xffff;		\
	pr_reg[9] = regs->fs & 0xffff;		\
	pr_reg[11] = regs->orig_ax;		\
	pr_reg[12] = regs->ip;			\
	pr_reg[13] = regs->cs & 0xffff;		\
	pr_reg[14] = regs->flags;		\
	pr_reg[15] = regs->sp;			\
	pr_reg[16] = regs->ss & 0xffff;		\
} while (0);

#define ELF_CORE_COPY_REGS(pr_reg, regs)	\
do {						\
	ELF_CORE_COPY_REGS_COMMON(pr_reg, regs);\
	pr_reg[10] = get_user_gs(regs);		\
} while (0);

#define ELF_CORE_COPY_KERNEL_REGS(pr_reg, regs)	\
do {						\
	ELF_CORE_COPY_REGS_COMMON(pr_reg, regs);\
	savesegment(gs, pr_reg[10]);		\
} while (0);

#define ELF_PLATFORM	(utsname()->machine)
#define set_personality_64bit()	do { } while (0)

#else /* CONFIG_X86_32 */

/*
 * This is used to ensure we don't load something for the wrong architecture.
 */
#define elf_check_arch(x)			\
	((x)->e_machine == EM_X86_64)

#define compat_elf_check_arch(x)		\
	(elf_check_arch_ia32(x) || (x)->e_machine == EM_X86_64)

#if __USER32_DS != __USER_DS
# error "The following code assumes __USER32_DS == __USER_DS"
#endif

static inline void elf_common_init(struct thread_struct *t,
				   struct pt_regs *regs, const u16 ds)
{
	regs->ax = regs->bx = regs->cx = regs->dx = 0;
	regs->si = regs->di = regs->bp = 0;
	regs->r8 = regs->r9 = regs->r10 = regs->r11 = 0;
	regs->r12 = regs->r13 = regs->r14 = regs->r15 = 0;
	t->fs = t->gs = 0;
	t->fsindex = t->gsindex = 0;
	t->ds = t->es = ds;
}

#define ELF_PLAT_INIT(_r, load_addr)			\
	elf_common_init(&current->thread, _r, 0)

#define	COMPAT_ELF_PLAT_INIT(regs, load_addr)		\
	elf_common_init(&current->thread, regs, __USER_DS)

void start_thread_ia32(struct pt_regs *regs, u32 new_ip, u32 new_sp);
#define compat_start_thread start_thread_ia32

void set_personality_ia32(bool);
#define COMPAT_SET_PERSONALITY(ex)			\
	set_personality_ia32((ex).e_machine == EM_X86_64)

#define COMPAT_ELF_PLATFORM			("i686")

/*
 * regs is struct pt_regs, pr_reg is elf_gregset_t (which is
 * now struct_user_regs, they are different). Assumes current is the process
 * getting dumped.
 */

#define ELF_CORE_COPY_REGS(pr_reg, regs)			\
do {								\
	unsigned v;						\
	(pr_reg)[0] = (regs)->r15;				\
	(pr_reg)[1] = (regs)->r14;				\
	(pr_reg)[2] = (regs)->r13;				\
	(pr_reg)[3] = (regs)->r12;				\
	(pr_reg)[4] = (regs)->bp;				\
	(pr_reg)[5] = (regs)->bx;				\
	(pr_reg)[6] = (regs)->r11;				\
	(pr_reg)[7] = (regs)->r10;				\
	(pr_reg)[8] = (regs)->r9;				\
	(pr_reg)[9] = (regs)->r8;				\
	(pr_reg)[10] = (regs)->ax;				\
	(pr_reg)[11] = (regs)->cx;				\
	(pr_reg)[12] = (regs)->dx;				\
	(pr_reg)[13] = (regs)->si;				\
	(pr_reg)[14] = (regs)->di;				\
	(pr_reg)[15] = (regs)->orig_ax;				\
	(pr_reg)[16] = (regs)->ip;				\
	(pr_reg)[17] = (regs)->cs;				\
	(pr_reg)[18] = (regs)->flags;				\
	(pr_reg)[19] = (regs)->sp;				\
	(pr_reg)[20] = (regs)->ss;				\
	(pr_reg)[21] = current->thread.fs;			\
	(pr_reg)[22] = current->thread.gs;			\
	asm("movl %%ds,%0" : "=r" (v)); (pr_reg)[23] = v;	\
	asm("movl %%es,%0" : "=r" (v)); (pr_reg)[24] = v;	\
	asm("movl %%fs,%0" : "=r" (v)); (pr_reg)[25] = v;	\
	asm("movl %%gs,%0" : "=r" (v)); (pr_reg)[26] = v;	\
} while (0);

/* I'm not sure if we can use '-' here */
#define ELF_PLATFORM       ("x86_64")
extern void set_personality_64bit(void);
extern unsigned int sysctl_vsyscall32;
extern int force_personality32;

#endif /* !CONFIG_X86_32 */

#define CORE_DUMP_USE_REGSET
#define ELF_EXEC_PAGESIZE	4096

/* This is the location that an ET_DYN program is loaded if exec'ed.  Typical
   use of this is to invoke "./ld.so someprog" to test out a new version of
   the loader.  We need to make sure that it is out of the way of the program
   that it will "exec", and that there is sufficient room for the brk.  */

#ifdef CONFIG_PAX_SEGMEXEC
#define ELF_ET_DYN_BASE		((current->mm->pax_flags & MF_PAX_SEGMEXEC) ? SEGMEXEC_TASK_SIZE/3*2 : TASK_SIZE/3*2)
#else
#define ELF_ET_DYN_BASE		(TASK_SIZE / 3 * 2)
#endif

#ifdef CONFIG_PAX_ASLR
#ifdef CONFIG_X86_32
#define PAX_ELF_ET_DYN_BASE	0x10000000UL

#define PAX_DELTA_MMAP_LEN	(current->mm->pax_flags & MF_PAX_SEGMEXEC ? 15 : 16)
#define PAX_DELTA_STACK_LEN	(current->mm->pax_flags & MF_PAX_SEGMEXEC ? 15 : 16)
#else
#define PAX_ELF_ET_DYN_BASE	0x400000UL

<<<<<<< HEAD
#define PAX_DELTA_MMAP_LEN	((test_thread_flag(TIF_IA32)) ? 16 : TASK_SIZE_MAX_SHIFT - PAGE_SHIFT - 3)
#define PAX_DELTA_STACK_LEN	((test_thread_flag(TIF_IA32)) ? 16 : TASK_SIZE_MAX_SHIFT - PAGE_SHIFT - 3)
=======
#define PAX_DELTA_MMAP_LEN	((test_thread_flag(TIF_ADDR32)) ? 16 : TASK_SIZE_MAX_SHIFT - PAGE_SHIFT - 3)
#define PAX_DELTA_STACK_LEN	((test_thread_flag(TIF_ADDR32)) ? 16 : TASK_SIZE_MAX_SHIFT - PAGE_SHIFT - 3)
>>>>>>> c3ade0e0
#endif
#endif

/* This yields a mask that user programs can use to figure out what
   instruction set this CPU supports.  This could be done in user space,
   but it's not easy, and we've already done it here.  */

#define ELF_HWCAP		(boot_cpu_data.x86_capability[0])

/* This yields a string that ld.so will use to load implementation
   specific libraries for optimization.  This is more specific in
   intent than poking at uname or /proc/cpuinfo.

   For the moment, we have only optimizations for the Intel generations,
   but that could change... */

#define SET_PERSONALITY(ex) set_personality_64bit()

/*
 * An executable for which elf_read_implies_exec() returns TRUE will
 * have the READ_IMPLIES_EXEC personality flag set automatically.
 */
#define elf_read_implies_exec(ex, executable_stack)	\
	(executable_stack != EXSTACK_DISABLE_X)

struct task_struct;

#define	ARCH_DLINFO_IA32(vdso_enabled)					\
do {									\
	if (vdso_enabled) {						\
		NEW_AUX_ENT(AT_SYSINFO,	VDSO_ENTRY);			\
		NEW_AUX_ENT(AT_SYSINFO_EHDR, VDSO_CURRENT_BASE);	\
	}								\
} while (0)

#ifdef CONFIG_X86_32

#define STACK_RND_MASK (0x7ff)

#define VDSO_HIGH_BASE		(__fix_to_virt(FIX_VDSO))

#define ARCH_DLINFO		ARCH_DLINFO_IA32(vdso_enabled)

/* update AT_VECTOR_SIZE_ARCH if the number of NEW_AUX_ENT entries changes */

#else /* CONFIG_X86_32 */

#define VDSO_HIGH_BASE		0xffffe000U /* CONFIG_COMPAT_VDSO address */

/* 1GB for 64bit, 8MB for 32bit */
#define STACK_RND_MASK (test_thread_flag(TIF_ADDR32) ? 0x7ff : 0x3fffff)

#define ARCH_DLINFO							\
do {									\
	NEW_AUX_ENT(AT_SYSINFO_EHDR, current->mm->context.vdso);	\
<<<<<<< HEAD
=======
} while (0)

#define ARCH_DLINFO_X32							\
do {									\
	NEW_AUX_ENT(AT_SYSINFO_EHDR, current->mm->context.vdso);	\
>>>>>>> c3ade0e0
} while (0)

#define AT_SYSINFO		32

#define COMPAT_ARCH_DLINFO						\
if (test_thread_flag(TIF_X32))						\
	ARCH_DLINFO_X32;						\
else									\
	ARCH_DLINFO_IA32(sysctl_vsyscall32)

#define COMPAT_ELF_ET_DYN_BASE	(TASK_UNMAPPED_BASE + 0x1000000)

#endif /* !CONFIG_X86_32 */

#define VDSO_CURRENT_BASE	(current->mm->context.vdso)

#define VDSO_ENTRY							\
	((unsigned long)VDSO32_SYMBOL(VDSO_CURRENT_BASE, vsyscall))

struct linux_binprm;

#define ARCH_HAS_SETUP_ADDITIONAL_PAGES 1
extern int arch_setup_additional_pages(struct linux_binprm *bprm,
				       int uses_interp);
extern int x32_setup_additional_pages(struct linux_binprm *bprm,
				      int uses_interp);

extern int syscall32_setup_pages(struct linux_binprm *, int exstack);
#define compat_arch_setup_additional_pages	syscall32_setup_pages

/*
 * True on X86_32 or when emulating IA32 on X86_64
 */
static inline int mmap_is_ia32(void)
{
#ifdef CONFIG_X86_32
	return 1;
#endif
#ifdef CONFIG_IA32_EMULATION
	if (test_thread_flag(TIF_ADDR32))
		return 1;
#endif
	return 0;
}

/* Do not change the values. See get_align_mask() */
enum align_flags {
	ALIGN_VA_32	= BIT(0),
	ALIGN_VA_64	= BIT(1),
};

struct va_alignment {
	int flags;
	unsigned long mask;
} ____cacheline_aligned;

extern struct va_alignment va_align;
extern unsigned long align_vdso_addr(unsigned long);
#endif /* _ASM_X86_ELF_H */<|MERGE_RESOLUTION|>--- conflicted
+++ resolved
@@ -258,13 +258,8 @@
 #else
 #define PAX_ELF_ET_DYN_BASE	0x400000UL
 
-<<<<<<< HEAD
-#define PAX_DELTA_MMAP_LEN	((test_thread_flag(TIF_IA32)) ? 16 : TASK_SIZE_MAX_SHIFT - PAGE_SHIFT - 3)
-#define PAX_DELTA_STACK_LEN	((test_thread_flag(TIF_IA32)) ? 16 : TASK_SIZE_MAX_SHIFT - PAGE_SHIFT - 3)
-=======
 #define PAX_DELTA_MMAP_LEN	((test_thread_flag(TIF_ADDR32)) ? 16 : TASK_SIZE_MAX_SHIFT - PAGE_SHIFT - 3)
 #define PAX_DELTA_STACK_LEN	((test_thread_flag(TIF_ADDR32)) ? 16 : TASK_SIZE_MAX_SHIFT - PAGE_SHIFT - 3)
->>>>>>> c3ade0e0
 #endif
 #endif
 
@@ -320,14 +315,11 @@
 #define ARCH_DLINFO							\
 do {									\
 	NEW_AUX_ENT(AT_SYSINFO_EHDR, current->mm->context.vdso);	\
-<<<<<<< HEAD
-=======
 } while (0)
 
 #define ARCH_DLINFO_X32							\
 do {									\
 	NEW_AUX_ENT(AT_SYSINFO_EHDR, current->mm->context.vdso);	\
->>>>>>> c3ade0e0
 } while (0)
 
 #define AT_SYSINFO		32
