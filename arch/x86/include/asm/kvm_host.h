/*
 * Kernel-based Virtual Machine driver for Linux
 *
 * This header defines architecture specific interfaces, x86 version
 *
 * This work is licensed under the terms of the GNU GPL, version 2.  See
 * the COPYING file in the top-level directory.
 *
 */

#ifndef _ASM_X86_KVM_HOST_H
#define _ASM_X86_KVM_HOST_H

#include <linux/types.h>
#include <linux/mm.h>
#include <linux/mmu_notifier.h>
#include <linux/tracepoint.h>
#include <linux/cpumask.h>
#include <linux/irq_work.h>

#include <linux/kvm.h>
#include <linux/kvm_para.h>
#include <linux/kvm_types.h>
#include <linux/perf_event.h>
#include <linux/pvclock_gtod.h>
#include <linux/clocksource.h>

#include <asm/pvclock-abi.h>
#include <asm/desc.h>
#include <asm/mtrr.h>
#include <asm/msr-index.h>
#include <asm/asm.h>

#define KVM_MAX_VCPUS 255
#define KVM_SOFT_MAX_VCPUS 160
#define KVM_USER_MEM_SLOTS 125
/* memory slots that are not exposed to userspace */
#define KVM_PRIVATE_MEM_SLOTS 3
#define KVM_MEM_SLOTS_NUM (KVM_USER_MEM_SLOTS + KVM_PRIVATE_MEM_SLOTS)

#define KVM_MMIO_SIZE 16

#define KVM_PIO_PAGE_OFFSET 1
#define KVM_COALESCED_MMIO_PAGE_OFFSET 2

#define KVM_IRQCHIP_NUM_PINS  KVM_IOAPIC_NUM_PINS

#define CR0_RESERVED_BITS                                               \
	(~(unsigned long)(X86_CR0_PE | X86_CR0_MP | X86_CR0_EM | X86_CR0_TS \
			  | X86_CR0_ET | X86_CR0_NE | X86_CR0_WP | X86_CR0_AM \
			  | X86_CR0_NW | X86_CR0_CD | X86_CR0_PG))

#define CR3_PAE_RESERVED_BITS ((X86_CR3_PWT | X86_CR3_PCD) - 1)
#define CR3_NONPAE_RESERVED_BITS ((PAGE_SIZE-1) & ~(X86_CR3_PWT | X86_CR3_PCD))
#define CR3_PCID_ENABLED_RESERVED_BITS 0xFFFFFF0000000000ULL
#define CR3_L_MODE_RESERVED_BITS (CR3_NONPAE_RESERVED_BITS |	\
				  0xFFFFFF0000000000ULL)
#define CR4_RESERVED_BITS                                               \
	(~(unsigned long)(X86_CR4_VME | X86_CR4_PVI | X86_CR4_TSD | X86_CR4_DE\
			  | X86_CR4_PSE | X86_CR4_PAE | X86_CR4_MCE     \
			  | X86_CR4_PGE | X86_CR4_PCE | X86_CR4_OSFXSR | X86_CR4_PCIDE \
			  | X86_CR4_OSXSAVE | X86_CR4_SMEP | X86_CR4_FSGSBASE \
			  | X86_CR4_OSXMMEXCPT | X86_CR4_VMXE))

#define CR8_RESERVED_BITS (~(unsigned long)X86_CR8_TPR)



#define INVALID_PAGE (~(hpa_t)0)
#define VALID_PAGE(x) ((x) != INVALID_PAGE)

#define UNMAPPED_GVA (~(gpa_t)0)

/* KVM Hugepage definitions for x86 */
#define KVM_NR_PAGE_SIZES	3
#define KVM_HPAGE_GFN_SHIFT(x)	(((x) - 1) * 9)
#define KVM_HPAGE_SHIFT(x)	(PAGE_SHIFT + KVM_HPAGE_GFN_SHIFT(x))
#define KVM_HPAGE_SIZE(x)	(1UL << KVM_HPAGE_SHIFT(x))
#define KVM_HPAGE_MASK(x)	(~(KVM_HPAGE_SIZE(x) - 1))
#define KVM_PAGES_PER_HPAGE(x)	(KVM_HPAGE_SIZE(x) / PAGE_SIZE)

static inline gfn_t gfn_to_index(gfn_t gfn, gfn_t base_gfn, int level)
{
	/* KVM_HPAGE_GFN_SHIFT(PT_PAGE_TABLE_LEVEL) must be 0. */
	return (gfn >> KVM_HPAGE_GFN_SHIFT(level)) -
		(base_gfn >> KVM_HPAGE_GFN_SHIFT(level));
}

#define SELECTOR_TI_MASK (1 << 2)
#define SELECTOR_RPL_MASK 0x03

#define IOPL_SHIFT 12

#define KVM_PERMILLE_MMU_PAGES 20
#define KVM_MIN_ALLOC_MMU_PAGES 64
#define KVM_MMU_HASH_SHIFT 10
#define KVM_NUM_MMU_PAGES (1 << KVM_MMU_HASH_SHIFT)
#define KVM_MIN_FREE_MMU_PAGES 5
#define KVM_REFILL_PAGES 25
#define KVM_MAX_CPUID_ENTRIES 80
#define KVM_NR_FIXED_MTRR_REGION 88
#define KVM_NR_VAR_MTRR 8

#define ASYNC_PF_PER_VCPU 64

struct kvm_vcpu;
struct kvm;
struct kvm_async_pf;

enum kvm_reg {
	VCPU_REGS_RAX = 0,
	VCPU_REGS_RCX = 1,
	VCPU_REGS_RDX = 2,
	VCPU_REGS_RBX = 3,
	VCPU_REGS_RSP = 4,
	VCPU_REGS_RBP = 5,
	VCPU_REGS_RSI = 6,
	VCPU_REGS_RDI = 7,
#ifdef CONFIG_X86_64
	VCPU_REGS_R8 = 8,
	VCPU_REGS_R9 = 9,
	VCPU_REGS_R10 = 10,
	VCPU_REGS_R11 = 11,
	VCPU_REGS_R12 = 12,
	VCPU_REGS_R13 = 13,
	VCPU_REGS_R14 = 14,
	VCPU_REGS_R15 = 15,
#endif
	VCPU_REGS_RIP,
	NR_VCPU_REGS
};

enum kvm_reg_ex {
	VCPU_EXREG_PDPTR = NR_VCPU_REGS,
	VCPU_EXREG_CR3,
	VCPU_EXREG_RFLAGS,
	VCPU_EXREG_CPL,
	VCPU_EXREG_SEGMENTS,
};

enum {
	VCPU_SREG_ES,
	VCPU_SREG_CS,
	VCPU_SREG_SS,
	VCPU_SREG_DS,
	VCPU_SREG_FS,
	VCPU_SREG_GS,
	VCPU_SREG_TR,
	VCPU_SREG_LDTR,
};

#include <asm/kvm_emulate.h>

#define KVM_NR_MEM_OBJS 40

#define KVM_NR_DB_REGS	4

#define DR6_BD		(1 << 13)
#define DR6_BS		(1 << 14)
#define DR6_FIXED_1	0xffff0ff0
#define DR6_VOLATILE	0x0000e00f

#define DR7_BP_EN_MASK	0x000000ff
#define DR7_GE		(1 << 9)
#define DR7_GD		(1 << 13)
#define DR7_FIXED_1	0x00000400
#define DR7_VOLATILE	0xffff23ff

/* apic attention bits */
#define KVM_APIC_CHECK_VAPIC	0
/*
 * The following bit is set with PV-EOI, unset on EOI.
 * We detect PV-EOI changes by guest by comparing
 * this bit with PV-EOI in guest memory.
 * See the implementation in apic_update_pv_eoi.
 */
#define KVM_APIC_PV_EOI_PENDING	1

/*
 * We don't want allocation failures within the mmu code, so we preallocate
 * enough memory for a single page fault in a cache.
 */
struct kvm_mmu_memory_cache {
	int nobjs;
	void *objects[KVM_NR_MEM_OBJS];
};

/*
 * kvm_mmu_page_role, below, is defined as:
 *
 *   bits 0:3 - total guest paging levels (2-4, or zero for real mode)
 *   bits 4:7 - page table level for this shadow (1-4)
 *   bits 8:9 - page table quadrant for 2-level guests
 *   bit   16 - direct mapping of virtual to physical mapping at gfn
 *              used for real mode and two-dimensional paging
 *   bits 17:19 - common access permissions for all ptes in this shadow page
 */
union kvm_mmu_page_role {
	unsigned word;
	struct {
		unsigned level:4;
		unsigned cr4_pae:1;
		unsigned quadrant:2;
		unsigned pad_for_nice_hex_output:6;
		unsigned direct:1;
		unsigned access:3;
		unsigned invalid:1;
		unsigned nxe:1;
		unsigned cr0_wp:1;
		unsigned smep_andnot_wp:1;
	};
};

struct kvm_mmu_page {
	struct list_head link;
	struct hlist_node hash_link;

	/*
	 * The following two entries are used to key the shadow page in the
	 * hash table.
	 */
	gfn_t gfn;
	union kvm_mmu_page_role role;

	u64 *spt;
	/* hold the gfn of each spte inside spt */
	gfn_t *gfns;
	bool unsync;
	int root_count;          /* Currently serving as active root */
	unsigned int unsync_children;
	unsigned long parent_ptes;	/* Reverse mapping for parent_pte */

	/* The page is obsolete if mmu_valid_gen != kvm->arch.mmu_valid_gen.  */
	unsigned long mmu_valid_gen;

	DECLARE_BITMAP(unsync_child_bitmap, 512);

#ifdef CONFIG_X86_32
	/*
	 * Used out of the mmu-lock to avoid reading spte values while an
	 * update is in progress; see the comments in __get_spte_lockless().
	 */
	int clear_spte_count;
#endif

	/* Number of writes since the last time traversal visited this page.  */
	int write_flooding_count;
};

struct kvm_pio_request {
	unsigned long count;
	int in;
	int port;
	int size;
};

/*
 * x86 supports 3 paging modes (4-level 64-bit, 3-level 64-bit, and 2-level
 * 32-bit).  The kvm_mmu structure abstracts the details of the current mmu
 * mode.
 */
struct kvm_mmu {
	void (*set_cr3)(struct kvm_vcpu *vcpu, unsigned long root);
	unsigned long (*get_cr3)(struct kvm_vcpu *vcpu);
	u64 (*get_pdptr)(struct kvm_vcpu *vcpu, int index);
	int (*page_fault)(struct kvm_vcpu *vcpu, gva_t gva, u32 err,
			  bool prefault);
	void (*inject_page_fault)(struct kvm_vcpu *vcpu,
				  struct x86_exception *fault);
	gpa_t (*gva_to_gpa)(struct kvm_vcpu *vcpu, gva_t gva, u32 access,
			    struct x86_exception *exception);
	gpa_t (*translate_gpa)(struct kvm_vcpu *vcpu, gpa_t gpa, u32 access);
	int (*sync_page)(struct kvm_vcpu *vcpu,
			 struct kvm_mmu_page *sp);
	void (*invlpg)(struct kvm_vcpu *vcpu, gva_t gva);
	void (*update_pte)(struct kvm_vcpu *vcpu, struct kvm_mmu_page *sp,
			   u64 *spte, const void *pte);
	hpa_t root_hpa;
	int root_level;
	int shadow_root_level;
	union kvm_mmu_page_role base_role;
	bool direct_map;

	/*
	 * Bitmap; bit set = permission fault
	 * Byte index: page fault error code [4:1]
	 * Bit index: pte permissions in ACC_* format
	 */
	u8 permissions[16];

	u64 *pae_root;
	u64 *lm_root;
	u64 rsvd_bits_mask[2][4];
	u64 bad_mt_xwr;

	/*
	 * Bitmap: bit set = last pte in walk
	 * index[0:1]: level (zero-based)
	 * index[2]: pte.ps
	 */
	u8 last_pte_bitmap;

	bool nx;

	u64 pdptrs[4]; /* pae */
};

enum pmc_type {
	KVM_PMC_GP = 0,
	KVM_PMC_FIXED,
};

struct kvm_pmc {
	enum pmc_type type;
	u8 idx;
	u64 counter;
	u64 eventsel;
	struct perf_event *perf_event;
	struct kvm_vcpu *vcpu;
};

struct kvm_pmu {
	unsigned nr_arch_gp_counters;
	unsigned nr_arch_fixed_counters;
	unsigned available_event_types;
	u64 fixed_ctr_ctrl;
	u64 global_ctrl;
	u64 global_status;
	u64 global_ovf_ctrl;
	u64 counter_bitmask[2];
	u64 global_ctrl_mask;
	u64 reserved_bits;
	u8 version;
	struct kvm_pmc gp_counters[INTEL_PMC_MAX_GENERIC];
	struct kvm_pmc fixed_counters[INTEL_PMC_MAX_FIXED];
	struct irq_work irq_work;
	u64 reprogram_pmi;
};

struct kvm_vcpu_arch {
	/*
	 * rip and regs accesses must go through
	 * kvm_{register,rip}_{read,write} functions.
	 */
	unsigned long regs[NR_VCPU_REGS];
	u32 regs_avail;
	u32 regs_dirty;

	unsigned long cr0;
	unsigned long cr0_guest_owned_bits;
	unsigned long cr2;
	unsigned long cr3;
	unsigned long cr4;
	unsigned long cr4_guest_owned_bits;
	unsigned long cr8;
	u32 hflags;
	u64 efer;
	u64 apic_base;
	struct kvm_lapic *apic;    /* kernel irqchip context */
	unsigned long apic_attention;
	int32_t apic_arb_prio;
	int mp_state;
	u64 ia32_misc_enable_msr;
	bool tpr_access_reporting;

	/*
	 * Paging state of the vcpu
	 *
	 * If the vcpu runs in guest mode with two level paging this still saves
	 * the paging mode of the l1 guest. This context is always used to
	 * handle faults.
	 */
	struct kvm_mmu mmu;

	/*
	 * Paging state of an L2 guest (used for nested npt)
	 *
	 * This context will save all necessary information to walk page tables
	 * of the an L2 guest. This context is only initialized for page table
	 * walking and not for faulting since we never handle l2 page faults on
	 * the host.
	 */
	struct kvm_mmu nested_mmu;

	/*
	 * Pointer to the mmu context currently used for
	 * gva_to_gpa translations.
	 */
	struct kvm_mmu *walk_mmu;

	struct kvm_mmu_memory_cache mmu_pte_list_desc_cache;
	struct kvm_mmu_memory_cache mmu_page_cache;
	struct kvm_mmu_memory_cache mmu_page_header_cache;

	struct fpu guest_fpu;
	u64 xcr0;
	u64 guest_supported_xcr0;
	u32 guest_xstate_size;

	struct kvm_pio_request pio;
	void *pio_data;

	u8 event_exit_inst_len;

	struct kvm_queued_exception {
		bool pending;
		bool has_error_code;
		bool reinject;
		u8 nr;
		u32 error_code;
	} exception;

	struct kvm_queued_interrupt {
		bool pending;
		bool soft;
		u8 nr;
	} interrupt;

	int halt_request; /* real mode on Intel only */

	int cpuid_nent;
	struct kvm_cpuid_entry2 cpuid_entries[KVM_MAX_CPUID_ENTRIES];
	/* emulate context */

	struct x86_emulate_ctxt emulate_ctxt;
	bool emulate_regs_need_sync_to_vcpu;
	bool emulate_regs_need_sync_from_vcpu;
	int (*complete_userspace_io)(struct kvm_vcpu *vcpu);

	gpa_t time;
	struct pvclock_vcpu_time_info hv_clock;
	unsigned int hw_tsc_khz;
	struct gfn_to_hva_cache pv_time;
	bool pv_time_enabled;
<<<<<<< HEAD
=======
	/* set guest stopped flag in pvclock flags field */
	bool pvclock_set_guest_stopped_request;
>>>>>>> c3ade0e0

	struct {
		u64 msr_val;
		u64 last_steal;
		u64 accum_steal;
		struct gfn_to_hva_cache stime;
		struct kvm_steal_time steal;
	} st;

	u64 last_guest_tsc;
	u64 last_kernel_ns;
	u64 last_host_tsc;
	u64 tsc_offset_adjustment;
	u64 this_tsc_nsec;
	u64 this_tsc_write;
	u8  this_tsc_generation;
	bool tsc_catchup;
	bool tsc_always_catchup;
	s8 virtual_tsc_shift;
	u32 virtual_tsc_mult;
	u32 virtual_tsc_khz;
	s64 ia32_tsc_adjust_msr;

	atomic_t nmi_queued;  /* unprocessed asynchronous NMIs */
	unsigned nmi_pending; /* NMI queued after currently running handler */
	bool nmi_injected;    /* Trying to inject an NMI this entry */

	struct mtrr_state_type mtrr_state;
	u32 pat;

	int switch_db_regs;
	unsigned long db[KVM_NR_DB_REGS];
	unsigned long dr6;
	unsigned long dr7;
	unsigned long eff_db[KVM_NR_DB_REGS];
	unsigned long guest_debug_dr7;

	u64 mcg_cap;
	u64 mcg_status;
	u64 mcg_ctl;
	u64 *mce_banks;

	/* Cache MMIO info */
	u64 mmio_gva;
	unsigned access;
	gfn_t mmio_gfn;

	struct kvm_pmu pmu;

	/* used for guest single stepping over the given code position */
	unsigned long singlestep_rip;

	/* fields used by HYPER-V emulation */
	u64 hv_vapic;

	cpumask_var_t wbinvd_dirty_mask;

	unsigned long last_retry_eip;
	unsigned long last_retry_addr;

	struct {
		bool halted;
		gfn_t gfns[roundup_pow_of_two(ASYNC_PF_PER_VCPU)];
		struct gfn_to_hva_cache data;
		u64 msr_val;
		u32 id;
		bool send_user_only;
	} apf;

	/* OSVW MSRs (AMD only) */
	struct {
		u64 length;
		u64 status;
	} osvw;

	struct {
		u64 msr_val;
		struct gfn_to_hva_cache data;
	} pv_eoi;

	/*
	 * Indicate whether the access faults on its page table in guest
	 * which is set when fix page fault and used to detect unhandeable
	 * instruction.
	 */
	bool write_fault_to_shadow_pgtable;

	/* set at EPT violation at this point */
	unsigned long exit_qualification;

	/* pv related host specific info */
	struct {
		bool pv_unhalted;
	} pv;
};

struct kvm_lpage_info {
	int write_count;
};

struct kvm_arch_memory_slot {
	unsigned long *rmap[KVM_NR_PAGE_SIZES];
	struct kvm_lpage_info *lpage_info[KVM_NR_PAGE_SIZES - 1];
};

struct kvm_apic_map {
	struct rcu_head rcu;
	u8 ldr_bits;
	/* fields bellow are used to decode ldr values in different modes */
	u32 cid_shift, cid_mask, lid_mask;
	struct kvm_lapic *phys_map[256];
	/* first index is cluster id second is cpu id in a cluster */
	struct kvm_lapic *logical_map[16][16];
};

struct kvm_arch {
	unsigned int n_used_mmu_pages;
	unsigned int n_requested_mmu_pages;
	unsigned int n_max_mmu_pages;
	unsigned int indirect_shadow_pages;
<<<<<<< HEAD
	atomic_unchecked_t invlpg_counter;
=======
	unsigned long mmu_valid_gen;
>>>>>>> c3ade0e0
	struct hlist_head mmu_page_hash[KVM_NUM_MMU_PAGES];
	/*
	 * Hash table of struct kvm_mmu_page.
	 */
	struct list_head active_mmu_pages;
	struct list_head zapped_obsolete_pages;

	struct list_head assigned_dev_head;
	struct iommu_domain *iommu_domain;
	bool iommu_noncoherent;
#define __KVM_HAVE_ARCH_NONCOHERENT_DMA
	atomic_t noncoherent_dma_count;
	struct kvm_pic *vpic;
	struct kvm_ioapic *vioapic;
	struct kvm_pit *vpit;
	int vapics_in_nmi_mode;
	struct mutex apic_map_lock;
	struct kvm_apic_map *apic_map;

	unsigned int tss_addr;
	struct page *apic_access_page;

	gpa_t wall_clock;

	struct page *ept_identity_pagetable;
	bool ept_identity_pagetable_done;
	gpa_t ept_identity_map_addr;

	unsigned long irq_sources_bitmap;
	s64 kvmclock_offset;
	raw_spinlock_t tsc_write_lock;
	u64 last_tsc_nsec;
	u64 last_tsc_write;
	u32 last_tsc_khz;
	u64 cur_tsc_nsec;
	u64 cur_tsc_write;
	u64 cur_tsc_offset;
	u8  cur_tsc_generation;
	int nr_vcpus_matched_tsc;

	spinlock_t pvclock_gtod_sync_lock;
	bool use_master_clock;
	u64 master_kernel_ns;
	cycle_t master_cycle_now;

	struct kvm_xen_hvm_config xen_hvm_config;

	/* fields used by HYPER-V emulation */
	u64 hv_guest_os_id;
	u64 hv_hypercall;
	u64 hv_tsc_page;

	#ifdef CONFIG_KVM_MMU_AUDIT
	int audit_point;
	#endif
};

struct kvm_vm_stat {
	u32 mmu_shadow_zapped;
	u32 mmu_pte_write;
	u32 mmu_pte_updated;
	u32 mmu_pde_zapped;
	u32 mmu_flooded;
	u32 mmu_recycled;
	u32 mmu_cache_miss;
	u32 mmu_unsync;
	u32 remote_tlb_flush;
	u32 lpages;
};

struct kvm_vcpu_stat {
	u32 pf_fixed;
	u32 pf_guest;
	u32 tlb_flush;
	u32 invlpg;

	u32 exits;
	u32 io_exits;
	u32 mmio_exits;
	u32 signal_exits;
	u32 irq_window_exits;
	u32 nmi_window_exits;
	u32 halt_exits;
	u32 halt_wakeup;
	u32 request_irq_exits;
	u32 irq_exits;
	u32 host_state_reload;
	u32 efer_reload;
	u32 fpu_reload;
	u32 insn_emulation;
	u32 insn_emulation_fail;
	u32 hypercalls;
	u32 irq_injections;
	u32 nmi_injections;
};

struct x86_instruction_info;

struct msr_data {
	bool host_initiated;
	u32 index;
	u64 data;
};

struct kvm_x86_ops {
	int (*cpu_has_kvm_support)(void);          /* __init */
	int (*disabled_by_bios)(void);             /* __init */
	int (*hardware_enable)(void *dummy);
	void (*hardware_disable)(void *dummy);
	void (*check_processor_compatibility)(void *rtn);
	int (*hardware_setup)(void);               /* __init */
	void (*hardware_unsetup)(void);            /* __exit */
	bool (*cpu_has_accelerated_tpr)(void);
	void (*cpuid_update)(struct kvm_vcpu *vcpu);

	/* Create, but do not attach this VCPU */
	struct kvm_vcpu *(*vcpu_create)(struct kvm *kvm, unsigned id);
	void (*vcpu_free)(struct kvm_vcpu *vcpu);
	void (*vcpu_reset)(struct kvm_vcpu *vcpu);

	void (*prepare_guest_switch)(struct kvm_vcpu *vcpu);
	void (*vcpu_load)(struct kvm_vcpu *vcpu, int cpu);
	void (*vcpu_put)(struct kvm_vcpu *vcpu);

	void (*update_db_bp_intercept)(struct kvm_vcpu *vcpu);
	int (*get_msr)(struct kvm_vcpu *vcpu, u32 msr_index, u64 *pdata);
	int (*set_msr)(struct kvm_vcpu *vcpu, struct msr_data *msr);
	u64 (*get_segment_base)(struct kvm_vcpu *vcpu, int seg);
	void (*get_segment)(struct kvm_vcpu *vcpu,
			    struct kvm_segment *var, int seg);
	int (*get_cpl)(struct kvm_vcpu *vcpu);
	void (*set_segment)(struct kvm_vcpu *vcpu,
			    struct kvm_segment *var, int seg);
	void (*get_cs_db_l_bits)(struct kvm_vcpu *vcpu, int *db, int *l);
	void (*decache_cr0_guest_bits)(struct kvm_vcpu *vcpu);
	void (*decache_cr3)(struct kvm_vcpu *vcpu);
	void (*decache_cr4_guest_bits)(struct kvm_vcpu *vcpu);
	void (*set_cr0)(struct kvm_vcpu *vcpu, unsigned long cr0);
	void (*set_cr3)(struct kvm_vcpu *vcpu, unsigned long cr3);
	int (*set_cr4)(struct kvm_vcpu *vcpu, unsigned long cr4);
	void (*set_efer)(struct kvm_vcpu *vcpu, u64 efer);
	void (*get_idt)(struct kvm_vcpu *vcpu, struct desc_ptr *dt);
	void (*set_idt)(struct kvm_vcpu *vcpu, struct desc_ptr *dt);
	void (*get_gdt)(struct kvm_vcpu *vcpu, struct desc_ptr *dt);
	void (*set_gdt)(struct kvm_vcpu *vcpu, struct desc_ptr *dt);
	u64 (*get_dr6)(struct kvm_vcpu *vcpu);
	void (*set_dr6)(struct kvm_vcpu *vcpu, unsigned long value);
	void (*set_dr7)(struct kvm_vcpu *vcpu, unsigned long value);
	void (*cache_reg)(struct kvm_vcpu *vcpu, enum kvm_reg reg);
	unsigned long (*get_rflags)(struct kvm_vcpu *vcpu);
	void (*set_rflags)(struct kvm_vcpu *vcpu, unsigned long rflags);
	void (*fpu_activate)(struct kvm_vcpu *vcpu);
	void (*fpu_deactivate)(struct kvm_vcpu *vcpu);

	void (*tlb_flush)(struct kvm_vcpu *vcpu);

	void (*run)(struct kvm_vcpu *vcpu);
	int (*handle_exit)(struct kvm_vcpu *vcpu);
	void (*skip_emulated_instruction)(struct kvm_vcpu *vcpu);
	void (*set_interrupt_shadow)(struct kvm_vcpu *vcpu, int mask);
	u32 (*get_interrupt_shadow)(struct kvm_vcpu *vcpu, int mask);
	void (*patch_hypercall)(struct kvm_vcpu *vcpu,
				unsigned char *hypercall_addr);
	void (*set_irq)(struct kvm_vcpu *vcpu);
	void (*set_nmi)(struct kvm_vcpu *vcpu);
	void (*queue_exception)(struct kvm_vcpu *vcpu, unsigned nr,
				bool has_error_code, u32 error_code,
				bool reinject);
	void (*cancel_injection)(struct kvm_vcpu *vcpu);
	int (*interrupt_allowed)(struct kvm_vcpu *vcpu);
	int (*nmi_allowed)(struct kvm_vcpu *vcpu);
	bool (*get_nmi_mask)(struct kvm_vcpu *vcpu);
	void (*set_nmi_mask)(struct kvm_vcpu *vcpu, bool masked);
	int (*enable_nmi_window)(struct kvm_vcpu *vcpu);
	int (*enable_irq_window)(struct kvm_vcpu *vcpu);
	void (*update_cr8_intercept)(struct kvm_vcpu *vcpu, int tpr, int irr);
	int (*vm_has_apicv)(struct kvm *kvm);
	void (*hwapic_irr_update)(struct kvm_vcpu *vcpu, int max_irr);
	void (*hwapic_isr_update)(struct kvm *kvm, int isr);
	void (*load_eoi_exitmap)(struct kvm_vcpu *vcpu, u64 *eoi_exit_bitmap);
	void (*set_virtual_x2apic_mode)(struct kvm_vcpu *vcpu, bool set);
	void (*deliver_posted_interrupt)(struct kvm_vcpu *vcpu, int vector);
	void (*sync_pir_to_irr)(struct kvm_vcpu *vcpu);
	int (*set_tss_addr)(struct kvm *kvm, unsigned int addr);
	int (*get_tdp_level)(void);
	u64 (*get_mt_mask)(struct kvm_vcpu *vcpu, gfn_t gfn, bool is_mmio);
	int (*get_lpage_level)(void);
	bool (*rdtscp_supported)(void);
	bool (*invpcid_supported)(void);
	void (*adjust_tsc_offset)(struct kvm_vcpu *vcpu, s64 adjustment, bool host);

	void (*set_tdp_cr3)(struct kvm_vcpu *vcpu, unsigned long cr3);

	void (*set_supported_cpuid)(u32 func, struct kvm_cpuid_entry2 *entry);

	bool (*has_wbinvd_exit)(void);

	void (*set_tsc_khz)(struct kvm_vcpu *vcpu, u32 user_tsc_khz, bool scale);
	u64 (*read_tsc_offset)(struct kvm_vcpu *vcpu);
	void (*write_tsc_offset)(struct kvm_vcpu *vcpu, u64 offset);

	u64 (*compute_tsc_offset)(struct kvm_vcpu *vcpu, u64 target_tsc);
	u64 (*read_l1_tsc)(struct kvm_vcpu *vcpu, u64 host_tsc);

	void (*get_exit_info)(struct kvm_vcpu *vcpu, u64 *info1, u64 *info2);

	int (*check_intercept)(struct kvm_vcpu *vcpu,
			       struct x86_instruction_info *info,
			       enum x86_intercept_stage stage);
	void (*handle_external_intr)(struct kvm_vcpu *vcpu);
};

struct kvm_arch_async_pf {
	u32 token;
	gfn_t gfn;
	unsigned long cr3;
	bool direct_map;
};

extern struct kvm_x86_ops *kvm_x86_ops;

static inline void adjust_tsc_offset_guest(struct kvm_vcpu *vcpu,
					   s64 adjustment)
{
	kvm_x86_ops->adjust_tsc_offset(vcpu, adjustment, false);
}

static inline void adjust_tsc_offset_host(struct kvm_vcpu *vcpu, s64 adjustment)
{
	kvm_x86_ops->adjust_tsc_offset(vcpu, adjustment, true);
}

int kvm_mmu_module_init(void);
void kvm_mmu_module_exit(void);

void kvm_mmu_destroy(struct kvm_vcpu *vcpu);
int kvm_mmu_create(struct kvm_vcpu *vcpu);
void kvm_mmu_setup(struct kvm_vcpu *vcpu);
void kvm_mmu_set_mask_ptes(u64 user_mask, u64 accessed_mask,
		u64 dirty_mask, u64 nx_mask, u64 x_mask);

void kvm_mmu_reset_context(struct kvm_vcpu *vcpu);
void kvm_mmu_slot_remove_write_access(struct kvm *kvm, int slot);
void kvm_mmu_write_protect_pt_masked(struct kvm *kvm,
				     struct kvm_memory_slot *slot,
				     gfn_t gfn_offset, unsigned long mask);
void kvm_mmu_zap_all(struct kvm *kvm);
void kvm_mmu_invalidate_mmio_sptes(struct kvm *kvm);
unsigned int kvm_mmu_calculate_mmu_pages(struct kvm *kvm);
void kvm_mmu_change_mmu_pages(struct kvm *kvm, unsigned int kvm_nr_mmu_pages);

int load_pdptrs(struct kvm_vcpu *vcpu, struct kvm_mmu *mmu, unsigned long cr3);

int emulator_write_phys(struct kvm_vcpu *vcpu, gpa_t gpa,
			  const void *val, int bytes);
u8 kvm_get_guest_memory_type(struct kvm_vcpu *vcpu, gfn_t gfn);

extern bool tdp_enabled;

u64 vcpu_tsc_khz(struct kvm_vcpu *vcpu);

/* control of guest tsc rate supported? */
extern bool kvm_has_tsc_control;
/* minimum supported tsc_khz for guests */
extern u32  kvm_min_guest_tsc_khz;
/* maximum supported tsc_khz for guests */
extern u32  kvm_max_guest_tsc_khz;

enum emulation_result {
	EMULATE_DONE,         /* no further processing */
	EMULATE_USER_EXIT,    /* kvm_run ready for userspace exit */
	EMULATE_FAIL,         /* can't emulate this instruction */
};

#define EMULTYPE_NO_DECODE	    (1 << 0)
#define EMULTYPE_TRAP_UD	    (1 << 1)
#define EMULTYPE_SKIP		    (1 << 2)
#define EMULTYPE_RETRY		    (1 << 3)
#define EMULTYPE_NO_REEXECUTE	    (1 << 4)
int x86_emulate_instruction(struct kvm_vcpu *vcpu, unsigned long cr2,
			    int emulation_type, void *insn, int insn_len);

static inline int emulate_instruction(struct kvm_vcpu *vcpu,
			int emulation_type)
{
	return x86_emulate_instruction(vcpu, 0, emulation_type, NULL, 0);
}

void kvm_enable_efer_bits(u64);
bool kvm_valid_efer(struct kvm_vcpu *vcpu, u64 efer);
int kvm_get_msr(struct kvm_vcpu *vcpu, u32 msr_index, u64 *data);
int kvm_set_msr(struct kvm_vcpu *vcpu, struct msr_data *msr);

struct x86_emulate_ctxt;

int kvm_fast_pio_out(struct kvm_vcpu *vcpu, int size, unsigned short port);
void kvm_emulate_cpuid(struct kvm_vcpu *vcpu);
int kvm_emulate_halt(struct kvm_vcpu *vcpu);
int kvm_emulate_wbinvd(struct kvm_vcpu *vcpu);

void kvm_get_segment(struct kvm_vcpu *vcpu, struct kvm_segment *var, int seg);
int kvm_load_segment_descriptor(struct kvm_vcpu *vcpu, u16 selector, int seg);
void kvm_vcpu_deliver_sipi_vector(struct kvm_vcpu *vcpu, unsigned int vector);

int kvm_task_switch(struct kvm_vcpu *vcpu, u16 tss_selector, int idt_index,
		    int reason, bool has_error_code, u32 error_code);

int kvm_set_cr0(struct kvm_vcpu *vcpu, unsigned long cr0);
int kvm_set_cr3(struct kvm_vcpu *vcpu, unsigned long cr3);
int kvm_set_cr4(struct kvm_vcpu *vcpu, unsigned long cr4);
int kvm_set_cr8(struct kvm_vcpu *vcpu, unsigned long cr8);
int kvm_set_dr(struct kvm_vcpu *vcpu, int dr, unsigned long val);
int kvm_get_dr(struct kvm_vcpu *vcpu, int dr, unsigned long *val);
unsigned long kvm_get_cr8(struct kvm_vcpu *vcpu);
void kvm_lmsw(struct kvm_vcpu *vcpu, unsigned long msw);
void kvm_get_cs_db_l_bits(struct kvm_vcpu *vcpu, int *db, int *l);
int kvm_set_xcr(struct kvm_vcpu *vcpu, u32 index, u64 xcr);

int kvm_get_msr_common(struct kvm_vcpu *vcpu, u32 msr, u64 *pdata);
int kvm_set_msr_common(struct kvm_vcpu *vcpu, struct msr_data *msr);

unsigned long kvm_get_rflags(struct kvm_vcpu *vcpu);
void kvm_set_rflags(struct kvm_vcpu *vcpu, unsigned long rflags);
bool kvm_rdpmc(struct kvm_vcpu *vcpu);

void kvm_queue_exception(struct kvm_vcpu *vcpu, unsigned nr);
void kvm_queue_exception_e(struct kvm_vcpu *vcpu, unsigned nr, u32 error_code);
void kvm_requeue_exception(struct kvm_vcpu *vcpu, unsigned nr);
void kvm_requeue_exception_e(struct kvm_vcpu *vcpu, unsigned nr, u32 error_code);
void kvm_inject_page_fault(struct kvm_vcpu *vcpu, struct x86_exception *fault);
int kvm_read_guest_page_mmu(struct kvm_vcpu *vcpu, struct kvm_mmu *mmu,
			    gfn_t gfn, void *data, int offset, int len,
			    u32 access);
void kvm_propagate_fault(struct kvm_vcpu *vcpu, struct x86_exception *fault);
bool kvm_require_cpl(struct kvm_vcpu *vcpu, int required_cpl);

static inline int __kvm_irq_line_state(unsigned long *irq_state,
				       int irq_source_id, int level)
{
	/* Logical OR for level trig interrupt */
	if (level)
		__set_bit(irq_source_id, irq_state);
	else
		__clear_bit(irq_source_id, irq_state);

	return !!(*irq_state);
}

int kvm_pic_set_irq(struct kvm_pic *pic, int irq, int irq_source_id, int level);
void kvm_pic_clear_all(struct kvm_pic *pic, int irq_source_id);

void kvm_inject_nmi(struct kvm_vcpu *vcpu);

int fx_init(struct kvm_vcpu *vcpu);

void kvm_mmu_flush_tlb(struct kvm_vcpu *vcpu);
void kvm_mmu_pte_write(struct kvm_vcpu *vcpu, gpa_t gpa,
		       const u8 *new, int bytes);
int kvm_mmu_unprotect_page(struct kvm *kvm, gfn_t gfn);
int kvm_mmu_unprotect_page_virt(struct kvm_vcpu *vcpu, gva_t gva);
void __kvm_mmu_free_some_pages(struct kvm_vcpu *vcpu);
int kvm_mmu_load(struct kvm_vcpu *vcpu);
void kvm_mmu_unload(struct kvm_vcpu *vcpu);
void kvm_mmu_sync_roots(struct kvm_vcpu *vcpu);
gpa_t translate_nested_gpa(struct kvm_vcpu *vcpu, gpa_t gpa, u32 access);
gpa_t kvm_mmu_gva_to_gpa_read(struct kvm_vcpu *vcpu, gva_t gva,
			      struct x86_exception *exception);
gpa_t kvm_mmu_gva_to_gpa_fetch(struct kvm_vcpu *vcpu, gva_t gva,
			       struct x86_exception *exception);
gpa_t kvm_mmu_gva_to_gpa_write(struct kvm_vcpu *vcpu, gva_t gva,
			       struct x86_exception *exception);
gpa_t kvm_mmu_gva_to_gpa_system(struct kvm_vcpu *vcpu, gva_t gva,
				struct x86_exception *exception);

int kvm_emulate_hypercall(struct kvm_vcpu *vcpu);

int kvm_mmu_page_fault(struct kvm_vcpu *vcpu, gva_t gva, u32 error_code,
		       void *insn, int insn_len);
void kvm_mmu_invlpg(struct kvm_vcpu *vcpu, gva_t gva);
void kvm_mmu_new_cr3(struct kvm_vcpu *vcpu);

void kvm_enable_tdp(void);
void kvm_disable_tdp(void);

static inline gpa_t translate_gpa(struct kvm_vcpu *vcpu, gpa_t gpa, u32 access)
{
	return gpa;
}

static inline struct kvm_mmu_page *page_header(hpa_t shadow_page)
{
	struct page *page = pfn_to_page(shadow_page >> PAGE_SHIFT);

	return (struct kvm_mmu_page *)page_private(page);
}

static inline u16 kvm_read_ldt(void)
{
	u16 ldt;
	asm("sldt %0" : "=g"(ldt));
	return ldt;
}

static inline void kvm_load_ldt(u16 sel)
{
	asm("lldt %0" : : "rm"(sel));
}

#ifdef CONFIG_X86_64
static inline unsigned long read_msr(unsigned long msr)
{
	u64 value;

	rdmsrl(msr, value);
	return value;
}
#endif

static inline u32 get_rdx_init_val(void)
{
	return 0x600; /* P6 family */
}

static inline void kvm_inject_gp(struct kvm_vcpu *vcpu, u32 error_code)
{
	kvm_queue_exception_e(vcpu, GP_VECTOR, error_code);
}

#define TSS_IOPB_BASE_OFFSET 0x66
#define TSS_BASE_SIZE 0x68
#define TSS_IOPB_SIZE (65536 / 8)
#define TSS_REDIRECTION_SIZE (256 / 8)
#define RMODE_TSS_SIZE							\
	(TSS_BASE_SIZE + TSS_REDIRECTION_SIZE + TSS_IOPB_SIZE + 1)

enum {
	TASK_SWITCH_CALL = 0,
	TASK_SWITCH_IRET = 1,
	TASK_SWITCH_JMP = 2,
	TASK_SWITCH_GATE = 3,
};

#define HF_GIF_MASK		(1 << 0)
#define HF_HIF_MASK		(1 << 1)
#define HF_VINTR_MASK		(1 << 2)
#define HF_NMI_MASK		(1 << 3)
#define HF_IRET_MASK		(1 << 4)
#define HF_GUEST_MASK		(1 << 5) /* VCPU is in guest-mode */

/*
 * Hardware virtualization extension instructions may fault if a
 * reboot turns off virtualization while processes are running.
 * Trap the fault and ignore the instruction if that happens.
 */
asmlinkage void kvm_spurious_fault(void);

#define ____kvm_handle_fault_on_reboot(insn, cleanup_insn)	\
	"666: " insn "\n\t" \
	"668: \n\t"                           \
	".pushsection .fixup, \"ax\" \n" \
	"667: \n\t" \
	cleanup_insn "\n\t"		      \
	"cmpb $0, kvm_rebooting \n\t"	      \
	"jne 668b \n\t"      		      \
	__ASM_SIZE(push) " $666b \n\t"	      \
	"call kvm_spurious_fault \n\t"	      \
	".popsection \n\t" \
	_ASM_EXTABLE(666b, 667b)

#define __kvm_handle_fault_on_reboot(insn)		\
	____kvm_handle_fault_on_reboot(insn, "")

#define KVM_ARCH_WANT_MMU_NOTIFIER
int kvm_unmap_hva(struct kvm *kvm, unsigned long hva);
int kvm_unmap_hva_range(struct kvm *kvm, unsigned long start, unsigned long end);
int kvm_age_hva(struct kvm *kvm, unsigned long hva);
int kvm_test_age_hva(struct kvm *kvm, unsigned long hva);
void kvm_set_spte_hva(struct kvm *kvm, unsigned long hva, pte_t pte);
int cpuid_maxphyaddr(struct kvm_vcpu *vcpu);
int kvm_cpu_has_injectable_intr(struct kvm_vcpu *v);
int kvm_cpu_has_interrupt(struct kvm_vcpu *vcpu);
int kvm_arch_interrupt_allowed(struct kvm_vcpu *vcpu);
int kvm_cpu_get_interrupt(struct kvm_vcpu *v);
void kvm_vcpu_reset(struct kvm_vcpu *vcpu);

void kvm_define_shared_msr(unsigned index, u32 msr);
void kvm_set_shared_msr(unsigned index, u64 val, u64 mask);

bool kvm_is_linear_rip(struct kvm_vcpu *vcpu, unsigned long linear_rip);

void kvm_arch_async_page_not_present(struct kvm_vcpu *vcpu,
				     struct kvm_async_pf *work);
void kvm_arch_async_page_present(struct kvm_vcpu *vcpu,
				 struct kvm_async_pf *work);
void kvm_arch_async_page_ready(struct kvm_vcpu *vcpu,
			       struct kvm_async_pf *work);
bool kvm_arch_can_inject_async_page_present(struct kvm_vcpu *vcpu);
extern bool kvm_find_async_pf_gfn(struct kvm_vcpu *vcpu, gfn_t gfn);

void kvm_complete_insn_gp(struct kvm_vcpu *vcpu, int err);

int kvm_is_in_guest(void);

void kvm_pmu_init(struct kvm_vcpu *vcpu);
void kvm_pmu_destroy(struct kvm_vcpu *vcpu);
void kvm_pmu_reset(struct kvm_vcpu *vcpu);
void kvm_pmu_cpuid_update(struct kvm_vcpu *vcpu);
bool kvm_pmu_msr(struct kvm_vcpu *vcpu, u32 msr);
int kvm_pmu_get_msr(struct kvm_vcpu *vcpu, u32 msr, u64 *data);
int kvm_pmu_set_msr(struct kvm_vcpu *vcpu, struct msr_data *msr_info);
int kvm_pmu_read_pmc(struct kvm_vcpu *vcpu, unsigned pmc, u64 *data);
void kvm_handle_pmu_event(struct kvm_vcpu *vcpu);
void kvm_deliver_pmi(struct kvm_vcpu *vcpu);

#endif /* _ASM_X86_KVM_HOST_H */<|MERGE_RESOLUTION|>--- conflicted
+++ resolved
@@ -432,11 +432,8 @@
 	unsigned int hw_tsc_khz;
 	struct gfn_to_hva_cache pv_time;
 	bool pv_time_enabled;
-<<<<<<< HEAD
-=======
 	/* set guest stopped flag in pvclock flags field */
 	bool pvclock_set_guest_stopped_request;
->>>>>>> c3ade0e0
 
 	struct {
 		u64 msr_val;
@@ -557,11 +554,7 @@
 	unsigned int n_requested_mmu_pages;
 	unsigned int n_max_mmu_pages;
 	unsigned int indirect_shadow_pages;
-<<<<<<< HEAD
-	atomic_unchecked_t invlpg_counter;
-=======
 	unsigned long mmu_valid_gen;
->>>>>>> c3ade0e0
 	struct hlist_head mmu_page_hash[KVM_NUM_MMU_PAGES];
 	/*
 	 * Hash table of struct kvm_mmu_page.
