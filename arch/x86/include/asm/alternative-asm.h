#ifndef _ASM_X86_ALTERNATIVE_ASM_H
#define _ASM_X86_ALTERNATIVE_ASM_H

#ifdef __ASSEMBLY__

#include <asm/asm.h>

#ifdef CONFIG_SMP
	.macro LOCK_PREFIX
672:	lock
<<<<<<< HEAD
	.section .smp_locks,"a"
	.balign 4
	.long 672b - .
	.previous
=======
	.pushsection .smp_locks,"a"
	.balign 4
	.long 672b - .
	.popsection
>>>>>>> c3ade0e0
	.endm
#else
	.macro LOCK_PREFIX
	.endm
#endif

#ifdef KERNEXEC_PLUGIN
	.macro pax_force_retaddr_bts rip=0
	btsq $63,\rip(%rsp)
	.endm
#ifdef CONFIG_PAX_KERNEXEC_PLUGIN_METHOD_BTS
	.macro pax_force_retaddr rip=0, reload=0
	btsq $63,\rip(%rsp)
	.endm
	.macro pax_force_fptr ptr
	btsq $63,\ptr
	.endm
	.macro pax_set_fptr_mask
	.endm
#endif
#ifdef CONFIG_PAX_KERNEXEC_PLUGIN_METHOD_OR
	.macro pax_force_retaddr rip=0, reload=0
	.if \reload
	pax_set_fptr_mask
	.endif
	orq %r12,\rip(%rsp)
	.endm
	.macro pax_force_fptr ptr
	orq %r12,\ptr
	.endm
	.macro pax_set_fptr_mask
	movabs $0x8000000000000000,%r12
	.endm
#endif
#else
	.macro pax_force_retaddr rip=0, reload=0
	.endm
	.macro pax_force_fptr ptr
	.endm
	.macro pax_force_retaddr_bts rip=0
	.endm
	.macro pax_set_fptr_mask
	.endm
#endif

.macro altinstruction_entry orig alt feature orig_len alt_len
	.long \orig - .
	.long \alt - .
	.word \feature
	.byte \orig_len
	.byte \alt_len
.endm

#endif  /*  __ASSEMBLY__  */

#endif /* _ASM_X86_ALTERNATIVE_ASM_H */<|MERGE_RESOLUTION|>--- conflicted
+++ resolved
@@ -8,17 +8,10 @@
 #ifdef CONFIG_SMP
 	.macro LOCK_PREFIX
 672:	lock
-<<<<<<< HEAD
-	.section .smp_locks,"a"
-	.balign 4
-	.long 672b - .
-	.previous
-=======
 	.pushsection .smp_locks,"a"
 	.balign 4
 	.long 672b - .
 	.popsection
->>>>>>> c3ade0e0
 	.endm
 #else
 	.macro LOCK_PREFIX
