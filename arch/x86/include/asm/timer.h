#ifndef _ASM_X86_TIMER_H
#define _ASM_X86_TIMER_H
#include <linux/pm.h>
#include <linux/percpu.h>
#include <linux/interrupt.h>
#include <linux/math64.h>

#define TICK_SIZE (tick_nsec / 1000)

unsigned long long native_sched_clock(void);
extern int recalibrate_cpu_khz(void);

extern int no_timer_check;

/*
 * We use the full linear equation: f(x) = a + b*x, in order to allow
 * a continuous function in the face of dynamic freq changes.
 *
 * Continuity means that when our frequency changes our slope (b); we want to
 * ensure that: f(t) == f'(t), which gives: a + b*t == a' + b'*t.
 *
 * Without an offset (a) the above would not be possible.
 *
 * See the comment near cycles_2_ns() for details on how we compute (b).
 */
<<<<<<< HEAD

DECLARE_PER_CPU(unsigned long, cyc2ns);
DECLARE_PER_CPU(unsigned long long, cyc2ns_offset);

#define CYC2NS_SCALE_FACTOR 10 /* 2^10, carefully chosen */

static inline unsigned long long __cycles_2_ns(unsigned long long cyc)
{
	int cpu = smp_processor_id();
	unsigned long long ns = per_cpu(cyc2ns_offset, cpu);
	ns += mult_frac(cyc, per_cpu(cyc2ns, cpu),
			(1UL << CYC2NS_SCALE_FACTOR));
	return ns;
}

static inline unsigned long long cycles_2_ns(unsigned long long cyc)
{
	unsigned long long ns;
	unsigned long flags;

	local_irq_save(flags);
	ns = __cycles_2_ns(cyc);
	local_irq_restore(flags);

	return ns;
}
=======
struct cyc2ns_data {
	u32 cyc2ns_mul;
	u32 cyc2ns_shift;
	u64 cyc2ns_offset;
	u32 __count;
	/* u32 hole */
}; /* 24 bytes -- do not grow */

extern struct cyc2ns_data *cyc2ns_read_begin(void);
extern void cyc2ns_read_end(struct cyc2ns_data *);
>>>>>>> c3ade0e0

#endif /* _ASM_X86_TIMER_H */<|MERGE_RESOLUTION|>--- conflicted
+++ resolved
@@ -23,34 +23,6 @@
  *
  * See the comment near cycles_2_ns() for details on how we compute (b).
  */
-<<<<<<< HEAD
-
-DECLARE_PER_CPU(unsigned long, cyc2ns);
-DECLARE_PER_CPU(unsigned long long, cyc2ns_offset);
-
-#define CYC2NS_SCALE_FACTOR 10 /* 2^10, carefully chosen */
-
-static inline unsigned long long __cycles_2_ns(unsigned long long cyc)
-{
-	int cpu = smp_processor_id();
-	unsigned long long ns = per_cpu(cyc2ns_offset, cpu);
-	ns += mult_frac(cyc, per_cpu(cyc2ns, cpu),
-			(1UL << CYC2NS_SCALE_FACTOR));
-	return ns;
-}
-
-static inline unsigned long long cycles_2_ns(unsigned long long cyc)
-{
-	unsigned long long ns;
-	unsigned long flags;
-
-	local_irq_save(flags);
-	ns = __cycles_2_ns(cyc);
-	local_irq_restore(flags);
-
-	return ns;
-}
-=======
 struct cyc2ns_data {
 	u32 cyc2ns_mul;
 	u32 cyc2ns_shift;
@@ -61,6 +33,5 @@
 
 extern struct cyc2ns_data *cyc2ns_read_begin(void);
 extern void cyc2ns_read_end(struct cyc2ns_data *);
->>>>>>> c3ade0e0
 
 #endif /* _ASM_X86_TIMER_H */