#ifndef _ASM_X86_UACCESS_H
#define _ASM_X86_UACCESS_H
/*
 * User space memory access functions
 */
#include <linux/errno.h>
#include <linux/compiler.h>
#include <linux/thread_info.h>
#include <linux/string.h>
<<<<<<< HEAD
#include <linux/sched.h>
=======
#include <linux/spinlock.h>
>>>>>>> c3ade0e0
#include <asm/asm.h>
#include <asm/page.h>
#include <asm/smap.h>

#define VERIFY_READ 0
#define VERIFY_WRITE 1

/*
 * The fs value determines whether argument validity checking should be
 * performed or not.  If get_fs() == USER_DS, checking is performed, with
 * get_fs() == KERNEL_DS, checking is bypassed.
 *
 * For historical reasons, these macros are grossly misnamed.
 */

#define MAKE_MM_SEG(s)	((mm_segment_t) { (s) })

#define KERNEL_DS	MAKE_MM_SEG(-1UL)
#define USER_DS 	MAKE_MM_SEG(TASK_SIZE_MAX)

#define get_ds()	(KERNEL_DS)
#define get_fs()	(current_thread_info()->addr_limit)
#if defined(CONFIG_X86_32) && defined(CONFIG_PAX_MEMORY_UDEREF)
void __set_fs(mm_segment_t x);
void set_fs(mm_segment_t x);
#else
#define set_fs(x)	(current_thread_info()->addr_limit = (x))
#endif

#define segment_eq(a, b)	((a).seg == (b).seg)

#define user_addr_max() (current_thread_info()->addr_limit.seg)
#define __addr_ok(addr) 	\
	((unsigned long __force)(addr) < user_addr_max())

/*
 * Test whether a block of memory is a valid user space address.
 * Returns 0 if the range is valid, nonzero otherwise.
 */
static inline bool __chk_range_not_ok(unsigned long addr, unsigned long size, unsigned long limit)
{
	/*
	 * If we have used "sizeof()" for the size,
	 * we know it won't overflow the limit (but
	 * it might overflow the 'addr', so it's
	 * important to subtract the size from the
	 * limit, not add it to the address).
	 */
	if (__builtin_constant_p(size))
		return addr > limit - size;

	/* Arbitrary sizes? Be careful about overflow */
	addr += size;
	if (addr < size)
		return true;
	return addr > limit;
}

#define __range_not_ok(addr, size, limit)				\
({									\
	__chk_user_ptr(addr);						\
<<<<<<< HEAD
	asm("add %3,%1 ; sbb %0,%0 ; cmp %1,%4 ; sbb $0,%0"		\
	    : "=&r" (flag), "=r" (roksum)				\
	    : "1" (addr), "rm" ((long)(size)),				\
	      "rm" (current_thread_info()->addr_limit.seg));		\
	flag;								\
=======
	__chk_range_not_ok((unsigned long __force)(addr), size, limit); \
>>>>>>> c3ade0e0
})

/**
 * access_ok: - Checks if a user space pointer is valid
 * @type: Type of access: %VERIFY_READ or %VERIFY_WRITE.  Note that
 *        %VERIFY_WRITE is a superset of %VERIFY_READ - if it is safe
 *        to write to a block, it is always safe to read from it.
 * @addr: User space pointer to start of block to check
 * @size: Size of block to check
 *
 * Context: User context only.  This function may sleep.
 *
 * Checks if a pointer to a block of memory in user space is valid.
 *
 * Returns true (nonzero) if the memory block may be valid, false (zero)
 * if it is definitely invalid.
 *
 * Note that, depending on architecture, this function probably just
 * checks that the pointer is in the user space range - after calling
 * this function, memory access functions may still return -EFAULT.
 */
<<<<<<< HEAD
#define access_ok_noprefault(type, addr, size) (likely(__range_not_ok(addr, size) == 0))
=======
extern int _cond_resched(void);
#define access_ok_noprefault(type, addr, size) (likely(!__range_not_ok(addr, size, user_addr_max())))
>>>>>>> c3ade0e0
#define access_ok(type, addr, size)					\
({									\
	unsigned long __size = size;					\
	unsigned long __addr = (unsigned long)addr;			\
<<<<<<< HEAD
	bool __ret_ao = __range_not_ok(__addr, __size) == 0;		\
=======
	bool __ret_ao = __range_not_ok(__addr, __size, user_addr_max()) == 0;\
>>>>>>> c3ade0e0
	if (__ret_ao && __size) {					\
		unsigned long __addr_ao = __addr & PAGE_MASK;		\
		unsigned long __end_ao = __addr + __size - 1;		\
		if (unlikely((__end_ao ^ __addr_ao) & PAGE_MASK)) {	\
			while (__addr_ao <= __end_ao) {			\
				char __c_ao;				\
				__addr_ao += PAGE_SIZE;			\
				if (__size > PAGE_SIZE)			\
<<<<<<< HEAD
					cond_resched();			\
=======
					_cond_resched();		\
>>>>>>> c3ade0e0
				if (__get_user(__c_ao, (char __user *)__addr))	\
					break;				\
				if (type != VERIFY_WRITE) {		\
					__addr = __addr_ao;		\
					continue;			\
				}					\
				if (__put_user(__c_ao, (char __user *)__addr))	\
					break;				\
				__addr = __addr_ao;			\
			}						\
		}							\
	}								\
	__ret_ao;							\
})

/*
 * The exception table consists of pairs of addresses relative to the
 * exception table enty itself: the first is the address of an
 * instruction that is allowed to fault, and the second is the address
 * at which the program should continue.  No registers are modified,
 * so it is entirely up to the continuation code to figure out what to
 * do.
 *
 * All the routines below use bits of fixup code that are out of line
 * with the main instruction path.  This means when everything is well,
 * we don't even have to jump over them.  Further, they do not intrude
 * on our cache or tlb entries.
 */

struct exception_table_entry {
	int insn, fixup;
};
/* This is not the generic standard exception_table_entry format */
#define ARCH_HAS_SORT_EXTABLE
#define ARCH_HAS_SEARCH_EXTABLE

extern int fixup_exception(struct pt_regs *regs);
extern int early_fixup_exception(unsigned long *ip);

/*
 * These are the main single-value transfer routines.  They automatically
 * use the right size if we just have the right pointer type.
 *
 * This gets kind of ugly. We want to return _two_ values in "get_user()"
 * and yet we don't want to do any pointers, because that is too much
 * of a performance impact. Thus we have a few rather ugly macros here,
 * and hide all the ugliness from the user.
 *
 * The "__xxx" versions of the user access functions are versions that
 * do not verify the address space, that must have been done previously
 * with a separate "access_ok()" call (this is used when we do multiple
 * accesses to the same area of user memory).
 */

extern int __get_user_1(void);
extern int __get_user_2(void);
extern int __get_user_4(void);
extern int __get_user_8(void);
extern int __get_user_bad(void);

/*
 * This is a type: either unsigned long, if the argument fits into
 * that type, or otherwise unsigned long long.
 */
#define __inttype(x) \
__typeof__(__builtin_choose_expr(sizeof(x) > sizeof(0UL), 0ULL, 0UL))

/**
 * get_user: - Get a simple variable from user space.
 * @x:   Variable to store result.
 * @ptr: Source address, in user space.
 *
 * Context: User context only.  This function may sleep.
 *
 * This macro copies a single simple variable from user space to kernel
 * space.  It supports simple types like char and int, but not larger
 * data types like structures or arrays.
 *
 * @ptr must have pointer-to-simple-variable type, and the result of
 * dereferencing @ptr must be assignable to @x without a cast.
 *
 * Returns zero on success, or -EFAULT on error.
 * On error, the variable @x is set to zero.
 */
/*
 * Careful: we have to cast the result to the type of the pointer
 * for sign reasons.
 *
 * The use of _ASM_DX as the register specifier is a bit of a
 * simplification, as gcc only cares about it as the starting point
 * and not size: for a 64-bit value it will use %ecx:%edx on 32 bits
 * (%ecx being the next register in gcc's x86 register sequence), and
 * %rdx on 64 bits.
 *
 * Clang/LLVM cares about the size of the register, but still wants
 * the base register for something that ends up being a pair.
 */
#define get_user(x, ptr)						\
({									\
	int __ret_gu;							\
	register __inttype(*(ptr)) __val_gu asm("%"_ASM_DX);		\
	__chk_user_ptr(ptr);						\
	might_fault();							\
	pax_open_userland();						\
	asm volatile("call __get_user_%P3"				\
		     : "=a" (__ret_gu), "=r" (__val_gu)			\
		     : "0" (ptr), "i" (sizeof(*(ptr))));		\
	(x) = (__typeof__(*(ptr))) __val_gu;				\
	pax_close_userland();						\
	__ret_gu;							\
})

#define __put_user_x(size, x, ptr, __ret_pu)			\
	asm volatile("call __put_user_" #size : "=a" (__ret_pu)	\
		     : "0" ((typeof(*(ptr)))(x)), "c" (ptr) : "ebx")

#if defined(CONFIG_X86_32) && defined(CONFIG_PAX_MEMORY_UDEREF)
#define __copyuser_seg "gs;"
#define __COPYUSER_SET_ES "pushl %%gs; popl %%es\n"
#define __COPYUSER_RESTORE_ES "pushl %%ss; popl %%es\n"
#else
#define __copyuser_seg
#define __COPYUSER_SET_ES
#define __COPYUSER_RESTORE_ES
#endif

#ifdef CONFIG_X86_32
#define __put_user_asm_u64(x, addr, err, errret)			\
<<<<<<< HEAD
	asm volatile("1:	"__copyuser_seg"movl %%eax,0(%2)\n"	\
		     "2:	"__copyuser_seg"movl %%edx,4(%2)\n"	\
		     "3:\n"						\
=======
	asm volatile(ASM_STAC "\n"					\
		     "1:	"__copyuser_seg"movl %%eax,0(%2)\n"	\
		     "2:	"__copyuser_seg"movl %%edx,4(%2)\n"	\
		     "3: " ASM_CLAC "\n"				\
>>>>>>> c3ade0e0
		     ".section .fixup,\"ax\"\n"				\
		     "4:	movl %3,%0\n"				\
		     "	jmp 3b\n"					\
		     ".previous\n"					\
		     _ASM_EXTABLE(1b, 4b)				\
		     _ASM_EXTABLE(2b, 4b)				\
		     : "=r" (err)					\
		     : "A" (x), "r" (addr), "i" (errret), "0" (err))

#define __put_user_asm_ex_u64(x, addr)					\
<<<<<<< HEAD
	asm volatile("1:	"__copyuser_seg"movl %%eax,0(%1)\n"	\
		     "2:	"__copyuser_seg"movl %%edx,4(%1)\n"	\
		     "3:\n"						\
		     _ASM_EXTABLE(1b, 2b - 1b)				\
		     _ASM_EXTABLE(2b, 3b - 2b)				\
=======
	asm volatile(ASM_STAC "\n"					\
		     "1:	"__copyuser_seg"movl %%eax,0(%1)\n"	\
		     "2:	"__copyuser_seg"movl %%edx,4(%1)\n"	\
		     "3: " ASM_CLAC "\n"				\
		     _ASM_EXTABLE_EX(1b, 2b)				\
		     _ASM_EXTABLE_EX(2b, 3b)				\
>>>>>>> c3ade0e0
		     : : "A" (x), "r" (addr))

#define __put_user_x8(x, ptr, __ret_pu)				\
	asm volatile("call __put_user_8" : "=a" (__ret_pu)	\
		     : "A" ((typeof(*(ptr)))(x)), "c" (ptr) : "ebx")
#else
#define __put_user_asm_u64(x, ptr, retval, errret) \
	__put_user_asm(x, ptr, retval, "q", "", "er", errret)
#define __put_user_asm_ex_u64(x, addr)	\
	__put_user_asm_ex(x, addr, "q", "", "er")
#define __put_user_x8(x, ptr, __ret_pu) __put_user_x(8, x, ptr, __ret_pu)
#endif

extern void __put_user_bad(void);

/*
 * Strange magic calling convention: pointer in %ecx,
 * value in %eax(:%edx), return value in %eax. clobbers %rbx
 */
extern void __put_user_1(void);
extern void __put_user_2(void);
extern void __put_user_4(void);
extern void __put_user_8(void);

/**
 * put_user: - Write a simple value into user space.
 * @x:   Value to copy to user space.
 * @ptr: Destination address, in user space.
 *
 * Context: User context only.  This function may sleep.
 *
 * This macro copies a single simple value from kernel space to user
 * space.  It supports simple types like char and int, but not larger
 * data types like structures or arrays.
 *
 * @ptr must have pointer-to-simple-variable type, and @x must be assignable
 * to the result of dereferencing @ptr.
 *
 * Returns zero on success, or -EFAULT on error.
 */
#define put_user(x, ptr)					\
({								\
	int __ret_pu;						\
	__typeof__(*(ptr)) __pu_val;				\
	__chk_user_ptr(ptr);					\
	might_fault();						\
	__pu_val = (x);						\
<<<<<<< HEAD
=======
	pax_open_userland();					\
>>>>>>> c3ade0e0
	switch (sizeof(*(ptr))) {				\
	case 1:							\
		__put_user_x(1, __pu_val, ptr, __ret_pu);	\
		break;						\
	case 2:							\
		__put_user_x(2, __pu_val, ptr, __ret_pu);	\
		break;						\
	case 4:							\
		__put_user_x(4, __pu_val, ptr, __ret_pu);	\
		break;						\
	case 8:							\
		__put_user_x8(__pu_val, ptr, __ret_pu);		\
		break;						\
	default:						\
		__put_user_x(X, __pu_val, ptr, __ret_pu);	\
		break;						\
	}							\
	pax_close_userland();					\
	__ret_pu;						\
})

#define __put_user_size(x, ptr, size, retval, errret)			\
do {									\
	retval = 0;							\
	__chk_user_ptr(ptr);						\
	switch (size) {							\
	case 1:								\
		__put_user_asm(x, ptr, retval, "b", "b", "iq", errret);	\
		break;							\
	case 2:								\
		__put_user_asm(x, ptr, retval, "w", "w", "ir", errret);	\
		break;							\
	case 4:								\
		__put_user_asm(x, ptr, retval, "l", "k", "ir", errret);	\
		break;							\
	case 8:								\
		__put_user_asm_u64((__typeof__(*ptr))(x), ptr, retval,	\
				   errret);				\
		break;							\
	default:							\
		__put_user_bad();					\
	}								\
} while (0)

#define __put_user_size_ex(x, ptr, size)				\
do {									\
	__chk_user_ptr(ptr);						\
	switch (size) {							\
	case 1:								\
		__put_user_asm_ex(x, ptr, "b", "b", "iq");		\
		break;							\
	case 2:								\
		__put_user_asm_ex(x, ptr, "w", "w", "ir");		\
		break;							\
	case 4:								\
		__put_user_asm_ex(x, ptr, "l", "k", "ir");		\
		break;							\
	case 8:								\
		__put_user_asm_ex_u64((__typeof__(*ptr))(x), ptr);	\
		break;							\
	default:							\
		__put_user_bad();					\
	}								\
} while (0)

#ifdef CONFIG_X86_32
#define __get_user_asm_u64(x, ptr, retval, errret)	(x) = __get_user_bad()
#define __get_user_asm_ex_u64(x, ptr)			(x) = __get_user_bad()
#else
#define __get_user_asm_u64(x, ptr, retval, errret) \
	 __get_user_asm(x, ptr, retval, "q", "", "=r", errret)
#define __get_user_asm_ex_u64(x, ptr) \
	 __get_user_asm_ex(x, ptr, "q", "", "=r")
#endif

#define __get_user_size(x, ptr, size, retval, errret)			\
do {									\
	retval = 0;							\
	__chk_user_ptr(ptr);						\
	switch (size) {							\
	case 1:								\
		__get_user_asm(x, ptr, retval, "b", "b", "=q", errret);	\
		break;							\
	case 2:								\
		__get_user_asm(x, ptr, retval, "w", "w", "=r", errret);	\
		break;							\
	case 4:								\
		__get_user_asm(x, ptr, retval, "l", "k", "=r", errret);	\
		break;							\
	case 8:								\
		__get_user_asm_u64(x, ptr, retval, errret);		\
		break;							\
	default:							\
		(x) = __get_user_bad();					\
	}								\
} while (0)

#define __get_user_asm(x, addr, err, itype, rtype, ltype, errret)	\
<<<<<<< HEAD
	asm volatile("1:	"__copyuser_seg"mov"itype" %2,%"rtype"1\n"\
		     "2:\n"						\
=======
do {									\
	pax_open_userland();						\
	asm volatile(ASM_STAC "\n"					\
		     "1:	"__copyuser_seg"mov"itype" %2,%"rtype"1\n"\
		     "2: " ASM_CLAC "\n"				\
>>>>>>> c3ade0e0
		     ".section .fixup,\"ax\"\n"				\
		     "3:	mov %3,%0\n"				\
		     "	xor"itype" %"rtype"1,%"rtype"1\n"		\
		     "	jmp 2b\n"					\
		     ".previous\n"					\
		     _ASM_EXTABLE(1b, 3b)				\
		     : "=r" (err), ltype (x)				\
<<<<<<< HEAD
		     : "m" (__m(addr)), "i" (errret), "0" (err))
=======
		     : "m" (__m(addr)), "i" (errret), "0" (err));	\
	pax_close_userland();						\
} while (0)
>>>>>>> c3ade0e0

#define __get_user_size_ex(x, ptr, size)				\
do {									\
	__chk_user_ptr(ptr);						\
	switch (size) {							\
	case 1:								\
		__get_user_asm_ex(x, ptr, "b", "b", "=q");		\
		break;							\
	case 2:								\
		__get_user_asm_ex(x, ptr, "w", "w", "=r");		\
		break;							\
	case 4:								\
		__get_user_asm_ex(x, ptr, "l", "k", "=r");		\
		break;							\
	case 8:								\
		__get_user_asm_ex_u64(x, ptr);				\
		break;							\
	default:							\
		(x) = __get_user_bad();					\
	}								\
} while (0)

#define __get_user_asm_ex(x, addr, itype, rtype, ltype)			\
	asm volatile("1:	"__copyuser_seg"mov"itype" %1,%"rtype"0\n"\
		     "2:\n"						\
		     _ASM_EXTABLE_EX(1b, 2b)				\
		     : ltype(x) : "m" (__m(addr)))

#define __put_user_nocheck(x, ptr, size)			\
({								\
	int __pu_err;						\
	__put_user_size((x), (ptr), (size), __pu_err, -EFAULT);	\
	__pu_err;						\
})

#define __get_user_nocheck(x, ptr, size)				\
({									\
	int __gu_err;							\
	unsigned long __gu_val;						\
	__get_user_size(__gu_val, (ptr), (size), __gu_err, -EFAULT);	\
	(x) = (__typeof__(*(ptr)))__gu_val;				\
	__gu_err;							\
})

/* FIXME: this hack is definitely wrong -AK */
struct __large_struct { unsigned long buf[100]; };
#if defined(CONFIG_X86_64) && defined(CONFIG_PAX_MEMORY_UDEREF)
#define ____m(x)					\
({							\
	unsigned long ____x = (unsigned long)(x);	\
	if (____x < pax_user_shadow_base)		\
		____x += pax_user_shadow_base;		\
	(typeof(x))____x;				\
})
#else
#define ____m(x) (x)
#endif
#define __m(x) (*(struct __large_struct __user *)____m(x))

/*
 * Tell gcc we read from memory instead of writing: this is because
 * we do not write to any memory gcc knows about, so there are no
 * aliasing issues.
 */
#define __put_user_asm(x, addr, err, itype, rtype, ltype, errret)	\
<<<<<<< HEAD
	asm volatile("1:	"__copyuser_seg"mov"itype" %"rtype"1,%2\n"\
		     "2:\n"						\
=======
do {									\
	pax_open_userland();						\
	asm volatile(ASM_STAC "\n"					\
		     "1:	"__copyuser_seg"mov"itype" %"rtype"1,%2\n"\
		     "2: " ASM_CLAC "\n"				\
>>>>>>> c3ade0e0
		     ".section .fixup,\"ax\"\n"				\
		     "3:	mov %3,%0\n"				\
		     "	jmp 2b\n"					\
		     ".previous\n"					\
		     _ASM_EXTABLE(1b, 3b)				\
		     : "=r"(err)					\
<<<<<<< HEAD
		     : ltype (x), "m" (__m(addr)), "i" (errret), "0" (err))
=======
		     : ltype (x), "m" (__m(addr)), "i" (errret), "0" (err));\
	pax_close_userland();						\
} while (0)
>>>>>>> c3ade0e0

#define __put_user_asm_ex(x, addr, itype, rtype, ltype)			\
	asm volatile("1:	"__copyuser_seg"mov"itype" %"rtype"0,%1\n"\
		     "2:\n"						\
		     _ASM_EXTABLE_EX(1b, 2b)				\
		     : : ltype(x), "m" (__m(addr)))

/*
 * uaccess_try and catch
 */
#define uaccess_try	do {						\
	current_thread_info()->uaccess_err = 0;				\
	pax_open_userland();						\
	stac();								\
	barrier();

#define uaccess_catch(err)						\
	clac();								\
	pax_close_userland();						\
	(err) |= (current_thread_info()->uaccess_err ? -EFAULT : 0);	\
} while (0)

/**
 * __get_user: - Get a simple variable from user space, with less checking.
 * @x:   Variable to store result.
 * @ptr: Source address, in user space.
 *
 * Context: User context only.  This function may sleep.
 *
 * This macro copies a single simple variable from user space to kernel
 * space.  It supports simple types like char and int, but not larger
 * data types like structures or arrays.
 *
 * @ptr must have pointer-to-simple-variable type, and the result of
 * dereferencing @ptr must be assignable to @x without a cast.
 *
 * Caller must check the pointer with access_ok() before calling this
 * function.
 *
 * Returns zero on success, or -EFAULT on error.
 * On error, the variable @x is set to zero.
 */

#if defined(CONFIG_X86_64) && defined(CONFIG_PAX_MEMORY_UDEREF)
#define __get_user(x, ptr)	get_user((x), (ptr))
#else
#define __get_user(x, ptr)						\
	__get_user_nocheck((x), (ptr), sizeof(*(ptr)))
#endif

/**
 * __put_user: - Write a simple value into user space, with less checking.
 * @x:   Value to copy to user space.
 * @ptr: Destination address, in user space.
 *
 * Context: User context only.  This function may sleep.
 *
 * This macro copies a single simple value from kernel space to user
 * space.  It supports simple types like char and int, but not larger
 * data types like structures or arrays.
 *
 * @ptr must have pointer-to-simple-variable type, and @x must be assignable
 * to the result of dereferencing @ptr.
 *
 * Caller must check the pointer with access_ok() before calling this
 * function.
 *
 * Returns zero on success, or -EFAULT on error.
 */

#if defined(CONFIG_X86_64) && defined(CONFIG_PAX_MEMORY_UDEREF)
#define __put_user(x, ptr)	put_user((x), (ptr))
#else
#define __put_user(x, ptr)						\
	__put_user_nocheck((__typeof__(*(ptr)))(x), (ptr), sizeof(*(ptr)))
#endif

#define __get_user_unaligned __get_user
#define __put_user_unaligned __put_user

/*
 * {get|put}_user_try and catch
 *
 * get_user_try {
 *	get_user_ex(...);
 * } get_user_catch(err)
 */
#define get_user_try		uaccess_try
#define get_user_catch(err)	uaccess_catch(err)

#define get_user_ex(x, ptr)	do {					\
	unsigned long __gue_val;					\
	__get_user_size_ex((__gue_val), (ptr), (sizeof(*(ptr))));	\
	(x) = (__typeof__(*(ptr)))__gue_val;				\
} while (0)

#define put_user_try		uaccess_try
#define put_user_catch(err)	uaccess_catch(err)

#define put_user_ex(x, ptr)						\
	__put_user_size_ex((__typeof__(*(ptr)))(x), (ptr), sizeof(*(ptr)))

extern unsigned long
copy_from_user_nmi(void *to, const void __user *from, unsigned long n);
extern __must_check long
strncpy_from_user(char *dst, const char __user *src, long count);

extern __must_check long strlen_user(const char __user *str);
extern __must_check long strnlen_user(const char __user *str, long n);

unsigned long __must_check clear_user(void __user *mem, unsigned long len);
unsigned long __must_check __clear_user(void __user *mem, unsigned long len);

extern void __cmpxchg_wrong_size(void)
	__compiletime_error("Bad argument size for cmpxchg");

#define __user_atomic_cmpxchg_inatomic(uval, ptr, old, new, size)	\
({									\
	int __ret = 0;							\
	__typeof__(ptr) __uval = (uval);				\
	__typeof__(*(ptr)) __old = (old);				\
	__typeof__(*(ptr)) __new = (new);				\
	pax_open_userland();						\
	switch (size) {							\
	case 1:								\
	{								\
		asm volatile("\t" ASM_STAC "\n"				\
			"1:\t" LOCK_PREFIX __copyuser_seg"cmpxchgb %4, %2\n"\
			"2:\t" ASM_CLAC "\n"				\
			"\t.section .fixup, \"ax\"\n"			\
			"3:\tmov     %3, %0\n"				\
			"\tjmp     2b\n"				\
			"\t.previous\n"					\
			_ASM_EXTABLE(1b, 3b)				\
			: "+r" (__ret), "=a" (__old), "+m" (*____m(ptr))\
			: "i" (-EFAULT), "q" (__new), "1" (__old)	\
			: "memory"					\
		);							\
		break;							\
	}								\
	case 2:								\
	{								\
		asm volatile("\t" ASM_STAC "\n"				\
			"1:\t" LOCK_PREFIX __copyuser_seg"cmpxchgw %4, %2\n"\
			"2:\t" ASM_CLAC "\n"				\
			"\t.section .fixup, \"ax\"\n"			\
			"3:\tmov     %3, %0\n"				\
			"\tjmp     2b\n"				\
			"\t.previous\n"					\
			_ASM_EXTABLE(1b, 3b)				\
			: "+r" (__ret), "=a" (__old), "+m" (*____m(ptr))\
			: "i" (-EFAULT), "r" (__new), "1" (__old)	\
			: "memory"					\
		);							\
		break;							\
	}								\
	case 4:								\
	{								\
		asm volatile("\t" ASM_STAC "\n"				\
			"1:\t" LOCK_PREFIX __copyuser_seg"cmpxchgl %4, %2\n"\
			"2:\t" ASM_CLAC "\n"				\
			"\t.section .fixup, \"ax\"\n"			\
			"3:\tmov     %3, %0\n"				\
			"\tjmp     2b\n"				\
			"\t.previous\n"					\
			_ASM_EXTABLE(1b, 3b)				\
			: "+r" (__ret), "=a" (__old), "+m" (*____m(ptr))\
			: "i" (-EFAULT), "r" (__new), "1" (__old)	\
			: "memory"					\
		);							\
		break;							\
	}								\
	case 8:								\
	{								\
		if (!IS_ENABLED(CONFIG_X86_64))				\
			__cmpxchg_wrong_size();				\
									\
		asm volatile("\t" ASM_STAC "\n"				\
			"1:\t" LOCK_PREFIX __copyuser_seg"cmpxchgq %4, %2\n"\
			"2:\t" ASM_CLAC "\n"				\
			"\t.section .fixup, \"ax\"\n"			\
			"3:\tmov     %3, %0\n"				\
			"\tjmp     2b\n"				\
			"\t.previous\n"					\
			_ASM_EXTABLE(1b, 3b)				\
			: "+r" (__ret), "=a" (__old), "+m" (*____m(ptr))\
			: "i" (-EFAULT), "r" (__new), "1" (__old)	\
			: "memory"					\
		);							\
		break;							\
	}								\
	default:							\
		__cmpxchg_wrong_size();					\
	}								\
	pax_close_userland();						\
	*__uval = __old;						\
	__ret;								\
})

#define user_atomic_cmpxchg_inatomic(uval, ptr, old, new)		\
({									\
	access_ok(VERIFY_WRITE, (ptr), sizeof(*(ptr))) ?		\
		__user_atomic_cmpxchg_inatomic((uval), (ptr),		\
				(old), (new), sizeof(*(ptr))) :		\
		-EFAULT;						\
})

/*
 * movsl can be slow when source and dest are not both 8-byte aligned
 */
#ifdef CONFIG_X86_INTEL_USERCOPY
extern struct movsl_mask {
	int mask;
} ____cacheline_aligned_in_smp movsl_mask;
#endif

#define ARCH_HAS_NOCACHE_UACCESS 1

#ifdef CONFIG_DEBUG_STRICT_USER_COPY_CHECKS
# define copy_user_diag __compiletime_error
#else
# define copy_user_diag __compiletime_warning
#endif

extern void copy_user_diag("copy_from_user() buffer size is too small")
copy_from_user_overflow(void);
extern void copy_user_diag("copy_to_user() buffer size is too small")
copy_to_user_overflow(void);

#undef copy_user_diag

#ifdef CONFIG_DEBUG_STRICT_USER_COPY_CHECKS

extern void
__compiletime_warning("copy_from_user() buffer size is not provably correct")
__copy_from_user_overflow(void) __asm__("copy_from_user_overflow");
#define __copy_from_user_overflow(size, count) __copy_from_user_overflow()

extern void
__compiletime_warning("copy_to_user() buffer size is not provably correct")
__copy_to_user_overflow(void) __asm__("copy_to_user_overflow");
#define __copy_to_user_overflow(size, count) __copy_to_user_overflow()

#else

static inline void
__copy_from_user_overflow(int size, unsigned long count)
{
	WARN(1, "Buffer overflow detected (%d < %lu)!\n", size, count);
}

#define __copy_to_user_overflow __copy_from_user_overflow

#endif

#ifdef CONFIG_X86_32
# include <asm/uaccess_32.h>
#else
# include <asm/uaccess_64.h>
#endif

static inline unsigned long __must_check
copy_from_user(void *to, const void __user *from, unsigned long n)
{
	size_t sz = __compiletime_object_size(to);

	might_fault();

	/*
	 * While we would like to have the compiler do the checking for us
	 * even in the non-constant size case, any false positives there are
	 * a problem (especially when DEBUG_STRICT_USER_COPY_CHECKS, but even
	 * without - the [hopefully] dangerous looking nature of the warning
	 * would make people go look at the respecitive call sites over and
	 * over again just to find that there's no problem).
	 *
	 * And there are cases where it's just not realistic for the compiler
	 * to prove the count to be in range. For example when multiple call
	 * sites of a helper function - perhaps in different source files -
	 * all doing proper range checking, yet the helper function not doing
	 * so again.
	 *
	 * Therefore limit the compile time checking to the constant size
	 * case, and do only runtime checking for non-constant sizes.
	 */

	if (likely(sz != (size_t)-1  && sz < n)) {
		 if(__builtin_constant_p(n))
			copy_from_user_overflow();
		else
			__copy_from_user_overflow(sz, n);
	} if (access_ok(VERIFY_READ, from, n))
		n = __copy_from_user(to, from, n);
	else if ((long)n > 0)
		memset(to, 0, n);

	return n;
}

static inline unsigned long __must_check
copy_to_user(void __user *to, const void *from, unsigned long n)
{
	size_t sz = __compiletime_object_size(from);

	might_fault();

	/* See the comment in copy_from_user() above. */
	if (likely(sz != (size_t)-1  && sz < n)) {
		 if(__builtin_constant_p(n))
			copy_to_user_overflow();
		else
			__copy_to_user_overflow(sz, n);
	} else if (access_ok(VERIFY_WRITE, to, n))
		n = __copy_to_user(to, from, n);

	return n;
}

#undef __copy_from_user_overflow
#undef __copy_to_user_overflow

#endif /* _ASM_X86_UACCESS_H */
<|MERGE_RESOLUTION|>--- conflicted
+++ resolved
@@ -7,11 +7,7 @@
 #include <linux/compiler.h>
 #include <linux/thread_info.h>
 #include <linux/string.h>
-<<<<<<< HEAD
-#include <linux/sched.h>
-=======
 #include <linux/spinlock.h>
->>>>>>> c3ade0e0
 #include <asm/asm.h>
 #include <asm/page.h>
 #include <asm/smap.h>
@@ -73,15 +69,7 @@
 #define __range_not_ok(addr, size, limit)				\
 ({									\
 	__chk_user_ptr(addr);						\
-<<<<<<< HEAD
-	asm("add %3,%1 ; sbb %0,%0 ; cmp %1,%4 ; sbb $0,%0"		\
-	    : "=&r" (flag), "=r" (roksum)				\
-	    : "1" (addr), "rm" ((long)(size)),				\
-	      "rm" (current_thread_info()->addr_limit.seg));		\
-	flag;								\
-=======
 	__chk_range_not_ok((unsigned long __force)(addr), size, limit); \
->>>>>>> c3ade0e0
 })
 
 /**
@@ -103,21 +91,13 @@
  * checks that the pointer is in the user space range - after calling
  * this function, memory access functions may still return -EFAULT.
  */
-<<<<<<< HEAD
-#define access_ok_noprefault(type, addr, size) (likely(__range_not_ok(addr, size) == 0))
-=======
 extern int _cond_resched(void);
 #define access_ok_noprefault(type, addr, size) (likely(!__range_not_ok(addr, size, user_addr_max())))
->>>>>>> c3ade0e0
 #define access_ok(type, addr, size)					\
 ({									\
 	unsigned long __size = size;					\
 	unsigned long __addr = (unsigned long)addr;			\
-<<<<<<< HEAD
-	bool __ret_ao = __range_not_ok(__addr, __size) == 0;		\
-=======
 	bool __ret_ao = __range_not_ok(__addr, __size, user_addr_max()) == 0;\
->>>>>>> c3ade0e0
 	if (__ret_ao && __size) {					\
 		unsigned long __addr_ao = __addr & PAGE_MASK;		\
 		unsigned long __end_ao = __addr + __size - 1;		\
@@ -126,11 +106,7 @@
 				char __c_ao;				\
 				__addr_ao += PAGE_SIZE;			\
 				if (__size > PAGE_SIZE)			\
-<<<<<<< HEAD
-					cond_resched();			\
-=======
 					_cond_resched();		\
->>>>>>> c3ade0e0
 				if (__get_user(__c_ao, (char __user *)__addr))	\
 					break;				\
 				if (type != VERIFY_WRITE) {		\
@@ -259,16 +235,10 @@
 
 #ifdef CONFIG_X86_32
 #define __put_user_asm_u64(x, addr, err, errret)			\
-<<<<<<< HEAD
-	asm volatile("1:	"__copyuser_seg"movl %%eax,0(%2)\n"	\
-		     "2:	"__copyuser_seg"movl %%edx,4(%2)\n"	\
-		     "3:\n"						\
-=======
 	asm volatile(ASM_STAC "\n"					\
 		     "1:	"__copyuser_seg"movl %%eax,0(%2)\n"	\
 		     "2:	"__copyuser_seg"movl %%edx,4(%2)\n"	\
 		     "3: " ASM_CLAC "\n"				\
->>>>>>> c3ade0e0
 		     ".section .fixup,\"ax\"\n"				\
 		     "4:	movl %3,%0\n"				\
 		     "	jmp 3b\n"					\
@@ -279,20 +249,12 @@
 		     : "A" (x), "r" (addr), "i" (errret), "0" (err))
 
 #define __put_user_asm_ex_u64(x, addr)					\
-<<<<<<< HEAD
-	asm volatile("1:	"__copyuser_seg"movl %%eax,0(%1)\n"	\
-		     "2:	"__copyuser_seg"movl %%edx,4(%1)\n"	\
-		     "3:\n"						\
-		     _ASM_EXTABLE(1b, 2b - 1b)				\
-		     _ASM_EXTABLE(2b, 3b - 2b)				\
-=======
 	asm volatile(ASM_STAC "\n"					\
 		     "1:	"__copyuser_seg"movl %%eax,0(%1)\n"	\
 		     "2:	"__copyuser_seg"movl %%edx,4(%1)\n"	\
 		     "3: " ASM_CLAC "\n"				\
 		     _ASM_EXTABLE_EX(1b, 2b)				\
 		     _ASM_EXTABLE_EX(2b, 3b)				\
->>>>>>> c3ade0e0
 		     : : "A" (x), "r" (addr))
 
 #define __put_user_x8(x, ptr, __ret_pu)				\
@@ -340,10 +302,7 @@
 	__chk_user_ptr(ptr);					\
 	might_fault();						\
 	__pu_val = (x);						\
-<<<<<<< HEAD
-=======
 	pax_open_userland();					\
->>>>>>> c3ade0e0
 	switch (sizeof(*(ptr))) {				\
 	case 1:							\
 		__put_user_x(1, __pu_val, ptr, __ret_pu);	\
@@ -442,16 +401,11 @@
 } while (0)
 
 #define __get_user_asm(x, addr, err, itype, rtype, ltype, errret)	\
-<<<<<<< HEAD
-	asm volatile("1:	"__copyuser_seg"mov"itype" %2,%"rtype"1\n"\
-		     "2:\n"						\
-=======
 do {									\
 	pax_open_userland();						\
 	asm volatile(ASM_STAC "\n"					\
 		     "1:	"__copyuser_seg"mov"itype" %2,%"rtype"1\n"\
 		     "2: " ASM_CLAC "\n"				\
->>>>>>> c3ade0e0
 		     ".section .fixup,\"ax\"\n"				\
 		     "3:	mov %3,%0\n"				\
 		     "	xor"itype" %"rtype"1,%"rtype"1\n"		\
@@ -459,13 +413,9 @@
 		     ".previous\n"					\
 		     _ASM_EXTABLE(1b, 3b)				\
 		     : "=r" (err), ltype (x)				\
-<<<<<<< HEAD
-		     : "m" (__m(addr)), "i" (errret), "0" (err))
-=======
 		     : "m" (__m(addr)), "i" (errret), "0" (err));	\
 	pax_close_userland();						\
 } while (0)
->>>>>>> c3ade0e0
 
 #define __get_user_size_ex(x, ptr, size)				\
 do {									\
@@ -531,29 +481,20 @@
  * aliasing issues.
  */
 #define __put_user_asm(x, addr, err, itype, rtype, ltype, errret)	\
-<<<<<<< HEAD
-	asm volatile("1:	"__copyuser_seg"mov"itype" %"rtype"1,%2\n"\
-		     "2:\n"						\
-=======
 do {									\
 	pax_open_userland();						\
 	asm volatile(ASM_STAC "\n"					\
 		     "1:	"__copyuser_seg"mov"itype" %"rtype"1,%2\n"\
 		     "2: " ASM_CLAC "\n"				\
->>>>>>> c3ade0e0
 		     ".section .fixup,\"ax\"\n"				\
 		     "3:	mov %3,%0\n"				\
 		     "	jmp 2b\n"					\
 		     ".previous\n"					\
 		     _ASM_EXTABLE(1b, 3b)				\
 		     : "=r"(err)					\
-<<<<<<< HEAD
-		     : ltype (x), "m" (__m(addr)), "i" (errret), "0" (err))
-=======
 		     : ltype (x), "m" (__m(addr)), "i" (errret), "0" (err));\
 	pax_close_userland();						\
 } while (0)
->>>>>>> c3ade0e0
 
 #define __put_user_asm_ex(x, addr, itype, rtype, ltype)			\
 	asm volatile("1:	"__copyuser_seg"mov"itype" %"rtype"0,%1\n"\
