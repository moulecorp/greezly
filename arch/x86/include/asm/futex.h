--- conflicted
+++ resolved
@@ -13,34 +13,21 @@
 
 #define __futex_atomic_op1(insn, ret, oldval, uaddr, oparg)	\
 	typecheck(u32 __user *, uaddr);				\
-<<<<<<< HEAD
-	asm volatile("1:\t" insn "\n"				\
-		     "2:\t.section .fixup,\"ax\"\n"		\
-=======
 	asm volatile("\t" ASM_STAC "\n"				\
 		     "1:\t" insn "\n"				\
 		     "2:\t" ASM_CLAC "\n"			\
 		     "\t.section .fixup,\"ax\"\n"		\
->>>>>>> c3ade0e0
 		     "3:\tmov\t%3, %1\n"			\
 		     "\tjmp\t2b\n"				\
 		     "\t.previous\n"				\
 		     _ASM_EXTABLE(1b, 3b)			\
-<<<<<<< HEAD
-		     : "=r" (oldval), "=r" (ret), "+m" (*(u32 __user *)____m(uaddr))\
-=======
 		     : "=r" (oldval), "=r" (ret), "+m" (*(u32 __user *)____m(uaddr))	\
->>>>>>> c3ade0e0
 		     : "i" (-EFAULT), "0" (oparg), "1" (0))
 
 #define __futex_atomic_op2(insn, ret, oldval, uaddr, oparg)	\
 	typecheck(u32 __user *, uaddr);				\
-<<<<<<< HEAD
-	asm volatile("1:\tmovl	%2, %0\n"			\
-=======
 	asm volatile("\t" ASM_STAC "\n"				\
 		     "1:\tmovl	%2, %0\n"			\
->>>>>>> c3ade0e0
 		     "\tmovl\t%0, %3\n"				\
 		     "\t" insn "\n"				\
 		     "2:\t" LOCK_PREFIX __copyuser_seg"cmpxchgl %3, %2\n"	\
@@ -127,34 +114,7 @@
 static inline int futex_atomic_cmpxchg_inatomic(u32 *uval, u32 __user *uaddr,
 						u32 oldval, u32 newval)
 {
-<<<<<<< HEAD
-	int ret = 0;
-
-#if defined(CONFIG_X86_32) && !defined(CONFIG_X86_BSWAP)
-	/* Real i386 machines have no cmpxchg instruction */
-	if (boot_cpu_data.x86 == 3)
-		return -ENOSYS;
-#endif
-
-	if (!access_ok(VERIFY_WRITE, uaddr, sizeof(u32)))
-		return -EFAULT;
-
-	asm volatile("1:\t" LOCK_PREFIX __copyuser_seg"cmpxchgl %4, %2\n"
-		     "2:\t.section .fixup, \"ax\"\n"
-		     "3:\tmov     %3, %0\n"
-		     "\tjmp     2b\n"
-		     "\t.previous\n"
-		     _ASM_EXTABLE(1b, 3b)
-		     : "+r" (ret), "=a" (oldval), "+m" (*(u32 __user *)____m(uaddr))
-		     : "i" (-EFAULT), "r" (newval), "1" (oldval)
-		     : "memory"
-	);
-
-	*uval = oldval;
-	return ret;
-=======
 	return user_atomic_cmpxchg_inatomic(uval, uaddr, oldval, newval);
->>>>>>> c3ade0e0
 }
 
 #endif
