--- conflicted
+++ resolved
@@ -72,8 +72,6 @@
 {
 	int err;
 
-	buf = (struct xsave_struct __user *)____m(buf);
-
 	/*
 	 * Clear the xsave header first, so that reserved fields are
 	 * initialized to zero.
@@ -82,19 +80,12 @@
 	if (unlikely(err))
 		return -EFAULT;
 
-<<<<<<< HEAD
-	__asm__ __volatile__("1:"
-			     __copyuser_seg
-			     ".byte " REX_PREFIX "0x0f,0xae,0x27\n"
-			     "2:\n"
-=======
 	pax_open_userland();
 	__asm__ __volatile__(ASM_STAC "\n"
 			     "1:"
 			     __copyuser_seg
 			     ".byte " REX_PREFIX "0x0f,0xae,0x27\n"
 			     "2: " ASM_CLAC "\n"
->>>>>>> c3ade0e0
 			     ".section .fixup,\"ax\"\n"
 			     "3:  movl $-1,%[err]\n"
 			     "    jmp  2b\n"
@@ -110,16 +101,6 @@
 static inline int xrestore_user(struct xsave_struct __user *buf, u64 mask)
 {
 	int err;
-<<<<<<< HEAD
-	struct xsave_struct *xstate = ((__force_kernel struct xsave_struct *)____m(buf));
-	u32 lmask = mask;
-	u32 hmask = mask >> 32;
-
-	__asm__ __volatile__("1:"
-			     __copyuser_seg
-			     ".byte " REX_PREFIX "0x0f,0xae,0x2f\n"
-			     "2:\n"
-=======
 	struct xsave_struct *xstate = ((__force_kernel struct xsave_struct *)buf);
 	u32 lmask = mask;
 	u32 hmask = mask >> 32;
@@ -130,7 +111,6 @@
 			     __copyuser_seg
 			     ".byte " REX_PREFIX "0x0f,0xae,0x2f\n"
 			     "2: " ASM_CLAC "\n"
->>>>>>> c3ade0e0
 			     ".section .fixup,\"ax\"\n"
 			     "3:  movl $-1,%[err]\n"
 			     "    jmp  2b\n"
