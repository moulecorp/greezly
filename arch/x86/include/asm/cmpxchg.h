--- conflicted
+++ resolved
@@ -16,13 +16,10 @@
 	__compiletime_error("Bad argument size for xadd");
 extern void __xadd_check_overflow_wrong_size(void)
 	__compiletime_error("Bad argument size for xadd_check_overflow");
-<<<<<<< HEAD
-=======
 extern void __add_wrong_size(void)
 	__compiletime_error("Bad argument size for add");
 extern void __add_check_overflow_wrong_size(void)
 	__compiletime_error("Bad argument size for add_check_overflow");
->>>>>>> c3ade0e0
 
 /*
  * Constants for operation sizes. On 32-bit, the 64-bit size it set to
@@ -235,34 +232,6 @@
 			break;						\
 		default:						\
 			__add_wrong_size();				\
-		}							\
-		__ret;							\
-	})
-
-#define __xadd_check_overflow(ptr, inc, lock)				\
-	({								\
-	        __typeof__ (*(ptr)) __ret = (inc);			\
-		switch (sizeof(*(ptr))) {				\
-		case __X86_CASE_L:					\
-			asm volatile (lock "xaddl %0, %1\n"		\
-				      "jno 0f\n"			\
-				      "mov %0,%1\n"			\
-				      "int $4\n0:\n"			\
-				      _ASM_EXTABLE(0b, 0b)		\
-				      : "+r" (__ret), "+m" (*(ptr))	\
-				      : : "memory", "cc");		\
-			break;						\
-		case __X86_CASE_Q:					\
-			asm volatile (lock "xaddq %q0, %1\n"		\
-				      "jno 0f\n"			\
-				      "mov %0,%1\n"			\
-				      "int $4\n0:\n"			\
-				      _ASM_EXTABLE(0b, 0b)		\
-				      : "+r" (__ret), "+m" (*(ptr))	\
-				      : : "memory", "cc");		\
-			break;						\
-		default:						\
-			__xadd_check_overflow_wrong_size();		\
 		}							\
 		__ret;							\
 	})
@@ -300,6 +269,4 @@
 #define cmpxchg_double_local(p1, p2, o1, o2, n1, n2) \
 	__cmpxchg_double(, p1, p2, o1, o2, n1, n2)
 
-#define xadd_check_overflow(ptr, inc)	__xadd_check_overflow((ptr), (inc), LOCK_PREFIX)
-
 #endif	/* ASM_X86_CMPXCHG_H */