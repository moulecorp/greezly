#ifndef _ASM_X86_MMU_CONTEXT_H
#define _ASM_X86_MMU_CONTEXT_H

#include <asm/desc.h>
#include <linux/atomic.h>
#include <asm/pgalloc.h>
#include <asm/tlbflush.h>
#include <asm/paravirt.h>
#ifndef CONFIG_PARAVIRT
#include <asm-generic/mm_hooks.h>

static inline void paravirt_activate_mm(struct mm_struct *prev,
					struct mm_struct *next)
{
}
#endif	/* !CONFIG_PARAVIRT */

/*
 * Used for LDT copy/destruction.
 */
int init_new_context(struct task_struct *tsk, struct mm_struct *mm);
void destroy_context(struct mm_struct *mm);


static inline void enter_lazy_tlb(struct mm_struct *mm, struct task_struct *tsk)
{

#if defined(CONFIG_X86_64) && defined(CONFIG_PAX_MEMORY_UDEREF)
<<<<<<< HEAD
	unsigned int i;
	pgd_t *pgd;

	pax_open_kernel();
	pgd = get_cpu_pgd(smp_processor_id());
	for (i = USER_PGD_PTRS; i < 2 * USER_PGD_PTRS; ++i)
		set_pgd_batched(pgd+i, native_make_pgd(0));
	pax_close_kernel();
=======
	if (!(static_cpu_has(X86_FEATURE_PCID))) {
		unsigned int i;
		pgd_t *pgd;

		pax_open_kernel();
		pgd = get_cpu_pgd(smp_processor_id(), kernel);
		for (i = USER_PGD_PTRS; i < 2 * USER_PGD_PTRS; ++i)
			set_pgd_batched(pgd+i, native_make_pgd(0));
		pax_close_kernel();
	}
>>>>>>> c3ade0e0
#endif

#ifdef CONFIG_SMP
	if (this_cpu_read(cpu_tlbstate.state) == TLBSTATE_OK)
		this_cpu_write(cpu_tlbstate.state, TLBSTATE_LAZY);
#endif
}

static inline void switch_mm(struct mm_struct *prev, struct mm_struct *next,
			     struct task_struct *tsk)
{
	unsigned cpu = smp_processor_id();
#if defined(CONFIG_X86_32) && defined(CONFIG_SMP) && (defined(CONFIG_PAX_PAGEEXEC) || defined(CONFIG_PAX_SEGMEXEC))
	int tlbstate = TLBSTATE_OK;
#endif

	if (likely(prev != next)) {
#ifdef CONFIG_SMP
#if defined(CONFIG_X86_32) && (defined(CONFIG_PAX_PAGEEXEC) || defined(CONFIG_PAX_SEGMEXEC))
<<<<<<< HEAD
		tlbstate = percpu_read(cpu_tlbstate.state);
#endif
		percpu_write(cpu_tlbstate.state, TLBSTATE_OK);
		percpu_write(cpu_tlbstate.active_mm, next);
=======
		tlbstate = this_cpu_read(cpu_tlbstate.state);
#endif
		this_cpu_write(cpu_tlbstate.state, TLBSTATE_OK);
		this_cpu_write(cpu_tlbstate.active_mm, next);
>>>>>>> c3ade0e0
#endif
		cpumask_set_cpu(cpu, mm_cpumask(next));

		/* Re-load page tables */
#ifdef CONFIG_PAX_PER_CPU_PGD
		pax_open_kernel();
<<<<<<< HEAD
		__clone_user_pgds(get_cpu_pgd(cpu), next->pgd);
		__shadow_user_pgds(get_cpu_pgd(cpu) + USER_PGD_PTRS, next->pgd);
		pax_close_kernel();
		load_cr3(get_cpu_pgd(cpu));
=======

#if defined(CONFIG_X86_64) && defined(CONFIG_PAX_MEMORY_UDEREF)
		if (static_cpu_has(X86_FEATURE_PCID))
			__clone_user_pgds(get_cpu_pgd(cpu, user), next->pgd);
		else
#endif

		__clone_user_pgds(get_cpu_pgd(cpu, kernel), next->pgd);
		__shadow_user_pgds(get_cpu_pgd(cpu, kernel) + USER_PGD_PTRS, next->pgd);
		pax_close_kernel();
		BUG_ON((__pa(get_cpu_pgd(cpu, kernel)) | PCID_KERNEL) != (read_cr3() & __PHYSICAL_MASK) && (__pa(get_cpu_pgd(cpu, user)) | PCID_USER) != (read_cr3() & __PHYSICAL_MASK));

#if defined(CONFIG_X86_64) && defined(CONFIG_PAX_MEMORY_UDEREF)
		if (static_cpu_has(X86_FEATURE_PCID)) {
			if (static_cpu_has(X86_FEATURE_INVPCID)) {
				u64 descriptor[2];
				descriptor[0] = PCID_USER;
				asm volatile(__ASM_INVPCID : : "d"(&descriptor), "a"(INVPCID_SINGLE_CONTEXT) : "memory");
				if (!static_cpu_has(X86_FEATURE_STRONGUDEREF)) {
					descriptor[0] = PCID_KERNEL;
					asm volatile(__ASM_INVPCID : : "d"(&descriptor), "a"(INVPCID_SINGLE_CONTEXT) : "memory");
				}
			} else {
				write_cr3(__pa(get_cpu_pgd(cpu, user)) | PCID_USER);
				if (static_cpu_has(X86_FEATURE_STRONGUDEREF))
					write_cr3(__pa(get_cpu_pgd(cpu, kernel)) | PCID_KERNEL | PCID_NOFLUSH);
				else
					write_cr3(__pa(get_cpu_pgd(cpu, kernel)) | PCID_KERNEL);
			}
		} else
#endif

			load_cr3(get_cpu_pgd(cpu, kernel));
>>>>>>> c3ade0e0
#else
		load_cr3(next->pgd);
#endif

		/* Stop flush ipis for the previous mm */
		cpumask_clear_cpu(cpu, mm_cpumask(prev));

		/* Load the LDT, if the LDT is different: */
		if (unlikely(prev->context.ldt != next->context.ldt))
			load_LDT_nolock(&next->context);

#if defined(CONFIG_X86_32) && defined(CONFIG_PAX_PAGEEXEC) && defined(CONFIG_SMP)
		if (!(__supported_pte_mask & _PAGE_NX)) {
			smp_mb__before_clear_bit();
			cpu_clear(cpu, prev->context.cpu_user_cs_mask);
			smp_mb__after_clear_bit();
			cpu_set(cpu, next->context.cpu_user_cs_mask);
		}
#endif

#if defined(CONFIG_X86_32) && (defined(CONFIG_PAX_PAGEEXEC) || defined(CONFIG_PAX_SEGMEXEC))
		if (unlikely(prev->context.user_cs_base != next->context.user_cs_base ||
			     prev->context.user_cs_limit != next->context.user_cs_limit))
			set_user_cs(next->context.user_cs_base, next->context.user_cs_limit, cpu);
#ifdef CONFIG_SMP
		else if (unlikely(tlbstate != TLBSTATE_OK))
			set_user_cs(next->context.user_cs_base, next->context.user_cs_limit, cpu);
#endif
#endif

	}
	else {
<<<<<<< HEAD

#ifdef CONFIG_PAX_PER_CPU_PGD
		pax_open_kernel();
		__clone_user_pgds(get_cpu_pgd(cpu), next->pgd);
		__shadow_user_pgds(get_cpu_pgd(cpu) + USER_PGD_PTRS, next->pgd);
		pax_close_kernel();
		load_cr3(get_cpu_pgd(cpu));
#endif

#ifdef CONFIG_SMP
		percpu_write(cpu_tlbstate.state, TLBSTATE_OK);
		BUG_ON(percpu_read(cpu_tlbstate.active_mm) != next);
=======
>>>>>>> c3ade0e0

#ifdef CONFIG_PAX_PER_CPU_PGD
		pax_open_kernel();

#if defined(CONFIG_X86_64) && defined(CONFIG_PAX_MEMORY_UDEREF)
		if (static_cpu_has(X86_FEATURE_PCID))
			__clone_user_pgds(get_cpu_pgd(cpu, user), next->pgd);
		else
#endif

		__clone_user_pgds(get_cpu_pgd(cpu, kernel), next->pgd);
		__shadow_user_pgds(get_cpu_pgd(cpu, kernel) + USER_PGD_PTRS, next->pgd);
		pax_close_kernel();
		BUG_ON((__pa(get_cpu_pgd(cpu, kernel)) | PCID_KERNEL) != (read_cr3() & __PHYSICAL_MASK) && (__pa(get_cpu_pgd(cpu, user)) | PCID_USER) != (read_cr3() & __PHYSICAL_MASK));

#if defined(CONFIG_X86_64) && defined(CONFIG_PAX_MEMORY_UDEREF)
		if (static_cpu_has(X86_FEATURE_PCID)) {
			if (static_cpu_has(X86_FEATURE_INVPCID)) {
				u64 descriptor[2];
				descriptor[0] = PCID_USER;
				asm volatile(__ASM_INVPCID : : "d"(&descriptor), "a"(INVPCID_SINGLE_CONTEXT) : "memory");
				if (!static_cpu_has(X86_FEATURE_STRONGUDEREF)) {
					descriptor[0] = PCID_KERNEL;
					asm volatile(__ASM_INVPCID : : "d"(&descriptor), "a"(INVPCID_SINGLE_CONTEXT) : "memory");
				}
			} else {
				write_cr3(__pa(get_cpu_pgd(cpu, user)) | PCID_USER);
				if (static_cpu_has(X86_FEATURE_STRONGUDEREF))
					write_cr3(__pa(get_cpu_pgd(cpu, kernel)) | PCID_KERNEL | PCID_NOFLUSH);
				else
					write_cr3(__pa(get_cpu_pgd(cpu, kernel)) | PCID_KERNEL);
			}
		} else
#endif

			load_cr3(get_cpu_pgd(cpu, kernel));
#endif

#ifdef CONFIG_SMP
		this_cpu_write(cpu_tlbstate.state, TLBSTATE_OK);
		BUG_ON(this_cpu_read(cpu_tlbstate.active_mm) != next);

		if (!cpumask_test_cpu(cpu, mm_cpumask(next))) {
			/*
			 * On established mms, the mm_cpumask is only changed
			 * from irq context, from ptep_clear_flush() while in
			 * lazy tlb mode, and here. Irqs are blocked during
			 * schedule, protecting us from simultaneous changes.
			 */
			cpumask_set_cpu(cpu, mm_cpumask(next));
			/*
			 * We were in lazy tlb mode and leave_mm disabled
			 * tlb flush IPI delivery. We must reload CR3
			 * to make sure to use no freed page tables.
			 */

#ifndef CONFIG_PAX_PER_CPU_PGD
			load_cr3(next->pgd);
#endif

			load_LDT_nolock(&next->context);

#if defined(CONFIG_X86_32) && defined(CONFIG_PAX_PAGEEXEC)
			if (!(__supported_pte_mask & _PAGE_NX))
				cpu_set(cpu, next->context.cpu_user_cs_mask);
#endif

#if defined(CONFIG_X86_32) && (defined(CONFIG_PAX_PAGEEXEC) || defined(CONFIG_PAX_SEGMEXEC))
#ifdef CONFIG_PAX_PAGEEXEC
			if (!((next->pax_flags & MF_PAX_PAGEEXEC) && (__supported_pte_mask & _PAGE_NX)))
#endif
				set_user_cs(next->context.user_cs_base, next->context.user_cs_limit, cpu);
#endif

		}
#endif
	}
}

#define activate_mm(prev, next)			\
do {						\
	paravirt_activate_mm((prev), (next));	\
	switch_mm((prev), (next), NULL);	\
} while (0);

#ifdef CONFIG_X86_32
#define deactivate_mm(tsk, mm)			\
do {						\
	lazy_load_gs(0);			\
} while (0)
#else
#define deactivate_mm(tsk, mm)			\
do {						\
	load_gs_index(0);			\
	loadsegment(fs, 0);			\
} while (0)
#endif

#endif /* _ASM_X86_MMU_CONTEXT_H */<|MERGE_RESOLUTION|>--- conflicted
+++ resolved
@@ -26,16 +26,6 @@
 {
 
 #if defined(CONFIG_X86_64) && defined(CONFIG_PAX_MEMORY_UDEREF)
-<<<<<<< HEAD
-	unsigned int i;
-	pgd_t *pgd;
-
-	pax_open_kernel();
-	pgd = get_cpu_pgd(smp_processor_id());
-	for (i = USER_PGD_PTRS; i < 2 * USER_PGD_PTRS; ++i)
-		set_pgd_batched(pgd+i, native_make_pgd(0));
-	pax_close_kernel();
-=======
 	if (!(static_cpu_has(X86_FEATURE_PCID))) {
 		unsigned int i;
 		pgd_t *pgd;
@@ -46,7 +36,6 @@
 			set_pgd_batched(pgd+i, native_make_pgd(0));
 		pax_close_kernel();
 	}
->>>>>>> c3ade0e0
 #endif
 
 #ifdef CONFIG_SMP
@@ -66,29 +55,16 @@
 	if (likely(prev != next)) {
 #ifdef CONFIG_SMP
 #if defined(CONFIG_X86_32) && (defined(CONFIG_PAX_PAGEEXEC) || defined(CONFIG_PAX_SEGMEXEC))
-<<<<<<< HEAD
-		tlbstate = percpu_read(cpu_tlbstate.state);
-#endif
-		percpu_write(cpu_tlbstate.state, TLBSTATE_OK);
-		percpu_write(cpu_tlbstate.active_mm, next);
-=======
 		tlbstate = this_cpu_read(cpu_tlbstate.state);
 #endif
 		this_cpu_write(cpu_tlbstate.state, TLBSTATE_OK);
 		this_cpu_write(cpu_tlbstate.active_mm, next);
->>>>>>> c3ade0e0
 #endif
 		cpumask_set_cpu(cpu, mm_cpumask(next));
 
 		/* Re-load page tables */
 #ifdef CONFIG_PAX_PER_CPU_PGD
 		pax_open_kernel();
-<<<<<<< HEAD
-		__clone_user_pgds(get_cpu_pgd(cpu), next->pgd);
-		__shadow_user_pgds(get_cpu_pgd(cpu) + USER_PGD_PTRS, next->pgd);
-		pax_close_kernel();
-		load_cr3(get_cpu_pgd(cpu));
-=======
 
 #if defined(CONFIG_X86_64) && defined(CONFIG_PAX_MEMORY_UDEREF)
 		if (static_cpu_has(X86_FEATURE_PCID))
@@ -122,7 +98,6 @@
 #endif
 
 			load_cr3(get_cpu_pgd(cpu, kernel));
->>>>>>> c3ade0e0
 #else
 		load_cr3(next->pgd);
 #endif
@@ -155,21 +130,6 @@
 
 	}
 	else {
-<<<<<<< HEAD
-
-#ifdef CONFIG_PAX_PER_CPU_PGD
-		pax_open_kernel();
-		__clone_user_pgds(get_cpu_pgd(cpu), next->pgd);
-		__shadow_user_pgds(get_cpu_pgd(cpu) + USER_PGD_PTRS, next->pgd);
-		pax_close_kernel();
-		load_cr3(get_cpu_pgd(cpu));
-#endif
-
-#ifdef CONFIG_SMP
-		percpu_write(cpu_tlbstate.state, TLBSTATE_OK);
-		BUG_ON(percpu_read(cpu_tlbstate.active_mm) != next);
-=======
->>>>>>> c3ade0e0
 
 #ifdef CONFIG_PAX_PER_CPU_PGD
 		pax_open_kernel();
