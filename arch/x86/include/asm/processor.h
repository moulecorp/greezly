#ifndef _ASM_X86_PROCESSOR_H
#define _ASM_X86_PROCESSOR_H

#include <asm/processor-flags.h>

/* Forward declaration, a strange C thing */
struct task_struct;
struct mm_struct;

#include <asm/vm86.h>
#include <asm/math_emu.h>
#include <asm/segment.h>
#include <asm/types.h>
#include <asm/sigcontext.h>
#include <asm/current.h>
#include <asm/cpufeature.h>
#include <asm/page.h>
#include <asm/pgtable_types.h>
#include <asm/percpu.h>
#include <asm/msr.h>
#include <asm/desc_defs.h>
#include <asm/nops.h>
#include <asm/special_insns.h>

#include <linux/personality.h>
#include <linux/cpumask.h>
#include <linux/cache.h>
#include <linux/threads.h>
#include <linux/math64.h>
#include <linux/err.h>
#include <linux/irqflags.h>

/*
 * We handle most unaligned accesses in hardware.  On the other hand
 * unaligned DMA can be quite expensive on some Nehalem processors.
 *
 * Based on this we disable the IP header alignment in network drivers.
 */
#define NET_IP_ALIGN	0

#define HBP_NUM 4
/*
 * Default implementation of macro that returns current
 * instruction pointer ("program counter").
 */
static inline void *current_text_addr(void)
{
	void *pc;

	asm volatile("mov $1f, %0; 1:":"=r" (pc));

	return pc;
}

#ifdef CONFIG_X86_VSMP
# define ARCH_MIN_TASKALIGN		(1 << INTERNODE_CACHE_SHIFT)
# define ARCH_MIN_MMSTRUCT_ALIGN	(1 << INTERNODE_CACHE_SHIFT)
#else
# define ARCH_MIN_TASKALIGN		16
# define ARCH_MIN_MMSTRUCT_ALIGN	0
#endif

enum tlb_infos {
	ENTRIES,
	NR_INFO
};

extern u16 __read_mostly tlb_lli_4k[NR_INFO];
extern u16 __read_mostly tlb_lli_2m[NR_INFO];
extern u16 __read_mostly tlb_lli_4m[NR_INFO];
extern u16 __read_mostly tlb_lld_4k[NR_INFO];
extern u16 __read_mostly tlb_lld_2m[NR_INFO];
extern u16 __read_mostly tlb_lld_4m[NR_INFO];
extern u16 __read_mostly tlb_lld_1g[NR_INFO];
extern s8  __read_mostly tlb_flushall_shift;

/*
 *  CPU type and hardware bug flags. Kept separately for each CPU.
 *  Members of this structure are referenced in head.S, so think twice
 *  before touching them. [mj]
 */

struct cpuinfo_x86 {
	__u8			x86;		/* CPU family */
	__u8			x86_vendor;	/* CPU vendor */
	__u8			x86_model;
	__u8			x86_mask;
#ifdef CONFIG_X86_32
	char			wp_works_ok;	/* It doesn't on 386's */

	/* Problems on some 486Dx4's and old 386's: */
	char			rfu;
	char			pad0;
	char			pad1;
#else
	/* Number of 4K pages in DTLB/ITLB combined(in pages): */
	int			x86_tlbsize;
#endif
	__u8			x86_virt_bits;
	__u8			x86_phys_bits;
	/* CPUID returned core id bits: */
	__u8			x86_coreid_bits;
	/* Max extended CPUID function supported: */
	__u32			extended_cpuid_level;
	/* Maximum supported CPUID level, -1=no CPUID: */
	int			cpuid_level;
	__u32			x86_capability[NCAPINTS + NBUGINTS];
	char			x86_vendor_id[16];
	char			x86_model_id[64];
	/* in KB - valid for CPUS which support this call: */
	int			x86_cache_size;
	int			x86_cache_alignment;	/* In bytes */
	int			x86_power;
	unsigned long		loops_per_jiffy;
	/* cpuid returned max cores value: */
	u16			 x86_max_cores;
	u16			apicid;
	u16			initial_apicid;
	u16			x86_clflush_size;
	/* number of cores as seen by the OS: */
	u16			booted_cores;
	/* Physical processor id: */
	u16			phys_proc_id;
	/* Core id: */
	u16			cpu_core_id;
	/* Compute unit id */
	u8			compute_unit_id;
	/* Index into per_cpu list: */
	u16			cpu_index;
	u32			microcode;
} __attribute__((__aligned__(SMP_CACHE_BYTES))) __randomize_layout;

#define X86_VENDOR_INTEL	0
#define X86_VENDOR_CYRIX	1
#define X86_VENDOR_AMD		2
#define X86_VENDOR_UMC		3
#define X86_VENDOR_CENTAUR	5
#define X86_VENDOR_TRANSMETA	7
#define X86_VENDOR_NSC		8
#define X86_VENDOR_NUM		9

#define X86_VENDOR_UNKNOWN	0xff

/*
 * capabilities of CPUs
 */
extern struct cpuinfo_x86	boot_cpu_data;
extern struct cpuinfo_x86	new_cpu_data;

extern struct tss_struct	doublefault_tss;
extern __u32			cpu_caps_cleared[NCAPINTS];
extern __u32			cpu_caps_set[NCAPINTS];

#ifdef CONFIG_SMP
DECLARE_PER_CPU_SHARED_ALIGNED(struct cpuinfo_x86, cpu_info);
#define cpu_data(cpu)		per_cpu(cpu_info, cpu)
#else
#define cpu_info		boot_cpu_data
#define cpu_data(cpu)		boot_cpu_data
#endif

extern const struct seq_operations cpuinfo_op;

#define cache_line_size()	(boot_cpu_data.x86_cache_alignment)

extern void cpu_detect(struct cpuinfo_x86 *c);
extern void fpu_detect(struct cpuinfo_x86 *c);

extern void early_cpu_init(void);
extern void identify_boot_cpu(void);
extern void identify_secondary_cpu(struct cpuinfo_x86 *);
extern void print_cpu_info(struct cpuinfo_x86 *);
void print_cpu_msr(struct cpuinfo_x86 *);
extern void init_scattered_cpuid_features(struct cpuinfo_x86 *c);
extern unsigned int init_intel_cacheinfo(struct cpuinfo_x86 *c);
extern void init_amd_cacheinfo(struct cpuinfo_x86 *c);

extern void detect_extended_topology(struct cpuinfo_x86 *c);
extern void detect_ht(struct cpuinfo_x86 *c);

#ifdef CONFIG_X86_32
extern int have_cpuid_p(void);
#else
static inline int have_cpuid_p(void)
{
	return 1;
}
#endif
static inline void native_cpuid(unsigned int *eax, unsigned int *ebx,
				unsigned int *ecx, unsigned int *edx)
{
	/* ecx is often an input as well as an output. */
	asm volatile("cpuid"
	    : "=a" (*eax),
	      "=b" (*ebx),
	      "=c" (*ecx),
	      "=d" (*edx)
	    : "0" (*eax), "2" (*ecx)
	    : "memory");
}

/* invpcid (%rdx),%rax */
#define __ASM_INVPCID ".byte 0x66,0x0f,0x38,0x82,0x02"

#define INVPCID_SINGLE_ADDRESS	0UL
#define INVPCID_SINGLE_CONTEXT	1UL
#define INVPCID_ALL_GLOBAL	2UL
#define INVPCID_ALL_MONGLOBAL	3UL

#define PCID_KERNEL		0UL
#define PCID_USER		1UL
#define PCID_NOFLUSH		(1UL << 63)

static inline void load_cr3(pgd_t *pgdir)
{
	write_cr3(__pa(pgdir) | PCID_KERNEL);
}

#ifdef CONFIG_X86_32
/* This is the TSS defined by the hardware. */
struct x86_hw_tss {
	unsigned short		back_link, __blh;
	unsigned long		sp0;
	unsigned short		ss0, __ss0h;
	unsigned long		sp1;
	/* ss1 caches MSR_IA32_SYSENTER_CS: */
	unsigned short		ss1, __ss1h;
	unsigned long		sp2;
	unsigned short		ss2, __ss2h;
	unsigned long		__cr3;
	unsigned long		ip;
	unsigned long		flags;
	unsigned long		ax;
	unsigned long		cx;
	unsigned long		dx;
	unsigned long		bx;
	unsigned long		sp;
	unsigned long		bp;
	unsigned long		si;
	unsigned long		di;
	unsigned short		es, __esh;
	unsigned short		cs, __csh;
	unsigned short		ss, __ssh;
	unsigned short		ds, __dsh;
	unsigned short		fs, __fsh;
	unsigned short		gs, __gsh;
	unsigned short		ldt, __ldth;
	unsigned short		trace;
	unsigned short		io_bitmap_base;

} __attribute__((packed));
#else
struct x86_hw_tss {
	u32			reserved1;
	u64			sp0;
	u64			sp1;
	u64			sp2;
	u64			reserved2;
	u64			ist[7];
	u32			reserved3;
	u32			reserved4;
	u16			reserved5;
	u16			io_bitmap_base;

} __attribute__((packed)) ____cacheline_aligned;
#endif

/*
 * IO-bitmap sizes:
 */
#define IO_BITMAP_BITS			65536
#define IO_BITMAP_BYTES			(IO_BITMAP_BITS/8)
#define IO_BITMAP_LONGS			(IO_BITMAP_BYTES/sizeof(long))
#define IO_BITMAP_OFFSET		offsetof(struct tss_struct, io_bitmap)
#define INVALID_IO_BITMAP_OFFSET	0x8000

struct tss_struct {
	/*
	 * The hardware state:
	 */
	struct x86_hw_tss	x86_tss;

	/*
	 * The extra 1 is there because the CPU will access an
	 * additional byte beyond the end of the IO permission
	 * bitmap. The extra byte must be all 1 bits, and must
	 * be within the limit.
	 */
	unsigned long		io_bitmap[IO_BITMAP_LONGS + 1];

	/*
	 * .. and then another 0x100 bytes for the emergency kernel stack:
	 */
	unsigned long		stack[64];

} ____cacheline_aligned;

extern struct tss_struct init_tss[NR_CPUS];

/*
 * Save the original ist values for checking stack pointers during debugging
 */
struct orig_ist {
	unsigned long		ist[7];
};

#define	MXCSR_DEFAULT		0x1f80

struct i387_fsave_struct {
	u32			cwd;	/* FPU Control Word		*/
	u32			swd;	/* FPU Status Word		*/
	u32			twd;	/* FPU Tag Word			*/
	u32			fip;	/* FPU IP Offset		*/
	u32			fcs;	/* FPU IP Selector		*/
	u32			foo;	/* FPU Operand Pointer Offset	*/
	u32			fos;	/* FPU Operand Pointer Selector	*/

	/* 8*10 bytes for each FP-reg = 80 bytes:			*/
	u32			st_space[20];

	/* Software status information [not touched by FSAVE ]:		*/
	u32			status;
};

struct i387_fxsave_struct {
	u16			cwd; /* Control Word			*/
	u16			swd; /* Status Word			*/
	u16			twd; /* Tag Word			*/
	u16			fop; /* Last Instruction Opcode		*/
	union {
		struct {
			u64	rip; /* Instruction Pointer		*/
			u64	rdp; /* Data Pointer			*/
		};
		struct {
			u32	fip; /* FPU IP Offset			*/
			u32	fcs; /* FPU IP Selector			*/
			u32	foo; /* FPU Operand Offset		*/
			u32	fos; /* FPU Operand Selector		*/
		};
	};
	u32			mxcsr;		/* MXCSR Register State */
	u32			mxcsr_mask;	/* MXCSR Mask		*/

	/* 8*16 bytes for each FP-reg = 128 bytes:			*/
	u32			st_space[32];

	/* 16*16 bytes for each XMM-reg = 256 bytes:			*/
	u32			xmm_space[64];

	u32			padding[12];

	union {
		u32		padding1[12];
		u32		sw_reserved[12];
	};

} __attribute__((aligned(16)));

struct i387_soft_struct {
	u32			cwd;
	u32			swd;
	u32			twd;
	u32			fip;
	u32			fcs;
	u32			foo;
	u32			fos;
	/* 8*10 bytes for each FP-reg = 80 bytes: */
	u32			st_space[20];
	u8			ftop;
	u8			changed;
	u8			lookahead;
	u8			no_update;
	u8			rm;
	u8			alimit;
	struct math_emu_info	*info;
	u32			entry_eip;
};

struct ymmh_struct {
	/* 16 * 16 bytes for each YMMH-reg = 256 bytes */
	u32 ymmh_space[64];
};

/* We don't support LWP yet: */
struct lwp_struct {
	u8 reserved[128];
};

struct bndregs_struct {
	u64 bndregs[8];
} __packed;

struct bndcsr_struct {
	u64 cfg_reg_u;
	u64 status_reg;
} __packed;

struct xsave_hdr_struct {
	u64 xstate_bv;
	u64 reserved1[2];
	u64 reserved2[5];
} __attribute__((packed));

struct xsave_struct {
	struct i387_fxsave_struct i387;
	struct xsave_hdr_struct xsave_hdr;
	struct ymmh_struct ymmh;
	struct lwp_struct lwp;
	struct bndregs_struct bndregs;
	struct bndcsr_struct bndcsr;
	/* new processor state extensions will go here */
} __attribute__ ((packed, aligned (64)));

union thread_xstate {
	struct i387_fsave_struct	fsave;
	struct i387_fxsave_struct	fxsave;
	struct i387_soft_struct		soft;
	struct xsave_struct		xsave;
};

struct fpu {
	unsigned int last_cpu;
	unsigned int has_fpu;
	union thread_xstate *state;
};

#ifdef CONFIG_X86_64
DECLARE_PER_CPU(struct orig_ist, orig_ist);

union irq_stack_union {
	char irq_stack[IRQ_STACK_SIZE];
	/*
	 * GCC hardcodes the stack canary as %gs:40.  Since the
	 * irq_stack is the object at %gs:0, we reserve the bottom
	 * 48 bytes of the irq stack for the canary.
	 */
	struct {
		char gs_base[40];
		unsigned long stack_canary;
	};
};

DECLARE_PER_CPU_FIRST(union irq_stack_union, irq_stack_union) __visible;
DECLARE_INIT_PER_CPU(irq_stack_union);

DECLARE_PER_CPU(char *, irq_stack_ptr);
DECLARE_PER_CPU(unsigned int, irq_count);
extern asmlinkage void ignore_sysret(void);
#else	/* X86_64 */
#ifdef CONFIG_CC_STACKPROTECTOR
/*
 * Make sure stack canary segment base is cached-aligned:
 *   "For Intel Atom processors, avoid non zero segment base address
 *    that is not aligned to cache line boundary at all cost."
 * (Optim Ref Manual Assembly/Compiler Coding Rule 15.)
 */
struct stack_canary {
	char __pad[20];		/* canary at %gs:20 */
	unsigned long canary;
};
DECLARE_PER_CPU_ALIGNED(struct stack_canary, stack_canary);
#endif
#endif	/* X86_64 */

extern unsigned int xstate_size;
extern void free_thread_xstate(struct task_struct *);
extern struct kmem_cache *task_xstate_cachep;

struct perf_event;

struct thread_struct {
	/* Cached TLS descriptors: */
	struct desc_struct	tls_array[GDT_ENTRY_TLS_ENTRIES];
	unsigned long		sp0;
	unsigned long		sp;
#ifdef CONFIG_X86_32
	unsigned long		sysenter_cs;
#else
	unsigned long		usersp;	/* Copy from PDA */
	unsigned short		es;
	unsigned short		ds;
	unsigned short		fsindex;
	unsigned short		gsindex;
	unsigned short		ss;
#endif
#ifdef CONFIG_X86_32
	unsigned long		ip;
#endif
#ifdef CONFIG_X86_64
	unsigned long		fs;
#endif
	unsigned long		gs;
	/* Save middle states of ptrace breakpoints */
	struct perf_event	*ptrace_bps[HBP_NUM];
	/* Debug status used for traps, single steps, etc... */
	unsigned long           debugreg6;
	/* Keep track of the exact dr7 value set by the user */
	unsigned long           ptrace_dr7;
	/* Fault info: */
	unsigned long		cr2;
	unsigned long		trap_nr;
	unsigned long		error_code;
	/* floating point and extended processor state */
	unsigned long		has_fpu;
	struct fpu		fpu;
#ifdef CONFIG_X86_32
	/* Virtual 86 mode info */
	struct vm86_struct __user *vm86_info;
	unsigned long		screen_bitmap;
	unsigned long		v86flags;
	unsigned long		v86mask;
	unsigned long		saved_sp0;
	unsigned int		saved_fs;
	unsigned int		saved_gs;
#endif
	/* IO permissions: */
	unsigned long		*io_bitmap_ptr;
	unsigned long		iopl;
	/* Max allowed port in the bitmap, in bytes: */
	unsigned		io_bitmap_max;
	/*
	 * fpu_counter contains the number of consecutive context switches
	 * that the FPU is used. If this is over a threshold, the lazy fpu
	 * saving becomes unlazy to save the trap. This is an unsigned char
	 * so that after 256 times the counter wraps and the behavior turns
	 * lazy again; this to deal with bursty apps that only use FPU for
	 * a short time
	 */
	unsigned char fpu_counter;
};

/*
 * Set IOPL bits in EFLAGS from given mask
 */
static inline void native_set_iopl_mask(unsigned mask)
{
#ifdef CONFIG_X86_32
	unsigned int reg;

	asm volatile ("pushfl;"
		      "popl %0;"
		      "andl %1, %0;"
		      "orl %2, %0;"
		      "pushl %0;"
		      "popfl"
		      : "=&r" (reg)
		      : "i" (~X86_EFLAGS_IOPL), "r" (mask));
#endif
}

static inline void
native_load_sp0(struct tss_struct *tss, struct thread_struct *thread)
{
	tss->x86_tss.sp0 = thread->sp0;
#ifdef CONFIG_X86_32
	/* Only happens when SEP is enabled, no need to test "SEP"arately: */
	if (unlikely(tss->x86_tss.ss1 != thread->sysenter_cs)) {
		tss->x86_tss.ss1 = thread->sysenter_cs;
		wrmsr(MSR_IA32_SYSENTER_CS, thread->sysenter_cs, 0);
	}
#endif
}

static inline void native_swapgs(void)
{
#ifdef CONFIG_X86_64
	asm volatile("swapgs" ::: "memory");
#endif
}

#ifdef CONFIG_PARAVIRT
#include <asm/paravirt.h>
#else
#define __cpuid			native_cpuid
#define paravirt_enabled()	0

static inline void load_sp0(struct tss_struct *tss,
			    struct thread_struct *thread)
{
	native_load_sp0(tss, thread);
}

#define set_iopl_mask native_set_iopl_mask
#endif /* CONFIG_PARAVIRT */

/*
 * Save the cr4 feature set we're using (ie
 * Pentium 4MB enable and PPro Global page
 * enable), so that any CPU's that boot up
 * after us can get the correct flags.
 */
extern unsigned long mmu_cr4_features;
extern u32 *trampoline_cr4_features;

extern void set_in_cr4(unsigned long mask);
extern void clear_in_cr4(unsigned long mask);

typedef struct {
	unsigned long		seg;
} mm_segment_t;


/* Free all resources held by a thread. */
extern void release_thread(struct task_struct *);

unsigned long get_wchan(struct task_struct *p);

/*
 * Generic CPUID function
 * clear %ecx since some cpus (Cyrix MII) do not set or clear %ecx
 * resulting in stale register contents being returned.
 */
static inline void cpuid(unsigned int op,
			 unsigned int *eax, unsigned int *ebx,
			 unsigned int *ecx, unsigned int *edx)
{
	*eax = op;
	*ecx = 0;
	__cpuid(eax, ebx, ecx, edx);
}

/* Some CPUID calls want 'count' to be placed in ecx */
static inline void cpuid_count(unsigned int op, int count,
			       unsigned int *eax, unsigned int *ebx,
			       unsigned int *ecx, unsigned int *edx)
{
	*eax = op;
	*ecx = count;
	__cpuid(eax, ebx, ecx, edx);
}

/*
 * CPUID functions returning a single datum
 */
static inline unsigned int cpuid_eax(unsigned int op)
{
	unsigned int eax, ebx, ecx, edx;

	cpuid(op, &eax, &ebx, &ecx, &edx);

	return eax;
}

static inline unsigned int cpuid_ebx(unsigned int op)
{
	unsigned int eax, ebx, ecx, edx;

	cpuid(op, &eax, &ebx, &ecx, &edx);

	return ebx;
}

static inline unsigned int cpuid_ecx(unsigned int op)
{
	unsigned int eax, ebx, ecx, edx;

	cpuid(op, &eax, &ebx, &ecx, &edx);

	return ecx;
}

static inline unsigned int cpuid_edx(unsigned int op)
{
	unsigned int eax, ebx, ecx, edx;

	cpuid(op, &eax, &ebx, &ecx, &edx);

	return edx;
}

/* REP NOP (PAUSE) is a good thing to insert into busy-wait loops. */
static inline void rep_nop(void)
{
	asm volatile("rep; nop" ::: "memory");
}

static inline void cpu_relax(void)
{
	rep_nop();
}

/* Stop speculative execution and prefetching of modified code. */
static inline void sync_core(void)
{
	int tmp;

#ifdef CONFIG_M486
	/*
	 * Do a CPUID if available, otherwise do a jump.  The jump
	 * can conveniently enough be the jump around CPUID.
	 */
	asm volatile("cmpl %2,%1\n\t"
		     "jl 1f\n\t"
		     "cpuid\n"
		     "1:"
		     : "=a" (tmp)
		     : "rm" (boot_cpu_data.cpuid_level), "ri" (0), "0" (1)
		     : "ebx", "ecx", "edx", "memory");
#else
	/*
	 * CPUID is a barrier to speculative execution.
	 * Prefetched instructions are automatically
	 * invalidated when modified.
	 */
	asm volatile("cpuid"
		     : "=a" (tmp)
		     : "0" (1)
		     : "ebx", "ecx", "edx", "memory");
#endif
}

extern void select_idle_routine(const struct cpuinfo_x86 *c);
extern void init_amd_e400_c1e_mask(void);

extern unsigned long		boot_option_idle_override;
extern bool			amd_e400_c1e_detected;

enum idle_boot_override {IDLE_NO_OVERRIDE=0, IDLE_HALT, IDLE_NOMWAIT,
			 IDLE_POLL};

extern void enable_sep_cpu(void);
extern int sysenter_setup(void);

extern void early_trap_init(void);
void early_trap_pf_init(void);

/* Defined in head.S */
extern struct desc_ptr		early_gdt_descr;

extern void cpu_set_gdt(int);
extern void switch_to_new_gdt(int);
extern void load_percpu_segment(int);
extern void cpu_init(void);

static inline unsigned long get_debugctlmsr(void)
{
	unsigned long debugctlmsr = 0;

#ifndef CONFIG_X86_DEBUGCTLMSR
	if (boot_cpu_data.x86 < 6)
		return 0;
#endif
	rdmsrl(MSR_IA32_DEBUGCTLMSR, debugctlmsr);

	return debugctlmsr;
}

static inline void update_debugctlmsr(unsigned long debugctlmsr)
{
#ifndef CONFIG_X86_DEBUGCTLMSR
	if (boot_cpu_data.x86 < 6)
		return;
#endif
	wrmsrl(MSR_IA32_DEBUGCTLMSR, debugctlmsr);
}

extern void set_task_blockstep(struct task_struct *task, bool on);

/*
 * from system description table in BIOS. Mostly for MCA use, but
 * others may find it useful:
 */
extern unsigned int		machine_id;
extern unsigned int		machine_submodel_id;
extern unsigned int		BIOS_revision;

/* Boot loader type from the setup header: */
extern int			bootloader_type;
extern int			bootloader_version;

extern char			ignore_fpu_irq;

#define HAVE_ARCH_PICK_MMAP_LAYOUT 1
#define ARCH_HAS_PREFETCHW
#define ARCH_HAS_SPINLOCK_PREFETCH

#ifdef CONFIG_X86_32
# define BASE_PREFETCH		ASM_NOP4
# define ARCH_HAS_PREFETCH
#else
# define BASE_PREFETCH		"prefetcht0 (%1)"
#endif

/*
 * Prefetch instructions for Pentium III (+) and AMD Athlon (+)
 *
 * It's not worth to care about 3dnow prefetches for the K6
 * because they are microcoded there and very slow.
 */
static inline void prefetch(const void *x)
{
	alternative_input(BASE_PREFETCH,
			  "prefetchnta (%1)",
			  X86_FEATURE_XMM,
			  "r" (x));
}

/*
 * 3dnow prefetch to get an exclusive cache line.
 * Useful for spinlocks to avoid one state transition in the
 * cache coherency protocol:
 */
static inline void prefetchw(const void *x)
{
	alternative_input(BASE_PREFETCH,
			  "prefetchw (%1)",
			  X86_FEATURE_3DNOW,
			  "r" (x));
}

static inline void spin_lock_prefetch(const void *x)
{
	prefetchw(x);
}

#ifdef CONFIG_X86_32
/*
 * User space process size: 3GB (default).
 */
#define TASK_SIZE		PAGE_OFFSET
#define TASK_SIZE_MAX		TASK_SIZE

#ifdef CONFIG_PAX_SEGMEXEC
#define SEGMEXEC_TASK_SIZE	(TASK_SIZE / 2)
#define STACK_TOP		((current->mm->pax_flags & MF_PAX_SEGMEXEC)?SEGMEXEC_TASK_SIZE:TASK_SIZE)
#else
#define STACK_TOP		TASK_SIZE
#endif

#define STACK_TOP_MAX		TASK_SIZE

#define INIT_THREAD  {							  \
	.sp0			= sizeof(init_stack) + (long)&init_stack - 8, \
	.vm86_info		= NULL,					  \
	.sysenter_cs		= __KERNEL_CS,				  \
	.io_bitmap_ptr		= NULL,					  \
}

/*
 * Note that the .io_bitmap member must be extra-big. This is because
 * the CPU will access an additional byte beyond the end of the IO
 * permission bitmap. The extra byte must be all 1 bits, and must
 * be within the limit.
 */
#define INIT_TSS  {							  \
	.x86_tss = {							  \
		.sp0		= sizeof(init_stack) + (long)&init_stack - 8, \
		.ss0		= __KERNEL_DS,				  \
		.ss1		= __KERNEL_CS,				  \
		.io_bitmap_base	= INVALID_IO_BITMAP_OFFSET,		  \
	 },								  \
	.io_bitmap		= { [0 ... IO_BITMAP_LONGS] = ~0 },	  \
}

extern unsigned long thread_saved_pc(struct task_struct *tsk);

#define THREAD_SIZE_LONGS      (THREAD_SIZE/sizeof(unsigned long))
#define KSTK_TOP(info)         ((container_of(info, struct task_struct, tinfo))->thread.sp0)

/*
 * The below -8 is to reserve 8 bytes on top of the ring0 stack.
 * This is necessary to guarantee that the entire "struct pt_regs"
 * is accessible even if the CPU haven't stored the SS/ESP registers
 * on the stack (interrupt gate does not save these registers
 * when switching to the same priv ring).
 * Therefore beware: accessing the ss/esp fields of the
 * "struct pt_regs" is possible, but they may contain the
 * completely wrong values.
 */
#define task_pt_regs(task)                                             \
({                                                                     \
       struct pt_regs *__regs__;                                       \
       __regs__ = (struct pt_regs *)((task)->thread.sp0);              \
       __regs__ - 1;                                                   \
})

#define KSTK_ESP(task)		(task_pt_regs(task)->sp)

#else
/*
 * User space process size. 47bits minus one guard page.
 */
#define TASK_SIZE_MAX	((1UL << TASK_SIZE_MAX_SHIFT) - PAGE_SIZE)

/* This decides where the kernel will search for a free chunk of vm
 * space during mmap's.
 */
#define IA32_PAGE_OFFSET	((current->personality & ADDR_LIMIT_3GB) ? \
					0xc0000000 : 0xFFFFf000)

#define TASK_SIZE		(test_thread_flag(TIF_ADDR32) ? \
					IA32_PAGE_OFFSET : TASK_SIZE_MAX)
#define TASK_SIZE_OF(child)	((test_tsk_thread_flag(child, TIF_ADDR32)) ? \
					IA32_PAGE_OFFSET : TASK_SIZE_MAX)

#define STACK_TOP		TASK_SIZE
#define STACK_TOP_MAX		TASK_SIZE_MAX

#define INIT_THREAD  { \
	.sp0 = (unsigned long)&init_stack + sizeof(init_stack) - 16 \
}

#define INIT_TSS  { \
	.x86_tss.sp0 = (unsigned long)&init_stack + sizeof(init_stack) - 16 \
}

/*
 * Return saved PC of a blocked thread.
 * What is this good for? it will be always the scheduler or ret_from_fork.
 */
#define thread_saved_pc(t)	(*(unsigned long *)((t)->thread.sp - 8))

#define task_pt_regs(tsk)	((struct pt_regs *)(tsk)->thread.sp0 - 1)
extern unsigned long KSTK_ESP(struct task_struct *task);

/*
 * User space RSP while inside the SYSCALL fast path
 */
DECLARE_PER_CPU(unsigned long, old_rsp);

#endif /* CONFIG_X86_64 */

extern void start_thread(struct pt_regs *regs, unsigned long new_ip,
					       unsigned long new_sp);

/*
 * This decides where the kernel will search for a free chunk of vm
 * space during mmap's.
 */
#define TASK_UNMAPPED_BASE	(PAGE_ALIGN(TASK_SIZE / 3))

#ifdef CONFIG_PAX_SEGMEXEC
#define SEGMEXEC_TASK_UNMAPPED_BASE	(PAGE_ALIGN(SEGMEXEC_TASK_SIZE / 3))
#endif

#define KSTK_EIP(task)		(task_pt_regs(task)->ip)

/* Get/set a process' ability to use the timestamp counter instruction */
#define GET_TSC_CTL(adr)	get_tsc_mode((adr))
#define SET_TSC_CTL(val)	set_tsc_mode((val))

extern int get_tsc_mode(unsigned long adr);
extern int set_tsc_mode(unsigned int val);

<<<<<<< HEAD
extern int amd_get_nb_id(int cpu);

struct aperfmperf {
	u64 aperf __intentional_overflow(-1);
	u64 mperf __intentional_overflow(-1);
};
=======
extern u16 amd_get_nb_id(int cpu);
>>>>>>> c3ade0e0

static inline uint32_t hypervisor_cpuid_base(const char *sig, uint32_t leaves)
{
	uint32_t base, eax, signature[3];

	for (base = 0x40000000; base < 0x40010000; base += 0x100) {
		cpuid(base, &eax, &signature[0], &signature[1], &signature[2]);

		if (!memcmp(sig, signature, 12) &&
		    (leaves == 0 || ((eax - base) >= leaves)))
			return base;
	}

	return 0;
}

#define arch_align_stack(x) ((x) & ~0xfUL)
extern void free_init_pages(char *what, unsigned long begin, unsigned long end);

void default_idle(void);
#ifdef	CONFIG_XEN
bool xen_set_default_idle(void);
#else
#define xen_set_default_idle 0
#endif

void stop_this_cpu(void *dummy) __noreturn;
void df_debug(struct pt_regs *regs, long error_code);
#endif /* _ASM_X86_PROCESSOR_H */<|MERGE_RESOLUTION|>--- conflicted
+++ resolved
@@ -502,7 +502,6 @@
 	unsigned long		trap_nr;
 	unsigned long		error_code;
 	/* floating point and extended processor state */
-	unsigned long		has_fpu;
 	struct fpu		fpu;
 #ifdef CONFIG_X86_32
 	/* Virtual 86 mode info */
@@ -943,16 +942,7 @@
 extern int get_tsc_mode(unsigned long adr);
 extern int set_tsc_mode(unsigned int val);
 
-<<<<<<< HEAD
-extern int amd_get_nb_id(int cpu);
-
-struct aperfmperf {
-	u64 aperf __intentional_overflow(-1);
-	u64 mperf __intentional_overflow(-1);
-};
-=======
 extern u16 amd_get_nb_id(int cpu);
->>>>>>> c3ade0e0
 
 static inline uint32_t hypervisor_cpuid_base(const char *sig, uint32_t leaves)
 {
