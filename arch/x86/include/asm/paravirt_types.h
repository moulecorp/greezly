--- conflicted
+++ resolved
@@ -341,19 +341,9 @@
 #endif
 
 struct pv_lock_ops {
-<<<<<<< HEAD
-	int (*spin_is_locked)(struct arch_spinlock *lock);
-	int (*spin_is_contended)(struct arch_spinlock *lock);
-	void (*spin_lock)(struct arch_spinlock *lock);
-	void (*spin_lock_flags)(struct arch_spinlock *lock, unsigned long flags);
-	int (*spin_trylock)(struct arch_spinlock *lock);
-	void (*spin_unlock)(struct arch_spinlock *lock);
-} __no_const __no_randomize_layout;
-=======
 	struct paravirt_callee_save lock_spinning;
 	void (*unlock_kick)(struct arch_spinlock *lock, __ticket_t ticket);
 } __no_randomize_layout;
->>>>>>> c3ade0e0
 
 /* This contains all the paravirt structures: we get a convenient
  * number for each function using the offset which we use to indicate
