--- conflicted
+++ resolved
@@ -24,11 +24,7 @@
 __must_check unsigned long
 copy_user_generic_unrolled(void *to, const void *from, unsigned long len) __size_overflow(3);
 
-<<<<<<< HEAD
-static __always_inline __must_check __size_overflow(3) unsigned long
-=======
 static __always_inline __must_check unsigned long
->>>>>>> 2b996447
 copy_user_generic(void *to, const void *from, unsigned long len)
 {
 	unsigned ret;
@@ -284,8 +280,8 @@
 __must_check long strnlen_user(const char __user *str, long n);
 __must_check long __strnlen_user(const char __user *str, long n);
 __must_check long strlen_user(const char __user *str);
-__must_check unsigned long clear_user(void __user *mem, unsigned long len) __size_overflow(2);
-__must_check unsigned long __clear_user(void __user *mem, unsigned long len) __size_overflow(2);
+__must_check unsigned long clear_user(void __user *mem, unsigned long len);
+__must_check unsigned long __clear_user(void __user *mem, unsigned long len);
 
 static __must_check __always_inline unsigned long
 __copy_from_user_inatomic(void *dst, const void __user *src, unsigned long size)
@@ -306,11 +302,7 @@
 }
 
 extern unsigned long __copy_user_nocache(void *dst, const void __user *src,
-<<<<<<< HEAD
-				unsigned long size, int zerorest) __size_overflow(3);
-=======
 				unsigned long size, int zerorest);
->>>>>>> 2b996447
 
 static inline unsigned long __copy_from_user_nocache(void *dst, const void __user *src, unsigned long size)
 {
