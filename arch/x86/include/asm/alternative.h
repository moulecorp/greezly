--- conflicted
+++ resolved
@@ -99,23 +99,6 @@
 
 /* alternative assembly primitive: */
 #define ALTERNATIVE(oldinstr, newinstr, feature)			\
-<<<<<<< HEAD
-									\
-      "661:\n\t" oldinstr "\n662:\n"					\
-      ".section .altinstructions,\"a\"\n"				\
-      "	 .long 661b - .\n"			/* label           */	\
-      "	 .long 663f - .\n"			/* new instruction */	\
-      "	 .word " __stringify(feature) "\n"	/* feature bit     */	\
-      "	 .byte 662b-661b\n"			/* sourcelen       */	\
-      "	 .byte 664f-663f\n"			/* replacementlen  */	\
-      ".previous\n"							\
-      ".section .discard,\"aw\",@progbits\n"				\
-      "	 .byte 0xff + (664f-663f) - (662b-661b)\n" /* rlen <= slen */	\
-      ".previous\n"							\
-      ".section .altinstr_replacement, \"a\"\n"			\
-      "663:\n\t" newinstr "\n664:\n"		/* replacement     */	\
-      ".previous"
-=======
 	OLDINSTR(oldinstr)						\
 	".pushsection .altinstructions,\"a\"\n"				\
 	ALTINSTR_ENTRY(feature, 1)					\
@@ -141,7 +124,6 @@
 	ALTINSTR_REPLACEMENT(newinstr1, feature1, 1)			\
 	ALTINSTR_REPLACEMENT(newinstr2, feature2, 2)			\
 	".popsection"
->>>>>>> c3ade0e0
 
 /*
  * This must be included *after* the definition of ALTERNATIVE due to
