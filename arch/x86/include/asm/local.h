--- conflicted
+++ resolved
@@ -116,25 +116,7 @@
  */
 static inline int local_sub_and_test(long i, local_t *l)
 {
-<<<<<<< HEAD
-	unsigned char c;
-
-	asm volatile(_ASM_SUB "%2,%0\n"
-
-#ifdef CONFIG_PAX_REFCOUNT
-		     "jno 0f\n"
-		     _ASM_ADD "%2,%0\n"
-		     "int $4\n0:\n"
-		     _ASM_EXTABLE(0b, 0b)
-#endif
-
-		     "sete %1\n"
-		     : "+m" (l->a.counter), "=qm" (c)
-		     : "ir" (i) : "memory");
-	return c;
-=======
 	GEN_BINARY_RMWcc(_ASM_SUB, _ASM_ADD, l->a.counter, "er", i, "%0", "e");
->>>>>>> c3ade0e0
 }
 
 /**
@@ -147,25 +129,7 @@
  */
 static inline int local_dec_and_test(local_t *l)
 {
-<<<<<<< HEAD
-	unsigned char c;
-
-	asm volatile(_ASM_DEC "%0\n"
-
-#ifdef CONFIG_PAX_REFCOUNT
-		     "jno 0f\n"
-		     _ASM_INC "%0\n"
-		     "int $4\n0:\n"
-		     _ASM_EXTABLE(0b, 0b)
-#endif
-
-		     "sete %1\n"
-		     : "+m" (l->a.counter), "=qm" (c)
-		     : : "memory");
-	return c != 0;
-=======
 	GEN_UNARY_RMWcc(_ASM_DEC, _ASM_INC, l->a.counter, "%0", "e");
->>>>>>> c3ade0e0
 }
 
 /**
@@ -178,25 +142,7 @@
  */
 static inline int local_inc_and_test(local_t *l)
 {
-<<<<<<< HEAD
-	unsigned char c;
-
-	asm volatile(_ASM_INC "%0\n"
-
-#ifdef CONFIG_PAX_REFCOUNT
-		     "jno 0f\n"
-		     _ASM_DEC "%0\n"
-		     "int $4\n0:\n"
-		     _ASM_EXTABLE(0b, 0b)
-#endif
-
-		     "sete %1\n"
-		     : "+m" (l->a.counter), "=qm" (c)
-		     : : "memory");
-	return c != 0;
-=======
 	GEN_UNARY_RMWcc(_ASM_INC, _ASM_DEC, l->a.counter, "%0", "e");
->>>>>>> c3ade0e0
 }
 
 /**
@@ -210,25 +156,7 @@
  */
 static inline int local_add_negative(long i, local_t *l)
 {
-<<<<<<< HEAD
-	unsigned char c;
-
-	asm volatile(_ASM_ADD "%2,%0\n"
-
-#ifdef CONFIG_PAX_REFCOUNT
-		     "jno 0f\n"
-		     _ASM_SUB "%2,%0\n"
-		     "int $4\n0:\n"
-		     _ASM_EXTABLE(0b, 0b)
-#endif
-
-		     "sets %1\n"
-		     : "+m" (l->a.counter), "=qm" (c)
-		     : "ir" (i) : "memory");
-	return c;
-=======
 	GEN_BINARY_RMWcc(_ASM_ADD, _ASM_SUB, l->a.counter, "er", i, "%0", "s");
->>>>>>> c3ade0e0
 }
 
 /**
@@ -249,19 +177,6 @@
 		     "int $4\n0:\n"
 		     _ASM_EXTABLE(0b, 0b)
 #endif
-<<<<<<< HEAD
-	/* Modern 486+ processor */
-	__i = i;
-	asm volatile(_ASM_XADD "%0, %1\n"
-
-#ifdef CONFIG_PAX_REFCOUNT
-		     "jno 0f\n"
-		     _ASM_MOV "%0,%1\n"
-		     "int $4\n0:\n"
-		     _ASM_EXTABLE(0b, 0b)
-#endif
-=======
->>>>>>> c3ade0e0
 
 		     : "+r" (i), "+m" (l->a.counter)
 		     : : "memory");
@@ -282,38 +197,6 @@
 		     : "+r" (i), "+m" (l->a.counter)
 		     : : "memory");
 	return i + __i;
-}
-
-/**
- * local_add_return_unchecked - add and return
- * @i: integer value to add
- * @l: pointer to type local_unchecked_t
- *
- * Atomically adds @i to @l and returns @i + @l
- */
-static inline long local_add_return_unchecked(long i, local_unchecked_t *l)
-{
-	long __i;
-#ifdef CONFIG_M386
-	unsigned long flags;
-	if (unlikely(boot_cpu_data.x86 <= 3))
-		goto no_xadd;
-#endif
-	/* Modern 486+ processor */
-	__i = i;
-	asm volatile(_ASM_XADD "%0, %1\n"
-		     : "+r" (i), "+m" (l->a.counter)
-		     : : "memory");
-	return i + __i;
-
-#ifdef CONFIG_M386
-no_xadd: /* Legacy 386 processor */
-	local_irq_save(flags);
-	__i = local_read_unchecked(l);
-	local_set_unchecked(l, i + __i);
-	local_irq_restore(flags);
-	return i + __i;
-#endif
 }
 
 static inline long local_sub_return(long i, local_t *l)
