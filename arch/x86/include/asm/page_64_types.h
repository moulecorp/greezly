#ifndef _ASM_X86_PAGE_64_DEFS_H
#define _ASM_X86_PAGE_64_DEFS_H

<<<<<<< HEAD
#define THREAD_ORDER	2
#define THREAD_SIZE  (PAGE_SIZE << THREAD_ORDER)
=======
#define THREAD_SIZE_ORDER	2
#define THREAD_SIZE  (PAGE_SIZE << THREAD_SIZE_ORDER)
>>>>>>> c3ade0e0
#define CURRENT_MASK (~(THREAD_SIZE - 1))

#define EXCEPTION_STACK_ORDER 0
#define EXCEPTION_STKSZ (PAGE_SIZE << EXCEPTION_STACK_ORDER)

#define DEBUG_STACK_ORDER (EXCEPTION_STACK_ORDER + 1)
#define DEBUG_STKSZ (PAGE_SIZE << DEBUG_STACK_ORDER)

#define IRQ_STACK_ORDER 2
#define IRQ_STACK_SIZE (PAGE_SIZE << IRQ_STACK_ORDER)

#define STACKFAULT_STACK 1
#define DOUBLEFAULT_STACK 2
#define NMI_STACK 3
#define DEBUG_STACK 4
#define MCE_STACK 5
#define N_EXCEPTION_STACKS 5  /* hw limit: 7 */

#define PUD_PAGE_SIZE		(_AC(1, UL) << PUD_SHIFT)
#define PUD_PAGE_MASK		(~(PUD_PAGE_SIZE-1))

/*
 * Set __PAGE_OFFSET to the most negative possible address +
 * PGDIR_SIZE*16 (pgd slot 272).  The gap is to allow a space for a
 * hypervisor to fit.  Choosing 16 slots here is arbitrary, but it's
 * what Xen requires.
 */
#define __PAGE_OFFSET           _AC(0xffff880000000000, UL)

#define __START_KERNEL_map	_AC(0xffffffff80000000, UL)

/* See Documentation/x86/x86_64/mm.txt for a description of the memory map. */
#define __PHYSICAL_MASK_SHIFT	46
#define __VIRTUAL_MASK_SHIFT	47

/*
 * Kernel image size is limited to 1GiB due to the fixmap living in the
 * next 1GiB (see level2_kernel_pgt in arch/x86/kernel/head_64.S). Use
 * 512MiB by default, leaving 1.5GiB for modules once the page tables
 * are fully set up. If kernel ASLR is configured, it can extend the
 * kernel page table mapping, reducing the size of the modules area.
 */
<<<<<<< HEAD
#define KERNEL_IMAGE_SIZE	(512 * 1024 * 1024)
#define KERNEL_IMAGE_START	_AC(0xffffffff80000000, UL)

#ifndef __ASSEMBLY__
void clear_page(void *page);
void copy_page(void *to, void *from);

/* duplicated to the one in bootmem.h */
extern unsigned long max_pfn;
extern const unsigned long phys_base;

extern unsigned long __phys_addr(unsigned long);
#define __phys_reloc_hide(x)	(x)

#define vmemmap ((struct page *)VMEMMAP_START)

extern void init_extra_mapping_uc(unsigned long phys, unsigned long size);
extern void init_extra_mapping_wb(unsigned long phys, unsigned long size);

#endif	/* !__ASSEMBLY__ */

#ifdef CONFIG_FLATMEM
#define pfn_valid(pfn)          ((pfn) < max_pfn)
=======
#define KERNEL_IMAGE_SIZE_DEFAULT      (512 * 1024 * 1024)
#if defined(CONFIG_RANDOMIZE_BASE) && \
	CONFIG_RANDOMIZE_BASE_MAX_OFFSET > KERNEL_IMAGE_SIZE_DEFAULT
#define KERNEL_IMAGE_SIZE   CONFIG_RANDOMIZE_BASE_MAX_OFFSET
#else
#define KERNEL_IMAGE_SIZE      KERNEL_IMAGE_SIZE_DEFAULT
>>>>>>> c3ade0e0
#endif

#endif /* _ASM_X86_PAGE_64_DEFS_H */<|MERGE_RESOLUTION|>--- conflicted
+++ resolved
@@ -1,13 +1,8 @@
 #ifndef _ASM_X86_PAGE_64_DEFS_H
 #define _ASM_X86_PAGE_64_DEFS_H
 
-<<<<<<< HEAD
-#define THREAD_ORDER	2
-#define THREAD_SIZE  (PAGE_SIZE << THREAD_ORDER)
-=======
 #define THREAD_SIZE_ORDER	2
 #define THREAD_SIZE  (PAGE_SIZE << THREAD_SIZE_ORDER)
->>>>>>> c3ade0e0
 #define CURRENT_MASK (~(THREAD_SIZE - 1))
 
 #define EXCEPTION_STACK_ORDER 0
@@ -50,38 +45,12 @@
  * are fully set up. If kernel ASLR is configured, it can extend the
  * kernel page table mapping, reducing the size of the modules area.
  */
-<<<<<<< HEAD
-#define KERNEL_IMAGE_SIZE	(512 * 1024 * 1024)
-#define KERNEL_IMAGE_START	_AC(0xffffffff80000000, UL)
-
-#ifndef __ASSEMBLY__
-void clear_page(void *page);
-void copy_page(void *to, void *from);
-
-/* duplicated to the one in bootmem.h */
-extern unsigned long max_pfn;
-extern const unsigned long phys_base;
-
-extern unsigned long __phys_addr(unsigned long);
-#define __phys_reloc_hide(x)	(x)
-
-#define vmemmap ((struct page *)VMEMMAP_START)
-
-extern void init_extra_mapping_uc(unsigned long phys, unsigned long size);
-extern void init_extra_mapping_wb(unsigned long phys, unsigned long size);
-
-#endif	/* !__ASSEMBLY__ */
-
-#ifdef CONFIG_FLATMEM
-#define pfn_valid(pfn)          ((pfn) < max_pfn)
-=======
 #define KERNEL_IMAGE_SIZE_DEFAULT      (512 * 1024 * 1024)
 #if defined(CONFIG_RANDOMIZE_BASE) && \
 	CONFIG_RANDOMIZE_BASE_MAX_OFFSET > KERNEL_IMAGE_SIZE_DEFAULT
 #define KERNEL_IMAGE_SIZE   CONFIG_RANDOMIZE_BASE_MAX_OFFSET
 #else
 #define KERNEL_IMAGE_SIZE      KERNEL_IMAGE_SIZE_DEFAULT
->>>>>>> c3ade0e0
 #endif
 
 #endif /* _ASM_X86_PAGE_64_DEFS_H */