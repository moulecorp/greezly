--- conflicted
+++ resolved
@@ -274,9 +274,6 @@
  static inline void amd_pmu_disable_virt(void) { }
 #endif
 
-<<<<<<< HEAD
-=======
 #define arch_perf_out_copy_user copy_from_user_nmi
 
->>>>>>> c3ade0e0
 #endif /* _ASM_X86_PERF_EVENT_H */