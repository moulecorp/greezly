--- conflicted
+++ resolved
@@ -66,10 +66,7 @@
 
 #define ktla_ktva(addr)		(addr)
 #define ktva_ktla(addr)		(addr)
-<<<<<<< HEAD
-=======
 
 #define EARLY_DYNAMIC_PAGE_TABLES	64
->>>>>>> c3ade0e0
 
 #endif /* _ASM_X86_PGTABLE_64_DEFS_H */