--- conflicted
+++ resolved
@@ -1,23 +1,6 @@
 #ifndef _ASM_X86_EMERGENCY_RESTART_H
 #define _ASM_X86_EMERGENCY_RESTART_H
 
-<<<<<<< HEAD
-enum reboot_type {
-	BOOT_TRIPLE = 't',
-	BOOT_KBD = 'k',
-#ifdef CONFIG_X86_32
-	BOOT_BIOS = 'b',
-#endif
-	BOOT_ACPI = 'a',
-	BOOT_EFI = 'e',
-	BOOT_CF9 = 'p',
-	BOOT_CF9_COND = 'q',
-};
-
-extern enum reboot_type reboot_type;
-
-=======
->>>>>>> c3ade0e0
 extern void machine_emergency_restart(void) __noreturn;
 
 #endif /* _ASM_X86_EMERGENCY_RESTART_H */