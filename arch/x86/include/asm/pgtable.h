--- conflicted
+++ resolved
@@ -497,18 +497,11 @@
 #ifndef __ASSEMBLY__
 
 #ifdef CONFIG_PAX_PER_CPU_PGD
-<<<<<<< HEAD
-extern pgd_t cpu_pgd[NR_CPUS][PTRS_PER_PGD];
-static inline pgd_t *get_cpu_pgd(unsigned int cpu)
-{
-	return cpu_pgd[cpu];
-=======
 extern pgd_t cpu_pgd[NR_CPUS][2][PTRS_PER_PGD];
 enum cpu_pgd_type {kernel = 0, user = 1};
 static inline pgd_t *get_cpu_pgd(unsigned int cpu, enum cpu_pgd_type type)
 {
 	return cpu_pgd[cpu][type];
->>>>>>> c3ade0e0
 }
 #endif
 
@@ -559,12 +552,8 @@
 	 * the _PAGE_PSE flag will remain set at all times while the
 	 * _PAGE_PRESENT bit is clear).
 	 */
-<<<<<<< HEAD
-	return pmd_flags(pmd) & (_PAGE_PRESENT | _PAGE_PROTNONE | _PAGE_PSE);
-=======
 	return pmd_flags(pmd) & (_PAGE_PRESENT | _PAGE_PROTNONE | _PAGE_PSE |
 				 _PAGE_NUMA);
->>>>>>> c3ade0e0
 }
 
 static inline int pmd_none(pmd_t pmd)
@@ -737,11 +726,7 @@
 #define pgd_offset(mm, address) ((mm)->pgd + pgd_index(address))
 
 #ifdef CONFIG_PAX_PER_CPU_PGD
-<<<<<<< HEAD
-#define pgd_offset_cpu(cpu, address) (get_cpu_pgd(cpu) + pgd_index(address))
-=======
 #define pgd_offset_cpu(cpu, type, address) (get_cpu_pgd(cpu, type) + pgd_index(address))
->>>>>>> c3ade0e0
 #endif
 
 /*
@@ -765,10 +750,7 @@
 #define pax_user_shadow_base	pax_user_shadow_base(%rip)
 #else
 extern unsigned long pax_user_shadow_base;
-<<<<<<< HEAD
-=======
 extern pgdval_t clone_pgd_mask;
->>>>>>> c3ade0e0
 #endif
 #endif
 
@@ -941,7 +923,6 @@
  * and must not cross a page boundary.
  */
 static inline void clone_pgd_range(pgd_t *dst, const pgd_t *src, int count)
-<<<<<<< HEAD
 {
 	pax_open_kernel();
 	while (count--)
@@ -958,23 +939,6 @@
 #else
 static inline void __shadow_user_pgds(pgd_t *dst, const pgd_t *src) {}
 #endif
-=======
-{
-	pax_open_kernel();
-	while (count--)
-		*dst++ = *src++;
-	pax_close_kernel();
-}
-
-#ifdef CONFIG_PAX_PER_CPU_PGD
-extern void __clone_user_pgds(pgd_t *dst, const pgd_t *src);
-#endif
-
-#if defined(CONFIG_X86_64) && defined(CONFIG_PAX_MEMORY_UDEREF)
-extern void __shadow_user_pgds(pgd_t *dst, const pgd_t *src);
-#else
-static inline void __shadow_user_pgds(pgd_t *dst, const pgd_t *src) {}
-#endif
 
 #define PTE_SHIFT ilog2(PTRS_PER_PTE)
 static inline int page_level_shift(enum pg_level level)
@@ -1020,7 +984,6 @@
 	VM_BUG_ON(pte_present(pte));
 	return pte_clear_flags(pte, _PAGE_SWP_SOFT_DIRTY);
 }
->>>>>>> c3ade0e0
 
 #include <asm-generic/pgtable.h>
 #endif	/* __ASSEMBLY__ */
