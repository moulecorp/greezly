--- conflicted
+++ resolved
@@ -37,13 +37,9 @@
 }
 
 extern struct desc_ptr idt_descr;
-<<<<<<< HEAD
-extern gate_desc idt_table[256];
-=======
 extern gate_desc idt_table[IDT_ENTRIES];
 extern const struct desc_ptr debug_idt_descr;
 extern gate_desc debug_idt_table[IDT_ENTRIES];
->>>>>>> c3ade0e0
 
 extern struct desc_struct cpu_gdt_table[NR_CPUS][PAGE_SIZE / sizeof(struct desc_struct)];
 static inline struct desc_struct *get_cpu_gdt_table(unsigned int cpu)
@@ -327,8 +323,6 @@
 	desc->limit = (limit >> 16) & 0xf;
 }
 
-<<<<<<< HEAD
-=======
 #ifdef CONFIG_X86_64
 static inline void set_nmi_gate(int gate, const void *addr)
 {
@@ -367,7 +361,6 @@
 #define _trace_set_gate(gate, type, addr, dpl, ist, seg)
 #endif
 
->>>>>>> c3ade0e0
 static inline void _set_gate(int gate, unsigned type, const void *addr,
 			     unsigned dpl, unsigned ist, unsigned seg)
 {
@@ -388,13 +381,6 @@
  * Pentium F0 0F bugfix can have resulted in the mapped
  * IDT being write-protected.
  */
-<<<<<<< HEAD
-static inline void set_intr_gate(unsigned int n, const void *addr)
-{
-	BUG_ON((unsigned)n > 0xFF);
-	_set_gate(n, GATE_INTERRUPT, addr, 0, 0, __KERNEL_CS);
-}
-=======
 #define set_intr_gate(n, addr)						\
 	do {								\
 		BUG_ON((unsigned)n > 0xFF);				\
@@ -403,7 +389,6 @@
 		_trace_set_gate(n, GATE_INTERRUPT, (const void *)trace_##addr,\
 				0, 0, __KERNEL_CS);			\
 	} while (0)
->>>>>>> c3ade0e0
 
 extern int first_system_vector;
 /* used_vectors is BITMAP for irq is not managed by percpu vector_irq */
@@ -465,8 +450,6 @@
 	_set_gate(n, GATE_INTERRUPT, addr, 0x3, ist, __KERNEL_CS);
 }
 
-<<<<<<< HEAD
-=======
 #ifdef CONFIG_X86_64
 DECLARE_PER_CPU(u32, debug_idt_ctr);
 static inline bool is_debug_idt_enabled(void)
@@ -534,7 +517,6 @@
 		load_idt((const struct desc_ptr *)&idt_descr);
 }
 
->>>>>>> c3ade0e0
 #ifdef CONFIG_X86_32
 static inline void set_user_cs(unsigned long base, unsigned long limit, int cpu)
 {
