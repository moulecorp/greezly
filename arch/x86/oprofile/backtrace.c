--- conflicted
+++ resolved
@@ -47,11 +47,7 @@
 	unsigned long bytes;
 
 	bytes = copy_from_user_nmi(bufhead, (const char __force_user *)head, sizeof(bufhead));
-<<<<<<< HEAD
-	if (bytes != sizeof(bufhead))
-=======
 	if (bytes != 0)
->>>>>>> c3ade0e0
 		return NULL;
 
 	fp = (struct stack_frame_ia32 __force_kernel *) compat_ptr(bufhead[0].next_frame);
@@ -97,11 +93,7 @@
 	unsigned long bytes;
 
 	bytes = copy_from_user_nmi(bufhead, (const char __force_user *)head, sizeof(bufhead));
-<<<<<<< HEAD
-	if (bytes != sizeof(bufhead))
-=======
 	if (bytes != 0)
->>>>>>> c3ade0e0
 		return NULL;
 
 	oprofile_add_trace(bufhead[0].return_address);
