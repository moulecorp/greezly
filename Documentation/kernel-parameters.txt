                          Kernel Parameters
                          ~~~~~~~~~~~~~~~~~

The following is a consolidated list of the kernel parameters as implemented
(mostly) by the __setup() macro and sorted into English Dictionary order
(defined as ignoring all punctuation and sorting digits before letters in a
case insensitive manner), and with descriptions where known.

Module parameters for loadable modules are specified only as the
parameter name with optional '=' and value as appropriate, such as:

	modprobe usbcore blinkenlights=1

Module parameters for modules that are built into the kernel image
are specified on the kernel command line with the module name plus
'.' plus parameter name, with '=' and value if appropriate, such as:

	usbcore.blinkenlights=1

Hyphens (dashes) and underscores are equivalent in parameter names, so
	log_buf_len=1M print-fatal-signals=1
can also be entered as
	log-buf-len=1M print_fatal_signals=1


This document may not be entirely up to date and comprehensive. The command
"modinfo -p ${modulename}" shows a current list of all parameters of a loadable
module. Loadable modules, after being loaded into the running kernel, also
reveal their parameters in /sys/module/${modulename}/parameters/. Some of these
parameters may be changed at runtime by the command
"echo -n ${value} > /sys/module/${modulename}/parameters/${parm}".

The parameters listed below are only valid if certain kernel build options were
enabled and if respective hardware is present. The text in square brackets at
the beginning of each description states the restrictions within which a
parameter is applicable:

	ACPI	ACPI support is enabled.
	AGP	AGP (Accelerated Graphics Port) is enabled.
	ALSA	ALSA sound support is enabled.
	APIC	APIC support is enabled.
	APM	Advanced Power Management support is enabled.
	ARM	ARM architecture is enabled.
	AVR32	AVR32 architecture is enabled.
	AX25	Appropriate AX.25 support is enabled.
	BLACKFIN Blackfin architecture is enabled.
	CLK	Common clock infrastructure is enabled.
	CMA	Contiguous Memory Area support is enabled.
	DRM	Direct Rendering Management support is enabled.
	DYNAMIC_DEBUG Build in debug messages and enable them at runtime
	EDD	BIOS Enhanced Disk Drive Services (EDD) is enabled
	EFI	EFI Partitioning (GPT) is enabled
	EIDE	EIDE/ATAPI support is enabled.
	EVM	Extended Verification Module
	FB	The frame buffer device is enabled.
	FTRACE	Function tracing enabled.
	GCOV	GCOV profiling is enabled.
	HW	Appropriate hardware is enabled.
	IA-64	IA-64 architecture is enabled.
	IMA     Integrity measurement architecture is enabled.
	IOSCHED	More than one I/O scheduler is enabled.
	IP_PNP	IP DHCP, BOOTP, or RARP is enabled.
	IPV6	IPv6 support is enabled.
	ISAPNP	ISA PnP code is enabled.
	ISDN	Appropriate ISDN support is enabled.
	JOY	Appropriate joystick support is enabled.
	KGDB	Kernel debugger support is enabled.
	KVM	Kernel Virtual Machine support is enabled.
	LIBATA  Libata driver is enabled
	LP	Printer support is enabled.
	LOOP	Loopback device support is enabled.
	M68k	M68k architecture is enabled.
			These options have more detailed description inside of
			Documentation/m68k/kernel-options.txt.
	MDA	MDA console support is enabled.
	MIPS	MIPS architecture is enabled.
	MOUSE	Appropriate mouse support is enabled.
	MSI	Message Signaled Interrupts (PCI).
	MTD	MTD (Memory Technology Device) support is enabled.
	NET	Appropriate network support is enabled.
	NUMA	NUMA support is enabled.
	NFS	Appropriate NFS support is enabled.
	OSS	OSS sound support is enabled.
	PV_OPS	A paravirtualized kernel is enabled.
	PARIDE	The ParIDE (parallel port IDE) subsystem is enabled.
	PARISC	The PA-RISC architecture is enabled.
	PCI	PCI bus support is enabled.
	PCIE	PCI Express support is enabled.
	PCMCIA	The PCMCIA subsystem is enabled.
	PNP	Plug & Play support is enabled.
	PPC	PowerPC architecture is enabled.
	PPT	Parallel port support is enabled.
	PS2	Appropriate PS/2 support is enabled.
	RAM	RAM disk support is enabled.
	S390	S390 architecture is enabled.
	SCSI	Appropriate SCSI support is enabled.
			A lot of drivers have their options described inside
			the Documentation/scsi/ sub-directory.
	SECURITY Different security models are enabled.
	SELINUX SELinux support is enabled.
	APPARMOR AppArmor support is enabled.
	SERIAL	Serial support is enabled.
	SH	SuperH architecture is enabled.
	SMP	The kernel is an SMP kernel.
	SPARC	Sparc architecture is enabled.
	SWSUSP	Software suspend (hibernation) is enabled.
	SUSPEND	System suspend states are enabled.
	TPM	TPM drivers are enabled.
	TS	Appropriate touchscreen support is enabled.
	UMS	USB Mass Storage support is enabled.
	USB	USB support is enabled.
	USBHID	USB Human Interface Device support is enabled.
	V4L	Video For Linux support is enabled.
	VMMIO   Driver for memory mapped virtio devices is enabled.
	VGA	The VGA console has been enabled.
	VT	Virtual terminal support is enabled.
	WDT	Watchdog support is enabled.
	XT	IBM PC/XT MFM hard disk support is enabled.
	X86-32	X86-32, aka i386 architecture is enabled.
	X86-64	X86-64 architecture is enabled.
			More X86-64 boot options can be found in
			Documentation/x86/x86_64/boot-options.txt .
	X86	Either 32-bit or 64-bit x86 (same as X86-32+X86-64)
	XEN	Xen support is enabled

In addition, the following text indicates that the option:

	BUGS=	Relates to possible processor bugs on the said processor.
	KNL	Is a kernel start-up parameter.
	BOOT	Is a boot loader parameter.

Parameters denoted with BOOT are actually interpreted by the boot
loader, and have no meaning to the kernel directly.
Do not modify the syntax of boot loader parameters without extreme
need or coordination with <Documentation/x86/boot.txt>.

There are also arch-specific kernel-parameters not documented here.
See for example <Documentation/x86/x86_64/boot-options.txt>.

Note that ALL kernel parameters listed below are CASE SENSITIVE, and that
a trailing = on the name of any parameter states that that parameter will
be entered as an environment variable, whereas its absence indicates that
it will appear as a kernel argument readable via /proc/cmdline by programs
running once the system is up.

The number of kernel parameters is not limited, but the length of the
complete command line (parameters including spaces etc.) is limited to
a fixed number of characters. This limit depends on the architecture
and is between 256 and 4096 characters. It is defined in the file
./include/asm/setup.h as COMMAND_LINE_SIZE.

Finally, the [KMG] suffix is commonly described after a number of kernel
parameter values. These 'K', 'M', and 'G' letters represent the _binary_
multipliers 'Kilo', 'Mega', and 'Giga', equalling 2^10, 2^20, and 2^30
bytes respectively. Such letter suffixes can also be entirely omitted.


	acpi=		[HW,ACPI,X86]
			Advanced Configuration and Power Interface
			Format: { force | off | strict | noirq | rsdt }
			force -- enable ACPI if default was off
			off -- disable ACPI if default was on
			noirq -- do not use ACPI for IRQ routing
			strict -- Be less tolerant of platforms that are not
				strictly ACPI specification compliant.
			rsdt -- prefer RSDT over (default) XSDT
			copy_dsdt -- copy DSDT to memory

			See also Documentation/power/runtime_pm.txt, pci=noacpi

	acpi_rsdp=	[ACPI,EFI,KEXEC]
			Pass the RSDP address to the kernel, mostly used
			on machines running EFI runtime service to boot the
			second kernel for kdump.

	acpi_apic_instance=	[ACPI, IOAPIC]
			Format: <int>
			2: use 2nd APIC table, if available
			1,0: use 1st APIC table
			default: 0

	acpi_backlight=	[HW,ACPI]
			acpi_backlight=vendor
			acpi_backlight=video
			If set to vendor, prefer vendor specific driver
			(e.g. thinkpad_acpi, sony_acpi, etc.) instead
			of the ACPI video.ko driver.

	acpi.debug_layer=	[HW,ACPI,ACPI_DEBUG]
	acpi.debug_level=	[HW,ACPI,ACPI_DEBUG]
			Format: <int>
			CONFIG_ACPI_DEBUG must be enabled to produce any ACPI
			debug output.  Bits in debug_layer correspond to a
			_COMPONENT in an ACPI source file, e.g.,
			    #define _COMPONENT ACPI_PCI_COMPONENT
			Bits in debug_level correspond to a level in
			ACPI_DEBUG_PRINT statements, e.g.,
			    ACPI_DEBUG_PRINT((ACPI_DB_INFO, ...
			The debug_level mask defaults to "info".  See
			Documentation/acpi/debug.txt for more information about
			debug layers and levels.

			Enable processor driver info messages:
			    acpi.debug_layer=0x20000000
			Enable PCI/PCI interrupt routing info messages:
			    acpi.debug_layer=0x400000
			Enable AML "Debug" output, i.e., stores to the Debug
			object while interpreting AML:
			    acpi.debug_layer=0xffffffff acpi.debug_level=0x2
			Enable all messages related to ACPI hardware:
			    acpi.debug_layer=0x2 acpi.debug_level=0xffffffff

			Some values produce so much output that the system is
			unusable.  The "log_buf_len" parameter may be useful
			if you need to capture more output.

	acpi_irq_balance [HW,ACPI]
			ACPI will balance active IRQs
			default in APIC mode

	acpi_irq_nobalance [HW,ACPI]
			ACPI will not move active IRQs (default)
			default in PIC mode

	acpi_irq_isa=	[HW,ACPI] If irq_balance, mark listed IRQs used by ISA
			Format: <irq>,<irq>...

	acpi_irq_pci=	[HW,ACPI] If irq_balance, clear listed IRQs for
			use by PCI
			Format: <irq>,<irq>...

	acpi_no_auto_ssdt	[HW,ACPI] Disable automatic loading of SSDT

	acpi_os_name=	[HW,ACPI] Tell ACPI BIOS the name of the OS
			Format: To spoof as Windows 98: ="Microsoft Windows"

	acpi_osi=	[HW,ACPI] Modify list of supported OS interface strings
			acpi_osi="string1"	# add string1
			acpi_osi="!string2"	# remove string2
			acpi_osi=!*		# remove all strings
			acpi_osi=!		# disable all built-in OS vendor
						  strings
			acpi_osi=		# disable all strings

			'acpi_osi=!' can be used in combination with single or
			multiple 'acpi_osi="string1"' to support specific OS
			vendor string(s).  Note that such command can only
			affect the default state of the OS vendor strings, thus
			it cannot affect the default state of the feature group
			strings and the current state of the OS vendor strings,
			specifying it multiple times through kernel command line
			is meaningless.  This command is useful when one do not
			care about the state of the feature group strings which
			should be controlled by the OSPM.
			Examples:
			  1. 'acpi_osi=! acpi_osi="Windows 2000"' is equivalent
			     to 'acpi_osi="Windows 2000" acpi_osi=!', they all
			     can make '_OSI("Windows 2000")' TRUE.

			'acpi_osi=' cannot be used in combination with other
			'acpi_osi=' command lines, the _OSI method will not
			exist in the ACPI namespace.  NOTE that such command can
			only affect the _OSI support state, thus specifying it
			multiple times through kernel command line is also
			meaningless.
			Examples:
			  1. 'acpi_osi=' can make 'CondRefOf(_OSI, Local1)'
			     FALSE.

			'acpi_osi=!*' can be used in combination with single or
			multiple 'acpi_osi="string1"' to support specific
			string(s).  Note that such command can affect the
			current state of both the OS vendor strings and the
			feature group strings, thus specifying it multiple times
			through kernel command line is meaningful.  But it may
			still not able to affect the final state of a string if
			there are quirks related to this string.  This command
			is useful when one want to control the state of the
			feature group strings to debug BIOS issues related to
			the OSPM features.
			Examples:
			  1. 'acpi_osi="Module Device" acpi_osi=!*' can make
			     '_OSI("Module Device")' FALSE.
			  2. 'acpi_osi=!* acpi_osi="Module Device"' can make
			     '_OSI("Module Device")' TRUE.
			  3. 'acpi_osi=! acpi_osi=!* acpi_osi="Windows 2000"' is
			     equivalent to
			     'acpi_osi=!* acpi_osi=! acpi_osi="Windows 2000"'
			     and
			     'acpi_osi=!* acpi_osi="Windows 2000" acpi_osi=!',
			     they all will make '_OSI("Windows 2000")' TRUE.

	acpi_pm_good	[X86]
			Override the pmtimer bug detection: force the kernel
			to assume that this machine's pmtimer latches its value
			and always returns good values.

	acpi_sci=	[HW,ACPI] ACPI System Control Interrupt trigger mode
			Format: { level | edge | high | low }

	acpi_serialize	[HW,ACPI] force serialization of AML methods

	acpi_skip_timer_override [HW,ACPI]
			Recognize and ignore IRQ0/pin2 Interrupt Override.
			For broken nForce2 BIOS resulting in XT-PIC timer.

	acpi_sleep=	[HW,ACPI] Sleep options
			Format: { s3_bios, s3_mode, s3_beep, s4_nohwsig,
				  old_ordering, nonvs, sci_force_enable }
			See Documentation/power/video.txt for information on
			s3_bios and s3_mode.
			s3_beep is for debugging; it makes the PC's speaker beep
			as soon as the kernel's real-mode entry point is called.
			s4_nohwsig prevents ACPI hardware signature from being
			used during resume from hibernation.
			old_ordering causes the ACPI 1.0 ordering of the _PTS
			control method, with respect to putting devices into
			low power states, to be enforced (the ACPI 2.0 ordering
			of _PTS is used by default).
			nonvs prevents the kernel from saving/restoring the
			ACPI NVS memory during suspend/hibernation and resume.
			sci_force_enable causes the kernel to set SCI_EN directly
			on resume from S1/S3 (which is against the ACPI spec,
			but some broken systems don't work without it).

	acpi_use_timer_override [HW,ACPI]
			Use timer override. For some broken Nvidia NF5 boards
			that require a timer override, but don't have HPET

	acpi_enforce_resources=	[ACPI]
			{ strict | lax | no }
			Check for resource conflicts between native drivers
			and ACPI OperationRegions (SystemIO and SystemMemory
			only). IO ports and memory declared in ACPI might be
			used by the ACPI subsystem in arbitrary AML code and
			can interfere with legacy drivers.
			strict (default): access to resources claimed by ACPI
			is denied; legacy drivers trying to access reserved
			resources will fail to bind to device using them.
			lax: access to resources claimed by ACPI is allowed;
			legacy drivers trying to access reserved resources
			will bind successfully but a warning message is logged.
			no: ACPI OperationRegions are not marked as reserved,
			no further checks are performed.

	acpi_no_memhotplug [ACPI] Disable memory hotplug.  Useful for kdump
			   kernels.

	add_efi_memmap	[EFI; X86] Include EFI memory map in
			kernel's map of available physical RAM.

	agp=		[AGP]
			{ off | try_unsupported }
			off: disable AGP support
			try_unsupported: try to drive unsupported chipsets
				(may crash computer or cause data corruption)

	ALSA		[HW,ALSA]
			See Documentation/sound/alsa/alsa-parameters.txt

	alignment=	[KNL,ARM]
			Allow the default userspace alignment fault handler
			behaviour to be specified.  Bit 0 enables warnings,
			bit 1 enables fixups, and bit 2 sends a segfault.

	align_va_addr=	[X86-64]
			Align virtual addresses by clearing slice [14:12] when
			allocating a VMA at process creation time. This option
			gives you up to 3% performance improvement on AMD F15h
			machines (where it is enabled by default) for a
			CPU-intensive style benchmark, and it can vary highly in
			a microbenchmark depending on workload and compiler.

			32: only for 32-bit processes
			64: only for 64-bit processes
			on: enable for both 32- and 64-bit processes
			off: disable for both 32- and 64-bit processes

	alloc_snapshot	[FTRACE]
			Allocate the ftrace snapshot buffer on boot up when the
			main buffer is allocated. This is handy if debugging
			and you need to use tracing_snapshot() on boot up, and
			do not want to use tracing_snapshot_alloc() as it needs
			to be done where GFP_KERNEL allocations are allowed.

	amd_iommu=	[HW,X86-64]
			Pass parameters to the AMD IOMMU driver in the system.
			Possible values are:
			fullflush - enable flushing of IO/TLB entries when
				    they are unmapped. Otherwise they are
				    flushed before they will be reused, which
				    is a lot of faster
			off	  - do not initialize any AMD IOMMU found in
				    the system
			force_isolation - Force device isolation for all
					  devices. The IOMMU driver is not
					  allowed anymore to lift isolation
					  requirements as needed. This option
					  does not override iommu=pt

	amd_iommu_dump=	[HW,X86-64]
			Enable AMD IOMMU driver option to dump the ACPI table
			for AMD IOMMU. With this option enabled, AMD IOMMU
			driver will print ACPI tables for AMD IOMMU during
			IOMMU initialization.

	amijoy.map=	[HW,JOY] Amiga joystick support
			Map of devices attached to JOY0DAT and JOY1DAT
			Format: <a>,<b>
			See also Documentation/input/joystick.txt

	analog.map=	[HW,JOY] Analog joystick and gamepad support
			Specifies type or capabilities of an analog joystick
			connected to one of 16 gameports
			Format: <type1>,<type2>,..<type16>

	apc=		[HW,SPARC]
			Power management functions (SPARCstation-4/5 + deriv.)
			Format: noidle
			Disable APC CPU standby support. SPARCstation-Fox does
			not play well with APC CPU idle - disable it if you have
			APC and your system crashes randomly.

	apic=		[APIC,X86-32] Advanced Programmable Interrupt Controller
			Change the output verbosity whilst booting
			Format: { quiet (default) | verbose | debug }
			Change the amount of debugging information output
			when initialising the APIC and IO-APIC components.

	autoconf=	[IPV6]
			See Documentation/networking/ipv6.txt.

	show_lapic=	[APIC,X86] Advanced Programmable Interrupt Controller
			Limit apic dumping. The parameter defines the maximal
			number of local apics being dumped. Also it is possible
			to set it to "all" by meaning -- no limit here.
			Format: { 1 (default) | 2 | ... | all }.
			The parameter valid if only apic=debug or
			apic=verbose is specified.
			Example: apic=debug show_lapic=all

	apm=		[APM] Advanced Power Management
			See header of arch/x86/kernel/apm_32.c.

	arcrimi=	[HW,NET] ARCnet - "RIM I" (entirely mem-mapped) cards
			Format: <io>,<irq>,<nodeID>

	ataflop=	[HW,M68k]

	atarimouse=	[HW,MOUSE] Atari Mouse

	atkbd.extra=	[HW] Enable extra LEDs and keys on IBM RapidAccess,
			EzKey and similar keyboards

	atkbd.reset=	[HW] Reset keyboard during initialization

	atkbd.set=	[HW] Select keyboard code set
			Format: <int> (2 = AT (default), 3 = PS/2)

	atkbd.scroll=	[HW] Enable scroll wheel on MS Office and similar
			keyboards

	atkbd.softraw=	[HW] Choose between synthetic and real raw mode
			Format: <bool> (0 = real, 1 = synthetic (default))

	atkbd.softrepeat= [HW]
			Use software keyboard repeat

	audit=		[KNL] Enable the audit sub-system
			Format: { "0" | "1" } (0 = disabled, 1 = enabled)
			0 - kernel audit is disabled and can not be enabled
			    until the next reboot
			unset - kernel audit is initialized but disabled and
			    will be fully enabled by the userspace auditd.
			1 - kernel audit is initialized and partially enabled,
			    storing at most audit_backlog_limit messages in
			    RAM until it is fully enabled by the userspace
			    auditd.
			Default: unset

	audit_backlog_limit= [KNL] Set the audit queue size limit.
			Format: <int> (must be >=0)
			Default: 64

	baycom_epp=	[HW,AX25]
			Format: <io>,<mode>

	baycom_par=	[HW,AX25] BayCom Parallel Port AX.25 Modem
			Format: <io>,<mode>
			See header of drivers/net/hamradio/baycom_par.c.

	baycom_ser_fdx=	[HW,AX25]
			BayCom Serial Port AX.25 Modem (Full Duplex Mode)
			Format: <io>,<irq>,<mode>[,<baud>]
			See header of drivers/net/hamradio/baycom_ser_fdx.c.

	baycom_ser_hdx=	[HW,AX25]
			BayCom Serial Port AX.25 Modem (Half Duplex Mode)
			Format: <io>,<irq>,<mode>
			See header of drivers/net/hamradio/baycom_ser_hdx.c.

	blkdevparts=	Manual partition parsing of block device(s) for
			embedded devices based on command line input.
			See Documentation/block/cmdline-partition.txt

	boot_delay=	Milliseconds to delay each printk during boot.
			Values larger than 10 seconds (10000) are changed to
			no delay (0).
			Format: integer

	bootmem_debug	[KNL] Enable bootmem allocator debug messages.

	bttv.card=	[HW,V4L] bttv (bt848 + bt878 based grabber cards)
	bttv.radio=	Most important insmod options are available as
			kernel args too.
	bttv.pll=	See Documentation/video4linux/bttv/Insmod-options
	bttv.tuner=

	bulk_remove=off	[PPC]  This parameter disables the use of the pSeries
			firmware feature for flushing multiple hpte entries
			at a time.

	c101=		[NET] Moxa C101 synchronous serial card

	cachesize=	[BUGS=X86-32] Override level 2 CPU cache size detection.
			Sometimes CPU hardware bugs make them report the cache
			size incorrectly. The kernel will attempt work arounds
			to fix known problems, but for some CPUs it is not
			possible to determine what the correct size should be.
			This option provides an override for these situations.

	ccw_timeout_log [S390]
			See Documentation/s390/CommonIO for details.

	cgroup_disable= [KNL] Disable a particular controller
			Format: {name of the controller(s) to disable}
			The effects of cgroup_disable=foo are:
			- foo isn't auto-mounted if you mount all cgroups in
			  a single hierarchy
			- foo isn't visible as an individually mountable
			  subsystem
			{Currently only "memory" controller deal with this and
			cut the overhead, others just disable the usage. So
			only cgroup_disable=memory is actually worthy}

	checkreqprot	[SELINUX] Set initial checkreqprot flag value.
			Format: { "0" | "1" }
			See security/selinux/Kconfig help text.
			0 -- check protection applied by kernel (includes
				any implied execute protection).
			1 -- check protection requested by application.
			Default value is set via a kernel config option.
			Value can be changed at runtime via
				/selinux/checkreqprot.

	cio_ignore=	[S390]
			See Documentation/s390/CommonIO for details.
	clk_ignore_unused
			[CLK]
			Keep all clocks already enabled by bootloader on,
			even if no driver has claimed them. This is useful
			for debug and development, but should not be
			needed on a platform with proper driver support.
			For more information, see Documentation/clk.txt.

	clock=		[BUGS=X86-32, HW] gettimeofday clocksource override.
			[Deprecated]
			Forces specified clocksource (if available) to be used
			when calculating gettimeofday(). If specified
			clocksource is not available, it defaults to PIT.
			Format: { pit | tsc | cyclone | pmtmr }

	clocksource=	Override the default clocksource
			Format: <string>
			Override the default clocksource and use the clocksource
			with the name specified.
			Some clocksource names to choose from, depending on
			the platform:
			[all] jiffies (this is the base, fallback clocksource)
			[ACPI] acpi_pm
			[ARM] imx_timer1,OSTS,netx_timer,mpu_timer2,
				pxa_timer,timer3,32k_counter,timer0_1
			[AVR32] avr32
			[X86-32] pit,hpet,tsc;
				scx200_hrt on Geode; cyclone on IBM x440
			[MIPS] MIPS
			[PARISC] cr16
			[S390] tod
			[SH] SuperH
			[SPARC64] tick
			[X86-64] hpet,tsc

	clearcpuid=BITNUM [X86]
			Disable CPUID feature X for the kernel. See
			arch/x86/include/asm/cpufeature.h for the valid bit
			numbers. Note the Linux specific bits are not necessarily
			stable over kernel options, but the vendor specific
			ones should be.
			Also note that user programs calling CPUID directly
			or using the feature without checking anything
			will still see it. This just prevents it from
			being used by the kernel or shown in /proc/cpuinfo.
			Also note the kernel might malfunction if you disable
			some critical bits.

	cma=nn[MG]	[ARM,KNL]
			Sets the size of kernel global memory area for contiguous
			memory allocations. For more information, see
			include/linux/dma-contiguous.h

	cmo_free_hint=	[PPC] Format: { yes | no }
			Specify whether pages are marked as being inactive
			when they are freed.  This is used in CMO environments
			to determine OS memory pressure for page stealing by
			a hypervisor.
			Default: yes

	coherent_pool=nn[KMG]	[ARM,KNL]
			Sets the size of memory pool for coherent, atomic dma
			allocations, by default set to 256K.

	code_bytes	[X86] How many bytes of object code to print
			in an oops report.
			Range: 0 - 8192
			Default: 64

	com20020=	[HW,NET] ARCnet - COM20020 chipset
			Format:
			<io>[,<irq>[,<nodeID>[,<backplane>[,<ckp>[,<timeout>]]]]]

	com90io=	[HW,NET] ARCnet - COM90xx chipset (IO-mapped buffers)
			Format: <io>[,<irq>]

	com90xx=	[HW,NET]
			ARCnet - COM90xx chipset (memory-mapped buffers)
			Format: <io>[,<irq>[,<memstart>]]

	condev=		[HW,S390] console device
	conmode=

	console=	[KNL] Output console device and options.

		tty<n>	Use the virtual console device <n>.

		ttyS<n>[,options]
		ttyUSB0[,options]
			Use the specified serial port.  The options are of
			the form "bbbbpnf", where "bbbb" is the baud rate,
			"p" is parity ("n", "o", or "e"), "n" is number of
			bits, and "f" is flow control ("r" for RTS or
			omit it).  Default is "9600n8".

			See Documentation/serial-console.txt for more
			information.  See
			Documentation/networking/netconsole.txt for an
			alternative.

		uart[8250],io,<addr>[,options]
		uart[8250],mmio,<addr>[,options]
			Start an early, polled-mode console on the 8250/16550
			UART at the specified I/O port or MMIO address,
			switching to the matching ttyS device later.  The
			options are the same as for ttyS, above.
		hvc<n>	Use the hypervisor console device <n>. This is for
			both Xen and PowerPC hypervisors.

                If the device connected to the port is not a TTY but a braille
                device, prepend "brl," before the device type, for instance
			console=brl,ttyS0
		For now, only VisioBraille is supported.

	consoleblank=	[KNL] The console blank (screen saver) timeout in
			seconds. Defaults to 10*60 = 10mins. A value of 0
			disables the blank timer.

	coredump_filter=
			[KNL] Change the default value for
			/proc/<pid>/coredump_filter.
			See also Documentation/filesystems/proc.txt.

	cpuidle.off=1	[CPU_IDLE]
			disable the cpuidle sub-system

	cpcihp_generic=	[HW,PCI] Generic port I/O CompactPCI driver
			Format:
			<first_slot>,<last_slot>,<port>,<enum_bit>[,<debug>]

	crashkernel=size[KMG][@offset[KMG]]
			[KNL] Using kexec, Linux can switch to a 'crash kernel'
			upon panic. This parameter reserves the physical
			memory region [offset, offset + size] for that kernel
			image. If '@offset' is omitted, then a suitable offset
			is selected automatically. Check
			Documentation/kdump/kdump.txt for further details.

	crashkernel=range1:size1[,range2:size2,...][@offset]
			[KNL] Same as above, but depends on the memory
			in the running system. The syntax of range is
			start-[end] where start and end are both
			a memory unit (amount[KMG]). See also
			Documentation/kdump/kdump.txt for an example.

	crashkernel=size[KMG],high
			[KNL, x86_64] range could be above 4G. Allow kernel
			to allocate physical memory region from top, so could
			be above 4G if system have more than 4G ram installed.
			Otherwise memory region will be allocated below 4G, if
			available.
			It will be ignored if crashkernel=X is specified.
	crashkernel=size[KMG],low
			[KNL, x86_64] range under 4G. When crashkernel=X,high
			is passed, kernel could allocate physical memory region
			above 4G, that cause second kernel crash on system
			that require some amount of low memory, e.g. swiotlb
			requires at least 64M+32K low memory.  Kernel would
			try to allocate 72M below 4G automatically.
			This one let user to specify own low range under 4G
			for second kernel instead.
			0: to disable low allocation.
			It will be ignored when crashkernel=X,high is not used
			or memory reserved is below 4G.

	cs89x0_dma=	[HW,NET]
			Format: <dma>

	cs89x0_media=	[HW,NET]
			Format: { rj45 | aui | bnc }

	dasd=		[HW,NET]
			See header of drivers/s390/block/dasd_devmap.c.

	db9.dev[2|3]=	[HW,JOY] Multisystem joystick support via parallel port
			(one device per port)
			Format: <port#>,<type>
			See also Documentation/input/joystick-parport.txt

	ddebug_query=   [KNL,DYNAMIC_DEBUG] Enable debug messages at early boot
			time. See Documentation/dynamic-debug-howto.txt for
			details.  Deprecated, see dyndbg.

	debug		[KNL] Enable kernel debugging (events log level).

	debug_locks_verbose=
			[KNL] verbose self-tests
			Format=<0|1>
			Print debugging info while doing the locking API
			self-tests.
			We default to 0 (no extra messages), setting it to
			1 will print _a lot_ more information - normally
			only useful to kernel developers.

	debug_objects	[KNL] Enable object debugging

	no_debug_objects
			[KNL] Disable object debugging

	debug_guardpage_minorder=
			[KNL] When CONFIG_DEBUG_PAGEALLOC is set, this
			parameter allows control of the order of pages that will
			be intentionally kept free (and hence protected) by the
			buddy allocator. Bigger value increase the probability
			of catching random memory corruption, but reduce the
			amount of memory for normal system use. The maximum
			possible value is MAX_ORDER/2.  Setting this parameter
			to 1 or 2 should be enough to identify most random
			memory corruption problems caused by bugs in kernel or
			driver code when a CPU writes to (or reads from) a
			random memory location. Note that there exists a class
			of memory corruptions problems caused by buggy H/W or
			F/W or by drivers badly programing DMA (basically when
			memory is written at bus level and the CPU MMU is
			bypassed) which are not detectable by
			CONFIG_DEBUG_PAGEALLOC, hence this option will not help
			tracking down these problems.

	debugpat	[X86] Enable PAT debugging

	decnet.addr=	[HW,NET]
			Format: <area>[,<node>]
			See also Documentation/networking/decnet.txt.

	default_hugepagesz=
			[same as hugepagesz=] The size of the default
			HugeTLB page size. This is the size represented by
			the legacy /proc/ hugepages APIs, used for SHM, and
			default size when mounting hugetlbfs filesystems.
			Defaults to the default architecture's huge page size
			if not specified.

	dhash_entries=	[KNL]
			Set number of hash buckets for dentry cache.

	digi=		[HW,SERIAL]
			IO parameters + enable/disable command.

	digiepca=	[HW,SERIAL]
			See drivers/char/README.epca and
			Documentation/serial/digiepca.txt.

	disable=	[IPV6]
			See Documentation/networking/ipv6.txt.

	disable_cpu_apicid= [X86,APIC,SMP]
			Format: <int>
			The number of initial APIC ID for the
			corresponding CPU to be disabled at boot,
			mostly used for the kdump 2nd kernel to
			disable BSP to wake up multiple CPUs without
			causing system reset or hang due to sending
			INIT from AP to BSP.

	disable_ddw     [PPC/PSERIES]
			Disable Dynamic DMA Window support. Use this if
			to workaround buggy firmware.

	disable_ipv6=	[IPV6]
			See Documentation/networking/ipv6.txt.

	disable_mtrr_cleanup [X86]
			The kernel tries to adjust MTRR layout from continuous
			to discrete, to make X server driver able to add WB
			entry later. This parameter disables that.

	disable_mtrr_trim [X86, Intel and AMD only]
			By default the kernel will trim any uncacheable
			memory out of your available memory pool based on
			MTRR settings.  This parameter disables that behavior,
			possibly causing your machine to run very slowly.

	disable_timer_pin_1 [X86]
			Disable PIN 1 of APIC timer
			Can be useful to work around chipset bugs.

	dma_debug=off	If the kernel is compiled with DMA_API_DEBUG support,
			this option disables the debugging code at boot.

	dma_debug_entries=<number>
			This option allows to tune the number of preallocated
			entries for DMA-API debugging code. One entry is
			required per DMA-API allocation. Use this if the
			DMA-API debugging code disables itself because the
			architectural default is too low.

	dma_debug_driver=<driver_name>
			With this option the DMA-API debugging driver
			filter feature can be enabled at boot time. Just
			pass the driver to filter for as the parameter.
			The filter can be disabled or changed to another
			driver later using sysfs.

	drm_kms_helper.edid_firmware=[<connector>:]<file>
			Broken monitors, graphic adapters and KVMs may
			send no or incorrect EDID data sets. This parameter
			allows to specify an EDID data set in the
			/lib/firmware directory that is used instead.
			Generic built-in EDID data sets are used, if one of
			edid/1024x768.bin, edid/1280x1024.bin,
			edid/1680x1050.bin, or edid/1920x1080.bin is given
			and no file with the same name exists. Details and
			instructions how to build your own EDID data are
			available in Documentation/EDID/HOWTO.txt. An EDID
			data set will only be used for a particular connector,
			if its name and a colon are prepended to the EDID
			name.

	dscc4.setup=	[NET]

	dyndbg[="val"]		[KNL,DYNAMIC_DEBUG]
	module.dyndbg[="val"]
			Enable debug messages at boot time.  See
			Documentation/dynamic-debug-howto.txt for details.

	earlycon=	[KNL] Output early console device and options.
		uart[8250],io,<addr>[,options]
		uart[8250],mmio,<addr>[,options]
		uart[8250],mmio32,<addr>[,options]
			Start an early, polled-mode console on the 8250/16550
			UART at the specified I/O port or MMIO address.
			MMIO inter-register address stride is either 8-bit
			(mmio) or 32-bit (mmio32).
			The options are the same as for ttyS, above.

	earlyprintk=	[X86,SH,BLACKFIN,ARM]
			earlyprintk=vga
			earlyprintk=efi
			earlyprintk=xen
			earlyprintk=serial[,ttySn[,baudrate]]
			earlyprintk=serial[,0x...[,baudrate]]
			earlyprintk=ttySn[,baudrate]
			earlyprintk=dbgp[debugController#]

			earlyprintk is useful when the kernel crashes before
			the normal console is initialized. It is not enabled by
			default because it has some cosmetic problems.

			Append ",keep" to not disable it when the real console
			takes over.

			Only one of vga, efi, serial, or usb debug port can
			be used at a time.

			Currently only ttyS0 and ttyS1 may be specified by
			name.  Other I/O ports may be explicitly specified
			on some architectures (x86 and arm at least) by
			replacing ttySn with an I/O port address, like this:
				earlyprintk=serial,0x1008,115200
			You can find the port for a given device in
			/proc/tty/driver/serial:
				2: uart:ST16650V2 port:00001008 irq:18 ...

			Interaction with the standard serial driver is not
			very good.

			The VGA and EFI output is eventually overwritten by
			the real console.

			The xen output can only be used by Xen PV guests.

	edac_report=	[HW,EDAC] Control how to report EDAC event
			Format: {"on" | "off" | "force"}
			on: enable EDAC to report H/W event. May be overridden
			by other higher priority error reporting module.
			off: disable H/W event reporting through EDAC.
			force: enforce the use of EDAC to report H/W event.
			default: on.

	ekgdboc=	[X86,KGDB] Allow early kernel console debugging
			ekgdboc=kbd

			This is designed to be used in conjunction with
			the boot argument: earlyprintk=vga

	edd=		[EDD]
			Format: {"off" | "on" | "skip[mbr]"}

	efi=		[EFI]
			Format: { "old_map" }
			old_map [X86-64]: switch to the old ioremap-based EFI
			runtime services mapping. 32-bit still uses this one by
			default.

	efi_no_storage_paranoia [EFI; X86]
			Using this parameter you can use more than 50% of
			your efi variable storage. Use this parameter only if
			you are really sure that your UEFI does sane gc and
			fulfills the spec otherwise your board may brick.

	eisa_irq_edge=	[PARISC,HW]
			See header of drivers/parisc/eisa.c.

	elanfreq=	[X86-32]
			See comment before function elanfreq_setup() in
			arch/x86/kernel/cpu/cpufreq/elanfreq.c.

	elevator=	[IOSCHED]
			Format: {"cfq" | "deadline" | "noop"}
			See Documentation/block/cfq-iosched.txt and
			Documentation/block/deadline-iosched.txt for details.

	elfcorehdr=[size[KMG]@]offset[KMG] [IA64,PPC,SH,X86,S390]
			Specifies physical address of start of kernel core
			image elf header and optionally the size. Generally
			kexec loader will pass this option to capture kernel.
			See Documentation/kdump/kdump.txt for details.

	enable_mtrr_cleanup [X86]
			The kernel tries to adjust MTRR layout from continuous
			to discrete, to make X server driver able to add WB
			entry later. This parameter enables that.

	enable_timer_pin_1 [X86]
			Enable PIN 1 of APIC timer
			Can be useful to work around chipset bugs
			(in particular on some ATI chipsets).
			The kernel tries to set a reasonable default.

	enforcing	[SELINUX] Set initial enforcing status.
			Format: {"0" | "1"}
			See security/selinux/Kconfig help text.
			0 -- permissive (log only, no denials).
			1 -- enforcing (deny and log).
			Default value is 0.
			Value can be changed at runtime via /selinux/enforce.

	erst_disable	[ACPI]
			Disable Error Record Serialization Table (ERST)
			support.

	ether=		[HW,NET] Ethernet cards parameters
			This option is obsoleted by the "netdev=" option, which
			has equivalent usage. See its documentation for details.

	evm=		[EVM]
			Format: { "fix" }
			Permit 'security.evm' to be updated regardless of
			current integrity status.

	failslab=
	fail_page_alloc=
	fail_make_request=[KNL]
			General fault injection mechanism.
			Format: <interval>,<probability>,<space>,<times>
			See also Documentation/fault-injection/.

	floppy=		[HW]
			See Documentation/blockdev/floppy.txt.

	force_pal_cache_flush
			[IA-64] Avoid check_sal_cache_flush which may hang on
			buggy SAL_CACHE_FLUSH implementations. Using this
			parameter will force ia64_sal_cache_flush to call
			ia64_pal_cache_flush instead of SAL_CACHE_FLUSH.

	ftrace=[tracer]
			[FTRACE] will set and start the specified tracer
			as early as possible in order to facilitate early
			boot debugging.

	ftrace_dump_on_oops[=orig_cpu]
			[FTRACE] will dump the trace buffers on oops.
			If no parameter is passed, ftrace will dump
			buffers of all CPUs, but if you pass orig_cpu, it will
			dump only the buffer of the CPU that triggered the
			oops.

	ftrace_filter=[function-list]
			[FTRACE] Limit the functions traced by the function
			tracer at boot up. function-list is a comma separated
			list of functions. This list can be changed at run
			time by the set_ftrace_filter file in the debugfs
			tracing directory.

	ftrace_notrace=[function-list]
			[FTRACE] Do not trace the functions specified in
			function-list. This list can be changed at run time
			by the set_ftrace_notrace file in the debugfs
			tracing directory.

	ftrace_graph_filter=[function-list]
			[FTRACE] Limit the top level callers functions traced
			by the function graph tracer at boot up.
			function-list is a comma separated list of functions
			that can be changed at run time by the
			set_graph_function file in the debugfs tracing directory.

	gamecon.map[2|3]=
			[HW,JOY] Multisystem joystick and NES/SNES/PSX pad
			support via parallel port (up to 5 devices per port)
			Format: <port#>,<pad1>,<pad2>,<pad3>,<pad4>,<pad5>
			See also Documentation/input/joystick-parport.txt

	gamma=		[HW,DRM]

	gart_fix_e820=  [X86_64] disable the fix e820 for K8 GART
			Format: off | on
			default: on

	gcov_persist=	[GCOV] When non-zero (default), profiling data for
			kernel modules is saved and remains accessible via
			debugfs, even when the module is unloaded/reloaded.
			When zero, profiling data is discarded and associated
			debugfs files are removed at module unload time.

	gpt		[EFI] Forces disk with valid GPT signature but
			invalid Protective MBR to be treated as GPT. If the
			primary GPT is corrupted, it enables the backup/alternate
			GPT to be used instead.

	grcan.enable0=	[HW] Configuration of physical interface 0. Determines
			the "Enable 0" bit of the configuration register.
			Format: 0 | 1
			Default: 0
	grcan.enable1=	[HW] Configuration of physical interface 1. Determines
			the "Enable 0" bit of the configuration register.
			Format: 0 | 1
			Default: 0
	grcan.select=	[HW] Select which physical interface to use.
			Format: 0 | 1
			Default: 0
	grcan.txsize=	[HW] Sets the size of the tx buffer.
			Format: <unsigned int> such that (txsize & ~0x1fffc0) == 0.
			Default: 1024
	grcan.rxsize=	[HW] Sets the size of the rx buffer.
			Format: <unsigned int> such that (rxsize & ~0x1fffc0) == 0.
			Default: 1024

	grsec_proc_gid= [GRKERNSEC_PROC_USERGROUP] Chooses GID to
			ignore grsecurity's /proc restrictions


	hashdist=	[KNL,NUMA] Large hashes allocated during boot
			are distributed across NUMA nodes.  Defaults on
			for 64-bit NUMA, off otherwise.
			Format: 0 | 1 (for off | on)

	hcl=		[IA-64] SGI's Hardware Graph compatibility layer

	hd=		[EIDE] (E)IDE hard drive subsystem geometry
			Format: <cyl>,<head>,<sect>

	hest_disable	[ACPI]
			Disable Hardware Error Source Table (HEST) support;
			corresponding firmware-first mode error processing
			logic will be disabled.

	highmem=nn[KMG]	[KNL,BOOT] forces the highmem zone to have an exact
			size of <nn>. This works even on boxes that have no
			highmem otherwise. This also works to reduce highmem
			size on bigger boxes.

	highres=	[KNL] Enable/disable high resolution timer mode.
			Valid parameters: "on", "off"
			Default: "on"

	hisax=		[HW,ISDN]
			See Documentation/isdn/README.HiSax.

	hlt		[BUGS=ARM,SH]

	hpet=		[X86-32,HPET] option to control HPET usage
			Format: { enable (default) | disable | force |
				verbose }
			disable: disable HPET and use PIT instead
			force: allow force enabled of undocumented chips (ICH4,
				VIA, nVidia)
			verbose: show contents of HPET registers during setup

	hpet_mmap=	[X86, HPET_MMAP] Allow userspace to mmap HPET
			registers.  Default set by CONFIG_HPET_MMAP_DEFAULT.

	hugepages=	[HW,X86-32,IA-64] HugeTLB pages to allocate at boot.
	hugepagesz=	[HW,IA-64,PPC,X86-64] The size of the HugeTLB pages.
			On x86-64 and powerpc, this option can be specified
			multiple times interleaved with hugepages= to reserve
			huge pages of different sizes. Valid pages sizes on
			x86-64 are 2M (when the CPU supports "pse") and 1G
			(when the CPU supports the "pdpe1gb" cpuinfo flag)
			Note that 1GB pages can only be allocated at boot time
			using hugepages= and not freed afterwards.

	hvc_iucv=	[S390] Number of z/VM IUCV hypervisor console (HVC)
			       terminal devices. Valid values: 0..8
	hvc_iucv_allow=	[S390] Comma-separated list of z/VM user IDs.
			       If specified, z/VM IUCV HVC accepts connections
			       from listed z/VM user IDs only.

	hwthread_map=	[METAG] Comma-separated list of Linux cpu id to
			        hardware thread id mappings.
				Format: <cpu>:<hwthread>

	keep_bootcon	[KNL]
			Do not unregister boot console at start. This is only
			useful for debugging when something happens in the window
			between unregistering the boot console and initializing
			the real console.

	i2c_bus=	[HW] Override the default board specific I2C bus speed
			     or register an additional I2C bus that is not
			     registered from board initialization code.
			     Format:
			     <bus_id>,<clkrate>

	i8042.debug	[HW] Toggle i8042 debug mode
	i8042.direct	[HW] Put keyboard port into non-translated mode
	i8042.dumbkbd	[HW] Pretend that controller can only read data from
			     keyboard and cannot control its state
			     (Don't attempt to blink the leds)
	i8042.noaux	[HW] Don't check for auxiliary (== mouse) port
	i8042.nokbd	[HW] Don't check/create keyboard port
	i8042.noloop	[HW] Disable the AUX Loopback command while probing
			     for the AUX port
	i8042.nomux	[HW] Don't check presence of an active multiplexing
			     controller
	i8042.nopnp	[HW] Don't use ACPIPnP / PnPBIOS to discover KBD/AUX
			     controllers
	i8042.notimeout	[HW] Ignore timeout condition signalled by controller
	i8042.reset	[HW] Reset the controller during init and cleanup
	i8042.unlock	[HW] Unlock (ignore) the keylock

	i810=		[HW,DRM]

	i8k.ignore_dmi	[HW] Continue probing hardware even if DMI data
			indicates that the driver is running on unsupported
			hardware.
	i8k.force	[HW] Activate i8k driver even if SMM BIOS signature
			does not match list of supported models.
	i8k.power_status
			[HW] Report power status in /proc/i8k
			(disabled by default)
	i8k.restricted	[HW] Allow controlling fans only if SYS_ADMIN
			capability is set.

	i915.invert_brightness=
			[DRM] Invert the sense of the variable that is used to
			set the brightness of the panel backlight. Normally a
			brightness value of 0 indicates backlight switched off,
			and the maximum of the brightness value sets the backlight
			to maximum brightness. If this parameter is set to 0
			(default) and the machine requires it, or this parameter
			is set to 1, a brightness value of 0 sets the backlight
			to maximum brightness, and the maximum of the brightness
			value switches the backlight off.
			-1 -- never invert brightness
			 0 -- machine default
			 1 -- force brightness inversion

	icn=		[HW,ISDN]
			Format: <io>[,<membase>[,<icn_id>[,<icn_id2>]]]

	ide-core.nodma=	[HW] (E)IDE subsystem
			Format: =0.0 to prevent dma on hda, =0.1 hdb =1.0 hdc
			.vlb_clock .pci_clock .noflush .nohpa .noprobe .nowerr
			.cdrom .chs .ignore_cable are additional options
			See Documentation/ide/ide.txt.

	ide-pci-generic.all-generic-ide [HW] (E)IDE subsystem
			Claim all unknown PCI IDE storage controllers.

	idle=		[X86]
			Format: idle=poll, idle=halt, idle=nomwait
			Poll forces a polling idle loop that can slightly
			improve the performance of waking up a idle CPU, but
			will use a lot of power and make the system run hot.
			Not recommended.
			idle=halt: Halt is forced to be used for CPU idle.
			In such case C2/C3 won't be used again.
			idle=nomwait: Disable mwait for CPU C-states

	ignore_loglevel	[KNL]
			Ignore loglevel setting - this will print /all/
			kernel messages to the console. Useful for debugging.
			We also add it as printk module parameter, so users
			could change it dynamically, usually by
			/sys/module/printk/parameters/ignore_loglevel.

	ihash_entries=	[KNL]
			Set number of hash buckets for inode cache.

	ima_appraise=	[IMA] appraise integrity measurements
			Format: { "off" | "enforce" | "fix" }
			default: "enforce"

	ima_appraise_tcb [IMA]
			The builtin appraise policy appraises all files
			owned by uid=0.

	ima_hash=	[IMA]
			Format: { md5 | sha1 | rmd160 | sha256 | sha384
				   | sha512 | ... }
			default: "sha1"

			The list of supported hash algorithms is defined
			in crypto/hash_info.h.

	ima_tcb		[IMA]
			Load a policy which meets the needs of the Trusted
			Computing Base.  This means IMA will measure all
			programs exec'd, files mmap'd for exec, and all files
			opened for read by uid=0.

	ima_template=   [IMA]
			Select one of defined IMA measurements template formats.
			Formats: { "ima" | "ima-ng" }
			Default: "ima-ng"

	init=		[KNL]
			Format: <full_path>
			Run specified binary instead of /sbin/init as init
			process.

	initcall_debug	[KNL] Trace initcalls as they are executed.  Useful
			for working out where the kernel is dying during
			startup.

	initrd=		[BOOT] Specify the location of the initial ramdisk

	inport.irq=	[HW] Inport (ATI XL and Microsoft) busmouse driver
			Format: <irq>

	int_pln_enable  [x86] Enable power limit notification interrupt

	integrity_audit=[IMA]
			Format: { "0" | "1" }
			0 -- basic integrity auditing messages. (Default)
			1 -- additional integrity auditing messages.

	intel_iommu=	[DMAR] Intel IOMMU driver (DMAR) option
		on
			Enable intel iommu driver.
		off
			Disable intel iommu driver.
		igfx_off [Default Off]
			By default, gfx is mapped as normal device. If a gfx
			device has a dedicated DMAR unit, the DMAR unit is
			bypassed by not enabling DMAR with this option. In
			this case, gfx device will use physical address for
			DMA.
		forcedac [x86_64]
			With this option iommu will not optimize to look
			for io virtual address below 32-bit forcing dual
			address cycle on pci bus for cards supporting greater
			than 32-bit addressing. The default is to look
			for translation below 32-bit and if not available
			then look in the higher range.
		strict [Default Off]
			With this option on every unmap_single operation will
			result in a hardware IOTLB flush operation as opposed
			to batching them for performance.
		sp_off [Default Off]
			By default, super page will be supported if Intel IOMMU
			has the capability. With this option, super page will
			not be supported.

	intel_idle.max_cstate=	[KNL,HW,ACPI,X86]
			0	disables intel_idle and fall back on acpi_idle.
			1 to 6	specify maximum depth of C-state.

	intel_pstate=  [X86]
		       disable
		         Do not enable intel_pstate as the default
		         scaling driver for the supported processors

	intremap=	[X86-64, Intel-IOMMU]
			on	enable Interrupt Remapping (default)
			off	disable Interrupt Remapping
			nosid	disable Source ID checking
			no_x2apic_optout
				BIOS x2APIC opt-out request will be ignored

	iomem=		Disable strict checking of access to MMIO memory
		strict	regions from userspace.
		relaxed

	iommu=		[x86]
		off
		force
		noforce
		biomerge
		panic
		nopanic
		merge
		nomerge
		forcesac
		soft
		pt		[x86, IA-64]


	io7=		[HW] IO7 for Marvel based alpha systems
			See comment before marvel_specify_io7 in
			arch/alpha/kernel/core_marvel.c.

	io_delay=	[X86] I/O delay method
		0x80
			Standard port 0x80 based delay
		0xed
			Alternate port 0xed based delay (needed on some systems)
		udelay
			Simple two microseconds delay
		none
			No delay

	ip=		[IP_PNP]
			See Documentation/filesystems/nfs/nfsroot.txt.

	ip2=		[HW] Set IO/IRQ pairs for up to 4 IntelliPort boards
			See comment before ip2_setup() in
			drivers/char/ip2/ip2base.c.

	irqfixup	[HW]
			When an interrupt is not handled search all handlers
			for it. Intended to get systems with badly broken
			firmware running.

	irqpoll		[HW]
			When an interrupt is not handled search all handlers
			for it. Also check all handlers each timer
			interrupt. Intended to get systems with badly broken
			firmware running.

	isapnp=		[ISAPNP]
			Format: <RDP>,<reset>,<pci_scan>,<verbosity>

	isolcpus=	[KNL,SMP] Isolate CPUs from the general scheduler.
			Format:
			<cpu number>,...,<cpu number>
			or
			<cpu number>-<cpu number>
			(must be a positive range in ascending order)
			or a mixture
			<cpu number>,...,<cpu number>-<cpu number>

			This option can be used to specify one or more CPUs
			to isolate from the general SMP balancing and scheduling
			algorithms. You can move a process onto or off an
			"isolated" CPU via the CPU affinity syscalls or cpuset.
			<cpu number> begins at 0 and the maximum value is
			"number of CPUs in system - 1".

			This option is the preferred way to isolate CPUs. The
			alternative -- manually setting the CPU mask of all
			tasks in the system -- can cause problems and
			suboptimal load balancer performance.

	iucv=		[HW,NET]

	ivrs_ioapic	[HW,X86_64]
			Provide an override to the IOAPIC-ID<->DEVICE-ID
			mapping provided in the IVRS ACPI table. For
			example, to map IOAPIC-ID decimal 10 to
			PCI device 00:14.0 write the parameter as:
				ivrs_ioapic[10]=00:14.0

	ivrs_hpet	[HW,X86_64]
			Provide an override to the HPET-ID<->DEVICE-ID
			mapping provided in the IVRS ACPI table. For
			example, to map HPET-ID decimal 0 to
			PCI device 00:14.0 write the parameter as:
				ivrs_hpet[0]=00:14.0

	js=		[HW,JOY] Analog joystick
			See Documentation/input/joystick.txt.

	keepinitrd	[HW,ARM]

	kernelcore=nn[KMG]	[KNL,X86,IA-64,PPC] This parameter
			specifies the amount of memory usable by the kernel
			for non-movable allocations.  The requested amount is
			spread evenly throughout all nodes in the system. The
			remaining memory in each node is used for Movable
			pages. In the event, a node is too small to have both
			kernelcore and Movable pages, kernelcore pages will
			take priority and other nodes will have a larger number
			of Movable pages.  The Movable zone is used for the
			allocation of pages that may be reclaimed or moved
			by the page migration subsystem.  This means that
			HugeTLB pages may not be allocated from this zone.
			Note that allocations like PTEs-from-HighMem still
			use the HighMem zone if it exists, and the Normal
			zone if it does not.

	kgdbdbgp=	[KGDB,HW] kgdb over EHCI usb debug port.
			Format: <Controller#>[,poll interval]
			The controller # is the number of the ehci usb debug
			port as it is probed via PCI.  The poll interval is
			optional and is the number seconds in between
			each poll cycle to the debug port in case you need
			the functionality for interrupting the kernel with
			gdb or control-c on the dbgp connection.  When
			not using this parameter you use sysrq-g to break into
			the kernel debugger.

	kgdboc=		[KGDB,HW] kgdb over consoles.
			Requires a tty driver that supports console polling,
			or a supported polling keyboard driver (non-usb).
			 Serial only format: <serial_device>[,baud]
			 keyboard only format: kbd
			 keyboard and serial format: kbd,<serial_device>[,baud]
			Optional Kernel mode setting:
			 kms, kbd format: kms,kbd
			 kms, kbd and serial format: kms,kbd,<ser_dev>[,baud]

	kgdbwait	[KGDB] Stop kernel execution and enter the
			kernel debugger at the earliest opportunity.

	kmac=		[MIPS] korina ethernet MAC address.
			Configure the RouterBoard 532 series on-chip
			Ethernet adapter MAC address.

	kmemleak=	[KNL] Boot-time kmemleak enable/disable
			Valid arguments: on, off
			Default: on

	kmemcheck=	[X86] Boot-time kmemcheck enable/disable/one-shot mode
			Valid arguments: 0, 1, 2
			kmemcheck=0 (disabled)
			kmemcheck=1 (enabled)
			kmemcheck=2 (one-shot mode)
			Default: 2 (one-shot mode)

	kstack=N	[X86] Print N words from the kernel stack
			in oops dumps.

	kvm.ignore_msrs=[KVM] Ignore guest accesses to unhandled MSRs.
			Default is 0 (don't ignore, but inject #GP)

	kvm.mmu_audit=	[KVM] This is a R/W parameter which allows audit
			KVM MMU at runtime.
			Default is 0 (off)

	kvm-amd.nested=	[KVM,AMD] Allow nested virtualization in KVM/SVM.
			Default is 1 (enabled)

	kvm-amd.npt=	[KVM,AMD] Disable nested paging (virtualized MMU)
			for all guests.
			Default is 1 (enabled) if in 64-bit or 32-bit PAE mode.

	kvm-intel.ept=	[KVM,Intel] Disable extended page tables
			(virtualized MMU) support on capable Intel chips.
			Default is 1 (enabled)

	kvm-intel.emulate_invalid_guest_state=
			[KVM,Intel] Enable emulation of invalid guest states
			Default is 0 (disabled)

	kvm-intel.flexpriority=
			[KVM,Intel] Disable FlexPriority feature (TPR shadow).
			Default is 1 (enabled)

	kvm-intel.nested=
			[KVM,Intel] Enable VMX nesting (nVMX).
			Default is 0 (disabled)

	kvm-intel.unrestricted_guest=
			[KVM,Intel] Disable unrestricted guest feature
			(virtualized real and unpaged mode) on capable
			Intel chips. Default is 1 (enabled)

	kvm-intel.vpid=	[KVM,Intel] Disable Virtual Processor Identification
			feature (tagged TLBs) on capable Intel chips.
			Default is 1 (enabled)

	l2cr=		[PPC]

	l3cr=		[PPC]

	lapic		[X86-32,APIC] Enable the local APIC even if BIOS
			disabled it.

	lapic=		[x86,APIC] "notscdeadline" Do not use TSC deadline
			value for LAPIC timer one-shot implementation. Default
			back to the programmable timer unit in the LAPIC.

	lapic_timer_c2_ok	[X86,APIC] trust the local apic timer
			in C2 power state.

	libata.dma=	[LIBATA] DMA control
			libata.dma=0	  Disable all PATA and SATA DMA
			libata.dma=1	  PATA and SATA Disk DMA only
			libata.dma=2	  ATAPI (CDROM) DMA only
			libata.dma=4	  Compact Flash DMA only
			Combinations also work, so libata.dma=3 enables DMA
			for disks and CDROMs, but not CFs.

	libata.ignore_hpa=	[LIBATA] Ignore HPA limit
			libata.ignore_hpa=0	  keep BIOS limits (default)
			libata.ignore_hpa=1	  ignore limits, using full disk

	libata.noacpi	[LIBATA] Disables use of ACPI in libata suspend/resume
			when set.
			Format: <int>

	libata.force=	[LIBATA] Force configurations.  The format is comma
			separated list of "[ID:]VAL" where ID is
			PORT[.DEVICE].  PORT and DEVICE are decimal numbers
			matching port, link or device.  Basically, it matches
			the ATA ID string printed on console by libata.  If
			the whole ID part is omitted, the last PORT and DEVICE
			values are used.  If ID hasn't been specified yet, the
			configuration applies to all ports, links and devices.

			If only DEVICE is omitted, the parameter applies to
			the port and all links and devices behind it.  DEVICE
			number of 0 either selects the first device or the
			first fan-out link behind PMP device.  It does not
			select the host link.  DEVICE number of 15 selects the
			host link and device attached to it.

			The VAL specifies the configuration to force.  As long
			as there's no ambiguity shortcut notation is allowed.
			For example, both 1.5 and 1.5G would work for 1.5Gbps.
			The following configurations can be forced.

			* Cable type: 40c, 80c, short40c, unk, ign or sata.
			  Any ID with matching PORT is used.

			* SATA link speed limit: 1.5Gbps or 3.0Gbps.

			* Transfer mode: pio[0-7], mwdma[0-4] and udma[0-7].
			  udma[/][16,25,33,44,66,100,133] notation is also
			  allowed.

			* [no]ncq: Turn on or off NCQ.

			* nohrst, nosrst, norst: suppress hard, soft
                          and both resets.

			* rstonce: only attempt one reset during
			  hot-unplug link recovery

			* dump_id: dump IDENTIFY data.

			* atapi_dmadir: Enable ATAPI DMADIR bridge support

			* disable: Disable this device.

			If there are multiple matching configurations changing
			the same attribute, the last one is used.

	memblock=debug	[KNL] Enable memblock debug messages.

	load_ramdisk=	[RAM] List of ramdisks to load from floppy
			See Documentation/blockdev/ramdisk.txt.

	lockd.nlm_grace_period=P  [NFS] Assign grace period.
			Format: <integer>

	lockd.nlm_tcpport=N	[NFS] Assign TCP port.
			Format: <integer>

	lockd.nlm_timeout=T	[NFS] Assign timeout value.
			Format: <integer>

	lockd.nlm_udpport=M	[NFS] Assign UDP port.
			Format: <integer>

	logibm.irq=	[HW,MOUSE] Logitech Bus Mouse Driver
			Format: <irq>

	loglevel=	All Kernel Messages with a loglevel smaller than the
			console loglevel will be printed to the console. It can
			also be changed with klogd or other programs. The
			loglevels are defined as follows:

			0 (KERN_EMERG)		system is unusable
			1 (KERN_ALERT)		action must be taken immediately
			2 (KERN_CRIT)		critical conditions
			3 (KERN_ERR)		error conditions
			4 (KERN_WARNING)	warning conditions
			5 (KERN_NOTICE)		normal but significant condition
			6 (KERN_INFO)		informational
			7 (KERN_DEBUG)		debug-level messages

	log_buf_len=n[KMG]	Sets the size of the printk ring buffer,
			in bytes.  n must be a power of two.  The default
			size is set in the kernel config file.

	logo.nologo	[FB] Disables display of the built-in Linux logo.
			This may be used to provide more screen space for
			kernel log messages and is useful when debugging
			kernel boot problems.

	lp=0		[LP]	Specify parallel ports to use, e.g,
	lp=port[,port...]	lp=none,parport0 (lp0 not configured, lp1 uses
	lp=reset		first parallel port). 'lp=0' disables the
	lp=auto			printer driver. 'lp=reset' (which can be
				specified in addition to the ports) causes
				attached printers to be reset. Using
				lp=port1,port2,... specifies the parallel ports
				to associate lp devices with, starting with
				lp0. A port specification may be 'none' to skip
				that lp device, or a parport name such as
				'parport0'. Specifying 'lp=auto' instead of a
				port specification list means that device IDs
				from each port should be examined, to see if
				an IEEE 1284-compliant printer is attached; if
				so, the driver will manage that printer.
				See also header of drivers/char/lp.c.

	lpj=n		[KNL]
			Sets loops_per_jiffy to given constant, thus avoiding
			time-consuming boot-time autodetection (up to 250 ms per
			CPU). 0 enables autodetection (default). To determine
			the correct value for your kernel, boot with normal
			autodetection and see what value is printed. Note that
			on SMP systems the preset will be applied to all CPUs,
			which is likely to cause problems if your CPUs need
			significantly divergent settings. An incorrect value
			will cause delays in the kernel to be wrong, leading to
			unpredictable I/O errors and other breakage. Although
			unlikely, in the extreme case this might damage your
			hardware.

	ltpc=		[NET]
			Format: <io>,<irq>,<dma>

	machvec=	[IA-64] Force the use of a particular machine-vector
			(machvec) in a generic kernel.
			Example: machvec=hpzx1_swiotlb

	machtype=	[Loongson] Share the same kernel image file between different
			 yeeloong laptop.
			Example: machtype=lemote-yeeloong-2f-7inch

	max_addr=nn[KMG]	[KNL,BOOT,ia64] All physical memory greater
			than or equal to this physical address is ignored.

	maxcpus=	[SMP] Maximum number of processors that	an SMP kernel
			should make use of.  maxcpus=n : n >= 0 limits the
			kernel to using 'n' processors.  n=0 is a special case,
			it is equivalent to "nosmp", which also disables
			the IO APIC.

	max_loop=	[LOOP] The number of loop block devices that get
	(loop.max_loop)	unconditionally pre-created at init time. The default
			number is configured by BLK_DEV_LOOP_MIN_COUNT. Instead
			of statically allocating a predefined number, loop
			devices can be requested on-demand with the
			/dev/loop-control interface.

	mce		[X86-32] Machine Check Exception

	mce=option	[X86-64] See Documentation/x86/x86_64/boot-options.txt

	md=		[HW] RAID subsystems devices and level
			See Documentation/md.txt.

	mdacon=		[MDA]
			Format: <first>,<last>
			Specifies range of consoles to be captured by the MDA.

	mem=nn[KMG]	[KNL,BOOT] Force usage of a specific amount of memory
			Amount of memory to be used when the kernel is not able
			to see the whole system memory or for test.
			[X86] Work as limiting max address. Use together
			with memmap= to avoid physical address space collisions.
			Without memmap= PCI devices could be placed at addresses
			belonging to unused RAM.

	mem=nopentium	[BUGS=X86-32] Disable usage of 4MB pages for kernel
			memory.

	memchunk=nn[KMG]
			[KNL,SH] Allow user to override the default size for
			per-device physically contiguous DMA buffers.

	memmap=exactmap	[KNL,X86] Enable setting of an exact
			E820 memory map, as specified by the user.
			Such memmap=exactmap lines can be constructed based on
			BIOS output or other requirements. See the memmap=nn@ss
			option description.

	memmap=nn[KMG]@ss[KMG]
			[KNL] Force usage of a specific region of memory.
			Region of memory to be used is from ss to ss+nn.

	memmap=nn[KMG]#ss[KMG]
			[KNL,ACPI] Mark specific memory as ACPI data.
			Region of memory to be marked is from ss to ss+nn.

	memmap=nn[KMG]$ss[KMG]
			[KNL,ACPI] Mark specific memory as reserved.
			Region of memory to be reserved is from ss to ss+nn.
			Example: Exclude memory from 0x18690000-0x1869ffff
			         memmap=64K$0x18690000
			         or
			         memmap=0x10000$0x18690000

	memory_corruption_check=0/1 [X86]
			Some BIOSes seem to corrupt the first 64k of
			memory when doing things like suspend/resume.
			Setting this option will scan the memory
			looking for corruption.  Enabling this will
			both detect corruption and prevent the kernel
			from using the memory being corrupted.
			However, its intended as a diagnostic tool; if
			repeatable BIOS-originated corruption always
			affects the same memory, you can use memmap=
			to prevent the kernel from using that memory.

	memory_corruption_check_size=size [X86]
			By default it checks for corruption in the low
			64k, making this memory unavailable for normal
			use.  Use this parameter to scan for
			corruption in more or less memory.

	memory_corruption_check_period=seconds [X86]
			By default it checks for corruption every 60
			seconds.  Use this parameter to check at some
			other rate.  0 disables periodic checking.

	memtest=	[KNL,X86] Enable memtest
			Format: <integer>
			default : 0 <disable>
			Specifies the number of memtest passes to be
			performed. Each pass selects another test
			pattern from a given set of patterns. Memtest
			fills the memory with this pattern, validates
			memory contents and reserves bad memory
			regions that are detected.

	meye.*=		[HW] Set MotionEye Camera parameters
			See Documentation/video4linux/meye.txt.

	mfgpt_irq=	[IA-32] Specify the IRQ to use for the
			Multi-Function General Purpose Timers on AMD Geode
			platforms.

	mfgptfix	[X86-32] Fix MFGPT timers on AMD Geode platforms when
			the BIOS has incorrectly applied a workaround. TinyBIOS
			version 0.98 is known to be affected, 0.99 fixes the
			problem by letting the user disable the workaround.

	mga=		[HW,DRM]

	min_addr=nn[KMG]	[KNL,BOOT,ia64] All physical memory below this
			physical address is ignored.

	mini2440=	[ARM,HW,KNL]
			Format:[0..2][b][c][t]
			Default: "0tb"
			MINI2440 configuration specification:
			0 - The attached screen is the 3.5" TFT
			1 - The attached screen is the 7" TFT
			2 - The VGA Shield is attached (1024x768)
			Leaving out the screen size parameter will not load
			the TFT driver, and the framebuffer will be left
			unconfigured.
			b - Enable backlight. The TFT backlight pin will be
			linked to the kernel VESA blanking code and a GPIO
			LED. This parameter is not necessary when using the
			VGA shield.
			c - Enable the s3c camera interface.
			t - Reserved for enabling touchscreen support. The
			touchscreen support is not enabled in the mainstream
			kernel as of 2.6.30, a preliminary port can be found
			in the "bleeding edge" mini2440 support kernel at
			http://repo.or.cz/w/linux-2.6/mini2440.git

	mminit_loglevel=
			[KNL] When CONFIG_DEBUG_MEMORY_INIT is set, this
			parameter allows control of the logging verbosity for
			the additional memory initialisation checks. A value
			of 0 disables mminit logging and a level of 4 will
			log everything. Information is printed at KERN_DEBUG
			so loglevel=8 may also need to be specified.

	module.sig_enforce
			[KNL] When CONFIG_MODULE_SIG is set, this means that
			modules without (valid) signatures will fail to load.
			Note that if CONFIG_MODULE_SIG_FORCE is set, that
			is always true, so this option does nothing.

	mousedev.tap_time=
			[MOUSE] Maximum time between finger touching and
			leaving touchpad surface for touch to be considered
			a tap and be reported as a left button click (for
			touchpads working in absolute mode only).
			Format: <msecs>
	mousedev.xres=	[MOUSE] Horizontal screen resolution, used for devices
			reporting absolute coordinates, such as tablets
	mousedev.yres=	[MOUSE] Vertical screen resolution, used for devices
			reporting absolute coordinates, such as tablets

	movablecore=nn[KMG]	[KNL,X86,IA-64,PPC] This parameter
			is similar to kernelcore except it specifies the
			amount of memory used for migratable allocations.
			If both kernelcore and movablecore is specified,
			then kernelcore will be at *least* the specified
			value but may be more. If movablecore on its own
			is specified, the administrator must be careful
			that the amount of memory usable for all allocations
			is not too small.

	movable_node	[KNL,X86] Boot-time switch to enable the effects
			of CONFIG_MOVABLE_NODE=y. See mm/Kconfig for details.

	MTD_Partition=	[MTD]
			Format: <name>,<region-number>,<size>,<offset>

	MTD_Region=	[MTD] Format:
			<name>,<region-number>[,<base>,<size>,<buswidth>,<altbuswidth>]

	mtdparts=	[MTD]
			See drivers/mtd/cmdlinepart.c.

	multitce=off	[PPC]  This parameter disables the use of the pSeries
			firmware feature for updating multiple TCE entries
			at a time.

	onenand.bdry=	[HW,MTD] Flex-OneNAND Boundary Configuration

			Format: [die0_boundary][,die0_lock][,die1_boundary][,die1_lock]

			boundary - index of last SLC block on Flex-OneNAND.
				   The remaining blocks are configured as MLC blocks.
			lock	 - Configure if Flex-OneNAND boundary should be locked.
				   Once locked, the boundary cannot be changed.
				   1 indicates lock status, 0 indicates unlock status.

	mtdset=		[ARM]
			ARM/S3C2412 JIVE boot control

			See arch/arm/mach-s3c2412/mach-jive.c

	mtouchusb.raw_coordinates=
			[HW] Make the MicroTouch USB driver use raw coordinates
			('y', default) or cooked coordinates ('n')

	mtrr_chunk_size=nn[KMG] [X86]
			used for mtrr cleanup. It is largest continuous chunk
			that could hold holes aka. UC entries.

	mtrr_gran_size=nn[KMG] [X86]
			Used for mtrr cleanup. It is granularity of mtrr block.
			Default is 1.
			Large value could prevent small alignment from
			using up MTRRs.

	mtrr_spare_reg_nr=n [X86]
			Format: <integer>
			Range: 0,7 : spare reg number
			Default : 1
			Used for mtrr cleanup. It is spare mtrr entries number.
			Set to 2 or more if your graphical card needs more.

	n2=		[NET] SDL Inc. RISCom/N2 synchronous serial card

	netdev=		[NET] Network devices parameters
			Format: <irq>,<io>,<mem_start>,<mem_end>,<name>
			Note that mem_start is often overloaded to mean
			something different and driver-specific.
			This usage is only documented in each driver source
			file if at all.

	nf_conntrack.acct=
			[NETFILTER] Enable connection tracking flow accounting
			0 to disable accounting
			1 to enable accounting
			Default value is 0.

	nfsaddrs=	[NFS] Deprecated.  Use ip= instead.
			See Documentation/filesystems/nfs/nfsroot.txt.

	nfsroot=	[NFS] nfs root filesystem for disk-less boxes.
			See Documentation/filesystems/nfs/nfsroot.txt.

	nfsrootdebug	[NFS] enable nfsroot debugging messages.
			See Documentation/filesystems/nfs/nfsroot.txt.

	nfs.callback_tcpport=
			[NFS] set the TCP port on which the NFSv4 callback
			channel should listen.

	nfs.cache_getent=
			[NFS] sets the pathname to the program which is used
			to update the NFS client cache entries.

	nfs.cache_getent_timeout=
			[NFS] sets the timeout after which an attempt to
			update a cache entry is deemed to have failed.

	nfs.idmap_cache_timeout=
			[NFS] set the maximum lifetime for idmapper cache
			entries.

	nfs.enable_ino64=
			[NFS] enable 64-bit inode numbers.
			If zero, the NFS client will fake up a 32-bit inode
			number for the readdir() and stat() syscalls instead
			of returning the full 64-bit number.
			The default is to return 64-bit inode numbers.

	nfs.max_session_slots=
			[NFSv4.1] Sets the maximum number of session slots
			the client will attempt to negotiate with the server.
			This limits the number of simultaneous RPC requests
			that the client can send to the NFSv4.1 server.
			Note that there is little point in setting this
			value higher than the max_tcp_slot_table_limit.

	nfs.nfs4_disable_idmapping=
			[NFSv4] When set to the default of '1', this option
			ensures that both the RPC level authentication
			scheme and the NFS level operations agree to use
			numeric uids/gids if the mount is using the
			'sec=sys' security flavour. In effect it is
			disabling idmapping, which can make migration from
			legacy NFSv2/v3 systems to NFSv4 easier.
			Servers that do not support this mode of operation
			will be autodetected by the client, and it will fall
			back to using the idmapper.
			To turn off this behaviour, set the value to '0'.
	nfs.nfs4_unique_id=
			[NFS4] Specify an additional fixed unique ident-
			ification string that NFSv4 clients can insert into
			their nfs_client_id4 string.  This is typically a
			UUID that is generated at system install time.

	nfs.send_implementation_id =
			[NFSv4.1] Send client implementation identification
			information in exchange_id requests.
			If zero, no implementation identification information
			will be sent.
			The default is to send the implementation identification
			information.
	
	nfs.recover_lost_locks =
			[NFSv4] Attempt to recover locks that were lost due
			to a lease timeout on the server. Please note that
			doing this risks data corruption, since there are
			no guarantees that the file will remain unchanged
			after the locks are lost.
			If you want to enable the kernel legacy behaviour of
			attempting to recover these locks, then set this
			parameter to '1'.
			The default parameter value of '0' causes the kernel
			not to attempt recovery of lost locks.

	nfsd.nfs4_disable_idmapping=
			[NFSv4] When set to the default of '1', the NFSv4
			server will return only numeric uids and gids to
			clients using auth_sys, and will accept numeric uids
			and gids from such clients.  This is intended to ease
			migration from NFSv2/v3.

	objlayoutdriver.osd_login_prog=
			[NFS] [OBJLAYOUT] sets the pathname to the program which
			is used to automatically discover and login into new
			osd-targets. Please see:
			Documentation/filesystems/pnfs.txt for more explanations

	nmi_debug=	[KNL,AVR32,SH] Specify one or more actions to take
			when a NMI is triggered.
			Format: [state][,regs][,debounce][,die]

	nmi_watchdog=	[KNL,BUGS=X86] Debugging features for SMP kernels
			Format: [panic,][nopanic,][num]
			Valid num: 0
			0 - turn nmi_watchdog off
			When panic is specified, panic when an NMI watchdog
			timeout occurs (or 'nopanic' to override the opposite
			default).
			This is useful when you use a panic=... timeout and
			need the box quickly up again.

	netpoll.carrier_timeout=
			[NET] Specifies amount of time (in seconds) that
			netpoll should wait for a carrier. By default netpoll
			waits 4 seconds.

	no387		[BUGS=X86-32] Tells the kernel to use the 387 maths
			emulation library even if a 387 maths coprocessor
			is present.

	no_console_suspend
			[HW] Never suspend the console
			Disable suspending of consoles during suspend and
			hibernate operations.  Once disabled, debugging
			messages can reach various consoles while the rest
			of the system is being put to sleep (ie, while
			debugging driver suspend/resume hooks).  This may
			not work reliably with all consoles, but is known
			to work with serial and VGA consoles.
			To facilitate more flexible debugging, we also add
			console_suspend, a printk module parameter to control
			it. Users could use console_suspend (usually
			/sys/module/printk/parameters/console_suspend) to
			turn on/off it dynamically.

	noaliencache	[MM, NUMA, SLAB] Disables the allocation of alien
			caches in the slab allocator.  Saves per-node memory,
			but will impact performance.

	noalign		[KNL,ARM]

	noapic		[SMP,APIC] Tells the kernel to not make use of any
			IOAPICs that may be present in the system.

	nokaslr		[X86]
			Disable kernel base offset ASLR (Address Space
			Layout Randomization) if built into the kernel.

	noautogroup	Disable scheduler automatic task group creation.

	nobats		[PPC] Do not use BATs for mapping kernel lowmem
			on "Classic" PPC cores.

	nocache		[ARM]

	noclflush	[BUGS=X86] Don't use the CLFLUSH instruction

	nodelayacct	[KNL] Disable per-task delay accounting

	nodisconnect	[HW,SCSI,M68K] Disables SCSI disconnects.

	nodsp		[SH] Disable hardware DSP at boot time.

	noefi		[X86] Disable EFI runtime services support.

	noexec		[IA-64]

	noexec		[X86]
			On X86-32 available only on PAE configured kernels.
			noexec=on: enable non-executable mappings (default)
			noexec=off: disable non-executable mappings

	nopcid		[X86-64]
			Disable PCID (Process-Context IDentifier) even if it
			is supported by the processor.

	nosmap		[X86]
			Disable SMAP (Supervisor Mode Access Prevention)
			even if it is supported by processor.

	nosmep		[X86]
			Disable SMEP (Supervisor Mode Execution Prevention)
			even if it is supported by processor.

	noexec32	[X86-64]
			This affects only 32-bit executables.
			noexec32=on: enable non-executable mappings (default)
				read doesn't imply executable mappings
			noexec32=off: disable non-executable mappings
				read implies executable mappings

	nofpu		[SH] Disable hardware FPU at boot time.

	nofxsr		[BUGS=X86-32] Disables x86 floating point extended
			register save and restore. The kernel will only save
			legacy floating-point registers on task switch.

	noxsave		[BUGS=X86] Disables x86 extended register state save
			and restore using xsave. The kernel will fallback to
			enabling legacy floating-point and sse state.

	eagerfpu=	[X86]
			on	enable eager fpu restore
			off	disable eager fpu restore
			auto	selects the default scheme, which automatically
				enables eagerfpu restore for xsaveopt.

	nohlt		[BUGS=ARM,SH] Tells the kernel that the sleep(SH) or
			wfi(ARM) instruction doesn't work correctly and not to
			use it. This is also useful when using JTAG debugger.

	no_file_caps	Tells the kernel not to honor file capabilities.  The
			only way then for a file to be executed with privilege
			is to be setuid root or executed by root.

	nohalt		[IA-64] Tells the kernel not to use the power saving
			function PAL_HALT_LIGHT when idle. This increases
			power-consumption. On the positive side, it reduces
			interrupt wake-up latency, which may improve performance
			in certain environments such as networked servers or
			real-time systems.

	nohz=		[KNL] Boottime enable/disable dynamic ticks
			Valid arguments: on, off
			Default: on

	nohz_full=	[KNL,BOOT]
			In kernels built with CONFIG_NO_HZ_FULL=y, set
			the specified list of CPUs whose tick will be stopped
			whenever possible. The boot CPU will be forced outside
			the range to maintain the timekeeping.
			The CPUs in this range must also be included in the
			rcu_nocbs= set.

	noiotrap	[SH] Disables trapped I/O port accesses.

	noirqdebug	[X86-32] Disables the code which attempts to detect and
			disable unhandled interrupt sources.

	no_timer_check	[X86,APIC] Disables the code which tests for
			broken timer IRQ sources.

	noisapnp	[ISAPNP] Disables ISA PnP code.

	noinitrd	[RAM] Tells the kernel not to load any configured
			initial RAM disk.

	nointremap	[X86-64, Intel-IOMMU] Do not enable interrupt
			remapping.
			[Deprecated - use intremap=off]

	nointroute	[IA-64]

	nojitter	[IA-64] Disables jitter checking for ITC timers.

	no-kvmclock	[X86,KVM] Disable paravirtualized KVM clock driver

	no-kvmapf	[X86,KVM] Disable paravirtualized asynchronous page
			fault handling.

	no-steal-acc    [X86,KVM] Disable paravirtualized steal time accounting.
			steal time is computed, but won't influence scheduler
			behaviour

	nolapic		[X86-32,APIC] Do not enable or use the local APIC.

	nolapic_timer	[X86-32,APIC] Do not use the local APIC timer.

	noltlbs		[PPC] Do not use large page/tlb entries for kernel
			lowmem mapping on PPC40x.

	nomca		[IA-64] Disable machine check abort handling

	nomce		[X86-32] Machine Check Exception

	nomfgpt		[X86-32] Disable Multi-Function General Purpose
			Timer usage (for AMD Geode machines).

	nonmi_ipi	[X86] Disable using NMI IPIs during panic/reboot to
			shutdown the other cpus.  Instead use the REBOOT_VECTOR
			irq.

	nomodule	Disable module load

	nopat		[X86] Disable PAT (page attribute table extension of
			pagetables) support.

	norandmaps	Don't use address space randomization.  Equivalent to
			echo 0 > /proc/sys/kernel/randomize_va_space

	noreplace-paravirt	[X86,IA-64,PV_OPS] Don't patch paravirt_ops

	noreplace-smp	[X86-32,SMP] Don't replace SMP instructions
			with UP alternatives

	nordrand	[X86] Disable the direct use of the RDRAND
			instruction even if it is supported by the
			processor.  RDRAND is still available to user
			space applications.

	noresume	[SWSUSP] Disables resume and restores original swap
			space.

	no-scroll	[VGA] Disables scrollback.
			This is required for the Braillex ib80-piezo Braille
			reader made by F.H. Papenmeier (Germany).

	nosbagart	[IA-64]

	nosep		[BUGS=X86-32] Disables x86 SYSENTER/SYSEXIT support.

	nosmp		[SMP] Tells an SMP kernel to act as a UP kernel,
			and disable the IO APIC.  legacy for "maxcpus=0".

	nosoftlockup	[KNL] Disable the soft-lockup detector.

	nosync		[HW,M68K] Disables sync negotiation for all devices.

	notsc		[BUGS=X86-32] Disable Time Stamp Counter

	nousb		[USB] Disable the USB subsystem

	nowatchdog	[KNL] Disable the lockup detector (NMI watchdog).

	nowb		[ARM]

	nox2apic	[X86-64,APIC] Do not enable x2APIC mode.

	cpu0_hotplug	[X86] Turn on CPU0 hotplug feature when
			CONFIG_BOOTPARAM_HOTPLUG_CPU0 is off.
			Some features depend on CPU0. Known dependencies are:
			1. Resume from suspend/hibernate depends on CPU0.
			Suspend/hibernate will fail if CPU0 is offline and you
			need to online CPU0 before suspend/hibernate.
			2. PIC interrupts also depend on CPU0. CPU0 can't be
			removed if a PIC interrupt is detected.
			It's said poweroff/reboot may depend on CPU0 on some
			machines although I haven't seen such issues so far
			after CPU0 is offline on a few tested machines.
			If the dependencies are under your control, you can
			turn on cpu0_hotplug.

	nptcg=		[IA-64] Override max number of concurrent global TLB
			purges which is reported from either PAL_VM_SUMMARY or
			SAL PALO.

	nr_cpus=	[SMP] Maximum number of processors that	an SMP kernel
			could support.  nr_cpus=n : n >= 1 limits the kernel to
			supporting 'n' processors. Later in runtime you can not
			use hotplug cpu feature to put more cpu back to online.
			just like you compile the kernel NR_CPUS=n

	nr_uarts=	[SERIAL] maximum number of UARTs to be registered.

	numa_balancing=	[KNL,X86] Enable or disable automatic NUMA balancing.
			Allowed values are enable and disable

	numa_zonelist_order= [KNL, BOOT] Select zonelist order for NUMA.
			one of ['zone', 'node', 'default'] can be specified
			This can be set from sysctl after boot.
			See Documentation/sysctl/vm.txt for details.

	ohci1394_dma=early	[HW] enable debugging via the ohci1394 driver.
			See Documentation/debugging-via-ohci1394.txt for more
			info.

	olpc_ec_timeout= [OLPC] ms delay when issuing EC commands
			Rather than timing out after 20 ms if an EC
			command is not properly ACKed, override the length
			of the timeout.  We have interrupts disabled while
			waiting for the ACK, so if this is set too high
			interrupts *may* be lost!

	omap_mux=	[OMAP] Override bootloader pin multiplexing.
			Format: <mux_mode0.mode_name=value>...
			For example, to override I2C bus2:
			omap_mux=i2c2_scl.i2c2_scl=0x100,i2c2_sda.i2c2_sda=0x100

	oprofile.timer=	[HW]
			Use timer interrupt instead of performance counters

	oprofile.cpu_type=	Force an oprofile cpu type
			This might be useful if you have an older oprofile
			userland or if you want common events.
			Format: { arch_perfmon }
			arch_perfmon: [X86] Force use of architectural
				perfmon on Intel CPUs instead of the
				CPU specific event set.
			timer: [X86] Force use of architectural NMI
				timer mode (see also oprofile.timer
				for generic hr timer mode)
				[s390] Force legacy basic mode sampling
                                (report cpu_type "timer")

	oops=panic	Always panic on oopses. Default is to just kill the
			process, but there is a small probability of
			deadlocking the machine.
			This will also cause panics on machine check exceptions.
			Useful together with panic=30 to trigger a reboot.

	OSS		[HW,OSS]
			See Documentation/sound/oss/oss-parameters.txt

	panic=		[KNL] Kernel behaviour on panic: delay <timeout>
			timeout > 0: seconds before rebooting
			timeout = 0: wait forever
			timeout < 0: reboot immediately
			Format: <timeout>

	parkbd.port=	[HW] Parallel port number the keyboard adapter is
			connected to, default is 0.
			Format: <parport#>
	parkbd.mode=	[HW] Parallel port keyboard adapter mode of operation,
			0 for XT, 1 for AT (default is AT).
			Format: <mode>

	parport=	[HW,PPT] Specify parallel ports. 0 disables.
			Format: { 0 | auto | 0xBBB[,IRQ[,DMA]] }
			Use 'auto' to force the driver to use any
			IRQ/DMA settings detected (the default is to
			ignore detected IRQ/DMA settings because of
			possible conflicts). You can specify the base
			address, IRQ, and DMA settings; IRQ and DMA
			should be numbers, or 'auto' (for using detected
			settings on that particular port), or 'nofifo'
			(to avoid using a FIFO even if it is detected).
			Parallel ports are assigned in the order they
			are specified on the command line, starting
			with parport0.

	parport_init_mode=	[HW,PPT]
			Configure VIA parallel port to operate in
			a specific mode. This is necessary on Pegasos
			computer where firmware has no options for setting
			up parallel port mode and sets it to spp.
			Currently this function knows 686a and 8231 chips.
			Format: [spp|ps2|epp|ecp|ecpepp]

	pause_on_oops=
			Halt all CPUs after the first oops has been printed for
			the specified number of seconds.  This is to be used if
			your oopses keep scrolling off the screen.

	pax_nouderef	[X86] disables UDEREF.  Most likely needed under certain
			virtualization environments that don't cope well with the
			expand down segment used by UDEREF on X86-32 or the frequent
			page table updates on X86-64.

	pax_sanitize_slab=
<<<<<<< HEAD
			0/1 to disable/enable slab object sanitization (enabled by
			default).
=======
			Format: { 0 | 1 | off | fast | full }
			Options '0' and '1' are only provided for backward
			compatibility, 'off' or 'fast' should be used instead.
			0|off : disable slab object sanitization
			1|fast: enable slab object sanitization excluding
				whitelisted slabs (default)
			full  : sanitize all slabs, even the whitelisted ones
>>>>>>> ab39e721

	pax_softmode=	0/1 to disable/enable PaX softmode on boot already.

	pax_extra_latent_entropy
			Enable a very simple form of latent entropy extraction
			from the first 4GB of memory as the bootmem allocator
			passes the memory pages to the buddy allocator.

	pax_weakuderef	[X86-64] enables the weaker but faster form of UDEREF
			when the processor supports PCID.

	pcbit=		[HW,ISDN]

	pcd.		[PARIDE]
			See header of drivers/block/paride/pcd.c.
			See also Documentation/blockdev/paride.txt.

	pci=option[,option...]	[PCI] various PCI subsystem options:
		earlydump	[X86] dump PCI config space before the kernel
			        changes anything
		off		[X86] don't probe for the PCI bus
		bios		[X86-32] force use of PCI BIOS, don't access
				the hardware directly. Use this if your machine
				has a non-standard PCI host bridge.
		nobios		[X86-32] disallow use of PCI BIOS, only direct
				hardware access methods are allowed. Use this
				if you experience crashes upon bootup and you
				suspect they are caused by the BIOS.
		conf1		[X86] Force use of PCI Configuration
				Mechanism 1.
		conf2		[X86] Force use of PCI Configuration
				Mechanism 2.
		noaer		[PCIE] If the PCIEAER kernel config parameter is
				enabled, this kernel boot option can be used to
				disable the use of PCIE advanced error reporting.
		nodomains	[PCI] Disable support for multiple PCI
				root domains (aka PCI segments, in ACPI-speak).
		nommconf	[X86] Disable use of MMCONFIG for PCI
				Configuration
		check_enable_amd_mmconf [X86] check for and enable
				properly configured MMIO access to PCI
				config space on AMD family 10h CPU
		nomsi		[MSI] If the PCI_MSI kernel config parameter is
				enabled, this kernel boot option can be used to
				disable the use of MSI interrupts system-wide.
		noioapicquirk	[APIC] Disable all boot interrupt quirks.
				Safety option to keep boot IRQs enabled. This
				should never be necessary.
		ioapicreroute	[APIC] Enable rerouting of boot IRQs to the
				primary IO-APIC for bridges that cannot disable
				boot IRQs. This fixes a source of spurious IRQs
				when the system masks IRQs.
		noioapicreroute	[APIC] Disable workaround that uses the
				boot IRQ equivalent of an IRQ that connects to
				a chipset where boot IRQs cannot be disabled.
				The opposite of ioapicreroute.
		biosirq		[X86-32] Use PCI BIOS calls to get the interrupt
				routing table. These calls are known to be buggy
				on several machines and they hang the machine
				when used, but on other computers it's the only
				way to get the interrupt routing table. Try
				this option if the kernel is unable to allocate
				IRQs or discover secondary PCI buses on your
				motherboard.
		rom		[X86] Assign address space to expansion ROMs.
				Use with caution as certain devices share
				address decoders between ROMs and other
				resources.
		norom		[X86] Do not assign address space to
				expansion ROMs that do not already have
				BIOS assigned address ranges.
		nobar		[X86] Do not assign address space to the
				BARs that weren't assigned by the BIOS.
		irqmask=0xMMMM	[X86] Set a bit mask of IRQs allowed to be
				assigned automatically to PCI devices. You can
				make the kernel exclude IRQs of your ISA cards
				this way.
		pirqaddr=0xAAAAA	[X86] Specify the physical address
				of the PIRQ table (normally generated
				by the BIOS) if it is outside the
				F0000h-100000h range.
		lastbus=N	[X86] Scan all buses thru bus #N. Can be
				useful if the kernel is unable to find your
				secondary buses and you want to tell it
				explicitly which ones they are.
		assign-busses	[X86] Always assign all PCI bus
				numbers ourselves, overriding
				whatever the firmware may have done.
		usepirqmask	[X86] Honor the possible IRQ mask stored
				in the BIOS $PIR table. This is needed on
				some systems with broken BIOSes, notably
				some HP Pavilion N5400 and Omnibook XE3
				notebooks. This will have no effect if ACPI
				IRQ routing is enabled.
		noacpi		[X86] Do not use ACPI for IRQ routing
				or for PCI scanning.
		use_crs		[X86] Use PCI host bridge window information
				from ACPI.  On BIOSes from 2008 or later, this
				is enabled by default.  If you need to use this,
				please report a bug.
		nocrs		[X86] Ignore PCI host bridge windows from ACPI.
			        If you need to use this, please report a bug.
		routeirq	Do IRQ routing for all PCI devices.
				This is normally done in pci_enable_device(),
				so this option is a temporary workaround
				for broken drivers that don't call it.
		skip_isa_align	[X86] do not align io start addr, so can
				handle more pci cards
		firmware	[ARM] Do not re-enumerate the bus but instead
				just use the configuration from the
				bootloader. This is currently used on
				IXP2000 systems where the bus has to be
				configured a certain way for adjunct CPUs.
		noearly		[X86] Don't do any early type 1 scanning.
				This might help on some broken boards which
				machine check when some devices' config space
				is read. But various workarounds are disabled
				and some IOMMU drivers will not work.
		bfsort		Sort PCI devices into breadth-first order.
				This sorting is done to get a device
				order compatible with older (<= 2.4) kernels.
		nobfsort	Don't sort PCI devices into breadth-first order.
		pcie_bus_tune_off	Disable PCIe MPS (Max Payload Size)
				tuning and use the BIOS-configured MPS defaults.
		pcie_bus_safe	Set every device's MPS to the largest value
				supported by all devices below the root complex.
		pcie_bus_perf	Set device MPS to the largest allowable MPS
				based on its parent bus. Also set MRRS (Max
				Read Request Size) to the largest supported
				value (no larger than the MPS that the device
				or bus can support) for best performance.
		pcie_bus_peer2peer	Set every device's MPS to 128B, which
				every device is guaranteed to support. This
				configuration allows peer-to-peer DMA between
				any pair of devices, possibly at the cost of
				reduced performance.  This also guarantees
				that hot-added devices will work.
		cbiosize=nn[KMG]	The fixed amount of bus space which is
				reserved for the CardBus bridge's IO window.
				The default value is 256 bytes.
		cbmemsize=nn[KMG]	The fixed amount of bus space which is
				reserved for the CardBus bridge's memory
				window. The default value is 64 megabytes.
		resource_alignment=
				Format:
				[<order of align>@][<domain>:]<bus>:<slot>.<func>[; ...]
				Specifies alignment and device to reassign
				aligned memory resources.
				If <order of align> is not specified,
				PAGE_SIZE is used as alignment.
				PCI-PCI bridge can be specified, if resource
				windows need to be expanded.
		ecrc=		Enable/disable PCIe ECRC (transaction layer
				end-to-end CRC checking).
				bios: Use BIOS/firmware settings. This is the
				the default.
				off: Turn ECRC off
				on: Turn ECRC on.
		hpiosize=nn[KMG]	The fixed amount of bus space which is
				reserved for hotplug bridge's IO window.
				Default size is 256 bytes.
		hpmemsize=nn[KMG]	The fixed amount of bus space which is
				reserved for hotplug bridge's memory window.
				Default size is 2 megabytes.
		realloc=	Enable/disable reallocating PCI bridge resources
				if allocations done by BIOS are too small to
				accommodate resources required by all child
				devices.
				off: Turn realloc off
				on: Turn realloc on
		realloc		same as realloc=on
		noari		do not use PCIe ARI.
		pcie_scan_all	Scan all possible PCIe devices.  Otherwise we
				only look for one device below a PCIe downstream
				port.

	pcie_aspm=	[PCIE] Forcibly enable or disable PCIe Active State Power
			Management.
		off	Disable ASPM.
		force	Enable ASPM even on devices that claim not to support it.
			WARNING: Forcing ASPM on may cause system lockups.

	pcie_hp=	[PCIE] PCI Express Hotplug driver options:
		nomsi	Do not use MSI for PCI Express Native Hotplug (this
			makes all PCIe ports use INTx for hotplug services).

	pcie_ports=	[PCIE] PCIe ports handling:
		auto	Ask the BIOS whether or not to use native PCIe services
			associated with PCIe ports (PME, hot-plug, AER).  Use
			them only if that is allowed by the BIOS.
		native	Use native PCIe services associated with PCIe ports
			unconditionally.
		compat	Treat PCIe ports as PCI-to-PCI bridges, disable the PCIe
			ports driver.

	pcie_pme=	[PCIE,PM] Native PCIe PME signaling options:
		nomsi	Do not use MSI for native PCIe PME signaling (this makes
			all PCIe root ports use INTx for all services).

	pcmv=		[HW,PCMCIA] BadgePAD 4

	pd.		[PARIDE]
			See Documentation/blockdev/paride.txt.

	pdcchassis=	[PARISC,HW] Disable/Enable PDC Chassis Status codes at
			boot time.
			Format: { 0 | 1 }
			See arch/parisc/kernel/pdc_chassis.c

	percpu_alloc=	Select which percpu first chunk allocator to use.
			Currently supported values are "embed" and "page".
			Archs may support subset or none of the	selections.
			See comments in mm/percpu.c for details on each
			allocator.  This parameter is primarily	for debugging
			and performance comparison.

	pf.		[PARIDE]
			See Documentation/blockdev/paride.txt.

	pg.		[PARIDE]
			See Documentation/blockdev/paride.txt.

	pirq=		[SMP,APIC] Manual mp-table setup
			See Documentation/x86/i386/IO-APIC.txt.

	plip=		[PPT,NET] Parallel port network link
			Format: { parport<nr> | timid | 0 }
			See also Documentation/parport.txt.

	pmtmr=		[X86] Manual setup of pmtmr I/O Port.
			Override pmtimer IOPort with a hex value.
			e.g. pmtmr=0x508

	pnp.debug=1	[PNP]
			Enable PNP debug messages (depends on the
			CONFIG_PNP_DEBUG_MESSAGES option).  Change at run-time
			via /sys/module/pnp/parameters/debug.  We always show
			current resource usage; turning this on also shows
			possible settings and some assignment information.

	pnpacpi=	[ACPI]
			{ off }

	pnpbios=	[ISAPNP]
			{ on | off | curr | res | no-curr | no-res }

	pnp_reserve_irq=
			[ISAPNP] Exclude IRQs for the autoconfiguration

	pnp_reserve_dma=
			[ISAPNP] Exclude DMAs for the autoconfiguration

	pnp_reserve_io=	[ISAPNP] Exclude I/O ports for the autoconfiguration
			Ranges are in pairs (I/O port base and size).

	pnp_reserve_mem=
			[ISAPNP] Exclude memory regions for the
			autoconfiguration.
			Ranges are in pairs (memory base and size).

	ports=		[IP_VS_FTP] IPVS ftp helper module
			Default is 21.
			Up to 8 (IP_VS_APP_MAX_PORTS) ports
			may be specified.
			Format: <port>,<port>....

	print-fatal-signals=
			[KNL] debug: print fatal signals

			If enabled, warn about various signal handling
			related application anomalies: too many signals,
			too many POSIX.1 timers, fatal signals causing a
			coredump - etc.

			If you hit the warning due to signal overflow,
			you might want to try "ulimit -i unlimited".

			default: off.

	printk.always_kmsg_dump=
			Trigger kmsg_dump for cases other than kernel oops or
			panics
			Format: <bool>  (1/Y/y=enable, 0/N/n=disable)
			default: disabled

	printk.time=	Show timing data prefixed to each printk message line
			Format: <bool>  (1/Y/y=enable, 0/N/n=disable)

	processor.max_cstate=	[HW,ACPI]
			Limit processor to maximum C-state
			max_cstate=9 overrides any DMI blacklist limit.

	processor.nocst	[HW,ACPI]
			Ignore the _CST method to determine C-states,
			instead using the legacy FADT method

	profile=	[KNL] Enable kernel profiling via /proc/profile
			Format: [schedule,]<number>
			Param: "schedule" - profile schedule points.
			Param: <number> - step/bucket size as a power of 2 for
				statistical time based profiling.
			Param: "sleep" - profile D-state sleeping (millisecs).
				Requires CONFIG_SCHEDSTATS
			Param: "kvm" - profile VM exits.

	prompt_ramdisk=	[RAM] List of RAM disks to prompt for floppy disk
			before loading.
			See Documentation/blockdev/ramdisk.txt.

	psmouse.proto=	[HW,MOUSE] Highest PS2 mouse protocol extension to
			probe for; one of (bare|imps|exps|lifebook|any).
	psmouse.rate=	[HW,MOUSE] Set desired mouse report rate, in reports
			per second.
	psmouse.resetafter=	[HW,MOUSE]
			Try to reset the device after so many bad packets
			(0 = never).
	psmouse.resolution=
			[HW,MOUSE] Set desired mouse resolution, in dpi.
	psmouse.smartscroll=
			[HW,MOUSE] Controls Logitech smartscroll autorepeat.
			0 = disabled, 1 = enabled (default).

	pstore.backend=	Specify the name of the pstore backend to use

	pt.		[PARIDE]
			See Documentation/blockdev/paride.txt.

	pty.legacy_count=
			[KNL] Number of legacy pty's. Overwrites compiled-in
			default number.

	quiet		[KNL] Disable most log messages

	r128=		[HW,DRM]

	raid=		[HW,RAID]
			See Documentation/md.txt.

	ramdisk_blocksize=	[RAM]
			See Documentation/blockdev/ramdisk.txt.

	ramdisk_size=	[RAM] Sizes of RAM disks in kilobytes
			See Documentation/blockdev/ramdisk.txt.

	rcu_nocbs=	[KNL]
			In kernels built with CONFIG_RCU_NOCB_CPU=y, set
			the specified list of CPUs to be no-callback CPUs.
			Invocation of these CPUs' RCU callbacks will
			be offloaded to "rcuox/N" kthreads created for
			that purpose, where "x" is "b" for RCU-bh, "p"
			for RCU-preempt, and "s" for RCU-sched, and "N"
			is the CPU number.  This reduces OS jitter on the
			offloaded CPUs, which can be useful for HPC and
			real-time workloads.  It can also improve energy
			efficiency for asymmetric multiprocessors.

	rcu_nocb_poll	[KNL]
			Rather than requiring that offloaded CPUs
			(specified by rcu_nocbs= above) explicitly
			awaken the corresponding "rcuoN" kthreads,
			make these kthreads poll for callbacks.
			This improves the real-time response for the
			offloaded CPUs by relieving them of the need to
			wake up the corresponding kthread, but degrades
			energy efficiency by requiring that the kthreads
			periodically wake up to do the polling.

	rcutree.blimit=	[KNL]
			Set maximum number of finished RCU callbacks to
			process in one batch.

	rcutree.rcu_fanout_leaf= [KNL]
			Increase the number of CPUs assigned to each
			leaf rcu_node structure.  Useful for very large
			systems.

	rcutree.jiffies_till_first_fqs= [KNL]
			Set delay from grace-period initialization to
			first attempt to force quiescent states.
			Units are jiffies, minimum value is zero,
			and maximum value is HZ.

	rcutree.jiffies_till_next_fqs= [KNL]
			Set delay between subsequent attempts to force
			quiescent states.  Units are jiffies, minimum
			value is one, and maximum value is HZ.

	rcutree.qhimark= [KNL]
			Set threshold of queued RCU callbacks beyond which
			batch limiting is disabled.

	rcutree.qlowmark= [KNL]
			Set threshold of queued RCU callbacks below which
			batch limiting is re-enabled.

	rcutree.rcu_idle_gp_delay= [KNL]
			Set wakeup interval for idle CPUs that have
			RCU callbacks (RCU_FAST_NO_HZ=y).

	rcutree.rcu_idle_lazy_gp_delay= [KNL]
			Set wakeup interval for idle CPUs that have
			only "lazy" RCU callbacks (RCU_FAST_NO_HZ=y).
			Lazy RCU callbacks are those which RCU can
			prove do nothing more than free memory.

	rcutorture.fqs_duration= [KNL]
			Set duration of force_quiescent_state bursts.

	rcutorture.fqs_holdoff= [KNL]
			Set holdoff time within force_quiescent_state bursts.

	rcutorture.fqs_stutter= [KNL]
			Set wait time between force_quiescent_state bursts.

	rcutorture.gp_exp= [KNL]
			Use expedited update-side primitives.

	rcutorture.gp_normal= [KNL]
			Use normal (non-expedited) update-side primitives.
			If both gp_exp and gp_normal are set, do both.
			If neither gp_exp nor gp_normal are set, still
			do both.

	rcutorture.n_barrier_cbs= [KNL]
			Set callbacks/threads for rcu_barrier() testing.

	rcutorture.nfakewriters= [KNL]
			Set number of concurrent RCU writers.  These just
			stress RCU, they don't participate in the actual
			test, hence the "fake".

	rcutorture.nreaders= [KNL]
			Set number of RCU readers.

	rcutorture.object_debug= [KNL]
			Enable debug-object double-call_rcu() testing.

	rcutorture.onoff_holdoff= [KNL]
			Set time (s) after boot for CPU-hotplug testing.

	rcutorture.onoff_interval= [KNL]
			Set time (s) between CPU-hotplug operations, or
			zero to disable CPU-hotplug testing.

	rcutorture.rcutorture_runnable= [BOOT]
			Start rcutorture running at boot time.

	rcutorture.shuffle_interval= [KNL]
			Set task-shuffle interval (s).  Shuffling tasks
			allows some CPUs to go into dyntick-idle mode
			during the rcutorture test.

	rcutorture.shutdown_secs= [KNL]
			Set time (s) after boot system shutdown.  This
			is useful for hands-off automated testing.

	rcutorture.stall_cpu= [KNL]
			Duration of CPU stall (s) to test RCU CPU stall
			warnings, zero to disable.

	rcutorture.stall_cpu_holdoff= [KNL]
			Time to wait (s) after boot before inducing stall.

	rcutorture.stat_interval= [KNL]
			Time (s) between statistics printk()s.

	rcutorture.stutter= [KNL]
			Time (s) to stutter testing, for example, specifying
			five seconds causes the test to run for five seconds,
			wait for five seconds, and so on.  This tests RCU's
			ability to transition abruptly to and from idle.

	rcutorture.test_boost= [KNL]
			Test RCU priority boosting?  0=no, 1=maybe, 2=yes.
			"Maybe" means test if the RCU implementation
			under test support RCU priority boosting.

	rcutorture.test_boost_duration= [KNL]
			Duration (s) of each individual boost test.

	rcutorture.test_boost_interval= [KNL]
			Interval (s) between each boost test.

	rcutorture.test_no_idle_hz= [KNL]
			Test RCU's dyntick-idle handling.  See also the
			rcutorture.shuffle_interval parameter.

	rcutorture.torture_type= [KNL]
			Specify the RCU implementation to test.

	rcutorture.verbose= [KNL]
			Enable additional printk() statements.

	rcupdate.rcu_expedited= [KNL]
			Use expedited grace-period primitives, for
			example, synchronize_rcu_expedited() instead
			of synchronize_rcu().  This reduces latency,
			but can increase CPU utilization, degrade
			real-time latency, and degrade energy efficiency.

	rcupdate.rcu_cpu_stall_suppress= [KNL]
			Suppress RCU CPU stall warning messages.

	rcupdate.rcu_cpu_stall_timeout= [KNL]
			Set timeout for RCU CPU stall warning messages.

	rdinit=		[KNL]
			Format: <full_path>
			Run specified binary instead of /init from the ramdisk,
			used for early userspace startup. See initrd.

	reboot=		[KNL]
			Format (x86 or x86_64):
				[w[arm] | c[old] | h[ard] | s[oft] | g[pio]] \
				[[,]s[mp]#### \
				[[,]b[ios] | a[cpi] | k[bd] | t[riple] | e[fi] | p[ci]] \
				[[,]f[orce]
			Where reboot_mode is one of warm (soft) or cold (hard) or gpio,
			      reboot_type is one of bios, acpi, kbd, triple, efi, or pci,
			      reboot_force is either force or not specified,
			      reboot_cpu is s[mp]#### with #### being the processor
					to be used for rebooting.

	relax_domain_level=
			[KNL, SMP] Set scheduler's default relax_domain_level.
			See Documentation/cgroups/cpusets.txt.

	reserve=	[KNL,BUGS] Force the kernel to ignore some iomem area

	reservetop=	[X86-32]
			Format: nn[KMG]
			Reserves a hole at the top of the kernel virtual
			address space.

	reservelow=	[X86]
			Format: nn[K]
			Set the amount of memory to reserve for BIOS at
			the bottom of the address space.

	reset_devices	[KNL] Force drivers to reset the underlying device
			during initialization.

	resume=		[SWSUSP]
			Specify the partition device for software suspend
			Format:
			{/dev/<dev> | PARTUUID=<uuid> | <int>:<int> | <hex>}

	resume_offset=	[SWSUSP]
			Specify the offset from the beginning of the partition
			given by "resume=" at which the swap header is located,
			in <PAGE_SIZE> units (needed only for swap files).
			See  Documentation/power/swsusp-and-swap-files.txt

	resumedelay=	[HIBERNATION] Delay (in seconds) to pause before attempting to
			read the resume files

	resumewait	[HIBERNATION] Wait (indefinitely) for resume device to show up.
			Useful for devices that are detected asynchronously
			(e.g. USB and MMC devices).

	hibernate=	[HIBERNATION]
		noresume	Don't check if there's a hibernation image
				present during boot.
		nocompress	Don't compress/decompress hibernation images.

	retain_initrd	[RAM] Keep initrd memory after extraction

	rhash_entries=	[KNL,NET]
			Set number of hash buckets for route cache

	riscom8=	[HW,SERIAL]
			Format: <io_board1>[,<io_board2>[,...<io_boardN>]]

	ro		[KNL] Mount root device read-only on boot

	root=		[KNL] Root filesystem
			See name_to_dev_t comment in init/do_mounts.c.

	rootdelay=	[KNL] Delay (in seconds) to pause before attempting to
			mount the root filesystem

	rootflags=	[KNL] Set root filesystem mount option string

	rootfstype=	[KNL] Set root filesystem type

	rootwait	[KNL] Wait (indefinitely) for root device to show up.
			Useful for devices that are detected asynchronously
			(e.g. USB and MMC devices).

	rproc_mem=nn[KMG][@address]
			[KNL,ARM,CMA] Remoteproc physical memory block.
			Memory area to be used by remote processor image,
			managed by CMA.

	rw		[KNL] Mount root device read-write on boot

	S		[KNL] Run init in single mode

	sa1100ir	[NET]
			See drivers/net/irda/sa1100_ir.c.

	sbni=		[NET] Granch SBNI12 leased line adapter

	sched_debug	[KNL] Enables verbose scheduler debug messages.

	skew_tick=	[KNL] Offset the periodic timer tick per cpu to mitigate
			xtime_lock contention on larger systems, and/or RCU lock
			contention on all systems with CONFIG_MAXSMP set.
			Format: { "0" | "1" }
			0 -- disable. (may be 1 via CONFIG_CMDLINE="skew_tick=1"
			1 -- enable.
			Note: increases power consumption, thus should only be
			enabled if running jitter sensitive (HPC/RT) workloads.

	security=	[SECURITY] Choose a security module to enable at boot.
			If this boot parameter is not specified, only the first
			security module asking for security registration will be
			loaded. An invalid security module name will be treated
			as if no module has been chosen.

	selinux=	[SELINUX] Disable or enable SELinux at boot time.
			Format: { "0" | "1" }
			See security/selinux/Kconfig help text.
			0 -- disable.
			1 -- enable.
			Default value is set via kernel config option.
			If enabled at boot time, /selinux/disable can be used
			later to disable prior to initial policy load.

	apparmor=	[APPARMOR] Disable or enable AppArmor at boot time
			Format: { "0" | "1" }
			See security/apparmor/Kconfig help text
			0 -- disable.
			1 -- enable.
			Default value is set via kernel config option.

	serialnumber	[BUGS=X86-32]

	shapers=	[NET]
			Maximal number of shapers.

	show_msr=	[x86] show boot-time MSR settings
			Format: { <integer> }
			Show boot-time (BIOS-initialized) MSR settings.
			The parameter means the number of CPUs to show,
			for example 1 means boot CPU only.

	simeth=		[IA-64]
	simscsi=

	slram=		[HW,MTD]

	slab_max_order=	[MM, SLAB]
			Determines the maximum allowed order for slabs.
			A high setting may cause OOMs due to memory
			fragmentation.  Defaults to 1 for systems with
			more than 32MB of RAM, 0 otherwise.

	slub_debug[=options[,slabs]]	[MM, SLUB]
			Enabling slub_debug allows one to determine the
			culprit if slab objects become corrupted. Enabling
			slub_debug can create guard zones around objects and
			may poison objects when not in use. Also tracks the
			last alloc / free. For more information see
			Documentation/vm/slub.txt.

	slub_max_order= [MM, SLUB]
			Determines the maximum allowed order for slabs.
			A high setting may cause OOMs due to memory
			fragmentation. For more information see
			Documentation/vm/slub.txt.

	slub_min_objects=	[MM, SLUB]
			The minimum number of objects per slab. SLUB will
			increase the slab order up to slub_max_order to
			generate a sufficiently large slab able to contain
			the number of objects indicated. The higher the number
			of objects the smaller the overhead of tracking slabs
			and the less frequently locks need to be acquired.
			For more information see Documentation/vm/slub.txt.

	slub_min_order=	[MM, SLUB]
			Determines the minimum page order for slabs. Must be
			lower than slub_max_order.
			For more information see Documentation/vm/slub.txt.

	slub_nomerge	[MM, SLUB]
			Disable merging of slabs with similar size. May be
			necessary if there is some reason to distinguish
			allocs to different slabs. Debug options disable
			merging on their own.
			For more information see Documentation/vm/slub.txt.

	smart2=		[HW]
			Format: <io1>[,<io2>[,...,<io8>]]

	smsc-ircc2.nopnp	[HW] Don't use PNP to discover SMC devices
	smsc-ircc2.ircc_cfg=	[HW] Device configuration I/O port
	smsc-ircc2.ircc_sir=	[HW] SIR base I/O port
	smsc-ircc2.ircc_fir=	[HW] FIR base I/O port
	smsc-ircc2.ircc_irq=	[HW] IRQ line
	smsc-ircc2.ircc_dma=	[HW] DMA channel
	smsc-ircc2.ircc_transceiver= [HW] Transceiver type:
				0: Toshiba Satellite 1800 (GP data pin select)
				1: Fast pin select (default)
				2: ATC IRMode

	softlockup_panic=
			[KNL] Should the soft-lockup detector generate panics.
			Format: <integer>

	sonypi.*=	[HW] Sony Programmable I/O Control Device driver
			See Documentation/laptops/sonypi.txt

	specialix=	[HW,SERIAL] Specialix multi-serial port adapter
			See Documentation/serial/specialix.txt.

	spia_io_base=	[HW,MTD]
	spia_fio_base=
	spia_pedr=
	spia_peddr=

	stacktrace	[FTRACE]
			Enabled the stack tracer on boot up.

	stacktrace_filter=[function-list]
			[FTRACE] Limit the functions that the stack tracer
			will trace at boot up. function-list is a comma separated
			list of functions. This list can be changed at run
			time by the stack_trace_filter file in the debugfs
			tracing directory. Note, this enables stack tracing
			and the stacktrace above is not needed.

	sti=		[PARISC,HW]
			Format: <num>
			Set the STI (builtin display/keyboard on the HP-PARISC
			machines) console (graphic card) which should be used
			as the initial boot-console.
			See also comment in drivers/video/console/sticore.c.

	sti_font=	[HW]
			See comment in drivers/video/console/sticore.c.

	stifb=		[HW]
			Format: bpp:<bpp1>[:<bpp2>[:<bpp3>...]]

	sunrpc.min_resvport=
	sunrpc.max_resvport=
			[NFS,SUNRPC]
			SunRPC servers often require that client requests
			originate from a privileged port (i.e. a port in the
			range 0 < portnr < 1024).
			An administrator who wishes to reserve some of these
			ports for other uses may adjust the range that the
			kernel's sunrpc client considers to be privileged
			using these two parameters to set the minimum and
			maximum port values.

	sunrpc.pool_mode=
			[NFS]
			Control how the NFS server code allocates CPUs to
			service thread pools.  Depending on how many NICs
			you have and where their interrupts are bound, this
			option will affect which CPUs will do NFS serving.
			Note: this parameter cannot be changed while the
			NFS server is running.

			auto	    the server chooses an appropriate mode
				    automatically using heuristics
			global	    a single global pool contains all CPUs
			percpu	    one pool for each CPU
			pernode	    one pool for each NUMA node (equivalent
				    to global on non-NUMA machines)

	sunrpc.tcp_slot_table_entries=
	sunrpc.udp_slot_table_entries=
			[NFS,SUNRPC]
			Sets the upper limit on the number of simultaneous
			RPC calls that can be sent from the client to a
			server. Increasing these values may allow you to
			improve throughput, but will also increase the
			amount of memory reserved for use by the client.

	swapaccount=[0|1]
			[KNL] Enable accounting of swap in memory resource
			controller if no parameter or 1 is given or disable
			it if 0 is given (See Documentation/cgroups/memory.txt)

	swiotlb=	[ARM,IA-64,PPC,MIPS,X86]
			Format: { <int> | force }
			<int> -- Number of I/O TLB slabs
			force -- force using of bounce buffers even if they
			         wouldn't be automatically used by the kernel

	switches=	[HW,M68k]

	sysfs.deprecated=0|1 [KNL]
			Enable/disable old style sysfs layout for old udev
			on older distributions. When this option is enabled
			very new udev will not work anymore. When this option
			is disabled (or CONFIG_SYSFS_DEPRECATED not compiled)
			in older udev will not work anymore.
			Default depends on CONFIG_SYSFS_DEPRECATED_V2 set in
			the kernel configuration.

	sysrq_always_enabled
			[KNL]
			Ignore sysrq setting - this boot parameter will
			neutralize any effect of /proc/sys/kernel/sysrq.
			Useful for debugging.

	tdfx=		[HW,DRM]

	test_suspend=	[SUSPEND]
			Specify "mem" (for Suspend-to-RAM) or "standby" (for
			standby suspend) as the system sleep state to briefly
			enter during system startup.  The system is woken from
			this state using a wakeup-capable RTC alarm.

	thash_entries=	[KNL,NET]
			Set number of hash buckets for TCP connection

	thermal.act=	[HW,ACPI]
			-1: disable all active trip points in all thermal zones
			<degrees C>: override all lowest active trip points

	thermal.crt=	[HW,ACPI]
			-1: disable all critical trip points in all thermal zones
			<degrees C>: override all critical trip points

	thermal.nocrt=	[HW,ACPI]
			Set to disable actions on ACPI thermal zone
			critical and hot trip points.

	thermal.off=	[HW,ACPI]
			1: disable ACPI thermal control

	thermal.psv=	[HW,ACPI]
			-1: disable all passive trip points
			<degrees C>: override all passive trip points to this
			value

	thermal.tzp=	[HW,ACPI]
			Specify global default ACPI thermal zone polling rate
			<deci-seconds>: poll all this frequency
			0: no polling (default)

	threadirqs	[KNL]
			Force threading of all interrupt handlers except those
			marked explicitly IRQF_NO_THREAD.

	tmem		[KNL,XEN]
			Enable the Transcendent memory driver if built-in.

	tmem.cleancache=0|1 [KNL, XEN]
			Default is on (1). Disable the usage of the cleancache
			API to send anonymous pages to the hypervisor.

	tmem.frontswap=0|1 [KNL, XEN]
			Default is on (1). Disable the usage of the frontswap
			API to send swap pages to the hypervisor. If disabled
			the selfballooning and selfshrinking are force disabled.

	tmem.selfballooning=0|1 [KNL, XEN]
			Default is on (1). Disable the driving of swap pages
			to the hypervisor.

	tmem.selfshrinking=0|1 [KNL, XEN]
			Default is on (1). Partial swapoff that immediately
			transfers pages from Xen hypervisor back to the
			kernel based on different criteria.

	topology=	[S390]
			Format: {off | on}
			Specify if the kernel should make use of the cpu
			topology information if the hardware supports this.
			The scheduler will make use of this information and
			e.g. base its process migration decisions on it.
			Default is on.

	tp720=		[HW,PS2]

	tpm_suspend_pcr=[HW,TPM]
			Format: integer pcr id
			Specify that at suspend time, the tpm driver
			should extend the specified pcr with zeros,
			as a workaround for some chips which fail to
			flush the last written pcr on TPM_SaveState.
			This will guarantee that all the other pcrs
			are saved.

	trace_buf_size=nn[KMG]
			[FTRACE] will set tracing buffer size.

	trace_event=[event-list]
			[FTRACE] Set and start specified trace events in order
			to facilitate early boot debugging.
			See also Documentation/trace/events.txt

	trace_options=[option-list]
			[FTRACE] Enable or disable tracer options at boot.
			The option-list is a comma delimited list of options
			that can be enabled or disabled just as if you were
			to echo the option name into

			    /sys/kernel/debug/tracing/trace_options

			For example, to enable stacktrace option (to dump the
			stack trace of each event), add to the command line:

			      trace_options=stacktrace

			See also Documentation/trace/ftrace.txt "trace options"
			section.

	traceoff_on_warning
			[FTRACE] enable this option to disable tracing when a
			warning is hit. This turns off "tracing_on". Tracing can
			be enabled again by echoing '1' into the "tracing_on"
			file located in /sys/kernel/debug/tracing/

			This option is useful, as it disables the trace before
			the WARNING dump is called, which prevents the trace to
			be filled with content caused by the warning output.

			This option can also be set at run time via the sysctl
			option:  kernel/traceoff_on_warning

	transparent_hugepage=
			[KNL]
			Format: [always|madvise|never]
			Can be used to control the default behavior of the system
			with respect to transparent hugepages.
			See Documentation/vm/transhuge.txt for more details.

	tsc=		Disable clocksource stability checks for TSC.
			Format: <string>
			[x86] reliable: mark tsc clocksource as reliable, this
			disables clocksource verification at runtime, as well
			as the stability checks done at bootup.	Used to enable
			high-resolution timer mode on older hardware, and in
			virtualized environment.
			[x86] noirqtime: Do not use TSC to do irq accounting.
			Used to run time disable IRQ_TIME_ACCOUNTING on any
			platforms where RDTSC is slow and this accounting
			can add overhead.

	turbografx.map[2|3]=	[HW,JOY]
			TurboGraFX parallel port interface
			Format:
			<port#>,<js1>,<js2>,<js3>,<js4>,<js5>,<js6>,<js7>
			See also Documentation/input/joystick-parport.txt

	udbg-immortal	[PPC] When debugging early kernel crashes that
			happen after console_init() and before a proper 
			console driver takes over, this boot options might
			help "seeing" what's going on.

	uhash_entries=	[KNL,NET]
			Set number of hash buckets for UDP/UDP-Lite connections

	uhci-hcd.ignore_oc=
			[USB] Ignore overcurrent events (default N).
			Some badly-designed motherboards generate lots of
			bogus events, for ports that aren't wired to
			anything.  Set this parameter to avoid log spamming.
			Note that genuine overcurrent events won't be
			reported either.

	unknown_nmi_panic
			[X86] Cause panic on unknown NMI.

	usbcore.authorized_default=
			[USB] Default USB device authorization:
			(default -1 = authorized except for wireless USB,
			0 = not authorized, 1 = authorized)

	usbcore.autosuspend=
			[USB] The autosuspend time delay (in seconds) used
			for newly-detected USB devices (default 2).  This
			is the time required before an idle device will be
			autosuspended.  Devices for which the delay is set
			to a negative value won't be autosuspended at all.

	usbcore.usbfs_snoop=
			[USB] Set to log all usbfs traffic (default 0 = off).

	usbcore.blinkenlights=
			[USB] Set to cycle leds on hubs (default 0 = off).

	usbcore.old_scheme_first=
			[USB] Start with the old device initialization
			scheme (default 0 = off).

	usbcore.usbfs_memory_mb=
			[USB] Memory limit (in MB) for buffers allocated by
			usbfs (default = 16, 0 = max = 2047).

	usbcore.use_both_schemes=
			[USB] Try the other device initialization scheme
			if the first one fails (default 1 = enabled).

	usbcore.initial_descriptor_timeout=
			[USB] Specifies timeout for the initial 64-byte
                        USB_REQ_GET_DESCRIPTOR request in milliseconds
			(default 5000 = 5.0 seconds).

	usbhid.mousepoll=
			[USBHID] The interval which mice are to be polled at.

	usb-storage.delay_use=
			[UMS] The delay in seconds before a new device is
			scanned for Logical Units (default 5).

	usb-storage.quirks=
			[UMS] A list of quirks entries to supplement or
			override the built-in unusual_devs list.  List
			entries are separated by commas.  Each entry has
			the form VID:PID:Flags where VID and PID are Vendor
			and Product ID values (4-digit hex numbers) and
			Flags is a set of characters, each corresponding
			to a common usb-storage quirk flag as follows:
				a = SANE_SENSE (collect more than 18 bytes
					of sense data);
				b = BAD_SENSE (don't collect more than 18
					bytes of sense data);
				c = FIX_CAPACITY (decrease the reported
					device capacity by one sector);
				d = NO_READ_DISC_INFO (don't use
					READ_DISC_INFO command);
				e = NO_READ_CAPACITY_16 (don't use
					READ_CAPACITY_16 command);
				h = CAPACITY_HEURISTICS (decrease the
					reported device capacity by one
					sector if the number is odd);
				i = IGNORE_DEVICE (don't bind to this
					device);
				l = NOT_LOCKABLE (don't try to lock and
					unlock ejectable media);
				m = MAX_SECTORS_64 (don't transfer more
					than 64 sectors = 32 KB at a time);
				n = INITIAL_READ10 (force a retry of the
					initial READ(10) command);
				o = CAPACITY_OK (accept the capacity
					reported by the device);
				p = WRITE_CACHE (the device cache is ON
					by default);
				r = IGNORE_RESIDUE (the device reports
					bogus residue values);
				s = SINGLE_LUN (the device has only one
					Logical Unit);
				w = NO_WP_DETECT (don't test whether the
					medium is write-protected).
			Example: quirks=0419:aaf5:rl,0421:0433:rc

	user_debug=	[KNL,ARM]
			Format: <int>
			See arch/arm/Kconfig.debug help text.
				 1 - undefined instruction events
				 2 - system calls
				 4 - invalid data aborts
				 8 - SIGSEGV faults
				16 - SIGBUS faults
			Example: user_debug=31

	userpte=
			[X86] Flags controlling user PTE allocations.

				nohigh = do not allocate PTE pages in
					HIGHMEM regardless of setting
					of CONFIG_HIGHPTE.

	vdso=		[X86,SH]
			vdso=2: enable compat VDSO (default with COMPAT_VDSO)
			vdso=1: enable VDSO (default)
			vdso=0: disable VDSO mapping

	vdso32=		[X86]
			vdso32=2: enable compat VDSO (default with COMPAT_VDSO)
			vdso32=1: enable 32-bit VDSO (default)
			vdso32=0: disable 32-bit VDSO mapping

	vector=		[IA-64,SMP]
			vector=percpu: enable percpu vector domain

	video=		[FB] Frame buffer configuration
			See Documentation/fb/modedb.txt.

	video.brightness_switch_enabled= [0,1]
			If set to 1, on receiving an ACPI notify event
			generated by hotkey, video driver will adjust brightness
			level and then send out the event to user space through
			the allocated input device; If set to 0, video driver
			will only send out the event without touching backlight
			brightness level.
			default: 1

	virtio_mmio.device=
			[VMMIO] Memory mapped virtio (platform) device.

				<size>@<baseaddr>:<irq>[:<id>]
			where:
				<size>     := size (can use standard suffixes
						like K, M and G)
				<baseaddr> := physical base address
				<irq>      := interrupt number (as passed to
						request_irq())
				<id>       := (optional) platform device id
			example:
				virtio_mmio.device=1K@0x100b0000:48:7

			Can be used multiple times for multiple devices.

	vga=		[BOOT,X86-32] Select a particular video mode
			See Documentation/x86/boot.txt and
			Documentation/svga.txt.
			Use vga=ask for menu.
			This is actually a boot loader parameter; the value is
			passed to the kernel using a special protocol.

	vmalloc=nn[KMG]	[KNL,BOOT] Forces the vmalloc area to have an exact
			size of <nn>. This can be used to increase the
			minimum size (128MB on x86). It can also be used to
			decrease the size and leave more room for directly
			mapped kernel RAM.

	vmhalt=		[KNL,S390] Perform z/VM CP command after system halt.
			Format: <command>

	vmpanic=	[KNL,S390] Perform z/VM CP command after kernel panic.
			Format: <command>

	vmpoff=		[KNL,S390] Perform z/VM CP command after power off.
			Format: <command>

	vsyscall=	[X86-64]
			Controls the behavior of vsyscalls (i.e. calls to
			fixed addresses of 0xffffffffff600x00 from legacy
			code).  Most statically-linked binaries and older
			versions of glibc use these calls.  Because these
			functions are at fixed addresses, they make nice
			targets for exploits that can control RIP.

			emulate     [default] Vsyscalls turn into traps and are
			            emulated reasonably safely.

			native      Vsyscalls are native syscall instructions.
			            This is a little bit faster than trapping
			            and makes a few dynamic recompilers work
			            better than they would in emulation mode.
			            It also makes exploits much easier to write.

			none        Vsyscalls don't work at all.  This makes
			            them quite hard to use for exploits but
			            might break your system.

	vt.color=	[VT] Default text color.
			Format: 0xYX, X = foreground, Y = background.
			Default: 0x07 = light gray on black.

	vt.cur_default=	[VT] Default cursor shape.
			Format: 0xCCBBAA, where AA, BB, and CC are the same as
			the parameters of the <Esc>[?A;B;Cc escape sequence;
			see VGA-softcursor.txt. Default: 2 = underline.

	vt.default_blu=	[VT]
			Format: <blue0>,<blue1>,<blue2>,...,<blue15>
			Change the default blue palette of the console.
			This is a 16-member array composed of values
			ranging from 0-255.

	vt.default_grn=	[VT]
			Format: <green0>,<green1>,<green2>,...,<green15>
			Change the default green palette of the console.
			This is a 16-member array composed of values
			ranging from 0-255.

	vt.default_red=	[VT]
			Format: <red0>,<red1>,<red2>,...,<red15>
			Change the default red palette of the console.
			This is a 16-member array composed of values
			ranging from 0-255.

	vt.default_utf8=
			[VT]
			Format=<0|1>
			Set system-wide default UTF-8 mode for all tty's.
			Default is 1, i.e. UTF-8 mode is enabled for all
			newly opened terminals.

	vt.global_cursor_default=
			[VT]
			Format=<-1|0|1>
			Set system-wide default for whether a cursor
			is shown on new VTs. Default is -1,
			i.e. cursors will be created by default unless
			overridden by individual drivers. 0 will hide
			cursors, 1 will display them.

	vt.italic=	[VT] Default color for italic text; 0-15.
			Default: 2 = green.

	vt.underline=	[VT] Default color for underlined text; 0-15.
			Default: 3 = cyan.

	watchdog timers	[HW,WDT] For information on watchdog timers,
			see Documentation/watchdog/watchdog-parameters.txt
			or other driver-specific files in the
			Documentation/watchdog/ directory.

	workqueue.disable_numa
			By default, all work items queued to unbound
			workqueues are affine to the NUMA nodes they're
			issued on, which results in better behavior in
			general.  If NUMA affinity needs to be disabled for
			whatever reason, this option can be used.  Note
			that this also can be controlled per-workqueue for
			workqueues visible under /sys/bus/workqueue/.

	workqueue.power_efficient
			Per-cpu workqueues are generally preferred because
			they show better performance thanks to cache
			locality; unfortunately, per-cpu workqueues tend to
			be more power hungry than unbound workqueues.

			Enabling this makes the per-cpu workqueues which
			were observed to contribute significantly to power
			consumption unbound, leading to measurably lower
			power usage at the cost of small performance
			overhead.

			The default value of this parameter is determined by
			the config option CONFIG_WQ_POWER_EFFICIENT_DEFAULT.

	x2apic_phys	[X86-64,APIC] Use x2apic physical mode instead of
			default x2apic cluster mode on platforms
			supporting x2apic.

	x86_intel_mid_timer= [X86-32,APBT]
			Choose timer option for x86 Intel MID platform.
			Two valid options are apbt timer only and lapic timer
			plus one apbt timer for broadcast timer.
			x86_intel_mid_timer=apbt_only | lapic_and_apbt

	xen_emul_unplug=		[HW,X86,XEN]
			Unplug Xen emulated devices
			Format: [unplug0,][unplug1]
			ide-disks -- unplug primary master IDE devices
			aux-ide-disks -- unplug non-primary-master IDE devices
			nics -- unplug network devices
			all -- unplug all emulated devices (NICs and IDE disks)
			unnecessary -- unplugging emulated devices is
				unnecessary even if the host did not respond to
				the unplug protocol
			never -- do not unplug even if version check succeeds

	xen_nopvspin	[X86,XEN]
			Disables the ticketlock slowpath using Xen PV
			optimizations.

	xirc2ps_cs=	[NET,PCMCIA]
			Format:
			<irq>,<irq_mask>,<io>,<full_duplex>,<do_sound>,<lockup_hack>[,<irq2>[,<irq3>[,<irq4>]]]

______________________________________________________________________

TODO:

	Add more DRM drivers.<|MERGE_RESOLUTION|>--- conflicted
+++ resolved
@@ -2361,10 +2361,6 @@
 			page table updates on X86-64.
 
 	pax_sanitize_slab=
-<<<<<<< HEAD
-			0/1 to disable/enable slab object sanitization (enabled by
-			default).
-=======
 			Format: { 0 | 1 | off | fast | full }
 			Options '0' and '1' are only provided for backward
 			compatibility, 'off' or 'fast' should be used instead.
@@ -2372,7 +2368,6 @@
 			1|fast: enable slab object sanitization excluding
 				whitelisted slabs (default)
 			full  : sanitize all slabs, even the whitelisted ones
->>>>>>> ab39e721
 
 	pax_softmode=	0/1 to disable/enable PaX softmode on boot already.
 
