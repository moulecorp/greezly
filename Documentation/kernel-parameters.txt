--- conflicted
+++ resolved
@@ -1968,13 +1968,10 @@
 			expand down segment used by UDEREF on X86-32 or the frequent
 			page table updates on X86-64.
 
-<<<<<<< HEAD
-=======
 	pax_sanitize_slab=
 			0/1 to disable/enable slab object sanitization (enabled by
 			default).
 
->>>>>>> 7b03085f
 	pax_softmode=	0/1 to disable/enable PaX softmode on boot already.
 
 	pax_extra_latent_entropy
