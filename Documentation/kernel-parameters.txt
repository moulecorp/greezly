--- conflicted
+++ resolved
@@ -882,10 +882,7 @@
 
 	earlyprintk=	[X86,SH,BLACKFIN,ARM]
 			earlyprintk=vga
-<<<<<<< HEAD
-=======
 			earlyprintk=efi
->>>>>>> c3ade0e0
 			earlyprintk=xen
 			earlyprintk=serial[,ttySn[,baudrate]]
 			earlyprintk=serial[,0x...[,baudrate]]
@@ -927,8 +924,6 @@
 			force: enforce the use of EDAC to report H/W event.
 			default: on.
 
-			The xen output can only be used by Xen PV guests.
-
 	ekgdboc=	[X86,KGDB] Allow early kernel console debugging
 			ekgdboc=kbd
 
@@ -938,15 +933,12 @@
 	edd=		[EDD]
 			Format: {"off" | "on" | "skip[mbr]"}
 
-<<<<<<< HEAD
-=======
 	efi=		[EFI]
 			Format: { "old_map" }
 			old_map [X86-64]: switch to the old ioremap-based EFI
 			runtime services mapping. 32-bit still uses this one by
 			default.
 
->>>>>>> c3ade0e0
 	efi_no_storage_paranoia [EFI; X86]
 			Using this parameter you can use more than 50% of
 			your efi variable storage. Use this parameter only if
@@ -1095,9 +1087,6 @@
 	grsec_proc_gid= [GRKERNSEC_PROC_USERGROUP] Chooses GID to
 			ignore grsecurity's /proc restrictions
 
-
-	grsec_proc_gid=	[GRKERNSEC_PROC_USERGROUP] Chooses GID to
-			ignore grsecurity's /proc restrictions
 
 	hashdist=	[KNL,NUMA] Large hashes allocated during boot
 			are distributed across NUMA nodes.  Defaults on
@@ -1600,11 +1589,8 @@
 
 			* dump_id: dump IDENTIFY data.
 
-<<<<<<< HEAD
-=======
 			* atapi_dmadir: Enable ATAPI DMADIR bridge support
 
->>>>>>> c3ade0e0
 			* disable: Disable this device.
 
 			If there are multiple matching configurations changing
@@ -2385,12 +2371,9 @@
 			from the first 4GB of memory as the bootmem allocator
 			passes the memory pages to the buddy allocator.
 
-<<<<<<< HEAD
-=======
 	pax_weakuderef	[X86-64] enables the weaker but faster form of UDEREF
 			when the processor supports PCID.
 
->>>>>>> c3ade0e0
 	pcbit=		[HW,ISDN]
 
 	pcd.		[PARIDE]
