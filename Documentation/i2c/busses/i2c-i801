Kernel driver i2c-i801

Supported adapters:
  * Intel 82801AA and 82801AB (ICH and ICH0 - part of the
    '810' and '810E' chipsets)
  * Intel 82801BA (ICH2 - part of the '815E' chipset)
  * Intel 82801CA/CAM (ICH3)
  * Intel 82801DB (ICH4) (HW PEC supported)
  * Intel 82801EB/ER (ICH5) (HW PEC supported)
  * Intel 6300ESB
  * Intel 82801FB/FR/FW/FRW (ICH6)
  * Intel 82801G (ICH7)
  * Intel 631xESB/632xESB (ESB2)
  * Intel 82801H (ICH8)
  * Intel 82801I (ICH9)
  * Intel EP80579 (Tolapai)
  * Intel 82801JI (ICH10)
  * Intel 5/3400 Series (PCH)
  * Intel 6 Series (PCH)
  * Intel Patsburg (PCH)
  * Intel DH89xxCC (PCH)
  * Intel Panther Point (PCH)
  * Intel Lynx Point (PCH)
  * Intel Lynx Point-LP (PCH)
<<<<<<< HEAD
=======
  * Intel Avoton (SOC)
  * Intel Wellsburg (PCH)
  * Intel Coleto Creek (PCH)
  * Intel Wildcat Point-LP (PCH)
  * Intel BayTrail (SOC)
>>>>>>> c3ade0e0
   Datasheets: Publicly available at the Intel website

On Intel Patsburg and later chipsets, both the normal host SMBus controller
and the additional 'Integrated Device Function' controllers are supported.

Authors: 
	Mark Studebaker <mdsxyz123@yahoo.com>
	Jean Delvare <jdelvare@suse.de>


Module Parameters
-----------------

* disable_features (bit vector)
Disable selected features normally supported by the device. This makes it
possible to work around possible driver or hardware bugs if the feature in
question doesn't work as intended for whatever reason. Bit values:
 0x01  disable SMBus PEC
 0x02  disable the block buffer
 0x08  disable the I2C block read functionality
 0x10  don't use interrupts


Description
-----------

The ICH (properly known as the 82801AA), ICH0 (82801AB), ICH2 (82801BA),
ICH3 (82801CA/CAM) and later devices (PCH) are Intel chips that are a part of
Intel's '810' chipset for Celeron-based PCs, '810E' chipset for
Pentium-based PCs, '815E' chipset, and others.

The ICH chips contain at least SEVEN separate PCI functions in TWO logical
PCI devices. An output of lspci will show something similar to the
following:

  00:1e.0 PCI bridge: Intel Corporation: Unknown device 2418 (rev 01)
  00:1f.0 ISA bridge: Intel Corporation: Unknown device 2410 (rev 01)
  00:1f.1 IDE interface: Intel Corporation: Unknown device 2411 (rev 01)
  00:1f.2 USB Controller: Intel Corporation: Unknown device 2412 (rev 01)
  00:1f.3 Unknown class [0c05]: Intel Corporation: Unknown device 2413 (rev 01)

The SMBus controller is function 3 in device 1f. Class 0c05 is SMBus Serial
Controller.

The ICH chips are quite similar to Intel's PIIX4 chip, at least in the
SMBus controller.


Process Call Support
--------------------

Not supported.


I2C Block Read Support
----------------------

I2C block read is supported on the 82801EB (ICH5) and later chips.


SMBus 2.0 Support
-----------------

The 82801DB (ICH4) and later chips support several SMBus 2.0 features.


Interrupt Support
-----------------

PCI interrupt support is supported on the 82801EB (ICH5) and later chips.


Hidden ICH SMBus
----------------

If your system has an Intel ICH south bridge, but you do NOT see the
SMBus device at 00:1f.3 in lspci, and you can't figure out any way in the
BIOS to enable it, it means it has been hidden by the BIOS code. Asus is
well known for first doing this on their P4B motherboard, and many other
boards after that. Some vendor machines are affected as well.

The first thing to try is the "i2c_ec" ACPI driver. It could be that the
SMBus was hidden on purpose because it'll be driven by ACPI. If the
i2c_ec driver works for you, just forget about the i2c-i801 driver and
don't try to unhide the ICH SMBus. Even if i2c_ec doesn't work, you
better make sure that the SMBus isn't used by the ACPI code. Try loading
the "fan" and "thermal" drivers, and check in /proc/acpi/fan and
/proc/acpi/thermal_zone. If you find anything there, it's likely that
the ACPI is accessing the SMBus and it's safer not to unhide it. Only
once you are certain that ACPI isn't using the SMBus, you can attempt
to unhide it.

In order to unhide the SMBus, we need to change the value of a PCI
register before the kernel enumerates the PCI devices. This is done in
drivers/pci/quirks.c, where all affected boards must be listed (see
function asus_hides_smbus_hostbridge.) If the SMBus device is missing,
and you think there's something interesting on the SMBus (e.g. a
hardware monitoring chip), you need to add your board to the list.

The motherboard is identified using the subvendor and subdevice IDs of the
host bridge PCI device. Get yours with "lspci -n -v -s 00:00.0":

00:00.0 Class 0600: 8086:2570 (rev 02)
        Subsystem: 1043:80f2
        Flags: bus master, fast devsel, latency 0
        Memory at fc000000 (32-bit, prefetchable) [size=32M]
        Capabilities: [e4] #09 [2106]
        Capabilities: [a0] AGP version 3.0

Here the host bridge ID is 2570 (82865G/PE/P), the subvendor ID is 1043
(Asus) and the subdevice ID is 80f2 (P4P800-X). You can find the symbolic
names for the bridge ID and the subvendor ID in include/linux/pci_ids.h,
and then add a case for your subdevice ID at the right place in
drivers/pci/quirks.c. Then please give it very good testing, to make sure
that the unhidden SMBus doesn't conflict with e.g. ACPI.

If it works, proves useful (i.e. there are usable chips on the SMBus)
and seems safe, please submit a patch for inclusion into the kernel.

Note: There's a useful script in lm_sensors 2.10.2 and later, named
unhide_ICH_SMBus (in prog/hotplug), which uses the fakephp driver to
temporarily unhide the SMBus without having to patch and recompile your
kernel. It's very convenient if you just want to check if there's
anything interesting on your hidden ICH SMBus.


**********************
The lm_sensors project gratefully acknowledges the support of Texas
Instruments in the initial development of this driver.

The lm_sensors project gratefully acknowledges the support of Intel in the
development of SMBus 2.0 / ICH4 features of this driver.<|MERGE_RESOLUTION|>--- conflicted
+++ resolved
@@ -22,14 +22,11 @@
   * Intel Panther Point (PCH)
   * Intel Lynx Point (PCH)
   * Intel Lynx Point-LP (PCH)
-<<<<<<< HEAD
-=======
   * Intel Avoton (SOC)
   * Intel Wellsburg (PCH)
   * Intel Coleto Creek (PCH)
   * Intel Wildcat Point-LP (PCH)
   * Intel BayTrail (SOC)
->>>>>>> c3ade0e0
    Datasheets: Publicly available at the Intel website
 
 On Intel Patsburg and later chipsets, both the normal host SMBus controller
