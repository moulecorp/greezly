/proc/sys/net/ipv4/* Variables:

ip_forward - BOOLEAN
	0 - disabled (default)
	not 0 - enabled

	Forward Packets between interfaces.

	This variable is special, its change resets all configuration
	parameters to their default state (RFC1122 for hosts, RFC1812
	for routers)

ip_default_ttl - INTEGER
	Default value of TTL field (Time To Live) for outgoing (but not
	forwarded) IP packets. Should be between 1 and 255 inclusive.
	Default: 64 (as recommended by RFC1700)

ip_no_pmtu_disc - INTEGER
	Disable Path MTU Discovery. If enabled in mode 1 and a
	fragmentation-required ICMP is received, the PMTU to this
	destination will be set to min_pmtu (see below). You will need
	to raise min_pmtu to the smallest interface MTU on your system
	manually if you want to avoid locally generated fragments.

	In mode 2 incoming Path MTU Discovery messages will be
	discarded. Outgoing frames are handled the same as in mode 1,
	implicitly setting IP_PMTUDISC_DONT on every created socket.

	Mode 3 is a hardend pmtu discover mode. The kernel will only
	accept fragmentation-needed errors if the underlying protocol
	can verify them besides a plain socket lookup. Current
	protocols for which pmtu events will be honored are TCP, SCTP
	and DCCP as they verify e.g. the sequence number or the
	association. This mode should not be enabled globally but is
	only intended to secure e.g. name servers in namespaces where
	TCP path mtu must still work but path MTU information of other
	protocols should be discarded. If enabled globally this mode
	could break other protocols.

	Possible values: 0-3
	Default: FALSE

min_pmtu - INTEGER
	default 552 - minimum discovered Path MTU

ip_forward_use_pmtu - BOOLEAN
	By default we don't trust protocol path MTUs while forwarding
	because they could be easily forged and can lead to unwanted
	fragmentation by the router.
	You only need to enable this if you have user-space software
	which tries to discover path mtus by itself and depends on the
	kernel honoring this information. This is normally not the
	case.
	Default: 0 (disabled)
	Possible values:
	0 - disabled
	1 - enabled

route/max_size - INTEGER
	Maximum number of routes allowed in the kernel.  Increase
	this when using large numbers of interfaces and/or routes.

neigh/default/gc_thresh1 - INTEGER
	Minimum number of entries to keep.  Garbage collector will not
	purge entries if there are fewer than this number.
	Default: 128

neigh/default/gc_thresh3 - INTEGER
	Maximum number of neighbor entries allowed.  Increase this
	when using large numbers of interfaces and when communicating
	with large numbers of directly-connected peers.
	Default: 1024

neigh/default/unres_qlen_bytes - INTEGER
	The maximum number of bytes which may be used by packets
	queued for each	unresolved address by other network layers.
	(added in linux 3.3)
	Setting negative value is meaningless and will return error.
	Default: 65536 Bytes(64KB)

neigh/default/unres_qlen - INTEGER
	The maximum number of packets which may be queued for each
	unresolved address by other network layers.
	(deprecated in linux 3.3) : use unres_qlen_bytes instead.
	Prior to linux 3.3, the default value is 3 which may cause
	unexpected packet loss. The current default value is calculated
	according to default value of unres_qlen_bytes and true size of
	packet.
	Default: 31

mtu_expires - INTEGER
	Time, in seconds, that cached PMTU information is kept.

min_adv_mss - INTEGER
	The advertised MSS depends on the first hop route MTU, but will
	never be lower than this setting.

IP Fragmentation:

ipfrag_high_thresh - INTEGER
	Maximum memory used to reassemble IP fragments. When
	ipfrag_high_thresh bytes of memory is allocated for this purpose,
	the fragment handler will toss packets until ipfrag_low_thresh
	is reached.

ipfrag_low_thresh - INTEGER
	See ipfrag_high_thresh

ipfrag_time - INTEGER
	Time in seconds to keep an IP fragment in memory.

ipfrag_secret_interval - INTEGER
	Regeneration interval (in seconds) of the hash secret (or lifetime
	for the hash secret) for IP fragments.
	Default: 600

ipfrag_max_dist - INTEGER
	ipfrag_max_dist is a non-negative integer value which defines the
	maximum "disorder" which is allowed among fragments which share a
	common IP source address. Note that reordering of packets is
	not unusual, but if a large number of fragments arrive from a source
	IP address while a particular fragment queue remains incomplete, it
	probably indicates that one or more fragments belonging to that queue
	have been lost. When ipfrag_max_dist is positive, an additional check
	is done on fragments before they are added to a reassembly queue - if
	ipfrag_max_dist (or more) fragments have arrived from a particular IP
	address between additions to any IP fragment queue using that source
	address, it's presumed that one or more fragments in the queue are
	lost. The existing fragment queue will be dropped, and a new one
	started. An ipfrag_max_dist value of zero disables this check.

	Using a very small value, e.g. 1 or 2, for ipfrag_max_dist can
	result in unnecessarily dropping fragment queues when normal
	reordering of packets occurs, which could lead to poor application
	performance. Using a very large value, e.g. 50000, increases the
	likelihood of incorrectly reassembling IP fragments that originate
	from different IP datagrams, which could result in data corruption.
	Default: 64

INET peer storage:

inet_peer_threshold - INTEGER
	The approximate size of the storage.  Starting from this threshold
	entries will be thrown aggressively.  This threshold also determines
	entries' time-to-live and time intervals between garbage collection
	passes.  More entries, less time-to-live, less GC interval.

inet_peer_minttl - INTEGER
	Minimum time-to-live of entries.  Should be enough to cover fragment
	time-to-live on the reassembling side.  This minimum time-to-live  is
	guaranteed if the pool size is less than inet_peer_threshold.
	Measured in seconds.

inet_peer_maxttl - INTEGER
	Maximum time-to-live of entries.  Unused entries will expire after
	this period of time if there is no memory pressure on the pool (i.e.
	when the number of entries in the pool is very small).
	Measured in seconds.

TCP variables:

somaxconn - INTEGER
	Limit of socket listen() backlog, known in userspace as SOMAXCONN.
	Defaults to 128.  See also tcp_max_syn_backlog for additional tuning
	for TCP sockets.

tcp_abort_on_overflow - BOOLEAN
	If listening service is too slow to accept new connections,
	reset them. Default state is FALSE. It means that if overflow
	occurred due to a burst, connection will recover. Enable this
	option _only_ if you are really sure that listening daemon
	cannot be tuned to accept connections faster. Enabling this
	option can harm clients of your server.

tcp_adv_win_scale - INTEGER
	Count buffering overhead as bytes/2^tcp_adv_win_scale
	(if tcp_adv_win_scale > 0) or bytes-bytes/2^(-tcp_adv_win_scale),
	if it is <= 0.
	Possible values are [-31, 31], inclusive.
	Default: 1

tcp_allowed_congestion_control - STRING
	Show/set the congestion control choices available to non-privileged
	processes. The list is a subset of those listed in
	tcp_available_congestion_control.
	Default is "reno" and the default setting (tcp_congestion_control).

tcp_app_win - INTEGER
	Reserve max(window/2^tcp_app_win, mss) of window for application
	buffer. Value 0 is special, it means that nothing is reserved.
	Default: 31

tcp_autocorking - BOOLEAN
	Enable TCP auto corking :
	When applications do consecutive small write()/sendmsg() system calls,
	we try to coalesce these small writes as much as possible, to lower
	total amount of sent packets. This is done if at least one prior
	packet for the flow is waiting in Qdisc queues or device transmit
	queue. Applications can still use TCP_CORK for optimal behavior
	when they know how/when to uncork their sockets.
	Default : 1

tcp_available_congestion_control - STRING
	Shows the available congestion control choices that are registered.
	More congestion control algorithms may be available as modules,
	but not loaded.

tcp_base_mss - INTEGER
	The initial value of search_low to be used by the packetization layer
	Path MTU discovery (MTU probing).  If MTU probing is enabled,
	this is the initial MSS used by the connection.

tcp_congestion_control - STRING
	Set the congestion control algorithm to be used for new
	connections. The algorithm "reno" is always available, but
	additional choices may be available based on kernel configuration.
	Default is set as part of kernel configuration.
	For passive connections, the listener congestion control choice
	is inherited.
	[see setsockopt(listenfd, SOL_TCP, TCP_CONGESTION, "name" ...) ]

tcp_dsack - BOOLEAN
	Allows TCP to send "duplicate" SACKs.

tcp_early_retrans - INTEGER
	Enable Early Retransmit (ER), per RFC 5827. ER lowers the threshold
	for triggering fast retransmit when the amount of outstanding data is
	small and when no previously unsent data can be transmitted (such
	that limited transmit could be used). Also controls the use of
	Tail loss probe (TLP) that converts RTOs occurring due to tail
	losses into fast recovery (draft-dukkipati-tcpm-tcp-loss-probe-01).
	Possible values:
		0 disables ER
		1 enables ER
		2 enables ER but delays fast recovery and fast retransmit
		  by a fourth of RTT. This mitigates connection falsely
		  recovers when network has a small degree of reordering
		  (less than 3 packets).
		3 enables delayed ER and TLP.
		4 enables TLP only.
	Default: 3

tcp_ecn - INTEGER
	Control use of Explicit Congestion Notification (ECN) by TCP.
	ECN is used only when both ends of the TCP connection indicate
	support for it.  This feature is useful in avoiding losses due
	to congestion by allowing supporting routers to signal
	congestion before having to drop packets.
	Possible values are:
		0 Disable ECN.  Neither initiate nor accept ECN.
		1 Enable ECN when requested by incoming connections and
		  also request ECN on outgoing connection attempts.
		2 Enable ECN when requested by incoming connections
		  but do not request ECN on outgoing connections.
	Default: 2

tcp_fack - BOOLEAN
	Enable FACK congestion avoidance and fast retransmission.
	The value is not used, if tcp_sack is not enabled.

tcp_fin_timeout - INTEGER
	The length of time an orphaned (no longer referenced by any
	application) connection will remain in the FIN_WAIT_2 state
	before it is aborted at the local end.  While a perfectly
	valid "receive only" state for an un-orphaned connection, an
	orphaned connection in FIN_WAIT_2 state could otherwise wait
	forever for the remote to close its end of the connection.
	Cf. tcp_max_orphans
	Default: 60 seconds

tcp_frto - INTEGER
	Enables Forward RTO-Recovery (F-RTO) defined in RFC5682.
	F-RTO is an enhanced recovery algorithm for TCP retransmission
	timeouts.  It is particularly beneficial in networks where the
	RTT fluctuates (e.g., wireless). F-RTO is sender-side only
	modification. It does not require any support from the peer.

	By default it's enabled with a non-zero value. 0 disables F-RTO.

tcp_keepalive_time - INTEGER
	How often TCP sends out keepalive messages when keepalive is enabled.
	Default: 2hours.

tcp_keepalive_probes - INTEGER
	How many keepalive probes TCP sends out, until it decides that the
	connection is broken. Default value: 9.

tcp_keepalive_intvl - INTEGER
	How frequently the probes are send out. Multiplied by
	tcp_keepalive_probes it is time to kill not responding connection,
	after probes started. Default value: 75sec i.e. connection
	will be aborted after ~11 minutes of retries.

tcp_low_latency - BOOLEAN
	If set, the TCP stack makes decisions that prefer lower
	latency as opposed to higher throughput.  By default, this
	option is not set meaning that higher throughput is preferred.
	An example of an application where this default should be
	changed would be a Beowulf compute cluster.
	Default: 0

tcp_max_orphans - INTEGER
	Maximal number of TCP sockets not attached to any user file handle,
	held by system.	If this number is exceeded orphaned connections are
	reset immediately and warning is printed. This limit exists
	only to prevent simple DoS attacks, you _must_ not rely on this
	or lower the limit artificially, but rather increase it
	(probably, after increasing installed memory),
	if network conditions require more than default value,
	and tune network services to linger and kill such states
	more aggressively. Let me to remind again: each orphan eats
	up to ~64K of unswappable memory.

tcp_max_syn_backlog - INTEGER
	Maximal number of remembered connection requests, which have not
	received an acknowledgment from connecting client.
	The minimal value is 128 for low memory machines, and it will
	increase in proportion to the memory of machine.
	If server suffers from overload, try increasing this number.

tcp_max_tw_buckets - INTEGER
	Maximal number of timewait sockets held by system simultaneously.
	If this number is exceeded time-wait socket is immediately destroyed
	and warning is printed. This limit exists only to prevent
	simple DoS attacks, you _must_ not lower the limit artificially,
	but rather increase it (probably, after increasing installed memory),
	if network conditions require more than default value.

tcp_mem - vector of 3 INTEGERs: min, pressure, max
	min: below this number of pages TCP is not bothered about its
	memory appetite.

	pressure: when amount of memory allocated by TCP exceeds this number
	of pages, TCP moderates its memory consumption and enters memory
	pressure mode, which is exited when memory consumption falls
	under "min".

	max: number of pages allowed for queueing by all TCP sockets.

	Defaults are calculated at boot time from amount of available
	memory.

tcp_moderate_rcvbuf - BOOLEAN
	If set, TCP performs receive buffer auto-tuning, attempting to
	automatically size the buffer (no greater than tcp_rmem[2]) to
	match the size required by the path for full throughput.  Enabled by
	default.

tcp_mtu_probing - INTEGER
	Controls TCP Packetization-Layer Path MTU Discovery.  Takes three
	values:
	  0 - Disabled
	  1 - Disabled by default, enabled when an ICMP black hole detected
	  2 - Always enabled, use initial MSS of tcp_base_mss.

tcp_no_metrics_save - BOOLEAN
	By default, TCP saves various connection metrics in the route cache
	when the connection closes, so that connections established in the
	near future can use these to set initial conditions.  Usually, this
	increases overall performance, but may sometimes cause performance
	degradation.  If set, TCP will not cache metrics on closing
	connections.

tcp_orphan_retries - INTEGER
	This value influences the timeout of a locally closed TCP connection,
	when RTO retransmissions remain unacknowledged.
	See tcp_retries2 for more details.

	The default value is 8.
	If your machine is a loaded WEB server,
	you should think about lowering this value, such sockets
	may consume significant resources. Cf. tcp_max_orphans.

tcp_reordering - INTEGER
	Maximal reordering of packets in a TCP stream.
	Default: 3

tcp_retrans_collapse - BOOLEAN
	Bug-to-bug compatibility with some broken printers.
	On retransmit try to send bigger packets to work around bugs in
	certain TCP stacks.

tcp_retries1 - INTEGER
	This value influences the time, after which TCP decides, that
	something is wrong due to unacknowledged RTO retransmissions,
	and reports this suspicion to the network layer.
	See tcp_retries2 for more details.

	RFC 1122 recommends at least 3 retransmissions, which is the
	default.

tcp_retries2 - INTEGER
	This value influences the timeout of an alive TCP connection,
	when RTO retransmissions remain unacknowledged.
	Given a value of N, a hypothetical TCP connection following
	exponential backoff with an initial RTO of TCP_RTO_MIN would
	retransmit N times before killing the connection at the (N+1)th RTO.

	The default value of 15 yields a hypothetical timeout of 924.6
	seconds and is a lower bound for the effective timeout.
	TCP will effectively time out at the first RTO which exceeds the
	hypothetical timeout.

	RFC 1122 recommends at least 100 seconds for the timeout,
	which corresponds to a value of at least 8.

tcp_rfc1337 - BOOLEAN
	If set, the TCP stack behaves conforming to RFC1337. If unset,
	we are not conforming to RFC, but prevent TCP TIME_WAIT
	assassination.
	Default: 0

tcp_rmem - vector of 3 INTEGERs: min, default, max
	min: Minimal size of receive buffer used by TCP sockets.
	It is guaranteed to each TCP socket, even under moderate memory
	pressure.
	Default: 1 page

	default: initial size of receive buffer used by TCP sockets.
	This value overrides net.core.rmem_default used by other protocols.
	Default: 87380 bytes. This value results in window of 65535 with
	default setting of tcp_adv_win_scale and tcp_app_win:0 and a bit
	less for default tcp_app_win. See below about these variables.

	max: maximal size of receive buffer allowed for automatically
	selected receiver buffers for TCP socket. This value does not override
	net.core.rmem_max.  Calling setsockopt() with SO_RCVBUF disables
	automatic tuning of that socket's receive buffer size, in which
	case this value is ignored.
	Default: between 87380B and 6MB, depending on RAM size.

tcp_sack - BOOLEAN
	Enable select acknowledgments (SACKS).

tcp_slow_start_after_idle - BOOLEAN
	If set, provide RFC2861 behavior and time out the congestion
	window after an idle period.  An idle period is defined at
	the current RTO.  If unset, the congestion window will not
	be timed out after an idle period.
	Default: 1

tcp_stdurg - BOOLEAN
	Use the Host requirements interpretation of the TCP urgent pointer field.
	Most hosts use the older BSD interpretation, so if you turn this on
	Linux might not communicate correctly with them.
	Default: FALSE

tcp_synack_retries - INTEGER
	Number of times SYNACKs for a passive TCP connection attempt will
	be retransmitted. Should not be higher than 255. Default value
	is 5, which corresponds to 31seconds till the last retransmission
	with the current initial RTO of 1second. With this the final timeout
	for a passive TCP connection will happen after 63seconds.

tcp_syncookies - BOOLEAN
	Only valid when the kernel was compiled with CONFIG_SYN_COOKIES
	Send out syncookies when the syn backlog queue of a socket
	overflows. This is to prevent against the common 'SYN flood attack'
	Default: 1

	Note, that syncookies is fallback facility.
	It MUST NOT be used to help highly loaded servers to stand
	against legal connection rate. If you see SYN flood warnings
	in your logs, but investigation	shows that they occur
	because of overload with legal connections, you should tune
	another parameters until this warning disappear.
	See: tcp_max_syn_backlog, tcp_synack_retries, tcp_abort_on_overflow.

	syncookies seriously violate TCP protocol, do not allow
	to use TCP extensions, can result in serious degradation
	of some services (f.e. SMTP relaying), visible not by you,
	but your clients and relays, contacting you. While you see
	SYN flood warnings in logs not being really flooded, your server
	is seriously misconfigured.

	If you want to test which effects syncookies have to your
	network connections you can set this knob to 2 to enable
	unconditionally generation of syncookies.

tcp_fastopen - INTEGER
	Enable TCP Fast Open feature (draft-ietf-tcpm-fastopen) to send data
	in the opening SYN packet. To use this feature, the client application
	must use sendmsg() or sendto() with MSG_FASTOPEN flag rather than
	connect() to perform a TCP handshake automatically.

	The values (bitmap) are
	1: Enables sending data in the opening SYN on the client w/ MSG_FASTOPEN.
	2: Enables TCP Fast Open on the server side, i.e., allowing data in
	   a SYN packet to be accepted and passed to the application before
	   3-way hand shake finishes.
	4: Send data in the opening SYN regardless of cookie availability and
	   without a cookie option.
	0x100: Accept SYN data w/o validating the cookie.
	0x200: Accept data-in-SYN w/o any cookie option present.
	0x400/0x800: Enable Fast Open on all listeners regardless of the
	   TCP_FASTOPEN socket option. The two different flags designate two
	   different ways of setting max_qlen without the TCP_FASTOPEN socket
	   option.

	Default: 1

	Note that the client & server side Fast Open flags (1 and 2
	respectively) must be also enabled before the rest of flags can take
	effect.

	See include/net/tcp.h and the code for more details.

tcp_syn_retries - INTEGER
	Number of times initial SYNs for an active TCP connection attempt
	will be retransmitted. Should not be higher than 255. Default value
	is 6, which corresponds to 63seconds till the last retransmission
	with the current initial RTO of 1second. With this the final timeout
	for an active TCP connection attempt will happen after 127seconds.

tcp_timestamps - BOOLEAN
	Enable timestamps as defined in RFC1323.

tcp_min_tso_segs - INTEGER
	Minimal number of segments per TSO frame.
	Since linux-3.12, TCP does an automatic sizing of TSO frames,
	depending on flow rate, instead of filling 64Kbytes packets.
	For specific usages, it's possible to force TCP to build big
	TSO frames. Note that TCP stack might split too big TSO packets
	if available window is too small.
	Default: 2

tcp_tso_win_divisor - INTEGER
	This allows control over what percentage of the congestion window
	can be consumed by a single TSO frame.
	The setting of this parameter is a choice between burstiness and
	building larger TSO frames.
	Default: 3

tcp_tw_recycle - BOOLEAN
	Enable fast recycling TIME-WAIT sockets. Default value is 0.
	It should not be changed without advice/request of technical
	experts.

tcp_tw_reuse - BOOLEAN
	Allow to reuse TIME-WAIT sockets for new connections when it is
	safe from protocol viewpoint. Default value is 0.
	It should not be changed without advice/request of technical
	experts.

tcp_window_scaling - BOOLEAN
	Enable window scaling as defined in RFC1323.

tcp_wmem - vector of 3 INTEGERs: min, default, max
	min: Amount of memory reserved for send buffers for TCP sockets.
	Each TCP socket has rights to use it due to fact of its birth.
	Default: 1 page

	default: initial size of send buffer used by TCP sockets.  This
	value overrides net.core.wmem_default used by other protocols.
	It is usually lower than net.core.wmem_default.
	Default: 16K

	max: Maximal amount of memory allowed for automatically tuned
	send buffers for TCP sockets. This value does not override
	net.core.wmem_max.  Calling setsockopt() with SO_SNDBUF disables
	automatic tuning of that socket's send buffer size, in which case
	this value is ignored.
	Default: between 64K and 4MB, depending on RAM size.

tcp_notsent_lowat - UNSIGNED INTEGER
	A TCP socket can control the amount of unsent bytes in its write queue,
	thanks to TCP_NOTSENT_LOWAT socket option. poll()/select()/epoll()
	reports POLLOUT events if the amount of unsent bytes is below a per
	socket value, and if the write queue is not full. sendmsg() will
	also not add new buffers if the limit is hit.

	This global variable controls the amount of unsent data for
	sockets not using TCP_NOTSENT_LOWAT. For these sockets, a change
	to the global variable has immediate effect.

	Default: UINT_MAX (0xFFFFFFFF)

tcp_workaround_signed_windows - BOOLEAN
	If set, assume no receipt of a window scaling option means the
	remote TCP is broken and treats the window as a signed quantity.
	If unset, assume the remote TCP is not broken even if we do
	not receive a window scaling option from them.
	Default: 0

tcp_dma_copybreak - INTEGER
	Lower limit, in bytes, of the size of socket reads that will be
	offloaded to a DMA copy engine, if one is present in the system
	and CONFIG_NET_DMA is enabled.
	Default: 4096

tcp_thin_linear_timeouts - BOOLEAN
	Enable dynamic triggering of linear timeouts for thin streams.
	If set, a check is performed upon retransmission by timeout to
	determine if the stream is thin (less than 4 packets in flight).
	As long as the stream is found to be thin, up to 6 linear
	timeouts may be performed before exponential backoff mode is
	initiated. This improves retransmission latency for
	non-aggressive thin streams, often found to be time-dependent.
	For more information on thin streams, see
	Documentation/networking/tcp-thin.txt
	Default: 0

tcp_thin_dupack - BOOLEAN
	Enable dynamic triggering of retransmissions after one dupACK
	for thin streams. If set, a check is performed upon reception
	of a dupACK to determine if the stream is thin (less than 4
	packets in flight). As long as the stream is found to be thin,
	data is retransmitted on the first received dupACK. This
	improves retransmission latency for non-aggressive thin
	streams, often found to be time-dependent.
	For more information on thin streams, see
	Documentation/networking/tcp-thin.txt
	Default: 0

<<<<<<< HEAD
=======
tcp_limit_output_bytes - INTEGER
	Controls TCP Small Queue limit per tcp socket.
	TCP bulk sender tends to increase packets in flight until it
	gets losses notifications. With SNDBUF autotuning, this can
	result in a large amount of packets queued in qdisc/device
	on the local machine, hurting latency of other flows, for
	typical pfifo_fast qdiscs.
	tcp_limit_output_bytes limits the number of bytes on qdisc
	or device to reduce artificial RTT/cwnd and reduce bufferbloat.
	Default: 131072

>>>>>>> c3ade0e0
tcp_challenge_ack_limit - INTEGER
	Limits number of Challenge ACK sent per second, as recommended
	in RFC 5961 (Improving TCP's Robustness to Blind In-Window Attacks)
	Default: 100

UDP variables:

udp_mem - vector of 3 INTEGERs: min, pressure, max
	Number of pages allowed for queueing by all UDP sockets.

	min: Below this number of pages UDP is not bothered about its
	memory appetite. When amount of memory allocated by UDP exceeds
	this number, UDP starts to moderate memory usage.

	pressure: This value was introduced to follow format of tcp_mem.

	max: Number of pages allowed for queueing by all UDP sockets.

	Default is calculated at boot time from amount of available memory.

udp_rmem_min - INTEGER
	Minimal size of receive buffer used by UDP sockets in moderation.
	Each UDP socket is able to use the size for receiving data, even if
	total pages of UDP sockets exceed udp_mem pressure. The unit is byte.
	Default: 1 page

udp_wmem_min - INTEGER
	Minimal size of send buffer used by UDP sockets in moderation.
	Each UDP socket is able to use the size for sending data, even if
	total pages of UDP sockets exceed udp_mem pressure. The unit is byte.
	Default: 1 page

CIPSOv4 Variables:

cipso_cache_enable - BOOLEAN
	If set, enable additions to and lookups from the CIPSO label mapping
	cache.  If unset, additions are ignored and lookups always result in a
	miss.  However, regardless of the setting the cache is still
	invalidated when required when means you can safely toggle this on and
	off and the cache will always be "safe".
	Default: 1

cipso_cache_bucket_size - INTEGER
	The CIPSO label cache consists of a fixed size hash table with each
	hash bucket containing a number of cache entries.  This variable limits
	the number of entries in each hash bucket; the larger the value the
	more CIPSO label mappings that can be cached.  When the number of
	entries in a given hash bucket reaches this limit adding new entries
	causes the oldest entry in the bucket to be removed to make room.
	Default: 10

cipso_rbm_optfmt - BOOLEAN
	Enable the "Optimized Tag 1 Format" as defined in section 3.4.2.6 of
	the CIPSO draft specification (see Documentation/netlabel for details).
	This means that when set the CIPSO tag will be padded with empty
	categories in order to make the packet data 32-bit aligned.
	Default: 0

cipso_rbm_structvalid - BOOLEAN
	If set, do a very strict check of the CIPSO option when
	ip_options_compile() is called.  If unset, relax the checks done during
	ip_options_compile().  Either way is "safe" as errors are caught else
	where in the CIPSO processing code but setting this to 0 (False) should
	result in less work (i.e. it should be faster) but could cause problems
	with other implementations that require strict checking.
	Default: 0

IP Variables:

ip_local_port_range - 2 INTEGERS
	Defines the local port range that is used by TCP and UDP to
	choose the local port. The first number is the first, the
	second the last local port number. The default values are
	32768 and 61000 respectively.

ip_local_reserved_ports - list of comma separated ranges
	Specify the ports which are reserved for known third-party
	applications. These ports will not be used by automatic port
	assignments (e.g. when calling connect() or bind() with port
	number 0). Explicit port allocation behavior is unchanged.

	The format used for both input and output is a comma separated
	list of ranges (e.g. "1,2-4,10-10" for ports 1, 2, 3, 4 and
	10). Writing to the file will clear all previously reserved
	ports and update the current list with the one given in the
	input.

	Note that ip_local_port_range and ip_local_reserved_ports
	settings are independent and both are considered by the kernel
	when determining which ports are available for automatic port
	assignments.

	You can reserve ports which are not in the current
	ip_local_port_range, e.g.:

	$ cat /proc/sys/net/ipv4/ip_local_port_range
	32000	61000
	$ cat /proc/sys/net/ipv4/ip_local_reserved_ports
	8080,9148

	although this is redundant. However such a setting is useful
	if later the port range is changed to a value that will
	include the reserved ports.

	Default: Empty

ip_nonlocal_bind - BOOLEAN
	If set, allows processes to bind() to non-local IP addresses,
	which can be quite useful - but may break some applications.
	Default: 0

ip_dynaddr - BOOLEAN
	If set non-zero, enables support for dynamic addresses.
	If set to a non-zero value larger than 1, a kernel log
	message will be printed when dynamic address rewriting
	occurs.
	Default: 0

ip_early_demux - BOOLEAN
	Optimize input packet processing down to one demux for
	certain kinds of local sockets.  Currently we only do this
	for established TCP sockets.

	It may add an additional cost for pure routing workloads that
	reduces overall throughput, in such case you should disable it.
	Default: 1

icmp_echo_ignore_all - BOOLEAN
	If set non-zero, then the kernel will ignore all ICMP ECHO
	requests sent to it.
	Default: 0

icmp_echo_ignore_broadcasts - BOOLEAN
	If set non-zero, then the kernel will ignore all ICMP ECHO and
	TIMESTAMP requests sent to it via broadcast/multicast.
	Default: 1

icmp_ratelimit - INTEGER
	Limit the maximal rates for sending ICMP packets whose type matches
	icmp_ratemask (see below) to specific targets.
	0 to disable any limiting,
	otherwise the minimal space between responses in milliseconds.
	Default: 1000

icmp_ratemask - INTEGER
	Mask made of ICMP types for which rates are being limited.
	Significant bits: IHGFEDCBA9876543210
	Default mask:     0000001100000011000 (6168)

	Bit definitions (see include/linux/icmp.h):
		0 Echo Reply
		3 Destination Unreachable *
		4 Source Quench *
		5 Redirect
		8 Echo Request
		B Time Exceeded *
		C Parameter Problem *
		D Timestamp Request
		E Timestamp Reply
		F Info Request
		G Info Reply
		H Address Mask Request
		I Address Mask Reply

	* These are rate limited by default (see default mask above)

icmp_ignore_bogus_error_responses - BOOLEAN
	Some routers violate RFC1122 by sending bogus responses to broadcast
	frames.  Such violations are normally logged via a kernel warning.
	If this is set to TRUE, the kernel will not give such warnings, which
	will avoid log file clutter.
	Default: 1

icmp_errors_use_inbound_ifaddr - BOOLEAN

	If zero, icmp error messages are sent with the primary address of
	the exiting interface.

	If non-zero, the message will be sent with the primary address of
	the interface that received the packet that caused the icmp error.
	This is the behaviour network many administrators will expect from
	a router. And it can make debugging complicated network layouts
	much easier.

	Note that if no primary address exists for the interface selected,
	then the primary address of the first non-loopback interface that
	has one will be used regardless of this setting.

	Default: 0

igmp_max_memberships - INTEGER
	Change the maximum number of multicast groups we can subscribe to.
	Default: 20

	Theoretical maximum value is bounded by having to send a membership
	report in a single datagram (i.e. the report can't span multiple
	datagrams, or risk confusing the switch and leaving groups you don't
	intend to).

	The number of supported groups 'M' is bounded by the number of group
	report entries you can fit into a single datagram of 65535 bytes.

	M = 65536-sizeof (ip header)/(sizeof(Group record))

	Group records are variable length, with a minimum of 12 bytes.
	So net.ipv4.igmp_max_memberships should not be set higher than:

	(65536-24) / 12 = 5459

	The value 5459 assumes no IP header options, so in practice
	this number may be lower.

	conf/interface/*  changes special settings per interface (where
	"interface" is the name of your network interface)

	conf/all/*	  is special, changes the settings for all interfaces

log_martians - BOOLEAN
	Log packets with impossible addresses to kernel log.
	log_martians for the interface will be enabled if at least one of
	conf/{all,interface}/log_martians is set to TRUE,
	it will be disabled otherwise

accept_redirects - BOOLEAN
	Accept ICMP redirect messages.
	accept_redirects for the interface will be enabled if:
	- both conf/{all,interface}/accept_redirects are TRUE in the case
	  forwarding for the interface is enabled
	or
	- at least one of conf/{all,interface}/accept_redirects is TRUE in the
	  case forwarding for the interface is disabled
	accept_redirects for the interface will be disabled otherwise
	default TRUE (host)
		FALSE (router)

forwarding - BOOLEAN
	Enable IP forwarding on this interface.

mc_forwarding - BOOLEAN
	Do multicast routing. The kernel needs to be compiled with CONFIG_MROUTE
	and a multicast routing daemon is required.
	conf/all/mc_forwarding must also be set to TRUE to enable multicast
	routing	for the interface

medium_id - INTEGER
	Integer value used to differentiate the devices by the medium they
	are attached to. Two devices can have different id values when
	the broadcast packets are received only on one of them.
	The default value 0 means that the device is the only interface
	to its medium, value of -1 means that medium is not known.

	Currently, it is used to change the proxy_arp behavior:
	the proxy_arp feature is enabled for packets forwarded between
	two devices attached to different media.

proxy_arp - BOOLEAN
	Do proxy arp.
	proxy_arp for the interface will be enabled if at least one of
	conf/{all,interface}/proxy_arp is set to TRUE,
	it will be disabled otherwise

proxy_arp_pvlan - BOOLEAN
	Private VLAN proxy arp.
	Basically allow proxy arp replies back to the same interface
	(from which the ARP request/solicitation was received).

	This is done to support (ethernet) switch features, like RFC
	3069, where the individual ports are NOT allowed to
	communicate with each other, but they are allowed to talk to
	the upstream router.  As described in RFC 3069, it is possible
	to allow these hosts to communicate through the upstream
	router by proxy_arp'ing. Don't need to be used together with
	proxy_arp.

	This technology is known by different names:
	  In RFC 3069 it is called VLAN Aggregation.
	  Cisco and Allied Telesyn call it Private VLAN.
	  Hewlett-Packard call it Source-Port filtering or port-isolation.
	  Ericsson call it MAC-Forced Forwarding (RFC Draft).

shared_media - BOOLEAN
	Send(router) or accept(host) RFC1620 shared media redirects.
	Overrides ip_secure_redirects.
	shared_media for the interface will be enabled if at least one of
	conf/{all,interface}/shared_media is set to TRUE,
	it will be disabled otherwise
	default TRUE

secure_redirects - BOOLEAN
	Accept ICMP redirect messages only for gateways,
	listed in default gateway list.
	secure_redirects for the interface will be enabled if at least one of
	conf/{all,interface}/secure_redirects is set to TRUE,
	it will be disabled otherwise
	default TRUE

send_redirects - BOOLEAN
	Send redirects, if router.
	send_redirects for the interface will be enabled if at least one of
	conf/{all,interface}/send_redirects is set to TRUE,
	it will be disabled otherwise
	Default: TRUE

bootp_relay - BOOLEAN
	Accept packets with source address 0.b.c.d destined
	not to this host as local ones. It is supposed, that
	BOOTP relay daemon will catch and forward such packets.
	conf/all/bootp_relay must also be set to TRUE to enable BOOTP relay
	for the interface
	default FALSE
	Not Implemented Yet.

accept_source_route - BOOLEAN
	Accept packets with SRR option.
	conf/all/accept_source_route must also be set to TRUE to accept packets
	with SRR option on the interface
	default TRUE (router)
		FALSE (host)

accept_local - BOOLEAN
	Accept packets with local source addresses. In combination
	with suitable routing, this can be used to direct packets
	between two local interfaces over the wire and have them
	accepted properly.

	rp_filter must be set to a non-zero value in order for
	accept_local to have an effect.

	default FALSE

route_localnet - BOOLEAN
	Do not consider loopback addresses as martian source or destination
	while routing. This enables the use of 127/8 for local routing purposes.
	default FALSE

rp_filter - INTEGER
	0 - No source validation.
	1 - Strict mode as defined in RFC3704 Strict Reverse Path
	    Each incoming packet is tested against the FIB and if the interface
	    is not the best reverse path the packet check will fail.
	    By default failed packets are discarded.
	2 - Loose mode as defined in RFC3704 Loose Reverse Path
	    Each incoming packet's source address is also tested against the FIB
	    and if the source address is not reachable via any interface
	    the packet check will fail.

	Current recommended practice in RFC3704 is to enable strict mode
	to prevent IP spoofing from DDos attacks. If using asymmetric routing
	or other complicated routing, then loose mode is recommended.

	The max value from conf/{all,interface}/rp_filter is used
	when doing source validation on the {interface}.

	Default value is 0. Note that some distributions enable it
	in startup scripts.

arp_filter - BOOLEAN
	1 - Allows you to have multiple network interfaces on the same
	subnet, and have the ARPs for each interface be answered
	based on whether or not the kernel would route a packet from
	the ARP'd IP out that interface (therefore you must use source
	based routing for this to work). In other words it allows control
	of which cards (usually 1) will respond to an arp request.

	0 - (default) The kernel can respond to arp requests with addresses
	from other interfaces. This may seem wrong but it usually makes
	sense, because it increases the chance of successful communication.
	IP addresses are owned by the complete host on Linux, not by
	particular interfaces. Only for more complex setups like load-
	balancing, does this behaviour cause problems.

	arp_filter for the interface will be enabled if at least one of
	conf/{all,interface}/arp_filter is set to TRUE,
	it will be disabled otherwise

arp_announce - INTEGER
	Define different restriction levels for announcing the local
	source IP address from IP packets in ARP requests sent on
	interface:
	0 - (default) Use any local address, configured on any interface
	1 - Try to avoid local addresses that are not in the target's
	subnet for this interface. This mode is useful when target
	hosts reachable via this interface require the source IP
	address in ARP requests to be part of their logical network
	configured on the receiving interface. When we generate the
	request we will check all our subnets that include the
	target IP and will preserve the source address if it is from
	such subnet. If there is no such subnet we select source
	address according to the rules for level 2.
	2 - Always use the best local address for this target.
	In this mode we ignore the source address in the IP packet
	and try to select local address that we prefer for talks with
	the target host. Such local address is selected by looking
	for primary IP addresses on all our subnets on the outgoing
	interface that include the target IP address. If no suitable
	local address is found we select the first local address
	we have on the outgoing interface or on all other interfaces,
	with the hope we will receive reply for our request and
	even sometimes no matter the source IP address we announce.

	The max value from conf/{all,interface}/arp_announce is used.

	Increasing the restriction level gives more chance for
	receiving answer from the resolved target while decreasing
	the level announces more valid sender's information.

arp_ignore - INTEGER
	Define different modes for sending replies in response to
	received ARP requests that resolve local target IP addresses:
	0 - (default): reply for any local target IP address, configured
	on any interface
	1 - reply only if the target IP address is local address
	configured on the incoming interface
	2 - reply only if the target IP address is local address
	configured on the incoming interface and both with the
	sender's IP address are part from same subnet on this interface
	3 - do not reply for local addresses configured with scope host,
	only resolutions for global and link addresses are replied
	4-7 - reserved
	8 - do not reply for all local addresses

	The max value from conf/{all,interface}/arp_ignore is used
	when ARP request is received on the {interface}

arp_notify - BOOLEAN
	Define mode for notification of address and device changes.
	0 - (default): do nothing
	1 - Generate gratuitous arp requests when device is brought up
	    or hardware address changes.

arp_accept - BOOLEAN
	Define behavior for gratuitous ARP frames who's IP is not
	already present in the ARP table:
	0 - don't create new entries in the ARP table
	1 - create new entries in the ARP table

	Both replies and requests type gratuitous arp will trigger the
	ARP table to be updated, if this setting is on.

	If the ARP table already contains the IP address of the
	gratuitous arp frame, the arp table will be updated regardless
	if this setting is on or off.


app_solicit - INTEGER
	The maximum number of probes to send to the user space ARP daemon
	via netlink before dropping back to multicast probes (see
	mcast_solicit).  Defaults to 0.

disable_policy - BOOLEAN
	Disable IPSEC policy (SPD) for this interface

disable_xfrm - BOOLEAN
	Disable IPSEC encryption on this interface, whatever the policy

igmpv2_unsolicited_report_interval - INTEGER
	The interval in milliseconds in which the next unsolicited
	IGMPv1 or IGMPv2 report retransmit will take place.
	Default: 10000 (10 seconds)

igmpv3_unsolicited_report_interval - INTEGER
	The interval in milliseconds in which the next unsolicited
	IGMPv3 report retransmit will take place.
	Default: 1000 (1 seconds)

promote_secondaries - BOOLEAN
	When a primary IP address is removed from this interface
	promote a corresponding secondary IP address instead of
	removing all the corresponding secondary IP addresses.


tag - INTEGER
	Allows you to write a number, which can be used as required.
	Default value is 0.

Alexey Kuznetsov.
kuznet@ms2.inr.ac.ru

Updated by:
Andi Kleen
ak@muc.de
Nicolas Delon
delon.nicolas@wanadoo.fr




/proc/sys/net/ipv6/* Variables:

IPv6 has no global variables such as tcp_*.  tcp_* settings under ipv4/ also
apply to IPv6 [XXX?].

bindv6only - BOOLEAN
	Default value for IPV6_V6ONLY socket option,
	which restricts use of the IPv6 socket to IPv6 communication
	only.
		TRUE: disable IPv4-mapped address feature
		FALSE: enable IPv4-mapped address feature

	Default: FALSE (as specified in RFC3493)

flowlabel_consistency - BOOLEAN
	Protect the consistency (and unicity) of flow label.
	You have to disable it to use IPV6_FL_F_REFLECT flag on the
	flow label manager.
	TRUE: enabled
	FALSE: disabled
	Default: TRUE

anycast_src_echo_reply - BOOLEAN
	Controls the use of anycast addresses as source addresses for ICMPv6
	echo reply
	TRUE:  enabled
	FALSE: disabled
	Default: FALSE

IPv6 Fragmentation:

ip6frag_high_thresh - INTEGER
	Maximum memory used to reassemble IPv6 fragments. When
	ip6frag_high_thresh bytes of memory is allocated for this purpose,
	the fragment handler will toss packets until ip6frag_low_thresh
	is reached.

ip6frag_low_thresh - INTEGER
	See ip6frag_high_thresh

ip6frag_time - INTEGER
	Time in seconds to keep an IPv6 fragment in memory.

ip6frag_secret_interval - INTEGER
	Regeneration interval (in seconds) of the hash secret (or lifetime
	for the hash secret) for IPv6 fragments.
	Default: 600

conf/default/*:
	Change the interface-specific default settings.


conf/all/*:
	Change all the interface-specific settings.

	[XXX:  Other special features than forwarding?]

conf/all/forwarding - BOOLEAN
	Enable global IPv6 forwarding between all interfaces.

	IPv4 and IPv6 work differently here; e.g. netfilter must be used
	to control which interfaces may forward packets and which not.

	This also sets all interfaces' Host/Router setting
	'forwarding' to the specified value.  See below for details.

	This referred to as global forwarding.

proxy_ndp - BOOLEAN
	Do proxy ndp.

conf/interface/*:
	Change special settings per interface.

	The functional behaviour for certain settings is different
	depending on whether local forwarding is enabled or not.

accept_ra - INTEGER
	Accept Router Advertisements; autoconfigure using them.

	It also determines whether or not to transmit Router
	Solicitations. If and only if the functional setting is to
	accept Router Advertisements, Router Solicitations will be
	transmitted.

	Possible values are:
		0 Do not accept Router Advertisements.
		1 Accept Router Advertisements if forwarding is disabled.
		2 Overrule forwarding behaviour. Accept Router Advertisements
		  even if forwarding is enabled.

	Functional default: enabled if local forwarding is disabled.
			    disabled if local forwarding is enabled.

accept_ra_defrtr - BOOLEAN
	Learn default router in Router Advertisement.

	Functional default: enabled if accept_ra is enabled.
			    disabled if accept_ra is disabled.

accept_ra_pinfo - BOOLEAN
	Learn Prefix Information in Router Advertisement.

	Functional default: enabled if accept_ra is enabled.
			    disabled if accept_ra is disabled.

accept_ra_rt_info_max_plen - INTEGER
	Maximum prefix length of Route Information in RA.

	Route Information w/ prefix larger than or equal to this
	variable shall be ignored.

	Functional default: 0 if accept_ra_rtr_pref is enabled.
			    -1 if accept_ra_rtr_pref is disabled.

accept_ra_rtr_pref - BOOLEAN
	Accept Router Preference in RA.

	Functional default: enabled if accept_ra is enabled.
			    disabled if accept_ra is disabled.

accept_redirects - BOOLEAN
	Accept Redirects.

	Functional default: enabled if local forwarding is disabled.
			    disabled if local forwarding is enabled.

accept_source_route - INTEGER
	Accept source routing (routing extension header).

	>= 0: Accept only routing header type 2.
	< 0: Do not accept routing header.

	Default: 0

autoconf - BOOLEAN
	Autoconfigure addresses using Prefix Information in Router
	Advertisements.

	Functional default: enabled if accept_ra_pinfo is enabled.
			    disabled if accept_ra_pinfo is disabled.

dad_transmits - INTEGER
	The amount of Duplicate Address Detection probes to send.
	Default: 1

forwarding - INTEGER
	Configure interface-specific Host/Router behaviour.

	Note: It is recommended to have the same setting on all
	interfaces; mixed router/host scenarios are rather uncommon.

	Possible values are:
		0 Forwarding disabled
		1 Forwarding enabled

	FALSE (0):

	By default, Host behaviour is assumed.  This means:

	1. IsRouter flag is not set in Neighbour Advertisements.
	2. If accept_ra is TRUE (default), transmit Router
	   Solicitations.
	3. If accept_ra is TRUE (default), accept Router
	   Advertisements (and do autoconfiguration).
	4. If accept_redirects is TRUE (default), accept Redirects.

	TRUE (1):

	If local forwarding is enabled, Router behaviour is assumed.
	This means exactly the reverse from the above:

	1. IsRouter flag is set in Neighbour Advertisements.
	2. Router Solicitations are not sent unless accept_ra is 2.
	3. Router Advertisements are ignored unless accept_ra is 2.
	4. Redirects are ignored.

	Default: 0 (disabled) if global forwarding is disabled (default),
		 otherwise 1 (enabled).

hop_limit - INTEGER
	Default Hop Limit to set.
	Default: 64

mtu - INTEGER
	Default Maximum Transfer Unit
	Default: 1280 (IPv6 required minimum)

router_probe_interval - INTEGER
	Minimum interval (in seconds) between Router Probing described
	in RFC4191.

	Default: 60

router_solicitation_delay - INTEGER
	Number of seconds to wait after interface is brought up
	before sending Router Solicitations.
	Default: 1

router_solicitation_interval - INTEGER
	Number of seconds to wait between Router Solicitations.
	Default: 4

router_solicitations - INTEGER
	Number of Router Solicitations to send until assuming no
	routers are present.
	Default: 3

use_tempaddr - INTEGER
	Preference for Privacy Extensions (RFC3041).
	  <= 0 : disable Privacy Extensions
	  == 1 : enable Privacy Extensions, but prefer public
	         addresses over temporary addresses.
	  >  1 : enable Privacy Extensions and prefer temporary
	         addresses over public addresses.
	Default:  0 (for most devices)
		 -1 (for point-to-point devices and loopback devices)

temp_valid_lft - INTEGER
	valid lifetime (in seconds) for temporary addresses.
	Default: 604800 (7 days)

temp_prefered_lft - INTEGER
	Preferred lifetime (in seconds) for temporary addresses.
	Default: 86400 (1 day)

max_desync_factor - INTEGER
	Maximum value for DESYNC_FACTOR, which is a random value
	that ensures that clients don't synchronize with each
	other and generate new addresses at exactly the same time.
	value is in seconds.
	Default: 600

regen_max_retry - INTEGER
	Number of attempts before give up attempting to generate
	valid temporary addresses.
	Default: 5

max_addresses - INTEGER
	Maximum number of autoconfigured addresses per interface.  Setting
	to zero disables the limitation.  It is not recommended to set this
	value too large (or to zero) because it would be an easy way to
	crash the kernel by allowing too many addresses to be created.
	Default: 16

disable_ipv6 - BOOLEAN
	Disable IPv6 operation.  If accept_dad is set to 2, this value
	will be dynamically set to TRUE if DAD fails for the link-local
	address.
	Default: FALSE (enable IPv6 operation)

	When this value is changed from 1 to 0 (IPv6 is being enabled),
	it will dynamically create a link-local address on the given
	interface and start Duplicate Address Detection, if necessary.

	When this value is changed from 0 to 1 (IPv6 is being disabled),
	it will dynamically delete all address on the given interface.

accept_dad - INTEGER
	Whether to accept DAD (Duplicate Address Detection).
	0: Disable DAD
	1: Enable DAD (default)
	2: Enable DAD, and disable IPv6 operation if MAC-based duplicate
	   link-local address has been found.

force_tllao - BOOLEAN
	Enable sending the target link-layer address option even when
	responding to a unicast neighbor solicitation.
	Default: FALSE

	Quoting from RFC 2461, section 4.4, Target link-layer address:

	"The option MUST be included for multicast solicitations in order to
	avoid infinite Neighbor Solicitation "recursion" when the peer node
	does not have a cache entry to return a Neighbor Advertisements
	message.  When responding to unicast solicitations, the option can be
	omitted since the sender of the solicitation has the correct link-
	layer address; otherwise it would not have be able to send the unicast
	solicitation in the first place. However, including the link-layer
	address in this case adds little overhead and eliminates a potential
	race condition where the sender deletes the cached link-layer address
	prior to receiving a response to a previous solicitation."

ndisc_notify - BOOLEAN
	Define mode for notification of address and device changes.
	0 - (default): do nothing
	1 - Generate unsolicited neighbour advertisements when device is brought
	    up or hardware address changes.

mldv1_unsolicited_report_interval - INTEGER
	The interval in milliseconds in which the next unsolicited
	MLDv1 report retransmit will take place.
	Default: 10000 (10 seconds)

mldv2_unsolicited_report_interval - INTEGER
	The interval in milliseconds in which the next unsolicited
	MLDv2 report retransmit will take place.
	Default: 1000 (1 second)

force_mld_version - INTEGER
	0 - (default) No enforcement of a MLD version, MLDv1 fallback allowed
	1 - Enforce to use MLD version 1
	2 - Enforce to use MLD version 2

suppress_frag_ndisc - INTEGER
	Control RFC 6980 (Security Implications of IPv6 Fragmentation
	with IPv6 Neighbor Discovery) behavior:
	1 - (default) discard fragmented neighbor discovery packets
	0 - allow fragmented neighbor discovery packets

icmp/*:
ratelimit - INTEGER
	Limit the maximal rates for sending ICMPv6 packets.
	0 to disable any limiting,
	otherwise the minimal space between responses in milliseconds.
	Default: 1000


IPv6 Update by:
Pekka Savola <pekkas@netcore.fi>
YOSHIFUJI Hideaki / USAGI Project <yoshfuji@linux-ipv6.org>


/proc/sys/net/bridge/* Variables:

bridge-nf-call-arptables - BOOLEAN
	1 : pass bridged ARP traffic to arptables' FORWARD chain.
	0 : disable this.
	Default: 1

bridge-nf-call-iptables - BOOLEAN
	1 : pass bridged IPv4 traffic to iptables' chains.
	0 : disable this.
	Default: 1

bridge-nf-call-ip6tables - BOOLEAN
	1 : pass bridged IPv6 traffic to ip6tables' chains.
	0 : disable this.
	Default: 1

bridge-nf-filter-vlan-tagged - BOOLEAN
	1 : pass bridged vlan-tagged ARP/IP/IPv6 traffic to {arp,ip,ip6}tables.
	0 : disable this.
	Default: 0

bridge-nf-filter-pppoe-tagged - BOOLEAN
	1 : pass bridged pppoe-tagged IP/IPv6 traffic to {ip,ip6}tables.
	0 : disable this.
	Default: 0

bridge-nf-pass-vlan-input-dev - BOOLEAN
	1: if bridge-nf-filter-vlan-tagged is enabled, try to find a vlan
	interface on the bridge and set the netfilter input device to the vlan.
	This allows use of e.g. "iptables -i br0.1" and makes the REDIRECT
	target work with vlan-on-top-of-bridge interfaces.  When no matching
	vlan interface is found, or this switch is off, the input device is
	set to the bridge interface.
	0: disable bridge netfilter vlan interface lookup.
	Default: 0

proc/sys/net/sctp/* Variables:

addip_enable - BOOLEAN
	Enable or disable extension of  Dynamic Address Reconfiguration
	(ADD-IP) functionality specified in RFC5061.  This extension provides
	the ability to dynamically add and remove new addresses for the SCTP
	associations.

	1: Enable extension.

	0: Disable extension.

	Default: 0

addip_noauth_enable - BOOLEAN
	Dynamic Address Reconfiguration (ADD-IP) requires the use of
	authentication to protect the operations of adding or removing new
	addresses.  This requirement is mandated so that unauthorized hosts
	would not be able to hijack associations.  However, older
	implementations may not have implemented this requirement while
	allowing the ADD-IP extension.  For reasons of interoperability,
	we provide this variable to control the enforcement of the
	authentication requirement.

	1: Allow ADD-IP extension to be used without authentication.  This
	   should only be set in a closed environment for interoperability
	   with older implementations.

	0: Enforce the authentication requirement

	Default: 0

auth_enable - BOOLEAN
	Enable or disable Authenticated Chunks extension.  This extension
	provides the ability to send and receive authenticated chunks and is
	required for secure operation of Dynamic Address Reconfiguration
	(ADD-IP) extension.

	1: Enable this extension.
	0: Disable this extension.

	Default: 0

prsctp_enable - BOOLEAN
	Enable or disable the Partial Reliability extension (RFC3758) which
	is used to notify peers that a given DATA should no longer be expected.

	1: Enable extension
	0: Disable

	Default: 1

max_burst - INTEGER
	The limit of the number of new packets that can be initially sent.  It
	controls how bursty the generated traffic can be.

	Default: 4

association_max_retrans - INTEGER
	Set the maximum number for retransmissions that an association can
	attempt deciding that the remote end is unreachable.  If this value
	is exceeded, the association is terminated.

	Default: 10

max_init_retransmits - INTEGER
	The maximum number of retransmissions of INIT and COOKIE-ECHO chunks
	that an association will attempt before declaring the destination
	unreachable and terminating.

	Default: 8

path_max_retrans - INTEGER
	The maximum number of retransmissions that will be attempted on a given
	path.  Once this threshold is exceeded, the path is considered
	unreachable, and new traffic will use a different path when the
	association is multihomed.

	Default: 5

pf_retrans - INTEGER
	The number of retransmissions that will be attempted on a given path
	before traffic is redirected to an alternate transport (should one
	exist).  Note this is distinct from path_max_retrans, as a path that
	passes the pf_retrans threshold can still be used.  Its only
	deprioritized when a transmission path is selected by the stack.  This
	setting is primarily used to enable fast failover mechanisms without
	having to reduce path_max_retrans to a very low value.  See:
	http://www.ietf.org/id/draft-nishida-tsvwg-sctp-failover-05.txt
	for details.  Note also that a value of pf_retrans > path_max_retrans
	disables this feature

	Default: 0

rto_initial - INTEGER
	The initial round trip timeout value in milliseconds that will be used
	in calculating round trip times.  This is the initial time interval
	for retransmissions.

	Default: 3000

rto_max - INTEGER
	The maximum value (in milliseconds) of the round trip timeout.  This
	is the largest time interval that can elapse between retransmissions.

	Default: 60000

rto_min - INTEGER
	The minimum value (in milliseconds) of the round trip timeout.  This
	is the smallest time interval the can elapse between retransmissions.

	Default: 1000

hb_interval - INTEGER
	The interval (in milliseconds) between HEARTBEAT chunks.  These chunks
	are sent at the specified interval on idle paths to probe the state of
	a given path between 2 associations.

	Default: 30000

sack_timeout - INTEGER
	The amount of time (in milliseconds) that the implementation will wait
	to send a SACK.

	Default: 200

valid_cookie_life - INTEGER
	The default lifetime of the SCTP cookie (in milliseconds).  The cookie
	is used during association establishment.

	Default: 60000

cookie_preserve_enable - BOOLEAN
	Enable or disable the ability to extend the lifetime of the SCTP cookie
	that is used during the establishment phase of SCTP association

	1: Enable cookie lifetime extension.
	0: Disable

	Default: 1

cookie_hmac_alg - STRING
	Select the hmac algorithm used when generating the cookie value sent by
	a listening sctp socket to a connecting client in the INIT-ACK chunk.
	Valid values are:
	* md5
	* sha1
	* none
	Ability to assign md5 or sha1 as the selected alg is predicated on the
	configuration of those algorithms at build time (CONFIG_CRYPTO_MD5 and
	CONFIG_CRYPTO_SHA1).

	Default: Dependent on configuration.  MD5 if available, else SHA1 if
	available, else none.

rcvbuf_policy - INTEGER
	Determines if the receive buffer is attributed to the socket or to
	association.   SCTP supports the capability to create multiple
	associations on a single socket.  When using this capability, it is
	possible that a single stalled association that's buffering a lot
	of data may block other associations from delivering their data by
	consuming all of the receive buffer space.  To work around this,
	the rcvbuf_policy could be set to attribute the receiver buffer space
	to each association instead of the socket.  This prevents the described
	blocking.

	1: rcvbuf space is per association
	0: rcvbuf space is per socket

	Default: 0

sndbuf_policy - INTEGER
	Similar to rcvbuf_policy above, this applies to send buffer space.

	1: Send buffer is tracked per association
	0: Send buffer is tracked per socket.

	Default: 0

sctp_mem - vector of 3 INTEGERs: min, pressure, max
	Number of pages allowed for queueing by all SCTP sockets.

	min: Below this number of pages SCTP is not bothered about its
	memory appetite. When amount of memory allocated by SCTP exceeds
	this number, SCTP starts to moderate memory usage.

	pressure: This value was introduced to follow format of tcp_mem.

	max: Number of pages allowed for queueing by all SCTP sockets.

	Default is calculated at boot time from amount of available memory.

sctp_rmem - vector of 3 INTEGERs: min, default, max
	Only the first value ("min") is used, "default" and "max" are
	ignored.

	min: Minimal size of receive buffer used by SCTP socket.
	It is guaranteed to each SCTP socket (but not association) even
	under moderate memory pressure.

	Default: 1 page

sctp_wmem  - vector of 3 INTEGERs: min, default, max
	Currently this tunable has no effect.

addr_scope_policy - INTEGER
	Control IPv4 address scoping - draft-stewart-tsvwg-sctp-ipv4-00

	0   - Disable IPv4 address scoping
	1   - Enable IPv4 address scoping
	2   - Follow draft but allow IPv4 private addresses
	3   - Follow draft but allow IPv4 link local addresses

	Default: 1


/proc/sys/net/core/*
	Please see: Documentation/sysctl/net.txt for descriptions of these entries.


/proc/sys/net/unix/*
max_dgram_qlen - INTEGER
	The maximum length of dgram socket receive queue

	Default: 10


UNDOCUMENTED:

/proc/sys/net/irda/*
	fast_poll_increase FIXME
	warn_noreply_time FIXME
	discovery_slots FIXME
	slot_timeout FIXME
	max_baud_rate FIXME
	discovery_timeout FIXME
	lap_keepalive_time FIXME
	max_noreply_time FIXME
	max_tx_data_size FIXME
	max_tx_window FIXME
	min_tx_turn_time FIXME<|MERGE_RESOLUTION|>--- conflicted
+++ resolved
@@ -612,8 +612,6 @@
 	Documentation/networking/tcp-thin.txt
 	Default: 0
 
-<<<<<<< HEAD
-=======
 tcp_limit_output_bytes - INTEGER
 	Controls TCP Small Queue limit per tcp socket.
 	TCP bulk sender tends to increase packets in flight until it
@@ -625,7 +623,6 @@
 	or device to reduce artificial RTT/cwnd and reduce bufferbloat.
 	Default: 131072
 
->>>>>>> c3ade0e0
 tcp_challenge_ack_limit - INTEGER
 	Limits number of Challenge ACK sent per second, as recommended
 	in RFC 5961 (Improving TCP's Robustness to Blind In-Window Attacks)
