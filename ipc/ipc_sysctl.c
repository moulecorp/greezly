--- conflicted
+++ resolved
@@ -123,10 +123,6 @@
 	void __user *buffer, size_t *lenp, loff_t *ppos)
 {
 	ctl_table_no_const ipc_table;
-<<<<<<< HEAD
-	size_t lenp_bef = *lenp;
-=======
->>>>>>> 879f8afe
 	int oldval;
 	int rc;
 
