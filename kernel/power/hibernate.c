--- conflicted
+++ resolved
@@ -645,29 +645,13 @@
 	if (error)
 		goto Exit;
 
-<<<<<<< HEAD
-	error = usermodehelper_disable();
-	if (error)
-		goto Exit;
-
-	/* Allocate memory management structures */
-	error = create_basic_memory_bitmaps();
-	if (error)
-		goto Enable_umh;
-
-=======
->>>>>>> c3ade0e0
 	printk(KERN_INFO "PM: Syncing filesystems ... ");
 	sys_sync();
 	printk("done.\n");
 
 	error = freeze_processes();
 	if (error)
-<<<<<<< HEAD
-		goto Free_bitmaps;
-=======
 		goto Exit;
->>>>>>> c3ade0e0
 
 	lock_device_hotplug();
 	/* Allocate memory management structures */
@@ -705,16 +689,9 @@
  Thaw:
 	unlock_device_hotplug();
 	thaw_processes();
-<<<<<<< HEAD
- Free_bitmaps:
-	free_basic_memory_bitmaps();
- Enable_umh:
-	usermodehelper_enable();
-=======
 
 	/* Don't bother checking whether freezer_test_done is true */
 	freezer_test_done = false;
->>>>>>> c3ade0e0
  Exit:
 	pm_notifier_call_chain(PM_POST_HIBERNATION);
 	pm_restore_console();
