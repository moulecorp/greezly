--- conflicted
+++ resolved
@@ -506,16 +506,6 @@
 	spin_unlock_irqrestore(&stopper->lock, flags);
 }
 
-<<<<<<< HEAD
-/*
- * Give it a higher priority so that cpu stopper is available to other
- * cpu notifiers.  It currently shares the same priority as sched
- * migration_notifier.
- */
-static struct notifier_block cpu_stop_cpu_notifier = {
-	.notifier_call	= cpu_stop_cpu_callback,
-	.priority	= 10,
-=======
 static void cpu_stop_unpark(unsigned int cpu)
 {
 	struct cpu_stopper *stopper = &per_cpu(cpu_stopper, cpu);
@@ -535,7 +525,6 @@
 	.park			= cpu_stop_park,
 	.pre_unpark		= cpu_stop_unpark,
 	.selfparking		= true,
->>>>>>> c3ade0e0
 };
 
 static int __init cpu_stop_init(void)
