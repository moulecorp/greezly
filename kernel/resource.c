/*
 *	linux/kernel/resource.c
 *
 * Copyright (C) 1999	Linus Torvalds
 * Copyright (C) 1999	Martin Mares <mj@ucw.cz>
 *
 * Arbitrary resource management.
 */

#define pr_fmt(fmt) KBUILD_MODNAME ": " fmt

#include <linux/export.h>
#include <linux/errno.h>
#include <linux/ioport.h>
#include <linux/init.h>
#include <linux/slab.h>
#include <linux/spinlock.h>
#include <linux/fs.h>
#include <linux/proc_fs.h>
#include <linux/sched.h>
#include <linux/seq_file.h>
#include <linux/device.h>
#include <linux/pfn.h>
#include <linux/mm.h>
#include <asm/io.h>


struct resource ioport_resource = {
	.name	= "PCI IO",
	.start	= 0,
	.end	= IO_SPACE_LIMIT,
	.flags	= IORESOURCE_IO,
};
EXPORT_SYMBOL(ioport_resource);

struct resource iomem_resource = {
	.name	= "PCI mem",
	.start	= 0,
	.end	= -1,
	.flags	= IORESOURCE_MEM,
};
EXPORT_SYMBOL(iomem_resource);

/* constraints to be met while allocating resources */
struct resource_constraint {
	resource_size_t min, max, align;
	resource_size_t (*alignf)(void *, const struct resource *,
			resource_size_t, resource_size_t);
	void *alignf_data;
};

static DEFINE_RWLOCK(resource_lock);

/*
 * For memory hotplug, there is no way to free resource entries allocated
 * by boot mem after the system is up. So for reusing the resource entry
 * we need to remember the resource.
 */
static struct resource *bootmem_resource_free;
static DEFINE_SPINLOCK(bootmem_resource_lock);

static void *r_next(struct seq_file *m, void *v, loff_t *pos)
{
	struct resource *p = v;
	(*pos)++;
	if (p->child)
		return p->child;
	while (!p->sibling && p->parent)
		p = p->parent;
	return p->sibling;
}

#ifdef CONFIG_PROC_FS

enum { MAX_IORES_LEVEL = 5 };

static void *r_start(struct seq_file *m, loff_t *pos)
	__acquires(resource_lock)
{
	struct resource *p = m->private;
	loff_t l = 0;
	read_lock(&resource_lock);
	for (p = p->child; p && l < *pos; p = r_next(m, p, &l))
		;
	return p;
}

static void r_stop(struct seq_file *m, void *v)
	__releases(resource_lock)
{
	read_unlock(&resource_lock);
}

static int r_show(struct seq_file *m, void *v)
{
	struct resource *root = m->private;
	struct resource *r = v, *p;
	int width = root->end < 0x10000 ? 4 : 8;
	int depth;

	for (depth = 0, p = r; depth < MAX_IORES_LEVEL; depth++, p = p->parent)
		if (p->parent == root)
			break;
	seq_printf(m, "%*s%0*llx-%0*llx : %s\n",
			depth * 2, "",
			width, (unsigned long long) r->start,
			width, (unsigned long long) r->end,
			r->name ? r->name : "<BAD>");
	return 0;
}

static const struct seq_operations resource_op = {
	.start	= r_start,
	.next	= r_next,
	.stop	= r_stop,
	.show	= r_show,
};

static int ioports_open(struct inode *inode, struct file *file)
{
	int res = seq_open(file, &resource_op);
	if (!res) {
		struct seq_file *m = file->private_data;
		m->private = &ioport_resource;
	}
	return res;
}

static int iomem_open(struct inode *inode, struct file *file)
{
	int res = seq_open(file, &resource_op);
	if (!res) {
		struct seq_file *m = file->private_data;
		m->private = &iomem_resource;
	}
	return res;
}

static const struct file_operations proc_ioports_operations = {
	.open		= ioports_open,
	.read		= seq_read,
	.llseek		= seq_lseek,
	.release	= seq_release,
};

static const struct file_operations proc_iomem_operations = {
	.open		= iomem_open,
	.read		= seq_read,
	.llseek		= seq_lseek,
	.release	= seq_release,
};

static int __init ioresources_init(void)
{
#ifdef CONFIG_GRKERNSEC_PROC_ADD
#ifdef CONFIG_GRKERNSEC_PROC_USER
	proc_create("ioports", S_IRUSR, NULL, &proc_ioports_operations);
	proc_create("iomem", S_IRUSR, NULL, &proc_iomem_operations);
#elif defined(CONFIG_GRKERNSEC_PROC_USERGROUP)
	proc_create("ioports", S_IRUSR | S_IRGRP, NULL, &proc_ioports_operations);
	proc_create("iomem", S_IRUSR | S_IRGRP, NULL, &proc_iomem_operations);
#endif
#else
	proc_create("ioports", 0, NULL, &proc_ioports_operations);
	proc_create("iomem", 0, NULL, &proc_iomem_operations);
#endif
	return 0;
}
__initcall(ioresources_init);

#endif /* CONFIG_PROC_FS */

static void free_resource(struct resource *res)
{
	if (!res)
		return;

	if (!PageSlab(virt_to_head_page(res))) {
		spin_lock(&bootmem_resource_lock);
		res->sibling = bootmem_resource_free;
		bootmem_resource_free = res;
		spin_unlock(&bootmem_resource_lock);
	} else {
		kfree(res);
	}
}

static struct resource *alloc_resource(gfp_t flags)
{
	struct resource *res = NULL;

	spin_lock(&bootmem_resource_lock);
	if (bootmem_resource_free) {
		res = bootmem_resource_free;
		bootmem_resource_free = res->sibling;
	}
	spin_unlock(&bootmem_resource_lock);

	if (res)
		memset(res, 0, sizeof(struct resource));
	else
		res = kzalloc(sizeof(struct resource), flags);

	return res;
}

/* Return the conflict entry if you can't request it */
static struct resource * __request_resource(struct resource *root, struct resource *new)
{
	resource_size_t start = new->start;
	resource_size_t end = new->end;
	struct resource *tmp, **p;

	if (end < start)
		return root;
	if (start < root->start)
		return root;
	if (end > root->end)
		return root;
	p = &root->child;
	for (;;) {
		tmp = *p;
		if (!tmp || tmp->start > end) {
			new->sibling = tmp;
			*p = new;
			new->parent = root;
			return NULL;
		}
		p = &tmp->sibling;
		if (tmp->end < start)
			continue;
		return tmp;
	}
}

static int __release_resource(struct resource *old)
{
	struct resource *tmp, **p;

	p = &old->parent->child;
	for (;;) {
		tmp = *p;
		if (!tmp)
			break;
		if (tmp == old) {
			*p = tmp->sibling;
			old->parent = NULL;
			return 0;
		}
		p = &tmp->sibling;
	}
	return -EINVAL;
}

static void __release_child_resources(struct resource *r)
{
	struct resource *tmp, *p;
	resource_size_t size;

	p = r->child;
	r->child = NULL;
	while (p) {
		tmp = p;
		p = p->sibling;

		tmp->parent = NULL;
		tmp->sibling = NULL;
		__release_child_resources(tmp);

		printk(KERN_DEBUG "release child resource %pR\n", tmp);
		/* need to restore size, and keep flags */
		size = resource_size(tmp);
		tmp->start = 0;
		tmp->end = size - 1;
	}
}

void release_child_resources(struct resource *r)
{
	write_lock(&resource_lock);
	__release_child_resources(r);
	write_unlock(&resource_lock);
}

/**
 * request_resource_conflict - request and reserve an I/O or memory resource
 * @root: root resource descriptor
 * @new: resource descriptor desired by caller
 *
 * Returns 0 for success, conflict resource on error.
 */
struct resource *request_resource_conflict(struct resource *root, struct resource *new)
{
	struct resource *conflict;

	write_lock(&resource_lock);
	conflict = __request_resource(root, new);
	write_unlock(&resource_lock);
	return conflict;
}

/**
 * request_resource - request and reserve an I/O or memory resource
 * @root: root resource descriptor
 * @new: resource descriptor desired by caller
 *
 * Returns 0 for success, negative error code on error.
 */
int request_resource(struct resource *root, struct resource *new)
{
	struct resource *conflict;

	conflict = request_resource_conflict(root, new);
	return conflict ? -EBUSY : 0;
}

EXPORT_SYMBOL(request_resource);

/**
 * release_resource - release a previously reserved resource
 * @old: resource pointer
 */
int release_resource(struct resource *old)
{
	int retval;

	write_lock(&resource_lock);
	retval = __release_resource(old);
	write_unlock(&resource_lock);
	return retval;
}

EXPORT_SYMBOL(release_resource);

#if !defined(CONFIG_ARCH_HAS_WALK_MEMORY)
/*
 * Finds the lowest memory reosurce exists within [res->start.res->end)
 * the caller must specify res->start, res->end, res->flags and "name".
 * If found, returns 0, res is overwritten, if not found, returns -1.
 */
static int find_next_system_ram(struct resource *res, char *name)
{
	resource_size_t start, end;
	struct resource *p;

	BUG_ON(!res);

	start = res->start;
	end = res->end;
	BUG_ON(start >= end);

	read_lock(&resource_lock);
	for (p = iomem_resource.child; p ; p = p->sibling) {
		/* system ram is just marked as IORESOURCE_MEM */
		if (p->flags != res->flags)
			continue;
		if (name && strcmp(p->name, name))
			continue;
		if (p->start > end) {
			p = NULL;
			break;
		}
		if ((p->end >= start) && (p->start < end))
			break;
	}
	read_unlock(&resource_lock);
	if (!p)
		return -1;
	/* copy data */
	if (res->start < p->start)
		res->start = p->start;
	if (res->end > p->end)
		res->end = p->end;
	return 0;
}

/*
 * This function calls callback against all memory range of "System RAM"
 * which are marked as IORESOURCE_MEM and IORESOUCE_BUSY.
 * Now, this function is only for "System RAM".
 */
int walk_system_ram_range(unsigned long start_pfn, unsigned long nr_pages,
		void *arg, int (*func)(unsigned long, unsigned long, void *))
{
	struct resource res;
	unsigned long pfn, end_pfn;
	u64 orig_end;
	int ret = -1;

	res.start = (u64) start_pfn << PAGE_SHIFT;
	res.end = ((u64)(start_pfn + nr_pages) << PAGE_SHIFT) - 1;
	res.flags = IORESOURCE_MEM | IORESOURCE_BUSY;
	orig_end = res.end;
	while ((res.start < res.end) &&
		(find_next_system_ram(&res, "System RAM") >= 0)) {
		pfn = (res.start + PAGE_SIZE - 1) >> PAGE_SHIFT;
		end_pfn = (res.end + 1) >> PAGE_SHIFT;
		if (end_pfn > pfn)
			ret = (*func)(pfn, end_pfn - pfn, arg);
		if (ret)
			break;
		res.start = res.end + 1;
		res.end = orig_end;
	}
	return ret;
}

#endif

static int __is_ram(unsigned long pfn, unsigned long nr_pages, void *arg)
{
	return 1;
}
/*
 * This generic page_is_ram() returns true if specified address is
 * registered as "System RAM" in iomem_resource list.
 */
int __weak page_is_ram(unsigned long pfn)
{
	return walk_system_ram_range(pfn, 1, NULL, __is_ram) == 1;
}
EXPORT_SYMBOL_GPL(page_is_ram);

void __weak arch_remove_reservations(struct resource *avail)
{
}

static resource_size_t simple_align_resource(void *data,
					     const struct resource *avail,
					     resource_size_t size,
					     resource_size_t align)
{
	return avail->start;
}

static void resource_clip(struct resource *res, resource_size_t min,
			  resource_size_t max)
{
	if (res->start < min)
		res->start = min;
	if (res->end > max)
		res->end = max;
}

static bool resource_contains(struct resource *res1, struct resource *res2)
{
	return res1->start <= res2->start && res1->end >= res2->end;
}

/*
 * Find empty slot in the resource tree with the given range and
 * alignment constraints
 */
static int __find_resource(struct resource *root, struct resource *old,
			 struct resource *new,
			 resource_size_t  size,
			 struct resource_constraint *constraint)
{
	struct resource *this = root->child;
	struct resource tmp = *new, avail, alloc;

	tmp.start = root->start;
	/*
	 * Skip past an allocated resource that starts at 0, since the assignment
	 * of this->start - 1 to tmp->end below would cause an underflow.
	 */
	if (this && this->start == root->start) {
		tmp.start = (this == old) ? old->start : this->end + 1;
		this = this->sibling;
	}
	for(;;) {
		if (this)
			tmp.end = (this == old) ?  this->end : this->start - 1;
		else
			tmp.end = root->end;

		if (tmp.end < tmp.start)
			goto next;

		resource_clip(&tmp, constraint->min, constraint->max);
		arch_remove_reservations(&tmp);

		/* Check for overflow after ALIGN() */
		avail = *new;
		avail.start = ALIGN(tmp.start, constraint->align);
		avail.end = tmp.end;
		if (avail.start >= tmp.start) {
			alloc.start = constraint->alignf(constraint->alignf_data, &avail,
					size, constraint->align);
			alloc.end = alloc.start + size - 1;
			if (resource_contains(&avail, &alloc)) {
				new->start = alloc.start;
				new->end = alloc.end;
				return 0;
			}
		}

next:		if (!this || this->end == root->end)
			break;

		if (this != old)
			tmp.start = this->end + 1;
		this = this->sibling;
	}
	return -EBUSY;
}

/*
 * Find empty slot in the resource tree given range and alignment.
 */
static int find_resource(struct resource *root, struct resource *new,
			resource_size_t size,
			struct resource_constraint  *constraint)
{
	return  __find_resource(root, NULL, new, size, constraint);
}

/**
 * reallocate_resource - allocate a slot in the resource tree given range & alignment.
 *	The resource will be relocated if the new size cannot be reallocated in the
 *	current location.
 *
 * @root: root resource descriptor
 * @old:  resource descriptor desired by caller
 * @newsize: new size of the resource descriptor
 * @constraint: the size and alignment constraints to be met.
 */
int reallocate_resource(struct resource *root, struct resource *old,
			resource_size_t newsize,
			struct resource_constraint  *constraint)
{
	int err=0;
	struct resource new = *old;
	struct resource *conflict;

	write_lock(&resource_lock);

	if ((err = __find_resource(root, old, &new, newsize, constraint)))
		goto out;

	if (resource_contains(&new, old)) {
		old->start = new.start;
		old->end = new.end;
		goto out;
	}

	if (old->child) {
		err = -EBUSY;
		goto out;
	}

	if (resource_contains(old, &new)) {
		old->start = new.start;
		old->end = new.end;
	} else {
		__release_resource(old);
		*old = new;
		conflict = __request_resource(root, old);
		BUG_ON(conflict);
	}
out:
	write_unlock(&resource_lock);
	return err;
}


/**
 * allocate_resource - allocate empty slot in the resource tree given range & alignment.
 * 	The resource will be reallocated with a new size if it was already allocated
 * @root: root resource descriptor
 * @new: resource descriptor desired by caller
 * @size: requested resource region size
 * @min: minimum boundary to allocate
 * @max: maximum boundary to allocate
 * @align: alignment requested, in bytes
 * @alignf: alignment function, optional, called if not NULL
 * @alignf_data: arbitrary data to pass to the @alignf function
 */
int allocate_resource(struct resource *root, struct resource *new,
		      resource_size_t size, resource_size_t min,
		      resource_size_t max, resource_size_t align,
		      resource_size_t (*alignf)(void *,
						const struct resource *,
						resource_size_t,
						resource_size_t),
		      void *alignf_data)
{
	int err;
	struct resource_constraint constraint;

	if (!alignf)
		alignf = simple_align_resource;

	constraint.min = min;
	constraint.max = max;
	constraint.align = align;
	constraint.alignf = alignf;
	constraint.alignf_data = alignf_data;

	if ( new->parent ) {
		/* resource is already allocated, try reallocating with
		   the new constraints */
		return reallocate_resource(root, new, size, &constraint);
	}

	write_lock(&resource_lock);
	err = find_resource(root, new, size, &constraint);
	if (err >= 0 && __request_resource(root, new))
		err = -EBUSY;
	write_unlock(&resource_lock);
	return err;
}

EXPORT_SYMBOL(allocate_resource);

/**
 * lookup_resource - find an existing resource by a resource start address
 * @root: root resource descriptor
 * @start: resource start address
 *
 * Returns a pointer to the resource if found, NULL otherwise
 */
struct resource *lookup_resource(struct resource *root, resource_size_t start)
{
	struct resource *res;

	read_lock(&resource_lock);
	for (res = root->child; res; res = res->sibling) {
		if (res->start == start)
			break;
	}
	read_unlock(&resource_lock);

	return res;
}

/*
 * Insert a resource into the resource tree. If successful, return NULL,
 * otherwise return the conflicting resource (compare to __request_resource())
 */
static struct resource * __insert_resource(struct resource *parent, struct resource *new)
{
	struct resource *first, *next;

	for (;; parent = first) {
		first = __request_resource(parent, new);
		if (!first)
			return first;

		if (first == parent)
			return first;
		if (WARN_ON(first == new))	/* duplicated insertion */
			return first;

		if ((first->start > new->start) || (first->end < new->end))
			break;
		if ((first->start == new->start) && (first->end == new->end))
			break;
	}

	for (next = first; ; next = next->sibling) {
		/* Partial overlap? Bad, and unfixable */
		if (next->start < new->start || next->end > new->end)
			return next;
		if (!next->sibling)
			break;
		if (next->sibling->start > new->end)
			break;
	}

	new->parent = parent;
	new->sibling = next->sibling;
	new->child = first;

	next->sibling = NULL;
	for (next = first; next; next = next->sibling)
		next->parent = new;

	if (parent->child == first) {
		parent->child = new;
	} else {
		next = parent->child;
		while (next->sibling != first)
			next = next->sibling;
		next->sibling = new;
	}
	return NULL;
}

/**
 * insert_resource_conflict - Inserts resource in the resource tree
 * @parent: parent of the new resource
 * @new: new resource to insert
 *
 * Returns 0 on success, conflict resource if the resource can't be inserted.
 *
 * This function is equivalent to request_resource_conflict when no conflict
 * happens. If a conflict happens, and the conflicting resources
 * entirely fit within the range of the new resource, then the new
 * resource is inserted and the conflicting resources become children of
 * the new resource.
 */
struct resource *insert_resource_conflict(struct resource *parent, struct resource *new)
{
	struct resource *conflict;

	write_lock(&resource_lock);
	conflict = __insert_resource(parent, new);
	write_unlock(&resource_lock);
	return conflict;
}

/**
 * insert_resource - Inserts a resource in the resource tree
 * @parent: parent of the new resource
 * @new: new resource to insert
 *
 * Returns 0 on success, -EBUSY if the resource can't be inserted.
 */
int insert_resource(struct resource *parent, struct resource *new)
{
	struct resource *conflict;

	conflict = insert_resource_conflict(parent, new);
	return conflict ? -EBUSY : 0;
}

/**
 * insert_resource_expand_to_fit - Insert a resource into the resource tree
 * @root: root resource descriptor
 * @new: new resource to insert
 *
 * Insert a resource into the resource tree, possibly expanding it in order
 * to make it encompass any conflicting resources.
 */
void insert_resource_expand_to_fit(struct resource *root, struct resource *new)
{
	if (new->parent)
		return;

	write_lock(&resource_lock);
	for (;;) {
		struct resource *conflict;

		conflict = __insert_resource(root, new);
		if (!conflict)
			break;
		if (conflict == root)
			break;

		/* Ok, expand resource to cover the conflict, then try again .. */
		if (conflict->start < new->start)
			new->start = conflict->start;
		if (conflict->end > new->end)
			new->end = conflict->end;

		printk("Expanded resource %s due to conflict with %s\n", new->name, conflict->name);
	}
	write_unlock(&resource_lock);
}

static int __adjust_resource(struct resource *res, resource_size_t start,
				resource_size_t size)
{
	struct resource *tmp, *parent = res->parent;
	resource_size_t end = start + size - 1;
	int result = -EBUSY;

	if (!parent)
		goto skip;

	if ((start < parent->start) || (end > parent->end))
		goto out;

	if (res->sibling && (res->sibling->start <= end))
		goto out;

	tmp = parent->child;
	if (tmp != res) {
		while (tmp->sibling != res)
			tmp = tmp->sibling;
		if (start <= tmp->end)
			goto out;
	}

skip:
	for (tmp = res->child; tmp; tmp = tmp->sibling)
		if ((tmp->start < start) || (tmp->end > end))
			goto out;

	res->start = start;
	res->end = end;
	result = 0;

 out:
	return result;
}

/**
 * adjust_resource - modify a resource's start and size
 * @res: resource to modify
 * @start: new start value
 * @size: new size
 *
 * Given an existing resource, change its start and size to match the
 * arguments.  Returns 0 on success, -EBUSY if it can't fit.
 * Existing children of the resource are assumed to be immutable.
 */
int adjust_resource(struct resource *res, resource_size_t start,
			resource_size_t size)
{
	int result;

	write_lock(&resource_lock);
	result = __adjust_resource(res, start, size);
	write_unlock(&resource_lock);
	return result;
}
EXPORT_SYMBOL(adjust_resource);

static void __init __reserve_region_with_split(struct resource *root,
		resource_size_t start, resource_size_t end,
		const char *name)
{
	struct resource *parent = root;
	struct resource *conflict;
<<<<<<< HEAD
	struct resource *res = kzalloc(sizeof(*res), GFP_ATOMIC);
=======
	struct resource *res = alloc_resource(GFP_ATOMIC);
>>>>>>> c3ade0e0
	struct resource *next_res = NULL;

	if (!res)
		return;

	res->name = name;
	res->start = start;
	res->end = end;
	res->flags = IORESOURCE_BUSY;

	while (1) {

		conflict = __request_resource(parent, res);
		if (!conflict) {
			if (!next_res)
				break;
			res = next_res;
			next_res = NULL;
			continue;
		}

		/* conflict covered whole area */
		if (conflict->start <= res->start &&
				conflict->end >= res->end) {
<<<<<<< HEAD
			kfree(res);
=======
			free_resource(res);
>>>>>>> c3ade0e0
			WARN_ON(next_res);
			break;
		}

		/* failed, split and try again */
		if (conflict->start > res->start) {
			end = res->end;
			res->end = conflict->start - 1;
			if (conflict->end < end) {
<<<<<<< HEAD
				next_res = kzalloc(sizeof(*next_res),
						GFP_ATOMIC);
				if (!next_res) {
					kfree(res);
=======
				next_res = alloc_resource(GFP_ATOMIC);
				if (!next_res) {
					free_resource(res);
>>>>>>> c3ade0e0
					break;
				}
				next_res->name = name;
				next_res->start = conflict->end + 1;
				next_res->end = end;
				next_res->flags = IORESOURCE_BUSY;
			}
		} else {
			res->start = conflict->end + 1;
		}
	}

}

void __init reserve_region_with_split(struct resource *root,
		resource_size_t start, resource_size_t end,
		const char *name)
{
	int abort = 0;

	write_lock(&resource_lock);
	if (root->start > start || root->end < end) {
		pr_err("requested range [0x%llx-0x%llx] not in root %pr\n",
		       (unsigned long long)start, (unsigned long long)end,
		       root);
		if (start > root->end || end < root->start)
			abort = 1;
		else {
			if (end > root->end)
				end = root->end;
			if (start < root->start)
				start = root->start;
			pr_err("fixing request to [0x%llx-0x%llx]\n",
			       (unsigned long long)start,
			       (unsigned long long)end);
		}
		dump_stack();
	}
	if (!abort)
		__reserve_region_with_split(root, start, end, name);
	write_unlock(&resource_lock);
}

/**
 * resource_alignment - calculate resource's alignment
 * @res: resource pointer
 *
 * Returns alignment on success, 0 (invalid alignment) on failure.
 */
resource_size_t resource_alignment(struct resource *res)
{
	switch (res->flags & (IORESOURCE_SIZEALIGN | IORESOURCE_STARTALIGN)) {
	case IORESOURCE_SIZEALIGN:
		return resource_size(res);
	case IORESOURCE_STARTALIGN:
		return res->start;
	default:
		return 0;
	}
}

/*
 * This is compatibility stuff for IO resources.
 *
 * Note how this, unlike the above, knows about
 * the IO flag meanings (busy etc).
 *
 * request_region creates a new busy region.
 *
 * check_region returns non-zero if the area is already busy.
 *
 * release_region releases a matching busy region.
 */

static DECLARE_WAIT_QUEUE_HEAD(muxed_resource_wait);

/**
 * __request_region - create a new busy resource region
 * @parent: parent resource descriptor
 * @start: resource start address
 * @n: resource region size
 * @name: reserving caller's ID string
 * @flags: IO resource flags
 */
struct resource * __request_region(struct resource *parent,
				   resource_size_t start, resource_size_t n,
				   const char *name, int flags)
{
	DECLARE_WAITQUEUE(wait, current);
	struct resource *res = alloc_resource(GFP_KERNEL);

	if (!res)
		return NULL;

	res->name = name;
	res->start = start;
	res->end = start + n - 1;
	res->flags = IORESOURCE_BUSY;
	res->flags |= flags;

	write_lock(&resource_lock);

	for (;;) {
		struct resource *conflict;

		conflict = __request_resource(parent, res);
		if (!conflict)
			break;
		if (conflict != parent) {
			parent = conflict;
			if (!(conflict->flags & IORESOURCE_BUSY))
				continue;
		}
		if (conflict->flags & flags & IORESOURCE_MUXED) {
			add_wait_queue(&muxed_resource_wait, &wait);
			write_unlock(&resource_lock);
			set_current_state(TASK_UNINTERRUPTIBLE);
			schedule();
			remove_wait_queue(&muxed_resource_wait, &wait);
			write_lock(&resource_lock);
			continue;
		}
		/* Uhhuh, that didn't work out.. */
		free_resource(res);
		res = NULL;
		break;
	}
	write_unlock(&resource_lock);
	return res;
}
EXPORT_SYMBOL(__request_region);

/**
 * __check_region - check if a resource region is busy or free
 * @parent: parent resource descriptor
 * @start: resource start address
 * @n: resource region size
 *
 * Returns 0 if the region is free at the moment it is checked,
 * returns %-EBUSY if the region is busy.
 *
 * NOTE:
 * This function is deprecated because its use is racy.
 * Even if it returns 0, a subsequent call to request_region()
 * may fail because another driver etc. just allocated the region.
 * Do NOT use it.  It will be removed from the kernel.
 */
int __check_region(struct resource *parent, resource_size_t start,
			resource_size_t n)
{
	struct resource * res;

	res = __request_region(parent, start, n, "check-region", 0);
	if (!res)
		return -EBUSY;

	release_resource(res);
	free_resource(res);
	return 0;
}
EXPORT_SYMBOL(__check_region);

/**
 * __release_region - release a previously reserved resource region
 * @parent: parent resource descriptor
 * @start: resource start address
 * @n: resource region size
 *
 * The described resource region must match a currently busy region.
 */
void __release_region(struct resource *parent, resource_size_t start,
			resource_size_t n)
{
	struct resource **p;
	resource_size_t end;

	p = &parent->child;
	end = start + n - 1;

	write_lock(&resource_lock);

	for (;;) {
		struct resource *res = *p;

		if (!res)
			break;
		if (res->start <= start && res->end >= end) {
			if (!(res->flags & IORESOURCE_BUSY)) {
				p = &res->child;
				continue;
			}
			if (res->start != start || res->end != end)
				break;
			*p = res->sibling;
			write_unlock(&resource_lock);
			if (res->flags & IORESOURCE_MUXED)
				wake_up(&muxed_resource_wait);
			free_resource(res);
			return;
		}
		p = &res->sibling;
	}

	write_unlock(&resource_lock);

	printk(KERN_WARNING "Trying to free nonexistent resource "
		"<%016llx-%016llx>\n", (unsigned long long)start,
		(unsigned long long)end);
}
EXPORT_SYMBOL(__release_region);

#ifdef CONFIG_MEMORY_HOTREMOVE
/**
 * release_mem_region_adjustable - release a previously reserved memory region
 * @parent: parent resource descriptor
 * @start: resource start address
 * @size: resource region size
 *
 * This interface is intended for memory hot-delete.  The requested region
 * is released from a currently busy memory resource.  The requested region
 * must either match exactly or fit into a single busy resource entry.  In
 * the latter case, the remaining resource is adjusted accordingly.
 * Existing children of the busy memory resource must be immutable in the
 * request.
 *
 * Note:
 * - Additional release conditions, such as overlapping region, can be
 *   supported after they are confirmed as valid cases.
 * - When a busy memory resource gets split into two entries, the code
 *   assumes that all children remain in the lower address entry for
 *   simplicity.  Enhance this logic when necessary.
 */
int release_mem_region_adjustable(struct resource *parent,
			resource_size_t start, resource_size_t size)
{
	struct resource **p;
	struct resource *res;
	struct resource *new_res;
	resource_size_t end;
	int ret = -EINVAL;

	end = start + size - 1;
	if ((start < parent->start) || (end > parent->end))
		return ret;

	/* The alloc_resource() result gets checked later */
	new_res = alloc_resource(GFP_KERNEL);

	p = &parent->child;
	write_lock(&resource_lock);

	while ((res = *p)) {
		if (res->start >= end)
			break;

		/* look for the next resource if it does not fit into */
		if (res->start > start || res->end < end) {
			p = &res->sibling;
			continue;
		}

		if (!(res->flags & IORESOURCE_MEM))
			break;

		if (!(res->flags & IORESOURCE_BUSY)) {
			p = &res->child;
			continue;
		}

		/* found the target resource; let's adjust accordingly */
		if (res->start == start && res->end == end) {
			/* free the whole entry */
			*p = res->sibling;
			free_resource(res);
			ret = 0;
		} else if (res->start == start && res->end != end) {
			/* adjust the start */
			ret = __adjust_resource(res, end + 1,
						res->end - end);
		} else if (res->start != start && res->end == end) {
			/* adjust the end */
			ret = __adjust_resource(res, res->start,
						start - res->start);
		} else {
			/* split into two entries */
			if (!new_res) {
				ret = -ENOMEM;
				break;
			}
			new_res->name = res->name;
			new_res->start = end + 1;
			new_res->end = res->end;
			new_res->flags = res->flags;
			new_res->parent = res->parent;
			new_res->sibling = res->sibling;
			new_res->child = NULL;

			ret = __adjust_resource(res, res->start,
						start - res->start);
			if (ret)
				break;
			res->sibling = new_res;
			new_res = NULL;
		}

		break;
	}

	write_unlock(&resource_lock);
	free_resource(new_res);
	return ret;
}
#endif	/* CONFIG_MEMORY_HOTREMOVE */

/*
 * Managed region resource
 */
struct region_devres {
	struct resource *parent;
	resource_size_t start;
	resource_size_t n;
};

static void devm_region_release(struct device *dev, void *res)
{
	struct region_devres *this = res;

	__release_region(this->parent, this->start, this->n);
}

static int devm_region_match(struct device *dev, void *res, void *match_data)
{
	struct region_devres *this = res, *match = match_data;

	return this->parent == match->parent &&
		this->start == match->start && this->n == match->n;
}

struct resource * __devm_request_region(struct device *dev,
				struct resource *parent, resource_size_t start,
				resource_size_t n, const char *name)
{
	struct region_devres *dr = NULL;
	struct resource *res;

	dr = devres_alloc(devm_region_release, sizeof(struct region_devres),
			  GFP_KERNEL);
	if (!dr)
		return NULL;

	dr->parent = parent;
	dr->start = start;
	dr->n = n;

	res = __request_region(parent, start, n, name, 0);
	if (res)
		devres_add(dev, dr);
	else
		devres_free(dr);

	return res;
}
EXPORT_SYMBOL(__devm_request_region);

void __devm_release_region(struct device *dev, struct resource *parent,
			   resource_size_t start, resource_size_t n)
{
	struct region_devres match_data = { parent, start, n };

	__release_region(parent, start, n);
	WARN_ON(devres_destroy(dev, devm_region_release, devm_region_match,
			       &match_data));
}
EXPORT_SYMBOL(__devm_release_region);

/*
 * Called from init/main.c to reserve IO ports.
 */
#define MAXRESERVE 4
static int __init reserve_setup(char *str)
{
	static int reserved;
	static struct resource reserve[MAXRESERVE];

	for (;;) {
		unsigned int io_start, io_num;
		int x = reserved;

		if (get_option (&str, &io_start) != 2)
			break;
		if (get_option (&str, &io_num)   == 0)
			break;
		if (x < MAXRESERVE) {
			struct resource *res = reserve + x;
			res->name = "reserved";
			res->start = io_start;
			res->end = io_start + io_num - 1;
			res->flags = IORESOURCE_BUSY;
			res->child = NULL;
			if (request_resource(res->start >= 0x10000 ? &iomem_resource : &ioport_resource, res) == 0)
				reserved = x+1;
		}
	}
	return 1;
}

__setup("reserve=", reserve_setup);

/*
 * Check if the requested addr and size spans more than any slot in the
 * iomem resource tree.
 */
int iomem_map_sanity_check(resource_size_t addr, unsigned long size)
{
	struct resource *p = &iomem_resource;
	int err = 0;
	loff_t l;

	read_lock(&resource_lock);
	for (p = p->child; p ; p = r_next(NULL, p, &l)) {
		/*
		 * We can probably skip the resources without
		 * IORESOURCE_IO attribute?
		 */
		if (p->start >= addr + size)
			continue;
		if (p->end < addr)
			continue;
		if (PFN_DOWN(p->start) <= PFN_DOWN(addr) &&
		    PFN_DOWN(p->end) >= PFN_DOWN(addr + size - 1))
			continue;
		/*
		 * if a resource is "BUSY", it's not a hardware resource
		 * but a driver mapping of such a resource; we don't want
		 * to warn for those; some drivers legitimately map only
		 * partial hardware resources. (example: vesafb)
		 */
		if (p->flags & IORESOURCE_BUSY)
			continue;

		printk(KERN_WARNING "resource map sanity check conflict: "
		       "0x%llx 0x%llx 0x%llx 0x%llx %s\n",
		       (unsigned long long)addr,
		       (unsigned long long)(addr + size - 1),
		       (unsigned long long)p->start,
		       (unsigned long long)p->end,
		       p->name);
		err = -1;
		break;
	}
	read_unlock(&resource_lock);

	return err;
}

#ifdef CONFIG_STRICT_DEVMEM
static int strict_iomem_checks = 1;
#else
static int strict_iomem_checks;
#endif

/*
 * check if an address is reserved in the iomem resource tree
 * returns 1 if reserved, 0 if not reserved.
 */
int iomem_is_exclusive(u64 addr)
{
	struct resource *p = &iomem_resource;
	int err = 0;
	loff_t l;
	int size = PAGE_SIZE;

	if (!strict_iomem_checks)
		return 0;

	addr = addr & PAGE_MASK;

	read_lock(&resource_lock);
	for (p = p->child; p ; p = r_next(NULL, p, &l)) {
		/*
		 * We can probably skip the resources without
		 * IORESOURCE_IO attribute?
		 */
		if (p->start >= addr + size)
			break;
		if (p->end < addr)
			continue;
		if (p->flags & IORESOURCE_BUSY &&
		     p->flags & IORESOURCE_EXCLUSIVE) {
			err = 1;
			break;
		}
	}
	read_unlock(&resource_lock);

	return err;
}

static int __init strict_iomem(char *str)
{
	if (strstr(str, "relaxed"))
		strict_iomem_checks = 0;
	if (strstr(str, "strict"))
		strict_iomem_checks = 1;
	return 1;
}

__setup("iomem=", strict_iomem);<|MERGE_RESOLUTION|>--- conflicted
+++ resolved
@@ -824,11 +824,7 @@
 {
 	struct resource *parent = root;
 	struct resource *conflict;
-<<<<<<< HEAD
-	struct resource *res = kzalloc(sizeof(*res), GFP_ATOMIC);
-=======
 	struct resource *res = alloc_resource(GFP_ATOMIC);
->>>>>>> c3ade0e0
 	struct resource *next_res = NULL;
 
 	if (!res)
@@ -853,11 +849,7 @@
 		/* conflict covered whole area */
 		if (conflict->start <= res->start &&
 				conflict->end >= res->end) {
-<<<<<<< HEAD
-			kfree(res);
-=======
 			free_resource(res);
->>>>>>> c3ade0e0
 			WARN_ON(next_res);
 			break;
 		}
@@ -867,16 +859,9 @@
 			end = res->end;
 			res->end = conflict->start - 1;
 			if (conflict->end < end) {
-<<<<<<< HEAD
-				next_res = kzalloc(sizeof(*next_res),
-						GFP_ATOMIC);
-				if (!next_res) {
-					kfree(res);
-=======
 				next_res = alloc_resource(GFP_ATOMIC);
 				if (!next_res) {
 					free_resource(res);
->>>>>>> c3ade0e0
 					break;
 				}
 				next_res->name = name;
