--- conflicted
+++ resolved
@@ -94,17 +94,6 @@
 
 
 #if defined(CONFIG_SYSCTL)
-<<<<<<< HEAD
-#include <linux/grsecurity.h>
-#include <linux/grinternal.h>
-
-extern __u32 gr_handle_sysctl(const ctl_table *table, const int op);
-extern int gr_handle_sysctl_mod(const char *dirname, const char *name,
-				const int op);
-extern int gr_handle_chroot_sysctl(const int op);
-
-=======
->>>>>>> c3ade0e0
 /* External variables not in a header file. */
 extern int max_threads;
 extern int suid_dumpable;
@@ -131,11 +120,7 @@
 static int sixty __read_only = 60;
 #endif
 
-<<<<<<< HEAD
-static int neg_one __read_only = -1;
-=======
 static int __maybe_unused neg_one __read_only = -1;
->>>>>>> c3ade0e0
 static int zero __read_only = 0;
 static int __maybe_unused one __read_only = 1;
 static int __maybe_unused two __read_only = 2;
@@ -200,15 +185,10 @@
 
 static int proc_dointvec_minmax_coredump(struct ctl_table *table, int write,
 		void __user *buffer, size_t *lenp, loff_t *ppos);
-<<<<<<< HEAD
-static int proc_dostring_coredump(struct ctl_table *table, int write,
-		void __user *buffer, size_t *lenp, loff_t *ppos);
-=======
 #ifdef CONFIG_COREDUMP
 static int proc_dostring_coredump(struct ctl_table *table, int write,
 		void __user *buffer, size_t *lenp, loff_t *ppos);
 #endif
->>>>>>> c3ade0e0
 
 #ifdef CONFIG_MAGIC_SYSRQ
 /* Note: sysrq code uses it's own private copy */
@@ -231,7 +211,6 @@
 }
 
 #endif
-extern struct ctl_table grsecurity_table[];
 
 extern struct ctl_table grsecurity_table[];
 
@@ -1771,442 +1750,11 @@
 {
 	struct ctl_table_header *hdr;
 
-<<<<<<< HEAD
-void sysctl_head_finish(struct ctl_table_header *head)
-{
-	if (!head)
-		return;
-	spin_lock(&sysctl_lock);
-	unuse_table(head);
-	spin_unlock(&sysctl_lock);
-}
-
-static struct ctl_table_set *
-lookup_header_set(struct ctl_table_root *root, struct nsproxy *namespaces)
-{
-	struct ctl_table_set *set = &root->default_set;
-	if (root->lookup)
-		set = root->lookup(root, namespaces);
-	return set;
-}
-
-static struct list_head *
-lookup_header_list(struct ctl_table_root *root, struct nsproxy *namespaces)
-{
-	struct ctl_table_set *set = lookup_header_set(root, namespaces);
-	return &set->list;
-}
-
-struct ctl_table_header *__sysctl_head_next(struct nsproxy *namespaces,
-					    struct ctl_table_header *prev)
-{
-	struct ctl_table_root *root;
-	struct list_head *header_list;
-	struct ctl_table_header *head;
-	struct list_head *tmp;
-
-	spin_lock(&sysctl_lock);
-	if (prev) {
-		head = prev;
-		tmp = &prev->ctl_entry;
-		unuse_table(prev);
-		goto next;
-	}
-	tmp = &root_table_header.ctl_entry;
-	for (;;) {
-		head = list_entry(tmp, struct ctl_table_header, ctl_entry);
-
-		if (!use_table(head))
-			goto next;
-		spin_unlock(&sysctl_lock);
-		return head;
-	next:
-		root = head->root;
-		tmp = tmp->next;
-		header_list = lookup_header_list(root, namespaces);
-		if (tmp != header_list)
-			continue;
-
-		do {
-			root = list_entry(root->root_list.next,
-					struct ctl_table_root, root_list);
-			if (root == &sysctl_table_root)
-				goto out;
-			header_list = lookup_header_list(root, namespaces);
-		} while (list_empty(header_list));
-		tmp = header_list->next;
-	}
-out:
-	spin_unlock(&sysctl_lock);
-	return NULL;
-}
-
-struct ctl_table_header *sysctl_head_next(struct ctl_table_header *prev)
-{
-	return __sysctl_head_next(current->nsproxy, prev);
-}
-
-void register_sysctl_root(struct ctl_table_root *root)
-{
-	spin_lock(&sysctl_lock);
-	list_add_tail(&root->root_list, &sysctl_table_root.root_list);
-	spin_unlock(&sysctl_lock);
-}
-
-/*
- * sysctl_perm does NOT grant the superuser all rights automatically, because
- * some sysctl variables are readonly even to root.
- */
-
-static int test_perm(int mode, int op)
-{
-	if (!current_euid())
-		mode >>= 6;
-	else if (in_egroup_p(0))
-		mode >>= 3;
-	if ((op & ~mode & (MAY_READ|MAY_WRITE|MAY_EXEC)) == 0)
-		return 0;
-	return -EACCES;
-}
-
-int sysctl_perm(struct ctl_table_root *root, struct ctl_table *table, int op)
-{
-	int mode;
-	int error;
-
-	if (table->parent != NULL && table->parent->procname != NULL &&
-	   table->procname != NULL &&
-	    gr_handle_sysctl_mod(table->parent->procname, table->procname, op))
-		return -EACCES;
-	if (gr_handle_chroot_sysctl(op))
-		return -EACCES;
-	error = gr_handle_sysctl(table, op);
-	if (error)
-		return error;
-
-	if (root->permissions)
-		mode = root->permissions(root, current->nsproxy, table);
-	else
-		mode = table->mode;
-
-	return test_perm(mode, op);
-}
-
-static void sysctl_set_parent(struct ctl_table *parent, struct ctl_table *table)
-{
-	for (; table->procname; table++) {
-		pax_open_kernel();
-		*(void **)&table->parent = (ctl_table_no_const *)parent;
-		pax_close_kernel();
-		if (table->child)
-			sysctl_set_parent(table, table->child);
-	}
-}
-
-static __init int sysctl_init(void)
-{
-	sysctl_set_parent(NULL, root_table);
-#ifdef CONFIG_SYSCTL_SYSCALL_CHECK
-	sysctl_check_table(current->nsproxy, root_table);
-#endif
-	return 0;
-}
-
-core_initcall(sysctl_init);
-
-static struct ctl_table *is_branch_in(struct ctl_table *branch,
-				      struct ctl_table *table)
-{
-	struct ctl_table *p;
-	const char *s = branch->procname;
-
-	/* branch should have named subdirectory as its first element */
-	if (!s || !branch->child)
-		return NULL;
-
-	/* ... and nothing else */
-	if (branch[1].procname)
-		return NULL;
-
-	/* table should contain subdirectory with the same name */
-	for (p = table; p->procname; p++) {
-		if (!p->child)
-			continue;
-		if (p->procname && strcmp(p->procname, s) == 0)
-			return p;
-	}
-	return NULL;
-}
-
-/* see if attaching q to p would be an improvement */
-static void try_attach(struct ctl_table_header *p, struct ctl_table_header *q)
-{
-	struct ctl_table *to = p->ctl_table, *by = q->ctl_table;
-	struct ctl_table *next;
-	int is_better = 0;
-	int not_in_parent = !p->attached_by;
-
-	while ((next = is_branch_in(by, to)) != NULL) {
-		if (by == q->attached_by)
-			is_better = 1;
-		if (to == p->attached_by)
-			not_in_parent = 1;
-		by = by->child;
-		to = next->child;
-	}
-
-	if (is_better && not_in_parent) {
-		q->attached_by = by;
-		q->attached_to = to;
-		q->parent = p;
-	}
-}
-
-/**
- * __register_sysctl_paths - register a sysctl hierarchy
- * @root: List of sysctl headers to register on
- * @namespaces: Data to compute which lists of sysctl entries are visible
- * @path: The path to the directory the sysctl table is in.
- * @table: the top-level table structure
- *
- * Register a sysctl table hierarchy. @table should be a filled in ctl_table
- * array. A completely 0 filled entry terminates the table.
- *
- * The members of the &struct ctl_table structure are used as follows:
- *
- * procname - the name of the sysctl file under /proc/sys. Set to %NULL to not
- *            enter a sysctl file
- *
- * data - a pointer to data for use by proc_handler
- *
- * maxlen - the maximum size in bytes of the data
- *
- * mode - the file permissions for the /proc/sys file, and for sysctl(2)
- *
- * child - a pointer to the child sysctl table if this entry is a directory, or
- *         %NULL.
- *
- * proc_handler - the text handler routine (described below)
- *
- * de - for internal use by the sysctl routines
- *
- * extra1, extra2 - extra pointers usable by the proc handler routines
- *
- * Leaf nodes in the sysctl tree will be represented by a single file
- * under /proc; non-leaf nodes will be represented by directories.
- *
- * sysctl(2) can automatically manage read and write requests through
- * the sysctl table.  The data and maxlen fields of the ctl_table
- * struct enable minimal validation of the values being written to be
- * performed, and the mode field allows minimal authentication.
- *
- * There must be a proc_handler routine for any terminal nodes
- * mirrored under /proc/sys (non-terminals are handled by a built-in
- * directory handler).  Several default handlers are available to
- * cover common cases -
- *
- * proc_dostring(), proc_dointvec(), proc_dointvec_jiffies(),
- * proc_dointvec_userhz_jiffies(), proc_dointvec_minmax(), 
- * proc_doulongvec_ms_jiffies_minmax(), proc_doulongvec_minmax()
- *
- * It is the handler's job to read the input buffer from user memory
- * and process it. The handler should return 0 on success.
- *
- * This routine returns %NULL on a failure to register, and a pointer
- * to the table header on success.
- */
-struct ctl_table_header *__register_sysctl_paths(
-	struct ctl_table_root *root,
-	struct nsproxy *namespaces,
-	const struct ctl_path *path, struct ctl_table *table)
-{
-	struct ctl_table_header *header;
-	struct ctl_table **prevp;
-	ctl_table_no_const *new;
-	unsigned int n, npath;
-	struct ctl_table_set *set;
-
-	/* Count the path components */
-	for (npath = 0; path[npath].procname; ++npath)
-		;
-
-	/*
-	 * For each path component, allocate a 2-element ctl_table array.
-	 * The first array element will be filled with the sysctl entry
-	 * for this, the second will be the sentinel (procname == 0).
-	 *
-	 * We allocate everything in one go so that we don't have to
-	 * worry about freeing additional memory in unregister_sysctl_table.
-	 */
-	header = kzalloc(sizeof(struct ctl_table_header) +
-			 (2 * npath * sizeof(struct ctl_table)), GFP_KERNEL);
-	if (!header)
-		return NULL;
-
-	new = (ctl_table_no_const *) (header + 1);
-
-	/* Now connect the dots */
-	prevp = &header->ctl_table;
-	for (n = 0; n < npath; ++n, ++path) {
-		/* Copy the procname */
-		new->procname = path->procname;
-		new->mode     = 0555;
-
-		*prevp = new;
-		prevp = &new->child;
-
-		new += 2;
-	}
-	*prevp = table;
-	header->ctl_table_arg = table;
-
-	INIT_LIST_HEAD(&header->ctl_entry);
-	header->used = 0;
-	header->unregistering = NULL;
-	header->root = root;
-	sysctl_set_parent(NULL, header->ctl_table);
-	header->count = 1;
-#ifdef CONFIG_SYSCTL_SYSCALL_CHECK
-	if (sysctl_check_table(namespaces, header->ctl_table)) {
-		kfree(header);
-		return NULL;
-	}
-#endif
-	spin_lock(&sysctl_lock);
-	header->set = lookup_header_set(root, namespaces);
-	header->attached_by = header->ctl_table;
-	header->attached_to = root_table;
-	header->parent = &root_table_header;
-	for (set = header->set; set; set = set->parent) {
-		struct ctl_table_header *p;
-		list_for_each_entry(p, &set->list, ctl_entry) {
-			if (p->unregistering)
-				continue;
-			try_attach(p, header);
-		}
-	}
-	header->parent->count++;
-	list_add_tail(&header->ctl_entry, &header->set->list);
-	spin_unlock(&sysctl_lock);
-
-	return header;
-}
-
-/**
- * register_sysctl_table_path - register a sysctl table hierarchy
- * @path: The path to the directory the sysctl table is in.
- * @table: the top-level table structure
- *
- * Register a sysctl table hierarchy. @table should be a filled in ctl_table
- * array. A completely 0 filled entry terminates the table.
- *
- * See __register_sysctl_paths for more details.
- */
-struct ctl_table_header *register_sysctl_paths(const struct ctl_path *path,
-						struct ctl_table *table)
-{
-	return __register_sysctl_paths(&sysctl_table_root, current->nsproxy,
-					path, table);
-}
-
-/**
- * register_sysctl_table - register a sysctl table hierarchy
- * @table: the top-level table structure
- *
- * Register a sysctl table hierarchy. @table should be a filled in ctl_table
- * array. A completely 0 filled entry terminates the table.
- *
- * See register_sysctl_paths for more details.
- */
-struct ctl_table_header *register_sysctl_table(struct ctl_table *table)
-{
-	static const struct ctl_path null_path[] = { {} };
-
-	return register_sysctl_paths(null_path, table);
-}
-
-/**
- * unregister_sysctl_table - unregister a sysctl table hierarchy
- * @header: the header returned from register_sysctl_table
- *
- * Unregisters the sysctl table and all children. proc entries may not
- * actually be removed until they are no longer used by anyone.
- */
-void unregister_sysctl_table(struct ctl_table_header * header)
-{
-	might_sleep();
-
-	if (header == NULL)
-		return;
-
-	spin_lock(&sysctl_lock);
-	start_unregistering(header);
-	if (!--header->parent->count) {
-		WARN_ON(1);
-		kfree_rcu(header->parent, rcu);
-	}
-	if (!--header->count)
-		kfree_rcu(header, rcu);
-	spin_unlock(&sysctl_lock);
-}
-
-int sysctl_is_seen(struct ctl_table_header *p)
-{
-	struct ctl_table_set *set = p->set;
-	int res;
-	spin_lock(&sysctl_lock);
-	if (p->unregistering)
-		res = 0;
-	else if (!set->is_seen)
-		res = 1;
-	else
-		res = set->is_seen(set);
-	spin_unlock(&sysctl_lock);
-	return res;
-}
-
-void setup_sysctl_set(struct ctl_table_set *p,
-	struct ctl_table_set *parent,
-	int (*is_seen)(struct ctl_table_set *))
-{
-	INIT_LIST_HEAD(&p->list);
-	p->parent = parent ? parent : &sysctl_table_root.default_set;
-	p->is_seen = is_seen;
-}
-
-#else /* !CONFIG_SYSCTL */
-struct ctl_table_header *register_sysctl_table(struct ctl_table * table)
-{
-	return NULL;
-}
-
-struct ctl_table_header *register_sysctl_paths(const struct ctl_path *path,
-						    struct ctl_table *table)
-{
-	return NULL;
-}
-
-void unregister_sysctl_table(struct ctl_table_header * table)
-{
-}
-
-void setup_sysctl_set(struct ctl_table_set *p,
-	struct ctl_table_set *parent,
-	int (*is_seen)(struct ctl_table_set *))
-{
-}
-
-void sysctl_head_put(struct ctl_table_header *head)
-{
-}
-
-=======
 	hdr = register_sysctl_table(sysctl_base_table);
 	kmemleak_not_leak(hdr);
 	return 0;
 }
 
->>>>>>> c3ade0e0
 #endif /* CONFIG_SYSCTL */
 
 /*
@@ -2673,21 +2221,14 @@
 
 static void validate_coredump_safety(void)
 {
-<<<<<<< HEAD
-	if (suid_dumpable == SUID_DUMPABLE_SAFE &&
-=======
 #ifdef CONFIG_COREDUMP
 	if (suid_dumpable == SUID_DUMP_ROOT &&
->>>>>>> c3ade0e0
 	    core_pattern[0] != '/' && core_pattern[0] != '|') {
 		printk(KERN_WARNING "Unsafe core_pattern used with "\
 			"suid_dumpable=2. Pipe handler or fully qualified "\
 			"core dump path required.\n");
 	}
-<<<<<<< HEAD
-=======
-#endif
->>>>>>> c3ade0e0
+#endif
 }
 
 static int proc_dointvec_minmax_coredump(struct ctl_table *table, int write,
@@ -2699,10 +2240,7 @@
 	return error;
 }
 
-<<<<<<< HEAD
-=======
 #ifdef CONFIG_COREDUMP
->>>>>>> c3ade0e0
 static int proc_dostring_coredump(struct ctl_table *table, int write,
 		  void __user *buffer, size_t *lenp, loff_t *ppos)
 {
@@ -2711,10 +2249,7 @@
 		validate_coredump_safety();
 	return error;
 }
-<<<<<<< HEAD
-=======
-#endif
->>>>>>> c3ade0e0
+#endif
 
 static int __do_proc_doulongvec_minmax(void *data, struct ctl_table *table, int write,
 				     void __user *buffer,
