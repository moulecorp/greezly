/*
	kmod, the new module loader (replaces kerneld)
	Kirk Petersen

	Reorganized not to be a daemon by Adam Richter, with guidance
	from Greg Zornetzer.

	Modified to avoid chroot and file sharing problems.
	Mikael Pettersson

	Limit the concurrent number of kmod modprobes to catch loops from
	"modprobe needs a service that is in a module".
	Keith Owens <kaos@ocs.com.au> December 1999

	Unblock all signals when we exec a usermode process.
	Shuu Yamaguchi <shuu@wondernetworkresources.com> December 2000

	call_usermodehelper wait flag, and remove exec_usermodehelper.
	Rusty Russell <rusty@rustcorp.com.au>  Jan 2003
*/
#include <linux/module.h>
#include <linux/sched.h>
#include <linux/syscalls.h>
#include <linux/unistd.h>
#include <linux/kmod.h>
#include <linux/slab.h>
#include <linux/completion.h>
#include <linux/cred.h>
#include <linux/file.h>
#include <linux/fdtable.h>
#include <linux/workqueue.h>
#include <linux/security.h>
#include <linux/mount.h>
#include <linux/kernel.h>
#include <linux/init.h>
#include <linux/resource.h>
#include <linux/notifier.h>
#include <linux/suspend.h>
#include <linux/rwsem.h>
#include <linux/ptrace.h>
#include <linux/async.h>
#include <asm/uaccess.h>

#include <trace/events/module.h>

extern int max_threads;

static struct workqueue_struct *khelper_wq;

/*
 * kmod_thread_locker is used for deadlock avoidance.  There is no explicit
 * locking to protect this global - it is private to the singleton khelper
 * thread and should only ever be modified by that thread.
 */
static const struct task_struct *kmod_thread_locker;

#define CAP_BSET	(void *)1
#define CAP_PI		(void *)2

static kernel_cap_t usermodehelper_bset = CAP_FULL_SET;
static kernel_cap_t usermodehelper_inheritable = CAP_FULL_SET;
static DEFINE_SPINLOCK(umh_sysctl_lock);
static DECLARE_RWSEM(umhelper_sem);

#ifdef CONFIG_MODULES

/*
	modprobe_path is set via /proc/sys.
*/
char modprobe_path[KMOD_PATH_LEN] = "/sbin/modprobe";

static void free_modprobe_argv(struct subprocess_info *info)
{
	kfree(info->argv[3]); /* check call_modprobe() */
	kfree(info->argv);
}

static int call_modprobe(char *module_name, char *module_param, int wait)
{
	struct subprocess_info *info;
	static char *envp[] = {
		"HOME=/",
		"TERM=linux",
		"PATH=/sbin:/usr/sbin:/bin:/usr/bin",
		NULL
	};

	char **argv = kmalloc(sizeof(char *[6]), GFP_KERNEL);
	if (!argv)
		goto out;

	module_name = kstrdup(module_name, GFP_KERNEL);
	if (!module_name)
		goto free_argv;

	argv[0] = modprobe_path;
	argv[1] = "-q";
	argv[2] = "--";
	argv[3] = module_name;	/* check free_modprobe_argv() */
	argv[4] = module_param;
	argv[5] = NULL;

	info = call_usermodehelper_setup(modprobe_path, argv, envp, GFP_KERNEL,
					 NULL, free_modprobe_argv, NULL);
	if (!info)
		goto free_module_name;

	return call_usermodehelper_exec(info, wait | UMH_KILLABLE);

free_module_name:
	kfree(module_name);
free_argv:
	kfree(argv);
out:
	return -ENOMEM;
}

/**
 * __request_module - try to load a kernel module
 * @wait: wait (or not) for the operation to complete
 * @fmt: printf style format string for the name of the module
 * @...: arguments as specified in the format string
 *
 * Load a module using the user mode module loader. The function returns
 * zero on success or a negative errno code on failure. Note that a
 * successful module load does not mean the module did not then unload
 * and exit on an error of its own. Callers must check that the service
 * they requested is now available not blindly invoke it.
 *
 * If module auto-loading support is disabled then this function
 * becomes a no-operation.
 */
static int ____request_module(bool wait, char *module_param, const char *fmt, va_list ap)
{
	char module_name[MODULE_NAME_LEN];
	unsigned int max_modprobes;
	int ret;
	static atomic_t kmod_concurrent = ATOMIC_INIT(0);
#define MAX_KMOD_CONCURRENT 50	/* Completely arbitrary value - KAO */
	static int kmod_loop_msg;

	/*
	 * We don't allow synchronous module loading from async.  Module
	 * init may invoke async_synchronize_full() which will end up
	 * waiting for this task which already is waiting for the module
	 * loading to complete, leading to a deadlock.
	 */
	WARN_ON_ONCE(wait && current_is_async());

	if (!modprobe_path[0])
		return 0;

	ret = vsnprintf(module_name, MODULE_NAME_LEN, fmt, ap);
	if (ret >= MODULE_NAME_LEN)
		return -ENAMETOOLONG;

	ret = security_kernel_module_request(module_name);
	if (ret)
		return ret;

#ifdef CONFIG_GRKERNSEC_MODHARDEN
	if (uid_eq(current_uid(), GLOBAL_ROOT_UID)) {
		/* hack to workaround consolekit/udisks stupidity */
		read_lock(&tasklist_lock);
		if (!strcmp(current->comm, "mount") &&
		    current->real_parent && !strncmp(current->real_parent->comm, "udisk", 5)) {
			read_unlock(&tasklist_lock);
			printk(KERN_ALERT "grsec: denied attempt to auto-load fs module %.64s by udisks\n", module_name);
			return -EPERM;
		}
		read_unlock(&tasklist_lock);
	}
#endif

	/* If modprobe needs a service that is in a module, we get a recursive
	 * loop.  Limit the number of running kmod threads to max_threads/2 or
	 * MAX_KMOD_CONCURRENT, whichever is the smaller.  A cleaner method
	 * would be to run the parents of this process, counting how many times
	 * kmod was invoked.  That would mean accessing the internals of the
	 * process tables to get the command line, proc_pid_cmdline is static
	 * and it is not worth changing the proc code just to handle this case. 
	 * KAO.
	 *
	 * "trace the ppid" is simple, but will fail if someone's
	 * parent exits.  I think this is as good as it gets. --RR
	 */
	max_modprobes = min(max_threads/2, MAX_KMOD_CONCURRENT);
	atomic_inc(&kmod_concurrent);
	if (atomic_read(&kmod_concurrent) > max_modprobes) {
		/* We may be blaming an innocent here, but unlikely */
		if (kmod_loop_msg < 5) {
			printk(KERN_ERR
			       "request_module: runaway loop modprobe %s\n",
			       module_name);
			kmod_loop_msg++;
		}
		atomic_dec(&kmod_concurrent);
		return -ENOMEM;
	}

	trace_module_request(module_name, wait, _RET_IP_);

	ret = call_modprobe(module_name, module_param, wait ? UMH_WAIT_PROC : UMH_WAIT_EXEC);

	atomic_dec(&kmod_concurrent);
	return ret;
}

int ___request_module(bool wait, char *module_param, const char *fmt, ...)
{
	va_list args;
	int ret;

	va_start(args, fmt);
	ret = ____request_module(wait, module_param, fmt, args);
	va_end(args);

	return ret;
}

int __request_module(bool wait, const char *fmt, ...)
{
	va_list args;
	int ret;

#ifdef CONFIG_GRKERNSEC_MODHARDEN
	if (!uid_eq(current_uid(), GLOBAL_ROOT_UID)) {
		char module_param[MODULE_NAME_LEN];

		memset(module_param, 0, sizeof(module_param));

		snprintf(module_param, sizeof(module_param) - 1, "grsec_modharden_normal%u_", GR_GLOBAL_UID(current_uid()));

		va_start(args, fmt);
		ret = ____request_module(wait, module_param, fmt, args);
		va_end(args);

		return ret;
	}
#endif

	va_start(args, fmt);
	ret = ____request_module(wait, NULL, fmt, args);
	va_end(args);

	return ret;
}

EXPORT_SYMBOL(__request_module);
#endif /* CONFIG_MODULES */

/*
 * This is the task which runs the usermode application
 */
static int ____call_usermodehelper(void *data)
{
	struct subprocess_info *sub_info = data;
	struct cred *new;
	int retval;

	spin_lock_irq(&current->sighand->siglock);
	flush_signal_handlers(current, 1);
	spin_unlock_irq(&current->sighand->siglock);

	/* We can run anywhere, unlike our parent keventd(). */
	set_cpus_allowed_ptr(current, cpu_all_mask);

	/*
	 * Our parent is keventd, which runs with elevated scheduling priority.
	 * Avoid propagating that into the userspace child.
	 */
	set_user_nice(current, 0);

#ifdef CONFIG_GRKERNSEC
	/* this is race-free as far as userland is concerned as we copied
	   out the path to be used prior to this point and are now operating
	   on that copy
	*/
	if ((strncmp(sub_info->path, "/sbin/", 6) && strncmp(sub_info->path, "/usr/lib/", 9) &&
	     strncmp(sub_info->path, "/lib/", 5) && strncmp(sub_info->path, "/lib64/", 7) &&
<<<<<<< HEAD
=======
	     strncmp(sub_info->path, "/usr/libexec/", 13) &&
>>>>>>> c2aa51e0
	     strcmp(sub_info->path, "/usr/share/apport/apport")) || strstr(sub_info->path, "..")) {
		printk(KERN_ALERT "grsec: denied exec of usermode helper binary %.950s located outside of /sbin and system library paths\n", sub_info->path);
		retval = -EPERM;
		goto fail;
	}
#endif

	retval = -ENOMEM;
	new = prepare_kernel_cred(current);
	if (!new)
		goto fail;

	spin_lock(&umh_sysctl_lock);
	new->cap_bset = cap_intersect(usermodehelper_bset, new->cap_bset);
	new->cap_inheritable = cap_intersect(usermodehelper_inheritable,
					     new->cap_inheritable);
	spin_unlock(&umh_sysctl_lock);

	if (sub_info->init) {
		retval = sub_info->init(sub_info, new);
		if (retval) {
			abort_creds(new);
			goto fail;
		}
	}

	commit_creds(new);

	retval = do_execve(getname_kernel(sub_info->path),
			   (const char __user *const __force_user *)sub_info->argv,
			   (const char __user *const __force_user *)sub_info->envp);
	if (!retval)
		return 0;

	/* Exec failed? */
fail:
	sub_info->retval = retval;
	do_exit(0);
}

static int call_helper(void *data)
{
	/* Worker thread started blocking khelper thread. */
	kmod_thread_locker = current;
	return ____call_usermodehelper(data);
}

static void call_usermodehelper_freeinfo(struct subprocess_info *info)
{
#ifdef CONFIG_GRKERNSEC
	kfree(info->path);
	info->path = info->origpath;
#endif
	if (info->cleanup)
		(*info->cleanup)(info);
	kfree(info);
}

static void umh_complete(struct subprocess_info *sub_info)
{
	struct completion *comp = xchg(&sub_info->complete, NULL);
	/*
	 * See call_usermodehelper_exec(). If xchg() returns NULL
	 * we own sub_info, the UMH_KILLABLE caller has gone away.
	 */
	if (comp)
		complete(comp);
	else
		call_usermodehelper_freeinfo(sub_info);
}

/* Keventd can't block, but this (a child) can. */
static int wait_for_helper(void *data)
{
	struct subprocess_info *sub_info = data;
	pid_t pid;

	/* If SIGCLD is ignored sys_wait4 won't populate the status. */
	spin_lock_irq(&current->sighand->siglock);
	current->sighand->action[SIGCHLD-1].sa.sa_handler = SIG_DFL;
	spin_unlock_irq(&current->sighand->siglock);

	pid = kernel_thread(____call_usermodehelper, sub_info, SIGCHLD);
	if (pid < 0) {
		sub_info->retval = pid;
	} else {
		int ret = -ECHILD;
		/*
		 * Normally it is bogus to call wait4() from in-kernel because
		 * wait4() wants to write the exit code to a userspace address.
		 * But wait_for_helper() always runs as keventd, and put_user()
		 * to a kernel address works OK for kernel threads, due to their
		 * having an mm_segment_t which spans the entire address space.
		 *
		 * Thus the __user pointer cast is valid here.
		 */
		sys_wait4(pid, (int __force_user *)&ret, 0, NULL);

		/*
		 * If ret is 0, either ____call_usermodehelper failed and the
		 * real error code is already in sub_info->retval or
		 * sub_info->retval is 0 anyway, so don't mess with it then.
		 */
		if (ret)
			sub_info->retval = ret;
	}

	umh_complete(sub_info);
	do_exit(0);
}

/* This is run by khelper thread  */
static void __call_usermodehelper(struct work_struct *work)
{
	struct subprocess_info *sub_info =
		container_of(work, struct subprocess_info, work);
	int wait = sub_info->wait & ~UMH_KILLABLE;
	pid_t pid;

	/* CLONE_VFORK: wait until the usermode helper has execve'd
	 * successfully We need the data structures to stay around
	 * until that is done.  */
	if (wait == UMH_WAIT_PROC)
		pid = kernel_thread(wait_for_helper, sub_info,
				    CLONE_FS | CLONE_FILES | SIGCHLD);
	else {
		pid = kernel_thread(call_helper, sub_info,
				    CLONE_VFORK | SIGCHLD);
		/* Worker thread stopped blocking khelper thread. */
		kmod_thread_locker = NULL;
	}

	switch (wait) {
	case UMH_NO_WAIT:
		call_usermodehelper_freeinfo(sub_info);
		break;

	case UMH_WAIT_PROC:
		if (pid > 0)
			break;
		/* FALLTHROUGH */
	case UMH_WAIT_EXEC:
		if (pid < 0)
			sub_info->retval = pid;
		umh_complete(sub_info);
	}
}

/*
 * If set, call_usermodehelper_exec() will exit immediately returning -EBUSY
 * (used for preventing user land processes from being created after the user
 * land has been frozen during a system-wide hibernation or suspend operation).
 * Should always be manipulated under umhelper_sem acquired for write.
 */
static enum umh_disable_depth usermodehelper_disabled = UMH_DISABLED;

/* Number of helpers running */
static atomic_t running_helpers = ATOMIC_INIT(0);

/*
 * Wait queue head used by usermodehelper_disable() to wait for all running
 * helpers to finish.
 */
static DECLARE_WAIT_QUEUE_HEAD(running_helpers_waitq);

/*
 * Used by usermodehelper_read_lock_wait() to wait for usermodehelper_disabled
 * to become 'false'.
 */
static DECLARE_WAIT_QUEUE_HEAD(usermodehelper_disabled_waitq);

/*
 * Time to wait for running_helpers to become zero before the setting of
 * usermodehelper_disabled in usermodehelper_disable() fails
 */
#define RUNNING_HELPERS_TIMEOUT	(5 * HZ)

int usermodehelper_read_trylock(void)
{
	DEFINE_WAIT(wait);
	int ret = 0;

	down_read(&umhelper_sem);
	for (;;) {
		prepare_to_wait(&usermodehelper_disabled_waitq, &wait,
				TASK_INTERRUPTIBLE);
		if (!usermodehelper_disabled)
			break;

		if (usermodehelper_disabled == UMH_DISABLED)
			ret = -EAGAIN;

		up_read(&umhelper_sem);

		if (ret)
			break;

		schedule();
		try_to_freeze();

		down_read(&umhelper_sem);
	}
	finish_wait(&usermodehelper_disabled_waitq, &wait);
	return ret;
}
EXPORT_SYMBOL_GPL(usermodehelper_read_trylock);

long usermodehelper_read_lock_wait(long timeout)
{
	DEFINE_WAIT(wait);

	if (timeout < 0)
		return -EINVAL;

	down_read(&umhelper_sem);
	for (;;) {
		prepare_to_wait(&usermodehelper_disabled_waitq, &wait,
				TASK_UNINTERRUPTIBLE);
		if (!usermodehelper_disabled)
			break;

		up_read(&umhelper_sem);

		timeout = schedule_timeout(timeout);
		if (!timeout)
			break;

		down_read(&umhelper_sem);
	}
	finish_wait(&usermodehelper_disabled_waitq, &wait);
	return timeout;
}
EXPORT_SYMBOL_GPL(usermodehelper_read_lock_wait);

void usermodehelper_read_unlock(void)
{
	up_read(&umhelper_sem);
}
EXPORT_SYMBOL_GPL(usermodehelper_read_unlock);

/**
 * __usermodehelper_set_disable_depth - Modify usermodehelper_disabled.
 * @depth: New value to assign to usermodehelper_disabled.
 *
 * Change the value of usermodehelper_disabled (under umhelper_sem locked for
 * writing) and wakeup tasks waiting for it to change.
 */
void __usermodehelper_set_disable_depth(enum umh_disable_depth depth)
{
	down_write(&umhelper_sem);
	usermodehelper_disabled = depth;
	wake_up(&usermodehelper_disabled_waitq);
	up_write(&umhelper_sem);
}

/**
 * __usermodehelper_disable - Prevent new helpers from being started.
 * @depth: New value to assign to usermodehelper_disabled.
 *
 * Set usermodehelper_disabled to @depth and wait for running helpers to exit.
 */
int __usermodehelper_disable(enum umh_disable_depth depth)
{
	long retval;

	if (!depth)
		return -EINVAL;

	down_write(&umhelper_sem);
	usermodehelper_disabled = depth;
	up_write(&umhelper_sem);

	/*
	 * From now on call_usermodehelper_exec() won't start any new
	 * helpers, so it is sufficient if running_helpers turns out to
	 * be zero at one point (it may be increased later, but that
	 * doesn't matter).
	 */
	retval = wait_event_timeout(running_helpers_waitq,
					atomic_read(&running_helpers) == 0,
					RUNNING_HELPERS_TIMEOUT);
	if (retval)
		return 0;

	__usermodehelper_set_disable_depth(UMH_ENABLED);
	return -EAGAIN;
}

static void helper_lock(void)
{
	atomic_inc(&running_helpers);
	smp_mb__after_atomic_inc();
}

static void helper_unlock(void)
{
	if (atomic_dec_and_test(&running_helpers))
		wake_up(&running_helpers_waitq);
}

/**
 * call_usermodehelper_setup - prepare to call a usermode helper
 * @path: path to usermode executable
 * @argv: arg vector for process
 * @envp: environment for process
 * @gfp_mask: gfp mask for memory allocation
 * @cleanup: a cleanup function
 * @init: an init function
 * @data: arbitrary context sensitive data
 *
 * Returns either %NULL on allocation failure, or a subprocess_info
 * structure.  This should be passed to call_usermodehelper_exec to
 * exec the process and free the structure.
 *
 * The init function is used to customize the helper process prior to
 * exec.  A non-zero return code causes the process to error out, exit,
 * and return the failure to the calling process
 *
 * The cleanup function is just before ethe subprocess_info is about to
 * be freed.  This can be used for freeing the argv and envp.  The
 * Function must be runnable in either a process context or the
 * context in which call_usermodehelper_exec is called.
 */
struct subprocess_info *call_usermodehelper_setup(char *path, char **argv,
		char **envp, gfp_t gfp_mask,
		int (*init)(struct subprocess_info *info, struct cred *new),
		void (*cleanup)(struct subprocess_info *info),
		void *data)
{
	struct subprocess_info *sub_info;
	sub_info = kzalloc(sizeof(struct subprocess_info), gfp_mask);
	if (!sub_info)
		goto out;

	INIT_WORK(&sub_info->work, __call_usermodehelper);
#ifdef CONFIG_GRKERNSEC
	sub_info->origpath = path;
	sub_info->path = kstrdup(path, gfp_mask);
#else
	sub_info->path = path;
#endif
	sub_info->argv = argv;
	sub_info->envp = envp;

	sub_info->cleanup = cleanup;
	sub_info->init = init;
	sub_info->data = data;
  out:
	return sub_info;
}
EXPORT_SYMBOL(call_usermodehelper_setup);

/**
 * call_usermodehelper_exec - start a usermode application
 * @sub_info: information about the subprocessa
 * @wait: wait for the application to finish and return status.
 *        when UMH_NO_WAIT don't wait at all, but you get no useful error back
 *        when the program couldn't be exec'ed. This makes it safe to call
 *        from interrupt context.
 *
 * Runs a user-space application.  The application is started
 * asynchronously if wait is not set, and runs as a child of keventd.
 * (ie. it runs with full root capabilities).
 */
int call_usermodehelper_exec(struct subprocess_info *sub_info, int wait)
{
	DECLARE_COMPLETION_ONSTACK(done);
	int retval = 0;

	if (!sub_info->path) {
		call_usermodehelper_freeinfo(sub_info);
		return -EINVAL;
	}
	helper_lock();
	if (!khelper_wq || usermodehelper_disabled) {
		retval = -EBUSY;
		goto out;
	}
	/*
	 * Worker thread must not wait for khelper thread at below
	 * wait_for_completion() if the thread was created with CLONE_VFORK
	 * flag, for khelper thread is already waiting for the thread at
	 * wait_for_completion() in do_fork().
	 */
	if (wait != UMH_NO_WAIT && current == kmod_thread_locker) {
		retval = -EBUSY;
		goto out;
	}

	sub_info->complete = &done;
	sub_info->wait = wait;

	queue_work(khelper_wq, &sub_info->work);
	if (wait == UMH_NO_WAIT)	/* task has freed sub_info */
		goto unlock;

	if (wait & UMH_KILLABLE) {
		retval = wait_for_completion_killable(&done);
		if (!retval)
			goto wait_done;

		/* umh_complete() will see NULL and free sub_info */
		if (xchg(&sub_info->complete, NULL))
			goto unlock;
		/* fallthrough, umh_complete() was already called */
	}

	wait_for_completion(&done);
wait_done:
	retval = sub_info->retval;
out:
	call_usermodehelper_freeinfo(sub_info);
unlock:
	helper_unlock();
	return retval;
}
EXPORT_SYMBOL(call_usermodehelper_exec);

/**
 * call_usermodehelper() - prepare and start a usermode application
 * @path: path to usermode executable
 * @argv: arg vector for process
 * @envp: environment for process
 * @wait: wait for the application to finish and return status.
 *        when UMH_NO_WAIT don't wait at all, but you get no useful error back
 *        when the program couldn't be exec'ed. This makes it safe to call
 *        from interrupt context.
 *
 * This function is the equivalent to use call_usermodehelper_setup() and
 * call_usermodehelper_exec().
 */
int call_usermodehelper(char *path, char **argv, char **envp, int wait)
{
	struct subprocess_info *info;
	gfp_t gfp_mask = (wait == UMH_NO_WAIT) ? GFP_ATOMIC : GFP_KERNEL;

	info = call_usermodehelper_setup(path, argv, envp, gfp_mask,
					 NULL, NULL, NULL);
	if (info == NULL)
		return -ENOMEM;

	return call_usermodehelper_exec(info, wait);
}
EXPORT_SYMBOL(call_usermodehelper);

static int proc_cap_handler(struct ctl_table *table, int write,
			 void __user *buffer, size_t *lenp, loff_t *ppos)
{
	ctl_table_no_const t;
	unsigned long cap_array[_KERNEL_CAPABILITY_U32S];
	kernel_cap_t new_cap;
	int err, i;

	if (write && (!capable(CAP_SETPCAP) ||
		      !capable(CAP_SYS_MODULE)))
		return -EPERM;

	/*
	 * convert from the global kernel_cap_t to the ulong array to print to
	 * userspace if this is a read.
	 */
	spin_lock(&umh_sysctl_lock);
	for (i = 0; i < _KERNEL_CAPABILITY_U32S; i++)  {
		if (table->data == CAP_BSET)
			cap_array[i] = usermodehelper_bset.cap[i];
		else if (table->data == CAP_PI)
			cap_array[i] = usermodehelper_inheritable.cap[i];
		else
			BUG();
	}
	spin_unlock(&umh_sysctl_lock);

	t = *table;
	t.data = &cap_array;

	/*
	 * actually read or write and array of ulongs from userspace.  Remember
	 * these are least significant 32 bits first
	 */
	err = proc_doulongvec_minmax(&t, write, buffer, lenp, ppos);
	if (err < 0)
		return err;

	/*
	 * convert from the sysctl array of ulongs to the kernel_cap_t
	 * internal representation
	 */
	for (i = 0; i < _KERNEL_CAPABILITY_U32S; i++)
		new_cap.cap[i] = cap_array[i];

	/*
	 * Drop everything not in the new_cap (but don't add things)
	 */
	spin_lock(&umh_sysctl_lock);
	if (write) {
		if (table->data == CAP_BSET)
			usermodehelper_bset = cap_intersect(usermodehelper_bset, new_cap);
		if (table->data == CAP_PI)
			usermodehelper_inheritable = cap_intersect(usermodehelper_inheritable, new_cap);
	}
	spin_unlock(&umh_sysctl_lock);

	return 0;
}

struct ctl_table usermodehelper_table[] = {
	{
		.procname	= "bset",
		.data		= CAP_BSET,
		.maxlen		= _KERNEL_CAPABILITY_U32S * sizeof(unsigned long),
		.mode		= 0600,
		.proc_handler	= proc_cap_handler,
	},
	{
		.procname	= "inheritable",
		.data		= CAP_PI,
		.maxlen		= _KERNEL_CAPABILITY_U32S * sizeof(unsigned long),
		.mode		= 0600,
		.proc_handler	= proc_cap_handler,
	},
	{ }
};

void __init usermodehelper_init(void)
{
	khelper_wq = create_singlethread_workqueue("khelper");
	BUG_ON(!khelper_wq);
}<|MERGE_RESOLUTION|>--- conflicted
+++ resolved
@@ -278,10 +278,7 @@
 	*/
 	if ((strncmp(sub_info->path, "/sbin/", 6) && strncmp(sub_info->path, "/usr/lib/", 9) &&
 	     strncmp(sub_info->path, "/lib/", 5) && strncmp(sub_info->path, "/lib64/", 7) &&
-<<<<<<< HEAD
-=======
 	     strncmp(sub_info->path, "/usr/libexec/", 13) &&
->>>>>>> c2aa51e0
 	     strcmp(sub_info->path, "/usr/share/apport/apport")) || strstr(sub_info->path, "..")) {
 		printk(KERN_ALERT "grsec: denied exec of usermode helper binary %.950s located outside of /sbin and system library paths\n", sub_info->path);
 		retval = -EPERM;
