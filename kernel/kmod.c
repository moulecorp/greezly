/*
	kmod, the new module loader (replaces kerneld)
	Kirk Petersen

	Reorganized not to be a daemon by Adam Richter, with guidance
	from Greg Zornetzer.

	Modified to avoid chroot and file sharing problems.
	Mikael Pettersson

	Limit the concurrent number of kmod modprobes to catch loops from
	"modprobe needs a service that is in a module".
	Keith Owens <kaos@ocs.com.au> December 1999

	Unblock all signals when we exec a usermode process.
	Shuu Yamaguchi <shuu@wondernetworkresources.com> December 2000

	call_usermodehelper wait flag, and remove exec_usermodehelper.
	Rusty Russell <rusty@rustcorp.com.au>  Jan 2003
*/
#include <linux/module.h>
#include <linux/sched.h>
#include <linux/syscalls.h>
#include <linux/unistd.h>
#include <linux/kmod.h>
#include <linux/slab.h>
#include <linux/completion.h>
#include <linux/cred.h>
#include <linux/file.h>
#include <linux/fdtable.h>
#include <linux/workqueue.h>
#include <linux/security.h>
#include <linux/mount.h>
#include <linux/kernel.h>
#include <linux/init.h>
#include <linux/resource.h>
#include <linux/notifier.h>
#include <linux/suspend.h>
#include <linux/rwsem.h>
#include <linux/ptrace.h>
#include <linux/async.h>
#include <asm/uaccess.h>

#include <trace/events/module.h>

extern int max_threads;

static struct workqueue_struct *khelper_wq;

/*
 * kmod_thread_locker is used for deadlock avoidance.  There is no explicit
 * locking to protect this global - it is private to the singleton khelper
 * thread and should only ever be modified by that thread.
 */
static const struct task_struct *kmod_thread_locker;

#define CAP_BSET	(void *)1
#define CAP_PI		(void *)2

static kernel_cap_t usermodehelper_bset = CAP_FULL_SET;
static kernel_cap_t usermodehelper_inheritable = CAP_FULL_SET;
static DEFINE_SPINLOCK(umh_sysctl_lock);
static DECLARE_RWSEM(umhelper_sem);

#ifdef CONFIG_MODULES

/*
	modprobe_path is set via /proc/sys.
*/
char modprobe_path[KMOD_PATH_LEN] = "/sbin/modprobe";

static void free_modprobe_argv(struct subprocess_info *info)
{
	kfree(info->argv[3]); /* check call_modprobe() */
	kfree(info->argv);
}

static int call_modprobe(char *module_name, char *module_param, int wait)
{
<<<<<<< HEAD
=======
	struct subprocess_info *info;
>>>>>>> c3ade0e0
	static char *envp[] = {
		"HOME=/",
		"TERM=linux",
		"PATH=/sbin:/usr/sbin:/bin:/usr/bin",
		NULL
	};

	char **argv = kmalloc(sizeof(char *[6]), GFP_KERNEL);
	if (!argv)
		goto out;

	module_name = kstrdup(module_name, GFP_KERNEL);
	if (!module_name)
		goto free_argv;

	argv[0] = modprobe_path;
	argv[1] = "-q";
	argv[2] = "--";
	argv[3] = module_name;	/* check free_modprobe_argv() */
	argv[4] = module_param;
	argv[5] = NULL;

<<<<<<< HEAD
	return call_usermodehelper_fns(modprobe_path, argv, envp,
		wait | UMH_KILLABLE, NULL, free_modprobe_argv, NULL);
=======
	info = call_usermodehelper_setup(modprobe_path, argv, envp, GFP_KERNEL,
					 NULL, free_modprobe_argv, NULL);
	if (!info)
		goto free_module_name;

	return call_usermodehelper_exec(info, wait | UMH_KILLABLE);

free_module_name:
	kfree(module_name);
>>>>>>> c3ade0e0
free_argv:
	kfree(argv);
out:
	return -ENOMEM;
}

/**
 * __request_module - try to load a kernel module
 * @wait: wait (or not) for the operation to complete
 * @fmt: printf style format string for the name of the module
 * @...: arguments as specified in the format string
 *
 * Load a module using the user mode module loader. The function returns
 * zero on success or a negative errno code on failure. Note that a
 * successful module load does not mean the module did not then unload
 * and exit on an error of its own. Callers must check that the service
 * they requested is now available not blindly invoke it.
 *
 * If module auto-loading support is disabled then this function
 * becomes a no-operation.
 */
static int ____request_module(bool wait, char *module_param, const char *fmt, va_list ap)
{
	char module_name[MODULE_NAME_LEN];
	unsigned int max_modprobes;
	int ret;
	static atomic_t kmod_concurrent = ATOMIC_INIT(0);
#define MAX_KMOD_CONCURRENT 50	/* Completely arbitrary value - KAO */
	static int kmod_loop_msg;

<<<<<<< HEAD
=======
	/*
	 * We don't allow synchronous module loading from async.  Module
	 * init may invoke async_synchronize_full() which will end up
	 * waiting for this task which already is waiting for the module
	 * loading to complete, leading to a deadlock.
	 */
	WARN_ON_ONCE(wait && current_is_async());

	if (!modprobe_path[0])
		return 0;

>>>>>>> c3ade0e0
	ret = vsnprintf(module_name, MODULE_NAME_LEN, fmt, ap);
	if (ret >= MODULE_NAME_LEN)
		return -ENAMETOOLONG;

	ret = security_kernel_module_request(module_name);
	if (ret)
		return ret;

#ifdef CONFIG_GRKERNSEC_MODHARDEN
<<<<<<< HEAD
	if (!current_uid()) {
=======
	if (uid_eq(current_uid(), GLOBAL_ROOT_UID)) {
>>>>>>> c3ade0e0
		/* hack to workaround consolekit/udisks stupidity */
		read_lock(&tasklist_lock);
		if (!strcmp(current->comm, "mount") &&
		    current->real_parent && !strncmp(current->real_parent->comm, "udisk", 5)) {
			read_unlock(&tasklist_lock);
			printk(KERN_ALERT "grsec: denied attempt to auto-load fs module %.64s by udisks\n", module_name);
			return -EPERM;
		}
		read_unlock(&tasklist_lock);
	}
#endif

	/* If modprobe needs a service that is in a module, we get a recursive
	 * loop.  Limit the number of running kmod threads to max_threads/2 or
	 * MAX_KMOD_CONCURRENT, whichever is the smaller.  A cleaner method
	 * would be to run the parents of this process, counting how many times
	 * kmod was invoked.  That would mean accessing the internals of the
	 * process tables to get the command line, proc_pid_cmdline is static
	 * and it is not worth changing the proc code just to handle this case. 
	 * KAO.
	 *
	 * "trace the ppid" is simple, but will fail if someone's
	 * parent exits.  I think this is as good as it gets. --RR
	 */
	max_modprobes = min(max_threads/2, MAX_KMOD_CONCURRENT);
	atomic_inc(&kmod_concurrent);
	if (atomic_read(&kmod_concurrent) > max_modprobes) {
		/* We may be blaming an innocent here, but unlikely */
		if (kmod_loop_msg < 5) {
			printk(KERN_ERR
			       "request_module: runaway loop modprobe %s\n",
			       module_name);
			kmod_loop_msg++;
		}
		atomic_dec(&kmod_concurrent);
		return -ENOMEM;
	}

	trace_module_request(module_name, wait, _RET_IP_);

	ret = call_modprobe(module_name, module_param, wait ? UMH_WAIT_PROC : UMH_WAIT_EXEC);

	atomic_dec(&kmod_concurrent);
	return ret;
}

int ___request_module(bool wait, char *module_param, const char *fmt, ...)
{
	va_list args;
	int ret;

	va_start(args, fmt);
	ret = ____request_module(wait, module_param, fmt, args);
	va_end(args);

	return ret;
}

int __request_module(bool wait, const char *fmt, ...)
{
	va_list args;
	int ret;

#ifdef CONFIG_GRKERNSEC_MODHARDEN
<<<<<<< HEAD
	if (current_uid()) {
=======
	if (!uid_eq(current_uid(), GLOBAL_ROOT_UID)) {
>>>>>>> c3ade0e0
		char module_param[MODULE_NAME_LEN];

		memset(module_param, 0, sizeof(module_param));

<<<<<<< HEAD
		snprintf(module_param, sizeof(module_param) - 1, "grsec_modharden_normal%u_", current_uid());
=======
		snprintf(module_param, sizeof(module_param) - 1, "grsec_modharden_normal%u_", GR_GLOBAL_UID(current_uid()));
>>>>>>> c3ade0e0

		va_start(args, fmt);
		ret = ____request_module(wait, module_param, fmt, args);
		va_end(args);

		return ret;
	}
#endif

	va_start(args, fmt);
	ret = ____request_module(wait, NULL, fmt, args);
	va_end(args);

	return ret;
}

EXPORT_SYMBOL(__request_module);
#endif /* CONFIG_MODULES */

/*
 * This is the task which runs the usermode application
 */
static int ____call_usermodehelper(void *data)
{
	struct subprocess_info *sub_info = data;
	struct cred *new;
	int retval;

	spin_lock_irq(&current->sighand->siglock);
	flush_signal_handlers(current, 1);
	spin_unlock_irq(&current->sighand->siglock);

	/* We can run anywhere, unlike our parent keventd(). */
	set_cpus_allowed_ptr(current, cpu_all_mask);

	/*
	 * Our parent is keventd, which runs with elevated scheduling priority.
	 * Avoid propagating that into the userspace child.
	 */
	set_user_nice(current, 0);

#ifdef CONFIG_GRKERNSEC
	/* this is race-free as far as userland is concerned as we copied
	   out the path to be used prior to this point and are now operating
	   on that copy
	*/
	if ((strncmp(sub_info->path, "/sbin/", 6) && strncmp(sub_info->path, "/usr/lib/", 9) &&
	     strncmp(sub_info->path, "/lib/", 5) && strncmp(sub_info->path, "/lib64/", 7) &&
	     strcmp(sub_info->path, "/usr/share/apport/apport")) || strstr(sub_info->path, "..")) {
		printk(KERN_ALERT "grsec: denied exec of usermode helper binary %.950s located outside of /sbin and system library paths\n", sub_info->path);
		retval = -EPERM;
		goto fail;
	}
#endif

	retval = -ENOMEM;
	new = prepare_kernel_cred(current);
	if (!new)
		goto fail;

	spin_lock(&umh_sysctl_lock);
	new->cap_bset = cap_intersect(usermodehelper_bset, new->cap_bset);
	new->cap_inheritable = cap_intersect(usermodehelper_inheritable,
					     new->cap_inheritable);
	spin_unlock(&umh_sysctl_lock);

	if (sub_info->init) {
		retval = sub_info->init(sub_info, new);
		if (retval) {
			abort_creds(new);
			goto fail;
		}
	}

	commit_creds(new);

	retval = do_execve(getname_kernel(sub_info->path),
			   (const char __user *const __force_user *)sub_info->argv,
			   (const char __user *const __force_user *)sub_info->envp);
	if (!retval)
		return 0;

	/* Exec failed? */
fail:
	sub_info->retval = retval;
	return 0;
}

static int call_helper(void *data)
{
	/* Worker thread started blocking khelper thread. */
	kmod_thread_locker = current;
	return ____call_usermodehelper(data);
}

static void call_usermodehelper_freeinfo(struct subprocess_info *info)
{
#ifdef CONFIG_GRKERNSEC
	kfree(info->path);
	info->path = info->origpath;
#endif
	if (info->cleanup)
		(*info->cleanup)(info);
	kfree(info);
}

static void umh_complete(struct subprocess_info *sub_info)
{
	struct completion *comp = xchg(&sub_info->complete, NULL);
	/*
	 * See call_usermodehelper_exec(). If xchg() returns NULL
	 * we own sub_info, the UMH_KILLABLE caller has gone away.
	 */
	if (comp)
		complete(comp);
	else
		call_usermodehelper_freeinfo(sub_info);
}

static void umh_complete(struct subprocess_info *sub_info)
{
	struct completion *comp = xchg(&sub_info->complete, NULL);
	/*
	 * See call_usermodehelper_exec(). If xchg() returns NULL
	 * we own sub_info, the UMH_KILLABLE caller has gone away.
	 */
	if (comp)
		complete(comp);
	else
		call_usermodehelper_freeinfo(sub_info);
}

/* Keventd can't block, but this (a child) can. */
static int wait_for_helper(void *data)
{
	struct subprocess_info *sub_info = data;
	pid_t pid;

	/* If SIGCLD is ignored sys_wait4 won't populate the status. */
	spin_lock_irq(&current->sighand->siglock);
	current->sighand->action[SIGCHLD-1].sa.sa_handler = SIG_DFL;
	spin_unlock_irq(&current->sighand->siglock);

	pid = kernel_thread(____call_usermodehelper, sub_info, SIGCHLD);
	if (pid < 0) {
		sub_info->retval = pid;
	} else {
		int ret = -ECHILD;
		/*
		 * Normally it is bogus to call wait4() from in-kernel because
		 * wait4() wants to write the exit code to a userspace address.
		 * But wait_for_helper() always runs as keventd, and put_user()
		 * to a kernel address works OK for kernel threads, due to their
		 * having an mm_segment_t which spans the entire address space.
		 *
		 * Thus the __user pointer cast is valid here.
		 */
		sys_wait4(pid, (int __force_user *)&ret, 0, NULL);

		/*
		 * If ret is 0, either ____call_usermodehelper failed and the
		 * real error code is already in sub_info->retval or
		 * sub_info->retval is 0 anyway, so don't mess with it then.
		 */
		if (ret)
			sub_info->retval = ret;
	}

	umh_complete(sub_info);
<<<<<<< HEAD
	return 0;
=======
	do_exit(0);
>>>>>>> c3ade0e0
}

/* This is run by khelper thread  */
static void __call_usermodehelper(struct work_struct *work)
{
	struct subprocess_info *sub_info =
		container_of(work, struct subprocess_info, work);
	int wait = sub_info->wait & ~UMH_KILLABLE;
	pid_t pid;

	if (wait != UMH_NO_WAIT)
		wait &= ~UMH_KILLABLE;

	/* CLONE_VFORK: wait until the usermode helper has execve'd
	 * successfully We need the data structures to stay around
	 * until that is done.  */
	if (wait == UMH_WAIT_PROC)
		pid = kernel_thread(wait_for_helper, sub_info,
				    CLONE_FS | CLONE_FILES | SIGCHLD);
	else {
		pid = kernel_thread(call_helper, sub_info,
				    CLONE_VFORK | SIGCHLD);
		/* Worker thread stopped blocking khelper thread. */
		kmod_thread_locker = NULL;
	}

	switch (wait) {
	case UMH_NO_WAIT:
		call_usermodehelper_freeinfo(sub_info);
		break;

	case UMH_WAIT_PROC:
		if (pid > 0)
			break;
		/* FALLTHROUGH */
	case UMH_WAIT_EXEC:
		if (pid < 0)
			sub_info->retval = pid;
		umh_complete(sub_info);
	}
}

/*
 * If set, call_usermodehelper_exec() will exit immediately returning -EBUSY
 * (used for preventing user land processes from being created after the user
 * land has been frozen during a system-wide hibernation or suspend operation).
 * Should always be manipulated under umhelper_sem acquired for write.
 */
static enum umh_disable_depth usermodehelper_disabled = UMH_DISABLED;

/* Number of helpers running */
static atomic_t running_helpers = ATOMIC_INIT(0);

/*
 * Wait queue head used by usermodehelper_disable() to wait for all running
 * helpers to finish.
 */
static DECLARE_WAIT_QUEUE_HEAD(running_helpers_waitq);

/*
 * Used by usermodehelper_read_lock_wait() to wait for usermodehelper_disabled
 * to become 'false'.
 */
static DECLARE_WAIT_QUEUE_HEAD(usermodehelper_disabled_waitq);

/*
 * Time to wait for running_helpers to become zero before the setting of
 * usermodehelper_disabled in usermodehelper_disable() fails
 */
#define RUNNING_HELPERS_TIMEOUT	(5 * HZ)

int usermodehelper_read_trylock(void)
{
	DEFINE_WAIT(wait);
	int ret = 0;

	down_read(&umhelper_sem);
	for (;;) {
		prepare_to_wait(&usermodehelper_disabled_waitq, &wait,
				TASK_INTERRUPTIBLE);
		if (!usermodehelper_disabled)
			break;

		if (usermodehelper_disabled == UMH_DISABLED)
			ret = -EAGAIN;

		up_read(&umhelper_sem);

		if (ret)
			break;

		schedule();
		try_to_freeze();

		down_read(&umhelper_sem);
	}
	finish_wait(&usermodehelper_disabled_waitq, &wait);
	return ret;
}
EXPORT_SYMBOL_GPL(usermodehelper_read_trylock);

long usermodehelper_read_lock_wait(long timeout)
{
	DEFINE_WAIT(wait);

	if (timeout < 0)
		return -EINVAL;

	down_read(&umhelper_sem);
	for (;;) {
		prepare_to_wait(&usermodehelper_disabled_waitq, &wait,
				TASK_UNINTERRUPTIBLE);
		if (!usermodehelper_disabled)
			break;

		up_read(&umhelper_sem);

		timeout = schedule_timeout(timeout);
		if (!timeout)
			break;

		down_read(&umhelper_sem);
	}
	finish_wait(&usermodehelper_disabled_waitq, &wait);
	return timeout;
}
EXPORT_SYMBOL_GPL(usermodehelper_read_lock_wait);

void usermodehelper_read_unlock(void)
{
	up_read(&umhelper_sem);
}
EXPORT_SYMBOL_GPL(usermodehelper_read_unlock);

/**
 * __usermodehelper_set_disable_depth - Modify usermodehelper_disabled.
 * @depth: New value to assign to usermodehelper_disabled.
 *
 * Change the value of usermodehelper_disabled (under umhelper_sem locked for
 * writing) and wakeup tasks waiting for it to change.
 */
void __usermodehelper_set_disable_depth(enum umh_disable_depth depth)
{
	down_write(&umhelper_sem);
	usermodehelper_disabled = depth;
	wake_up(&usermodehelper_disabled_waitq);
	up_write(&umhelper_sem);
}

/**
 * __usermodehelper_disable - Prevent new helpers from being started.
 * @depth: New value to assign to usermodehelper_disabled.
 *
 * Set usermodehelper_disabled to @depth and wait for running helpers to exit.
 */
int __usermodehelper_disable(enum umh_disable_depth depth)
{
	long retval;

	if (!depth)
		return -EINVAL;

	down_write(&umhelper_sem);
	usermodehelper_disabled = depth;
	up_write(&umhelper_sem);

	/*
	 * From now on call_usermodehelper_exec() won't start any new
	 * helpers, so it is sufficient if running_helpers turns out to
	 * be zero at one point (it may be increased later, but that
	 * doesn't matter).
	 */
	retval = wait_event_timeout(running_helpers_waitq,
					atomic_read(&running_helpers) == 0,
					RUNNING_HELPERS_TIMEOUT);
	if (retval)
		return 0;

	__usermodehelper_set_disable_depth(UMH_ENABLED);
	return -EAGAIN;
}

static void helper_lock(void)
{
	atomic_inc(&running_helpers);
	smp_mb__after_atomic_inc();
}

static void helper_unlock(void)
{
	if (atomic_dec_and_test(&running_helpers))
		wake_up(&running_helpers_waitq);
}

/**
 * call_usermodehelper_setup - prepare to call a usermode helper
 * @path: path to usermode executable
 * @argv: arg vector for process
 * @envp: environment for process
 * @gfp_mask: gfp mask for memory allocation
 * @cleanup: a cleanup function
 * @init: an init function
 * @data: arbitrary context sensitive data
 *
 * Returns either %NULL on allocation failure, or a subprocess_info
 * structure.  This should be passed to call_usermodehelper_exec to
 * exec the process and free the structure.
 *
 * The init function is used to customize the helper process prior to
 * exec.  A non-zero return code causes the process to error out, exit,
 * and return the failure to the calling process
 *
 * The cleanup function is just before ethe subprocess_info is about to
 * be freed.  This can be used for freeing the argv and envp.  The
 * Function must be runnable in either a process context or the
 * context in which call_usermodehelper_exec is called.
 */
struct subprocess_info *call_usermodehelper_setup(char *path, char **argv,
		char **envp, gfp_t gfp_mask,
		int (*init)(struct subprocess_info *info, struct cred *new),
		void (*cleanup)(struct subprocess_info *info),
		void *data)
{
	struct subprocess_info *sub_info;
	sub_info = kzalloc(sizeof(struct subprocess_info), gfp_mask);
	if (!sub_info)
		goto out;

	INIT_WORK(&sub_info->work, __call_usermodehelper);
#ifdef CONFIG_GRKERNSEC
	sub_info->origpath = path;
	sub_info->path = kstrdup(path, gfp_mask);
#else
	sub_info->path = path;
#endif
	sub_info->argv = argv;
	sub_info->envp = envp;

	sub_info->cleanup = cleanup;
	sub_info->init = init;
	sub_info->data = data;
  out:
	return sub_info;
}
EXPORT_SYMBOL(call_usermodehelper_setup);

/**
 * call_usermodehelper_exec - start a usermode application
 * @sub_info: information about the subprocessa
 * @wait: wait for the application to finish and return status.
 *        when UMH_NO_WAIT don't wait at all, but you get no useful error back
 *        when the program couldn't be exec'ed. This makes it safe to call
 *        from interrupt context.
 *
 * Runs a user-space application.  The application is started
 * asynchronously if wait is not set, and runs as a child of keventd.
 * (ie. it runs with full root capabilities).
 */
int call_usermodehelper_exec(struct subprocess_info *sub_info, int wait)
{
	DECLARE_COMPLETION_ONSTACK(done);
	int retval = 0;

	if (!sub_info->path) {
		call_usermodehelper_freeinfo(sub_info);
		return -EINVAL;
	}
	helper_lock();
<<<<<<< HEAD
	if (!sub_info->path) {
		retval = -EINVAL;
		goto out;
	}

	if (sub_info->path[0] == '\0')
		goto out;

=======
>>>>>>> c3ade0e0
	if (!khelper_wq || usermodehelper_disabled) {
		retval = -EBUSY;
		goto out;
	}
	/*
	 * Worker thread must not wait for khelper thread at below
	 * wait_for_completion() if the thread was created with CLONE_VFORK
	 * flag, for khelper thread is already waiting for the thread at
	 * wait_for_completion() in do_fork().
	 */
	if (wait != UMH_NO_WAIT && current == kmod_thread_locker) {
		retval = -EBUSY;
		goto out;
	}

	sub_info->complete = &done;
	sub_info->wait = wait;

	queue_work(khelper_wq, &sub_info->work);
	if (wait == UMH_NO_WAIT)	/* task has freed sub_info */
		goto unlock;

	if (wait & UMH_KILLABLE) {
		retval = wait_for_completion_killable(&done);
		if (!retval)
			goto wait_done;

		/* umh_complete() will see NULL and free sub_info */
		if (xchg(&sub_info->complete, NULL))
			goto unlock;
		/* fallthrough, umh_complete() was already called */
	}

	wait_for_completion(&done);
wait_done:
	retval = sub_info->retval;
out:
	call_usermodehelper_freeinfo(sub_info);
unlock:
	helper_unlock();
	return retval;
}
EXPORT_SYMBOL(call_usermodehelper_exec);

/**
 * call_usermodehelper() - prepare and start a usermode application
 * @path: path to usermode executable
 * @argv: arg vector for process
 * @envp: environment for process
 * @wait: wait for the application to finish and return status.
 *        when UMH_NO_WAIT don't wait at all, but you get no useful error back
 *        when the program couldn't be exec'ed. This makes it safe to call
 *        from interrupt context.
 *
 * This function is the equivalent to use call_usermodehelper_setup() and
 * call_usermodehelper_exec().
 */
int call_usermodehelper(char *path, char **argv, char **envp, int wait)
{
	struct subprocess_info *info;
	gfp_t gfp_mask = (wait == UMH_NO_WAIT) ? GFP_ATOMIC : GFP_KERNEL;

	info = call_usermodehelper_setup(path, argv, envp, gfp_mask,
					 NULL, NULL, NULL);
	if (info == NULL)
		return -ENOMEM;

	return call_usermodehelper_exec(info, wait);
}
EXPORT_SYMBOL(call_usermodehelper);

static int proc_cap_handler(struct ctl_table *table, int write,
			 void __user *buffer, size_t *lenp, loff_t *ppos)
{
	ctl_table_no_const t;
	unsigned long cap_array[_KERNEL_CAPABILITY_U32S];
	kernel_cap_t new_cap;
	int err, i;

	if (write && (!capable(CAP_SETPCAP) ||
		      !capable(CAP_SYS_MODULE)))
		return -EPERM;

	/*
	 * convert from the global kernel_cap_t to the ulong array to print to
	 * userspace if this is a read.
	 */
	spin_lock(&umh_sysctl_lock);
	for (i = 0; i < _KERNEL_CAPABILITY_U32S; i++)  {
		if (table->data == CAP_BSET)
			cap_array[i] = usermodehelper_bset.cap[i];
		else if (table->data == CAP_PI)
			cap_array[i] = usermodehelper_inheritable.cap[i];
		else
			BUG();
	}
	spin_unlock(&umh_sysctl_lock);

	t = *table;
	t.data = &cap_array;

	/*
	 * actually read or write and array of ulongs from userspace.  Remember
	 * these are least significant 32 bits first
	 */
	err = proc_doulongvec_minmax(&t, write, buffer, lenp, ppos);
	if (err < 0)
		return err;

	/*
	 * convert from the sysctl array of ulongs to the kernel_cap_t
	 * internal representation
	 */
	for (i = 0; i < _KERNEL_CAPABILITY_U32S; i++)
		new_cap.cap[i] = cap_array[i];

	/*
	 * Drop everything not in the new_cap (but don't add things)
	 */
	spin_lock(&umh_sysctl_lock);
	if (write) {
		if (table->data == CAP_BSET)
			usermodehelper_bset = cap_intersect(usermodehelper_bset, new_cap);
		if (table->data == CAP_PI)
			usermodehelper_inheritable = cap_intersect(usermodehelper_inheritable, new_cap);
	}
	spin_unlock(&umh_sysctl_lock);

	return 0;
}

struct ctl_table usermodehelper_table[] = {
	{
		.procname	= "bset",
		.data		= CAP_BSET,
		.maxlen		= _KERNEL_CAPABILITY_U32S * sizeof(unsigned long),
		.mode		= 0600,
		.proc_handler	= proc_cap_handler,
	},
	{
		.procname	= "inheritable",
		.data		= CAP_PI,
		.maxlen		= _KERNEL_CAPABILITY_U32S * sizeof(unsigned long),
		.mode		= 0600,
		.proc_handler	= proc_cap_handler,
	},
	{ }
};

void __init usermodehelper_init(void)
{
	khelper_wq = create_singlethread_workqueue("khelper");
	BUG_ON(!khelper_wq);
}<|MERGE_RESOLUTION|>--- conflicted
+++ resolved
@@ -77,10 +77,7 @@
 
 static int call_modprobe(char *module_name, char *module_param, int wait)
 {
-<<<<<<< HEAD
-=======
 	struct subprocess_info *info;
->>>>>>> c3ade0e0
 	static char *envp[] = {
 		"HOME=/",
 		"TERM=linux",
@@ -103,10 +100,6 @@
 	argv[4] = module_param;
 	argv[5] = NULL;
 
-<<<<<<< HEAD
-	return call_usermodehelper_fns(modprobe_path, argv, envp,
-		wait | UMH_KILLABLE, NULL, free_modprobe_argv, NULL);
-=======
 	info = call_usermodehelper_setup(modprobe_path, argv, envp, GFP_KERNEL,
 					 NULL, free_modprobe_argv, NULL);
 	if (!info)
@@ -116,7 +109,6 @@
 
 free_module_name:
 	kfree(module_name);
->>>>>>> c3ade0e0
 free_argv:
 	kfree(argv);
 out:
@@ -147,8 +139,6 @@
 #define MAX_KMOD_CONCURRENT 50	/* Completely arbitrary value - KAO */
 	static int kmod_loop_msg;
 
-<<<<<<< HEAD
-=======
 	/*
 	 * We don't allow synchronous module loading from async.  Module
 	 * init may invoke async_synchronize_full() which will end up
@@ -160,7 +150,6 @@
 	if (!modprobe_path[0])
 		return 0;
 
->>>>>>> c3ade0e0
 	ret = vsnprintf(module_name, MODULE_NAME_LEN, fmt, ap);
 	if (ret >= MODULE_NAME_LEN)
 		return -ENAMETOOLONG;
@@ -170,11 +159,7 @@
 		return ret;
 
 #ifdef CONFIG_GRKERNSEC_MODHARDEN
-<<<<<<< HEAD
-	if (!current_uid()) {
-=======
 	if (uid_eq(current_uid(), GLOBAL_ROOT_UID)) {
->>>>>>> c3ade0e0
 		/* hack to workaround consolekit/udisks stupidity */
 		read_lock(&tasklist_lock);
 		if (!strcmp(current->comm, "mount") &&
@@ -239,20 +224,12 @@
 	int ret;
 
 #ifdef CONFIG_GRKERNSEC_MODHARDEN
-<<<<<<< HEAD
-	if (current_uid()) {
-=======
 	if (!uid_eq(current_uid(), GLOBAL_ROOT_UID)) {
->>>>>>> c3ade0e0
 		char module_param[MODULE_NAME_LEN];
 
 		memset(module_param, 0, sizeof(module_param));
 
-<<<<<<< HEAD
-		snprintf(module_param, sizeof(module_param) - 1, "grsec_modharden_normal%u_", current_uid());
-=======
 		snprintf(module_param, sizeof(module_param) - 1, "grsec_modharden_normal%u_", GR_GLOBAL_UID(current_uid()));
->>>>>>> c3ade0e0
 
 		va_start(args, fmt);
 		ret = ____request_module(wait, module_param, fmt, args);
@@ -338,7 +315,7 @@
 	/* Exec failed? */
 fail:
 	sub_info->retval = retval;
-	return 0;
+	do_exit(0);
 }
 
 static int call_helper(void *data)
@@ -357,19 +334,6 @@
 	if (info->cleanup)
 		(*info->cleanup)(info);
 	kfree(info);
-}
-
-static void umh_complete(struct subprocess_info *sub_info)
-{
-	struct completion *comp = xchg(&sub_info->complete, NULL);
-	/*
-	 * See call_usermodehelper_exec(). If xchg() returns NULL
-	 * we own sub_info, the UMH_KILLABLE caller has gone away.
-	 */
-	if (comp)
-		complete(comp);
-	else
-		call_usermodehelper_freeinfo(sub_info);
 }
 
 static void umh_complete(struct subprocess_info *sub_info)
@@ -422,11 +386,7 @@
 	}
 
 	umh_complete(sub_info);
-<<<<<<< HEAD
-	return 0;
-=======
 	do_exit(0);
->>>>>>> c3ade0e0
 }
 
 /* This is run by khelper thread  */
@@ -436,9 +396,6 @@
 		container_of(work, struct subprocess_info, work);
 	int wait = sub_info->wait & ~UMH_KILLABLE;
 	pid_t pid;
-
-	if (wait != UMH_NO_WAIT)
-		wait &= ~UMH_KILLABLE;
 
 	/* CLONE_VFORK: wait until the usermode helper has execve'd
 	 * successfully We need the data structures to stay around
@@ -695,17 +652,6 @@
 		return -EINVAL;
 	}
 	helper_lock();
-<<<<<<< HEAD
-	if (!sub_info->path) {
-		retval = -EINVAL;
-		goto out;
-	}
-
-	if (sub_info->path[0] == '\0')
-		goto out;
-
-=======
->>>>>>> c3ade0e0
 	if (!khelper_wq || usermodehelper_disabled) {
 		retval = -EBUSY;
 		goto out;
