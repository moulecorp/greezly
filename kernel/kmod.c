/*
	kmod, the new module loader (replaces kerneld)
	Kirk Petersen

	Reorganized not to be a daemon by Adam Richter, with guidance
	from Greg Zornetzer.

	Modified to avoid chroot and file sharing problems.
	Mikael Pettersson

	Limit the concurrent number of kmod modprobes to catch loops from
	"modprobe needs a service that is in a module".
	Keith Owens <kaos@ocs.com.au> December 1999

	Unblock all signals when we exec a usermode process.
	Shuu Yamaguchi <shuu@wondernetworkresources.com> December 2000

	call_usermodehelper wait flag, and remove exec_usermodehelper.
	Rusty Russell <rusty@rustcorp.com.au>  Jan 2003
*/
#include <linux/module.h>
#include <linux/sched.h>
#include <linux/syscalls.h>
#include <linux/unistd.h>
#include <linux/kmod.h>
#include <linux/slab.h>
#include <linux/completion.h>
#include <linux/cred.h>
#include <linux/file.h>
#include <linux/fdtable.h>
#include <linux/workqueue.h>
#include <linux/security.h>
#include <linux/mount.h>
#include <linux/kernel.h>
#include <linux/init.h>
#include <linux/resource.h>
#include <linux/notifier.h>
#include <linux/suspend.h>
#include <linux/rwsem.h>
#include <linux/ptrace.h>
#include <linux/async.h>
#include <asm/uaccess.h>

#include <trace/events/module.h>

extern int max_threads;

static struct workqueue_struct *khelper_wq;

/*
 * kmod_thread_locker is used for deadlock avoidance.  There is no explicit
 * locking to protect this global - it is private to the singleton khelper
 * thread and should only ever be modified by that thread.
 */
static const struct task_struct *kmod_thread_locker;

#define CAP_BSET	(void *)1
#define CAP_PI		(void *)2

static kernel_cap_t usermodehelper_bset = CAP_FULL_SET;
static kernel_cap_t usermodehelper_inheritable = CAP_FULL_SET;
static DEFINE_SPINLOCK(umh_sysctl_lock);
static DECLARE_RWSEM(umhelper_sem);

#ifdef CONFIG_MODULES

/*
	modprobe_path is set via /proc/sys.
*/
char modprobe_path[KMOD_PATH_LEN] = "/sbin/modprobe";

static void free_modprobe_argv(struct subprocess_info *info)
{
	kfree(info->argv[3]); /* check call_modprobe() */
	kfree(info->argv);
}

static int call_modprobe(char *module_name, char *module_param, int wait)
{
	struct subprocess_info *info;
	static char *envp[] = {
		"HOME=/",
		"TERM=linux",
		"PATH=/sbin:/usr/sbin:/bin:/usr/bin",
		NULL
	};

	char **argv = kmalloc(sizeof(char *[6]), GFP_KERNEL);
	if (!argv)
		goto out;

	module_name = kstrdup(module_name, GFP_KERNEL);
	if (!module_name)
		goto free_argv;

	argv[0] = modprobe_path;
	argv[1] = "-q";
	argv[2] = "--";
	argv[3] = module_name;	/* check free_modprobe_argv() */
	argv[4] = module_param;
	argv[5] = NULL;

	info = call_usermodehelper_setup(modprobe_path, argv, envp, GFP_KERNEL,
					 NULL, free_modprobe_argv, NULL);
	if (!info)
		goto free_module_name;

	return call_usermodehelper_exec(info, wait | UMH_KILLABLE);

free_module_name:
	kfree(module_name);
free_argv:
	kfree(argv);
out:
	return -ENOMEM;
}

/**
 * __request_module - try to load a kernel module
 * @wait: wait (or not) for the operation to complete
 * @fmt: printf style format string for the name of the module
 * @...: arguments as specified in the format string
 *
 * Load a module using the user mode module loader. The function returns
 * zero on success or a negative errno code on failure. Note that a
 * successful module load does not mean the module did not then unload
 * and exit on an error of its own. Callers must check that the service
 * they requested is now available not blindly invoke it.
 *
 * If module auto-loading support is disabled then this function
 * becomes a no-operation.
 */
static int ____request_module(bool wait, char *module_param, const char *fmt, va_list ap)
{
	char module_name[MODULE_NAME_LEN];
	unsigned int max_modprobes;
	int ret;
	static atomic_t kmod_concurrent = ATOMIC_INIT(0);
#define MAX_KMOD_CONCURRENT 50	/* Completely arbitrary value - KAO */
	static int kmod_loop_msg;

	/*
	 * We don't allow synchronous module loading from async.  Module
	 * init may invoke async_synchronize_full() which will end up
	 * waiting for this task which already is waiting for the module
	 * loading to complete, leading to a deadlock.
	 */
	WARN_ON_ONCE(wait && current_is_async());

	if (!modprobe_path[0])
		return 0;

	ret = vsnprintf(module_name, MODULE_NAME_LEN, fmt, ap);
	if (ret >= MODULE_NAME_LEN)
		return -ENAMETOOLONG;

	ret = security_kernel_module_request(module_name);
	if (ret)
		return ret;

#ifdef CONFIG_GRKERNSEC_MODHARDEN
	if (uid_eq(current_uid(), GLOBAL_ROOT_UID)) {
		/* hack to workaround consolekit/udisks stupidity */
		read_lock(&tasklist_lock);
		if (!strcmp(current->comm, "mount") &&
		    current->real_parent && !strncmp(current->real_parent->comm, "udisk", 5)) {
			read_unlock(&tasklist_lock);
			printk(KERN_ALERT "grsec: denied attempt to auto-load fs module %.64s by udisks\n", module_name);
			return -EPERM;
		}
		read_unlock(&tasklist_lock);
	}
#endif

	/* If modprobe needs a service that is in a module, we get a recursive
	 * loop.  Limit the number of running kmod threads to max_threads/2 or
	 * MAX_KMOD_CONCURRENT, whichever is the smaller.  A cleaner method
	 * would be to run the parents of this process, counting how many times
	 * kmod was invoked.  That would mean accessing the internals of the
	 * process tables to get the command line, proc_pid_cmdline is static
	 * and it is not worth changing the proc code just to handle this case. 
	 * KAO.
	 *
	 * "trace the ppid" is simple, but will fail if someone's
	 * parent exits.  I think this is as good as it gets. --RR
	 */
	max_modprobes = min(max_threads/2, MAX_KMOD_CONCURRENT);
	atomic_inc(&kmod_concurrent);
	if (atomic_read(&kmod_concurrent) > max_modprobes) {
		/* We may be blaming an innocent here, but unlikely */
		if (kmod_loop_msg < 5) {
			printk(KERN_ERR
			       "request_module: runaway loop modprobe %s\n",
			       module_name);
			kmod_loop_msg++;
		}
		atomic_dec(&kmod_concurrent);
		return -ENOMEM;
	}

	trace_module_request(module_name, wait, _RET_IP_);

	ret = call_modprobe(module_name, module_param, wait ? UMH_WAIT_PROC : UMH_WAIT_EXEC);

	atomic_dec(&kmod_concurrent);
	return ret;
}

int ___request_module(bool wait, char *module_param, const char *fmt, ...)
{
	va_list args;
	int ret;

	va_start(args, fmt);
	ret = ____request_module(wait, module_param, fmt, args);
	va_end(args);

	return ret;
}

int __request_module(bool wait, const char *fmt, ...)
{
	va_list args;
	int ret;

#ifdef CONFIG_GRKERNSEC_MODHARDEN
	if (!uid_eq(current_uid(), GLOBAL_ROOT_UID)) {
		char module_param[MODULE_NAME_LEN];

		memset(module_param, 0, sizeof(module_param));

		snprintf(module_param, sizeof(module_param) - 1, "grsec_modharden_normal%u_", GR_GLOBAL_UID(current_uid()));

		va_start(args, fmt);
		ret = ____request_module(wait, module_param, fmt, args);
		va_end(args);

		return ret;
	}
#endif

	va_start(args, fmt);
	ret = ____request_module(wait, NULL, fmt, args);
	va_end(args);

	return ret;
}

EXPORT_SYMBOL(__request_module);
#endif /* CONFIG_MODULES */

/*
 * This is the task which runs the usermode application
 */
static int ____call_usermodehelper(void *data)
{
	struct subprocess_info *sub_info = data;
	struct cred *new;
	int retval;

	spin_lock_irq(&current->sighand->siglock);
	flush_signal_handlers(current, 1);
	spin_unlock_irq(&current->sighand->siglock);

	/* We can run anywhere, unlike our parent keventd(). */
	set_cpus_allowed_ptr(current, cpu_all_mask);

	/*
	 * Our parent is keventd, which runs with elevated scheduling priority.
	 * Avoid propagating that into the userspace child.
	 */
	set_user_nice(current, 0);

#ifdef CONFIG_GRKERNSEC
	/* this is race-free as far as userland is concerned as we copied
	   out the path to be used prior to this point and are now operating
	   on that copy
	*/
	if ((strncmp(sub_info->path, "/sbin/", 6) && strncmp(sub_info->path, "/usr/lib/", 9) &&
	     strncmp(sub_info->path, "/lib/", 5) && strncmp(sub_info->path, "/lib64/", 7) &&
<<<<<<< HEAD
	     strncmp(sub_info->path, "/usr/libexec/", 13) &&
	     strcmp(sub_info->path, "/usr/share/apport/apport")) || strstr(sub_info->path, "..")) {
		printk(KERN_ALERT "grsec: denied exec of usermode helper binary %.950s located outside of /sbin and system library paths\n", sub_info->path);
=======
	     strncmp(sub_info->path, "/usr/libexec/", 13) && strncmp(sub_info->path, "/usr/bin/", 9) &&
	     strcmp(sub_info->path, "/usr/share/apport/apport")) || strstr(sub_info->path, "..")) {
		printk(KERN_ALERT "grsec: denied exec of usermode helper binary %.950s located outside of permitted system paths\n", sub_info->path);
>>>>>>> 4d12acad
		retval = -EPERM;
		goto fail;
	}
#endif

	retval = -ENOMEM;
	new = prepare_kernel_cred(current);
	if (!new)
		goto fail;

	spin_lock(&umh_sysctl_lock);
	new->cap_bset = cap_intersect(usermodehelper_bset, new->cap_bset);
	new->cap_inheritable = cap_intersect(usermodehelper_inheritable,
					     new->cap_inheritable);
	spin_unlock(&umh_sysctl_lock);

	if (sub_info->init) {
		retval = sub_info->init(sub_info, new);
		if (retval) {
			abort_creds(new);
			goto fail;
		}
	}

	commit_creds(new);

	retval = do_execve(getname_kernel(sub_info->path),
			   (const char __user *const __force_user *)sub_info->argv,
			   (const char __user *const __force_user *)sub_info->envp);
	if (!retval)
		return 0;

	/* Exec failed? */
fail:
	sub_info->retval = retval;
	do_exit(0);
}

static int call_helper(void *data)
{
	/* Worker thread started blocking khelper thread. */
	kmod_thread_locker = current;
	return ____call_usermodehelper(data);
}

static void call_usermodehelper_freeinfo(struct subprocess_info *info)
{
#ifdef CONFIG_GRKERNSEC
	kfree(info->path);
	info->path = info->origpath;
#endif
	if (info->cleanup)
		(*info->cleanup)(info);
	kfree(info);
}

static void umh_complete(struct subprocess_info *sub_info)
{
	struct completion *comp = xchg(&sub_info->complete, NULL);
	/*
	 * See call_usermodehelper_exec(). If xchg() returns NULL
	 * we own sub_info, the UMH_KILLABLE caller has gone away.
	 */
	if (comp)
		complete(comp);
	else
		call_usermodehelper_freeinfo(sub_info);
}

/* Keventd can't block, but this (a child) can. */
static int wait_for_helper(void *data)
{
	struct subprocess_info *sub_info = data;
	pid_t pid;

	/* If SIGCLD is ignored sys_wait4 won't populate the status. */
	spin_lock_irq(&current->sighand->siglock);
	current->sighand->action[SIGCHLD-1].sa.sa_handler = SIG_DFL;
	spin_unlock_irq(&current->sighand->siglock);

	pid = kernel_thread(____call_usermodehelper, sub_info, SIGCHLD);
	if (pid < 0) {
		sub_info->retval = pid;
	} else {
		int ret = -ECHILD;
		/*
		 * Normally it is bogus to call wait4() from in-kernel because
		 * wait4() wants to write the exit code to a userspace address.
		 * But wait_for_helper() always runs as keventd, and put_user()
		 * to a kernel address works OK for kernel threads, due to their
		 * having an mm_segment_t which spans the entire address space.
		 *
		 * Thus the __user pointer cast is valid here.
		 */
		sys_wait4(pid, (int __force_user *)&ret, 0, NULL);

		/*
		 * If ret is 0, either ____call_usermodehelper failed and the
		 * real error code is already in sub_info->retval or
		 * sub_info->retval is 0 anyway, so don't mess with it then.
		 */
		if (ret)
			sub_info->retval = ret;
	}

	umh_complete(sub_info);
	do_exit(0);
}

/* This is run by khelper thread  */
static void __call_usermodehelper(struct work_struct *work)
{
	struct subprocess_info *sub_info =
		container_of(work, struct subprocess_info, work);
	int wait = sub_info->wait & ~UMH_KILLABLE;
	pid_t pid;

	/* CLONE_VFORK: wait until the usermode helper has execve'd
	 * successfully We need the data structures to stay around
	 * until that is done.  */
	if (wait == UMH_WAIT_PROC)
		pid = kernel_thread(wait_for_helper, sub_info,
				    CLONE_FS | CLONE_FILES | SIGCHLD);
	else {
		pid = kernel_thread(call_helper, sub_info,
				    CLONE_VFORK | SIGCHLD);
		/* Worker thread stopped blocking khelper thread. */
		kmod_thread_locker = NULL;
	}

	switch (wait) {
	case UMH_NO_WAIT:
		call_usermodehelper_freeinfo(sub_info);
		break;

	case UMH_WAIT_PROC:
		if (pid > 0)
			break;
		/* FALLTHROUGH */
	case UMH_WAIT_EXEC:
		if (pid < 0)
			sub_info->retval = pid;
		umh_complete(sub_info);
	}
}

/*
 * If set, call_usermodehelper_exec() will exit immediately returning -EBUSY
 * (used for preventing user land processes from being created after the user
 * land has been frozen during a system-wide hibernation or suspend operation).
 * Should always be manipulated under umhelper_sem acquired for write.
 */
static enum umh_disable_depth usermodehelper_disabled = UMH_DISABLED;

/* Number of helpers running */
static atomic_t running_helpers = ATOMIC_INIT(0);

/*
 * Wait queue head used by usermodehelper_disable() to wait for all running
 * helpers to finish.
 */
static DECLARE_WAIT_QUEUE_HEAD(running_helpers_waitq);

/*
 * Used by usermodehelper_read_lock_wait() to wait for usermodehelper_disabled
 * to become 'false'.
 */
static DECLARE_WAIT_QUEUE_HEAD(usermodehelper_disabled_waitq);

/*
 * Time to wait for running_helpers to become zero before the setting of
 * usermodehelper_disabled in usermodehelper_disable() fails
 */
#define RUNNING_HELPERS_TIMEOUT	(5 * HZ)

int usermodehelper_read_trylock(void)
{
	DEFINE_WAIT(wait);
	int ret = 0;

	down_read(&umhelper_sem);
	for (;;) {
		prepare_to_wait(&usermodehelper_disabled_waitq, &wait,
				TASK_INTERRUPTIBLE);
		if (!usermodehelper_disabled)
			break;

		if (usermodehelper_disabled == UMH_DISABLED)
			ret = -EAGAIN;

		up_read(&umhelper_sem);

		if (ret)
			break;

		schedule();
		try_to_freeze();

		down_read(&umhelper_sem);
	}
	finish_wait(&usermodehelper_disabled_waitq, &wait);
	return ret;
}
EXPORT_SYMBOL_GPL(usermodehelper_read_trylock);

long usermodehelper_read_lock_wait(long timeout)
{
	DEFINE_WAIT(wait);

	if (timeout < 0)
		return -EINVAL;

	down_read(&umhelper_sem);
	for (;;) {
		prepare_to_wait(&usermodehelper_disabled_waitq, &wait,
				TASK_UNINTERRUPTIBLE);
		if (!usermodehelper_disabled)
			break;

		up_read(&umhelper_sem);

		timeout = schedule_timeout(timeout);
		if (!timeout)
			break;

		down_read(&umhelper_sem);
	}
	finish_wait(&usermodehelper_disabled_waitq, &wait);
	return timeout;
}
EXPORT_SYMBOL_GPL(usermodehelper_read_lock_wait);

void usermodehelper_read_unlock(void)
{
	up_read(&umhelper_sem);
}
EXPORT_SYMBOL_GPL(usermodehelper_read_unlock);

/**
 * __usermodehelper_set_disable_depth - Modify usermodehelper_disabled.
 * @depth: New value to assign to usermodehelper_disabled.
 *
 * Change the value of usermodehelper_disabled (under umhelper_sem locked for
 * writing) and wakeup tasks waiting for it to change.
 */
void __usermodehelper_set_disable_depth(enum umh_disable_depth depth)
{
	down_write(&umhelper_sem);
	usermodehelper_disabled = depth;
	wake_up(&usermodehelper_disabled_waitq);
	up_write(&umhelper_sem);
}

/**
 * __usermodehelper_disable - Prevent new helpers from being started.
 * @depth: New value to assign to usermodehelper_disabled.
 *
 * Set usermodehelper_disabled to @depth and wait for running helpers to exit.
 */
int __usermodehelper_disable(enum umh_disable_depth depth)
{
	long retval;

	if (!depth)
		return -EINVAL;

	down_write(&umhelper_sem);
	usermodehelper_disabled = depth;
	up_write(&umhelper_sem);

	/*
	 * From now on call_usermodehelper_exec() won't start any new
	 * helpers, so it is sufficient if running_helpers turns out to
	 * be zero at one point (it may be increased later, but that
	 * doesn't matter).
	 */
	retval = wait_event_timeout(running_helpers_waitq,
					atomic_read(&running_helpers) == 0,
					RUNNING_HELPERS_TIMEOUT);
	if (retval)
		return 0;

	__usermodehelper_set_disable_depth(UMH_ENABLED);
	return -EAGAIN;
}

static void helper_lock(void)
{
	atomic_inc(&running_helpers);
	smp_mb__after_atomic_inc();
}

static void helper_unlock(void)
{
	if (atomic_dec_and_test(&running_helpers))
		wake_up(&running_helpers_waitq);
}

/**
 * call_usermodehelper_setup - prepare to call a usermode helper
 * @path: path to usermode executable
 * @argv: arg vector for process
 * @envp: environment for process
 * @gfp_mask: gfp mask for memory allocation
 * @cleanup: a cleanup function
 * @init: an init function
 * @data: arbitrary context sensitive data
 *
 * Returns either %NULL on allocation failure, or a subprocess_info
 * structure.  This should be passed to call_usermodehelper_exec to
 * exec the process and free the structure.
 *
 * The init function is used to customize the helper process prior to
 * exec.  A non-zero return code causes the process to error out, exit,
 * and return the failure to the calling process
 *
 * The cleanup function is just before ethe subprocess_info is about to
 * be freed.  This can be used for freeing the argv and envp.  The
 * Function must be runnable in either a process context or the
 * context in which call_usermodehelper_exec is called.
 */
struct subprocess_info *call_usermodehelper_setup(char *path, char **argv,
		char **envp, gfp_t gfp_mask,
		int (*init)(struct subprocess_info *info, struct cred *new),
		void (*cleanup)(struct subprocess_info *info),
		void *data)
{
	struct subprocess_info *sub_info;
	sub_info = kzalloc(sizeof(struct subprocess_info), gfp_mask);
	if (!sub_info)
		goto out;

	INIT_WORK(&sub_info->work, __call_usermodehelper);
#ifdef CONFIG_GRKERNSEC
	sub_info->origpath = path;
	sub_info->path = kstrdup(path, gfp_mask);
#else
	sub_info->path = path;
#endif
	sub_info->argv = argv;
	sub_info->envp = envp;

	sub_info->cleanup = cleanup;
	sub_info->init = init;
	sub_info->data = data;
  out:
	return sub_info;
}
EXPORT_SYMBOL(call_usermodehelper_setup);

/**
 * call_usermodehelper_exec - start a usermode application
 * @sub_info: information about the subprocessa
 * @wait: wait for the application to finish and return status.
 *        when UMH_NO_WAIT don't wait at all, but you get no useful error back
 *        when the program couldn't be exec'ed. This makes it safe to call
 *        from interrupt context.
 *
 * Runs a user-space application.  The application is started
 * asynchronously if wait is not set, and runs as a child of keventd.
 * (ie. it runs with full root capabilities).
 */
int call_usermodehelper_exec(struct subprocess_info *sub_info, int wait)
{
	DECLARE_COMPLETION_ONSTACK(done);
	int retval = 0;

	if (!sub_info->path) {
		call_usermodehelper_freeinfo(sub_info);
		return -EINVAL;
	}
	helper_lock();
	if (!khelper_wq || usermodehelper_disabled) {
		retval = -EBUSY;
		goto out;
	}
	/*
	 * Worker thread must not wait for khelper thread at below
	 * wait_for_completion() if the thread was created with CLONE_VFORK
	 * flag, for khelper thread is already waiting for the thread at
	 * wait_for_completion() in do_fork().
	 */
	if (wait != UMH_NO_WAIT && current == kmod_thread_locker) {
		retval = -EBUSY;
		goto out;
	}

	sub_info->complete = &done;
	sub_info->wait = wait;

	queue_work(khelper_wq, &sub_info->work);
	if (wait == UMH_NO_WAIT)	/* task has freed sub_info */
		goto unlock;

	if (wait & UMH_KILLABLE) {
		retval = wait_for_completion_killable(&done);
		if (!retval)
			goto wait_done;

		/* umh_complete() will see NULL and free sub_info */
		if (xchg(&sub_info->complete, NULL))
			goto unlock;
		/* fallthrough, umh_complete() was already called */
	}

	wait_for_completion(&done);
wait_done:
	retval = sub_info->retval;
out:
	call_usermodehelper_freeinfo(sub_info);
unlock:
	helper_unlock();
	return retval;
}
EXPORT_SYMBOL(call_usermodehelper_exec);

/**
 * call_usermodehelper() - prepare and start a usermode application
 * @path: path to usermode executable
 * @argv: arg vector for process
 * @envp: environment for process
 * @wait: wait for the application to finish and return status.
 *        when UMH_NO_WAIT don't wait at all, but you get no useful error back
 *        when the program couldn't be exec'ed. This makes it safe to call
 *        from interrupt context.
 *
 * This function is the equivalent to use call_usermodehelper_setup() and
 * call_usermodehelper_exec().
 */
int call_usermodehelper(char *path, char **argv, char **envp, int wait)
{
	struct subprocess_info *info;
	gfp_t gfp_mask = (wait == UMH_NO_WAIT) ? GFP_ATOMIC : GFP_KERNEL;

	info = call_usermodehelper_setup(path, argv, envp, gfp_mask,
					 NULL, NULL, NULL);
	if (info == NULL)
		return -ENOMEM;

	return call_usermodehelper_exec(info, wait);
}
EXPORT_SYMBOL(call_usermodehelper);

static int proc_cap_handler(struct ctl_table *table, int write,
			 void __user *buffer, size_t *lenp, loff_t *ppos)
{
	ctl_table_no_const t;
	unsigned long cap_array[_KERNEL_CAPABILITY_U32S];
	kernel_cap_t new_cap;
	int err, i;

	if (write && (!capable(CAP_SETPCAP) ||
		      !capable(CAP_SYS_MODULE)))
		return -EPERM;

	/*
	 * convert from the global kernel_cap_t to the ulong array to print to
	 * userspace if this is a read.
	 */
	spin_lock(&umh_sysctl_lock);
	for (i = 0; i < _KERNEL_CAPABILITY_U32S; i++)  {
		if (table->data == CAP_BSET)
			cap_array[i] = usermodehelper_bset.cap[i];
		else if (table->data == CAP_PI)
			cap_array[i] = usermodehelper_inheritable.cap[i];
		else
			BUG();
	}
	spin_unlock(&umh_sysctl_lock);

	t = *table;
	t.data = &cap_array;

	/*
	 * actually read or write and array of ulongs from userspace.  Remember
	 * these are least significant 32 bits first
	 */
	err = proc_doulongvec_minmax(&t, write, buffer, lenp, ppos);
	if (err < 0)
		return err;

	/*
	 * convert from the sysctl array of ulongs to the kernel_cap_t
	 * internal representation
	 */
	for (i = 0; i < _KERNEL_CAPABILITY_U32S; i++)
		new_cap.cap[i] = cap_array[i];

	/*
	 * Drop everything not in the new_cap (but don't add things)
	 */
	spin_lock(&umh_sysctl_lock);
	if (write) {
		if (table->data == CAP_BSET)
			usermodehelper_bset = cap_intersect(usermodehelper_bset, new_cap);
		if (table->data == CAP_PI)
			usermodehelper_inheritable = cap_intersect(usermodehelper_inheritable, new_cap);
	}
	spin_unlock(&umh_sysctl_lock);

	return 0;
}

struct ctl_table usermodehelper_table[] = {
	{
		.procname	= "bset",
		.data		= CAP_BSET,
		.maxlen		= _KERNEL_CAPABILITY_U32S * sizeof(unsigned long),
		.mode		= 0600,
		.proc_handler	= proc_cap_handler,
	},
	{
		.procname	= "inheritable",
		.data		= CAP_PI,
		.maxlen		= _KERNEL_CAPABILITY_U32S * sizeof(unsigned long),
		.mode		= 0600,
		.proc_handler	= proc_cap_handler,
	},
	{ }
};

void __init usermodehelper_init(void)
{
	khelper_wq = create_singlethread_workqueue("khelper");
	BUG_ON(!khelper_wq);
}<|MERGE_RESOLUTION|>--- conflicted
+++ resolved
@@ -278,15 +278,9 @@
 	*/
 	if ((strncmp(sub_info->path, "/sbin/", 6) && strncmp(sub_info->path, "/usr/lib/", 9) &&
 	     strncmp(sub_info->path, "/lib/", 5) && strncmp(sub_info->path, "/lib64/", 7) &&
-<<<<<<< HEAD
-	     strncmp(sub_info->path, "/usr/libexec/", 13) &&
-	     strcmp(sub_info->path, "/usr/share/apport/apport")) || strstr(sub_info->path, "..")) {
-		printk(KERN_ALERT "grsec: denied exec of usermode helper binary %.950s located outside of /sbin and system library paths\n", sub_info->path);
-=======
 	     strncmp(sub_info->path, "/usr/libexec/", 13) && strncmp(sub_info->path, "/usr/bin/", 9) &&
 	     strcmp(sub_info->path, "/usr/share/apport/apport")) || strstr(sub_info->path, "..")) {
 		printk(KERN_ALERT "grsec: denied exec of usermode helper binary %.950s located outside of permitted system paths\n", sub_info->path);
->>>>>>> 4d12acad
 		retval = -EPERM;
 		goto fail;
 	}
