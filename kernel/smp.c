--- conflicted
+++ resolved
@@ -23,7 +23,6 @@
 struct call_function_data {
 	struct call_single_data	__percpu *csd;
 	cpumask_var_t		cpumask;
-	cpumask_var_t		cpumask_ipi;
 };
 
 static DEFINE_PER_CPU_SHARED_ALIGNED(struct call_function_data, cfd_data);
@@ -42,17 +41,11 @@
 		if (!zalloc_cpumask_var_node(&cfd->cpumask, GFP_KERNEL,
 				cpu_to_node(cpu)))
 			return notifier_from_errno(-ENOMEM);
-<<<<<<< HEAD
-		if (!zalloc_cpumask_var_node(&cfd->cpumask_ipi, GFP_KERNEL,
-				cpu_to_node(cpu)))
-			return notifier_from_errno(-ENOMEM);
-=======
 		cfd->csd = alloc_percpu(struct call_single_data);
 		if (!cfd->csd) {
 			free_cpumask_var(cfd->cpumask);
 			return notifier_from_errno(-ENOMEM);
 		}
->>>>>>> c3ade0e0
 		break;
 
 #ifdef CONFIG_HOTPLUG_CPU
@@ -62,11 +55,7 @@
 	case CPU_DEAD:
 	case CPU_DEAD_FROZEN:
 		free_cpumask_var(cfd->cpumask);
-<<<<<<< HEAD
-		free_cpumask_var(cfd->cpumask_ipi);
-=======
 		free_percpu(cfd->csd);
->>>>>>> c3ade0e0
 		break;
 #endif
 	};
@@ -386,31 +375,8 @@
 	if (unlikely(!cpumask_weight(cfd->cpumask)))
 		return;
 
-<<<<<<< HEAD
-	/*
-	 * After we put an entry into the list, data->cpumask
-	 * may be cleared again when another CPU sends another IPI for
-	 * a SMP function call, so data->cpumask will be zero.
-	 */
-	cpumask_copy(data->cpumask_ipi, data->cpumask);
-	raw_spin_lock_irqsave(&call_function.lock, flags);
-	/*
-	 * Place entry at the _HEAD_ of the list, so that any cpu still
-	 * observing the entry in generic_smp_call_function_interrupt()
-	 * will not miss any other list entries:
-	 */
-	list_add_rcu(&data->csd.list, &call_function.queue);
-	/*
-	 * We rely on the wmb() in list_add_rcu to complete our writes
-	 * to the cpumask before this write to refs, which indicates
-	 * data is on the list and is ready to be processed.
-	 */
-	atomic_set(&data->refs, refs);
-	raw_spin_unlock_irqrestore(&call_function.lock, flags);
-=======
 	for_each_cpu(cpu, cfd->cpumask) {
 		struct call_single_data *csd = per_cpu_ptr(cfd->csd, cpu);
->>>>>>> c3ade0e0
 
 		csd_lock(csd);
 		csd->func = func;
@@ -419,11 +385,7 @@
 	}
 
 	/* Send a message to all CPUs in the map */
-<<<<<<< HEAD
-	arch_send_call_function_ipi_mask(data->cpumask_ipi);
-=======
 	arch_send_call_function_ipi_mask(cfd->cpumask);
->>>>>>> c3ade0e0
 
 	if (wait) {
 		for_each_cpu(cpu, cfd->cpumask) {
@@ -461,30 +423,6 @@
 }
 EXPORT_SYMBOL(smp_call_function);
 
-<<<<<<< HEAD
-void ipi_call_lock(void) __acquires(call_function.lock)
-{
-	raw_spin_lock(&call_function.lock);
-}
-
-void ipi_call_unlock(void) __releases(call_function.lock)
-{
-	raw_spin_unlock(&call_function.lock);
-}
-
-void ipi_call_lock_irq(void) __acquires(call_function.lock)
-{
-	raw_spin_lock_irq(&call_function.lock);
-}
-
-void ipi_call_unlock_irq(void) __releases(call_function.lock)
-{
-	raw_spin_unlock_irq(&call_function.lock);
-}
-#endif /* USE_GENERIC_SMP_HELPERS */
-
-=======
->>>>>>> c3ade0e0
 /* Setup configured maximum number of CPUs to activate */
 unsigned int setup_max_cpus = NR_CPUS;
 EXPORT_SYMBOL(setup_max_cpus);
