/*
 *	linux/kernel/softirq.c
 *
 *	Copyright (C) 1992 Linus Torvalds
 *
 *	Distribute under GPLv2.
 *
 *	Rewritten. Old one was good in 2.2, but in 2.3 it was immoral. --ANK (990903)
 */

#define pr_fmt(fmt) KBUILD_MODNAME ": " fmt

#include <linux/export.h>
#include <linux/kernel_stat.h>
#include <linux/interrupt.h>
#include <linux/init.h>
#include <linux/mm.h>
#include <linux/notifier.h>
#include <linux/percpu.h>
#include <linux/cpu.h>
#include <linux/freezer.h>
#include <linux/kthread.h>
#include <linux/rcupdate.h>
#include <linux/ftrace.h>
#include <linux/smp.h>
#include <linux/smpboot.h>
#include <linux/tick.h>

#define CREATE_TRACE_POINTS
#include <trace/events/irq.h>

/*
   - No shared variables, all the data are CPU local.
   - If a softirq needs serialization, let it serialize itself
     by its own spinlocks.
   - Even if softirq is serialized, only local cpu is marked for
     execution. Hence, we get something sort of weak cpu binding.
     Though it is still not clear, will it result in better locality
     or will not.

   Examples:
   - NET RX softirq. It is multithreaded and does not require
     any global serialization.
   - NET TX softirq. It kicks software netdevice queues, hence
     it is logically serialized per device, but this serialization
     is invisible to common code.
   - Tasklets: serialized wrt itself.
 */

#ifndef __ARCH_IRQ_STAT
irq_cpustat_t irq_stat[NR_CPUS] ____cacheline_aligned;
EXPORT_SYMBOL(irq_stat);
#endif

static struct softirq_action softirq_vec[NR_SOFTIRQS] __read_only __aligned(PAGE_SIZE);

DEFINE_PER_CPU(struct task_struct *, ksoftirqd);

const char * const softirq_to_name[NR_SOFTIRQS] = {
	"HI", "TIMER", "NET_TX", "NET_RX", "BLOCK", "BLOCK_IOPOLL",
	"TASKLET", "SCHED", "HRTIMER", "RCU"
};

/*
 * we cannot loop indefinitely here to avoid userspace starvation,
 * but we also don't want to introduce a worst case 1/HZ latency
 * to the pending events, so lets the scheduler to balance
 * the softirq load for us.
 */
static void wakeup_softirqd(void)
{
	/* Interrupts are disabled: no need to stop preemption */
	struct task_struct *tsk = __this_cpu_read(ksoftirqd);

	if (tsk && tsk->state != TASK_RUNNING)
		wake_up_process(tsk);
}

/*
 * preempt_count and SOFTIRQ_OFFSET usage:
 * - preempt_count is changed by SOFTIRQ_OFFSET on entering or leaving
 *   softirq processing.
 * - preempt_count is changed by SOFTIRQ_DISABLE_OFFSET (= 2 * SOFTIRQ_OFFSET)
 *   on local_bh_disable or local_bh_enable.
 * This lets us distinguish between whether we are currently processing
 * softirq and whether we just have bh disabled.
 */

/*
 * This one is for softirq.c-internal use,
 * where hardirqs are disabled legitimately:
 */
#ifdef CONFIG_TRACE_IRQFLAGS
void __local_bh_disable_ip(unsigned long ip, unsigned int cnt)
{
	unsigned long flags;

	WARN_ON_ONCE(in_irq());

	raw_local_irq_save(flags);
	/*
	 * The preempt tracer hooks into preempt_count_add and will break
	 * lockdep because it calls back into lockdep after SOFTIRQ_OFFSET
	 * is set and before current->softirq_enabled is cleared.
	 * We must manually increment preempt_count here and manually
	 * call the trace_preempt_off later.
	 */
	__preempt_count_add(cnt);
	/*
	 * Were softirqs turned off above:
	 */
	if (softirq_count() == (cnt & SOFTIRQ_MASK))
		trace_softirqs_off(ip);
	raw_local_irq_restore(flags);

	if (preempt_count() == cnt)
		trace_preempt_off(CALLER_ADDR0, get_parent_ip(CALLER_ADDR1));
}
EXPORT_SYMBOL(__local_bh_disable_ip);
#endif /* CONFIG_TRACE_IRQFLAGS */

static void __local_bh_enable(unsigned int cnt)
{
	WARN_ON_ONCE(!irqs_disabled());

	if (softirq_count() == (cnt & SOFTIRQ_MASK))
		trace_softirqs_on(_RET_IP_);
	preempt_count_sub(cnt);
}

/*
 * Special-case - softirqs can safely be enabled in
 * cond_resched_softirq(), or by __do_softirq(),
 * without processing still-pending softirqs:
 */
void _local_bh_enable(void)
{
	WARN_ON_ONCE(in_irq());
	__local_bh_enable(SOFTIRQ_DISABLE_OFFSET);
}
EXPORT_SYMBOL(_local_bh_enable);

void __local_bh_enable_ip(unsigned long ip, unsigned int cnt)
{
	WARN_ON_ONCE(in_irq() || irqs_disabled());
#ifdef CONFIG_TRACE_IRQFLAGS
	local_irq_disable();
#endif
	/*
	 * Are softirqs going to be turned on now:
	 */
	if (softirq_count() == SOFTIRQ_DISABLE_OFFSET)
		trace_softirqs_on(ip);
	/*
	 * Keep preemption disabled until we are done with
	 * softirq processing:
	 */
	preempt_count_sub(cnt - 1);

	if (unlikely(!in_interrupt() && local_softirq_pending())) {
		/*
		 * Run softirq if any pending. And do it in its own stack
		 * as we may be calling this deep in a task call stack already.
		 */
		do_softirq();
	}

	preempt_count_dec();
#ifdef CONFIG_TRACE_IRQFLAGS
	local_irq_enable();
#endif
	preempt_check_resched();
}
EXPORT_SYMBOL(__local_bh_enable_ip);

/*
 * We restart softirq processing for at most MAX_SOFTIRQ_RESTART times,
 * but break the loop if need_resched() is set or after 2 ms.
 * The MAX_SOFTIRQ_TIME provides a nice upper bound in most cases, but in
 * certain cases, such as stop_machine(), jiffies may cease to
 * increment and so we need the MAX_SOFTIRQ_RESTART limit as
 * well to make sure we eventually return from this method.
 *
 * These limits have been established via experimentation.
 * The two things to balance is latency against fairness -
 * we want to handle softirqs as soon as possible, but they
 * should not be able to lock up the box.
 */
#define MAX_SOFTIRQ_TIME  msecs_to_jiffies(2)
#define MAX_SOFTIRQ_RESTART 10

#ifdef CONFIG_TRACE_IRQFLAGS
/*
 * When we run softirqs from irq_exit() and thus on the hardirq stack we need
 * to keep the lockdep irq context tracking as tight as possible in order to
 * not miss-qualify lock contexts and miss possible deadlocks.
 */

static inline bool lockdep_softirq_start(void)
{
	bool in_hardirq = false;

	if (trace_hardirq_context(current)) {
		in_hardirq = true;
		trace_hardirq_exit();
	}

	lockdep_softirq_enter();

	return in_hardirq;
}

static inline void lockdep_softirq_end(bool in_hardirq)
{
	lockdep_softirq_exit();

	if (in_hardirq)
		trace_hardirq_enter();
}
#else
static inline bool lockdep_softirq_start(void) { return false; }
static inline void lockdep_softirq_end(bool in_hardirq) { }
#endif

asmlinkage void __do_softirq(void)
{
	unsigned long end = jiffies + MAX_SOFTIRQ_TIME;
	unsigned long old_flags = current->flags;
	int max_restart = MAX_SOFTIRQ_RESTART;
	struct softirq_action *h;
	bool in_hardirq;
	__u32 pending;
	int softirq_bit;
	int cpu;

	/*
	 * Mask out PF_MEMALLOC s current task context is borrowed for the
	 * softirq. A softirq handled such as network RX might set PF_MEMALLOC
	 * again if the socket is related to swap
	 */
	current->flags &= ~PF_MEMALLOC;

	pending = local_softirq_pending();
	account_irq_enter_time(current);

	__local_bh_disable_ip(_RET_IP_, SOFTIRQ_OFFSET);
	in_hardirq = lockdep_softirq_start();

	cpu = smp_processor_id();
restart:
	/* Reset the pending bitmask before enabling irqs */
	set_softirq_pending(0);

	local_irq_enable();

	h = softirq_vec;

<<<<<<< HEAD
	do {
		if (pending & 1) {
			unsigned int vec_nr = h - softirq_vec;
			int prev_count = preempt_count();

			kstat_incr_softirqs_this_cpu(vec_nr);

			trace_softirq_entry(vec_nr);
			h->action();
			trace_softirq_exit(vec_nr);
			if (unlikely(prev_count != preempt_count())) {
				printk(KERN_ERR "huh, entered softirq %u %s %p"
				       "with preempt_count %08x,"
				       " exited with %08x?\n", vec_nr,
				       softirq_to_name[vec_nr], h->action,
				       prev_count, preempt_count());
				preempt_count() = prev_count;
			}
=======
	while ((softirq_bit = ffs(pending))) {
		unsigned int vec_nr;
		int prev_count;

		h += softirq_bit - 1;

		vec_nr = h - softirq_vec;
		prev_count = preempt_count();
>>>>>>> c3ade0e0

		kstat_incr_softirqs_this_cpu(vec_nr);

		trace_softirq_entry(vec_nr);
		h->action();
		trace_softirq_exit(vec_nr);
		if (unlikely(prev_count != preempt_count())) {
			pr_err("huh, entered softirq %u %s %p with preempt_count %08x, exited with %08x?\n",
			       vec_nr, softirq_to_name[vec_nr], h->action,
			       prev_count, preempt_count());
			preempt_count_set(prev_count);
		}
		rcu_bh_qs(cpu);
		h++;
		pending >>= softirq_bit;
	}

	local_irq_disable();

	pending = local_softirq_pending();
	if (pending) {
		if (time_before(jiffies, end) && !need_resched() &&
		    --max_restart)
			goto restart;

		wakeup_softirqd();
	}

	lockdep_softirq_end(in_hardirq);
	account_irq_exit_time(current);
	__local_bh_enable(SOFTIRQ_OFFSET);
	WARN_ON_ONCE(in_interrupt());
	tsk_restore_flags(current, old_flags, PF_MEMALLOC);
}

asmlinkage void do_softirq(void)
{
	__u32 pending;
	unsigned long flags;

	if (in_interrupt())
		return;

	local_irq_save(flags);

	pending = local_softirq_pending();

	if (pending)
		do_softirq_own_stack();

	local_irq_restore(flags);
}

/*
 * Enter an interrupt context.
 */
void irq_enter(void)
{
	rcu_irq_enter();
	if (is_idle_task(current) && !in_interrupt()) {
		/*
		 * Prevent raise_softirq from needlessly waking up ksoftirqd
		 * here, as softirq will be serviced on return from interrupt.
		 */
		local_bh_disable();
		tick_irq_enter();
		_local_bh_enable();
	}

	__irq_enter();
}

static inline void invoke_softirq(void)
{
	if (!force_irqthreads) {
#ifdef CONFIG_HAVE_IRQ_EXIT_ON_IRQ_STACK
		/*
		 * We can safely execute softirq on the current stack if
		 * it is the irq stack, because it should be near empty
		 * at this stage.
		 */
		__do_softirq();
#else
		/*
		 * Otherwise, irq_exit() is called on the task stack that can
		 * be potentially deep already. So call softirq in its own stack
		 * to prevent from any overrun.
		 */
		do_softirq_own_stack();
#endif
	} else {
		wakeup_softirqd();
	}
}

static inline void tick_irq_exit(void)
{
#ifdef CONFIG_NO_HZ_COMMON
	int cpu = smp_processor_id();

	/* Make sure that timer wheel updates are propagated */
	if ((idle_cpu(cpu) && !need_resched()) || tick_nohz_full_cpu(cpu)) {
		if (!in_interrupt())
			tick_nohz_irq_exit();
	}
#endif
}

/*
 * Exit an interrupt context. Process softirqs if needed and possible:
 */
void irq_exit(void)
{
#ifndef __ARCH_IRQ_EXIT_IRQS_DISABLED
	local_irq_disable();
#else
	WARN_ON_ONCE(!irqs_disabled());
#endif

	account_irq_exit_time(current);
	preempt_count_sub(HARDIRQ_OFFSET);
	if (!in_interrupt() && local_softirq_pending())
		invoke_softirq();

	tick_irq_exit();
	rcu_irq_exit();
	trace_hardirq_exit(); /* must be last! */
}

/*
 * This function must run with irqs disabled!
 */
inline void raise_softirq_irqoff(unsigned int nr)
{
	__raise_softirq_irqoff(nr);

	/*
	 * If we're in an interrupt or softirq, we're done
	 * (this also catches softirq-disabled code). We will
	 * actually run the softirq once we return from
	 * the irq or softirq.
	 *
	 * Otherwise we wake up ksoftirqd to make sure we
	 * schedule the softirq soon.
	 */
	if (!in_interrupt())
		wakeup_softirqd();
}

void raise_softirq(unsigned int nr)
{
	unsigned long flags;

	local_irq_save(flags);
	raise_softirq_irqoff(nr);
	local_irq_restore(flags);
}

<<<<<<< HEAD
=======
void __raise_softirq_irqoff(unsigned int nr)
{
	trace_softirq_raise(nr);
	or_softirq_pending(1UL << nr);
}

>>>>>>> c3ade0e0
void __init open_softirq(int nr, void (*action)(void))
{
	softirq_vec[nr].action = action;
}

/*
 * Tasklets
 */
struct tasklet_head {
	struct tasklet_struct *head;
	struct tasklet_struct **tail;
};

static DEFINE_PER_CPU(struct tasklet_head, tasklet_vec);
static DEFINE_PER_CPU(struct tasklet_head, tasklet_hi_vec);

void __tasklet_schedule(struct tasklet_struct *t)
{
	unsigned long flags;

	local_irq_save(flags);
	t->next = NULL;
	*__this_cpu_read(tasklet_vec.tail) = t;
	__this_cpu_write(tasklet_vec.tail, &(t->next));
	raise_softirq_irqoff(TASKLET_SOFTIRQ);
	local_irq_restore(flags);
}
EXPORT_SYMBOL(__tasklet_schedule);

void __tasklet_hi_schedule(struct tasklet_struct *t)
{
	unsigned long flags;

	local_irq_save(flags);
	t->next = NULL;
	*__this_cpu_read(tasklet_hi_vec.tail) = t;
	__this_cpu_write(tasklet_hi_vec.tail,  &(t->next));
	raise_softirq_irqoff(HI_SOFTIRQ);
	local_irq_restore(flags);
}
EXPORT_SYMBOL(__tasklet_hi_schedule);

void __tasklet_hi_schedule_first(struct tasklet_struct *t)
{
	BUG_ON(!irqs_disabled());

	t->next = __this_cpu_read(tasklet_hi_vec.head);
	__this_cpu_write(tasklet_hi_vec.head, t);
	__raise_softirq_irqoff(HI_SOFTIRQ);
}
EXPORT_SYMBOL(__tasklet_hi_schedule_first);

<<<<<<< HEAD
static __latent_entropy void tasklet_action(void)
=======
static void tasklet_action(void)
>>>>>>> c3ade0e0
{
	struct tasklet_struct *list;

	local_irq_disable();
	list = __this_cpu_read(tasklet_vec.head);
	__this_cpu_write(tasklet_vec.head, NULL);
	__this_cpu_write(tasklet_vec.tail, &__get_cpu_var(tasklet_vec).head);
	local_irq_enable();

	while (list) {
		struct tasklet_struct *t = list;

		list = list->next;

		if (tasklet_trylock(t)) {
			if (!atomic_read(&t->count)) {
				if (!test_and_clear_bit(TASKLET_STATE_SCHED,
							&t->state))
					BUG();
				t->func(t->data);
				tasklet_unlock(t);
				continue;
			}
			tasklet_unlock(t);
		}

		local_irq_disable();
		t->next = NULL;
		*__this_cpu_read(tasklet_vec.tail) = t;
		__this_cpu_write(tasklet_vec.tail, &(t->next));
		__raise_softirq_irqoff(TASKLET_SOFTIRQ);
		local_irq_enable();
	}
}

static __latent_entropy void tasklet_hi_action(void)
{
	struct tasklet_struct *list;

	local_irq_disable();
	list = __this_cpu_read(tasklet_hi_vec.head);
	__this_cpu_write(tasklet_hi_vec.head, NULL);
	__this_cpu_write(tasklet_hi_vec.tail, &__get_cpu_var(tasklet_hi_vec).head);
	local_irq_enable();

	while (list) {
		struct tasklet_struct *t = list;

		list = list->next;

		if (tasklet_trylock(t)) {
			if (!atomic_read(&t->count)) {
				if (!test_and_clear_bit(TASKLET_STATE_SCHED,
							&t->state))
					BUG();
				t->func(t->data);
				tasklet_unlock(t);
				continue;
			}
			tasklet_unlock(t);
		}

		local_irq_disable();
		t->next = NULL;
		*__this_cpu_read(tasklet_hi_vec.tail) = t;
		__this_cpu_write(tasklet_hi_vec.tail, &(t->next));
		__raise_softirq_irqoff(HI_SOFTIRQ);
		local_irq_enable();
	}
}

void tasklet_init(struct tasklet_struct *t,
		  void (*func)(unsigned long), unsigned long data)
{
	t->next = NULL;
	t->state = 0;
	atomic_set(&t->count, 0);
	t->func = func;
	t->data = data;
}
EXPORT_SYMBOL(tasklet_init);

void tasklet_kill(struct tasklet_struct *t)
{
	if (in_interrupt())
		pr_notice("Attempt to kill tasklet from interrupt\n");

	while (test_and_set_bit(TASKLET_STATE_SCHED, &t->state)) {
		do {
			yield();
		} while (test_bit(TASKLET_STATE_SCHED, &t->state));
	}
	tasklet_unlock_wait(t);
	clear_bit(TASKLET_STATE_SCHED, &t->state);
}
EXPORT_SYMBOL(tasklet_kill);

/*
 * tasklet_hrtimer
 */

/*
 * The trampoline is called when the hrtimer expires. It schedules a tasklet
 * to run __tasklet_hrtimer_trampoline() which in turn will call the intended
 * hrtimer callback, but from softirq context.
 */
static enum hrtimer_restart __hrtimer_tasklet_trampoline(struct hrtimer *timer)
{
	struct tasklet_hrtimer *ttimer =
		container_of(timer, struct tasklet_hrtimer, timer);

	tasklet_hi_schedule(&ttimer->tasklet);
	return HRTIMER_NORESTART;
}

/*
 * Helper function which calls the hrtimer callback from
 * tasklet/softirq context
 */
static void __tasklet_hrtimer_trampoline(unsigned long data)
{
	struct tasklet_hrtimer *ttimer = (void *)data;
	enum hrtimer_restart restart;

	restart = ttimer->function(&ttimer->timer);
	if (restart != HRTIMER_NORESTART)
		hrtimer_restart(&ttimer->timer);
}

/**
 * tasklet_hrtimer_init - Init a tasklet/hrtimer combo for softirq callbacks
 * @ttimer:	 tasklet_hrtimer which is initialized
 * @function:	 hrtimer callback function which gets called from softirq context
 * @which_clock: clock id (CLOCK_MONOTONIC/CLOCK_REALTIME)
 * @mode:	 hrtimer mode (HRTIMER_MODE_ABS/HRTIMER_MODE_REL)
 */
void tasklet_hrtimer_init(struct tasklet_hrtimer *ttimer,
			  enum hrtimer_restart (*function)(struct hrtimer *),
			  clockid_t which_clock, enum hrtimer_mode mode)
{
	hrtimer_init(&ttimer->timer, which_clock, mode);
	ttimer->timer.function = __hrtimer_tasklet_trampoline;
	tasklet_init(&ttimer->tasklet, __tasklet_hrtimer_trampoline,
		     (unsigned long)ttimer);
	ttimer->function = function;
}
EXPORT_SYMBOL_GPL(tasklet_hrtimer_init);

<<<<<<< HEAD
/*
 * Remote softirq bits
 */

DEFINE_PER_CPU(struct list_head [NR_SOFTIRQS], softirq_work_list);
EXPORT_PER_CPU_SYMBOL(softirq_work_list);

static void __local_trigger(struct call_single_data *cp, int softirq)
{
	struct list_head *head = &__get_cpu_var(softirq_work_list[softirq]);

	list_add_tail(&cp->list, head);

	/* Trigger the softirq only if the list was previously empty.  */
	if (head->next == &cp->list)
		raise_softirq_irqoff(softirq);
}

#ifdef CONFIG_USE_GENERIC_SMP_HELPERS
static void remote_softirq_receive(void *data)
{
	struct call_single_data *cp = data;
	unsigned long flags;
	int softirq;

	softirq = cp->priv;

	local_irq_save(flags);
	__local_trigger(cp, softirq);
	local_irq_restore(flags);
}

static int __try_remote_softirq(struct call_single_data *cp, int cpu, int softirq)
{
	if (cpu_online(cpu)) {
		cp->func = remote_softirq_receive;
		cp->info = cp;
		cp->flags = 0;
		cp->priv = softirq;

		__smp_call_function_single(cpu, cp, 0);
		return 0;
	}
	return 1;
}
#else /* CONFIG_USE_GENERIC_SMP_HELPERS */
static int __try_remote_softirq(struct call_single_data *cp, int cpu, int softirq)
{
	return 1;
}
#endif

/**
 * __send_remote_softirq - try to schedule softirq work on a remote cpu
 * @cp: private SMP call function data area
 * @cpu: the remote cpu
 * @this_cpu: the currently executing cpu
 * @softirq: the softirq for the work
 *
 * Attempt to schedule softirq work on a remote cpu.  If this cannot be
 * done, the work is instead queued up on the local cpu.
 *
 * Interrupts must be disabled.
 */
void __send_remote_softirq(struct call_single_data *cp, int cpu, int this_cpu, int softirq)
{
	if (cpu == this_cpu || __try_remote_softirq(cp, cpu, softirq))
		__local_trigger(cp, softirq);
}
EXPORT_SYMBOL(__send_remote_softirq);

/**
 * send_remote_softirq - try to schedule softirq work on a remote cpu
 * @cp: private SMP call function data area
 * @cpu: the remote cpu
 * @softirq: the softirq for the work
 *
 * Like __send_remote_softirq except that disabling interrupts and
 * computing the current cpu is done for the caller.
 */
void send_remote_softirq(struct call_single_data *cp, int cpu, int softirq)
{
	unsigned long flags;
	int this_cpu;

	local_irq_save(flags);
	this_cpu = smp_processor_id();
	__send_remote_softirq(cp, cpu, this_cpu, softirq);
	local_irq_restore(flags);
}
EXPORT_SYMBOL(send_remote_softirq);

static int __cpuinit remote_softirq_cpu_notify(struct notifier_block *self,
					       unsigned long action, void *hcpu)
{
	/*
	 * If a CPU goes away, splice its entries to the current CPU
	 * and trigger a run of the softirq
	 */
	if (action == CPU_DEAD || action == CPU_DEAD_FROZEN) {
		int cpu = (unsigned long) hcpu;
		int i;

		local_irq_disable();
		for (i = 0; i < NR_SOFTIRQS; i++) {
			struct list_head *head = &per_cpu(softirq_work_list[i], cpu);
			struct list_head *local_head;

			if (list_empty(head))
				continue;

			local_head = &__get_cpu_var(softirq_work_list[i]);
			list_splice_init(head, local_head);
			raise_softirq_irqoff(i);
		}
		local_irq_enable();
	}

	return NOTIFY_OK;
}

static struct notifier_block remote_softirq_cpu_notifier = {
	.notifier_call	= remote_softirq_cpu_notify,
};

=======
>>>>>>> c3ade0e0
void __init softirq_init(void)
{
	int cpu;

	for_each_possible_cpu(cpu) {
		per_cpu(tasklet_vec, cpu).tail =
			&per_cpu(tasklet_vec, cpu).head;
		per_cpu(tasklet_hi_vec, cpu).tail =
			&per_cpu(tasklet_hi_vec, cpu).head;
	}

	open_softirq(TASKLET_SOFTIRQ, tasklet_action);
	open_softirq(HI_SOFTIRQ, tasklet_hi_action);
}

static int ksoftirqd_should_run(unsigned int cpu)
{
	return local_softirq_pending();
}

static void run_ksoftirqd(unsigned int cpu)
{
	local_irq_disable();
	if (local_softirq_pending()) {
		/*
		 * We can safely run softirq on inline stack, as we are not deep
		 * in the task stack here.
		 */
		__do_softirq();
		rcu_note_context_switch(cpu);
		local_irq_enable();
		cond_resched();
		return;
	}
	local_irq_enable();
}

#ifdef CONFIG_HOTPLUG_CPU
/*
 * tasklet_kill_immediate is called to remove a tasklet which can already be
 * scheduled for execution on @cpu.
 *
 * Unlike tasklet_kill, this function removes the tasklet
 * _immediately_, even if the tasklet is in TASKLET_STATE_SCHED state.
 *
 * When this function is called, @cpu must be in the CPU_DEAD state.
 */
void tasklet_kill_immediate(struct tasklet_struct *t, unsigned int cpu)
{
	struct tasklet_struct **i;

	BUG_ON(cpu_online(cpu));
	BUG_ON(test_bit(TASKLET_STATE_RUN, &t->state));

	if (!test_bit(TASKLET_STATE_SCHED, &t->state))
		return;

	/* CPU is dead, so no lock needed. */
	for (i = &per_cpu(tasklet_vec, cpu).head; *i; i = &(*i)->next) {
		if (*i == t) {
			*i = t->next;
			/* If this was the tail element, move the tail ptr */
			if (*i == NULL)
				per_cpu(tasklet_vec, cpu).tail = i;
			return;
		}
	}
	BUG();
}

static void takeover_tasklets(unsigned int cpu)
{
	/* CPU is dead, so no lock needed. */
	local_irq_disable();

	/* Find end, append list for that CPU. */
	if (&per_cpu(tasklet_vec, cpu).head != per_cpu(tasklet_vec, cpu).tail) {
		*__this_cpu_read(tasklet_vec.tail) = per_cpu(tasklet_vec, cpu).head;
		this_cpu_write(tasklet_vec.tail, per_cpu(tasklet_vec, cpu).tail);
		per_cpu(tasklet_vec, cpu).head = NULL;
		per_cpu(tasklet_vec, cpu).tail = &per_cpu(tasklet_vec, cpu).head;
	}
	raise_softirq_irqoff(TASKLET_SOFTIRQ);

	if (&per_cpu(tasklet_hi_vec, cpu).head != per_cpu(tasklet_hi_vec, cpu).tail) {
		*__this_cpu_read(tasklet_hi_vec.tail) = per_cpu(tasklet_hi_vec, cpu).head;
		__this_cpu_write(tasklet_hi_vec.tail, per_cpu(tasklet_hi_vec, cpu).tail);
		per_cpu(tasklet_hi_vec, cpu).head = NULL;
		per_cpu(tasklet_hi_vec, cpu).tail = &per_cpu(tasklet_hi_vec, cpu).head;
	}
	raise_softirq_irqoff(HI_SOFTIRQ);

	local_irq_enable();
}
#endif /* CONFIG_HOTPLUG_CPU */

static int cpu_callback(struct notifier_block *nfb, unsigned long action,
			void *hcpu)
{
	switch (action) {
#ifdef CONFIG_HOTPLUG_CPU
	case CPU_DEAD:
	case CPU_DEAD_FROZEN:
		takeover_tasklets((unsigned long)hcpu);
		break;
#endif /* CONFIG_HOTPLUG_CPU */
	}
	return NOTIFY_OK;
}

static struct notifier_block cpu_nfb = {
	.notifier_call = cpu_callback
};

static struct smp_hotplug_thread softirq_threads __read_only = {
	.store			= &ksoftirqd,
	.thread_should_run	= ksoftirqd_should_run,
	.thread_fn		= run_ksoftirqd,
	.thread_comm		= "ksoftirqd/%u",
};

static __init int spawn_ksoftirqd(void)
{
	register_cpu_notifier(&cpu_nfb);

	BUG_ON(smpboot_register_percpu_thread(&softirq_threads));

	return 0;
}
early_initcall(spawn_ksoftirqd);

/*
 * [ These __weak aliases are kept in a separate compilation unit, so that
 *   GCC does not inline them incorrectly. ]
 */

int __init __weak early_irq_init(void)
{
	return 0;
}

int __init __weak arch_probe_nr_irqs(void)
{
	return NR_IRQS_LEGACY;
}

int __init __weak arch_early_irq_init(void)
{
	return 0;
}<|MERGE_RESOLUTION|>--- conflicted
+++ resolved
@@ -255,26 +255,6 @@
 
 	h = softirq_vec;
 
-<<<<<<< HEAD
-	do {
-		if (pending & 1) {
-			unsigned int vec_nr = h - softirq_vec;
-			int prev_count = preempt_count();
-
-			kstat_incr_softirqs_this_cpu(vec_nr);
-
-			trace_softirq_entry(vec_nr);
-			h->action();
-			trace_softirq_exit(vec_nr);
-			if (unlikely(prev_count != preempt_count())) {
-				printk(KERN_ERR "huh, entered softirq %u %s %p"
-				       "with preempt_count %08x,"
-				       " exited with %08x?\n", vec_nr,
-				       softirq_to_name[vec_nr], h->action,
-				       prev_count, preempt_count());
-				preempt_count() = prev_count;
-			}
-=======
 	while ((softirq_bit = ffs(pending))) {
 		unsigned int vec_nr;
 		int prev_count;
@@ -283,7 +263,6 @@
 
 		vec_nr = h - softirq_vec;
 		prev_count = preempt_count();
->>>>>>> c3ade0e0
 
 		kstat_incr_softirqs_this_cpu(vec_nr);
 
@@ -442,15 +421,12 @@
 	local_irq_restore(flags);
 }
 
-<<<<<<< HEAD
-=======
 void __raise_softirq_irqoff(unsigned int nr)
 {
 	trace_softirq_raise(nr);
 	or_softirq_pending(1UL << nr);
 }
 
->>>>>>> c3ade0e0
 void __init open_softirq(int nr, void (*action)(void))
 {
 	softirq_vec[nr].action = action;
@@ -503,11 +479,7 @@
 }
 EXPORT_SYMBOL(__tasklet_hi_schedule_first);
 
-<<<<<<< HEAD
-static __latent_entropy void tasklet_action(void)
-=======
 static void tasklet_action(void)
->>>>>>> c3ade0e0
 {
 	struct tasklet_struct *list;
 
@@ -656,134 +628,6 @@
 }
 EXPORT_SYMBOL_GPL(tasklet_hrtimer_init);
 
-<<<<<<< HEAD
-/*
- * Remote softirq bits
- */
-
-DEFINE_PER_CPU(struct list_head [NR_SOFTIRQS], softirq_work_list);
-EXPORT_PER_CPU_SYMBOL(softirq_work_list);
-
-static void __local_trigger(struct call_single_data *cp, int softirq)
-{
-	struct list_head *head = &__get_cpu_var(softirq_work_list[softirq]);
-
-	list_add_tail(&cp->list, head);
-
-	/* Trigger the softirq only if the list was previously empty.  */
-	if (head->next == &cp->list)
-		raise_softirq_irqoff(softirq);
-}
-
-#ifdef CONFIG_USE_GENERIC_SMP_HELPERS
-static void remote_softirq_receive(void *data)
-{
-	struct call_single_data *cp = data;
-	unsigned long flags;
-	int softirq;
-
-	softirq = cp->priv;
-
-	local_irq_save(flags);
-	__local_trigger(cp, softirq);
-	local_irq_restore(flags);
-}
-
-static int __try_remote_softirq(struct call_single_data *cp, int cpu, int softirq)
-{
-	if (cpu_online(cpu)) {
-		cp->func = remote_softirq_receive;
-		cp->info = cp;
-		cp->flags = 0;
-		cp->priv = softirq;
-
-		__smp_call_function_single(cpu, cp, 0);
-		return 0;
-	}
-	return 1;
-}
-#else /* CONFIG_USE_GENERIC_SMP_HELPERS */
-static int __try_remote_softirq(struct call_single_data *cp, int cpu, int softirq)
-{
-	return 1;
-}
-#endif
-
-/**
- * __send_remote_softirq - try to schedule softirq work on a remote cpu
- * @cp: private SMP call function data area
- * @cpu: the remote cpu
- * @this_cpu: the currently executing cpu
- * @softirq: the softirq for the work
- *
- * Attempt to schedule softirq work on a remote cpu.  If this cannot be
- * done, the work is instead queued up on the local cpu.
- *
- * Interrupts must be disabled.
- */
-void __send_remote_softirq(struct call_single_data *cp, int cpu, int this_cpu, int softirq)
-{
-	if (cpu == this_cpu || __try_remote_softirq(cp, cpu, softirq))
-		__local_trigger(cp, softirq);
-}
-EXPORT_SYMBOL(__send_remote_softirq);
-
-/**
- * send_remote_softirq - try to schedule softirq work on a remote cpu
- * @cp: private SMP call function data area
- * @cpu: the remote cpu
- * @softirq: the softirq for the work
- *
- * Like __send_remote_softirq except that disabling interrupts and
- * computing the current cpu is done for the caller.
- */
-void send_remote_softirq(struct call_single_data *cp, int cpu, int softirq)
-{
-	unsigned long flags;
-	int this_cpu;
-
-	local_irq_save(flags);
-	this_cpu = smp_processor_id();
-	__send_remote_softirq(cp, cpu, this_cpu, softirq);
-	local_irq_restore(flags);
-}
-EXPORT_SYMBOL(send_remote_softirq);
-
-static int __cpuinit remote_softirq_cpu_notify(struct notifier_block *self,
-					       unsigned long action, void *hcpu)
-{
-	/*
-	 * If a CPU goes away, splice its entries to the current CPU
-	 * and trigger a run of the softirq
-	 */
-	if (action == CPU_DEAD || action == CPU_DEAD_FROZEN) {
-		int cpu = (unsigned long) hcpu;
-		int i;
-
-		local_irq_disable();
-		for (i = 0; i < NR_SOFTIRQS; i++) {
-			struct list_head *head = &per_cpu(softirq_work_list[i], cpu);
-			struct list_head *local_head;
-
-			if (list_empty(head))
-				continue;
-
-			local_head = &__get_cpu_var(softirq_work_list[i]);
-			list_splice_init(head, local_head);
-			raise_softirq_irqoff(i);
-		}
-		local_irq_enable();
-	}
-
-	return NOTIFY_OK;
-}
-
-static struct notifier_block remote_softirq_cpu_notifier = {
-	.notifier_call	= remote_softirq_cpu_notify,
-};
-
-=======
->>>>>>> c3ade0e0
 void __init softirq_init(void)
 {
 	int cpu;
