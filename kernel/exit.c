--- conflicted
+++ resolved
@@ -406,62 +406,6 @@
 
 EXPORT_SYMBOL(disallow_signal);
 
-<<<<<<< HEAD
-/*
- *	Put all the gunge required to become a kernel thread without
- *	attached user resources in one place where it belongs.
- */
-
-void daemonize(const char *name, ...)
-{
-	va_list args;
-	sigset_t blocked;
-
-	va_start(args, name);
-	vsnprintf(current->comm, sizeof(current->comm), name, args);
-	va_end(args);
-
-	gr_put_exec_file(current);
-	gr_set_kernel_label(current);
-
-	/*
-	 * If we were started as result of loading a module, close all of the
-	 * user space pages.  We don't need them, and if we didn't close them
-	 * they would be locked into memory.
-	 */
-	exit_mm(current);
-	/*
-	 * We don't want to have TIF_FREEZE set if the system-wide hibernation
-	 * or suspend transition begins right now.
-	 */
-	current->flags |= (PF_NOFREEZE | PF_KTHREAD);
-
-	if (current->nsproxy != &init_nsproxy) {
-		get_nsproxy(&init_nsproxy);
-		switch_task_namespaces(current, &init_nsproxy);
-	}
-	set_special_pids(&init_struct_pid);
-	proc_clear_tty(current);
-
-	/* Block and flush all signals */
-	sigfillset(&blocked);
-	sigprocmask(SIG_BLOCK, &blocked, NULL);
-	flush_signals(current);
-
-	/* Become as one with the init task */
-
-	daemonize_fs_struct();
-	exit_files(current);
-	current->files = init_task.files;
-	atomic_inc(&current->files->count);
-
-	reparent_to_kthreadd();
-}
-
-EXPORT_SYMBOL(daemonize);
-
-=======
->>>>>>> 2b996447
 static void close_files(struct files_struct * files)
 {
 	int i, j;
