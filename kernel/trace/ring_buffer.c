/*
 * Generic ring buffer
 *
 * Copyright (C) 2008 Steven Rostedt <srostedt@redhat.com>
 */
#include <linux/ftrace_event.h>
#include <linux/ring_buffer.h>
#include <linux/trace_clock.h>
#include <linux/trace_seq.h>
#include <linux/spinlock.h>
#include <linux/irq_work.h>
#include <linux/debugfs.h>
#include <linux/uaccess.h>
#include <linux/hardirq.h>
#include <linux/kthread.h>	/* for self test */
#include <linux/kmemcheck.h>
#include <linux/module.h>
#include <linux/percpu.h>
#include <linux/mutex.h>
#include <linux/delay.h>
#include <linux/slab.h>
#include <linux/init.h>
#include <linux/hash.h>
#include <linux/list.h>
#include <linux/cpu.h>
#include <linux/fs.h>

#include <asm/local.h>

static void update_pages_handler(struct work_struct *work);

/*
 * The ring buffer header is special. We must manually up keep it.
 */
int ring_buffer_print_entry_header(struct trace_seq *s)
{
	int ret;

	ret = trace_seq_puts(s, "# compressed entry header\n");
	ret = trace_seq_puts(s, "\ttype_len    :    5 bits\n");
	ret = trace_seq_puts(s, "\ttime_delta  :   27 bits\n");
	ret = trace_seq_puts(s, "\tarray       :   32 bits\n");
	ret = trace_seq_putc(s, '\n');
	ret = trace_seq_printf(s, "\tpadding     : type == %d\n",
			       RINGBUF_TYPE_PADDING);
	ret = trace_seq_printf(s, "\ttime_extend : type == %d\n",
			       RINGBUF_TYPE_TIME_EXTEND);
	ret = trace_seq_printf(s, "\tdata max type_len  == %d\n",
			       RINGBUF_TYPE_DATA_TYPE_LEN_MAX);

	return ret;
}

/*
 * The ring buffer is made up of a list of pages. A separate list of pages is
 * allocated for each CPU. A writer may only write to a buffer that is
 * associated with the CPU it is currently executing on.  A reader may read
 * from any per cpu buffer.
 *
 * The reader is special. For each per cpu buffer, the reader has its own
 * reader page. When a reader has read the entire reader page, this reader
 * page is swapped with another page in the ring buffer.
 *
 * Now, as long as the writer is off the reader page, the reader can do what
 * ever it wants with that page. The writer will never write to that page
 * again (as long as it is out of the ring buffer).
 *
 * Here's some silly ASCII art.
 *
 *   +------+
 *   |reader|          RING BUFFER
 *   |page  |
 *   +------+        +---+   +---+   +---+
 *                   |   |-->|   |-->|   |
 *                   +---+   +---+   +---+
 *                     ^               |
 *                     |               |
 *                     +---------------+
 *
 *
 *   +------+
 *   |reader|          RING BUFFER
 *   |page  |------------------v
 *   +------+        +---+   +---+   +---+
 *                   |   |-->|   |-->|   |
 *                   +---+   +---+   +---+
 *                     ^               |
 *                     |               |
 *                     +---------------+
 *
 *
 *   +------+
 *   |reader|          RING BUFFER
 *   |page  |------------------v
 *   +------+        +---+   +---+   +---+
 *      ^            |   |-->|   |-->|   |
 *      |            +---+   +---+   +---+
 *      |                              |
 *      |                              |
 *      +------------------------------+
 *
 *
 *   +------+
 *   |buffer|          RING BUFFER
 *   |page  |------------------v
 *   +------+        +---+   +---+   +---+
 *      ^            |   |   |   |-->|   |
 *      |   New      +---+   +---+   +---+
 *      |  Reader------^               |
 *      |   page                       |
 *      +------------------------------+
 *
 *
 * After we make this swap, the reader can hand this page off to the splice
 * code and be done with it. It can even allocate a new page if it needs to
 * and swap that into the ring buffer.
 *
 * We will be using cmpxchg soon to make all this lockless.
 *
 */

/*
 * A fast way to enable or disable all ring buffers is to
 * call tracing_on or tracing_off. Turning off the ring buffers
 * prevents all ring buffers from being recorded to.
 * Turning this switch on, makes it OK to write to the
 * ring buffer, if the ring buffer is enabled itself.
 *
 * There's three layers that must be on in order to write
 * to the ring buffer.
 *
 * 1) This global flag must be set.
 * 2) The ring buffer must be enabled for recording.
 * 3) The per cpu buffer must be enabled for recording.
 *
 * In case of an anomaly, this global flag has a bit set that
 * will permantly disable all ring buffers.
 */

/*
 * Global flag to disable all recording to ring buffers
 *  This has two bits: ON, DISABLED
 *
 *  ON   DISABLED
 * ---- ----------
 *   0      0        : ring buffers are off
 *   1      0        : ring buffers are on
 *   X      1        : ring buffers are permanently disabled
 */

enum {
	RB_BUFFERS_ON_BIT	= 0,
	RB_BUFFERS_DISABLED_BIT	= 1,
};

enum {
	RB_BUFFERS_ON		= 1 << RB_BUFFERS_ON_BIT,
	RB_BUFFERS_DISABLED	= 1 << RB_BUFFERS_DISABLED_BIT,
};

static unsigned long ring_buffer_flags __read_mostly = RB_BUFFERS_ON;

/* Used for individual buffers (after the counter) */
#define RB_BUFFER_OFF		(1 << 20)

#define BUF_PAGE_HDR_SIZE offsetof(struct buffer_data_page, data)

/**
 * tracing_off_permanent - permanently disable ring buffers
 *
 * This function, once called, will disable all ring buffers
 * permanently.
 */
void tracing_off_permanent(void)
{
	set_bit(RB_BUFFERS_DISABLED_BIT, &ring_buffer_flags);
}

#define RB_EVNT_HDR_SIZE (offsetof(struct ring_buffer_event, array))
#define RB_ALIGNMENT		4U
#define RB_MAX_SMALL_DATA	(RB_ALIGNMENT * RINGBUF_TYPE_DATA_TYPE_LEN_MAX)
#define RB_EVNT_MIN_SIZE	8U	/* two 32bit words */

#ifndef CONFIG_HAVE_64BIT_ALIGNED_ACCESS
# define RB_FORCE_8BYTE_ALIGNMENT	0
# define RB_ARCH_ALIGNMENT		RB_ALIGNMENT
#else
# define RB_FORCE_8BYTE_ALIGNMENT	1
# define RB_ARCH_ALIGNMENT		8U
#endif

#define RB_ALIGN_DATA		__aligned(RB_ARCH_ALIGNMENT)

/* define RINGBUF_TYPE_DATA for 'case RINGBUF_TYPE_DATA:' */
#define RINGBUF_TYPE_DATA 0 ... RINGBUF_TYPE_DATA_TYPE_LEN_MAX

enum {
	RB_LEN_TIME_EXTEND = 8,
	RB_LEN_TIME_STAMP = 16,
};

#define skip_time_extend(event) \
	((struct ring_buffer_event *)((char *)event + RB_LEN_TIME_EXTEND))

static inline int rb_null_event(struct ring_buffer_event *event)
{
	return event->type_len == RINGBUF_TYPE_PADDING && !event->time_delta;
}

static void rb_event_set_padding(struct ring_buffer_event *event)
{
	/* padding has a NULL time_delta */
	event->type_len = RINGBUF_TYPE_PADDING;
	event->time_delta = 0;
}

static unsigned
rb_event_data_length(struct ring_buffer_event *event)
{
	unsigned length;

	if (event->type_len)
		length = event->type_len * RB_ALIGNMENT;
	else
		length = event->array[0];
	return length + RB_EVNT_HDR_SIZE;
}

/*
 * Return the length of the given event. Will return
 * the length of the time extend if the event is a
 * time extend.
 */
static inline unsigned
rb_event_length(struct ring_buffer_event *event)
{
	switch (event->type_len) {
	case RINGBUF_TYPE_PADDING:
		if (rb_null_event(event))
			/* undefined */
			return -1;
		return  event->array[0] + RB_EVNT_HDR_SIZE;

	case RINGBUF_TYPE_TIME_EXTEND:
		return RB_LEN_TIME_EXTEND;

	case RINGBUF_TYPE_TIME_STAMP:
		return RB_LEN_TIME_STAMP;

	case RINGBUF_TYPE_DATA:
		return rb_event_data_length(event);
	default:
		BUG();
	}
	/* not hit */
	return 0;
}

/*
 * Return total length of time extend and data,
 *   or just the event length for all other events.
 */
static inline unsigned
rb_event_ts_length(struct ring_buffer_event *event)
{
	unsigned len = 0;

	if (event->type_len == RINGBUF_TYPE_TIME_EXTEND) {
		/* time extends include the data event after it */
		len = RB_LEN_TIME_EXTEND;
		event = skip_time_extend(event);
	}
	return len + rb_event_length(event);
}

/**
 * ring_buffer_event_length - return the length of the event
 * @event: the event to get the length of
 *
 * Returns the size of the data load of a data event.
 * If the event is something other than a data event, it
 * returns the size of the event itself. With the exception
 * of a TIME EXTEND, where it still returns the size of the
 * data load of the data event after it.
 */
unsigned ring_buffer_event_length(struct ring_buffer_event *event)
{
	unsigned length;

	if (event->type_len == RINGBUF_TYPE_TIME_EXTEND)
		event = skip_time_extend(event);

	length = rb_event_length(event);
	if (event->type_len > RINGBUF_TYPE_DATA_TYPE_LEN_MAX)
		return length;
	length -= RB_EVNT_HDR_SIZE;
	if (length > RB_MAX_SMALL_DATA + sizeof(event->array[0]))
                length -= sizeof(event->array[0]);
	return length;
}
EXPORT_SYMBOL_GPL(ring_buffer_event_length);

/* inline for ring buffer fast paths */
static void *
rb_event_data(struct ring_buffer_event *event)
{
	if (event->type_len == RINGBUF_TYPE_TIME_EXTEND)
		event = skip_time_extend(event);
	BUG_ON(event->type_len > RINGBUF_TYPE_DATA_TYPE_LEN_MAX);
	/* If length is in len field, then array[0] has the data */
	if (event->type_len)
		return (void *)&event->array[0];
	/* Otherwise length is in array[0] and array[1] has the data */
	return (void *)&event->array[1];
}

/**
 * ring_buffer_event_data - return the data of the event
 * @event: the event to get the data from
 */
void *ring_buffer_event_data(struct ring_buffer_event *event)
{
	return rb_event_data(event);
}
EXPORT_SYMBOL_GPL(ring_buffer_event_data);

#define for_each_buffer_cpu(buffer, cpu)		\
	for_each_cpu(cpu, buffer->cpumask)

#define TS_SHIFT	27
#define TS_MASK		((1ULL << TS_SHIFT) - 1)
#define TS_DELTA_TEST	(~TS_MASK)

/* Flag when events were overwritten */
#define RB_MISSED_EVENTS	(1 << 31)
/* Missed count stored at end */
#define RB_MISSED_STORED	(1 << 30)

struct buffer_data_page {
	u64		 time_stamp;	/* page time stamp */
	local_t		 commit;	/* write committed index */
	unsigned char	 data[] RB_ALIGN_DATA;	/* data of buffer page */
};

/*
 * Note, the buffer_page list must be first. The buffer pages
 * are allocated in cache lines, which means that each buffer
 * page will be at the beginning of a cache line, and thus
 * the least significant bits will be zero. We use this to
 * add flags in the list struct pointers, to make the ring buffer
 * lockless.
 */
struct buffer_page {
	struct list_head list;		/* list of buffer pages */
	local_unchecked_t	 write;		/* index for next write */
	unsigned	 read;		/* index for next read */
	local_unchecked_t	 entries;	/* entries on this page */
	unsigned long	 real_end;	/* real end of data */
	struct buffer_data_page *page;	/* Actual data page */
};

/*
 * The buffer page counters, write and entries, must be reset
 * atomically when crossing page boundaries. To synchronize this
 * update, two counters are inserted into the number. One is
 * the actual counter for the write position or count on the page.
 *
 * The other is a counter of updaters. Before an update happens
 * the update partition of the counter is incremented. This will
 * allow the updater to update the counter atomically.
 *
 * The counter is 20 bits, and the state data is 12.
 */
#define RB_WRITE_MASK		0xfffff
#define RB_WRITE_INTCNT		(1 << 20)

static void rb_init_page(struct buffer_data_page *bpage)
{
	local_set(&bpage->commit, 0);
}

/**
 * ring_buffer_page_len - the size of data on the page.
 * @page: The page to read
 *
 * Returns the amount of data on the page, including buffer page header.
 */
size_t ring_buffer_page_len(void *page)
{
	return local_read(&((struct buffer_data_page *)page)->commit)
		+ BUF_PAGE_HDR_SIZE;
}

/*
 * Also stolen from mm/slob.c. Thanks to Mathieu Desnoyers for pointing
 * this issue out.
 */
static void free_buffer_page(struct buffer_page *bpage)
{
	free_page((unsigned long)bpage->page);
	kfree(bpage);
}

/*
 * We need to fit the time_stamp delta into 27 bits.
 */
static inline int test_time_stamp(u64 delta)
{
	if (delta & TS_DELTA_TEST)
		return 1;
	return 0;
}

#define BUF_PAGE_SIZE (PAGE_SIZE - BUF_PAGE_HDR_SIZE)

/* Max payload is BUF_PAGE_SIZE - header (8bytes) */
#define BUF_MAX_DATA_SIZE (BUF_PAGE_SIZE - (sizeof(u32) * 2))

int ring_buffer_print_page_header(struct trace_seq *s)
{
	struct buffer_data_page field;
	int ret;

	ret = trace_seq_printf(s, "\tfield: u64 timestamp;\t"
			       "offset:0;\tsize:%u;\tsigned:%u;\n",
			       (unsigned int)sizeof(field.time_stamp),
			       (unsigned int)is_signed_type(u64));

	ret = trace_seq_printf(s, "\tfield: local_t commit;\t"
			       "offset:%u;\tsize:%u;\tsigned:%u;\n",
			       (unsigned int)offsetof(typeof(field), commit),
			       (unsigned int)sizeof(field.commit),
			       (unsigned int)is_signed_type(long));

	ret = trace_seq_printf(s, "\tfield: int overwrite;\t"
			       "offset:%u;\tsize:%u;\tsigned:%u;\n",
			       (unsigned int)offsetof(typeof(field), commit),
			       1,
			       (unsigned int)is_signed_type(long));

	ret = trace_seq_printf(s, "\tfield: char data;\t"
			       "offset:%u;\tsize:%u;\tsigned:%u;\n",
			       (unsigned int)offsetof(typeof(field), data),
			       (unsigned int)BUF_PAGE_SIZE,
			       (unsigned int)is_signed_type(char));

	return ret;
}

struct rb_irq_work {
	struct irq_work			work;
	wait_queue_head_t		waiters;
	bool				waiters_pending;
};

/*
 * head_page == tail_page && head == tail then buffer is empty.
 */
struct ring_buffer_per_cpu {
	int				cpu;
	atomic_t			record_disabled;
	struct ring_buffer		*buffer;
	raw_spinlock_t			reader_lock;	/* serialize readers */
	arch_spinlock_t			lock;
	struct lock_class_key		lock_key;
	unsigned int			nr_pages;
	struct list_head		*pages;
	struct buffer_page		*head_page;	/* read from head */
	struct buffer_page		*tail_page;	/* write to tail */
	struct buffer_page		*commit_page;	/* committed pages */
	struct buffer_page		*reader_page;
	unsigned long			lost_events;
	unsigned long			last_overrun;
	local_t				entries_bytes;
<<<<<<< HEAD
	local_unchecked_t		commit_overrun;
	local_unchecked_t		overrun;
=======
>>>>>>> c3ade0e0
	local_t				entries;
	local_unchecked_t		overrun;
	local_unchecked_t		commit_overrun;
	local_t				dropped_events;
	local_t				committing;
	local_t				commits;
	unsigned long			read;
	unsigned long			read_bytes;
	u64				write_stamp;
	u64				read_stamp;
	/* ring buffer pages to update, > 0 to add, < 0 to remove */
	int				nr_pages_to_update;
	struct list_head		new_pages; /* new pages to add */
	struct work_struct		update_pages_work;
	struct completion		update_done;

	struct rb_irq_work		irq_work;
};

struct ring_buffer {
	unsigned			flags;
	int				cpus;
	atomic_t			record_disabled;
	atomic_t			resize_disabled;
	cpumask_var_t			cpumask;

	struct lock_class_key		*reader_lock_key;

	struct mutex			mutex;

	struct ring_buffer_per_cpu	**buffers;

#ifdef CONFIG_HOTPLUG_CPU
	struct notifier_block		cpu_notify;
#endif
	u64				(*clock)(void);

	struct rb_irq_work		irq_work;
};

struct ring_buffer_iter {
	struct ring_buffer_per_cpu	*cpu_buffer;
	unsigned long			head;
	struct buffer_page		*head_page;
	struct buffer_page		*cache_reader_page;
	unsigned long			cache_read;
	u64				read_stamp;
};

/*
 * rb_wake_up_waiters - wake up tasks waiting for ring buffer input
 *
 * Schedules a delayed work to wake up any task that is blocked on the
 * ring buffer waiters queue.
 */
static void rb_wake_up_waiters(struct irq_work *work)
{
	struct rb_irq_work *rbwork = container_of(work, struct rb_irq_work, work);

	wake_up_all(&rbwork->waiters);
}

/**
 * ring_buffer_wait - wait for input to the ring buffer
 * @buffer: buffer to wait on
 * @cpu: the cpu buffer to wait on
 *
 * If @cpu == RING_BUFFER_ALL_CPUS then the task will wake up as soon
 * as data is added to any of the @buffer's cpu buffers. Otherwise
 * it will wait for data to be added to a specific cpu buffer.
 */
void ring_buffer_wait(struct ring_buffer *buffer, int cpu)
{
	struct ring_buffer_per_cpu *cpu_buffer;
	DEFINE_WAIT(wait);
	struct rb_irq_work *work;

	/*
	 * Depending on what the caller is waiting for, either any
	 * data in any cpu buffer, or a specific buffer, put the
	 * caller on the appropriate wait queue.
	 */
	if (cpu == RING_BUFFER_ALL_CPUS)
		work = &buffer->irq_work;
	else {
		cpu_buffer = buffer->buffers[cpu];
		work = &cpu_buffer->irq_work;
	}


	prepare_to_wait(&work->waiters, &wait, TASK_INTERRUPTIBLE);

	/*
	 * The events can happen in critical sections where
	 * checking a work queue can cause deadlocks.
	 * After adding a task to the queue, this flag is set
	 * only to notify events to try to wake up the queue
	 * using irq_work.
	 *
	 * We don't clear it even if the buffer is no longer
	 * empty. The flag only causes the next event to run
	 * irq_work to do the work queue wake up. The worse
	 * that can happen if we race with !trace_empty() is that
	 * an event will cause an irq_work to try to wake up
	 * an empty queue.
	 *
	 * There's no reason to protect this flag either, as
	 * the work queue and irq_work logic will do the necessary
	 * synchronization for the wake ups. The only thing
	 * that is necessary is that the wake up happens after
	 * a task has been queued. It's OK for spurious wake ups.
	 */
	work->waiters_pending = true;

	if ((cpu == RING_BUFFER_ALL_CPUS && ring_buffer_empty(buffer)) ||
	    (cpu != RING_BUFFER_ALL_CPUS && ring_buffer_empty_cpu(buffer, cpu)))
		schedule();

	finish_wait(&work->waiters, &wait);
}

/**
 * ring_buffer_poll_wait - poll on buffer input
 * @buffer: buffer to wait on
 * @cpu: the cpu buffer to wait on
 * @filp: the file descriptor
 * @poll_table: The poll descriptor
 *
 * If @cpu == RING_BUFFER_ALL_CPUS then the task will wake up as soon
 * as data is added to any of the @buffer's cpu buffers. Otherwise
 * it will wait for data to be added to a specific cpu buffer.
 *
 * Returns POLLIN | POLLRDNORM if data exists in the buffers,
 * zero otherwise.
 */
int ring_buffer_poll_wait(struct ring_buffer *buffer, int cpu,
			  struct file *filp, poll_table *poll_table)
{
	struct ring_buffer_per_cpu *cpu_buffer;
	struct rb_irq_work *work;

	if ((cpu == RING_BUFFER_ALL_CPUS && !ring_buffer_empty(buffer)) ||
	    (cpu != RING_BUFFER_ALL_CPUS && !ring_buffer_empty_cpu(buffer, cpu)))
		return POLLIN | POLLRDNORM;

	if (cpu == RING_BUFFER_ALL_CPUS)
		work = &buffer->irq_work;
	else {
		if (!cpumask_test_cpu(cpu, buffer->cpumask))
			return -EINVAL;

		cpu_buffer = buffer->buffers[cpu];
		work = &cpu_buffer->irq_work;
	}

	work->waiters_pending = true;
	poll_wait(filp, &work->waiters, poll_table);

	if ((cpu == RING_BUFFER_ALL_CPUS && !ring_buffer_empty(buffer)) ||
	    (cpu != RING_BUFFER_ALL_CPUS && !ring_buffer_empty_cpu(buffer, cpu)))
		return POLLIN | POLLRDNORM;
	return 0;
}

/* buffer may be either ring_buffer or ring_buffer_per_cpu */
#define RB_WARN_ON(b, cond)						\
	({								\
		int _____ret = unlikely(cond);				\
		if (_____ret) {						\
			if (__same_type(*(b), struct ring_buffer_per_cpu)) { \
				struct ring_buffer_per_cpu *__b =	\
					(void *)b;			\
				atomic_inc(&__b->buffer->record_disabled); \
			} else						\
				atomic_inc(&b->record_disabled);	\
			WARN_ON(1);					\
		}							\
		_____ret;						\
	})

/* Up this if you want to test the TIME_EXTENTS and normalization */
#define DEBUG_SHIFT 0

static inline u64 rb_time_stamp(struct ring_buffer *buffer)
{
	/* shift to debug/test normalization and TIME_EXTENTS */
	return buffer->clock() << DEBUG_SHIFT;
}

u64 ring_buffer_time_stamp(struct ring_buffer *buffer, int cpu)
{
	u64 time;

	preempt_disable_notrace();
	time = rb_time_stamp(buffer);
	preempt_enable_no_resched_notrace();

	return time;
}
EXPORT_SYMBOL_GPL(ring_buffer_time_stamp);

void ring_buffer_normalize_time_stamp(struct ring_buffer *buffer,
				      int cpu, u64 *ts)
{
	/* Just stupid testing the normalize function and deltas */
	*ts >>= DEBUG_SHIFT;
}
EXPORT_SYMBOL_GPL(ring_buffer_normalize_time_stamp);

/*
 * Making the ring buffer lockless makes things tricky.
 * Although writes only happen on the CPU that they are on,
 * and they only need to worry about interrupts. Reads can
 * happen on any CPU.
 *
 * The reader page is always off the ring buffer, but when the
 * reader finishes with a page, it needs to swap its page with
 * a new one from the buffer. The reader needs to take from
 * the head (writes go to the tail). But if a writer is in overwrite
 * mode and wraps, it must push the head page forward.
 *
 * Here lies the problem.
 *
 * The reader must be careful to replace only the head page, and
 * not another one. As described at the top of the file in the
 * ASCII art, the reader sets its old page to point to the next
 * page after head. It then sets the page after head to point to
 * the old reader page. But if the writer moves the head page
 * during this operation, the reader could end up with the tail.
 *
 * We use cmpxchg to help prevent this race. We also do something
 * special with the page before head. We set the LSB to 1.
 *
 * When the writer must push the page forward, it will clear the
 * bit that points to the head page, move the head, and then set
 * the bit that points to the new head page.
 *
 * We also don't want an interrupt coming in and moving the head
 * page on another writer. Thus we use the second LSB to catch
 * that too. Thus:
 *
 * head->list->prev->next        bit 1          bit 0
 *                              -------        -------
 * Normal page                     0              0
 * Points to head page             0              1
 * New head page                   1              0
 *
 * Note we can not trust the prev pointer of the head page, because:
 *
 * +----+       +-----+        +-----+
 * |    |------>|  T  |---X--->|  N  |
 * |    |<------|     |        |     |
 * +----+       +-----+        +-----+
 *   ^                           ^ |
 *   |          +-----+          | |
 *   +----------|  R  |----------+ |
 *              |     |<-----------+
 *              +-----+
 *
 * Key:  ---X-->  HEAD flag set in pointer
 *         T      Tail page
 *         R      Reader page
 *         N      Next page
 *
 * (see __rb_reserve_next() to see where this happens)
 *
 *  What the above shows is that the reader just swapped out
 *  the reader page with a page in the buffer, but before it
 *  could make the new header point back to the new page added
 *  it was preempted by a writer. The writer moved forward onto
 *  the new page added by the reader and is about to move forward
 *  again.
 *
 *  You can see, it is legitimate for the previous pointer of
 *  the head (or any page) not to point back to itself. But only
 *  temporarially.
 */

#define RB_PAGE_NORMAL		0UL
#define RB_PAGE_HEAD		1UL
#define RB_PAGE_UPDATE		2UL


#define RB_FLAG_MASK		3UL

/* PAGE_MOVED is not part of the mask */
#define RB_PAGE_MOVED		4UL

/*
 * rb_list_head - remove any bit
 */
static struct list_head *rb_list_head(struct list_head *list)
{
	unsigned long val = (unsigned long)list;

	return (struct list_head *)(val & ~RB_FLAG_MASK);
}

/*
 * rb_is_head_page - test if the given page is the head page
 *
 * Because the reader may move the head_page pointer, we can
 * not trust what the head page is (it may be pointing to
 * the reader page). But if the next page is a header page,
 * its flags will be non zero.
 */
static inline int
rb_is_head_page(struct ring_buffer_per_cpu *cpu_buffer,
		struct buffer_page *page, struct list_head *list)
{
	unsigned long val;

	val = (unsigned long)list->next;

	if ((val & ~RB_FLAG_MASK) != (unsigned long)&page->list)
		return RB_PAGE_MOVED;

	return val & RB_FLAG_MASK;
}

/*
 * rb_is_reader_page
 *
 * The unique thing about the reader page, is that, if the
 * writer is ever on it, the previous pointer never points
 * back to the reader page.
 */
static int rb_is_reader_page(struct buffer_page *page)
{
	struct list_head *list = page->list.prev;

	return rb_list_head(list->next) != &page->list;
}

/*
 * rb_set_list_to_head - set a list_head to be pointing to head.
 */
static void rb_set_list_to_head(struct ring_buffer_per_cpu *cpu_buffer,
				struct list_head *list)
{
	unsigned long *ptr;

	ptr = (unsigned long *)&list->next;
	*ptr |= RB_PAGE_HEAD;
	*ptr &= ~RB_PAGE_UPDATE;
}

/*
 * rb_head_page_activate - sets up head page
 */
static void rb_head_page_activate(struct ring_buffer_per_cpu *cpu_buffer)
{
	struct buffer_page *head;

	head = cpu_buffer->head_page;
	if (!head)
		return;

	/*
	 * Set the previous list pointer to have the HEAD flag.
	 */
	rb_set_list_to_head(cpu_buffer, head->list.prev);
}

static void rb_list_head_clear(struct list_head *list)
{
	unsigned long *ptr = (unsigned long *)&list->next;

	*ptr &= ~RB_FLAG_MASK;
}

/*
 * rb_head_page_dactivate - clears head page ptr (for free list)
 */
static void
rb_head_page_deactivate(struct ring_buffer_per_cpu *cpu_buffer)
{
	struct list_head *hd;

	/* Go through the whole list and clear any pointers found. */
	rb_list_head_clear(cpu_buffer->pages);

	list_for_each(hd, cpu_buffer->pages)
		rb_list_head_clear(hd);
}

static int rb_head_page_set(struct ring_buffer_per_cpu *cpu_buffer,
			    struct buffer_page *head,
			    struct buffer_page *prev,
			    int old_flag, int new_flag)
{
	struct list_head *list;
	unsigned long val = (unsigned long)&head->list;
	unsigned long ret;

	list = &prev->list;

	val &= ~RB_FLAG_MASK;

	ret = cmpxchg((unsigned long *)&list->next,
		      val | old_flag, val | new_flag);

	/* check if the reader took the page */
	if ((ret & ~RB_FLAG_MASK) != val)
		return RB_PAGE_MOVED;

	return ret & RB_FLAG_MASK;
}

static int rb_head_page_set_update(struct ring_buffer_per_cpu *cpu_buffer,
				   struct buffer_page *head,
				   struct buffer_page *prev,
				   int old_flag)
{
	return rb_head_page_set(cpu_buffer, head, prev,
				old_flag, RB_PAGE_UPDATE);
}

static int rb_head_page_set_head(struct ring_buffer_per_cpu *cpu_buffer,
				 struct buffer_page *head,
				 struct buffer_page *prev,
				 int old_flag)
{
	return rb_head_page_set(cpu_buffer, head, prev,
				old_flag, RB_PAGE_HEAD);
}

static int rb_head_page_set_normal(struct ring_buffer_per_cpu *cpu_buffer,
				   struct buffer_page *head,
				   struct buffer_page *prev,
				   int old_flag)
{
	return rb_head_page_set(cpu_buffer, head, prev,
				old_flag, RB_PAGE_NORMAL);
}

static inline void rb_inc_page(struct ring_buffer_per_cpu *cpu_buffer,
			       struct buffer_page **bpage)
{
	struct list_head *p = rb_list_head((*bpage)->list.next);

	*bpage = list_entry(p, struct buffer_page, list);
}

static struct buffer_page *
rb_set_head_page(struct ring_buffer_per_cpu *cpu_buffer)
{
	struct buffer_page *head;
	struct buffer_page *page;
	struct list_head *list;
	int i;

	if (RB_WARN_ON(cpu_buffer, !cpu_buffer->head_page))
		return NULL;

	/* sanity check */
	list = cpu_buffer->pages;
	if (RB_WARN_ON(cpu_buffer, rb_list_head(list->prev->next) != list))
		return NULL;

	page = head = cpu_buffer->head_page;
	/*
	 * It is possible that the writer moves the header behind
	 * where we started, and we miss in one loop.
	 * A second loop should grab the header, but we'll do
	 * three loops just because I'm paranoid.
	 */
	for (i = 0; i < 3; i++) {
		do {
			if (rb_is_head_page(cpu_buffer, page, page->list.prev)) {
				cpu_buffer->head_page = page;
				return page;
			}
			rb_inc_page(cpu_buffer, &page);
		} while (page != head);
	}

	RB_WARN_ON(cpu_buffer, 1);

	return NULL;
}

static int rb_head_page_replace(struct buffer_page *old,
				struct buffer_page *new)
{
	unsigned long *ptr = (unsigned long *)&old->list.prev->next;
	unsigned long val;
	unsigned long ret;

	val = *ptr & ~RB_FLAG_MASK;
	val |= RB_PAGE_HEAD;

	ret = cmpxchg(ptr, val, (unsigned long)&new->list);

	return ret == val;
}

/*
 * rb_tail_page_update - move the tail page forward
 *
 * Returns 1 if moved tail page, 0 if someone else did.
 */
static int rb_tail_page_update(struct ring_buffer_per_cpu *cpu_buffer,
			       struct buffer_page *tail_page,
			       struct buffer_page *next_page)
{
	struct buffer_page *old_tail;
	unsigned long old_entries;
	unsigned long old_write;
	int ret = 0;

	/*
	 * The tail page now needs to be moved forward.
	 *
	 * We need to reset the tail page, but without messing
	 * with possible erasing of data brought in by interrupts
	 * that have moved the tail page and are currently on it.
	 *
	 * We add a counter to the write field to denote this.
	 */
	old_write = local_add_return_unchecked(RB_WRITE_INTCNT, &next_page->write);
	old_entries = local_add_return_unchecked(RB_WRITE_INTCNT, &next_page->entries);

	/*
	 * Just make sure we have seen our old_write and synchronize
	 * with any interrupts that come in.
	 */
	barrier();

	/*
	 * If the tail page is still the same as what we think
	 * it is, then it is up to us to update the tail
	 * pointer.
	 */
	if (tail_page == cpu_buffer->tail_page) {
		/* Zero the write counter */
		unsigned long val = old_write & ~RB_WRITE_MASK;
		unsigned long eval = old_entries & ~RB_WRITE_MASK;

		/*
		 * This will only succeed if an interrupt did
		 * not come in and change it. In which case, we
		 * do not want to modify it.
		 *
		 * We add (void) to let the compiler know that we do not care
		 * about the return value of these functions. We use the
		 * cmpxchg to only update if an interrupt did not already
		 * do it for us. If the cmpxchg fails, we don't care.
		 */
		(void)local_cmpxchg_unchecked(&next_page->write, old_write, val);
		(void)local_cmpxchg_unchecked(&next_page->entries, old_entries, eval);

		/*
		 * No need to worry about races with clearing out the commit.
		 * it only can increment when a commit takes place. But that
		 * only happens in the outer most nested commit.
		 */
		local_set(&next_page->page->commit, 0);

		old_tail = cmpxchg(&cpu_buffer->tail_page,
				   tail_page, next_page);

		if (old_tail == tail_page)
			ret = 1;
	}

	return ret;
}

static int rb_check_bpage(struct ring_buffer_per_cpu *cpu_buffer,
			  struct buffer_page *bpage)
{
	unsigned long val = (unsigned long)bpage;

	if (RB_WARN_ON(cpu_buffer, val & RB_FLAG_MASK))
		return 1;

	return 0;
}

/**
 * rb_check_list - make sure a pointer to a list has the last bits zero
 */
static int rb_check_list(struct ring_buffer_per_cpu *cpu_buffer,
			 struct list_head *list)
{
	if (RB_WARN_ON(cpu_buffer, rb_list_head(list->prev) != list->prev))
		return 1;
	if (RB_WARN_ON(cpu_buffer, rb_list_head(list->next) != list->next))
		return 1;
	return 0;
}

/**
 * rb_check_pages - integrity check of buffer pages
 * @cpu_buffer: CPU buffer with pages to test
 *
 * As a safety measure we check to make sure the data pages have not
 * been corrupted.
 */
static int rb_check_pages(struct ring_buffer_per_cpu *cpu_buffer)
{
	struct list_head *head = cpu_buffer->pages;
	struct buffer_page *bpage, *tmp;

	/* Reset the head page if it exists */
	if (cpu_buffer->head_page)
		rb_set_head_page(cpu_buffer);

	rb_head_page_deactivate(cpu_buffer);

	if (RB_WARN_ON(cpu_buffer, head->next->prev != head))
		return -1;
	if (RB_WARN_ON(cpu_buffer, head->prev->next != head))
		return -1;

	if (rb_check_list(cpu_buffer, head))
		return -1;

	list_for_each_entry_safe(bpage, tmp, head, list) {
		if (RB_WARN_ON(cpu_buffer,
			       bpage->list.next->prev != &bpage->list))
			return -1;
		if (RB_WARN_ON(cpu_buffer,
			       bpage->list.prev->next != &bpage->list))
			return -1;
		if (rb_check_list(cpu_buffer, &bpage->list))
			return -1;
	}

	rb_head_page_activate(cpu_buffer);

	return 0;
}

static int __rb_allocate_pages(int nr_pages, struct list_head *pages, int cpu)
{
	int i;
	struct buffer_page *bpage, *tmp;

	for (i = 0; i < nr_pages; i++) {
		struct page *page;
		/*
		 * __GFP_NORETRY flag makes sure that the allocation fails
		 * gracefully without invoking oom-killer and the system is
		 * not destabilized.
		 */
		bpage = kzalloc_node(ALIGN(sizeof(*bpage), cache_line_size()),
				    GFP_KERNEL | __GFP_NORETRY,
				    cpu_to_node(cpu));
		if (!bpage)
			goto free_pages;

		list_add(&bpage->list, pages);

		page = alloc_pages_node(cpu_to_node(cpu),
					GFP_KERNEL | __GFP_NORETRY, 0);
		if (!page)
			goto free_pages;
		bpage->page = page_address(page);
		rb_init_page(bpage->page);
	}

	return 0;

free_pages:
	list_for_each_entry_safe(bpage, tmp, pages, list) {
		list_del_init(&bpage->list);
		free_buffer_page(bpage);
	}

	return -ENOMEM;
}

static int rb_allocate_pages(struct ring_buffer_per_cpu *cpu_buffer,
			     unsigned nr_pages)
{
	LIST_HEAD(pages);

	WARN_ON(!nr_pages);

	if (__rb_allocate_pages(nr_pages, &pages, cpu_buffer->cpu))
		return -ENOMEM;

	/*
	 * The ring buffer page list is a circular list that does not
	 * start and end with a list head. All page list items point to
	 * other pages.
	 */
	cpu_buffer->pages = pages.next;
	list_del(&pages);

	cpu_buffer->nr_pages = nr_pages;

	rb_check_pages(cpu_buffer);

	return 0;
}

static struct ring_buffer_per_cpu *
rb_allocate_cpu_buffer(struct ring_buffer *buffer, int nr_pages, int cpu)
{
	struct ring_buffer_per_cpu *cpu_buffer;
	struct buffer_page *bpage;
	struct page *page;
	int ret;

	cpu_buffer = kzalloc_node(ALIGN(sizeof(*cpu_buffer), cache_line_size()),
				  GFP_KERNEL, cpu_to_node(cpu));
	if (!cpu_buffer)
		return NULL;

	cpu_buffer->cpu = cpu;
	cpu_buffer->buffer = buffer;
	raw_spin_lock_init(&cpu_buffer->reader_lock);
	lockdep_set_class(&cpu_buffer->reader_lock, buffer->reader_lock_key);
	cpu_buffer->lock = (arch_spinlock_t)__ARCH_SPIN_LOCK_UNLOCKED;
	INIT_WORK(&cpu_buffer->update_pages_work, update_pages_handler);
	init_completion(&cpu_buffer->update_done);
	init_irq_work(&cpu_buffer->irq_work.work, rb_wake_up_waiters);
	init_waitqueue_head(&cpu_buffer->irq_work.waiters);

	bpage = kzalloc_node(ALIGN(sizeof(*bpage), cache_line_size()),
			    GFP_KERNEL, cpu_to_node(cpu));
	if (!bpage)
		goto fail_free_buffer;

	rb_check_bpage(cpu_buffer, bpage);

	cpu_buffer->reader_page = bpage;
	page = alloc_pages_node(cpu_to_node(cpu), GFP_KERNEL, 0);
	if (!page)
		goto fail_free_reader;
	bpage->page = page_address(page);
	rb_init_page(bpage->page);

	INIT_LIST_HEAD(&cpu_buffer->reader_page->list);
	INIT_LIST_HEAD(&cpu_buffer->new_pages);

	ret = rb_allocate_pages(cpu_buffer, nr_pages);
	if (ret < 0)
		goto fail_free_reader;

	cpu_buffer->head_page
		= list_entry(cpu_buffer->pages, struct buffer_page, list);
	cpu_buffer->tail_page = cpu_buffer->commit_page = cpu_buffer->head_page;

	rb_head_page_activate(cpu_buffer);

	return cpu_buffer;

 fail_free_reader:
	free_buffer_page(cpu_buffer->reader_page);

 fail_free_buffer:
	kfree(cpu_buffer);
	return NULL;
}

static void rb_free_cpu_buffer(struct ring_buffer_per_cpu *cpu_buffer)
{
	struct list_head *head = cpu_buffer->pages;
	struct buffer_page *bpage, *tmp;

	free_buffer_page(cpu_buffer->reader_page);

	rb_head_page_deactivate(cpu_buffer);

	if (head) {
		list_for_each_entry_safe(bpage, tmp, head, list) {
			list_del_init(&bpage->list);
			free_buffer_page(bpage);
		}
		bpage = list_entry(head, struct buffer_page, list);
		free_buffer_page(bpage);
	}

	kfree(cpu_buffer);
}

#ifdef CONFIG_HOTPLUG_CPU
static int rb_cpu_notify(struct notifier_block *self,
			 unsigned long action, void *hcpu);
#endif

/**
 * __ring_buffer_alloc - allocate a new ring_buffer
 * @size: the size in bytes per cpu that is needed.
 * @flags: attributes to set for the ring buffer.
 *
 * Currently the only flag that is available is the RB_FL_OVERWRITE
 * flag. This flag means that the buffer will overwrite old data
 * when the buffer wraps. If this flag is not set, the buffer will
 * drop data when the tail hits the head.
 */
struct ring_buffer *__ring_buffer_alloc(unsigned long size, unsigned flags,
					struct lock_class_key *key)
{
	struct ring_buffer *buffer;
	int bsize;
	int cpu, nr_pages;

	/* keep it in its own cache line */
	buffer = kzalloc(ALIGN(sizeof(*buffer), cache_line_size()),
			 GFP_KERNEL);
	if (!buffer)
		return NULL;

	if (!alloc_cpumask_var(&buffer->cpumask, GFP_KERNEL))
		goto fail_free_buffer;

	nr_pages = DIV_ROUND_UP(size, BUF_PAGE_SIZE);
	buffer->flags = flags;
	buffer->clock = trace_clock_local;
	buffer->reader_lock_key = key;

	init_irq_work(&buffer->irq_work.work, rb_wake_up_waiters);
	init_waitqueue_head(&buffer->irq_work.waiters);

	/* need at least two pages */
	if (nr_pages < 2)
		nr_pages = 2;

	/*
	 * In case of non-hotplug cpu, if the ring-buffer is allocated
	 * in early initcall, it will not be notified of secondary cpus.
	 * In that off case, we need to allocate for all possible cpus.
	 */
#ifdef CONFIG_HOTPLUG_CPU
	get_online_cpus();
	cpumask_copy(buffer->cpumask, cpu_online_mask);
#else
	cpumask_copy(buffer->cpumask, cpu_possible_mask);
#endif
	buffer->cpus = nr_cpu_ids;

	bsize = sizeof(void *) * nr_cpu_ids;
	buffer->buffers = kzalloc(ALIGN(bsize, cache_line_size()),
				  GFP_KERNEL);
	if (!buffer->buffers)
		goto fail_free_cpumask;

	for_each_buffer_cpu(buffer, cpu) {
		buffer->buffers[cpu] =
			rb_allocate_cpu_buffer(buffer, nr_pages, cpu);
		if (!buffer->buffers[cpu])
			goto fail_free_buffers;
	}

#ifdef CONFIG_HOTPLUG_CPU
	buffer->cpu_notify.notifier_call = rb_cpu_notify;
	buffer->cpu_notify.priority = 0;
	register_cpu_notifier(&buffer->cpu_notify);
#endif

	put_online_cpus();
	mutex_init(&buffer->mutex);

	return buffer;

 fail_free_buffers:
	for_each_buffer_cpu(buffer, cpu) {
		if (buffer->buffers[cpu])
			rb_free_cpu_buffer(buffer->buffers[cpu]);
	}
	kfree(buffer->buffers);

 fail_free_cpumask:
	free_cpumask_var(buffer->cpumask);
	put_online_cpus();

 fail_free_buffer:
	kfree(buffer);
	return NULL;
}
EXPORT_SYMBOL_GPL(__ring_buffer_alloc);

/**
 * ring_buffer_free - free a ring buffer.
 * @buffer: the buffer to free.
 */
void
ring_buffer_free(struct ring_buffer *buffer)
{
	int cpu;

	get_online_cpus();

#ifdef CONFIG_HOTPLUG_CPU
	unregister_cpu_notifier(&buffer->cpu_notify);
#endif

	for_each_buffer_cpu(buffer, cpu)
		rb_free_cpu_buffer(buffer->buffers[cpu]);

	put_online_cpus();

	kfree(buffer->buffers);
	free_cpumask_var(buffer->cpumask);

	kfree(buffer);
}
EXPORT_SYMBOL_GPL(ring_buffer_free);

void ring_buffer_set_clock(struct ring_buffer *buffer,
			   u64 (*clock)(void))
{
	buffer->clock = clock;
}

static void rb_reset_cpu(struct ring_buffer_per_cpu *cpu_buffer);

static inline unsigned long rb_page_entries(struct buffer_page *bpage)
{
	return local_read_unchecked(&bpage->entries) & RB_WRITE_MASK;
}

static inline unsigned long rb_page_write(struct buffer_page *bpage)
{
	return local_read_unchecked(&bpage->write) & RB_WRITE_MASK;
}

static int
rb_remove_pages(struct ring_buffer_per_cpu *cpu_buffer, unsigned int nr_pages)
{
	struct list_head *tail_page, *to_remove, *next_page;
	struct buffer_page *to_remove_page, *tmp_iter_page;
	struct buffer_page *last_page, *first_page;
	unsigned int nr_removed;
	unsigned long head_bit;
	int page_entries;

	head_bit = 0;

	raw_spin_lock_irq(&cpu_buffer->reader_lock);
	atomic_inc(&cpu_buffer->record_disabled);
	/*
	 * We don't race with the readers since we have acquired the reader
	 * lock. We also don't race with writers after disabling recording.
	 * This makes it easy to figure out the first and the last page to be
	 * removed from the list. We unlink all the pages in between including
	 * the first and last pages. This is done in a busy loop so that we
	 * lose the least number of traces.
	 * The pages are freed after we restart recording and unlock readers.
	 */
	tail_page = &cpu_buffer->tail_page->list;

	/*
	 * tail page might be on reader page, we remove the next page
	 * from the ring buffer
	 */
	if (cpu_buffer->tail_page == cpu_buffer->reader_page)
		tail_page = rb_list_head(tail_page->next);
	to_remove = tail_page;

	/* start of pages to remove */
	first_page = list_entry(rb_list_head(to_remove->next),
				struct buffer_page, list);

	for (nr_removed = 0; nr_removed < nr_pages; nr_removed++) {
		to_remove = rb_list_head(to_remove)->next;
		head_bit |= (unsigned long)to_remove & RB_PAGE_HEAD;
	}

	next_page = rb_list_head(to_remove)->next;

	/*
	 * Now we remove all pages between tail_page and next_page.
	 * Make sure that we have head_bit value preserved for the
	 * next page
	 */
	tail_page->next = (struct list_head *)((unsigned long)next_page |
						head_bit);
	next_page = rb_list_head(next_page);
	next_page->prev = tail_page;

	/* make sure pages points to a valid page in the ring buffer */
	cpu_buffer->pages = next_page;

	/* update head page */
	if (head_bit)
		cpu_buffer->head_page = list_entry(next_page,
						struct buffer_page, list);

	/*
	 * change read pointer to make sure any read iterators reset
	 * themselves
	 */
	cpu_buffer->read = 0;

	/* pages are removed, resume tracing and then free the pages */
	atomic_dec(&cpu_buffer->record_disabled);
	raw_spin_unlock_irq(&cpu_buffer->reader_lock);

	RB_WARN_ON(cpu_buffer, list_empty(cpu_buffer->pages));

	/* last buffer page to remove */
	last_page = list_entry(rb_list_head(to_remove), struct buffer_page,
				list);
	tmp_iter_page = first_page;

	do {
		to_remove_page = tmp_iter_page;
		rb_inc_page(cpu_buffer, &tmp_iter_page);

		/* update the counters */
		page_entries = rb_page_entries(to_remove_page);
		if (page_entries) {
			/*
			 * If something was added to this page, it was full
			 * since it is not the tail page. So we deduct the
			 * bytes consumed in ring buffer from here.
			 * Increment overrun to account for the lost events.
			 */
			local_add_unchecked(page_entries, &cpu_buffer->overrun);
			local_sub(BUF_PAGE_SIZE, &cpu_buffer->entries_bytes);
		}

		/*
		 * We have already removed references to this list item, just
		 * free up the buffer_page and its page
		 */
		free_buffer_page(to_remove_page);
		nr_removed--;

	} while (to_remove_page != last_page);

	RB_WARN_ON(cpu_buffer, nr_removed);

	return nr_removed == 0;
}

static int
rb_insert_pages(struct ring_buffer_per_cpu *cpu_buffer)
{
	struct list_head *pages = &cpu_buffer->new_pages;
	int retries, success;

	raw_spin_lock_irq(&cpu_buffer->reader_lock);
	/*
	 * We are holding the reader lock, so the reader page won't be swapped
	 * in the ring buffer. Now we are racing with the writer trying to
	 * move head page and the tail page.
	 * We are going to adapt the reader page update process where:
	 * 1. We first splice the start and end of list of new pages between
	 *    the head page and its previous page.
	 * 2. We cmpxchg the prev_page->next to point from head page to the
	 *    start of new pages list.
	 * 3. Finally, we update the head->prev to the end of new list.
	 *
	 * We will try this process 10 times, to make sure that we don't keep
	 * spinning.
	 */
	retries = 10;
	success = 0;
	while (retries--) {
		struct list_head *head_page, *prev_page, *r;
		struct list_head *last_page, *first_page;
		struct list_head *head_page_with_bit;

		head_page = &rb_set_head_page(cpu_buffer)->list;
		if (!head_page)
			break;
		prev_page = head_page->prev;

		first_page = pages->next;
		last_page  = pages->prev;

		head_page_with_bit = (struct list_head *)
				     ((unsigned long)head_page | RB_PAGE_HEAD);

		last_page->next = head_page_with_bit;
		first_page->prev = prev_page;

		r = cmpxchg(&prev_page->next, head_page_with_bit, first_page);

		if (r == head_page_with_bit) {
			/*
			 * yay, we replaced the page pointer to our new list,
			 * now, we just have to update to head page's prev
			 * pointer to point to end of list
			 */
			head_page->prev = last_page;
			success = 1;
			break;
		}
	}

	if (success)
		INIT_LIST_HEAD(pages);
	/*
	 * If we weren't successful in adding in new pages, warn and stop
	 * tracing
	 */
	RB_WARN_ON(cpu_buffer, !success);
	raw_spin_unlock_irq(&cpu_buffer->reader_lock);

	/* free pages if they weren't inserted */
	if (!success) {
		struct buffer_page *bpage, *tmp;
		list_for_each_entry_safe(bpage, tmp, &cpu_buffer->new_pages,
					 list) {
			list_del_init(&bpage->list);
			free_buffer_page(bpage);
		}
	}
	return success;
}

static void rb_update_pages(struct ring_buffer_per_cpu *cpu_buffer)
{
	int success;

	if (cpu_buffer->nr_pages_to_update > 0)
		success = rb_insert_pages(cpu_buffer);
	else
		success = rb_remove_pages(cpu_buffer,
					-cpu_buffer->nr_pages_to_update);

	if (success)
		cpu_buffer->nr_pages += cpu_buffer->nr_pages_to_update;
}

static void update_pages_handler(struct work_struct *work)
{
	struct ring_buffer_per_cpu *cpu_buffer = container_of(work,
			struct ring_buffer_per_cpu, update_pages_work);
	rb_update_pages(cpu_buffer);
	complete(&cpu_buffer->update_done);
}

/**
 * ring_buffer_resize - resize the ring buffer
 * @buffer: the buffer to resize.
 * @size: the new size.
 * @cpu_id: the cpu buffer to resize
 *
 * Minimum size is 2 * BUF_PAGE_SIZE.
 *
 * Returns 0 on success and < 0 on failure.
 */
int ring_buffer_resize(struct ring_buffer *buffer, unsigned long size,
			int cpu_id)
{
	struct ring_buffer_per_cpu *cpu_buffer;
	unsigned nr_pages;
	int cpu, err = 0;

	/*
	 * Always succeed at resizing a non-existent buffer:
	 */
	if (!buffer)
		return size;

	/* Make sure the requested buffer exists */
	if (cpu_id != RING_BUFFER_ALL_CPUS &&
	    !cpumask_test_cpu(cpu_id, buffer->cpumask))
		return size;

	size = DIV_ROUND_UP(size, BUF_PAGE_SIZE);
	size *= BUF_PAGE_SIZE;

	/* we need a minimum of two pages */
	if (size < BUF_PAGE_SIZE * 2)
		size = BUF_PAGE_SIZE * 2;

	nr_pages = DIV_ROUND_UP(size, BUF_PAGE_SIZE);

	/*
	 * Don't succeed if resizing is disabled, as a reader might be
	 * manipulating the ring buffer and is expecting a sane state while
	 * this is true.
	 */
	if (atomic_read(&buffer->resize_disabled))
		return -EBUSY;

	/* prevent another thread from changing buffer sizes */
	mutex_lock(&buffer->mutex);

	if (cpu_id == RING_BUFFER_ALL_CPUS) {
		/* calculate the pages to update */
		for_each_buffer_cpu(buffer, cpu) {
			cpu_buffer = buffer->buffers[cpu];

			cpu_buffer->nr_pages_to_update = nr_pages -
							cpu_buffer->nr_pages;
			/*
			 * nothing more to do for removing pages or no update
			 */
			if (cpu_buffer->nr_pages_to_update <= 0)
				continue;
			/*
			 * to add pages, make sure all new pages can be
			 * allocated without receiving ENOMEM
			 */
			INIT_LIST_HEAD(&cpu_buffer->new_pages);
			if (__rb_allocate_pages(cpu_buffer->nr_pages_to_update,
						&cpu_buffer->new_pages, cpu)) {
				/* not enough memory for new pages */
				err = -ENOMEM;
				goto out_err;
			}
		}

		get_online_cpus();
		/*
		 * Fire off all the required work handlers
		 * We can't schedule on offline CPUs, but it's not necessary
		 * since we can change their buffer sizes without any race.
		 */
		for_each_buffer_cpu(buffer, cpu) {
			cpu_buffer = buffer->buffers[cpu];
			if (!cpu_buffer->nr_pages_to_update)
				continue;

			/* The update must run on the CPU that is being updated. */
			preempt_disable();
			if (cpu == smp_processor_id() || !cpu_online(cpu)) {
				rb_update_pages(cpu_buffer);
				cpu_buffer->nr_pages_to_update = 0;
			} else {
				/*
				 * Can not disable preemption for schedule_work_on()
				 * on PREEMPT_RT.
				 */
				preempt_enable();
				schedule_work_on(cpu,
						&cpu_buffer->update_pages_work);
				preempt_disable();
			}
			preempt_enable();
		}

		/* wait for all the updates to complete */
		for_each_buffer_cpu(buffer, cpu) {
			cpu_buffer = buffer->buffers[cpu];
			if (!cpu_buffer->nr_pages_to_update)
				continue;

			if (cpu_online(cpu))
				wait_for_completion(&cpu_buffer->update_done);
			cpu_buffer->nr_pages_to_update = 0;
		}

		put_online_cpus();
	} else {
		/* Make sure this CPU has been intitialized */
		if (!cpumask_test_cpu(cpu_id, buffer->cpumask))
			goto out;

		cpu_buffer = buffer->buffers[cpu_id];

		if (nr_pages == cpu_buffer->nr_pages)
			goto out;

		cpu_buffer->nr_pages_to_update = nr_pages -
						cpu_buffer->nr_pages;

		INIT_LIST_HEAD(&cpu_buffer->new_pages);
		if (cpu_buffer->nr_pages_to_update > 0 &&
			__rb_allocate_pages(cpu_buffer->nr_pages_to_update,
					    &cpu_buffer->new_pages, cpu_id)) {
			err = -ENOMEM;
			goto out_err;
		}

		get_online_cpus();

		preempt_disable();
		/* The update must run on the CPU that is being updated. */
		if (cpu_id == smp_processor_id() || !cpu_online(cpu_id))
			rb_update_pages(cpu_buffer);
		else {
			/*
			 * Can not disable preemption for schedule_work_on()
			 * on PREEMPT_RT.
			 */
			preempt_enable();
			schedule_work_on(cpu_id,
					 &cpu_buffer->update_pages_work);
			wait_for_completion(&cpu_buffer->update_done);
			preempt_disable();
		}
		preempt_enable();

		cpu_buffer->nr_pages_to_update = 0;
		put_online_cpus();
	}

 out:
	/*
	 * The ring buffer resize can happen with the ring buffer
	 * enabled, so that the update disturbs the tracing as little
	 * as possible. But if the buffer is disabled, we do not need
	 * to worry about that, and we can take the time to verify
	 * that the buffer is not corrupt.
	 */
	if (atomic_read(&buffer->record_disabled)) {
		atomic_inc(&buffer->record_disabled);
		/*
		 * Even though the buffer was disabled, we must make sure
		 * that it is truly disabled before calling rb_check_pages.
		 * There could have been a race between checking
		 * record_disable and incrementing it.
		 */
		synchronize_sched();
		for_each_buffer_cpu(buffer, cpu) {
			cpu_buffer = buffer->buffers[cpu];
			rb_check_pages(cpu_buffer);
		}
		atomic_dec(&buffer->record_disabled);
	}

	mutex_unlock(&buffer->mutex);
	return size;

 out_err:
	for_each_buffer_cpu(buffer, cpu) {
		struct buffer_page *bpage, *tmp;

		cpu_buffer = buffer->buffers[cpu];
		cpu_buffer->nr_pages_to_update = 0;

		if (list_empty(&cpu_buffer->new_pages))
			continue;

		list_for_each_entry_safe(bpage, tmp, &cpu_buffer->new_pages,
					list) {
			list_del_init(&bpage->list);
			free_buffer_page(bpage);
		}
	}
	mutex_unlock(&buffer->mutex);
	return err;
}
EXPORT_SYMBOL_GPL(ring_buffer_resize);

void ring_buffer_change_overwrite(struct ring_buffer *buffer, int val)
{
	mutex_lock(&buffer->mutex);
	if (val)
		buffer->flags |= RB_FL_OVERWRITE;
	else
		buffer->flags &= ~RB_FL_OVERWRITE;
	mutex_unlock(&buffer->mutex);
}
EXPORT_SYMBOL_GPL(ring_buffer_change_overwrite);

static inline void *
__rb_data_page_index(struct buffer_data_page *bpage, unsigned index)
{
	return bpage->data + index;
}

static inline void *__rb_page_index(struct buffer_page *bpage, unsigned index)
{
	return bpage->page->data + index;
}

static inline struct ring_buffer_event *
rb_reader_event(struct ring_buffer_per_cpu *cpu_buffer)
{
	return __rb_page_index(cpu_buffer->reader_page,
			       cpu_buffer->reader_page->read);
}

static inline struct ring_buffer_event *
rb_iter_head_event(struct ring_buffer_iter *iter)
{
	return __rb_page_index(iter->head_page, iter->head);
}

<<<<<<< HEAD
static inline unsigned long rb_page_write(struct buffer_page *bpage)
{
	return local_read_unchecked(&bpage->write) & RB_WRITE_MASK;
}

=======
>>>>>>> c3ade0e0
static inline unsigned rb_page_commit(struct buffer_page *bpage)
{
	return local_read(&bpage->page->commit);
}

<<<<<<< HEAD
static inline unsigned long rb_page_entries(struct buffer_page *bpage)
{
	return local_read_unchecked(&bpage->entries) & RB_WRITE_MASK;
}

=======
>>>>>>> c3ade0e0
/* Size is determined by what has been committed */
static inline unsigned rb_page_size(struct buffer_page *bpage)
{
	return rb_page_commit(bpage);
}

static inline unsigned
rb_commit_index(struct ring_buffer_per_cpu *cpu_buffer)
{
	return rb_page_commit(cpu_buffer->commit_page);
}

static inline unsigned
rb_event_index(struct ring_buffer_event *event)
{
	unsigned long addr = (unsigned long)event;

	return (addr & ~PAGE_MASK) - BUF_PAGE_HDR_SIZE;
}

static inline int
rb_event_is_commit(struct ring_buffer_per_cpu *cpu_buffer,
		   struct ring_buffer_event *event)
{
	unsigned long addr = (unsigned long)event;
	unsigned long index;

	index = rb_event_index(event);
	addr &= PAGE_MASK;

	return cpu_buffer->commit_page->page == (void *)addr &&
		rb_commit_index(cpu_buffer) == index;
}

static void
rb_set_commit_to_write(struct ring_buffer_per_cpu *cpu_buffer)
{
	unsigned long max_count;

	/*
	 * We only race with interrupts and NMIs on this CPU.
	 * If we own the commit event, then we can commit
	 * all others that interrupted us, since the interruptions
	 * are in stack format (they finish before they come
	 * back to us). This allows us to do a simple loop to
	 * assign the commit to the tail.
	 */
 again:
	max_count = cpu_buffer->nr_pages * 100;

	while (cpu_buffer->commit_page != cpu_buffer->tail_page) {
		if (RB_WARN_ON(cpu_buffer, !(--max_count)))
			return;
		if (RB_WARN_ON(cpu_buffer,
			       rb_is_reader_page(cpu_buffer->tail_page)))
			return;
		local_set(&cpu_buffer->commit_page->page->commit,
			  rb_page_write(cpu_buffer->commit_page));
		rb_inc_page(cpu_buffer, &cpu_buffer->commit_page);
		cpu_buffer->write_stamp =
			cpu_buffer->commit_page->page->time_stamp;
		/* add barrier to keep gcc from optimizing too much */
		barrier();
	}
	while (rb_commit_index(cpu_buffer) !=
	       rb_page_write(cpu_buffer->commit_page)) {

		local_set(&cpu_buffer->commit_page->page->commit,
			  rb_page_write(cpu_buffer->commit_page));
		RB_WARN_ON(cpu_buffer,
			   local_read(&cpu_buffer->commit_page->page->commit) &
			   ~RB_WRITE_MASK);
		barrier();
	}

	/* again, keep gcc from optimizing */
	barrier();

	/*
	 * If an interrupt came in just after the first while loop
	 * and pushed the tail page forward, we will be left with
	 * a dangling commit that will never go forward.
	 */
	if (unlikely(cpu_buffer->commit_page != cpu_buffer->tail_page))
		goto again;
}

static void rb_reset_reader_page(struct ring_buffer_per_cpu *cpu_buffer)
{
	cpu_buffer->read_stamp = cpu_buffer->reader_page->page->time_stamp;
	cpu_buffer->reader_page->read = 0;
}

static void rb_inc_iter(struct ring_buffer_iter *iter)
{
	struct ring_buffer_per_cpu *cpu_buffer = iter->cpu_buffer;

	/*
	 * The iterator could be on the reader page (it starts there).
	 * But the head could have moved, since the reader was
	 * found. Check for this case and assign the iterator
	 * to the head page instead of next.
	 */
	if (iter->head_page == cpu_buffer->reader_page)
		iter->head_page = rb_set_head_page(cpu_buffer);
	else
		rb_inc_page(cpu_buffer, &iter->head_page);

	iter->read_stamp = iter->head_page->page->time_stamp;
	iter->head = 0;
}

/* Slow path, do not inline */
static noinline struct ring_buffer_event *
rb_add_time_stamp(struct ring_buffer_event *event, u64 delta)
{
	event->type_len = RINGBUF_TYPE_TIME_EXTEND;

	/* Not the first event on the page? */
	if (rb_event_index(event)) {
		event->time_delta = delta & TS_MASK;
		event->array[0] = delta >> TS_SHIFT;
	} else {
		/* nope, just zero it */
		event->time_delta = 0;
		event->array[0] = 0;
	}

	return skip_time_extend(event);
}

/**
 * rb_update_event - update event type and data
 * @event: the even to update
 * @type: the type of event
 * @length: the size of the event field in the ring buffer
 *
 * Update the type and data fields of the event. The length
 * is the actual size that is written to the ring buffer,
 * and with this, we can determine what to place into the
 * data field.
 */
static void
rb_update_event(struct ring_buffer_per_cpu *cpu_buffer,
		struct ring_buffer_event *event, unsigned length,
		int add_timestamp, u64 delta)
{
	/* Only a commit updates the timestamp */
	if (unlikely(!rb_event_is_commit(cpu_buffer, event)))
		delta = 0;

	/*
	 * If we need to add a timestamp, then we
	 * add it to the start of the resevered space.
	 */
	if (unlikely(add_timestamp)) {
		event = rb_add_time_stamp(event, delta);
		length -= RB_LEN_TIME_EXTEND;
		delta = 0;
	}

	event->time_delta = delta;
	length -= RB_EVNT_HDR_SIZE;
	if (length > RB_MAX_SMALL_DATA || RB_FORCE_8BYTE_ALIGNMENT) {
		event->type_len = 0;
		event->array[0] = length;
	} else
		event->type_len = DIV_ROUND_UP(length, RB_ALIGNMENT);
}

/*
 * rb_handle_head_page - writer hit the head page
 *
 * Returns: +1 to retry page
 *           0 to continue
 *          -1 on error
 */
static int
rb_handle_head_page(struct ring_buffer_per_cpu *cpu_buffer,
		    struct buffer_page *tail_page,
		    struct buffer_page *next_page)
{
	struct buffer_page *new_head;
	int entries;
	int type;
	int ret;

	entries = rb_page_entries(next_page);

	/*
	 * The hard part is here. We need to move the head
	 * forward, and protect against both readers on
	 * other CPUs and writers coming in via interrupts.
	 */
	type = rb_head_page_set_update(cpu_buffer, next_page, tail_page,
				       RB_PAGE_HEAD);

	/*
	 * type can be one of four:
	 *  NORMAL - an interrupt already moved it for us
	 *  HEAD   - we are the first to get here.
	 *  UPDATE - we are the interrupt interrupting
	 *           a current move.
	 *  MOVED  - a reader on another CPU moved the next
	 *           pointer to its reader page. Give up
	 *           and try again.
	 */

	switch (type) {
	case RB_PAGE_HEAD:
		/*
		 * We changed the head to UPDATE, thus
		 * it is our responsibility to update
		 * the counters.
		 */
		local_add_unchecked(entries, &cpu_buffer->overrun);
		local_sub(BUF_PAGE_SIZE, &cpu_buffer->entries_bytes);

		/*
		 * The entries will be zeroed out when we move the
		 * tail page.
		 */

		/* still more to do */
		break;

	case RB_PAGE_UPDATE:
		/*
		 * This is an interrupt that interrupt the
		 * previous update. Still more to do.
		 */
		break;
	case RB_PAGE_NORMAL:
		/*
		 * An interrupt came in before the update
		 * and processed this for us.
		 * Nothing left to do.
		 */
		return 1;
	case RB_PAGE_MOVED:
		/*
		 * The reader is on another CPU and just did
		 * a swap with our next_page.
		 * Try again.
		 */
		return 1;
	default:
		RB_WARN_ON(cpu_buffer, 1); /* WTF??? */
		return -1;
	}

	/*
	 * Now that we are here, the old head pointer is
	 * set to UPDATE. This will keep the reader from
	 * swapping the head page with the reader page.
	 * The reader (on another CPU) will spin till
	 * we are finished.
	 *
	 * We just need to protect against interrupts
	 * doing the job. We will set the next pointer
	 * to HEAD. After that, we set the old pointer
	 * to NORMAL, but only if it was HEAD before.
	 * otherwise we are an interrupt, and only
	 * want the outer most commit to reset it.
	 */
	new_head = next_page;
	rb_inc_page(cpu_buffer, &new_head);

	ret = rb_head_page_set_head(cpu_buffer, new_head, next_page,
				    RB_PAGE_NORMAL);

	/*
	 * Valid returns are:
	 *  HEAD   - an interrupt came in and already set it.
	 *  NORMAL - One of two things:
	 *            1) We really set it.
	 *            2) A bunch of interrupts came in and moved
	 *               the page forward again.
	 */
	switch (ret) {
	case RB_PAGE_HEAD:
	case RB_PAGE_NORMAL:
		/* OK */
		break;
	default:
		RB_WARN_ON(cpu_buffer, 1);
		return -1;
	}

	/*
	 * It is possible that an interrupt came in,
	 * set the head up, then more interrupts came in
	 * and moved it again. When we get back here,
	 * the page would have been set to NORMAL but we
	 * just set it back to HEAD.
	 *
	 * How do you detect this? Well, if that happened
	 * the tail page would have moved.
	 */
	if (ret == RB_PAGE_NORMAL) {
		/*
		 * If the tail had moved passed next, then we need
		 * to reset the pointer.
		 */
		if (cpu_buffer->tail_page != tail_page &&
		    cpu_buffer->tail_page != next_page)
			rb_head_page_set_normal(cpu_buffer, new_head,
						next_page,
						RB_PAGE_HEAD);
	}

	/*
	 * If this was the outer most commit (the one that
	 * changed the original pointer from HEAD to UPDATE),
	 * then it is up to us to reset it to NORMAL.
	 */
	if (type == RB_PAGE_HEAD) {
		ret = rb_head_page_set_normal(cpu_buffer, next_page,
					      tail_page,
					      RB_PAGE_UPDATE);
		if (RB_WARN_ON(cpu_buffer,
			       ret != RB_PAGE_UPDATE))
			return -1;
	}

	return 0;
}

static unsigned rb_calculate_event_length(unsigned length)
{
	struct ring_buffer_event event; /* Used only for sizeof array */

	/* zero length can cause confusions */
	if (!length)
		length = 1;

	if (length > RB_MAX_SMALL_DATA || RB_FORCE_8BYTE_ALIGNMENT)
		length += sizeof(event.array[0]);

	length += RB_EVNT_HDR_SIZE;
	length = ALIGN(length, RB_ARCH_ALIGNMENT);

	return length;
}

static inline void
rb_reset_tail(struct ring_buffer_per_cpu *cpu_buffer,
	      struct buffer_page *tail_page,
	      unsigned long tail, unsigned long length)
{
	struct ring_buffer_event *event;

	/*
	 * Only the event that crossed the page boundary
	 * must fill the old tail_page with padding.
	 */
	if (tail >= BUF_PAGE_SIZE) {
		/*
		 * If the page was filled, then we still need
		 * to update the real_end. Reset it to zero
		 * and the reader will ignore it.
		 */
		if (tail == BUF_PAGE_SIZE)
			tail_page->real_end = 0;

		local_sub_unchecked(length, &tail_page->write);
		return;
	}

	event = __rb_page_index(tail_page, tail);
	kmemcheck_annotate_bitfield(event, bitfield);

	/* account for padding bytes */
	local_add(BUF_PAGE_SIZE - tail, &cpu_buffer->entries_bytes);

	/*
	 * Save the original length to the meta data.
	 * This will be used by the reader to add lost event
	 * counter.
	 */
	tail_page->real_end = tail;

	/*
	 * If this event is bigger than the minimum size, then
	 * we need to be careful that we don't subtract the
	 * write counter enough to allow another writer to slip
	 * in on this page.
	 * We put in a discarded commit instead, to make sure
	 * that this space is not used again.
	 *
	 * If we are less than the minimum size, we don't need to
	 * worry about it.
	 */
	if (tail > (BUF_PAGE_SIZE - RB_EVNT_MIN_SIZE)) {
		/* No room for any events */

		/* Mark the rest of the page with padding */
		rb_event_set_padding(event);

		/* Set the write back to the previous setting */
		local_sub_unchecked(length, &tail_page->write);
		return;
	}

	/* Put in a discarded event */
	event->array[0] = (BUF_PAGE_SIZE - tail) - RB_EVNT_HDR_SIZE;
	event->type_len = RINGBUF_TYPE_PADDING;
	/* time delta must be non zero */
	event->time_delta = 1;

	/* Set write to end of buffer */
	length = (tail + length) - BUF_PAGE_SIZE;
	local_sub_unchecked(length, &tail_page->write);
}

/*
 * This is the slow path, force gcc not to inline it.
 */
static noinline struct ring_buffer_event *
rb_move_tail(struct ring_buffer_per_cpu *cpu_buffer,
	     unsigned long length, unsigned long tail,
	     struct buffer_page *tail_page, u64 ts)
{
	struct buffer_page *commit_page = cpu_buffer->commit_page;
	struct ring_buffer *buffer = cpu_buffer->buffer;
	struct buffer_page *next_page;
	int ret;

	next_page = tail_page;

	rb_inc_page(cpu_buffer, &next_page);

	/*
	 * If for some reason, we had an interrupt storm that made
	 * it all the way around the buffer, bail, and warn
	 * about it.
	 */
	if (unlikely(next_page == commit_page)) {
		local_inc_unchecked(&cpu_buffer->commit_overrun);
		goto out_reset;
	}

	/*
	 * This is where the fun begins!
	 *
	 * We are fighting against races between a reader that
	 * could be on another CPU trying to swap its reader
	 * page with the buffer head.
	 *
	 * We are also fighting against interrupts coming in and
	 * moving the head or tail on us as well.
	 *
	 * If the next page is the head page then we have filled
	 * the buffer, unless the commit page is still on the
	 * reader page.
	 */
	if (rb_is_head_page(cpu_buffer, next_page, &tail_page->list)) {

		/*
		 * If the commit is not on the reader page, then
		 * move the header page.
		 */
		if (!rb_is_reader_page(cpu_buffer->commit_page)) {
			/*
			 * If we are not in overwrite mode,
			 * this is easy, just stop here.
			 */
			if (!(buffer->flags & RB_FL_OVERWRITE)) {
				local_inc(&cpu_buffer->dropped_events);
				goto out_reset;
			}

			ret = rb_handle_head_page(cpu_buffer,
						  tail_page,
						  next_page);
			if (ret < 0)
				goto out_reset;
			if (ret)
				goto out_again;
		} else {
			/*
			 * We need to be careful here too. The
			 * commit page could still be on the reader
			 * page. We could have a small buffer, and
			 * have filled up the buffer with events
			 * from interrupts and such, and wrapped.
			 *
			 * Note, if the tail page is also the on the
			 * reader_page, we let it move out.
			 */
			if (unlikely((cpu_buffer->commit_page !=
				      cpu_buffer->tail_page) &&
				     (cpu_buffer->commit_page ==
				      cpu_buffer->reader_page))) {
				local_inc_unchecked(&cpu_buffer->commit_overrun);
				goto out_reset;
			}
		}
	}

	ret = rb_tail_page_update(cpu_buffer, tail_page, next_page);
	if (ret) {
		/*
		 * Nested commits always have zero deltas, so
		 * just reread the time stamp
		 */
		ts = rb_time_stamp(buffer);
		next_page->page->time_stamp = ts;
	}

 out_again:

	rb_reset_tail(cpu_buffer, tail_page, tail, length);

	/* fail and let the caller try again */
	return ERR_PTR(-EAGAIN);

 out_reset:
	/* reset write */
	rb_reset_tail(cpu_buffer, tail_page, tail, length);

	return NULL;
}

static struct ring_buffer_event *
__rb_reserve_next(struct ring_buffer_per_cpu *cpu_buffer,
		  unsigned long length, u64 ts,
		  u64 delta, int add_timestamp)
{
	struct buffer_page *tail_page;
	struct ring_buffer_event *event;
	unsigned long tail, write;

	/*
	 * If the time delta since the last event is too big to
	 * hold in the time field of the event, then we append a
	 * TIME EXTEND event ahead of the data event.
	 */
	if (unlikely(add_timestamp))
		length += RB_LEN_TIME_EXTEND;

	tail_page = cpu_buffer->tail_page;
	write = local_add_return_unchecked(length, &tail_page->write);

	/* set write to only the index of the write */
	write &= RB_WRITE_MASK;
	tail = write - length;

	/*
	 * If this is the first commit on the page, then it has the same
	 * timestamp as the page itself.
	 */
	if (!tail)
		delta = 0;

	/* See if we shot pass the end of this buffer page */
	if (unlikely(write > BUF_PAGE_SIZE))
		return rb_move_tail(cpu_buffer, length, tail,
				    tail_page, ts);

	/* We reserved something on the buffer */

	event = __rb_page_index(tail_page, tail);
	kmemcheck_annotate_bitfield(event, bitfield);
	rb_update_event(cpu_buffer, event, length, add_timestamp, delta);

	local_inc_unchecked(&tail_page->entries);

	/*
	 * If this is the first commit on the page, then update
	 * its timestamp.
	 */
	if (!tail)
		tail_page->page->time_stamp = ts;

	/* account for these added bytes */
	local_add(length, &cpu_buffer->entries_bytes);

	return event;
}

static inline int
rb_try_to_discard(struct ring_buffer_per_cpu *cpu_buffer,
		  struct ring_buffer_event *event)
{
	unsigned long new_index, old_index;
	struct buffer_page *bpage;
	unsigned long index;
	unsigned long addr;

	new_index = rb_event_index(event);
	old_index = new_index + rb_event_ts_length(event);
	addr = (unsigned long)event;
	addr &= PAGE_MASK;

	bpage = cpu_buffer->tail_page;

	if (bpage->page == (void *)addr && rb_page_write(bpage) == old_index) {
		unsigned long write_mask =
			local_read_unchecked(&bpage->write) & ~RB_WRITE_MASK;
		unsigned long event_length = rb_event_length(event);
		/*
		 * This is on the tail page. It is possible that
		 * a write could come in and move the tail page
		 * and write to the next page. That is fine
		 * because we just shorten what is on this page.
		 */
		old_index += write_mask;
		new_index += write_mask;
		index = local_cmpxchg_unchecked(&bpage->write, old_index, new_index);
		if (index == old_index) {
			/* update counters */
			local_sub(event_length, &cpu_buffer->entries_bytes);
			return 1;
		}
	}

	/* could not discard */
	return 0;
}

static void rb_start_commit(struct ring_buffer_per_cpu *cpu_buffer)
{
	local_inc(&cpu_buffer->committing);
	local_inc(&cpu_buffer->commits);
}

static inline void rb_end_commit(struct ring_buffer_per_cpu *cpu_buffer)
{
	unsigned long commits;

	if (RB_WARN_ON(cpu_buffer,
		       !local_read(&cpu_buffer->committing)))
		return;

 again:
	commits = local_read(&cpu_buffer->commits);
	/* synchronize with interrupts */
	barrier();
	if (local_read(&cpu_buffer->committing) == 1)
		rb_set_commit_to_write(cpu_buffer);

	local_dec(&cpu_buffer->committing);

	/* synchronize with interrupts */
	barrier();

	/*
	 * Need to account for interrupts coming in between the
	 * updating of the commit page and the clearing of the
	 * committing counter.
	 */
	if (unlikely(local_read(&cpu_buffer->commits) != commits) &&
	    !local_read(&cpu_buffer->committing)) {
		local_inc(&cpu_buffer->committing);
		goto again;
	}
}

static struct ring_buffer_event *
rb_reserve_next_event(struct ring_buffer *buffer,
		      struct ring_buffer_per_cpu *cpu_buffer,
		      unsigned long length)
{
	struct ring_buffer_event *event;
	u64 ts, delta;
	int nr_loops = 0;
	int add_timestamp;
	u64 diff;

	rb_start_commit(cpu_buffer);

#ifdef CONFIG_RING_BUFFER_ALLOW_SWAP
	/*
	 * Due to the ability to swap a cpu buffer from a buffer
	 * it is possible it was swapped before we committed.
	 * (committing stops a swap). We check for it here and
	 * if it happened, we have to fail the write.
	 */
	barrier();
	if (unlikely(ACCESS_ONCE(cpu_buffer->buffer) != buffer)) {
		local_dec(&cpu_buffer->committing);
		local_dec(&cpu_buffer->commits);
		return NULL;
	}
#endif

	length = rb_calculate_event_length(length);
 again:
	add_timestamp = 0;
	delta = 0;

	/*
	 * We allow for interrupts to reenter here and do a trace.
	 * If one does, it will cause this original code to loop
	 * back here. Even with heavy interrupts happening, this
	 * should only happen a few times in a row. If this happens
	 * 1000 times in a row, there must be either an interrupt
	 * storm or we have something buggy.
	 * Bail!
	 */
	if (RB_WARN_ON(cpu_buffer, ++nr_loops > 1000))
		goto out_fail;

	ts = rb_time_stamp(cpu_buffer->buffer);
	diff = ts - cpu_buffer->write_stamp;

	/* make sure this diff is calculated here */
	barrier();

	/* Did the write stamp get updated already? */
	if (likely(ts >= cpu_buffer->write_stamp)) {
		delta = diff;
		if (unlikely(test_time_stamp(delta))) {
			int local_clock_stable = 1;
#ifdef CONFIG_HAVE_UNSTABLE_SCHED_CLOCK
			local_clock_stable = sched_clock_stable();
#endif
			WARN_ONCE(delta > (1ULL << 59),
				  KERN_WARNING "Delta way too big! %llu ts=%llu write stamp = %llu\n%s",
				  (unsigned long long)delta,
				  (unsigned long long)ts,
				  (unsigned long long)cpu_buffer->write_stamp,
				  local_clock_stable ? "" :
				  "If you just came from a suspend/resume,\n"
				  "please switch to the trace global clock:\n"
				  "  echo global > /sys/kernel/debug/tracing/trace_clock\n");
			add_timestamp = 1;
		}
	}

	event = __rb_reserve_next(cpu_buffer, length, ts,
				  delta, add_timestamp);
	if (unlikely(PTR_ERR(event) == -EAGAIN))
		goto again;

	if (!event)
		goto out_fail;

	return event;

 out_fail:
	rb_end_commit(cpu_buffer);
	return NULL;
}

#ifdef CONFIG_TRACING

/*
 * The lock and unlock are done within a preempt disable section.
 * The current_context per_cpu variable can only be modified
 * by the current task between lock and unlock. But it can
 * be modified more than once via an interrupt. To pass this
 * information from the lock to the unlock without having to
 * access the 'in_interrupt()' functions again (which do show
 * a bit of overhead in something as critical as function tracing,
 * we use a bitmask trick.
 *
 *  bit 0 =  NMI context
 *  bit 1 =  IRQ context
 *  bit 2 =  SoftIRQ context
 *  bit 3 =  normal context.
 *
 * This works because this is the order of contexts that can
 * preempt other contexts. A SoftIRQ never preempts an IRQ
 * context.
 *
 * When the context is determined, the corresponding bit is
 * checked and set (if it was set, then a recursion of that context
 * happened).
 *
 * On unlock, we need to clear this bit. To do so, just subtract
 * 1 from the current_context and AND it to itself.
 *
 * (binary)
 *  101 - 1 = 100
 *  101 & 100 = 100 (clearing bit zero)
 *
 *  1010 - 1 = 1001
 *  1010 & 1001 = 1000 (clearing bit 1)
 *
 * The least significant bit can be cleared this way, and it
 * just so happens that it is the same bit corresponding to
 * the current context.
 */
static DEFINE_PER_CPU(unsigned int, current_context);

static __always_inline int trace_recursive_lock(void)
{
	unsigned int val = this_cpu_read(current_context);
	int bit;

	if (in_interrupt()) {
		if (in_nmi())
			bit = 0;
		else if (in_irq())
			bit = 1;
		else
			bit = 2;
	} else
		bit = 3;

	if (unlikely(val & (1 << bit)))
		return 1;

	val |= (1 << bit);
	this_cpu_write(current_context, val);

	return 0;
}

static __always_inline void trace_recursive_unlock(void)
{
	unsigned int val = this_cpu_read(current_context);

	val--;
	val &= this_cpu_read(current_context);
	this_cpu_write(current_context, val);
}

#else

#define trace_recursive_lock()		(0)
#define trace_recursive_unlock()	do { } while (0)

#endif

/**
 * ring_buffer_lock_reserve - reserve a part of the buffer
 * @buffer: the ring buffer to reserve from
 * @length: the length of the data to reserve (excluding event header)
 *
 * Returns a reseverd event on the ring buffer to copy directly to.
 * The user of this interface will need to get the body to write into
 * and can use the ring_buffer_event_data() interface.
 *
 * The length is the length of the data needed, not the event length
 * which also includes the event header.
 *
 * Must be paired with ring_buffer_unlock_commit, unless NULL is returned.
 * If NULL is returned, then nothing has been allocated or locked.
 */
struct ring_buffer_event *
ring_buffer_lock_reserve(struct ring_buffer *buffer, unsigned long length)
{
	struct ring_buffer_per_cpu *cpu_buffer;
	struct ring_buffer_event *event;
	int cpu;

	if (ring_buffer_flags != RB_BUFFERS_ON)
		return NULL;

	/* If we are tracing schedule, we don't want to recurse */
	preempt_disable_notrace();

	if (atomic_read(&buffer->record_disabled))
		goto out_nocheck;

	if (trace_recursive_lock())
		goto out_nocheck;

	cpu = raw_smp_processor_id();

	if (!cpumask_test_cpu(cpu, buffer->cpumask))
		goto out;

	cpu_buffer = buffer->buffers[cpu];

	if (atomic_read(&cpu_buffer->record_disabled))
		goto out;

	if (length > BUF_MAX_DATA_SIZE)
		goto out;

	event = rb_reserve_next_event(buffer, cpu_buffer, length);
	if (!event)
		goto out;

	return event;

 out:
	trace_recursive_unlock();

 out_nocheck:
	preempt_enable_notrace();
	return NULL;
}
EXPORT_SYMBOL_GPL(ring_buffer_lock_reserve);

static void
rb_update_write_stamp(struct ring_buffer_per_cpu *cpu_buffer,
		      struct ring_buffer_event *event)
{
	u64 delta;

	/*
	 * The event first in the commit queue updates the
	 * time stamp.
	 */
	if (rb_event_is_commit(cpu_buffer, event)) {
		/*
		 * A commit event that is first on a page
		 * updates the write timestamp with the page stamp
		 */
		if (!rb_event_index(event))
			cpu_buffer->write_stamp =
				cpu_buffer->commit_page->page->time_stamp;
		else if (event->type_len == RINGBUF_TYPE_TIME_EXTEND) {
			delta = event->array[0];
			delta <<= TS_SHIFT;
			delta += event->time_delta;
			cpu_buffer->write_stamp += delta;
		} else
			cpu_buffer->write_stamp += event->time_delta;
	}
}

static void rb_commit(struct ring_buffer_per_cpu *cpu_buffer,
		      struct ring_buffer_event *event)
{
	local_inc(&cpu_buffer->entries);
	rb_update_write_stamp(cpu_buffer, event);
	rb_end_commit(cpu_buffer);
}

static __always_inline void
rb_wakeups(struct ring_buffer *buffer, struct ring_buffer_per_cpu *cpu_buffer)
{
	if (buffer->irq_work.waiters_pending) {
		buffer->irq_work.waiters_pending = false;
		/* irq_work_queue() supplies it's own memory barriers */
		irq_work_queue(&buffer->irq_work.work);
	}

	if (cpu_buffer->irq_work.waiters_pending) {
		cpu_buffer->irq_work.waiters_pending = false;
		/* irq_work_queue() supplies it's own memory barriers */
		irq_work_queue(&cpu_buffer->irq_work.work);
	}
}

/**
 * ring_buffer_unlock_commit - commit a reserved
 * @buffer: The buffer to commit to
 * @event: The event pointer to commit.
 *
 * This commits the data to the ring buffer, and releases any locks held.
 *
 * Must be paired with ring_buffer_lock_reserve.
 */
int ring_buffer_unlock_commit(struct ring_buffer *buffer,
			      struct ring_buffer_event *event)
{
	struct ring_buffer_per_cpu *cpu_buffer;
	int cpu = raw_smp_processor_id();

	cpu_buffer = buffer->buffers[cpu];

	rb_commit(cpu_buffer, event);

	rb_wakeups(buffer, cpu_buffer);

	trace_recursive_unlock();

	preempt_enable_notrace();

	return 0;
}
EXPORT_SYMBOL_GPL(ring_buffer_unlock_commit);

static inline void rb_event_discard(struct ring_buffer_event *event)
{
	if (event->type_len == RINGBUF_TYPE_TIME_EXTEND)
		event = skip_time_extend(event);

	/* array[0] holds the actual length for the discarded event */
	event->array[0] = rb_event_data_length(event) - RB_EVNT_HDR_SIZE;
	event->type_len = RINGBUF_TYPE_PADDING;
	/* time delta must be non zero */
	if (!event->time_delta)
		event->time_delta = 1;
}

/*
 * Decrement the entries to the page that an event is on.
 * The event does not even need to exist, only the pointer
 * to the page it is on. This may only be called before the commit
 * takes place.
 */
static inline void
rb_decrement_entry(struct ring_buffer_per_cpu *cpu_buffer,
		   struct ring_buffer_event *event)
{
	unsigned long addr = (unsigned long)event;
	struct buffer_page *bpage = cpu_buffer->commit_page;
	struct buffer_page *start;

	addr &= PAGE_MASK;

	/* Do the likely case first */
	if (likely(bpage->page == (void *)addr)) {
		local_dec_unchecked(&bpage->entries);
		return;
	}

	/*
	 * Because the commit page may be on the reader page we
	 * start with the next page and check the end loop there.
	 */
	rb_inc_page(cpu_buffer, &bpage);
	start = bpage;
	do {
		if (bpage->page == (void *)addr) {
			local_dec_unchecked(&bpage->entries);
			return;
		}
		rb_inc_page(cpu_buffer, &bpage);
	} while (bpage != start);

	/* commit not part of this buffer?? */
	RB_WARN_ON(cpu_buffer, 1);
}

/**
 * ring_buffer_commit_discard - discard an event that has not been committed
 * @buffer: the ring buffer
 * @event: non committed event to discard
 *
 * Sometimes an event that is in the ring buffer needs to be ignored.
 * This function lets the user discard an event in the ring buffer
 * and then that event will not be read later.
 *
 * This function only works if it is called before the the item has been
 * committed. It will try to free the event from the ring buffer
 * if another event has not been added behind it.
 *
 * If another event has been added behind it, it will set the event
 * up as discarded, and perform the commit.
 *
 * If this function is called, do not call ring_buffer_unlock_commit on
 * the event.
 */
void ring_buffer_discard_commit(struct ring_buffer *buffer,
				struct ring_buffer_event *event)
{
	struct ring_buffer_per_cpu *cpu_buffer;
	int cpu;

	/* The event is discarded regardless */
	rb_event_discard(event);

	cpu = smp_processor_id();
	cpu_buffer = buffer->buffers[cpu];

	/*
	 * This must only be called if the event has not been
	 * committed yet. Thus we can assume that preemption
	 * is still disabled.
	 */
	RB_WARN_ON(buffer, !local_read(&cpu_buffer->committing));

	rb_decrement_entry(cpu_buffer, event);
	if (rb_try_to_discard(cpu_buffer, event))
		goto out;

	/*
	 * The commit is still visible by the reader, so we
	 * must still update the timestamp.
	 */
	rb_update_write_stamp(cpu_buffer, event);
 out:
	rb_end_commit(cpu_buffer);

	trace_recursive_unlock();

	preempt_enable_notrace();

}
EXPORT_SYMBOL_GPL(ring_buffer_discard_commit);

/**
 * ring_buffer_write - write data to the buffer without reserving
 * @buffer: The ring buffer to write to.
 * @length: The length of the data being written (excluding the event header)
 * @data: The data to write to the buffer.
 *
 * This is like ring_buffer_lock_reserve and ring_buffer_unlock_commit as
 * one function. If you already have the data to write to the buffer, it
 * may be easier to simply call this function.
 *
 * Note, like ring_buffer_lock_reserve, the length is the length of the data
 * and not the length of the event which would hold the header.
 */
int ring_buffer_write(struct ring_buffer *buffer,
		      unsigned long length,
		      void *data)
{
	struct ring_buffer_per_cpu *cpu_buffer;
	struct ring_buffer_event *event;
	void *body;
	int ret = -EBUSY;
	int cpu;

	if (ring_buffer_flags != RB_BUFFERS_ON)
		return -EBUSY;

	preempt_disable_notrace();

	if (atomic_read(&buffer->record_disabled))
		goto out;

	cpu = raw_smp_processor_id();

	if (!cpumask_test_cpu(cpu, buffer->cpumask))
		goto out;

	cpu_buffer = buffer->buffers[cpu];

	if (atomic_read(&cpu_buffer->record_disabled))
		goto out;

	if (length > BUF_MAX_DATA_SIZE)
		goto out;

	event = rb_reserve_next_event(buffer, cpu_buffer, length);
	if (!event)
		goto out;

	body = rb_event_data(event);

	memcpy(body, data, length);

	rb_commit(cpu_buffer, event);

	rb_wakeups(buffer, cpu_buffer);

	ret = 0;
 out:
	preempt_enable_notrace();

	return ret;
}
EXPORT_SYMBOL_GPL(ring_buffer_write);

static int rb_per_cpu_empty(struct ring_buffer_per_cpu *cpu_buffer)
{
	struct buffer_page *reader = cpu_buffer->reader_page;
	struct buffer_page *head = rb_set_head_page(cpu_buffer);
	struct buffer_page *commit = cpu_buffer->commit_page;

	/* In case of error, head will be NULL */
	if (unlikely(!head))
		return 1;

	return reader->read == rb_page_commit(reader) &&
		(commit == reader ||
		 (commit == head &&
		  head->read == rb_page_commit(commit)));
}

/**
 * ring_buffer_record_disable - stop all writes into the buffer
 * @buffer: The ring buffer to stop writes to.
 *
 * This prevents all writes to the buffer. Any attempt to write
 * to the buffer after this will fail and return NULL.
 *
 * The caller should call synchronize_sched() after this.
 */
void ring_buffer_record_disable(struct ring_buffer *buffer)
{
	atomic_inc(&buffer->record_disabled);
}
EXPORT_SYMBOL_GPL(ring_buffer_record_disable);

/**
 * ring_buffer_record_enable - enable writes to the buffer
 * @buffer: The ring buffer to enable writes
 *
 * Note, multiple disables will need the same number of enables
 * to truly enable the writing (much like preempt_disable).
 */
void ring_buffer_record_enable(struct ring_buffer *buffer)
{
	atomic_dec(&buffer->record_disabled);
}
EXPORT_SYMBOL_GPL(ring_buffer_record_enable);

/**
 * ring_buffer_record_off - stop all writes into the buffer
 * @buffer: The ring buffer to stop writes to.
 *
 * This prevents all writes to the buffer. Any attempt to write
 * to the buffer after this will fail and return NULL.
 *
 * This is different than ring_buffer_record_disable() as
 * it works like an on/off switch, where as the disable() version
 * must be paired with a enable().
 */
void ring_buffer_record_off(struct ring_buffer *buffer)
{
	unsigned int rd;
	unsigned int new_rd;

	do {
		rd = atomic_read(&buffer->record_disabled);
		new_rd = rd | RB_BUFFER_OFF;
	} while (atomic_cmpxchg(&buffer->record_disabled, rd, new_rd) != rd);
}
EXPORT_SYMBOL_GPL(ring_buffer_record_off);

/**
 * ring_buffer_record_on - restart writes into the buffer
 * @buffer: The ring buffer to start writes to.
 *
 * This enables all writes to the buffer that was disabled by
 * ring_buffer_record_off().
 *
 * This is different than ring_buffer_record_enable() as
 * it works like an on/off switch, where as the enable() version
 * must be paired with a disable().
 */
void ring_buffer_record_on(struct ring_buffer *buffer)
{
	unsigned int rd;
	unsigned int new_rd;

	do {
		rd = atomic_read(&buffer->record_disabled);
		new_rd = rd & ~RB_BUFFER_OFF;
	} while (atomic_cmpxchg(&buffer->record_disabled, rd, new_rd) != rd);
}
EXPORT_SYMBOL_GPL(ring_buffer_record_on);

/**
 * ring_buffer_record_is_on - return true if the ring buffer can write
 * @buffer: The ring buffer to see if write is enabled
 *
 * Returns true if the ring buffer is in a state that it accepts writes.
 */
int ring_buffer_record_is_on(struct ring_buffer *buffer)
{
	return !atomic_read(&buffer->record_disabled);
}

/**
 * ring_buffer_record_disable_cpu - stop all writes into the cpu_buffer
 * @buffer: The ring buffer to stop writes to.
 * @cpu: The CPU buffer to stop
 *
 * This prevents all writes to the buffer. Any attempt to write
 * to the buffer after this will fail and return NULL.
 *
 * The caller should call synchronize_sched() after this.
 */
void ring_buffer_record_disable_cpu(struct ring_buffer *buffer, int cpu)
{
	struct ring_buffer_per_cpu *cpu_buffer;

	if (!cpumask_test_cpu(cpu, buffer->cpumask))
		return;

	cpu_buffer = buffer->buffers[cpu];
	atomic_inc(&cpu_buffer->record_disabled);
}
EXPORT_SYMBOL_GPL(ring_buffer_record_disable_cpu);

/**
 * ring_buffer_record_enable_cpu - enable writes to the buffer
 * @buffer: The ring buffer to enable writes
 * @cpu: The CPU to enable.
 *
 * Note, multiple disables will need the same number of enables
 * to truly enable the writing (much like preempt_disable).
 */
void ring_buffer_record_enable_cpu(struct ring_buffer *buffer, int cpu)
{
	struct ring_buffer_per_cpu *cpu_buffer;

	if (!cpumask_test_cpu(cpu, buffer->cpumask))
		return;

	cpu_buffer = buffer->buffers[cpu];
	atomic_dec(&cpu_buffer->record_disabled);
}
EXPORT_SYMBOL_GPL(ring_buffer_record_enable_cpu);

/*
 * The total entries in the ring buffer is the running counter
 * of entries entered into the ring buffer, minus the sum of
 * the entries read from the ring buffer and the number of
 * entries that were overwritten.
 */
static inline unsigned long
rb_num_of_entries(struct ring_buffer_per_cpu *cpu_buffer)
{
	return local_read(&cpu_buffer->entries) -
		(local_read_unchecked(&cpu_buffer->overrun) + cpu_buffer->read);
}

/**
 * ring_buffer_oldest_event_ts - get the oldest event timestamp from the buffer
 * @buffer: The ring buffer
 * @cpu: The per CPU buffer to read from.
 */
u64 ring_buffer_oldest_event_ts(struct ring_buffer *buffer, int cpu)
{
	unsigned long flags;
	struct ring_buffer_per_cpu *cpu_buffer;
	struct buffer_page *bpage;
<<<<<<< HEAD
	unsigned long ret = 0;
=======
	u64 ret = 0;
>>>>>>> c3ade0e0

	if (!cpumask_test_cpu(cpu, buffer->cpumask))
		return 0;

	cpu_buffer = buffer->buffers[cpu];
	raw_spin_lock_irqsave(&cpu_buffer->reader_lock, flags);
	/*
	 * if the tail is on reader_page, oldest time stamp is on the reader
	 * page
	 */
	if (cpu_buffer->tail_page == cpu_buffer->reader_page)
		bpage = cpu_buffer->reader_page;
	else
		bpage = rb_set_head_page(cpu_buffer);
	if (bpage)
		ret = bpage->page->time_stamp;
	raw_spin_unlock_irqrestore(&cpu_buffer->reader_lock, flags);

	return ret;
}
EXPORT_SYMBOL_GPL(ring_buffer_oldest_event_ts);

/**
 * ring_buffer_bytes_cpu - get the number of bytes consumed in a cpu buffer
 * @buffer: The ring buffer
 * @cpu: The per CPU buffer to read from.
 */
unsigned long ring_buffer_bytes_cpu(struct ring_buffer *buffer, int cpu)
{
	struct ring_buffer_per_cpu *cpu_buffer;
	unsigned long ret;

	if (!cpumask_test_cpu(cpu, buffer->cpumask))
		return 0;

	cpu_buffer = buffer->buffers[cpu];
	ret = local_read(&cpu_buffer->entries_bytes) - cpu_buffer->read_bytes;

	return ret;
}
EXPORT_SYMBOL_GPL(ring_buffer_bytes_cpu);

/**
 * ring_buffer_entries_cpu - get the number of entries in a cpu buffer
 * @buffer: The ring buffer
 * @cpu: The per CPU buffer to get the entries from.
 */
unsigned long ring_buffer_entries_cpu(struct ring_buffer *buffer, int cpu)
{
	struct ring_buffer_per_cpu *cpu_buffer;

	if (!cpumask_test_cpu(cpu, buffer->cpumask))
		return 0;

	cpu_buffer = buffer->buffers[cpu];

	return rb_num_of_entries(cpu_buffer);
}
EXPORT_SYMBOL_GPL(ring_buffer_entries_cpu);

/**
 * ring_buffer_overrun_cpu - get the number of overruns caused by the ring
 * buffer wrapping around (only if RB_FL_OVERWRITE is on).
 * @buffer: The ring buffer
 * @cpu: The per CPU buffer to get the number of overruns from
 */
unsigned long ring_buffer_overrun_cpu(struct ring_buffer *buffer, int cpu)
{
	struct ring_buffer_per_cpu *cpu_buffer;
	unsigned long ret;

	if (!cpumask_test_cpu(cpu, buffer->cpumask))
		return 0;

	cpu_buffer = buffer->buffers[cpu];
	ret = local_read_unchecked(&cpu_buffer->overrun);

	return ret;
}
EXPORT_SYMBOL_GPL(ring_buffer_overrun_cpu);

/**
 * ring_buffer_commit_overrun_cpu - get the number of overruns caused by
 * commits failing due to the buffer wrapping around while there are uncommitted
 * events, such as during an interrupt storm.
 * @buffer: The ring buffer
 * @cpu: The per CPU buffer to get the number of overruns from
 */
unsigned long
ring_buffer_commit_overrun_cpu(struct ring_buffer *buffer, int cpu)
{
	struct ring_buffer_per_cpu *cpu_buffer;
	unsigned long ret;

	if (!cpumask_test_cpu(cpu, buffer->cpumask))
		return 0;

	cpu_buffer = buffer->buffers[cpu];
	ret = local_read_unchecked(&cpu_buffer->commit_overrun);

	return ret;
}
EXPORT_SYMBOL_GPL(ring_buffer_commit_overrun_cpu);

/**
 * ring_buffer_dropped_events_cpu - get the number of dropped events caused by
 * the ring buffer filling up (only if RB_FL_OVERWRITE is off).
 * @buffer: The ring buffer
 * @cpu: The per CPU buffer to get the number of overruns from
 */
unsigned long
ring_buffer_dropped_events_cpu(struct ring_buffer *buffer, int cpu)
{
	struct ring_buffer_per_cpu *cpu_buffer;
	unsigned long ret;

	if (!cpumask_test_cpu(cpu, buffer->cpumask))
		return 0;

	cpu_buffer = buffer->buffers[cpu];
	ret = local_read(&cpu_buffer->dropped_events);

	return ret;
}
EXPORT_SYMBOL_GPL(ring_buffer_dropped_events_cpu);

/**
 * ring_buffer_read_events_cpu - get the number of events successfully read
 * @buffer: The ring buffer
 * @cpu: The per CPU buffer to get the number of events read
 */
unsigned long
ring_buffer_read_events_cpu(struct ring_buffer *buffer, int cpu)
{
	struct ring_buffer_per_cpu *cpu_buffer;

	if (!cpumask_test_cpu(cpu, buffer->cpumask))
		return 0;

	cpu_buffer = buffer->buffers[cpu];
	return cpu_buffer->read;
}
EXPORT_SYMBOL_GPL(ring_buffer_read_events_cpu);

/**
 * ring_buffer_entries - get the number of entries in a buffer
 * @buffer: The ring buffer
 *
 * Returns the total number of entries in the ring buffer
 * (all CPU entries)
 */
unsigned long ring_buffer_entries(struct ring_buffer *buffer)
{
	struct ring_buffer_per_cpu *cpu_buffer;
	unsigned long entries = 0;
	int cpu;

	/* if you care about this being correct, lock the buffer */
	for_each_buffer_cpu(buffer, cpu) {
		cpu_buffer = buffer->buffers[cpu];
		entries += rb_num_of_entries(cpu_buffer);
	}

	return entries;
}
EXPORT_SYMBOL_GPL(ring_buffer_entries);

/**
 * ring_buffer_overruns - get the number of overruns in buffer
 * @buffer: The ring buffer
 *
 * Returns the total number of overruns in the ring buffer
 * (all CPU entries)
 */
unsigned long ring_buffer_overruns(struct ring_buffer *buffer)
{
	struct ring_buffer_per_cpu *cpu_buffer;
	unsigned long overruns = 0;
	int cpu;

	/* if you care about this being correct, lock the buffer */
	for_each_buffer_cpu(buffer, cpu) {
		cpu_buffer = buffer->buffers[cpu];
		overruns += local_read_unchecked(&cpu_buffer->overrun);
	}

	return overruns;
}
EXPORT_SYMBOL_GPL(ring_buffer_overruns);

static void rb_iter_reset(struct ring_buffer_iter *iter)
{
	struct ring_buffer_per_cpu *cpu_buffer = iter->cpu_buffer;

	/* Iterator usage is expected to have record disabled */
	if (list_empty(&cpu_buffer->reader_page->list)) {
		iter->head_page = rb_set_head_page(cpu_buffer);
		if (unlikely(!iter->head_page))
			return;
		iter->head = iter->head_page->read;
	} else {
		iter->head_page = cpu_buffer->reader_page;
		iter->head = cpu_buffer->reader_page->read;
	}
	if (iter->head)
		iter->read_stamp = cpu_buffer->read_stamp;
	else
		iter->read_stamp = iter->head_page->page->time_stamp;
	iter->cache_reader_page = cpu_buffer->reader_page;
	iter->cache_read = cpu_buffer->read;
}

/**
 * ring_buffer_iter_reset - reset an iterator
 * @iter: The iterator to reset
 *
 * Resets the iterator, so that it will start from the beginning
 * again.
 */
void ring_buffer_iter_reset(struct ring_buffer_iter *iter)
{
	struct ring_buffer_per_cpu *cpu_buffer;
	unsigned long flags;

	if (!iter)
		return;

	cpu_buffer = iter->cpu_buffer;

	raw_spin_lock_irqsave(&cpu_buffer->reader_lock, flags);
	rb_iter_reset(iter);
	raw_spin_unlock_irqrestore(&cpu_buffer->reader_lock, flags);
}
EXPORT_SYMBOL_GPL(ring_buffer_iter_reset);

/**
 * ring_buffer_iter_empty - check if an iterator has no more to read
 * @iter: The iterator to check
 */
int ring_buffer_iter_empty(struct ring_buffer_iter *iter)
{
	struct ring_buffer_per_cpu *cpu_buffer;

	cpu_buffer = iter->cpu_buffer;

	return iter->head_page == cpu_buffer->commit_page &&
		iter->head == rb_commit_index(cpu_buffer);
}
EXPORT_SYMBOL_GPL(ring_buffer_iter_empty);

static void
rb_update_read_stamp(struct ring_buffer_per_cpu *cpu_buffer,
		     struct ring_buffer_event *event)
{
	u64 delta;

	switch (event->type_len) {
	case RINGBUF_TYPE_PADDING:
		return;

	case RINGBUF_TYPE_TIME_EXTEND:
		delta = event->array[0];
		delta <<= TS_SHIFT;
		delta += event->time_delta;
		cpu_buffer->read_stamp += delta;
		return;

	case RINGBUF_TYPE_TIME_STAMP:
		/* FIXME: not implemented */
		return;

	case RINGBUF_TYPE_DATA:
		cpu_buffer->read_stamp += event->time_delta;
		return;

	default:
		BUG();
	}
	return;
}

static void
rb_update_iter_read_stamp(struct ring_buffer_iter *iter,
			  struct ring_buffer_event *event)
{
	u64 delta;

	switch (event->type_len) {
	case RINGBUF_TYPE_PADDING:
		return;

	case RINGBUF_TYPE_TIME_EXTEND:
		delta = event->array[0];
		delta <<= TS_SHIFT;
		delta += event->time_delta;
		iter->read_stamp += delta;
		return;

	case RINGBUF_TYPE_TIME_STAMP:
		/* FIXME: not implemented */
		return;

	case RINGBUF_TYPE_DATA:
		iter->read_stamp += event->time_delta;
		return;

	default:
		BUG();
	}
	return;
}

static struct buffer_page *
rb_get_reader_page(struct ring_buffer_per_cpu *cpu_buffer)
{
	struct buffer_page *reader = NULL;
	unsigned long overwrite;
	unsigned long flags;
	int nr_loops = 0;
	int ret;

	local_irq_save(flags);
	arch_spin_lock(&cpu_buffer->lock);

 again:
	/*
	 * This should normally only loop twice. But because the
	 * start of the reader inserts an empty page, it causes
	 * a case where we will loop three times. There should be no
	 * reason to loop four times (that I know of).
	 */
	if (RB_WARN_ON(cpu_buffer, ++nr_loops > 3)) {
		reader = NULL;
		goto out;
	}

	reader = cpu_buffer->reader_page;

	/* If there's more to read, return this page */
	if (cpu_buffer->reader_page->read < rb_page_size(reader))
		goto out;

	/* Never should we have an index greater than the size */
	if (RB_WARN_ON(cpu_buffer,
		       cpu_buffer->reader_page->read > rb_page_size(reader)))
		goto out;

	/* check if we caught up to the tail */
	reader = NULL;
	if (cpu_buffer->commit_page == cpu_buffer->reader_page)
		goto out;

	/* Don't bother swapping if the ring buffer is empty */
	if (rb_num_of_entries(cpu_buffer) == 0)
		goto out;

	/*
	 * Reset the reader page to size zero.
	 */
	local_set_unchecked(&cpu_buffer->reader_page->write, 0);
	local_set_unchecked(&cpu_buffer->reader_page->entries, 0);
	local_set(&cpu_buffer->reader_page->page->commit, 0);
	cpu_buffer->reader_page->real_end = 0;

 spin:
	/*
	 * Splice the empty reader page into the list around the head.
	 */
	reader = rb_set_head_page(cpu_buffer);
	if (!reader)
		goto out;
	cpu_buffer->reader_page->list.next = rb_list_head(reader->list.next);
	cpu_buffer->reader_page->list.prev = reader->list.prev;

	/*
	 * cpu_buffer->pages just needs to point to the buffer, it
	 *  has no specific buffer page to point to. Lets move it out
	 *  of our way so we don't accidentally swap it.
	 */
	cpu_buffer->pages = reader->list.prev;

	/* The reader page will be pointing to the new head */
	rb_set_list_to_head(cpu_buffer, &cpu_buffer->reader_page->list);

	/*
	 * We want to make sure we read the overruns after we set up our
	 * pointers to the next object. The writer side does a
	 * cmpxchg to cross pages which acts as the mb on the writer
	 * side. Note, the reader will constantly fail the swap
	 * while the writer is updating the pointers, so this
	 * guarantees that the overwrite recorded here is the one we
	 * want to compare with the last_overrun.
	 */
	smp_mb();
	overwrite = local_read_unchecked(&(cpu_buffer->overrun));

	/*
	 * Here's the tricky part.
	 *
	 * We need to move the pointer past the header page.
	 * But we can only do that if a writer is not currently
	 * moving it. The page before the header page has the
	 * flag bit '1' set if it is pointing to the page we want.
	 * but if the writer is in the process of moving it
	 * than it will be '2' or already moved '0'.
	 */

	ret = rb_head_page_replace(reader, cpu_buffer->reader_page);

	/*
	 * If we did not convert it, then we must try again.
	 */
	if (!ret)
		goto spin;

	/*
	 * Yeah! We succeeded in replacing the page.
	 *
	 * Now make the new head point back to the reader page.
	 */
	rb_list_head(reader->list.next)->prev = &cpu_buffer->reader_page->list;
	rb_inc_page(cpu_buffer, &cpu_buffer->head_page);

	/* Finally update the reader page to the new head */
	cpu_buffer->reader_page = reader;
	rb_reset_reader_page(cpu_buffer);

	if (overwrite != cpu_buffer->last_overrun) {
		cpu_buffer->lost_events = overwrite - cpu_buffer->last_overrun;
		cpu_buffer->last_overrun = overwrite;
	}

	goto again;

 out:
	arch_spin_unlock(&cpu_buffer->lock);
	local_irq_restore(flags);

	return reader;
}

static void rb_advance_reader(struct ring_buffer_per_cpu *cpu_buffer)
{
	struct ring_buffer_event *event;
	struct buffer_page *reader;
	unsigned length;

	reader = rb_get_reader_page(cpu_buffer);

	/* This function should not be called when buffer is empty */
	if (RB_WARN_ON(cpu_buffer, !reader))
		return;

	event = rb_reader_event(cpu_buffer);

	if (event->type_len <= RINGBUF_TYPE_DATA_TYPE_LEN_MAX)
		cpu_buffer->read++;

	rb_update_read_stamp(cpu_buffer, event);

	length = rb_event_length(event);
	cpu_buffer->reader_page->read += length;
}

static void rb_advance_iter(struct ring_buffer_iter *iter)
{
	struct ring_buffer_per_cpu *cpu_buffer;
	struct ring_buffer_event *event;
	unsigned length;

	cpu_buffer = iter->cpu_buffer;

	/*
	 * Check if we are at the end of the buffer.
	 */
	if (iter->head >= rb_page_size(iter->head_page)) {
		/* discarded commits can make the page empty */
		if (iter->head_page == cpu_buffer->commit_page)
			return;
		rb_inc_iter(iter);
		return;
	}

	event = rb_iter_head_event(iter);

	length = rb_event_length(event);

	/*
	 * This should not be called to advance the header if we are
	 * at the tail of the buffer.
	 */
	if (RB_WARN_ON(cpu_buffer,
		       (iter->head_page == cpu_buffer->commit_page) &&
		       (iter->head + length > rb_commit_index(cpu_buffer))))
		return;

	rb_update_iter_read_stamp(iter, event);

	iter->head += length;

	/* check for end of page padding */
	if ((iter->head >= rb_page_size(iter->head_page)) &&
	    (iter->head_page != cpu_buffer->commit_page))
		rb_inc_iter(iter);
}

static int rb_lost_events(struct ring_buffer_per_cpu *cpu_buffer)
{
	return cpu_buffer->lost_events;
}

static struct ring_buffer_event *
rb_buffer_peek(struct ring_buffer_per_cpu *cpu_buffer, u64 *ts,
	       unsigned long *lost_events)
{
	struct ring_buffer_event *event;
	struct buffer_page *reader;
	int nr_loops = 0;

 again:
	/*
	 * We repeat when a time extend is encountered.
	 * Since the time extend is always attached to a data event,
	 * we should never loop more than once.
	 * (We never hit the following condition more than twice).
	 */
	if (RB_WARN_ON(cpu_buffer, ++nr_loops > 2))
		return NULL;

	reader = rb_get_reader_page(cpu_buffer);
	if (!reader)
		return NULL;

	event = rb_reader_event(cpu_buffer);

	switch (event->type_len) {
	case RINGBUF_TYPE_PADDING:
		if (rb_null_event(event))
			RB_WARN_ON(cpu_buffer, 1);
		/*
		 * Because the writer could be discarding every
		 * event it creates (which would probably be bad)
		 * if we were to go back to "again" then we may never
		 * catch up, and will trigger the warn on, or lock
		 * the box. Return the padding, and we will release
		 * the current locks, and try again.
		 */
		return event;

	case RINGBUF_TYPE_TIME_EXTEND:
		/* Internal data, OK to advance */
		rb_advance_reader(cpu_buffer);
		goto again;

	case RINGBUF_TYPE_TIME_STAMP:
		/* FIXME: not implemented */
		rb_advance_reader(cpu_buffer);
		goto again;

	case RINGBUF_TYPE_DATA:
		if (ts) {
			*ts = cpu_buffer->read_stamp + event->time_delta;
			ring_buffer_normalize_time_stamp(cpu_buffer->buffer,
							 cpu_buffer->cpu, ts);
		}
		if (lost_events)
			*lost_events = rb_lost_events(cpu_buffer);
		return event;

	default:
		BUG();
	}

	return NULL;
}
EXPORT_SYMBOL_GPL(ring_buffer_peek);

static struct ring_buffer_event *
rb_iter_peek(struct ring_buffer_iter *iter, u64 *ts)
{
	struct ring_buffer *buffer;
	struct ring_buffer_per_cpu *cpu_buffer;
	struct ring_buffer_event *event;
	int nr_loops = 0;

	cpu_buffer = iter->cpu_buffer;
	buffer = cpu_buffer->buffer;

	/*
	 * Check if someone performed a consuming read to
	 * the buffer. A consuming read invalidates the iterator
	 * and we need to reset the iterator in this case.
	 */
	if (unlikely(iter->cache_read != cpu_buffer->read ||
		     iter->cache_reader_page != cpu_buffer->reader_page))
		rb_iter_reset(iter);

 again:
	if (ring_buffer_iter_empty(iter))
		return NULL;

	/*
	 * We repeat when a time extend is encountered.
	 * Since the time extend is always attached to a data event,
	 * we should never loop more than once.
	 * (We never hit the following condition more than twice).
	 */
	if (RB_WARN_ON(cpu_buffer, ++nr_loops > 2))
		return NULL;

	if (rb_per_cpu_empty(cpu_buffer))
		return NULL;

	if (iter->head >= local_read(&iter->head_page->page->commit)) {
		rb_inc_iter(iter);
		goto again;
	}

	event = rb_iter_head_event(iter);

	switch (event->type_len) {
	case RINGBUF_TYPE_PADDING:
		if (rb_null_event(event)) {
			rb_inc_iter(iter);
			goto again;
		}
		rb_advance_iter(iter);
		return event;

	case RINGBUF_TYPE_TIME_EXTEND:
		/* Internal data, OK to advance */
		rb_advance_iter(iter);
		goto again;

	case RINGBUF_TYPE_TIME_STAMP:
		/* FIXME: not implemented */
		rb_advance_iter(iter);
		goto again;

	case RINGBUF_TYPE_DATA:
		if (ts) {
			*ts = iter->read_stamp + event->time_delta;
			ring_buffer_normalize_time_stamp(buffer,
							 cpu_buffer->cpu, ts);
		}
		return event;

	default:
		BUG();
	}

	return NULL;
}
EXPORT_SYMBOL_GPL(ring_buffer_iter_peek);

static inline int rb_ok_to_lock(void)
{
	/*
	 * If an NMI die dumps out the content of the ring buffer
	 * do not grab locks. We also permanently disable the ring
	 * buffer too. A one time deal is all you get from reading
	 * the ring buffer from an NMI.
	 */
	if (likely(!in_nmi()))
		return 1;

	tracing_off_permanent();
	return 0;
}

/**
 * ring_buffer_peek - peek at the next event to be read
 * @buffer: The ring buffer to read
 * @cpu: The cpu to peak at
 * @ts: The timestamp counter of this event.
 * @lost_events: a variable to store if events were lost (may be NULL)
 *
 * This will return the event that will be read next, but does
 * not consume the data.
 */
struct ring_buffer_event *
ring_buffer_peek(struct ring_buffer *buffer, int cpu, u64 *ts,
		 unsigned long *lost_events)
{
	struct ring_buffer_per_cpu *cpu_buffer = buffer->buffers[cpu];
	struct ring_buffer_event *event;
	unsigned long flags;
	int dolock;

	if (!cpumask_test_cpu(cpu, buffer->cpumask))
		return NULL;

	dolock = rb_ok_to_lock();
 again:
	local_irq_save(flags);
	if (dolock)
		raw_spin_lock(&cpu_buffer->reader_lock);
	event = rb_buffer_peek(cpu_buffer, ts, lost_events);
	if (event && event->type_len == RINGBUF_TYPE_PADDING)
		rb_advance_reader(cpu_buffer);
	if (dolock)
		raw_spin_unlock(&cpu_buffer->reader_lock);
	local_irq_restore(flags);

	if (event && event->type_len == RINGBUF_TYPE_PADDING)
		goto again;

	return event;
}

/**
 * ring_buffer_iter_peek - peek at the next event to be read
 * @iter: The ring buffer iterator
 * @ts: The timestamp counter of this event.
 *
 * This will return the event that will be read next, but does
 * not increment the iterator.
 */
struct ring_buffer_event *
ring_buffer_iter_peek(struct ring_buffer_iter *iter, u64 *ts)
{
	struct ring_buffer_per_cpu *cpu_buffer = iter->cpu_buffer;
	struct ring_buffer_event *event;
	unsigned long flags;

 again:
	raw_spin_lock_irqsave(&cpu_buffer->reader_lock, flags);
	event = rb_iter_peek(iter, ts);
	raw_spin_unlock_irqrestore(&cpu_buffer->reader_lock, flags);

	if (event && event->type_len == RINGBUF_TYPE_PADDING)
		goto again;

	return event;
}

/**
 * ring_buffer_consume - return an event and consume it
 * @buffer: The ring buffer to get the next event from
 * @cpu: the cpu to read the buffer from
 * @ts: a variable to store the timestamp (may be NULL)
 * @lost_events: a variable to store if events were lost (may be NULL)
 *
 * Returns the next event in the ring buffer, and that event is consumed.
 * Meaning, that sequential reads will keep returning a different event,
 * and eventually empty the ring buffer if the producer is slower.
 */
struct ring_buffer_event *
ring_buffer_consume(struct ring_buffer *buffer, int cpu, u64 *ts,
		    unsigned long *lost_events)
{
	struct ring_buffer_per_cpu *cpu_buffer;
	struct ring_buffer_event *event = NULL;
	unsigned long flags;
	int dolock;

	dolock = rb_ok_to_lock();

 again:
	/* might be called in atomic */
	preempt_disable();

	if (!cpumask_test_cpu(cpu, buffer->cpumask))
		goto out;

	cpu_buffer = buffer->buffers[cpu];
	local_irq_save(flags);
	if (dolock)
		raw_spin_lock(&cpu_buffer->reader_lock);

	event = rb_buffer_peek(cpu_buffer, ts, lost_events);
	if (event) {
		cpu_buffer->lost_events = 0;
		rb_advance_reader(cpu_buffer);
	}

	if (dolock)
		raw_spin_unlock(&cpu_buffer->reader_lock);
	local_irq_restore(flags);

 out:
	preempt_enable();

	if (event && event->type_len == RINGBUF_TYPE_PADDING)
		goto again;

	return event;
}
EXPORT_SYMBOL_GPL(ring_buffer_consume);

/**
 * ring_buffer_read_prepare - Prepare for a non consuming read of the buffer
 * @buffer: The ring buffer to read from
 * @cpu: The cpu buffer to iterate over
 *
 * This performs the initial preparations necessary to iterate
 * through the buffer.  Memory is allocated, buffer recording
 * is disabled, and the iterator pointer is returned to the caller.
 *
 * Disabling buffer recordng prevents the reading from being
 * corrupted. This is not a consuming read, so a producer is not
 * expected.
 *
 * After a sequence of ring_buffer_read_prepare calls, the user is
 * expected to make at least one call to ring_buffer_read_prepare_sync.
 * Afterwards, ring_buffer_read_start is invoked to get things going
 * for real.
 *
 * This overall must be paired with ring_buffer_read_finish.
 */
struct ring_buffer_iter *
ring_buffer_read_prepare(struct ring_buffer *buffer, int cpu)
{
	struct ring_buffer_per_cpu *cpu_buffer;
	struct ring_buffer_iter *iter;

	if (!cpumask_test_cpu(cpu, buffer->cpumask))
		return NULL;

	iter = kmalloc(sizeof(*iter), GFP_KERNEL);
	if (!iter)
		return NULL;

	cpu_buffer = buffer->buffers[cpu];

	iter->cpu_buffer = cpu_buffer;

	atomic_inc(&buffer->resize_disabled);
	atomic_inc(&cpu_buffer->record_disabled);

	return iter;
}
EXPORT_SYMBOL_GPL(ring_buffer_read_prepare);

/**
 * ring_buffer_read_prepare_sync - Synchronize a set of prepare calls
 *
 * All previously invoked ring_buffer_read_prepare calls to prepare
 * iterators will be synchronized.  Afterwards, read_buffer_read_start
 * calls on those iterators are allowed.
 */
void
ring_buffer_read_prepare_sync(void)
{
	synchronize_sched();
}
EXPORT_SYMBOL_GPL(ring_buffer_read_prepare_sync);

/**
 * ring_buffer_read_start - start a non consuming read of the buffer
 * @iter: The iterator returned by ring_buffer_read_prepare
 *
 * This finalizes the startup of an iteration through the buffer.
 * The iterator comes from a call to ring_buffer_read_prepare and
 * an intervening ring_buffer_read_prepare_sync must have been
 * performed.
 *
 * Must be paired with ring_buffer_read_finish.
 */
void
ring_buffer_read_start(struct ring_buffer_iter *iter)
{
	struct ring_buffer_per_cpu *cpu_buffer;
	unsigned long flags;

	if (!iter)
		return;

	cpu_buffer = iter->cpu_buffer;

	raw_spin_lock_irqsave(&cpu_buffer->reader_lock, flags);
	arch_spin_lock(&cpu_buffer->lock);
	rb_iter_reset(iter);
	arch_spin_unlock(&cpu_buffer->lock);
	raw_spin_unlock_irqrestore(&cpu_buffer->reader_lock, flags);
}
EXPORT_SYMBOL_GPL(ring_buffer_read_start);

/**
 * ring_buffer_read_finish - finish reading the iterator of the buffer
 * @iter: The iterator retrieved by ring_buffer_start
 *
 * This re-enables the recording to the buffer, and frees the
 * iterator.
 */
void
ring_buffer_read_finish(struct ring_buffer_iter *iter)
{
	struct ring_buffer_per_cpu *cpu_buffer = iter->cpu_buffer;
	unsigned long flags;

	/*
	 * Ring buffer is disabled from recording, here's a good place
	 * to check the integrity of the ring buffer.
	 * Must prevent readers from trying to read, as the check
	 * clears the HEAD page and readers require it.
	 */
	raw_spin_lock_irqsave(&cpu_buffer->reader_lock, flags);
	rb_check_pages(cpu_buffer);
	raw_spin_unlock_irqrestore(&cpu_buffer->reader_lock, flags);

	atomic_dec(&cpu_buffer->record_disabled);
	atomic_dec(&cpu_buffer->buffer->resize_disabled);
	kfree(iter);
}
EXPORT_SYMBOL_GPL(ring_buffer_read_finish);

/**
 * ring_buffer_read - read the next item in the ring buffer by the iterator
 * @iter: The ring buffer iterator
 * @ts: The time stamp of the event read.
 *
 * This reads the next event in the ring buffer and increments the iterator.
 */
struct ring_buffer_event *
ring_buffer_read(struct ring_buffer_iter *iter, u64 *ts)
{
	struct ring_buffer_event *event;
	struct ring_buffer_per_cpu *cpu_buffer = iter->cpu_buffer;
	unsigned long flags;

	raw_spin_lock_irqsave(&cpu_buffer->reader_lock, flags);
 again:
	event = rb_iter_peek(iter, ts);
	if (!event)
		goto out;

	if (event->type_len == RINGBUF_TYPE_PADDING)
		goto again;

	rb_advance_iter(iter);
 out:
	raw_spin_unlock_irqrestore(&cpu_buffer->reader_lock, flags);

	return event;
}
EXPORT_SYMBOL_GPL(ring_buffer_read);

/**
 * ring_buffer_size - return the size of the ring buffer (in bytes)
 * @buffer: The ring buffer.
 */
unsigned long ring_buffer_size(struct ring_buffer *buffer, int cpu)
{
	/*
	 * Earlier, this method returned
	 *	BUF_PAGE_SIZE * buffer->nr_pages
	 * Since the nr_pages field is now removed, we have converted this to
	 * return the per cpu buffer value.
	 */
	if (!cpumask_test_cpu(cpu, buffer->cpumask))
		return 0;

	return BUF_PAGE_SIZE * buffer->buffers[cpu]->nr_pages;
}
EXPORT_SYMBOL_GPL(ring_buffer_size);

static void
rb_reset_cpu(struct ring_buffer_per_cpu *cpu_buffer)
{
	rb_head_page_deactivate(cpu_buffer);

	cpu_buffer->head_page
		= list_entry(cpu_buffer->pages, struct buffer_page, list);
	local_set_unchecked(&cpu_buffer->head_page->write, 0);
	local_set_unchecked(&cpu_buffer->head_page->entries, 0);
	local_set(&cpu_buffer->head_page->page->commit, 0);

	cpu_buffer->head_page->read = 0;

	cpu_buffer->tail_page = cpu_buffer->head_page;
	cpu_buffer->commit_page = cpu_buffer->head_page;

	INIT_LIST_HEAD(&cpu_buffer->reader_page->list);
<<<<<<< HEAD
=======
	INIT_LIST_HEAD(&cpu_buffer->new_pages);
>>>>>>> c3ade0e0
	local_set_unchecked(&cpu_buffer->reader_page->write, 0);
	local_set_unchecked(&cpu_buffer->reader_page->entries, 0);
	local_set(&cpu_buffer->reader_page->page->commit, 0);
	cpu_buffer->reader_page->read = 0;

<<<<<<< HEAD
	local_set_unchecked(&cpu_buffer->commit_overrun, 0);
	local_set(&cpu_buffer->entries_bytes, 0);
	local_set_unchecked(&cpu_buffer->overrun, 0);
=======
	local_set(&cpu_buffer->entries_bytes, 0);
	local_set_unchecked(&cpu_buffer->overrun, 0);
	local_set_unchecked(&cpu_buffer->commit_overrun, 0);
	local_set(&cpu_buffer->dropped_events, 0);
>>>>>>> c3ade0e0
	local_set(&cpu_buffer->entries, 0);
	local_set(&cpu_buffer->committing, 0);
	local_set(&cpu_buffer->commits, 0);
	cpu_buffer->read = 0;
	cpu_buffer->read_bytes = 0;

	cpu_buffer->write_stamp = 0;
	cpu_buffer->read_stamp = 0;

	cpu_buffer->lost_events = 0;
	cpu_buffer->last_overrun = 0;

	rb_head_page_activate(cpu_buffer);
}

/**
 * ring_buffer_reset_cpu - reset a ring buffer per CPU buffer
 * @buffer: The ring buffer to reset a per cpu buffer of
 * @cpu: The CPU buffer to be reset
 */
void ring_buffer_reset_cpu(struct ring_buffer *buffer, int cpu)
{
	struct ring_buffer_per_cpu *cpu_buffer = buffer->buffers[cpu];
	unsigned long flags;

	if (!cpumask_test_cpu(cpu, buffer->cpumask))
		return;

	atomic_inc(&buffer->resize_disabled);
	atomic_inc(&cpu_buffer->record_disabled);

	/* Make sure all commits have finished */
	synchronize_sched();

	raw_spin_lock_irqsave(&cpu_buffer->reader_lock, flags);

	if (RB_WARN_ON(cpu_buffer, local_read(&cpu_buffer->committing)))
		goto out;

	arch_spin_lock(&cpu_buffer->lock);

	rb_reset_cpu(cpu_buffer);

	arch_spin_unlock(&cpu_buffer->lock);

 out:
	raw_spin_unlock_irqrestore(&cpu_buffer->reader_lock, flags);

	atomic_dec(&cpu_buffer->record_disabled);
	atomic_dec(&buffer->resize_disabled);
}
EXPORT_SYMBOL_GPL(ring_buffer_reset_cpu);

/**
 * ring_buffer_reset - reset a ring buffer
 * @buffer: The ring buffer to reset all cpu buffers
 */
void ring_buffer_reset(struct ring_buffer *buffer)
{
	int cpu;

	for_each_buffer_cpu(buffer, cpu)
		ring_buffer_reset_cpu(buffer, cpu);
}
EXPORT_SYMBOL_GPL(ring_buffer_reset);

/**
 * rind_buffer_empty - is the ring buffer empty?
 * @buffer: The ring buffer to test
 */
int ring_buffer_empty(struct ring_buffer *buffer)
{
	struct ring_buffer_per_cpu *cpu_buffer;
	unsigned long flags;
	int dolock;
	int cpu;
	int ret;

	dolock = rb_ok_to_lock();

	/* yes this is racy, but if you don't like the race, lock the buffer */
	for_each_buffer_cpu(buffer, cpu) {
		cpu_buffer = buffer->buffers[cpu];
		local_irq_save(flags);
		if (dolock)
			raw_spin_lock(&cpu_buffer->reader_lock);
		ret = rb_per_cpu_empty(cpu_buffer);
		if (dolock)
			raw_spin_unlock(&cpu_buffer->reader_lock);
		local_irq_restore(flags);

		if (!ret)
			return 0;
	}

	return 1;
}
EXPORT_SYMBOL_GPL(ring_buffer_empty);

/**
 * ring_buffer_empty_cpu - is a cpu buffer of a ring buffer empty?
 * @buffer: The ring buffer
 * @cpu: The CPU buffer to test
 */
int ring_buffer_empty_cpu(struct ring_buffer *buffer, int cpu)
{
	struct ring_buffer_per_cpu *cpu_buffer;
	unsigned long flags;
	int dolock;
	int ret;

	if (!cpumask_test_cpu(cpu, buffer->cpumask))
		return 1;

	dolock = rb_ok_to_lock();

	cpu_buffer = buffer->buffers[cpu];
	local_irq_save(flags);
	if (dolock)
		raw_spin_lock(&cpu_buffer->reader_lock);
	ret = rb_per_cpu_empty(cpu_buffer);
	if (dolock)
		raw_spin_unlock(&cpu_buffer->reader_lock);
	local_irq_restore(flags);

	return ret;
}
EXPORT_SYMBOL_GPL(ring_buffer_empty_cpu);

#ifdef CONFIG_RING_BUFFER_ALLOW_SWAP
/**
 * ring_buffer_swap_cpu - swap a CPU buffer between two ring buffers
 * @buffer_a: One buffer to swap with
 * @buffer_b: The other buffer to swap with
 *
 * This function is useful for tracers that want to take a "snapshot"
 * of a CPU buffer and has another back up buffer lying around.
 * it is expected that the tracer handles the cpu buffer not being
 * used at the moment.
 */
int ring_buffer_swap_cpu(struct ring_buffer *buffer_a,
			 struct ring_buffer *buffer_b, int cpu)
{
	struct ring_buffer_per_cpu *cpu_buffer_a;
	struct ring_buffer_per_cpu *cpu_buffer_b;
	int ret = -EINVAL;

	if (!cpumask_test_cpu(cpu, buffer_a->cpumask) ||
	    !cpumask_test_cpu(cpu, buffer_b->cpumask))
		goto out;

	cpu_buffer_a = buffer_a->buffers[cpu];
	cpu_buffer_b = buffer_b->buffers[cpu];

	/* At least make sure the two buffers are somewhat the same */
	if (cpu_buffer_a->nr_pages != cpu_buffer_b->nr_pages)
		goto out;

	ret = -EAGAIN;

	if (ring_buffer_flags != RB_BUFFERS_ON)
		goto out;

	if (atomic_read(&buffer_a->record_disabled))
		goto out;

	if (atomic_read(&buffer_b->record_disabled))
		goto out;

	if (atomic_read(&cpu_buffer_a->record_disabled))
		goto out;

	if (atomic_read(&cpu_buffer_b->record_disabled))
		goto out;

	/*
	 * We can't do a synchronize_sched here because this
	 * function can be called in atomic context.
	 * Normally this will be called from the same CPU as cpu.
	 * If not it's up to the caller to protect this.
	 */
	atomic_inc(&cpu_buffer_a->record_disabled);
	atomic_inc(&cpu_buffer_b->record_disabled);

	ret = -EBUSY;
	if (local_read(&cpu_buffer_a->committing))
		goto out_dec;
	if (local_read(&cpu_buffer_b->committing))
		goto out_dec;

	buffer_a->buffers[cpu] = cpu_buffer_b;
	buffer_b->buffers[cpu] = cpu_buffer_a;

	cpu_buffer_b->buffer = buffer_a;
	cpu_buffer_a->buffer = buffer_b;

	ret = 0;

out_dec:
	atomic_dec(&cpu_buffer_a->record_disabled);
	atomic_dec(&cpu_buffer_b->record_disabled);
out:
	return ret;
}
EXPORT_SYMBOL_GPL(ring_buffer_swap_cpu);
#endif /* CONFIG_RING_BUFFER_ALLOW_SWAP */

/**
 * ring_buffer_alloc_read_page - allocate a page to read from buffer
 * @buffer: the buffer to allocate for.
 * @cpu: the cpu buffer to allocate.
 *
 * This function is used in conjunction with ring_buffer_read_page.
 * When reading a full page from the ring buffer, these functions
 * can be used to speed up the process. The calling function should
 * allocate a few pages first with this function. Then when it
 * needs to get pages from the ring buffer, it passes the result
 * of this function into ring_buffer_read_page, which will swap
 * the page that was allocated, with the read page of the buffer.
 *
 * Returns:
 *  The page allocated, or NULL on error.
 */
void *ring_buffer_alloc_read_page(struct ring_buffer *buffer, int cpu)
{
	struct buffer_data_page *bpage;
	struct page *page;

	page = alloc_pages_node(cpu_to_node(cpu),
				GFP_KERNEL | __GFP_NORETRY, 0);
	if (!page)
		return NULL;

	bpage = page_address(page);

	rb_init_page(bpage);

	return bpage;
}
EXPORT_SYMBOL_GPL(ring_buffer_alloc_read_page);

/**
 * ring_buffer_free_read_page - free an allocated read page
 * @buffer: the buffer the page was allocate for
 * @data: the page to free
 *
 * Free a page allocated from ring_buffer_alloc_read_page.
 */
void ring_buffer_free_read_page(struct ring_buffer *buffer, void *data)
{
	free_page((unsigned long)data);
}
EXPORT_SYMBOL_GPL(ring_buffer_free_read_page);

/**
 * ring_buffer_read_page - extract a page from the ring buffer
 * @buffer: buffer to extract from
 * @data_page: the page to use allocated from ring_buffer_alloc_read_page
 * @len: amount to extract
 * @cpu: the cpu of the buffer to extract
 * @full: should the extraction only happen when the page is full.
 *
 * This function will pull out a page from the ring buffer and consume it.
 * @data_page must be the address of the variable that was returned
 * from ring_buffer_alloc_read_page. This is because the page might be used
 * to swap with a page in the ring buffer.
 *
 * for example:
 *	rpage = ring_buffer_alloc_read_page(buffer, cpu);
 *	if (!rpage)
 *		return error;
 *	ret = ring_buffer_read_page(buffer, &rpage, len, cpu, 0);
 *	if (ret >= 0)
 *		process_page(rpage, ret);
 *
 * When @full is set, the function will not return true unless
 * the writer is off the reader page.
 *
 * Note: it is up to the calling functions to handle sleeps and wakeups.
 *  The ring buffer can be used anywhere in the kernel and can not
 *  blindly call wake_up. The layer that uses the ring buffer must be
 *  responsible for that.
 *
 * Returns:
 *  >=0 if data has been transferred, returns the offset of consumed data.
 *  <0 if no data has been transferred.
 */
int ring_buffer_read_page(struct ring_buffer *buffer,
			  void **data_page, size_t len, int cpu, int full)
{
	struct ring_buffer_per_cpu *cpu_buffer = buffer->buffers[cpu];
	struct ring_buffer_event *event;
	struct buffer_data_page *bpage;
	struct buffer_page *reader;
	unsigned long missed_events;
	unsigned long flags;
	unsigned int commit;
	unsigned int read;
	u64 save_timestamp;
	int ret = -1;

	if (!cpumask_test_cpu(cpu, buffer->cpumask))
		goto out;

	/*
	 * If len is not big enough to hold the page header, then
	 * we can not copy anything.
	 */
	if (len <= BUF_PAGE_HDR_SIZE)
		goto out;

	len -= BUF_PAGE_HDR_SIZE;

	if (!data_page)
		goto out;

	bpage = *data_page;
	if (!bpage)
		goto out;

	raw_spin_lock_irqsave(&cpu_buffer->reader_lock, flags);

	reader = rb_get_reader_page(cpu_buffer);
	if (!reader)
		goto out_unlock;

	event = rb_reader_event(cpu_buffer);

	read = reader->read;
	commit = rb_page_commit(reader);

	/* Check if any events were dropped */
	missed_events = cpu_buffer->lost_events;

	/*
	 * If this page has been partially read or
	 * if len is not big enough to read the rest of the page or
	 * a writer is still on the page, then
	 * we must copy the data from the page to the buffer.
	 * Otherwise, we can simply swap the page with the one passed in.
	 */
	if (read || (len < (commit - read)) ||
	    cpu_buffer->reader_page == cpu_buffer->commit_page) {
		struct buffer_data_page *rpage = cpu_buffer->reader_page->page;
		unsigned int rpos = read;
		unsigned int pos = 0;
		unsigned int size;

		if (full)
			goto out_unlock;

		if (len > (commit - read))
			len = (commit - read);

		/* Always keep the time extend and data together */
		size = rb_event_ts_length(event);

		if (len < size)
			goto out_unlock;

		/* save the current timestamp, since the user will need it */
		save_timestamp = cpu_buffer->read_stamp;

		/* Need to copy one event at a time */
		do {
			/* We need the size of one event, because
			 * rb_advance_reader only advances by one event,
			 * whereas rb_event_ts_length may include the size of
			 * one or two events.
			 * We have already ensured there's enough space if this
			 * is a time extend. */
			size = rb_event_length(event);
			memcpy(bpage->data + pos, rpage->data + rpos, size);

			len -= size;

			rb_advance_reader(cpu_buffer);
			rpos = reader->read;
			pos += size;

			if (rpos >= commit)
				break;

			event = rb_reader_event(cpu_buffer);
			/* Always keep the time extend and data together */
			size = rb_event_ts_length(event);
		} while (len >= size);

		/* update bpage */
		local_set(&bpage->commit, pos);
		bpage->time_stamp = save_timestamp;

		/* we copied everything to the beginning */
		read = 0;
	} else {
		/* update the entry counter */
		cpu_buffer->read += rb_page_entries(reader);
		cpu_buffer->read_bytes += BUF_PAGE_SIZE;

		/* swap the pages */
		rb_init_page(bpage);
		bpage = reader->page;
		reader->page = *data_page;
		local_set_unchecked(&reader->write, 0);
		local_set_unchecked(&reader->entries, 0);
		reader->read = 0;
		*data_page = bpage;

		/*
		 * Use the real_end for the data size,
		 * This gives us a chance to store the lost events
		 * on the page.
		 */
		if (reader->real_end)
			local_set(&bpage->commit, reader->real_end);
	}
	ret = read;

	cpu_buffer->lost_events = 0;

	commit = local_read(&bpage->commit);
	/*
	 * Set a flag in the commit field if we lost events
	 */
	if (missed_events) {
		/* If there is room at the end of the page to save the
		 * missed events, then record it there.
		 */
		if (BUF_PAGE_SIZE - commit >= sizeof(missed_events)) {
			memcpy(&bpage->data[commit], &missed_events,
			       sizeof(missed_events));
			local_add(RB_MISSED_STORED, &bpage->commit);
			commit += sizeof(missed_events);
		}
		local_add(RB_MISSED_EVENTS, &bpage->commit);
	}

	/*
	 * This page may be off to user land. Zero it out here.
	 */
	if (commit < BUF_PAGE_SIZE)
		memset(&bpage->data[commit], 0, BUF_PAGE_SIZE - commit);

 out_unlock:
	raw_spin_unlock_irqrestore(&cpu_buffer->reader_lock, flags);

 out:
	return ret;
}
EXPORT_SYMBOL_GPL(ring_buffer_read_page);

#ifdef CONFIG_HOTPLUG_CPU
static int rb_cpu_notify(struct notifier_block *self,
			 unsigned long action, void *hcpu)
{
	struct ring_buffer *buffer =
		container_of(self, struct ring_buffer, cpu_notify);
	long cpu = (long)hcpu;
	int cpu_i, nr_pages_same;
	unsigned int nr_pages;

	switch (action) {
	case CPU_UP_PREPARE:
	case CPU_UP_PREPARE_FROZEN:
		if (cpumask_test_cpu(cpu, buffer->cpumask))
			return NOTIFY_OK;

		nr_pages = 0;
		nr_pages_same = 1;
		/* check if all cpu sizes are same */
		for_each_buffer_cpu(buffer, cpu_i) {
			/* fill in the size from first enabled cpu */
			if (nr_pages == 0)
				nr_pages = buffer->buffers[cpu_i]->nr_pages;
			if (nr_pages != buffer->buffers[cpu_i]->nr_pages) {
				nr_pages_same = 0;
				break;
			}
		}
		/* allocate minimum pages, user can later expand it */
		if (!nr_pages_same)
			nr_pages = 2;
		buffer->buffers[cpu] =
			rb_allocate_cpu_buffer(buffer, nr_pages, cpu);
		if (!buffer->buffers[cpu]) {
			WARN(1, "failed to allocate ring buffer on CPU %ld\n",
			     cpu);
			return NOTIFY_OK;
		}
		smp_wmb();
		cpumask_set_cpu(cpu, buffer->cpumask);
		break;
	case CPU_DOWN_PREPARE:
	case CPU_DOWN_PREPARE_FROZEN:
		/*
		 * Do nothing.
		 *  If we were to free the buffer, then the user would
		 *  lose any trace that was in the buffer.
		 */
		break;
	default:
		break;
	}
	return NOTIFY_OK;
}
#endif

#ifdef CONFIG_RING_BUFFER_STARTUP_TEST
/*
 * This is a basic integrity check of the ring buffer.
 * Late in the boot cycle this test will run when configured in.
 * It will kick off a thread per CPU that will go into a loop
 * writing to the per cpu ring buffer various sizes of data.
 * Some of the data will be large items, some small.
 *
 * Another thread is created that goes into a spin, sending out
 * IPIs to the other CPUs to also write into the ring buffer.
 * this is to test the nesting ability of the buffer.
 *
 * Basic stats are recorded and reported. If something in the
 * ring buffer should happen that's not expected, a big warning
 * is displayed and all ring buffers are disabled.
 */
static struct task_struct *rb_threads[NR_CPUS] __initdata;

struct rb_test_data {
	struct ring_buffer	*buffer;
	unsigned long		events;
	unsigned long		bytes_written;
	unsigned long		bytes_alloc;
	unsigned long		bytes_dropped;
	unsigned long		events_nested;
	unsigned long		bytes_written_nested;
	unsigned long		bytes_alloc_nested;
	unsigned long		bytes_dropped_nested;
	int			min_size_nested;
	int			max_size_nested;
	int			max_size;
	int			min_size;
	int			cpu;
	int			cnt;
};

static struct rb_test_data rb_data[NR_CPUS] __initdata;

/* 1 meg per cpu */
#define RB_TEST_BUFFER_SIZE	1048576

static char rb_string[] __initdata =
	"abcdefghijklmnopqrstuvwxyz1234567890!@#$%^&*()?+\\"
	"?+|:';\",.<>/?abcdefghijklmnopqrstuvwxyz1234567890"
	"!@#$%^&*()?+\\?+|:';\",.<>/?abcdefghijklmnopqrstuv";

static bool rb_test_started __initdata;

struct rb_item {
	int size;
	char str[];
};

static __init int rb_write_something(struct rb_test_data *data, bool nested)
{
	struct ring_buffer_event *event;
	struct rb_item *item;
	bool started;
	int event_len;
	int size;
	int len;
	int cnt;

	/* Have nested writes different that what is written */
	cnt = data->cnt + (nested ? 27 : 0);

	/* Multiply cnt by ~e, to make some unique increment */
	size = (data->cnt * 68 / 25) % (sizeof(rb_string) - 1);

	len = size + sizeof(struct rb_item);

	started = rb_test_started;
	/* read rb_test_started before checking buffer enabled */
	smp_rmb();

	event = ring_buffer_lock_reserve(data->buffer, len);
	if (!event) {
		/* Ignore dropped events before test starts. */
		if (started) {
			if (nested)
				data->bytes_dropped += len;
			else
				data->bytes_dropped_nested += len;
		}
		return len;
	}

	event_len = ring_buffer_event_length(event);

	if (RB_WARN_ON(data->buffer, event_len < len))
		goto out;

	item = ring_buffer_event_data(event);
	item->size = size;
	memcpy(item->str, rb_string, size);

	if (nested) {
		data->bytes_alloc_nested += event_len;
		data->bytes_written_nested += len;
		data->events_nested++;
		if (!data->min_size_nested || len < data->min_size_nested)
			data->min_size_nested = len;
		if (len > data->max_size_nested)
			data->max_size_nested = len;
	} else {
		data->bytes_alloc += event_len;
		data->bytes_written += len;
		data->events++;
		if (!data->min_size || len < data->min_size)
			data->max_size = len;
		if (len > data->max_size)
			data->max_size = len;
	}

 out:
	ring_buffer_unlock_commit(data->buffer, event);

	return 0;
}

static __init int rb_test(void *arg)
{
	struct rb_test_data *data = arg;

	while (!kthread_should_stop()) {
		rb_write_something(data, false);
		data->cnt++;

		set_current_state(TASK_INTERRUPTIBLE);
		/* Now sleep between a min of 100-300us and a max of 1ms */
		usleep_range(((data->cnt % 3) + 1) * 100, 1000);
	}

	return 0;
}

static __init void rb_ipi(void *ignore)
{
	struct rb_test_data *data;
	int cpu = smp_processor_id();

	data = &rb_data[cpu];
	rb_write_something(data, true);
}

static __init int rb_hammer_test(void *arg)
{
	while (!kthread_should_stop()) {

		/* Send an IPI to all cpus to write data! */
		smp_call_function(rb_ipi, NULL, 1);
		/* No sleep, but for non preempt, let others run */
		schedule();
	}

	return 0;
}

static __init int test_ringbuffer(void)
{
	struct task_struct *rb_hammer;
	struct ring_buffer *buffer;
	int cpu;
	int ret = 0;

	pr_info("Running ring buffer tests...\n");

	buffer = ring_buffer_alloc(RB_TEST_BUFFER_SIZE, RB_FL_OVERWRITE);
	if (WARN_ON(!buffer))
		return 0;

	/* Disable buffer so that threads can't write to it yet */
	ring_buffer_record_off(buffer);

	for_each_online_cpu(cpu) {
		rb_data[cpu].buffer = buffer;
		rb_data[cpu].cpu = cpu;
		rb_data[cpu].cnt = cpu;
		rb_threads[cpu] = kthread_create(rb_test, &rb_data[cpu],
						 "rbtester/%d", cpu);
		if (WARN_ON(!rb_threads[cpu])) {
			pr_cont("FAILED\n");
			ret = -1;
			goto out_free;
		}

		kthread_bind(rb_threads[cpu], cpu);
 		wake_up_process(rb_threads[cpu]);
	}

	/* Now create the rb hammer! */
	rb_hammer = kthread_run(rb_hammer_test, NULL, "rbhammer");
	if (WARN_ON(!rb_hammer)) {
		pr_cont("FAILED\n");
		ret = -1;
		goto out_free;
	}

	ring_buffer_record_on(buffer);
	/*
	 * Show buffer is enabled before setting rb_test_started.
	 * Yes there's a small race window where events could be
	 * dropped and the thread wont catch it. But when a ring
	 * buffer gets enabled, there will always be some kind of
	 * delay before other CPUs see it. Thus, we don't care about
	 * those dropped events. We care about events dropped after
	 * the threads see that the buffer is active.
	 */
	smp_wmb();
	rb_test_started = true;

	set_current_state(TASK_INTERRUPTIBLE);
	/* Just run for 10 seconds */;
	schedule_timeout(10 * HZ);

	kthread_stop(rb_hammer);

 out_free:
	for_each_online_cpu(cpu) {
		if (!rb_threads[cpu])
			break;
		kthread_stop(rb_threads[cpu]);
	}
	if (ret) {
		ring_buffer_free(buffer);
		return ret;
	}

	/* Report! */
	pr_info("finished\n");
	for_each_online_cpu(cpu) {
		struct ring_buffer_event *event;
		struct rb_test_data *data = &rb_data[cpu];
		struct rb_item *item;
		unsigned long total_events;
		unsigned long total_dropped;
		unsigned long total_written;
		unsigned long total_alloc;
		unsigned long total_read = 0;
		unsigned long total_size = 0;
		unsigned long total_len = 0;
		unsigned long total_lost = 0;
		unsigned long lost;
		int big_event_size;
		int small_event_size;

		ret = -1;

		total_events = data->events + data->events_nested;
		total_written = data->bytes_written + data->bytes_written_nested;
		total_alloc = data->bytes_alloc + data->bytes_alloc_nested;
		total_dropped = data->bytes_dropped + data->bytes_dropped_nested;

		big_event_size = data->max_size + data->max_size_nested;
		small_event_size = data->min_size + data->min_size_nested;

		pr_info("CPU %d:\n", cpu);
		pr_info("              events:    %ld\n", total_events);
		pr_info("       dropped bytes:    %ld\n", total_dropped);
		pr_info("       alloced bytes:    %ld\n", total_alloc);
		pr_info("       written bytes:    %ld\n", total_written);
		pr_info("       biggest event:    %d\n", big_event_size);
		pr_info("      smallest event:    %d\n", small_event_size);

		if (RB_WARN_ON(buffer, total_dropped))
			break;

		ret = 0;

		while ((event = ring_buffer_consume(buffer, cpu, NULL, &lost))) {
			total_lost += lost;
			item = ring_buffer_event_data(event);
			total_len += ring_buffer_event_length(event);
			total_size += item->size + sizeof(struct rb_item);
			if (memcmp(&item->str[0], rb_string, item->size) != 0) {
				pr_info("FAILED!\n");
				pr_info("buffer had: %.*s\n", item->size, item->str);
				pr_info("expected:   %.*s\n", item->size, rb_string);
				RB_WARN_ON(buffer, 1);
				ret = -1;
				break;
			}
			total_read++;
		}
		if (ret)
			break;

		ret = -1;

		pr_info("         read events:   %ld\n", total_read);
		pr_info("         lost events:   %ld\n", total_lost);
		pr_info("        total events:   %ld\n", total_lost + total_read);
		pr_info("  recorded len bytes:   %ld\n", total_len);
		pr_info(" recorded size bytes:   %ld\n", total_size);
		if (total_lost)
			pr_info(" With dropped events, record len and size may not match\n"
				" alloced and written from above\n");
		if (!total_lost) {
			if (RB_WARN_ON(buffer, total_len != total_alloc ||
				       total_size != total_written))
				break;
		}
		if (RB_WARN_ON(buffer, total_lost + total_read != total_events))
			break;

		ret = 0;
	}
	if (!ret)
		pr_info("Ring buffer PASSED!\n");

	ring_buffer_free(buffer);
	return 0;
}

late_initcall(test_ringbuffer);
#endif /* CONFIG_RING_BUFFER_STARTUP_TEST */<|MERGE_RESOLUTION|>--- conflicted
+++ resolved
@@ -472,11 +472,6 @@
 	unsigned long			lost_events;
 	unsigned long			last_overrun;
 	local_t				entries_bytes;
-<<<<<<< HEAD
-	local_unchecked_t		commit_overrun;
-	local_unchecked_t		overrun;
-=======
->>>>>>> c3ade0e0
 	local_t				entries;
 	local_unchecked_t		overrun;
 	local_unchecked_t		commit_overrun;
@@ -1849,27 +1844,11 @@
 	return __rb_page_index(iter->head_page, iter->head);
 }
 
-<<<<<<< HEAD
-static inline unsigned long rb_page_write(struct buffer_page *bpage)
-{
-	return local_read_unchecked(&bpage->write) & RB_WRITE_MASK;
-}
-
-=======
->>>>>>> c3ade0e0
 static inline unsigned rb_page_commit(struct buffer_page *bpage)
 {
 	return local_read(&bpage->page->commit);
 }
 
-<<<<<<< HEAD
-static inline unsigned long rb_page_entries(struct buffer_page *bpage)
-{
-	return local_read_unchecked(&bpage->entries) & RB_WRITE_MASK;
-}
-
-=======
->>>>>>> c3ade0e0
 /* Size is determined by what has been committed */
 static inline unsigned rb_page_size(struct buffer_page *bpage)
 {
@@ -3180,11 +3159,7 @@
 	unsigned long flags;
 	struct ring_buffer_per_cpu *cpu_buffer;
 	struct buffer_page *bpage;
-<<<<<<< HEAD
-	unsigned long ret = 0;
-=======
 	u64 ret = 0;
->>>>>>> c3ade0e0
 
 	if (!cpumask_test_cpu(cpu, buffer->cpumask))
 		return 0;
@@ -4159,25 +4134,16 @@
 	cpu_buffer->commit_page = cpu_buffer->head_page;
 
 	INIT_LIST_HEAD(&cpu_buffer->reader_page->list);
-<<<<<<< HEAD
-=======
 	INIT_LIST_HEAD(&cpu_buffer->new_pages);
->>>>>>> c3ade0e0
 	local_set_unchecked(&cpu_buffer->reader_page->write, 0);
 	local_set_unchecked(&cpu_buffer->reader_page->entries, 0);
 	local_set(&cpu_buffer->reader_page->page->commit, 0);
 	cpu_buffer->reader_page->read = 0;
 
-<<<<<<< HEAD
-	local_set_unchecked(&cpu_buffer->commit_overrun, 0);
-	local_set(&cpu_buffer->entries_bytes, 0);
-	local_set_unchecked(&cpu_buffer->overrun, 0);
-=======
 	local_set(&cpu_buffer->entries_bytes, 0);
 	local_set_unchecked(&cpu_buffer->overrun, 0);
 	local_set_unchecked(&cpu_buffer->commit_overrun, 0);
 	local_set(&cpu_buffer->dropped_events, 0);
->>>>>>> c3ade0e0
 	local_set(&cpu_buffer->entries, 0);
 	local_set(&cpu_buffer->committing, 0);
 	local_set(&cpu_buffer->commits, 0);
