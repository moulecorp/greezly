/*
 * Infrastructure for profiling code inserted by 'gcc -pg'.
 *
 * Copyright (C) 2007-2008 Steven Rostedt <srostedt@redhat.com>
 * Copyright (C) 2004-2008 Ingo Molnar <mingo@redhat.com>
 *
 * Originally ported from the -rt patch by:
 *   Copyright (C) 2007 Arnaldo Carvalho de Melo <acme@redhat.com>
 *
 * Based on code in the latency_tracer, that is:
 *
 *  Copyright (C) 2004-2006 Ingo Molnar
 *  Copyright (C) 2004 William Lee Irwin III
 */

#include <linux/stop_machine.h>
#include <linux/clocksource.h>
#include <linux/kallsyms.h>
#include <linux/seq_file.h>
#include <linux/suspend.h>
#include <linux/debugfs.h>
#include <linux/hardirq.h>
#include <linux/kthread.h>
#include <linux/uaccess.h>
#include <linux/module.h>
#include <linux/ftrace.h>
#include <linux/sysctl.h>
#include <linux/slab.h>
#include <linux/ctype.h>
#include <linux/list.h>
#include <linux/hash.h>
#include <linux/rcupdate.h>

#include <trace/events/sched.h>

#include <asm/setup.h>

#include "trace_output.h"
#include "trace_stat.h"

#define FTRACE_WARN_ON(cond)			\
	({					\
		int ___r = cond;		\
		if (WARN_ON(___r))		\
			ftrace_kill();		\
		___r;				\
	})

#define FTRACE_WARN_ON_ONCE(cond)		\
	({					\
		int ___r = cond;		\
		if (WARN_ON_ONCE(___r))		\
			ftrace_kill();		\
		___r;				\
	})

/* hash bits for specific function selection */
#define FTRACE_HASH_BITS 7
#define FTRACE_FUNC_HASHSIZE (1 << FTRACE_HASH_BITS)
#define FTRACE_HASH_DEFAULT_BITS 10
#define FTRACE_HASH_MAX_BITS 12

/* ftrace_enabled is a method to turn ftrace on or off */
int ftrace_enabled __read_mostly;
static int last_ftrace_enabled;

/* Quick disabling of function tracer. */
int function_trace_stop;

/* List for set_ftrace_pid's pids. */
LIST_HEAD(ftrace_pids);
struct ftrace_pid {
	struct list_head list;
	struct pid *pid;
};

/*
 * ftrace_disabled is set when an anomaly is discovered.
 * ftrace_disabled is much stronger than ftrace_enabled.
 */
static int ftrace_disabled __read_mostly;

static DEFINE_MUTEX(ftrace_lock);

static struct ftrace_ops ftrace_list_end __read_mostly = {
	.func		= ftrace_stub,
};

static struct ftrace_ops *ftrace_global_list __read_mostly = &ftrace_list_end;
static struct ftrace_ops *ftrace_ops_list __read_mostly = &ftrace_list_end;
ftrace_func_t ftrace_trace_function __read_mostly = ftrace_stub;
static ftrace_func_t __ftrace_trace_function_delay __read_mostly = ftrace_stub;
ftrace_func_t __ftrace_trace_function __read_mostly = ftrace_stub;
ftrace_func_t ftrace_pid_function __read_mostly = ftrace_stub;
static struct ftrace_ops global_ops;

static void
ftrace_ops_list_func(unsigned long ip, unsigned long parent_ip);

/*
 * Traverse the ftrace_global_list, invoking all entries.  The reason that we
 * can use rcu_dereference_raw() is that elements removed from this list
 * are simply leaked, so there is no need to interact with a grace-period
 * mechanism.  The rcu_dereference_raw() calls are needed to handle
 * concurrent insertions into the ftrace_global_list.
 *
 * Silly Alpha and silly pointer-speculation compiler optimizations!
 */
static void ftrace_global_list_func(unsigned long ip,
				    unsigned long parent_ip)
{
	struct ftrace_ops *op;

	if (unlikely(trace_recursion_test(TRACE_GLOBAL_BIT)))
		return;

	trace_recursion_set(TRACE_GLOBAL_BIT);
	op = rcu_dereference_raw(ftrace_global_list); /*see above*/
	while (op != &ftrace_list_end) {
		op->func(ip, parent_ip);
		op = rcu_dereference_raw(op->next); /*see above*/
	};
	trace_recursion_clear(TRACE_GLOBAL_BIT);
}

static void ftrace_pid_func(unsigned long ip, unsigned long parent_ip)
{
	if (!test_tsk_trace_trace(current))
		return;

	ftrace_pid_function(ip, parent_ip);
}

static void set_ftrace_pid_function(ftrace_func_t func)
{
	/* do not set ftrace_pid_function to itself! */
	if (func != ftrace_pid_func)
		ftrace_pid_function = func;
}

/**
 * clear_ftrace_function - reset the ftrace function
 *
 * This NULLs the ftrace function and in essence stops
 * tracing.  There may be lag
 */
void clear_ftrace_function(void)
{
	ftrace_trace_function = ftrace_stub;
	__ftrace_trace_function = ftrace_stub;
	__ftrace_trace_function_delay = ftrace_stub;
	ftrace_pid_function = ftrace_stub;
}

#ifndef CONFIG_HAVE_FUNCTION_TRACE_MCOUNT_TEST
/*
 * For those archs that do not test ftrace_trace_stop in their
 * mcount call site, we need to do it from C.
 */
static void ftrace_test_stop_func(unsigned long ip, unsigned long parent_ip)
{
	if (function_trace_stop)
		return;

	__ftrace_trace_function(ip, parent_ip);
}
#endif

static void update_global_ops(void)
{
	ftrace_func_t func;

	/*
	 * If there's only one function registered, then call that
	 * function directly. Otherwise, we need to iterate over the
	 * registered callers.
	 */
	if (ftrace_global_list == &ftrace_list_end ||
	    ftrace_global_list->next == &ftrace_list_end)
		func = ftrace_global_list->func;
	else
		func = ftrace_global_list_func;

	/* If we filter on pids, update to use the pid function */
	if (!list_empty(&ftrace_pids)) {
		set_ftrace_pid_function(func);
		func = ftrace_pid_func;
	}

	global_ops.func = func;
}

static void update_ftrace_function(void)
{
	ftrace_func_t func;

	update_global_ops();

	/*
	 * If we are at the end of the list and this ops is
	 * not dynamic, then have the mcount trampoline call
	 * the function directly
	 */
	if (ftrace_ops_list == &ftrace_list_end ||
	    (ftrace_ops_list->next == &ftrace_list_end &&
	     !(ftrace_ops_list->flags & FTRACE_OPS_FL_DYNAMIC)))
		func = ftrace_ops_list->func;
	else
		func = ftrace_ops_list_func;

#ifdef CONFIG_HAVE_FUNCTION_TRACE_MCOUNT_TEST
	ftrace_trace_function = func;
#else
#ifdef CONFIG_DYNAMIC_FTRACE
	/* do not update till all functions have been modified */
	__ftrace_trace_function_delay = func;
#else
	__ftrace_trace_function = func;
#endif
	ftrace_trace_function = ftrace_test_stop_func;
#endif
}

static void add_ftrace_ops(struct ftrace_ops **list, struct ftrace_ops *ops)
{
	ops->next = *list;
	/*
	 * We are entering ops into the list but another
	 * CPU might be walking that list. We need to make sure
	 * the ops->next pointer is valid before another CPU sees
	 * the ops pointer included into the list.
	 */
	rcu_assign_pointer(*list, ops);
}

static int remove_ftrace_ops(struct ftrace_ops **list, struct ftrace_ops *ops)
{
	struct ftrace_ops **p;

	/*
	 * If we are removing the last function, then simply point
	 * to the ftrace_stub.
	 */
	if (*list == ops && ops->next == &ftrace_list_end) {
		*list = &ftrace_list_end;
		return 0;
	}

	for (p = list; *p != &ftrace_list_end; p = &(*p)->next)
		if (*p == ops)
			break;

	if (*p != ops)
		return -1;

	*p = (*p)->next;
	return 0;
}

static int __register_ftrace_function(struct ftrace_ops *ops)
{
	if (FTRACE_WARN_ON(ops == &global_ops))
		return -EINVAL;

	if (WARN_ON(ops->flags & FTRACE_OPS_FL_ENABLED))
		return -EBUSY;

	if (!core_kernel_data((unsigned long)ops))
		ops->flags |= FTRACE_OPS_FL_DYNAMIC;

	if (ops->flags & FTRACE_OPS_FL_GLOBAL) {
		int first = ftrace_global_list == &ftrace_list_end;
		add_ftrace_ops(&ftrace_global_list, ops);
		ops->flags |= FTRACE_OPS_FL_ENABLED;
		if (first)
			add_ftrace_ops(&ftrace_ops_list, &global_ops);
	} else
		add_ftrace_ops(&ftrace_ops_list, ops);

	if (ftrace_enabled)
		update_ftrace_function();

	return 0;
}

static int __unregister_ftrace_function(struct ftrace_ops *ops)
{
	int ret;

	if (WARN_ON(!(ops->flags & FTRACE_OPS_FL_ENABLED)))
		return -EBUSY;

	if (FTRACE_WARN_ON(ops == &global_ops))
		return -EINVAL;

	if (ops->flags & FTRACE_OPS_FL_GLOBAL) {
		ret = remove_ftrace_ops(&ftrace_global_list, ops);
		if (!ret && ftrace_global_list == &ftrace_list_end)
			ret = remove_ftrace_ops(&ftrace_ops_list, &global_ops);
		if (!ret)
			ops->flags &= ~FTRACE_OPS_FL_ENABLED;
	} else
		ret = remove_ftrace_ops(&ftrace_ops_list, ops);

	if (ret < 0)
		return ret;

	if (ftrace_enabled)
		update_ftrace_function();

	/*
	 * Dynamic ops may be freed, we must make sure that all
	 * callers are done before leaving this function.
	 */
	if (ops->flags & FTRACE_OPS_FL_DYNAMIC)
		synchronize_sched();

	return 0;
}

static void ftrace_update_pid_func(void)
{
	/* Only do something if we are tracing something */
	if (ftrace_trace_function == ftrace_stub)
		return;

	update_ftrace_function();
}

#ifdef CONFIG_FUNCTION_PROFILER
struct ftrace_profile {
	struct hlist_node		node;
	unsigned long			ip;
	unsigned long			counter;
#ifdef CONFIG_FUNCTION_GRAPH_TRACER
	unsigned long long		time;
	unsigned long long		time_squared;
#endif
};

struct ftrace_profile_page {
	struct ftrace_profile_page	*next;
	unsigned long			index;
	struct ftrace_profile		records[];
};

struct ftrace_profile_stat {
	atomic_t			disabled;
	struct hlist_head		*hash;
	struct ftrace_profile_page	*pages;
	struct ftrace_profile_page	*start;
	struct tracer_stat		stat;
};

#define PROFILE_RECORDS_SIZE						\
	(PAGE_SIZE - offsetof(struct ftrace_profile_page, records))

#define PROFILES_PER_PAGE					\
	(PROFILE_RECORDS_SIZE / sizeof(struct ftrace_profile))

static int ftrace_profile_bits __read_mostly;
static int ftrace_profile_enabled __read_mostly;

/* ftrace_profile_lock - synchronize the enable and disable of the profiler */
static DEFINE_MUTEX(ftrace_profile_lock);

static DEFINE_PER_CPU(struct ftrace_profile_stat, ftrace_profile_stats);

#define FTRACE_PROFILE_HASH_SIZE 1024 /* must be power of 2 */

static void *
function_stat_next(void *v, int idx)
{
	struct ftrace_profile *rec = v;
	struct ftrace_profile_page *pg;

	pg = (struct ftrace_profile_page *)((unsigned long)rec & PAGE_MASK);

 again:
	if (idx != 0)
		rec++;

	if ((void *)rec >= (void *)&pg->records[pg->index]) {
		pg = pg->next;
		if (!pg)
			return NULL;
		rec = &pg->records[0];
		if (!rec->counter)
			goto again;
	}

	return rec;
}

static void *function_stat_start(struct tracer_stat *trace)
{
	struct ftrace_profile_stat *stat =
		container_of(trace, struct ftrace_profile_stat, stat);

	if (!stat || !stat->start)
		return NULL;

	return function_stat_next(&stat->start->records[0], 0);
}

#ifdef CONFIG_FUNCTION_GRAPH_TRACER
/* function graph compares on total time */
static int function_stat_cmp(void *p1, void *p2)
{
	struct ftrace_profile *a = p1;
	struct ftrace_profile *b = p2;

	if (a->time < b->time)
		return -1;
	if (a->time > b->time)
		return 1;
	else
		return 0;
}
#else
/* not function graph compares against hits */
static int function_stat_cmp(void *p1, void *p2)
{
	struct ftrace_profile *a = p1;
	struct ftrace_profile *b = p2;

	if (a->counter < b->counter)
		return -1;
	if (a->counter > b->counter)
		return 1;
	else
		return 0;
}
#endif

static int function_stat_headers(struct seq_file *m)
{
#ifdef CONFIG_FUNCTION_GRAPH_TRACER
	seq_printf(m, "  Function                               "
		   "Hit    Time            Avg             s^2\n"
		      "  --------                               "
		   "---    ----            ---             ---\n");
#else
	seq_printf(m, "  Function                               Hit\n"
		      "  --------                               ---\n");
#endif
	return 0;
}

static int function_stat_show(struct seq_file *m, void *v)
{
	struct ftrace_profile *rec = v;
	char str[KSYM_SYMBOL_LEN];
	int ret = 0;
#ifdef CONFIG_FUNCTION_GRAPH_TRACER
	static struct trace_seq s;
	unsigned long long avg;
	unsigned long long stddev;
#endif
	mutex_lock(&ftrace_profile_lock);

	/* we raced with function_profile_reset() */
	if (unlikely(rec->counter == 0)) {
		ret = -EBUSY;
		goto out;
	}

	kallsyms_lookup(rec->ip, NULL, NULL, NULL, str);
	seq_printf(m, "  %-30.30s  %10lu", str, rec->counter);

#ifdef CONFIG_FUNCTION_GRAPH_TRACER
	seq_printf(m, "    ");
	avg = rec->time;
	do_div(avg, rec->counter);

	/* Sample standard deviation (s^2) */
	if (rec->counter <= 1)
		stddev = 0;
	else {
		stddev = rec->time_squared - rec->counter * avg * avg;
		/*
		 * Divide only 1000 for ns^2 -> us^2 conversion.
		 * trace_print_graph_duration will divide 1000 again.
		 */
		do_div(stddev, (rec->counter - 1) * 1000);
	}

	trace_seq_init(&s);
	trace_print_graph_duration(rec->time, &s);
	trace_seq_puts(&s, "    ");
	trace_print_graph_duration(avg, &s);
	trace_seq_puts(&s, "    ");
	trace_print_graph_duration(stddev, &s);
	trace_print_seq(m, &s);
#endif
	seq_putc(m, '\n');
out:
	mutex_unlock(&ftrace_profile_lock);

	return ret;
}

static void ftrace_profile_reset(struct ftrace_profile_stat *stat)
{
	struct ftrace_profile_page *pg;

	pg = stat->pages = stat->start;

	while (pg) {
		memset(pg->records, 0, PROFILE_RECORDS_SIZE);
		pg->index = 0;
		pg = pg->next;
	}

	memset(stat->hash, 0,
	       FTRACE_PROFILE_HASH_SIZE * sizeof(struct hlist_head));
}

int ftrace_profile_pages_init(struct ftrace_profile_stat *stat)
{
	struct ftrace_profile_page *pg;
	int functions;
	int pages;
	int i;

	/* If we already allocated, do nothing */
	if (stat->pages)
		return 0;

	stat->pages = (void *)get_zeroed_page(GFP_KERNEL);
	if (!stat->pages)
		return -ENOMEM;

#ifdef CONFIG_DYNAMIC_FTRACE
	functions = ftrace_update_tot_cnt;
#else
	/*
	 * We do not know the number of functions that exist because
	 * dynamic tracing is what counts them. With past experience
	 * we have around 20K functions. That should be more than enough.
	 * It is highly unlikely we will execute every function in
	 * the kernel.
	 */
	functions = 20000;
#endif

	pg = stat->start = stat->pages;

	pages = DIV_ROUND_UP(functions, PROFILES_PER_PAGE);

	for (i = 1; i < pages; i++) {
		pg->next = (void *)get_zeroed_page(GFP_KERNEL);
		if (!pg->next)
			goto out_free;
		pg = pg->next;
	}

	return 0;

 out_free:
	pg = stat->start;
	while (pg) {
		unsigned long tmp = (unsigned long)pg;

		pg = pg->next;
		free_page(tmp);
	}

	stat->pages = NULL;
	stat->start = NULL;

	return -ENOMEM;
}

static int ftrace_profile_init_cpu(int cpu)
{
	struct ftrace_profile_stat *stat;
	int size;

	stat = &per_cpu(ftrace_profile_stats, cpu);

	if (stat->hash) {
		/* If the profile is already created, simply reset it */
		ftrace_profile_reset(stat);
		return 0;
	}

	/*
	 * We are profiling all functions, but usually only a few thousand
	 * functions are hit. We'll make a hash of 1024 items.
	 */
	size = FTRACE_PROFILE_HASH_SIZE;

	stat->hash = kzalloc(sizeof(struct hlist_head) * size, GFP_KERNEL);

	if (!stat->hash)
		return -ENOMEM;

	if (!ftrace_profile_bits) {
		size--;

		for (; size; size >>= 1)
			ftrace_profile_bits++;
	}

	/* Preallocate the function profiling pages */
	if (ftrace_profile_pages_init(stat) < 0) {
		kfree(stat->hash);
		stat->hash = NULL;
		return -ENOMEM;
	}

	return 0;
}

static int ftrace_profile_init(void)
{
	int cpu;
	int ret = 0;

	for_each_online_cpu(cpu) {
		ret = ftrace_profile_init_cpu(cpu);
		if (ret)
			break;
	}

	return ret;
}

/* interrupts must be disabled */
static struct ftrace_profile *
ftrace_find_profiled_func(struct ftrace_profile_stat *stat, unsigned long ip)
{
	struct ftrace_profile *rec;
	struct hlist_head *hhd;
	struct hlist_node *n;
	unsigned long key;

	key = hash_long(ip, ftrace_profile_bits);
	hhd = &stat->hash[key];

	if (hlist_empty(hhd))
		return NULL;

	hlist_for_each_entry_rcu(rec, n, hhd, node) {
		if (rec->ip == ip)
			return rec;
	}

	return NULL;
}

static void ftrace_add_profile(struct ftrace_profile_stat *stat,
			       struct ftrace_profile *rec)
{
	unsigned long key;

	key = hash_long(rec->ip, ftrace_profile_bits);
	hlist_add_head_rcu(&rec->node, &stat->hash[key]);
}

/*
 * The memory is already allocated, this simply finds a new record to use.
 */
static struct ftrace_profile *
ftrace_profile_alloc(struct ftrace_profile_stat *stat, unsigned long ip)
{
	struct ftrace_profile *rec = NULL;

	/* prevent recursion (from NMIs) */
	if (atomic_inc_return(&stat->disabled) != 1)
		goto out;

	/*
	 * Try to find the function again since an NMI
	 * could have added it
	 */
	rec = ftrace_find_profiled_func(stat, ip);
	if (rec)
		goto out;

	if (stat->pages->index == PROFILES_PER_PAGE) {
		if (!stat->pages->next)
			goto out;
		stat->pages = stat->pages->next;
	}

	rec = &stat->pages->records[stat->pages->index++];
	rec->ip = ip;
	ftrace_add_profile(stat, rec);

 out:
	atomic_dec(&stat->disabled);

	return rec;
}

static void
function_profile_call(unsigned long ip, unsigned long parent_ip)
{
	struct ftrace_profile_stat *stat;
	struct ftrace_profile *rec;
	unsigned long flags;

	if (!ftrace_profile_enabled)
		return;

	local_irq_save(flags);

	stat = &__get_cpu_var(ftrace_profile_stats);
	if (!stat->hash || !ftrace_profile_enabled)
		goto out;

	rec = ftrace_find_profiled_func(stat, ip);
	if (!rec) {
		rec = ftrace_profile_alloc(stat, ip);
		if (!rec)
			goto out;
	}

	rec->counter++;
 out:
	local_irq_restore(flags);
}

#ifdef CONFIG_FUNCTION_GRAPH_TRACER
static int profile_graph_entry(struct ftrace_graph_ent *trace)
{
	function_profile_call(trace->func, 0);
	return 1;
}

static void profile_graph_return(struct ftrace_graph_ret *trace)
{
	struct ftrace_profile_stat *stat;
	unsigned long long calltime;
	struct ftrace_profile *rec;
	unsigned long flags;

	local_irq_save(flags);
	stat = &__get_cpu_var(ftrace_profile_stats);
	if (!stat->hash || !ftrace_profile_enabled)
		goto out;

	/* If the calltime was zero'd ignore it */
	if (!trace->calltime)
		goto out;

	calltime = trace->rettime - trace->calltime;

	if (!(trace_flags & TRACE_ITER_GRAPH_TIME)) {
		int index;

		index = trace->depth;

		/* Append this call time to the parent time to subtract */
		if (index)
			current->ret_stack[index - 1].subtime += calltime;

		if (current->ret_stack[index].subtime < calltime)
			calltime -= current->ret_stack[index].subtime;
		else
			calltime = 0;
	}

	rec = ftrace_find_profiled_func(stat, trace->func);
	if (rec) {
		rec->time += calltime;
		rec->time_squared += calltime * calltime;
	}

 out:
	local_irq_restore(flags);
}

static int register_ftrace_profiler(void)
{
	return register_ftrace_graph(&profile_graph_return,
				     &profile_graph_entry);
}

static void unregister_ftrace_profiler(void)
{
	unregister_ftrace_graph();
}
#else
static struct ftrace_ops ftrace_profile_ops __read_mostly = {
	.func		= function_profile_call,
};

static int register_ftrace_profiler(void)
{
	return register_ftrace_function(&ftrace_profile_ops);
}

static void unregister_ftrace_profiler(void)
{
	unregister_ftrace_function(&ftrace_profile_ops);
}
#endif /* CONFIG_FUNCTION_GRAPH_TRACER */

static ssize_t
ftrace_profile_write(struct file *filp, const char __user *ubuf,
		     size_t cnt, loff_t *ppos)
{
	unsigned long val;
	int ret;

	ret = kstrtoul_from_user(ubuf, cnt, 10, &val);
	if (ret)
		return ret;

	val = !!val;

	mutex_lock(&ftrace_profile_lock);
	if (ftrace_profile_enabled ^ val) {
		if (val) {
			ret = ftrace_profile_init();
			if (ret < 0) {
				cnt = ret;
				goto out;
			}

			ret = register_ftrace_profiler();
			if (ret < 0) {
				cnt = ret;
				goto out;
			}
			ftrace_profile_enabled = 1;
		} else {
			ftrace_profile_enabled = 0;
			/*
			 * unregister_ftrace_profiler calls stop_machine
			 * so this acts like an synchronize_sched.
			 */
			unregister_ftrace_profiler();
		}
	}
 out:
	mutex_unlock(&ftrace_profile_lock);

	*ppos += cnt;

	return cnt;
}

static ssize_t
ftrace_profile_read(struct file *filp, char __user *ubuf,
		     size_t cnt, loff_t *ppos)
{
	char buf[64];		/* big enough to hold a number */
	int r;

	r = sprintf(buf, "%u\n", ftrace_profile_enabled);
	return simple_read_from_buffer(ubuf, cnt, ppos, buf, r);
}

static const struct file_operations ftrace_profile_fops = {
	.open		= tracing_open_generic,
	.read		= ftrace_profile_read,
	.write		= ftrace_profile_write,
	.llseek		= default_llseek,
};

/* used to initialize the real stat files */
static struct tracer_stat function_stats __initdata = {
	.name		= "functions",
	.stat_start	= function_stat_start,
	.stat_next	= function_stat_next,
	.stat_cmp	= function_stat_cmp,
	.stat_headers	= function_stat_headers,
	.stat_show	= function_stat_show
};

static __init void ftrace_profile_debugfs(struct dentry *d_tracer)
{
	struct ftrace_profile_stat *stat;
	struct dentry *entry;
	char *name;
	int ret;
	int cpu;

	for_each_possible_cpu(cpu) {
		stat = &per_cpu(ftrace_profile_stats, cpu);

		/* allocate enough for function name + cpu number */
		name = kmalloc(32, GFP_KERNEL);
		if (!name) {
			/*
			 * The files created are permanent, if something happens
			 * we still do not free memory.
			 */
			WARN(1,
			     "Could not allocate stat file for cpu %d\n",
			     cpu);
			return;
		}
		stat->stat = function_stats;
		snprintf(name, 32, "function%d", cpu);
		stat->stat.name = name;
		ret = register_stat_tracer(&stat->stat);
		if (ret) {
			WARN(1,
			     "Could not register function stat for cpu %d\n",
			     cpu);
			kfree(name);
			return;
		}
	}

	entry = debugfs_create_file("function_profile_enabled", 0644,
				    d_tracer, NULL, &ftrace_profile_fops);
	if (!entry)
		pr_warning("Could not create debugfs "
			   "'function_profile_enabled' entry\n");
}

#else /* CONFIG_FUNCTION_PROFILER */
static __init void ftrace_profile_debugfs(struct dentry *d_tracer)
{
}
#endif /* CONFIG_FUNCTION_PROFILER */

static struct pid * const ftrace_swapper_pid = &init_struct_pid;

static loff_t
ftrace_filter_lseek(struct file *file, loff_t offset, int whence)
{
	loff_t ret;

	if (file->f_mode & FMODE_READ)
		ret = seq_lseek(file, offset, whence);
	else
		file->f_pos = ret = 1;

	return ret;
}

#ifdef CONFIG_DYNAMIC_FTRACE

#ifndef CONFIG_FTRACE_MCOUNT_RECORD
# error Dynamic ftrace depends on MCOUNT_RECORD
#endif

static struct hlist_head ftrace_func_hash[FTRACE_FUNC_HASHSIZE] __read_mostly;

struct ftrace_func_probe {
	struct hlist_node	node;
	struct ftrace_probe_ops	*ops;
	unsigned long		flags;
	unsigned long		ip;
	void			*data;
	struct rcu_head		rcu;
};

enum {
	FTRACE_UPDATE_CALLS		= (1 << 0),
	FTRACE_DISABLE_CALLS		= (1 << 1),
	FTRACE_UPDATE_TRACE_FUNC	= (1 << 2),
	FTRACE_START_FUNC_RET		= (1 << 3),
	FTRACE_STOP_FUNC_RET		= (1 << 4),
};
struct ftrace_func_entry {
	struct hlist_node hlist;
	unsigned long ip;
};

struct ftrace_hash {
	unsigned long		size_bits;
	struct hlist_head	*buckets;
	unsigned long		count;
	struct rcu_head		rcu;
};

/*
 * We make these constant because no one should touch them,
 * but they are used as the default "empty hash", to avoid allocating
 * it all the time. These are in a read only section such that if
 * anyone does try to modify it, it will cause an exception.
 */
static const struct hlist_head empty_buckets[1];
static const struct ftrace_hash empty_hash = {
	.buckets = (struct hlist_head *)empty_buckets,
};
#define EMPTY_HASH	((struct ftrace_hash *)&empty_hash)

static struct ftrace_ops global_ops = {
	.func			= ftrace_stub,
	.notrace_hash		= EMPTY_HASH,
	.filter_hash		= EMPTY_HASH,
};

static struct dyn_ftrace *ftrace_new_addrs;

static DEFINE_MUTEX(ftrace_regex_lock);

struct ftrace_page {
	struct ftrace_page	*next;
	int			index;
	struct dyn_ftrace	records[];
};

#define ENTRIES_PER_PAGE \
  ((PAGE_SIZE - sizeof(struct ftrace_page)) / sizeof(struct dyn_ftrace))

/* estimate from running different kernels */
#define NR_TO_INIT		10000

static struct ftrace_page	*ftrace_pages_start;
static struct ftrace_page	*ftrace_pages;

static struct dyn_ftrace *ftrace_free_records;

static bool ftrace_hash_empty(struct ftrace_hash *hash)
{
	return !hash || !hash->count;
}

static struct ftrace_func_entry *
ftrace_lookup_ip(struct ftrace_hash *hash, unsigned long ip)
{
	unsigned long key;
	struct ftrace_func_entry *entry;
	struct hlist_head *hhd;
	struct hlist_node *n;

	if (ftrace_hash_empty(hash))
		return NULL;

	if (hash->size_bits > 0)
		key = hash_long(ip, hash->size_bits);
	else
		key = 0;

	hhd = &hash->buckets[key];

	hlist_for_each_entry_rcu(entry, n, hhd, hlist) {
		if (entry->ip == ip)
			return entry;
	}
	return NULL;
}

static void __add_hash_entry(struct ftrace_hash *hash,
			     struct ftrace_func_entry *entry)
{
	struct hlist_head *hhd;
	unsigned long key;

	if (hash->size_bits)
		key = hash_long(entry->ip, hash->size_bits);
	else
		key = 0;

	hhd = &hash->buckets[key];
	hlist_add_head(&entry->hlist, hhd);
	hash->count++;
}

static int add_hash_entry(struct ftrace_hash *hash, unsigned long ip)
{
	struct ftrace_func_entry *entry;

	entry = kmalloc(sizeof(*entry), GFP_KERNEL);
	if (!entry)
		return -ENOMEM;

	entry->ip = ip;
	__add_hash_entry(hash, entry);

	return 0;
}

static void
free_hash_entry(struct ftrace_hash *hash,
		  struct ftrace_func_entry *entry)
{
	hlist_del(&entry->hlist);
	kfree(entry);
	hash->count--;
}

static void
remove_hash_entry(struct ftrace_hash *hash,
		  struct ftrace_func_entry *entry)
{
	hlist_del(&entry->hlist);
	hash->count--;
}

static void ftrace_hash_clear(struct ftrace_hash *hash)
{
	struct hlist_head *hhd;
	struct hlist_node *tp, *tn;
	struct ftrace_func_entry *entry;
	int size = 1 << hash->size_bits;
	int i;

	if (!hash->count)
		return;

	for (i = 0; i < size; i++) {
		hhd = &hash->buckets[i];
		hlist_for_each_entry_safe(entry, tp, tn, hhd, hlist)
			free_hash_entry(hash, entry);
	}
	FTRACE_WARN_ON(hash->count);
}

static void free_ftrace_hash(struct ftrace_hash *hash)
{
	if (!hash || hash == EMPTY_HASH)
		return;
	ftrace_hash_clear(hash);
	kfree(hash->buckets);
	kfree(hash);
}

static void __free_ftrace_hash_rcu(struct rcu_head *rcu)
{
	struct ftrace_hash *hash;

	hash = container_of(rcu, struct ftrace_hash, rcu);
	free_ftrace_hash(hash);
}

static void free_ftrace_hash_rcu(struct ftrace_hash *hash)
{
	if (!hash || hash == EMPTY_HASH)
		return;
	call_rcu_sched(&hash->rcu, __free_ftrace_hash_rcu);
}

static struct ftrace_hash *alloc_ftrace_hash(int size_bits)
{
	struct ftrace_hash *hash;
	int size;

	hash = kzalloc(sizeof(*hash), GFP_KERNEL);
	if (!hash)
		return NULL;

	size = 1 << size_bits;
	hash->buckets = kzalloc(sizeof(*hash->buckets) * size, GFP_KERNEL);

	if (!hash->buckets) {
		kfree(hash);
		return NULL;
	}

	hash->size_bits = size_bits;

	return hash;
}

static struct ftrace_hash *
alloc_and_copy_ftrace_hash(int size_bits, struct ftrace_hash *hash)
{
	struct ftrace_func_entry *entry;
	struct ftrace_hash *new_hash;
	struct hlist_node *tp;
	int size;
	int ret;
	int i;

	new_hash = alloc_ftrace_hash(size_bits);
	if (!new_hash)
		return NULL;

	/* Empty hash? */
	if (ftrace_hash_empty(hash))
		return new_hash;

	size = 1 << hash->size_bits;
	for (i = 0; i < size; i++) {
		hlist_for_each_entry(entry, tp, &hash->buckets[i], hlist) {
			ret = add_hash_entry(new_hash, entry->ip);
			if (ret < 0)
				goto free_hash;
		}
	}

	FTRACE_WARN_ON(new_hash->count != hash->count);

	return new_hash;

 free_hash:
	free_ftrace_hash(new_hash);
	return NULL;
}

static void
ftrace_hash_rec_disable(struct ftrace_ops *ops, int filter_hash);
static void
ftrace_hash_rec_enable(struct ftrace_ops *ops, int filter_hash);

static int
ftrace_hash_move(struct ftrace_ops *ops, int enable,
		 struct ftrace_hash **dst, struct ftrace_hash *src)
{
	struct ftrace_func_entry *entry;
	struct hlist_node *tp, *tn;
	struct hlist_head *hhd;
	struct ftrace_hash *old_hash;
	struct ftrace_hash *new_hash;
	unsigned long key;
	int size = src->count;
	int bits = 0;
	int ret;
	int i;

	/*
	 * Remove the current set, update the hash and add
	 * them back.
	 */
	ftrace_hash_rec_disable(ops, enable);

	/*
	 * If the new source is empty, just free dst and assign it
	 * the empty_hash.
	 */
	if (!src->count) {
		free_ftrace_hash_rcu(*dst);
		rcu_assign_pointer(*dst, EMPTY_HASH);
		/* still need to update the function records */
		ret = 0;
		goto out;
	}

	/*
	 * Make the hash size about 1/2 the # found
	 */
	for (size /= 2; size; size >>= 1)
		bits++;

	/* Don't allocate too much */
	if (bits > FTRACE_HASH_MAX_BITS)
		bits = FTRACE_HASH_MAX_BITS;

	ret = -ENOMEM;
	new_hash = alloc_ftrace_hash(bits);
	if (!new_hash)
		goto out;

	size = 1 << src->size_bits;
	for (i = 0; i < size; i++) {
		hhd = &src->buckets[i];
		hlist_for_each_entry_safe(entry, tp, tn, hhd, hlist) {
			if (bits > 0)
				key = hash_long(entry->ip, bits);
			else
				key = 0;
			remove_hash_entry(src, entry);
			__add_hash_entry(new_hash, entry);
		}
	}

	old_hash = *dst;
	rcu_assign_pointer(*dst, new_hash);
	free_ftrace_hash_rcu(old_hash);

	ret = 0;
 out:
	/*
	 * Enable regardless of ret:
	 *  On success, we enable the new hash.
	 *  On failure, we re-enable the original hash.
	 */
	ftrace_hash_rec_enable(ops, enable);

	return ret;
}

/*
 * Test the hashes for this ops to see if we want to call
 * the ops->func or not.
 *
 * It's a match if the ip is in the ops->filter_hash or
 * the filter_hash does not exist or is empty,
 *  AND
 * the ip is not in the ops->notrace_hash.
 *
 * This needs to be called with preemption disabled as
 * the hashes are freed with call_rcu_sched().
 */
static int
ftrace_ops_test(struct ftrace_ops *ops, unsigned long ip)
{
	struct ftrace_hash *filter_hash;
	struct ftrace_hash *notrace_hash;
	int ret;

	filter_hash = rcu_dereference_raw(ops->filter_hash);
	notrace_hash = rcu_dereference_raw(ops->notrace_hash);

	if ((ftrace_hash_empty(filter_hash) ||
	     ftrace_lookup_ip(filter_hash, ip)) &&
	    (ftrace_hash_empty(notrace_hash) ||
	     !ftrace_lookup_ip(notrace_hash, ip)))
		ret = 1;
	else
		ret = 0;

	return ret;
}

/*
 * This is a double for. Do not use 'break' to break out of the loop,
 * you must use a goto.
 */
#define do_for_each_ftrace_rec(pg, rec)					\
	for (pg = ftrace_pages_start; pg; pg = pg->next) {		\
		int _____i;						\
		for (_____i = 0; _____i < pg->index; _____i++) {	\
			rec = &pg->records[_____i];

#define while_for_each_ftrace_rec()		\
		}				\
	}

static void __ftrace_hash_rec_update(struct ftrace_ops *ops,
				     int filter_hash,
				     bool inc)
{
	struct ftrace_hash *hash;
	struct ftrace_hash *other_hash;
	struct ftrace_page *pg;
	struct dyn_ftrace *rec;
	int count = 0;
	int all = 0;

	/* Only update if the ops has been registered */
	if (!(ops->flags & FTRACE_OPS_FL_ENABLED))
		return;

	/*
	 * In the filter_hash case:
	 *   If the count is zero, we update all records.
	 *   Otherwise we just update the items in the hash.
	 *
	 * In the notrace_hash case:
	 *   We enable the update in the hash.
	 *   As disabling notrace means enabling the tracing,
	 *   and enabling notrace means disabling, the inc variable
	 *   gets inversed.
	 */
	if (filter_hash) {
		hash = ops->filter_hash;
		other_hash = ops->notrace_hash;
		if (ftrace_hash_empty(hash))
			all = 1;
	} else {
		inc = !inc;
		hash = ops->notrace_hash;
		other_hash = ops->filter_hash;
		/*
		 * If the notrace hash has no items,
		 * then there's nothing to do.
		 */
		if (ftrace_hash_empty(hash))
			return;
	}

	do_for_each_ftrace_rec(pg, rec) {
		int in_other_hash = 0;
		int in_hash = 0;
		int match = 0;

		if (all) {
			/*
			 * Only the filter_hash affects all records.
			 * Update if the record is not in the notrace hash.
			 */
			if (!other_hash || !ftrace_lookup_ip(other_hash, rec->ip))
				match = 1;
		} else {
			in_hash = !!ftrace_lookup_ip(hash, rec->ip);
			in_other_hash = !!ftrace_lookup_ip(other_hash, rec->ip);

			/*
			 *
			 */
			if (filter_hash && in_hash && !in_other_hash)
				match = 1;
			else if (!filter_hash && in_hash &&
				 (in_other_hash || ftrace_hash_empty(other_hash)))
				match = 1;
		}
		if (!match)
			continue;

		if (inc) {
			rec->flags++;
			if (FTRACE_WARN_ON((rec->flags & ~FTRACE_FL_MASK) == FTRACE_REF_MAX))
				return;
		} else {
			if (FTRACE_WARN_ON((rec->flags & ~FTRACE_FL_MASK) == 0))
				return;
			rec->flags--;
		}
		count++;
		/* Shortcut, if we handled all records, we are done. */
		if (!all && count == hash->count)
			return;
	} while_for_each_ftrace_rec();
}

static void ftrace_hash_rec_disable(struct ftrace_ops *ops,
				    int filter_hash)
{
	__ftrace_hash_rec_update(ops, filter_hash, 0);
}

static void ftrace_hash_rec_enable(struct ftrace_ops *ops,
				   int filter_hash)
{
	__ftrace_hash_rec_update(ops, filter_hash, 1);
}

static void ftrace_free_rec(struct dyn_ftrace *rec)
{
	rec->freelist = ftrace_free_records;
	ftrace_free_records = rec;
	rec->flags |= FTRACE_FL_FREE;
}

static struct dyn_ftrace *ftrace_alloc_dyn_node(unsigned long ip)
{
	struct dyn_ftrace *rec;

	/* First check for freed records */
	if (ftrace_free_records) {
		rec = ftrace_free_records;

		if (unlikely(!(rec->flags & FTRACE_FL_FREE))) {
			FTRACE_WARN_ON_ONCE(1);
			ftrace_free_records = NULL;
			return NULL;
		}

		ftrace_free_records = rec->freelist;
		memset(rec, 0, sizeof(*rec));
		return rec;
	}

	if (ftrace_pages->index == ENTRIES_PER_PAGE) {
		if (!ftrace_pages->next) {
			/* allocate another page */
			ftrace_pages->next =
				(void *)get_zeroed_page(GFP_KERNEL);
			if (!ftrace_pages->next)
				return NULL;
		}
		ftrace_pages = ftrace_pages->next;
	}

	return &ftrace_pages->records[ftrace_pages->index++];
}

static struct dyn_ftrace *
ftrace_record_ip(unsigned long ip)
{
	struct dyn_ftrace *rec;

	if (ftrace_disabled)
		return NULL;

	rec = ftrace_alloc_dyn_node(ip);
	if (!rec)
		return NULL;

	rec->ip = ip;
	rec->newlist = ftrace_new_addrs;
	ftrace_new_addrs = rec;

	return rec;
}

static void print_ip_ins(const char *fmt, unsigned char *p)
{
	int i;

	printk(KERN_CONT "%s", fmt);

	for (i = 0; i < MCOUNT_INSN_SIZE; i++)
		printk(KERN_CONT "%s%02x", i ? ":" : "", p[i]);
}

static void ftrace_bug(int failed, unsigned long ip)
{
	switch (failed) {
	case -EFAULT:
		FTRACE_WARN_ON_ONCE(1);
		pr_info("ftrace faulted on modifying ");
		print_ip_sym(ip);
		break;
	case -EINVAL:
		FTRACE_WARN_ON_ONCE(1);
		pr_info("ftrace failed to modify ");
		print_ip_sym(ip);
		print_ip_ins(" actual: ", (unsigned char *)ip);
		printk(KERN_CONT "\n");
		break;
	case -EPERM:
		FTRACE_WARN_ON_ONCE(1);
		pr_info("ftrace faulted on writing ");
		print_ip_sym(ip);
		break;
	default:
		FTRACE_WARN_ON_ONCE(1);
		pr_info("ftrace faulted on unknown error ");
		print_ip_sym(ip);
	}
}


/* Return 1 if the address range is reserved for ftrace */
int ftrace_text_reserved(void *start, void *end)
{
	struct dyn_ftrace *rec;
	struct ftrace_page *pg;

	do_for_each_ftrace_rec(pg, rec) {
		if (rec->ip <= (unsigned long)end &&
		    rec->ip + MCOUNT_INSN_SIZE > (unsigned long)start)
			return 1;
	} while_for_each_ftrace_rec();
	return 0;
}


static int
__ftrace_replace_code(struct dyn_ftrace *rec, int update)
{
	unsigned long ftrace_addr;
	unsigned long flag = 0UL;

	ftrace_addr = (unsigned long)FTRACE_ADDR;

	/*
	 * If we are updating calls:
	 *
	 *   If the record has a ref count, then we need to enable it
	 *   because someone is using it.
	 *
	 *   Otherwise we make sure its disabled.
	 *
	 * If we are disabling calls, then disable all records that
	 * are enabled.
	 */
	if (update && (rec->flags & ~FTRACE_FL_MASK))
		flag = FTRACE_FL_ENABLED;

	/* If the state of this record hasn't changed, then do nothing */
	if ((rec->flags & FTRACE_FL_ENABLED) == flag)
		return 0;

	if (flag) {
		rec->flags |= FTRACE_FL_ENABLED;
		return ftrace_make_call(rec, ftrace_addr);
	}

	rec->flags &= ~FTRACE_FL_ENABLED;
	return ftrace_make_nop(NULL, rec, ftrace_addr);
}

static void ftrace_replace_code(int update)
{
	struct dyn_ftrace *rec;
	struct ftrace_page *pg;
	int failed;

	if (unlikely(ftrace_disabled))
		return;

	do_for_each_ftrace_rec(pg, rec) {
		/* Skip over free records */
		if (rec->flags & FTRACE_FL_FREE)
			continue;

		failed = __ftrace_replace_code(rec, update);
		if (failed) {
			ftrace_bug(failed, rec->ip);
			/* Stop processing */
			return;
		}
	} while_for_each_ftrace_rec();
}

static int
ftrace_code_disable(struct module *mod, struct dyn_ftrace *rec)
{
	unsigned long ip;
	int ret;

	ip = rec->ip;

	if (unlikely(ftrace_disabled))
		return 0;

	ret = ftrace_arch_code_modify_prepare();
	FTRACE_WARN_ON(ret);
	if (ret)
		return 0;

	ret = ftrace_make_nop(mod, rec, MCOUNT_ADDR);
	FTRACE_WARN_ON(ftrace_arch_code_modify_post_process());
	if (ret) {
		ftrace_bug(ret, ip);
	}
	return ret ? 0 : 1;
}

/*
 * archs can override this function if they must do something
 * before the modifying code is performed.
 */
int __weak ftrace_arch_code_modify_prepare(void)
{
	return 0;
}

/*
 * archs can override this function if they must do something
 * after the modifying code is performed.
 */
int __weak ftrace_arch_code_modify_post_process(void)
{
	return 0;
}

static int __ftrace_modify_code(void *data)
{
	int *command = data;

	/*
	 * Do not call function tracer while we update the code.
	 * We are in stop machine, no worrying about races.
	 */
	function_trace_stop++;

	if (*command & FTRACE_UPDATE_CALLS)
		ftrace_replace_code(1);
	else if (*command & FTRACE_DISABLE_CALLS)
		ftrace_replace_code(0);

	if (*command & FTRACE_UPDATE_TRACE_FUNC)
		ftrace_update_ftrace_func(ftrace_trace_function);

	if (*command & FTRACE_START_FUNC_RET)
		ftrace_enable_ftrace_graph_caller();
	else if (*command & FTRACE_STOP_FUNC_RET)
		ftrace_disable_ftrace_graph_caller();

#ifndef CONFIG_HAVE_FUNCTION_TRACE_MCOUNT_TEST
	/*
	 * For archs that call ftrace_test_stop_func(), we must
	 * wait till after we update all the function callers
	 * before we update the callback. This keeps different
	 * ops that record different functions from corrupting
	 * each other.
	 */
	__ftrace_trace_function = __ftrace_trace_function_delay;
#endif
	function_trace_stop--;

	return 0;
}

static void ftrace_run_update_code(int command)
{
	int ret;

	ret = ftrace_arch_code_modify_prepare();
	FTRACE_WARN_ON(ret);
	if (ret)
		return;

	stop_machine(__ftrace_modify_code, &command, NULL);

	ret = ftrace_arch_code_modify_post_process();
	FTRACE_WARN_ON(ret);
}

static ftrace_func_t saved_ftrace_func;
static int ftrace_start_up;
static int global_start_up;

static void ftrace_startup_enable(int command)
{
	if (saved_ftrace_func != ftrace_trace_function) {
		saved_ftrace_func = ftrace_trace_function;
		command |= FTRACE_UPDATE_TRACE_FUNC;
	}

	if (!command || !ftrace_enabled)
		return;

	ftrace_run_update_code(command);
}

static int ftrace_startup(struct ftrace_ops *ops, int command)
{
	bool hash_enable = true;
	int ret;

	if (unlikely(ftrace_disabled))
		return -ENODEV;

	ret = __register_ftrace_function(ops);
	if (ret)
		return ret;

	ftrace_start_up++;
	command |= FTRACE_UPDATE_CALLS;

	/* ops marked global share the filter hashes */
	if (ops->flags & FTRACE_OPS_FL_GLOBAL) {
		ops = &global_ops;
		/* Don't update hash if global is already set */
		if (global_start_up)
			hash_enable = false;
		global_start_up++;
	}

	ops->flags |= FTRACE_OPS_FL_ENABLED;
	if (hash_enable)
		ftrace_hash_rec_enable(ops, 1);

	ftrace_startup_enable(command);

	return 0;
}

static int ftrace_shutdown(struct ftrace_ops *ops, int command)
{
	bool hash_disable = true;
	int ret;

	if (unlikely(ftrace_disabled))
		return -ENODEV;

	ret = __unregister_ftrace_function(ops);
	if (ret)
		return ret;

	ftrace_start_up--;
	/*
	 * Just warn in case of unbalance, no need to kill ftrace, it's not
	 * critical but the ftrace_call callers may be never nopped again after
	 * further ftrace uses.
	 */
	WARN_ON_ONCE(ftrace_start_up < 0);

	if (ops->flags & FTRACE_OPS_FL_GLOBAL) {
		ops = &global_ops;
		global_start_up--;
		WARN_ON_ONCE(global_start_up < 0);
		/* Don't update hash if global still has users */
		if (global_start_up) {
			WARN_ON_ONCE(!ftrace_start_up);
			hash_disable = false;
		}
	}

	if (hash_disable)
		ftrace_hash_rec_disable(ops, 1);

	if (ops != &global_ops || !global_start_up)
		ops->flags &= ~FTRACE_OPS_FL_ENABLED;

	command |= FTRACE_UPDATE_CALLS;

	if (saved_ftrace_func != ftrace_trace_function) {
		saved_ftrace_func = ftrace_trace_function;
		command |= FTRACE_UPDATE_TRACE_FUNC;
	}

	if (!command || !ftrace_enabled)
		return 0;

	ftrace_run_update_code(command);
	return 0;
}

static void ftrace_startup_sysctl(void)
{
	if (unlikely(ftrace_disabled))
		return;

	/* Force update next time */
	saved_ftrace_func = NULL;
	/* ftrace_start_up is true if we want ftrace running */
	if (ftrace_start_up)
		ftrace_run_update_code(FTRACE_UPDATE_CALLS);
}

static void ftrace_shutdown_sysctl(void)
{
	if (unlikely(ftrace_disabled))
		return;

	/* ftrace_start_up is true if ftrace is running */
	if (ftrace_start_up)
		ftrace_run_update_code(FTRACE_DISABLE_CALLS);
}

static cycle_t		ftrace_update_time;
static unsigned long	ftrace_update_cnt;
unsigned long		ftrace_update_tot_cnt;

static inline int ops_traces_mod(struct ftrace_ops *ops)
{
	/*
	 * Filter_hash being empty will default to trace module.
	 * But notrace hash requires a test of individual module functions.
	 */
	return ftrace_hash_empty(ops->filter_hash) &&
		ftrace_hash_empty(ops->notrace_hash);
}

/*
 * Check if the current ops references the record.
 *
 * If the ops traces all functions, then it was already accounted for.
 * If the ops does not trace the current record function, skip it.
 * If the ops ignores the function via notrace filter, skip it.
 */
static inline bool
ops_references_rec(struct ftrace_ops *ops, struct dyn_ftrace *rec)
{
	/* If ops isn't enabled, ignore it */
	if (!(ops->flags & FTRACE_OPS_FL_ENABLED))
		return 0;

	/* If ops traces all mods, we already accounted for it */
	if (ops_traces_mod(ops))
		return 0;

	/* The function must be in the filter */
	if (!ftrace_hash_empty(ops->filter_hash) &&
	    !ftrace_lookup_ip(ops->filter_hash, rec->ip))
		return 0;

	/* If in notrace hash, we ignore it too */
	if (ftrace_lookup_ip(ops->notrace_hash, rec->ip))
		return 0;

	return 1;
}

static int referenced_filters(struct dyn_ftrace *rec)
{
	struct ftrace_ops *ops;
	int cnt = 0;

	for (ops = ftrace_ops_list; ops != &ftrace_list_end; ops = ops->next) {
		if (ops_references_rec(ops, rec))
		    cnt++;
	}

	return cnt;
}

static int ftrace_update_code(struct module *mod)
{
	struct dyn_ftrace *p;
	cycle_t start, stop;
	unsigned long ref = 0;
	bool test = false;

	/*
	 * When adding a module, we need to check if tracers are
	 * currently enabled and if they are set to trace all functions.
	 * If they are, we need to enable the module functions as well
	 * as update the reference counts for those function records.
	 */
	if (mod) {
		struct ftrace_ops *ops;

		for (ops = ftrace_ops_list;
		     ops != &ftrace_list_end; ops = ops->next) {
			if (ops->flags & FTRACE_OPS_FL_ENABLED) {
				if (ops_traces_mod(ops))
					ref++;
				else
					test = true;
			}
		}
	}

	start = ftrace_now(raw_smp_processor_id());
	ftrace_update_cnt = 0;

	while (ftrace_new_addrs) {
		int cnt = ref;

		/* If something went wrong, bail without enabling anything */
		if (unlikely(ftrace_disabled))
			return -1;

		p = ftrace_new_addrs;
		ftrace_new_addrs = p->newlist;
		if (test)
			cnt += referenced_filters(p);
		p->flags = cnt;

		/*
		 * Do the initial record conversion from mcount jump
		 * to the NOP instructions.
		 */
		if (!ftrace_code_disable(mod, p)) {
			ftrace_free_rec(p);
			/* Game over */
			break;
		}

		ftrace_update_cnt++;

		/*
		 * If the tracing is enabled, go ahead and enable the record.
		 *
		 * The reason not to enable the record immediatelly is the
		 * inherent check of ftrace_make_nop/ftrace_make_call for
		 * correct previous instructions.  Making first the NOP
		 * conversion puts the module to the correct state, thus
		 * passing the ftrace_make_call check.
		 */
		if (ftrace_start_up && cnt) {
			int failed = __ftrace_replace_code(p, 1);
			if (failed) {
				ftrace_bug(failed, p->ip);
				ftrace_free_rec(p);
			}
		}
	}

	stop = ftrace_now(raw_smp_processor_id());
	ftrace_update_time = stop - start;
	ftrace_update_tot_cnt += ftrace_update_cnt;

	return 0;
}

static int __init ftrace_dyn_table_alloc(unsigned long num_to_init)
{
	struct ftrace_page *pg;
	int cnt;
	int i;

	/* allocate a few pages */
	ftrace_pages_start = (void *)get_zeroed_page(GFP_KERNEL);
	if (!ftrace_pages_start)
		return -1;

	/*
	 * Allocate a few more pages.
	 *
	 * TODO: have some parser search vmlinux before
	 *   final linking to find all calls to ftrace.
	 *   Then we can:
	 *    a) know how many pages to allocate.
	 *     and/or
	 *    b) set up the table then.
	 *
	 *  The dynamic code is still necessary for
	 *  modules.
	 */

	pg = ftrace_pages = ftrace_pages_start;

	cnt = num_to_init / ENTRIES_PER_PAGE;
	pr_info("ftrace: allocating %ld entries in %d pages\n",
		num_to_init, cnt + 1);

	for (i = 0; i < cnt; i++) {
		pg->next = (void *)get_zeroed_page(GFP_KERNEL);

		/* If we fail, we'll try later anyway */
		if (!pg->next)
			break;

		pg = pg->next;
	}

	return 0;
}

enum {
	FTRACE_ITER_FILTER	= (1 << 0),
	FTRACE_ITER_NOTRACE	= (1 << 1),
	FTRACE_ITER_PRINTALL	= (1 << 2),
	FTRACE_ITER_HASH	= (1 << 3),
	FTRACE_ITER_ENABLED	= (1 << 4),
};

#define FTRACE_BUFF_MAX (KSYM_SYMBOL_LEN+4) /* room for wildcards */

struct ftrace_iterator {
	loff_t				pos;
	loff_t				func_pos;
	struct ftrace_page		*pg;
	struct dyn_ftrace		*func;
	struct ftrace_func_probe	*probe;
	struct trace_parser		parser;
	struct ftrace_hash		*hash;
	struct ftrace_ops		*ops;
	int				hidx;
	int				idx;
	unsigned			flags;
};

static void *
t_hash_next(struct seq_file *m, loff_t *pos)
{
	struct ftrace_iterator *iter = m->private;
	struct hlist_node *hnd = NULL;
	struct hlist_head *hhd;

	(*pos)++;
	iter->pos = *pos;

	if (iter->probe)
		hnd = &iter->probe->node;
 retry:
	if (iter->hidx >= FTRACE_FUNC_HASHSIZE)
		return NULL;

	hhd = &ftrace_func_hash[iter->hidx];

	if (hlist_empty(hhd)) {
		iter->hidx++;
		hnd = NULL;
		goto retry;
	}

	if (!hnd)
		hnd = hhd->first;
	else {
		hnd = hnd->next;
		if (!hnd) {
			iter->hidx++;
			goto retry;
		}
	}

	if (WARN_ON_ONCE(!hnd))
		return NULL;

	iter->probe = hlist_entry(hnd, struct ftrace_func_probe, node);

	return iter;
}

static void *t_hash_start(struct seq_file *m, loff_t *pos)
{
	struct ftrace_iterator *iter = m->private;
	void *p = NULL;
	loff_t l;

	if (iter->func_pos > *pos)
		return NULL;

	iter->hidx = 0;
	for (l = 0; l <= (*pos - iter->func_pos); ) {
		p = t_hash_next(m, &l);
		if (!p)
			break;
	}
	if (!p)
		return NULL;

	/* Only set this if we have an item */
	iter->flags |= FTRACE_ITER_HASH;

	return iter;
}

static int
t_hash_show(struct seq_file *m, struct ftrace_iterator *iter)
{
	struct ftrace_func_probe *rec;

	rec = iter->probe;
	if (WARN_ON_ONCE(!rec))
		return -EIO;

	if (rec->ops->print)
		return rec->ops->print(m, rec->ip, rec->ops, rec->data);

	seq_printf(m, "%ps:%ps", (void *)rec->ip, (void *)rec->ops->func);

	if (rec->data)
		seq_printf(m, ":%p", rec->data);
	seq_putc(m, '\n');

	return 0;
}

static void *
t_next(struct seq_file *m, void *v, loff_t *pos)
{
	struct ftrace_iterator *iter = m->private;
	struct ftrace_ops *ops = &global_ops;
	struct dyn_ftrace *rec = NULL;

	if (unlikely(ftrace_disabled))
		return NULL;

	if (iter->flags & FTRACE_ITER_HASH)
		return t_hash_next(m, pos);

	(*pos)++;
	iter->pos = iter->func_pos = *pos;

	if (iter->flags & FTRACE_ITER_PRINTALL)
		return t_hash_start(m, pos);

 retry:
	if (iter->idx >= iter->pg->index) {
		if (iter->pg->next) {
			iter->pg = iter->pg->next;
			iter->idx = 0;
			goto retry;
		}
	} else {
		rec = &iter->pg->records[iter->idx++];
		if ((rec->flags & FTRACE_FL_FREE) ||

		    ((iter->flags & FTRACE_ITER_FILTER) &&
		     !(ftrace_lookup_ip(ops->filter_hash, rec->ip))) ||

		    ((iter->flags & FTRACE_ITER_NOTRACE) &&
		     !ftrace_lookup_ip(ops->notrace_hash, rec->ip)) ||

		    ((iter->flags & FTRACE_ITER_ENABLED) &&
		     !(rec->flags & ~FTRACE_FL_MASK))) {

			rec = NULL;
			goto retry;
		}
	}

	if (!rec)
		return t_hash_start(m, pos);

	iter->func = rec;

	return iter;
}

static void reset_iter_read(struct ftrace_iterator *iter)
{
	iter->pos = 0;
	iter->func_pos = 0;
	iter->flags &= ~(FTRACE_ITER_PRINTALL | FTRACE_ITER_HASH);
}

static void *t_start(struct seq_file *m, loff_t *pos)
{
	struct ftrace_iterator *iter = m->private;
	struct ftrace_ops *ops = &global_ops;
	void *p = NULL;
	loff_t l;

	mutex_lock(&ftrace_lock);

	if (unlikely(ftrace_disabled))
		return NULL;

	/*
	 * If an lseek was done, then reset and start from beginning.
	 */
	if (*pos < iter->pos)
		reset_iter_read(iter);

	/*
	 * For set_ftrace_filter reading, if we have the filter
	 * off, we can short cut and just print out that all
	 * functions are enabled.
	 */
	if (iter->flags & FTRACE_ITER_FILTER &&
	    ftrace_hash_empty(ops->filter_hash)) {
		if (*pos > 0)
			return t_hash_start(m, pos);
		iter->flags |= FTRACE_ITER_PRINTALL;
		/* reset in case of seek/pread */
		iter->flags &= ~FTRACE_ITER_HASH;
		return iter;
	}

	if (iter->flags & FTRACE_ITER_HASH)
		return t_hash_start(m, pos);

	/*
	 * Unfortunately, we need to restart at ftrace_pages_start
	 * every time we let go of the ftrace_mutex. This is because
	 * those pointers can change without the lock.
	 */
	iter->pg = ftrace_pages_start;
	iter->idx = 0;
	for (l = 0; l <= *pos; ) {
		p = t_next(m, p, &l);
		if (!p)
			break;
	}

	if (!p) {
		if (iter->flags & FTRACE_ITER_FILTER)
			return t_hash_start(m, pos);

		return NULL;
	}

	return iter;
}

static void t_stop(struct seq_file *m, void *p)
{
	mutex_unlock(&ftrace_lock);
}

static int t_show(struct seq_file *m, void *v)
{
	struct ftrace_iterator *iter = m->private;
	struct dyn_ftrace *rec;

	if (iter->flags & FTRACE_ITER_HASH)
		return t_hash_show(m, iter);

	if (iter->flags & FTRACE_ITER_PRINTALL) {
		seq_printf(m, "#### all functions enabled ####\n");
		return 0;
	}

	rec = iter->func;

	if (!rec)
		return 0;

	seq_printf(m, "%ps", (void *)rec->ip);
	if (iter->flags & FTRACE_ITER_ENABLED)
		seq_printf(m, " (%ld)",
			   rec->flags & ~FTRACE_FL_MASK);
	seq_printf(m, "\n");

	return 0;
}

static const struct seq_operations show_ftrace_seq_ops = {
	.start = t_start,
	.next = t_next,
	.stop = t_stop,
	.show = t_show,
};

static int
ftrace_avail_open(struct inode *inode, struct file *file)
{
	struct ftrace_iterator *iter;
	int ret;

	if (unlikely(ftrace_disabled))
		return -ENODEV;

	iter = kzalloc(sizeof(*iter), GFP_KERNEL);
	if (!iter)
		return -ENOMEM;

	iter->pg = ftrace_pages_start;

	ret = seq_open(file, &show_ftrace_seq_ops);
	if (!ret) {
		struct seq_file *m = file->private_data;

		m->private = iter;
	} else {
		kfree(iter);
	}

	return ret;
}

static int
ftrace_enabled_open(struct inode *inode, struct file *file)
{
	struct ftrace_iterator *iter;
	int ret;

	if (unlikely(ftrace_disabled))
		return -ENODEV;

	iter = kzalloc(sizeof(*iter), GFP_KERNEL);
	if (!iter)
		return -ENOMEM;

	iter->pg = ftrace_pages_start;
	iter->flags = FTRACE_ITER_ENABLED;

	ret = seq_open(file, &show_ftrace_seq_ops);
	if (!ret) {
		struct seq_file *m = file->private_data;

		m->private = iter;
	} else {
		kfree(iter);
	}

	return ret;
}

static void ftrace_filter_reset(struct ftrace_hash *hash)
{
	mutex_lock(&ftrace_lock);
	ftrace_hash_clear(hash);
	mutex_unlock(&ftrace_lock);
}

static int
ftrace_regex_open(struct ftrace_ops *ops, int flag,
		  struct inode *inode, struct file *file)
{
	struct ftrace_iterator *iter;
	struct ftrace_hash *hash;
	int ret = 0;

	if (unlikely(ftrace_disabled))
		return -ENODEV;

	iter = kzalloc(sizeof(*iter), GFP_KERNEL);
	if (!iter)
		return -ENOMEM;

	if (trace_parser_get_init(&iter->parser, FTRACE_BUFF_MAX)) {
		kfree(iter);
		return -ENOMEM;
	}

	if (flag & FTRACE_ITER_NOTRACE)
		hash = ops->notrace_hash;
	else
		hash = ops->filter_hash;

	iter->ops = ops;
	iter->flags = flag;

	if (file->f_mode & FMODE_WRITE) {
		mutex_lock(&ftrace_lock);
		iter->hash = alloc_and_copy_ftrace_hash(FTRACE_HASH_DEFAULT_BITS, hash);
		mutex_unlock(&ftrace_lock);

		if (!iter->hash) {
			trace_parser_put(&iter->parser);
			kfree(iter);
			return -ENOMEM;
		}
	}

	mutex_lock(&ftrace_regex_lock);

	if ((file->f_mode & FMODE_WRITE) &&
	    (file->f_flags & O_TRUNC))
		ftrace_filter_reset(iter->hash);

	if (file->f_mode & FMODE_READ) {
		iter->pg = ftrace_pages_start;

		ret = seq_open(file, &show_ftrace_seq_ops);
		if (!ret) {
			struct seq_file *m = file->private_data;
			m->private = iter;
		} else {
			/* Failed */
			free_ftrace_hash(iter->hash);
			trace_parser_put(&iter->parser);
			kfree(iter);
		}
	} else
		file->private_data = iter;
	mutex_unlock(&ftrace_regex_lock);

	return ret;
}

static int
ftrace_filter_open(struct inode *inode, struct file *file)
{
	return ftrace_regex_open(&global_ops, FTRACE_ITER_FILTER,
				 inode, file);
}

static int
ftrace_notrace_open(struct inode *inode, struct file *file)
{
	return ftrace_regex_open(&global_ops, FTRACE_ITER_NOTRACE,
				 inode, file);
}

static int ftrace_match(char *str, char *regex, int len, int type)
{
	int matched = 0;
	int slen;

	switch (type) {
	case MATCH_FULL:
		if (strcmp(str, regex) == 0)
			matched = 1;
		break;
	case MATCH_FRONT_ONLY:
		if (strncmp(str, regex, len) == 0)
			matched = 1;
		break;
	case MATCH_MIDDLE_ONLY:
		if (strstr(str, regex))
			matched = 1;
		break;
	case MATCH_END_ONLY:
		slen = strlen(str);
		if (slen >= len && memcmp(str + slen - len, regex, len) == 0)
			matched = 1;
		break;
	}

	return matched;
}

static int
enter_record(struct ftrace_hash *hash, struct dyn_ftrace *rec, int not)
{
	struct ftrace_func_entry *entry;
	int ret = 0;

	entry = ftrace_lookup_ip(hash, rec->ip);
	if (not) {
		/* Do nothing if it doesn't exist */
		if (!entry)
			return 0;

		free_hash_entry(hash, entry);
	} else {
		/* Do nothing if it exists */
		if (entry)
			return 0;

		ret = add_hash_entry(hash, rec->ip);
	}
	return ret;
}

static int
ftrace_match_record(struct dyn_ftrace *rec, char *mod,
		    char *regex, int len, int type)
{
	char str[KSYM_SYMBOL_LEN];
	char *modname;

	kallsyms_lookup(rec->ip, NULL, NULL, &modname, str);

	if (mod) {
		/* module lookup requires matching the module */
		if (!modname || strcmp(modname, mod))
			return 0;

		/* blank search means to match all funcs in the mod */
		if (!len)
			return 1;
	}

	return ftrace_match(str, regex, len, type);
}

static int
match_records(struct ftrace_hash *hash, char *buff,
	      int len, char *mod, int not)
{
	unsigned search_len = 0;
	struct ftrace_page *pg;
	struct dyn_ftrace *rec;
	int type = MATCH_FULL;
	char *search = buff;
	int found = 0;
	int ret;

	if (len) {
		type = filter_parse_regex(buff, len, &search, &not);
		search_len = strlen(search);
	}

	mutex_lock(&ftrace_lock);

	if (unlikely(ftrace_disabled))
		goto out_unlock;

	do_for_each_ftrace_rec(pg, rec) {

		if (ftrace_match_record(rec, mod, search, search_len, type)) {
			ret = enter_record(hash, rec, not);
			if (ret < 0) {
				found = ret;
				goto out_unlock;
			}
			found = 1;
		}
	} while_for_each_ftrace_rec();
 out_unlock:
	mutex_unlock(&ftrace_lock);

	return found;
}

static int
ftrace_match_records(struct ftrace_hash *hash, char *buff, int len)
{
	return match_records(hash, buff, len, NULL, 0);
}

static int
ftrace_match_module_records(struct ftrace_hash *hash, char *buff, char *mod)
{
	int not = 0;

	/* blank or '*' mean the same */
	if (strcmp(buff, "*") == 0)
		buff[0] = 0;

	/* handle the case of 'dont filter this module' */
	if (strcmp(buff, "!") == 0 || strcmp(buff, "!*") == 0) {
		buff[0] = 0;
		not = 1;
	}

	return match_records(hash, buff, strlen(buff), mod, not);
}

/*
 * We register the module command as a template to show others how
 * to register the a command as well.
 */

static int
ftrace_mod_callback(struct ftrace_hash *hash,
		    char *func, char *cmd, char *param, int enable)
{
	char *mod;
	int ret = -EINVAL;

	/*
	 * cmd == 'mod' because we only registered this func
	 * for the 'mod' ftrace_func_command.
	 * But if you register one func with multiple commands,
	 * you can tell which command was used by the cmd
	 * parameter.
	 */

	/* we must have a module name */
	if (!param)
		return ret;

	mod = strsep(&param, ":");
	if (!strlen(mod))
		return ret;

	ret = ftrace_match_module_records(hash, func, mod);
	if (!ret)
		ret = -EINVAL;
	if (ret < 0)
		return ret;

	return 0;
}

static struct ftrace_func_command ftrace_mod_cmd = {
	.name			= "mod",
	.func			= ftrace_mod_callback,
};

static int __init ftrace_mod_cmd_init(void)
{
	return register_ftrace_command(&ftrace_mod_cmd);
}
device_initcall(ftrace_mod_cmd_init);

static void
function_trace_probe_call(unsigned long ip, unsigned long parent_ip)
{
	struct ftrace_func_probe *entry;
	struct hlist_head *hhd;
	struct hlist_node *n;
	unsigned long key;

	key = hash_long(ip, FTRACE_HASH_BITS);

	hhd = &ftrace_func_hash[key];

	if (hlist_empty(hhd))
		return;

	/*
	 * Disable preemption for these calls to prevent a RCU grace
	 * period. This syncs the hash iteration and freeing of items
	 * on the hash. rcu_read_lock is too dangerous here.
	 */
	preempt_disable_notrace();
	hlist_for_each_entry_rcu(entry, n, hhd, node) {
		if (entry->ip == ip)
			entry->ops->func(ip, parent_ip, &entry->data);
	}
	preempt_enable_notrace();
}

static struct ftrace_ops trace_probe_ops __read_mostly =
{
	.func		= function_trace_probe_call,
};

static int ftrace_probe_registered;

static void __enable_ftrace_function_probe(void)
{
	int ret;
	int i;

	if (ftrace_probe_registered)
		return;

	for (i = 0; i < FTRACE_FUNC_HASHSIZE; i++) {
		struct hlist_head *hhd = &ftrace_func_hash[i];
		if (hhd->first)
			break;
	}
	/* Nothing registered? */
	if (i == FTRACE_FUNC_HASHSIZE)
		return;

	ret = ftrace_startup(&trace_probe_ops, 0);

	ftrace_probe_registered = 1;
}

static void __disable_ftrace_function_probe(void)
{
	int i;

	if (!ftrace_probe_registered)
		return;

	for (i = 0; i < FTRACE_FUNC_HASHSIZE; i++) {
		struct hlist_head *hhd = &ftrace_func_hash[i];
		if (hhd->first)
			return;
	}

	/* no more funcs left */
	ftrace_shutdown(&trace_probe_ops, 0);

	ftrace_probe_registered = 0;
}


static void ftrace_free_entry_rcu(struct rcu_head *rhp)
{
	struct ftrace_func_probe *entry =
		container_of(rhp, struct ftrace_func_probe, rcu);

	if (entry->ops->free)
		entry->ops->free(&entry->data);
	kfree(entry);
}


int
register_ftrace_function_probe(char *glob, struct ftrace_probe_ops *ops,
				void *data)
{
	struct ftrace_func_probe *entry;
	struct ftrace_page *pg;
	struct dyn_ftrace *rec;
	int type, len, not;
	unsigned long key;
	int count = 0;
	char *search;

	type = filter_parse_regex(glob, strlen(glob), &search, &not);
	len = strlen(search);

	/* we do not support '!' for function probes */
	if (WARN_ON(not))
		return -EINVAL;

	mutex_lock(&ftrace_lock);

	if (unlikely(ftrace_disabled))
		goto out_unlock;

	do_for_each_ftrace_rec(pg, rec) {

		if (!ftrace_match_record(rec, NULL, search, len, type))
			continue;

		entry = kmalloc(sizeof(*entry), GFP_KERNEL);
		if (!entry) {
			/* If we did not process any, then return error */
			if (!count)
				count = -ENOMEM;
			goto out_unlock;
		}

		count++;

		entry->data = data;

		/*
		 * The caller might want to do something special
		 * for each function we find. We call the callback
		 * to give the caller an opportunity to do so.
		 */
		if (ops->callback) {
			if (ops->callback(rec->ip, &entry->data) < 0) {
				/* caller does not like this func */
				kfree(entry);
				continue;
			}
		}

		entry->ops = ops;
		entry->ip = rec->ip;

		key = hash_long(entry->ip, FTRACE_HASH_BITS);
		hlist_add_head_rcu(&entry->node, &ftrace_func_hash[key]);

	} while_for_each_ftrace_rec();
	__enable_ftrace_function_probe();

 out_unlock:
	mutex_unlock(&ftrace_lock);

	return count;
}

enum {
	PROBE_TEST_FUNC		= 1,
	PROBE_TEST_DATA		= 2
};

static void
__unregister_ftrace_function_probe(char *glob, struct ftrace_probe_ops *ops,
				  void *data, int flags)
{
	struct ftrace_func_probe *entry;
	struct hlist_node *n, *tmp;
	char str[KSYM_SYMBOL_LEN];
	int type = MATCH_FULL;
	int i, len = 0;
	char *search;

	if (glob && (strcmp(glob, "*") == 0 || !strlen(glob)))
		glob = NULL;
	else if (glob) {
		int not;

		type = filter_parse_regex(glob, strlen(glob), &search, &not);
		len = strlen(search);

		/* we do not support '!' for function probes */
		if (WARN_ON(not))
			return;
	}

	mutex_lock(&ftrace_lock);
	for (i = 0; i < FTRACE_FUNC_HASHSIZE; i++) {
		struct hlist_head *hhd = &ftrace_func_hash[i];

		hlist_for_each_entry_safe(entry, n, tmp, hhd, node) {

			/* break up if statements for readability */
			if ((flags & PROBE_TEST_FUNC) && entry->ops != ops)
				continue;

			if ((flags & PROBE_TEST_DATA) && entry->data != data)
				continue;

			/* do this last, since it is the most expensive */
			if (glob) {
				kallsyms_lookup(entry->ip, NULL, NULL,
						NULL, str);
				if (!ftrace_match(str, glob, len, type))
					continue;
			}

			hlist_del_rcu(&entry->node);
			call_rcu_sched(&entry->rcu, ftrace_free_entry_rcu);
		}
	}
	__disable_ftrace_function_probe();
	mutex_unlock(&ftrace_lock);
}

void
unregister_ftrace_function_probe(char *glob, struct ftrace_probe_ops *ops,
				void *data)
{
	__unregister_ftrace_function_probe(glob, ops, data,
					  PROBE_TEST_FUNC | PROBE_TEST_DATA);
}

void
unregister_ftrace_function_probe_func(char *glob, struct ftrace_probe_ops *ops)
{
	__unregister_ftrace_function_probe(glob, ops, NULL, PROBE_TEST_FUNC);
}

void unregister_ftrace_function_probe_all(char *glob)
{
	__unregister_ftrace_function_probe(glob, NULL, NULL, 0);
}

static LIST_HEAD(ftrace_commands);
static DEFINE_MUTEX(ftrace_cmd_mutex);

int register_ftrace_command(struct ftrace_func_command *cmd)
{
	struct ftrace_func_command *p;
	int ret = 0;

	mutex_lock(&ftrace_cmd_mutex);
	list_for_each_entry(p, &ftrace_commands, list) {
		if (strcmp(cmd->name, p->name) == 0) {
			ret = -EBUSY;
			goto out_unlock;
		}
	}
	list_add(&cmd->list, &ftrace_commands);
 out_unlock:
	mutex_unlock(&ftrace_cmd_mutex);

	return ret;
}

int unregister_ftrace_command(struct ftrace_func_command *cmd)
{
	struct ftrace_func_command *p, *n;
	int ret = -ENODEV;

	mutex_lock(&ftrace_cmd_mutex);
	list_for_each_entry_safe(p, n, &ftrace_commands, list) {
		if (strcmp(cmd->name, p->name) == 0) {
			ret = 0;
			list_del_init(&p->list);
			goto out_unlock;
		}
	}
 out_unlock:
	mutex_unlock(&ftrace_cmd_mutex);

	return ret;
}

static int ftrace_process_regex(struct ftrace_hash *hash,
				char *buff, int len, int enable)
{
	char *func, *command, *next = buff;
	struct ftrace_func_command *p;
	int ret = -EINVAL;

	func = strsep(&next, ":");

	if (!next) {
		ret = ftrace_match_records(hash, func, len);
		if (!ret)
			ret = -EINVAL;
		if (ret < 0)
			return ret;
		return 0;
	}

	/* command found */

	command = strsep(&next, ":");

	mutex_lock(&ftrace_cmd_mutex);
	list_for_each_entry(p, &ftrace_commands, list) {
		if (strcmp(p->name, command) == 0) {
			ret = p->func(hash, func, command, next, enable);
			goto out_unlock;
		}
	}
 out_unlock:
	mutex_unlock(&ftrace_cmd_mutex);

	return ret;
}

static ssize_t
ftrace_regex_write(struct file *file, const char __user *ubuf,
		   size_t cnt, loff_t *ppos, int enable)
{
	struct ftrace_iterator *iter;
	struct trace_parser *parser;
	ssize_t ret, read;

	if (!cnt)
		return 0;

	mutex_lock(&ftrace_regex_lock);

	ret = -ENODEV;
	if (unlikely(ftrace_disabled))
		goto out_unlock;

	if (file->f_mode & FMODE_READ) {
		struct seq_file *m = file->private_data;
		iter = m->private;
	} else
		iter = file->private_data;

	parser = &iter->parser;
	read = trace_get_user(parser, ubuf, cnt, ppos);

	if (read >= 0 && trace_parser_loaded(parser) &&
	    !trace_parser_cont(parser)) {
		ret = ftrace_process_regex(iter->hash, parser->buffer,
					   parser->idx, enable);
		trace_parser_clear(parser);
		if (ret)
			goto out_unlock;
	}

	ret = read;
out_unlock:
	mutex_unlock(&ftrace_regex_lock);

	return ret;
}

static ssize_t
ftrace_filter_write(struct file *file, const char __user *ubuf,
		    size_t cnt, loff_t *ppos)
{
	return ftrace_regex_write(file, ubuf, cnt, ppos, 1);
}

static ssize_t
ftrace_notrace_write(struct file *file, const char __user *ubuf,
		     size_t cnt, loff_t *ppos)
{
	return ftrace_regex_write(file, ubuf, cnt, ppos, 0);
}

static int
ftrace_set_regex(struct ftrace_ops *ops, unsigned char *buf, int len,
		 int reset, int enable)
{
	struct ftrace_hash **orig_hash;
	struct ftrace_hash *hash;
	int ret;

	/* All global ops uses the global ops filters */
	if (ops->flags & FTRACE_OPS_FL_GLOBAL)
		ops = &global_ops;

	if (unlikely(ftrace_disabled))
		return -ENODEV;

	if (enable)
		orig_hash = &ops->filter_hash;
	else
		orig_hash = &ops->notrace_hash;

	hash = alloc_and_copy_ftrace_hash(FTRACE_HASH_DEFAULT_BITS, *orig_hash);
	if (!hash)
		return -ENOMEM;

	mutex_lock(&ftrace_regex_lock);
	if (reset)
		ftrace_filter_reset(hash);
	if (buf)
		ftrace_match_records(hash, buf, len);

	mutex_lock(&ftrace_lock);
	ret = ftrace_hash_move(ops, enable, orig_hash, hash);
	if (!ret && ops->flags & FTRACE_OPS_FL_ENABLED
	    && ftrace_enabled)
		ftrace_run_update_code(FTRACE_UPDATE_CALLS);

	mutex_unlock(&ftrace_lock);

	mutex_unlock(&ftrace_regex_lock);

	free_ftrace_hash(hash);
	return ret;
}

/**
 * ftrace_set_filter - set a function to filter on in ftrace
 * @ops - the ops to set the filter with
 * @buf - the string that holds the function filter text.
 * @len - the length of the string.
 * @reset - non zero to reset all filters before applying this filter.
 *
 * Filters denote which functions should be enabled when tracing is enabled.
 * If @buf is NULL and reset is set, all functions will be enabled for tracing.
 */
void ftrace_set_filter(struct ftrace_ops *ops, unsigned char *buf,
		       int len, int reset)
{
	ftrace_set_regex(ops, buf, len, reset, 1);
}
EXPORT_SYMBOL_GPL(ftrace_set_filter);

/**
 * ftrace_set_notrace - set a function to not trace in ftrace
 * @ops - the ops to set the notrace filter with
 * @buf - the string that holds the function notrace text.
 * @len - the length of the string.
 * @reset - non zero to reset all filters before applying this filter.
 *
 * Notrace Filters denote which functions should not be enabled when tracing
 * is enabled. If @buf is NULL and reset is set, all functions will be enabled
 * for tracing.
 */
void ftrace_set_notrace(struct ftrace_ops *ops, unsigned char *buf,
			int len, int reset)
{
	ftrace_set_regex(ops, buf, len, reset, 0);
}
EXPORT_SYMBOL_GPL(ftrace_set_notrace);
/**
 * ftrace_set_filter - set a function to filter on in ftrace
 * @ops - the ops to set the filter with
 * @buf - the string that holds the function filter text.
 * @len - the length of the string.
 * @reset - non zero to reset all filters before applying this filter.
 *
 * Filters denote which functions should be enabled when tracing is enabled.
 * If @buf is NULL and reset is set, all functions will be enabled for tracing.
 */
void ftrace_set_global_filter(unsigned char *buf, int len, int reset)
{
	ftrace_set_regex(&global_ops, buf, len, reset, 1);
}
EXPORT_SYMBOL_GPL(ftrace_set_global_filter);

/**
 * ftrace_set_notrace - set a function to not trace in ftrace
 * @ops - the ops to set the notrace filter with
 * @buf - the string that holds the function notrace text.
 * @len - the length of the string.
 * @reset - non zero to reset all filters before applying this filter.
 *
 * Notrace Filters denote which functions should not be enabled when tracing
 * is enabled. If @buf is NULL and reset is set, all functions will be enabled
 * for tracing.
 */
void ftrace_set_global_notrace(unsigned char *buf, int len, int reset)
{
	ftrace_set_regex(&global_ops, buf, len, reset, 0);
}
EXPORT_SYMBOL_GPL(ftrace_set_global_notrace);

/*
 * command line interface to allow users to set filters on boot up.
 */
#define FTRACE_FILTER_SIZE		COMMAND_LINE_SIZE
static char ftrace_notrace_buf[FTRACE_FILTER_SIZE] __initdata;
static char ftrace_filter_buf[FTRACE_FILTER_SIZE] __initdata;

static int __init set_ftrace_notrace(char *str)
{
	strncpy(ftrace_notrace_buf, str, FTRACE_FILTER_SIZE);
	return 1;
}
__setup("ftrace_notrace=", set_ftrace_notrace);

static int __init set_ftrace_filter(char *str)
{
	strncpy(ftrace_filter_buf, str, FTRACE_FILTER_SIZE);
	return 1;
}
__setup("ftrace_filter=", set_ftrace_filter);

#ifdef CONFIG_FUNCTION_GRAPH_TRACER
static char ftrace_graph_buf[FTRACE_FILTER_SIZE] __initdata;
static int ftrace_set_func(unsigned long *array, int *idx, char *buffer);

static int __init set_graph_function(char *str)
{
	strlcpy(ftrace_graph_buf, str, FTRACE_FILTER_SIZE);
	return 1;
}
__setup("ftrace_graph_filter=", set_graph_function);

static void __init set_ftrace_early_graph(char *buf)
{
	int ret;
	char *func;

	while (buf) {
		func = strsep(&buf, ",");
		/* we allow only one expression at a time */
		ret = ftrace_set_func(ftrace_graph_funcs, &ftrace_graph_count,
				      func);
		if (ret)
			printk(KERN_DEBUG "ftrace: function %s not "
					  "traceable\n", func);
	}
}
#endif /* CONFIG_FUNCTION_GRAPH_TRACER */

static void __init
set_ftrace_early_filter(struct ftrace_ops *ops, char *buf, int enable)
{
	char *func;

	while (buf) {
		func = strsep(&buf, ",");
		ftrace_set_regex(ops, func, strlen(func), 0, enable);
	}
}

static void __init set_ftrace_early_filters(void)
{
	if (ftrace_filter_buf[0])
		set_ftrace_early_filter(&global_ops, ftrace_filter_buf, 1);
	if (ftrace_notrace_buf[0])
		set_ftrace_early_filter(&global_ops, ftrace_notrace_buf, 0);
#ifdef CONFIG_FUNCTION_GRAPH_TRACER
	if (ftrace_graph_buf[0])
		set_ftrace_early_graph(ftrace_graph_buf);
#endif /* CONFIG_FUNCTION_GRAPH_TRACER */
}

static int
ftrace_regex_release(struct inode *inode, struct file *file)
{
	struct seq_file *m = (struct seq_file *)file->private_data;
	struct ftrace_iterator *iter;
	struct ftrace_hash **orig_hash;
	struct trace_parser *parser;
	int filter_hash;
	int ret;

	mutex_lock(&ftrace_regex_lock);
	if (file->f_mode & FMODE_READ) {
		iter = m->private;

		seq_release(inode, file);
	} else
		iter = file->private_data;

	parser = &iter->parser;
	if (trace_parser_loaded(parser)) {
		parser->buffer[parser->idx] = 0;
		ftrace_match_records(iter->hash, parser->buffer, parser->idx);
	}

	trace_parser_put(parser);

	if (file->f_mode & FMODE_WRITE) {
		filter_hash = !!(iter->flags & FTRACE_ITER_FILTER);

		if (filter_hash)
			orig_hash = &iter->ops->filter_hash;
		else
			orig_hash = &iter->ops->notrace_hash;

		mutex_lock(&ftrace_lock);
		ret = ftrace_hash_move(iter->ops, filter_hash,
				       orig_hash, iter->hash);
		if (!ret && (iter->ops->flags & FTRACE_OPS_FL_ENABLED)
		    && ftrace_enabled)
			ftrace_run_update_code(FTRACE_UPDATE_CALLS);

		mutex_unlock(&ftrace_lock);
	}
	free_ftrace_hash(iter->hash);
	kfree(iter);

	mutex_unlock(&ftrace_regex_lock);
	return 0;
}

static const struct file_operations ftrace_avail_fops = {
	.open = ftrace_avail_open,
	.read = seq_read,
	.llseek = seq_lseek,
	.release = seq_release_private,
};

static const struct file_operations ftrace_enabled_fops = {
	.open = ftrace_enabled_open,
	.read = seq_read,
	.llseek = seq_lseek,
	.release = seq_release_private,
};

static const struct file_operations ftrace_filter_fops = {
	.open = ftrace_filter_open,
	.read = seq_read,
	.write = ftrace_filter_write,
	.llseek = ftrace_filter_lseek,
	.release = ftrace_regex_release,
};

static const struct file_operations ftrace_notrace_fops = {
	.open = ftrace_notrace_open,
	.read = seq_read,
	.write = ftrace_notrace_write,
	.llseek = ftrace_filter_lseek,
	.release = ftrace_regex_release,
};

#ifdef CONFIG_FUNCTION_GRAPH_TRACER

static DEFINE_MUTEX(graph_lock);

int ftrace_graph_count;
int ftrace_graph_filter_enabled;
unsigned long ftrace_graph_funcs[FTRACE_GRAPH_MAX_FUNCS] __read_mostly;

static void *
__g_next(struct seq_file *m, loff_t *pos)
{
	if (*pos >= ftrace_graph_count)
		return NULL;
	return &ftrace_graph_funcs[*pos];
}

static void *
g_next(struct seq_file *m, void *v, loff_t *pos)
{
	(*pos)++;
	return __g_next(m, pos);
}

static void *g_start(struct seq_file *m, loff_t *pos)
{
	mutex_lock(&graph_lock);

	/* Nothing, tell g_show to print all functions are enabled */
	if (!ftrace_graph_filter_enabled && !*pos)
		return (void *)1;

	return __g_next(m, pos);
}

static void g_stop(struct seq_file *m, void *p)
{
	mutex_unlock(&graph_lock);
}

static int g_show(struct seq_file *m, void *v)
{
	unsigned long *ptr = v;

	if (!ptr)
		return 0;

	if (ptr == (unsigned long *)1) {
		seq_printf(m, "#### all functions enabled ####\n");
		return 0;
	}

	seq_printf(m, "%ps\n", (void *)*ptr);

	return 0;
}

static const struct seq_operations ftrace_graph_seq_ops = {
	.start = g_start,
	.next = g_next,
	.stop = g_stop,
	.show = g_show,
};

static int
ftrace_graph_open(struct inode *inode, struct file *file)
{
	int ret = 0;

	if (unlikely(ftrace_disabled))
		return -ENODEV;

	mutex_lock(&graph_lock);
	if ((file->f_mode & FMODE_WRITE) &&
	    (file->f_flags & O_TRUNC)) {
		ftrace_graph_filter_enabled = 0;
		ftrace_graph_count = 0;
		memset(ftrace_graph_funcs, 0, sizeof(ftrace_graph_funcs));
	}
	mutex_unlock(&graph_lock);

	if (file->f_mode & FMODE_READ)
		ret = seq_open(file, &ftrace_graph_seq_ops);

	return ret;
}

static int
ftrace_graph_release(struct inode *inode, struct file *file)
{
	if (file->f_mode & FMODE_READ)
		seq_release(inode, file);
	return 0;
}

static int
ftrace_set_func(unsigned long *array, int *idx, char *buffer)
{
	struct dyn_ftrace *rec;
	struct ftrace_page *pg;
	int search_len;
	int fail = 1;
	int type, not;
	char *search;
	bool exists;
	int i;

	/* decode regex */
	type = filter_parse_regex(buffer, strlen(buffer), &search, &not);
	if (!not && *idx >= FTRACE_GRAPH_MAX_FUNCS)
		return -EBUSY;

	search_len = strlen(search);

	mutex_lock(&ftrace_lock);

	if (unlikely(ftrace_disabled)) {
		mutex_unlock(&ftrace_lock);
		return -ENODEV;
	}

	do_for_each_ftrace_rec(pg, rec) {

		if (rec->flags & FTRACE_FL_FREE)
			continue;

		if (ftrace_match_record(rec, NULL, search, search_len, type)) {
			/* if it is in the array */
			exists = false;
			for (i = 0; i < *idx; i++) {
				if (array[i] == rec->ip) {
					exists = true;
					break;
				}
			}

			if (!not) {
				fail = 0;
				if (!exists) {
					array[(*idx)++] = rec->ip;
					if (*idx >= FTRACE_GRAPH_MAX_FUNCS)
						goto out;
				}
			} else {
				if (exists) {
					array[i] = array[--(*idx)];
					array[*idx] = 0;
					fail = 0;
				}
			}
		}
	} while_for_each_ftrace_rec();
out:
	mutex_unlock(&ftrace_lock);

	if (fail)
		return -EINVAL;

	ftrace_graph_filter_enabled = !!(*idx);

	return 0;
}

static ssize_t
ftrace_graph_write(struct file *file, const char __user *ubuf,
		   size_t cnt, loff_t *ppos)
{
	struct trace_parser parser;
	ssize_t read, ret;

	if (!cnt)
		return 0;

	mutex_lock(&graph_lock);

	if (trace_parser_get_init(&parser, FTRACE_BUFF_MAX)) {
		ret = -ENOMEM;
		goto out_unlock;
	}

	read = trace_get_user(&parser, ubuf, cnt, ppos);

	if (read >= 0 && trace_parser_loaded((&parser))) {
		parser.buffer[parser.idx] = 0;

		/* we allow only one expression at a time */
		ret = ftrace_set_func(ftrace_graph_funcs, &ftrace_graph_count,
					parser.buffer);
		if (ret)
			goto out_free;
	}

	ret = read;

out_free:
	trace_parser_put(&parser);
out_unlock:
	mutex_unlock(&graph_lock);

	return ret;
}

static const struct file_operations ftrace_graph_fops = {
	.open		= ftrace_graph_open,
	.read		= seq_read,
	.write		= ftrace_graph_write,
	.llseek		= ftrace_filter_lseek,
	.release	= ftrace_graph_release,
};
#endif /* CONFIG_FUNCTION_GRAPH_TRACER */

static __init int ftrace_init_dyn_debugfs(struct dentry *d_tracer)
{

	trace_create_file("available_filter_functions", 0444,
			d_tracer, NULL, &ftrace_avail_fops);

	trace_create_file("enabled_functions", 0444,
			d_tracer, NULL, &ftrace_enabled_fops);

	trace_create_file("set_ftrace_filter", 0644, d_tracer,
			NULL, &ftrace_filter_fops);

	trace_create_file("set_ftrace_notrace", 0644, d_tracer,
				    NULL, &ftrace_notrace_fops);

#ifdef CONFIG_FUNCTION_GRAPH_TRACER
	trace_create_file("set_graph_function", 0444, d_tracer,
				    NULL,
				    &ftrace_graph_fops);
#endif /* CONFIG_FUNCTION_GRAPH_TRACER */

	return 0;
}

static int ftrace_process_locs(struct module *mod,
			       unsigned long *start,
			       unsigned long *end)
{
	unsigned long *p;
	unsigned long addr;
	unsigned long flags = 0; /* Shut up gcc */

	mutex_lock(&ftrace_lock);
	p = start;
	while (p < end) {
		addr = ftrace_call_adjust(*p++);
		/*
		 * Some architecture linkers will pad between
		 * the different mcount_loc sections of different
		 * object files to satisfy alignments.
		 * Skip any NULL pointers.
		 */
		if (!addr)
			continue;
		ftrace_record_ip(addr);
	}

	/*
	 * We only need to disable interrupts on start up
	 * because we are modifying code that an interrupt
	 * may execute, and the modification is not atomic.
	 * But for modules, nothing runs the code we modify
	 * until we are finished with it, and there's no
	 * reason to cause large interrupt latencies while we do it.
	 */
	if (!mod)
		local_irq_save(flags);
	ftrace_update_code(mod);
	if (!mod)
		local_irq_restore(flags);
	mutex_unlock(&ftrace_lock);

	return 0;
}

#ifdef CONFIG_MODULES
void ftrace_release_mod(struct module *mod)
{
	struct dyn_ftrace *rec;
	struct ftrace_page *pg;

	mutex_lock(&ftrace_lock);

	if (ftrace_disabled)
		goto out_unlock;

	do_for_each_ftrace_rec(pg, rec) {
		if (within_module_core(rec->ip, mod)) {
			/*
			 * rec->ip is changed in ftrace_free_rec()
			 * It should not between s and e if record was freed.
			 */
			FTRACE_WARN_ON(rec->flags & FTRACE_FL_FREE);
			ftrace_free_rec(rec);
		}
	} while_for_each_ftrace_rec();
 out_unlock:
	mutex_unlock(&ftrace_lock);
}

static void ftrace_init_module(struct module *mod,
			       unsigned long *start, unsigned long *end)
{
	if (ftrace_disabled || start == end)
		return;
	ftrace_process_locs(mod, start, end);
}

static int ftrace_module_notify_enter(struct notifier_block *self,
				      unsigned long val, void *data)
{
	struct module *mod = data;

	if (val == MODULE_STATE_COMING)
		ftrace_init_module(mod, mod->ftrace_callsites,
				   mod->ftrace_callsites +
				   mod->num_ftrace_callsites);
	return 0;
}

static int ftrace_module_notify_exit(struct notifier_block *self,
				     unsigned long val, void *data)
{
	struct module *mod = data;

	if (val == MODULE_STATE_GOING)
		ftrace_release_mod(mod);

	return 0;
}
#else
static int ftrace_module_notify_enter(struct notifier_block *self,
				      unsigned long val, void *data)
{
	return 0;
}
static int ftrace_module_notify_exit(struct notifier_block *self,
				     unsigned long val, void *data)
{
	return 0;
}
#endif /* CONFIG_MODULES */

struct notifier_block ftrace_module_enter_nb = {
	.notifier_call = ftrace_module_notify_enter,
	.priority = INT_MAX,	/* Run before anything that can use kprobes */
};

struct notifier_block ftrace_module_exit_nb = {
	.notifier_call = ftrace_module_notify_exit,
	.priority = INT_MIN,	/* Run after anything that can remove kprobes */
};

extern unsigned long __start_mcount_loc[];
extern unsigned long __stop_mcount_loc[];

void __init ftrace_init(void)
{
	unsigned long count, addr, flags;
	int ret;

	/* Keep the ftrace pointer to the stub */
	addr = (unsigned long)ftrace_stub;

	local_irq_save(flags);
	ftrace_dyn_arch_init(&addr);
	local_irq_restore(flags);

	/* ftrace_dyn_arch_init places the return code in addr */
	if (addr)
		goto failed;

	count = __stop_mcount_loc - __start_mcount_loc;

	ret = ftrace_dyn_table_alloc(count);
	if (ret)
		goto failed;

	last_ftrace_enabled = ftrace_enabled = 1;

	ret = ftrace_process_locs(NULL,
				  __start_mcount_loc,
				  __stop_mcount_loc);

	ret = register_module_notifier(&ftrace_module_enter_nb);
	if (ret)
		pr_warning("Failed to register trace ftrace module enter notifier\n");

	ret = register_module_notifier(&ftrace_module_exit_nb);
	if (ret)
		pr_warning("Failed to register trace ftrace module exit notifier\n");

	set_ftrace_early_filters();

	return;
 failed:
	ftrace_disabled = 1;
}

#else

static struct ftrace_ops global_ops = {
	.func			= ftrace_stub,
};

static int __init ftrace_nodyn_init(void)
{
	ftrace_enabled = 1;
	return 0;
}
device_initcall(ftrace_nodyn_init);

static inline int ftrace_init_dyn_debugfs(struct dentry *d_tracer) { return 0; }
static inline void ftrace_startup_enable(int command) { }
/* Keep as macros so we do not need to define the commands */
# define ftrace_startup(ops, command)					\
	({								\
		int ___ret = __register_ftrace_function(ops);		\
		if (!___ret)						\
			(ops)->flags |= FTRACE_OPS_FL_ENABLED;		\
		___ret;							\
	})
# define ftrace_shutdown(ops, command) __unregister_ftrace_function(ops)

# define ftrace_startup_sysctl()	do { } while (0)
# define ftrace_shutdown_sysctl()	do { } while (0)

static inline int
ftrace_ops_test(struct ftrace_ops *ops, unsigned long ip)
{
	return 1;
}

#endif /* CONFIG_DYNAMIC_FTRACE */

static void
ftrace_ops_list_func(unsigned long ip, unsigned long parent_ip)
{
	struct ftrace_ops *op;

	if (unlikely(trace_recursion_test(TRACE_INTERNAL_BIT)))
		return;

	trace_recursion_set(TRACE_INTERNAL_BIT);
	/*
	 * Some of the ops may be dynamically allocated,
	 * they must be freed after a synchronize_sched().
	 */
	preempt_disable_notrace();
	op = rcu_dereference_raw(ftrace_ops_list);
	while (op != &ftrace_list_end) {
		if (ftrace_ops_test(op, ip))
			op->func(ip, parent_ip);
		op = rcu_dereference_raw(op->next);
	};
	preempt_enable_notrace();
	trace_recursion_clear(TRACE_INTERNAL_BIT);
}

static void clear_ftrace_swapper(void)
{
	struct task_struct *p;
	int cpu;

	get_online_cpus();
	for_each_online_cpu(cpu) {
		p = idle_task(cpu);
		clear_tsk_trace_trace(p);
	}
	put_online_cpus();
}

static void set_ftrace_swapper(void)
{
	struct task_struct *p;
	int cpu;

	get_online_cpus();
	for_each_online_cpu(cpu) {
		p = idle_task(cpu);
		set_tsk_trace_trace(p);
	}
	put_online_cpus();
}

static void clear_ftrace_pid(struct pid *pid)
{
	struct task_struct *p;

	rcu_read_lock();
	do_each_pid_task(pid, PIDTYPE_PID, p) {
		clear_tsk_trace_trace(p);
	} while_each_pid_task(pid, PIDTYPE_PID, p);
	rcu_read_unlock();

	put_pid(pid);
}

static void set_ftrace_pid(struct pid *pid)
{
	struct task_struct *p;

	rcu_read_lock();
	do_each_pid_task(pid, PIDTYPE_PID, p) {
		set_tsk_trace_trace(p);
	} while_each_pid_task(pid, PIDTYPE_PID, p);
	rcu_read_unlock();
}

static void clear_ftrace_pid_task(struct pid *pid)
{
	if (pid == ftrace_swapper_pid)
		clear_ftrace_swapper();
	else
		clear_ftrace_pid(pid);
}

static void set_ftrace_pid_task(struct pid *pid)
{
	if (pid == ftrace_swapper_pid)
		set_ftrace_swapper();
	else
		set_ftrace_pid(pid);
}

static int ftrace_pid_add(int p)
{
	struct pid *pid;
	struct ftrace_pid *fpid;
	int ret = -EINVAL;

	mutex_lock(&ftrace_lock);

	if (!p)
		pid = ftrace_swapper_pid;
	else
		pid = find_get_pid(p);

	if (!pid)
		goto out;

	ret = 0;

	list_for_each_entry(fpid, &ftrace_pids, list)
		if (fpid->pid == pid)
			goto out_put;

	ret = -ENOMEM;

	fpid = kmalloc(sizeof(*fpid), GFP_KERNEL);
	if (!fpid)
		goto out_put;

	list_add(&fpid->list, &ftrace_pids);
	fpid->pid = pid;

	set_ftrace_pid_task(pid);

	ftrace_update_pid_func();
	ftrace_startup_enable(0);

	mutex_unlock(&ftrace_lock);
	return 0;

out_put:
	if (pid != ftrace_swapper_pid)
		put_pid(pid);

out:
	mutex_unlock(&ftrace_lock);
	return ret;
}

static void ftrace_pid_reset(void)
{
	struct ftrace_pid *fpid, *safe;

	mutex_lock(&ftrace_lock);
	list_for_each_entry_safe(fpid, safe, &ftrace_pids, list) {
		struct pid *pid = fpid->pid;

		clear_ftrace_pid_task(pid);

		list_del(&fpid->list);
		kfree(fpid);
	}

	ftrace_update_pid_func();
	ftrace_startup_enable(0);

	mutex_unlock(&ftrace_lock);
}

static void *fpid_start(struct seq_file *m, loff_t *pos)
{
	mutex_lock(&ftrace_lock);

	if (list_empty(&ftrace_pids) && (!*pos))
		return (void *) 1;

	return seq_list_start(&ftrace_pids, *pos);
}

static void *fpid_next(struct seq_file *m, void *v, loff_t *pos)
{
	if (v == (void *)1)
		return NULL;

	return seq_list_next(v, &ftrace_pids, pos);
}

static void fpid_stop(struct seq_file *m, void *p)
{
	mutex_unlock(&ftrace_lock);
}

static int fpid_show(struct seq_file *m, void *v)
{
	const struct ftrace_pid *fpid = list_entry(v, struct ftrace_pid, list);

	if (v == (void *)1) {
		seq_printf(m, "no pid\n");
		return 0;
	}

	if (fpid->pid == ftrace_swapper_pid)
		seq_printf(m, "swapper tasks\n");
	else
		seq_printf(m, "%u\n", pid_vnr(fpid->pid));

	return 0;
}

static const struct seq_operations ftrace_pid_sops = {
	.start = fpid_start,
	.next = fpid_next,
	.stop = fpid_stop,
	.show = fpid_show,
};

static int
ftrace_pid_open(struct inode *inode, struct file *file)
{
	int ret = 0;

	if ((file->f_mode & FMODE_WRITE) &&
	    (file->f_flags & O_TRUNC))
		ftrace_pid_reset();

	if (file->f_mode & FMODE_READ)
		ret = seq_open(file, &ftrace_pid_sops);

	return ret;
}

static ssize_t
ftrace_pid_write(struct file *filp, const char __user *ubuf,
		   size_t cnt, loff_t *ppos)
{
	char buf[64], *tmp;
	long val;
	int ret;

	if (cnt >= sizeof(buf))
		return -EINVAL;

	if (copy_from_user(&buf, ubuf, cnt))
		return -EFAULT;

	buf[cnt] = 0;

	/*
	 * Allow "echo > set_ftrace_pid" or "echo -n '' > set_ftrace_pid"
	 * to clean the filter quietly.
	 */
	tmp = strstrip(buf);
	if (strlen(tmp) == 0)
		return 1;

	ret = strict_strtol(tmp, 10, &val);
	if (ret < 0)
		return ret;

	ret = ftrace_pid_add(val);

	return ret ? ret : cnt;
}

static int
ftrace_pid_release(struct inode *inode, struct file *file)
{
	if (file->f_mode & FMODE_READ)
		seq_release(inode, file);

	return 0;
}

static const struct file_operations ftrace_pid_fops = {
	.open		= ftrace_pid_open,
	.write		= ftrace_pid_write,
	.read		= seq_read,
	.llseek		= ftrace_filter_lseek,
	.release	= ftrace_pid_release,
};

static __init int ftrace_init_debugfs(void)
{
	struct dentry *d_tracer;

	d_tracer = tracing_init_dentry();
	if (!d_tracer)
		return 0;

	ftrace_init_dyn_debugfs(d_tracer);

	trace_create_file("set_ftrace_pid", 0644, d_tracer,
			    NULL, &ftrace_pid_fops);

	ftrace_profile_debugfs(d_tracer);

	return 0;
}
fs_initcall(ftrace_init_debugfs);

/**
 * ftrace_kill - kill ftrace
 *
 * This function should be used by panic code. It stops ftrace
 * but in a not so nice way. If you need to simply kill ftrace
 * from a non-atomic section, use ftrace_kill.
 */
void ftrace_kill(void)
{
	ftrace_disabled = 1;
	ftrace_enabled = 0;
	clear_ftrace_function();
}

/**
 * Test if ftrace is dead or not.
 */
int ftrace_is_dead(void)
{
	return ftrace_disabled;
}

/**
 * register_ftrace_function - register a function for profiling
 * @ops - ops structure that holds the function for profiling.
 *
 * Register a function to be called by all functions in the
 * kernel.
 *
 * Note: @ops->func and all the functions it calls must be labeled
 *       with "notrace", otherwise it will go into a
 *       recursive loop.
 */
int register_ftrace_function(struct ftrace_ops *ops)
{
	int ret = -1;

	mutex_lock(&ftrace_lock);

	ret = ftrace_startup(ops, 0);

	mutex_unlock(&ftrace_lock);
	return ret;
}
EXPORT_SYMBOL_GPL(register_ftrace_function);

/**
 * unregister_ftrace_function - unregister a function for profiling.
 * @ops - ops structure that holds the function to unregister
 *
 * Unregister a function that was added to be called by ftrace profiling.
 */
int unregister_ftrace_function(struct ftrace_ops *ops)
{
	int ret;

	mutex_lock(&ftrace_lock);
	ret = ftrace_shutdown(ops, 0);
	mutex_unlock(&ftrace_lock);

	return ret;
}
EXPORT_SYMBOL_GPL(unregister_ftrace_function);

int
ftrace_enable_sysctl(struct ctl_table *table, int write,
		     void __user *buffer, size_t *lenp,
		     loff_t *ppos)
{
	int ret = -ENODEV;

	mutex_lock(&ftrace_lock);

	if (unlikely(ftrace_disabled))
		goto out;

	ret = proc_dointvec(table, write, buffer, lenp, ppos);

	if (ret || !write || (last_ftrace_enabled == !!ftrace_enabled))
		goto out;

	last_ftrace_enabled = !!ftrace_enabled;

	if (ftrace_enabled) {

		ftrace_startup_sysctl();

		/* we are starting ftrace again */
		if (ftrace_ops_list != &ftrace_list_end)
			update_ftrace_function();

	} else {
		/* stopping ftrace calls (just send to ftrace_stub) */
		ftrace_trace_function = ftrace_stub;

		ftrace_shutdown_sysctl();
	}

 out:
	mutex_unlock(&ftrace_lock);
	return ret;
}

#ifdef CONFIG_FUNCTION_GRAPH_TRACER

static int ftrace_graph_active;
int ftrace_graph_entry_stub(struct ftrace_graph_ent *trace)
{
	return 0;
}

/* The callbacks that hook a function */
trace_func_graph_ret_t ftrace_graph_return =
			(trace_func_graph_ret_t)ftrace_stub;
trace_func_graph_ent_t ftrace_graph_entry = ftrace_graph_entry_stub;

/* Try to assign a return stack array on FTRACE_RETSTACK_ALLOC_SIZE tasks. */
static int alloc_retstack_tasklist(struct ftrace_ret_stack **ret_stack_list)
{
	int i;
	int ret = 0;
	unsigned long flags;
	int start = 0, end = FTRACE_RETSTACK_ALLOC_SIZE;
	struct task_struct *g, *t;

	for (i = 0; i < FTRACE_RETSTACK_ALLOC_SIZE; i++) {
		ret_stack_list[i] = kmalloc(FTRACE_RETFUNC_DEPTH
					* sizeof(struct ftrace_ret_stack),
					GFP_KERNEL);
		if (!ret_stack_list[i]) {
			start = 0;
			end = i;
			ret = -ENOMEM;
			goto free;
		}
	}

	read_lock_irqsave(&tasklist_lock, flags);
	do_each_thread(g, t) {
		if (start == end) {
			ret = -EAGAIN;
			goto unlock;
		}

		if (t->ret_stack == NULL) {
			atomic_set(&t->tracing_graph_pause, 0);
			atomic_set(&t->trace_overrun, 0);
			t->curr_ret_stack = -1;
			/* Make sure the tasks see the -1 first: */
			smp_wmb();
			t->ret_stack = ret_stack_list[start++];
		}
	} while_each_thread(g, t);

unlock:
	read_unlock_irqrestore(&tasklist_lock, flags);
free:
	for (i = start; i < end; i++)
		kfree(ret_stack_list[i]);
	return ret;
}

static void
ftrace_graph_probe_sched_switch(void *ignore,
			struct task_struct *prev, struct task_struct *next)
{
	unsigned long long timestamp;
	int index;

	/*
	 * Does the user want to count the time a function was asleep.
	 * If so, do not update the time stamps.
	 */
	if (trace_flags & TRACE_ITER_SLEEP_TIME)
		return;

	timestamp = trace_clock_local();

	prev->ftrace_timestamp = timestamp;

	/* only process tasks that we timestamped */
	if (!next->ftrace_timestamp)
		return;

	/*
	 * Update all the counters in next to make up for the
	 * time next was sleeping.
	 */
	timestamp -= next->ftrace_timestamp;

	for (index = next->curr_ret_stack; index >= 0; index--)
		next->ret_stack[index].calltime += timestamp;
}

/* Allocate a return stack for each task */
static int start_graph_tracing(void)
{
	struct ftrace_ret_stack **ret_stack_list;
	int ret, cpu;

	ret_stack_list = kmalloc(FTRACE_RETSTACK_ALLOC_SIZE *
				sizeof(struct ftrace_ret_stack *),
				GFP_KERNEL);

	if (!ret_stack_list)
		return -ENOMEM;

	/* The cpu_boot init_task->ret_stack will never be freed */
	for_each_online_cpu(cpu) {
		if (!idle_task(cpu)->ret_stack)
			ftrace_graph_init_idle_task(idle_task(cpu), cpu);
	}

	do {
		ret = alloc_retstack_tasklist(ret_stack_list);
	} while (ret == -EAGAIN);

	if (!ret) {
		ret = register_trace_sched_switch(ftrace_graph_probe_sched_switch, NULL);
		if (ret)
			pr_info("ftrace_graph: Couldn't activate tracepoint"
				" probe to kernel_sched_switch\n");
	}

	kfree(ret_stack_list);
	return ret;
}

/*
 * Hibernation protection.
 * The state of the current task is too much unstable during
 * suspend/restore to disk. We want to protect against that.
 */
static int
ftrace_suspend_notifier_call(struct notifier_block *bl, unsigned long state,
							void *unused)
{
	switch (state) {
	case PM_HIBERNATION_PREPARE:
		pause_graph_tracing();
		break;

	case PM_POST_HIBERNATION:
		unpause_graph_tracing();
		break;
	}
	return NOTIFY_DONE;
}

static struct notifier_block ftrace_suspend_notifier = {
	.notifier_call = ftrace_suspend_notifier_call
};

<<<<<<< HEAD
=======
/* Just a place holder for function graph */
static struct ftrace_ops fgraph_ops __read_mostly = {
	.func		= ftrace_stub,
	.flags		= FTRACE_OPS_FL_GLOBAL,
};

>>>>>>> 29bc7514
int register_ftrace_graph(trace_func_graph_ret_t retfunc,
			trace_func_graph_ent_t entryfunc)
{
	int ret = 0;

	mutex_lock(&ftrace_lock);

	/* we currently allow only one tracer registered at a time */
	if (ftrace_graph_active) {
		ret = -EBUSY;
		goto out;
	}

	register_pm_notifier(&ftrace_suspend_notifier);

	ftrace_graph_active++;
	ret = start_graph_tracing();
	if (ret) {
		ftrace_graph_active--;
		goto out;
	}

	ftrace_graph_return = retfunc;
	ftrace_graph_entry = entryfunc;

	ret = ftrace_startup(&fgraph_ops, FTRACE_START_FUNC_RET);

out:
	mutex_unlock(&ftrace_lock);
	return ret;
}

void unregister_ftrace_graph(void)
{
	mutex_lock(&ftrace_lock);

	if (unlikely(!ftrace_graph_active))
		goto out;

	ftrace_graph_active--;
	ftrace_graph_return = (trace_func_graph_ret_t)ftrace_stub;
	ftrace_graph_entry = ftrace_graph_entry_stub;
	ftrace_shutdown(&fgraph_ops, FTRACE_STOP_FUNC_RET);
	unregister_pm_notifier(&ftrace_suspend_notifier);
	unregister_trace_sched_switch(ftrace_graph_probe_sched_switch, NULL);

 out:
	mutex_unlock(&ftrace_lock);
}

static DEFINE_PER_CPU(struct ftrace_ret_stack *, idle_ret_stack);

static void
graph_init_task(struct task_struct *t, struct ftrace_ret_stack *ret_stack)
{
	atomic_set(&t->tracing_graph_pause, 0);
	atomic_set(&t->trace_overrun, 0);
	t->ftrace_timestamp = 0;
	/* make curr_ret_stack visible before we add the ret_stack */
	smp_wmb();
	t->ret_stack = ret_stack;
}

/*
 * Allocate a return stack for the idle task. May be the first
 * time through, or it may be done by CPU hotplug online.
 */
void ftrace_graph_init_idle_task(struct task_struct *t, int cpu)
{
	t->curr_ret_stack = -1;
	/*
	 * The idle task has no parent, it either has its own
	 * stack or no stack at all.
	 */
	if (t->ret_stack)
		WARN_ON(t->ret_stack != per_cpu(idle_ret_stack, cpu));

	if (ftrace_graph_active) {
		struct ftrace_ret_stack *ret_stack;

		ret_stack = per_cpu(idle_ret_stack, cpu);
		if (!ret_stack) {
			ret_stack = kmalloc(FTRACE_RETFUNC_DEPTH
					    * sizeof(struct ftrace_ret_stack),
					    GFP_KERNEL);
			if (!ret_stack)
				return;
			per_cpu(idle_ret_stack, cpu) = ret_stack;
		}
		graph_init_task(t, ret_stack);
	}
}

/* Allocate a return stack for newly created task */
void ftrace_graph_init_task(struct task_struct *t)
{
	/* Make sure we do not use the parent ret_stack */
	t->ret_stack = NULL;
	t->curr_ret_stack = -1;

	if (ftrace_graph_active) {
		struct ftrace_ret_stack *ret_stack;

		ret_stack = kmalloc(FTRACE_RETFUNC_DEPTH
				* sizeof(struct ftrace_ret_stack),
				GFP_KERNEL);
		if (!ret_stack)
			return;
		graph_init_task(t, ret_stack);
	}
}

void ftrace_graph_exit_task(struct task_struct *t)
{
	struct ftrace_ret_stack	*ret_stack = t->ret_stack;

	t->ret_stack = NULL;
	/* NULL must become visible to IRQs before we free it: */
	barrier();

	kfree(ret_stack);
}

void ftrace_graph_stop(void)
{
	ftrace_stop();
}
#endif<|MERGE_RESOLUTION|>--- conflicted
+++ resolved
@@ -4186,15 +4186,12 @@
 	.notifier_call = ftrace_suspend_notifier_call
 };
 
-<<<<<<< HEAD
-=======
 /* Just a place holder for function graph */
 static struct ftrace_ops fgraph_ops __read_mostly = {
 	.func		= ftrace_stub,
 	.flags		= FTRACE_OPS_FL_GLOBAL,
 };
 
->>>>>>> 29bc7514
 int register_ftrace_graph(trace_func_graph_ret_t retfunc,
 			trace_func_graph_ent_t entryfunc)
 {
