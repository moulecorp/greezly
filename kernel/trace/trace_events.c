--- conflicted
+++ resolved
@@ -1703,17 +1703,7 @@
  * Must be called under locking of trace_types_lock, event_mutex and
  * trace_event_sem.
  */
-<<<<<<< HEAD
-struct ftrace_module_file_ops {
-	struct list_head		list;
-	struct module			*mod;
-};
-
-static struct ftrace_module_file_ops *
-trace_create_file_ops(struct module *mod)
-=======
 static void __trace_remove_event_call(struct ftrace_event_call *call)
->>>>>>> c3ade0e0
 {
 	event_remove(call);
 	trace_destroy_fields(call);
@@ -1750,14 +1740,6 @@
 
 	__trace_remove_event_call(call);
 
-<<<<<<< HEAD
-	pax_open_kernel();
-	mod->trace_id.owner = mod;
-	mod->trace_enable.owner = mod;
-	mod->trace_filter.owner = mod;
-	mod->trace_format.owner = mod;
-	pax_close_kernel();
-=======
 	return 0;
 }
 
@@ -1776,7 +1758,6 @@
 
 	return ret;
 }
->>>>>>> c3ade0e0
 
 #define for_each_event(event, start, end)			\
 	for (event = start;					\
@@ -1790,7 +1771,6 @@
 	struct ftrace_event_call **call, **start, **end;
 
 	if (!mod->num_trace_events)
-<<<<<<< HEAD
 		return;
 
 	/* Don't add infrastructure for mods without tracepoints */
@@ -1803,30 +1783,9 @@
 	start = mod->trace_events;
 	end = mod->trace_events + mod->num_trace_events;
 
-	if (start == end)
-=======
->>>>>>> c3ade0e0
-		return;
-
-	/* Don't add infrastructure for mods without tracepoints */
-	if (trace_module_has_bad_taint(mod)) {
-		pr_err("%s: module has bad taint, not creating trace events\n",
-		       mod->name);
-		return;
-	}
-
-	start = mod->trace_events;
-	end = mod->trace_events + mod->num_trace_events;
-
 	for_each_event(call, start, end) {
-<<<<<<< HEAD
-		__trace_add_event_call(*call, mod,
-				       &mod->trace_id, &mod->trace_enable,
-				       &mod->trace_filter, &mod->trace_format);
-=======
 		__register_event(*call, mod);
 		__add_event_to_tracers(*call);
->>>>>>> c3ade0e0
 	}
 }
 
