/*
 * Copyright (C) 2006 Jens Axboe <axboe@kernel.dk>
 *
 * This program is free software; you can redistribute it and/or modify
 * it under the terms of the GNU General Public License version 2 as
 * published by the Free Software Foundation.
 *
 * This program is distributed in the hope that it will be useful,
 * but WITHOUT ANY WARRANTY; without even the implied warranty of
 * MERCHANTABILITY or FITNESS FOR A PARTICULAR PURPOSE.  See the
 * GNU General Public License for more details.
 *
 * You should have received a copy of the GNU General Public License
 * along with this program; if not, write to the Free Software
 * Foundation, Inc., 51 Franklin St, Fifth Floor, Boston, MA  02110-1301  USA
 *
 */
#include <linux/kernel.h>
#include <linux/blkdev.h>
#include <linux/blktrace_api.h>
#include <linux/percpu.h>
#include <linux/init.h>
#include <linux/mutex.h>
#include <linux/slab.h>
#include <linux/debugfs.h>
#include <linux/export.h>
#include <linux/time.h>
#include <linux/uaccess.h>
#include <linux/list.h>

#include <trace/events/block.h>

#include "trace_output.h"

#ifdef CONFIG_BLK_DEV_IO_TRACE

static unsigned int blktrace_seq __read_mostly = 1;

static struct trace_array *blk_tr;
static bool blk_tracer_enabled __read_mostly;

static LIST_HEAD(running_trace_list);
static __cacheline_aligned_in_smp DEFINE_SPINLOCK(running_trace_lock);

/* Select an alternative, minimalistic output than the original one */
#define TRACE_BLK_OPT_CLASSIC	0x1

static struct tracer_opt blk_tracer_opts[] = {
	/* Default disable the minimalistic output */
	{ TRACER_OPT(blk_classic, TRACE_BLK_OPT_CLASSIC) },
	{ }
};

static struct tracer_flags blk_tracer_flags = {
	.val  = 0,
	.opts = blk_tracer_opts,
};

/* Global reference count of probes */
static atomic_t blk_probes_ref = ATOMIC_INIT(0);

static void blk_register_tracepoints(void);
static void blk_unregister_tracepoints(void);

/*
 * Send out a notify message.
 */
static void trace_note(struct blk_trace *bt, pid_t pid, int action,
		       const void *data, size_t len)
{
	struct blk_io_trace *t;
	struct ring_buffer_event *event = NULL;
	struct ring_buffer *buffer = NULL;
	int pc = 0;
	int cpu = smp_processor_id();
	bool blk_tracer = blk_tracer_enabled;

	if (blk_tracer) {
		buffer = blk_tr->trace_buffer.buffer;
		pc = preempt_count();
		event = trace_buffer_lock_reserve(buffer, TRACE_BLK,
						  sizeof(*t) + len,
						  0, pc);
		if (!event)
			return;
		t = ring_buffer_event_data(event);
		goto record_it;
	}

	if (!bt->rchan)
		return;

	t = relay_reserve(bt->rchan, sizeof(*t) + len);
	if (t) {
		t->magic = BLK_IO_TRACE_MAGIC | BLK_IO_TRACE_VERSION;
		t->time = ktime_to_ns(ktime_get());
record_it:
		t->device = bt->dev;
		t->action = action;
		t->pid = pid;
		t->cpu = cpu;
		t->pdu_len = len;
		memcpy((void *) t + sizeof(*t), data, len);

		if (blk_tracer)
			trace_buffer_unlock_commit(buffer, event, 0, pc);
	}
}

/*
 * Send out a notify for this process, if we haven't done so since a trace
 * started
 */
static void trace_note_tsk(struct task_struct *tsk)
{
	unsigned long flags;
	struct blk_trace *bt;

	tsk->btrace_seq = blktrace_seq;
	spin_lock_irqsave(&running_trace_lock, flags);
	list_for_each_entry(bt, &running_trace_list, running_list) {
		trace_note(bt, tsk->pid, BLK_TN_PROCESS, tsk->comm,
			   sizeof(tsk->comm));
	}
	spin_unlock_irqrestore(&running_trace_lock, flags);
}

static void trace_note_time(struct blk_trace *bt)
{
	struct timespec now;
	unsigned long flags;
	u32 words[2];

	getnstimeofday(&now);
	words[0] = now.tv_sec;
	words[1] = now.tv_nsec;

	local_irq_save(flags);
	trace_note(bt, 0, BLK_TN_TIMESTAMP, words, sizeof(words));
	local_irq_restore(flags);
}

void __trace_note_message(struct blk_trace *bt, const char *fmt, ...)
{
	int n;
	va_list args;
	unsigned long flags;
	char *buf;

	if (unlikely(bt->trace_state != Blktrace_running &&
		     !blk_tracer_enabled))
		return;

	/*
	 * If the BLK_TC_NOTIFY action mask isn't set, don't send any note
	 * message to the trace.
	 */
	if (!(bt->act_mask & BLK_TC_NOTIFY))
		return;

	local_irq_save(flags);
	buf = this_cpu_ptr(bt->msg_data);
	va_start(args, fmt);
	n = vscnprintf(buf, BLK_TN_MAX_MSG, fmt, args);
	va_end(args);

	trace_note(bt, 0, BLK_TN_MESSAGE, buf, n);
	local_irq_restore(flags);
}
EXPORT_SYMBOL_GPL(__trace_note_message);

static int act_log_check(struct blk_trace *bt, u32 what, sector_t sector,
			 pid_t pid)
{
	if (((bt->act_mask << BLK_TC_SHIFT) & what) == 0)
		return 1;
	if (sector && (sector < bt->start_lba || sector > bt->end_lba))
		return 1;
	if (bt->pid && pid != bt->pid)
		return 1;

	return 0;
}

/*
 * Data direction bit lookup
 */
static const u32 ddir_act[2] = { BLK_TC_ACT(BLK_TC_READ),
				 BLK_TC_ACT(BLK_TC_WRITE) };

#define BLK_TC_RAHEAD		BLK_TC_AHEAD

/* The ilog2() calls fall out because they're constant */
#define MASK_TC_BIT(rw, __name) ((rw & REQ_ ## __name) << \
	  (ilog2(BLK_TC_ ## __name) + BLK_TC_SHIFT - __REQ_ ## __name))

/*
 * The worker for the various blk_add_trace*() types. Fills out a
 * blk_io_trace structure and places it in a per-cpu subbuffer.
 */
static void __blk_add_trace(struct blk_trace *bt, sector_t sector, int bytes,
		     int rw, u32 what, int error, int pdu_len, void *pdu_data)
{
	struct task_struct *tsk = current;
	struct ring_buffer_event *event = NULL;
	struct ring_buffer *buffer = NULL;
	struct blk_io_trace *t;
	unsigned long flags = 0;
	unsigned long *sequence;
	pid_t pid;
	int cpu, pc = 0;
	bool blk_tracer = blk_tracer_enabled;

	if (unlikely(bt->trace_state != Blktrace_running && !blk_tracer))
		return;

	what |= ddir_act[rw & WRITE];
	what |= MASK_TC_BIT(rw, SYNC);
	what |= MASK_TC_BIT(rw, RAHEAD);
	what |= MASK_TC_BIT(rw, META);
	what |= MASK_TC_BIT(rw, DISCARD);
	what |= MASK_TC_BIT(rw, FLUSH);
	what |= MASK_TC_BIT(rw, FUA);

	pid = tsk->pid;
	if (act_log_check(bt, what, sector, pid))
		return;
	cpu = raw_smp_processor_id();

	if (blk_tracer) {
		tracing_record_cmdline(current);

		buffer = blk_tr->trace_buffer.buffer;
		pc = preempt_count();
		event = trace_buffer_lock_reserve(buffer, TRACE_BLK,
						  sizeof(*t) + pdu_len,
						  0, pc);
		if (!event)
			return;
		t = ring_buffer_event_data(event);
		goto record_it;
	}

	if (unlikely(tsk->btrace_seq != blktrace_seq))
		trace_note_tsk(tsk);

	/*
	 * A word about the locking here - we disable interrupts to reserve
	 * some space in the relay per-cpu buffer, to prevent an irq
	 * from coming in and stepping on our toes.
	 */
	local_irq_save(flags);
	t = relay_reserve(bt->rchan, sizeof(*t) + pdu_len);
	if (t) {
		sequence = per_cpu_ptr(bt->sequence, cpu);

		t->magic = BLK_IO_TRACE_MAGIC | BLK_IO_TRACE_VERSION;
		t->sequence = ++(*sequence);
		t->time = ktime_to_ns(ktime_get());
record_it:
		/*
		 * These two are not needed in ftrace as they are in the
		 * generic trace_entry, filled by tracing_generic_entry_update,
		 * but for the trace_event->bin() synthesizer benefit we do it
		 * here too.
		 */
		t->cpu = cpu;
		t->pid = pid;

		t->sector = sector;
		t->bytes = bytes;
		t->action = what;
		t->device = bt->dev;
		t->error = error;
		t->pdu_len = pdu_len;

		if (pdu_len)
			memcpy((void *) t + sizeof(*t), pdu_data, pdu_len);

		if (blk_tracer) {
			trace_buffer_unlock_commit(buffer, event, 0, pc);
			return;
		}
	}

	local_irq_restore(flags);
}

static struct dentry *blk_tree_root;
static DEFINE_MUTEX(blk_tree_mutex);

static void blk_trace_free(struct blk_trace *bt)
{
	debugfs_remove(bt->msg_file);
	debugfs_remove(bt->dropped_file);
	relay_close(bt->rchan);
	debugfs_remove(bt->dir);
	free_percpu(bt->sequence);
	free_percpu(bt->msg_data);
	kfree(bt);
}

static void blk_trace_cleanup(struct blk_trace *bt)
{
	blk_trace_free(bt);
	if (atomic_dec_and_test(&blk_probes_ref))
		blk_unregister_tracepoints();
}

int blk_trace_remove(struct request_queue *q)
{
	struct blk_trace *bt;

	bt = xchg(&q->blk_trace, NULL);
	if (!bt)
		return -EINVAL;

	if (bt->trace_state != Blktrace_running)
		blk_trace_cleanup(bt);

	return 0;
}
EXPORT_SYMBOL_GPL(blk_trace_remove);

static ssize_t blk_dropped_read(struct file *filp, char __user *buffer,
				size_t count, loff_t *ppos)
{
	struct blk_trace *bt = filp->private_data;
	char buf[16];

	snprintf(buf, sizeof(buf), "%u\n", atomic_read_unchecked(&bt->dropped));

	return simple_read_from_buffer(buffer, count, ppos, buf, strlen(buf));
}

static const struct file_operations blk_dropped_fops = {
	.owner =	THIS_MODULE,
	.open =		simple_open,
	.read =		blk_dropped_read,
	.llseek =	default_llseek,
};

static ssize_t blk_msg_write(struct file *filp, const char __user *buffer,
				size_t count, loff_t *ppos)
{
	char *msg;
	struct blk_trace *bt;

	if (count >= BLK_TN_MAX_MSG)
		return -EINVAL;

	msg = kmalloc(count + 1, GFP_KERNEL);
	if (msg == NULL)
		return -ENOMEM;

	if (copy_from_user(msg, buffer, count)) {
		kfree(msg);
		return -EFAULT;
	}

	msg[count] = '\0';
	bt = filp->private_data;
	__trace_note_message(bt, "%s", msg);
	kfree(msg);

	return count;
}

static const struct file_operations blk_msg_fops = {
	.owner =	THIS_MODULE,
	.open =		simple_open,
	.write =	blk_msg_write,
	.llseek =	noop_llseek,
};

/*
 * Keep track of how many times we encountered a full subbuffer, to aid
 * the user space app in telling how many lost events there were.
 */
static int blk_subbuf_start_callback(struct rchan_buf *buf, void *subbuf,
				     void *prev_subbuf, size_t prev_padding)
{
	struct blk_trace *bt;

	if (!relay_buf_full(buf))
		return 1;

	bt = buf->chan->private_data;
	atomic_inc_unchecked(&bt->dropped);
	return 0;
}

static int blk_remove_buf_file_callback(struct dentry *dentry)
{
	debugfs_remove(dentry);

	return 0;
}

static struct dentry *blk_create_buf_file_callback(const char *filename,
						   struct dentry *parent,
						   umode_t mode,
						   struct rchan_buf *buf,
						   int *is_global)
{
	return debugfs_create_file(filename, mode, parent, buf,
					&relay_file_operations);
}

static struct rchan_callbacks blk_relay_callbacks = {
	.subbuf_start		= blk_subbuf_start_callback,
	.create_buf_file	= blk_create_buf_file_callback,
	.remove_buf_file	= blk_remove_buf_file_callback,
};

static void blk_trace_setup_lba(struct blk_trace *bt,
				struct block_device *bdev)
{
	struct hd_struct *part = NULL;

	if (bdev)
		part = bdev->bd_part;

	if (part) {
		bt->start_lba = part->start_sect;
		bt->end_lba = part->start_sect + part->nr_sects;
	} else {
		bt->start_lba = 0;
		bt->end_lba = -1ULL;
	}
}

/*
 * Setup everything required to start tracing
 */
int do_blk_trace_setup(struct request_queue *q, char *name, dev_t dev,
		       struct block_device *bdev,
		       struct blk_user_trace_setup *buts)
{
	struct blk_trace *old_bt, *bt = NULL;
	struct dentry *dir = NULL;
	int ret, i;

	if (!buts->buf_size || !buts->buf_nr)
		return -EINVAL;

	strncpy(buts->name, name, BLKTRACE_BDEV_SIZE);
	buts->name[BLKTRACE_BDEV_SIZE - 1] = '\0';

	/*
	 * some device names have larger paths - convert the slashes
	 * to underscores for this to work as expected
	 */
	for (i = 0; i < strlen(buts->name); i++)
		if (buts->name[i] == '/')
			buts->name[i] = '_';

	bt = kzalloc(sizeof(*bt), GFP_KERNEL);
	if (!bt)
		return -ENOMEM;

	ret = -ENOMEM;
	bt->sequence = alloc_percpu(unsigned long);
	if (!bt->sequence)
		goto err;

	bt->msg_data = __alloc_percpu(BLK_TN_MAX_MSG, __alignof__(char));
	if (!bt->msg_data)
		goto err;

	ret = -ENOENT;

	mutex_lock(&blk_tree_mutex);
	if (!blk_tree_root) {
		blk_tree_root = debugfs_create_dir("block", NULL);
		if (!blk_tree_root) {
			mutex_unlock(&blk_tree_mutex);
			goto err;
		}
	}
	mutex_unlock(&blk_tree_mutex);

	dir = debugfs_create_dir(buts->name, blk_tree_root);

	if (!dir)
		goto err;

	bt->dir = dir;
	bt->dev = dev;
	atomic_set_unchecked(&bt->dropped, 0);
<<<<<<< HEAD
=======
	INIT_LIST_HEAD(&bt->running_list);
>>>>>>> c3ade0e0

	ret = -EIO;
	bt->dropped_file = debugfs_create_file("dropped", 0444, dir, bt,
					       &blk_dropped_fops);
	if (!bt->dropped_file)
		goto err;

	bt->msg_file = debugfs_create_file("msg", 0222, dir, bt, &blk_msg_fops);
	if (!bt->msg_file)
		goto err;

	bt->rchan = relay_open("trace", dir, buts->buf_size,
				buts->buf_nr, &blk_relay_callbacks, bt);
	if (!bt->rchan)
		goto err;

	bt->act_mask = buts->act_mask;
	if (!bt->act_mask)
		bt->act_mask = (u16) -1;

	blk_trace_setup_lba(bt, bdev);

	/* overwrite with user settings */
	if (buts->start_lba)
		bt->start_lba = buts->start_lba;
	if (buts->end_lba)
		bt->end_lba = buts->end_lba;

	bt->pid = buts->pid;
	bt->trace_state = Blktrace_setup;

	ret = -EBUSY;
	old_bt = xchg(&q->blk_trace, bt);
	if (old_bt) {
		(void) xchg(&q->blk_trace, old_bt);
		goto err;
	}

	if (atomic_inc_return(&blk_probes_ref) == 1)
		blk_register_tracepoints();

	return 0;
err:
	blk_trace_free(bt);
	return ret;
}

int blk_trace_setup(struct request_queue *q, char *name, dev_t dev,
		    struct block_device *bdev,
		    char __user *arg)
{
	struct blk_user_trace_setup buts;
	int ret;

	ret = copy_from_user(&buts, arg, sizeof(buts));
	if (ret)
		return -EFAULT;

	ret = do_blk_trace_setup(q, name, dev, bdev, &buts);
	if (ret)
		return ret;

	if (copy_to_user(arg, &buts, sizeof(buts))) {
		blk_trace_remove(q);
		return -EFAULT;
	}
	return 0;
}
EXPORT_SYMBOL_GPL(blk_trace_setup);

#if defined(CONFIG_COMPAT) && defined(CONFIG_X86_64)
static int compat_blk_trace_setup(struct request_queue *q, char *name,
				  dev_t dev, struct block_device *bdev,
				  char __user *arg)
{
	struct blk_user_trace_setup buts;
	struct compat_blk_user_trace_setup cbuts;
	int ret;

	if (copy_from_user(&cbuts, arg, sizeof(cbuts)))
		return -EFAULT;

	buts = (struct blk_user_trace_setup) {
		.act_mask = cbuts.act_mask,
		.buf_size = cbuts.buf_size,
		.buf_nr = cbuts.buf_nr,
		.start_lba = cbuts.start_lba,
		.end_lba = cbuts.end_lba,
		.pid = cbuts.pid,
	};

	ret = do_blk_trace_setup(q, name, dev, bdev, &buts);
	if (ret)
		return ret;

	if (copy_to_user(arg, &buts.name, ARRAY_SIZE(buts.name))) {
		blk_trace_remove(q);
		return -EFAULT;
	}

	return 0;
}
#endif

int blk_trace_startstop(struct request_queue *q, int start)
{
	int ret;
	struct blk_trace *bt = q->blk_trace;

	if (bt == NULL)
		return -EINVAL;

	/*
	 * For starting a trace, we can transition from a setup or stopped
	 * trace. For stopping a trace, the state must be running
	 */
	ret = -EINVAL;
	if (start) {
		if (bt->trace_state == Blktrace_setup ||
		    bt->trace_state == Blktrace_stopped) {
			blktrace_seq++;
			smp_mb();
			bt->trace_state = Blktrace_running;
			spin_lock_irq(&running_trace_lock);
			list_add(&bt->running_list, &running_trace_list);
			spin_unlock_irq(&running_trace_lock);

			trace_note_time(bt);
			ret = 0;
		}
	} else {
		if (bt->trace_state == Blktrace_running) {
			bt->trace_state = Blktrace_stopped;
			spin_lock_irq(&running_trace_lock);
			list_del_init(&bt->running_list);
			spin_unlock_irq(&running_trace_lock);
			relay_flush(bt->rchan);
			ret = 0;
		}
	}

	return ret;
}
EXPORT_SYMBOL_GPL(blk_trace_startstop);

/**
 * blk_trace_ioctl: - handle the ioctls associated with tracing
 * @bdev:	the block device
 * @cmd:	the ioctl cmd
 * @arg:	the argument data, if any
 *
 **/
int blk_trace_ioctl(struct block_device *bdev, unsigned cmd, char __user *arg)
{
	struct request_queue *q;
	int ret, start = 0;
	char b[BDEVNAME_SIZE];

	q = bdev_get_queue(bdev);
	if (!q)
		return -ENXIO;

	mutex_lock(&bdev->bd_mutex);

	switch (cmd) {
	case BLKTRACESETUP:
		bdevname(bdev, b);
		ret = blk_trace_setup(q, b, bdev->bd_dev, bdev, arg);
		break;
#if defined(CONFIG_COMPAT) && defined(CONFIG_X86_64)
	case BLKTRACESETUP32:
		bdevname(bdev, b);
		ret = compat_blk_trace_setup(q, b, bdev->bd_dev, bdev, arg);
		break;
#endif
	case BLKTRACESTART:
		start = 1;
	case BLKTRACESTOP:
		ret = blk_trace_startstop(q, start);
		break;
	case BLKTRACETEARDOWN:
		ret = blk_trace_remove(q);
		break;
	default:
		ret = -ENOTTY;
		break;
	}

	mutex_unlock(&bdev->bd_mutex);
	return ret;
}

/**
 * blk_trace_shutdown: - stop and cleanup trace structures
 * @q:    the request queue associated with the device
 *
 **/
void blk_trace_shutdown(struct request_queue *q)
{
	if (q->blk_trace) {
		blk_trace_startstop(q, 0);
		blk_trace_remove(q);
	}
}

/*
 * blktrace probes
 */

/**
 * blk_add_trace_rq - Add a trace for a request oriented action
 * @q:		queue the io is for
 * @rq:		the source request
 * @nr_bytes:	number of completed bytes
 * @what:	the action
 *
 * Description:
 *     Records an action against a request. Will log the bio offset + size.
 *
 **/
static void blk_add_trace_rq(struct request_queue *q, struct request *rq,
			     unsigned int nr_bytes, u32 what)
{
	struct blk_trace *bt = q->blk_trace;

	if (likely(!bt))
		return;

	if (rq->cmd_type == REQ_TYPE_BLOCK_PC) {
		what |= BLK_TC_ACT(BLK_TC_PC);
		__blk_add_trace(bt, 0, nr_bytes, rq->cmd_flags,
				what, rq->errors, rq->cmd_len, rq->cmd);
	} else  {
		what |= BLK_TC_ACT(BLK_TC_FS);
		__blk_add_trace(bt, blk_rq_pos(rq), nr_bytes,
				rq->cmd_flags, what, rq->errors, 0, NULL);
	}
}

static void blk_add_trace_rq_abort(void *ignore,
				   struct request_queue *q, struct request *rq)
{
	blk_add_trace_rq(q, rq, blk_rq_bytes(rq), BLK_TA_ABORT);
}

static void blk_add_trace_rq_insert(void *ignore,
				    struct request_queue *q, struct request *rq)
{
	blk_add_trace_rq(q, rq, blk_rq_bytes(rq), BLK_TA_INSERT);
}

static void blk_add_trace_rq_issue(void *ignore,
				   struct request_queue *q, struct request *rq)
{
	blk_add_trace_rq(q, rq, blk_rq_bytes(rq), BLK_TA_ISSUE);
}

static void blk_add_trace_rq_requeue(void *ignore,
				     struct request_queue *q,
				     struct request *rq)
{
	blk_add_trace_rq(q, rq, blk_rq_bytes(rq), BLK_TA_REQUEUE);
}

static void blk_add_trace_rq_complete(void *ignore,
				      struct request_queue *q,
				      struct request *rq,
				      unsigned int nr_bytes)
{
	blk_add_trace_rq(q, rq, nr_bytes, BLK_TA_COMPLETE);
}

/**
 * blk_add_trace_bio - Add a trace for a bio oriented action
 * @q:		queue the io is for
 * @bio:	the source bio
 * @what:	the action
 * @error:	error, if any
 *
 * Description:
 *     Records an action against a bio. Will log the bio offset + size.
 *
 **/
static void blk_add_trace_bio(struct request_queue *q, struct bio *bio,
			      u32 what, int error)
{
	struct blk_trace *bt = q->blk_trace;

	if (likely(!bt))
		return;

	if (!error && !bio_flagged(bio, BIO_UPTODATE))
		error = EIO;

	__blk_add_trace(bt, bio->bi_iter.bi_sector, bio->bi_iter.bi_size,
			bio->bi_rw, what, error, 0, NULL);
}

static void blk_add_trace_bio_bounce(void *ignore,
				     struct request_queue *q, struct bio *bio)
{
	blk_add_trace_bio(q, bio, BLK_TA_BOUNCE, 0);
}

static void blk_add_trace_bio_complete(void *ignore,
				       struct request_queue *q, struct bio *bio,
				       int error)
{
	blk_add_trace_bio(q, bio, BLK_TA_COMPLETE, error);
}

static void blk_add_trace_bio_backmerge(void *ignore,
					struct request_queue *q,
					struct request *rq,
					struct bio *bio)
{
	blk_add_trace_bio(q, bio, BLK_TA_BACKMERGE, 0);
}

static void blk_add_trace_bio_frontmerge(void *ignore,
					 struct request_queue *q,
					 struct request *rq,
					 struct bio *bio)
{
	blk_add_trace_bio(q, bio, BLK_TA_FRONTMERGE, 0);
}

static void blk_add_trace_bio_queue(void *ignore,
				    struct request_queue *q, struct bio *bio)
{
	blk_add_trace_bio(q, bio, BLK_TA_QUEUE, 0);
}

static void blk_add_trace_getrq(void *ignore,
				struct request_queue *q,
				struct bio *bio, int rw)
{
	if (bio)
		blk_add_trace_bio(q, bio, BLK_TA_GETRQ, 0);
	else {
		struct blk_trace *bt = q->blk_trace;

		if (bt)
			__blk_add_trace(bt, 0, 0, rw, BLK_TA_GETRQ, 0, 0, NULL);
	}
}


static void blk_add_trace_sleeprq(void *ignore,
				  struct request_queue *q,
				  struct bio *bio, int rw)
{
	if (bio)
		blk_add_trace_bio(q, bio, BLK_TA_SLEEPRQ, 0);
	else {
		struct blk_trace *bt = q->blk_trace;

		if (bt)
			__blk_add_trace(bt, 0, 0, rw, BLK_TA_SLEEPRQ,
					0, 0, NULL);
	}
}

static void blk_add_trace_plug(void *ignore, struct request_queue *q)
{
	struct blk_trace *bt = q->blk_trace;

	if (bt)
		__blk_add_trace(bt, 0, 0, 0, BLK_TA_PLUG, 0, 0, NULL);
}

static void blk_add_trace_unplug(void *ignore, struct request_queue *q,
				    unsigned int depth, bool explicit)
{
	struct blk_trace *bt = q->blk_trace;

	if (bt) {
		__be64 rpdu = cpu_to_be64(depth);
		u32 what;

		if (explicit)
			what = BLK_TA_UNPLUG_IO;
		else
			what = BLK_TA_UNPLUG_TIMER;

		__blk_add_trace(bt, 0, 0, 0, what, 0, sizeof(rpdu), &rpdu);
	}
}

static void blk_add_trace_split(void *ignore,
				struct request_queue *q, struct bio *bio,
				unsigned int pdu)
{
	struct blk_trace *bt = q->blk_trace;

	if (bt) {
		__be64 rpdu = cpu_to_be64(pdu);

		__blk_add_trace(bt, bio->bi_iter.bi_sector,
				bio->bi_iter.bi_size, bio->bi_rw, BLK_TA_SPLIT,
				!bio_flagged(bio, BIO_UPTODATE),
				sizeof(rpdu), &rpdu);
	}
}

/**
 * blk_add_trace_bio_remap - Add a trace for a bio-remap operation
 * @ignore:	trace callback data parameter (not used)
 * @q:		queue the io is for
 * @bio:	the source bio
 * @dev:	target device
 * @from:	source sector
 *
 * Description:
 *     Device mapper or raid target sometimes need to split a bio because
 *     it spans a stripe (or similar). Add a trace for that action.
 *
 **/
static void blk_add_trace_bio_remap(void *ignore,
				    struct request_queue *q, struct bio *bio,
				    dev_t dev, sector_t from)
{
	struct blk_trace *bt = q->blk_trace;
	struct blk_io_trace_remap r;

	if (likely(!bt))
		return;

	r.device_from = cpu_to_be32(dev);
	r.device_to   = cpu_to_be32(bio->bi_bdev->bd_dev);
	r.sector_from = cpu_to_be64(from);

	__blk_add_trace(bt, bio->bi_iter.bi_sector, bio->bi_iter.bi_size,
			bio->bi_rw, BLK_TA_REMAP,
			!bio_flagged(bio, BIO_UPTODATE), sizeof(r), &r);
}

/**
 * blk_add_trace_rq_remap - Add a trace for a request-remap operation
 * @ignore:	trace callback data parameter (not used)
 * @q:		queue the io is for
 * @rq:		the source request
 * @dev:	target device
 * @from:	source sector
 *
 * Description:
 *     Device mapper remaps request to other devices.
 *     Add a trace for that action.
 *
 **/
static void blk_add_trace_rq_remap(void *ignore,
				   struct request_queue *q,
				   struct request *rq, dev_t dev,
				   sector_t from)
{
	struct blk_trace *bt = q->blk_trace;
	struct blk_io_trace_remap r;

	if (likely(!bt))
		return;

	r.device_from = cpu_to_be32(dev);
	r.device_to   = cpu_to_be32(disk_devt(rq->rq_disk));
	r.sector_from = cpu_to_be64(from);

	__blk_add_trace(bt, blk_rq_pos(rq), blk_rq_bytes(rq),
			rq_data_dir(rq), BLK_TA_REMAP, !!rq->errors,
			sizeof(r), &r);
}

/**
 * blk_add_driver_data - Add binary message with driver-specific data
 * @q:		queue the io is for
 * @rq:		io request
 * @data:	driver-specific data
 * @len:	length of driver-specific data
 *
 * Description:
 *     Some drivers might want to write driver-specific data per request.
 *
 **/
void blk_add_driver_data(struct request_queue *q,
			 struct request *rq,
			 void *data, size_t len)
{
	struct blk_trace *bt = q->blk_trace;

	if (likely(!bt))
		return;

	if (rq->cmd_type == REQ_TYPE_BLOCK_PC)
		__blk_add_trace(bt, 0, blk_rq_bytes(rq), 0,
				BLK_TA_DRV_DATA, rq->errors, len, data);
	else
		__blk_add_trace(bt, blk_rq_pos(rq), blk_rq_bytes(rq), 0,
				BLK_TA_DRV_DATA, rq->errors, len, data);
}
EXPORT_SYMBOL_GPL(blk_add_driver_data);

static void blk_register_tracepoints(void)
{
	int ret;

	ret = register_trace_block_rq_abort(blk_add_trace_rq_abort, NULL);
	WARN_ON(ret);
	ret = register_trace_block_rq_insert(blk_add_trace_rq_insert, NULL);
	WARN_ON(ret);
	ret = register_trace_block_rq_issue(blk_add_trace_rq_issue, NULL);
	WARN_ON(ret);
	ret = register_trace_block_rq_requeue(blk_add_trace_rq_requeue, NULL);
	WARN_ON(ret);
	ret = register_trace_block_rq_complete(blk_add_trace_rq_complete, NULL);
	WARN_ON(ret);
	ret = register_trace_block_bio_bounce(blk_add_trace_bio_bounce, NULL);
	WARN_ON(ret);
	ret = register_trace_block_bio_complete(blk_add_trace_bio_complete, NULL);
	WARN_ON(ret);
	ret = register_trace_block_bio_backmerge(blk_add_trace_bio_backmerge, NULL);
	WARN_ON(ret);
	ret = register_trace_block_bio_frontmerge(blk_add_trace_bio_frontmerge, NULL);
	WARN_ON(ret);
	ret = register_trace_block_bio_queue(blk_add_trace_bio_queue, NULL);
	WARN_ON(ret);
	ret = register_trace_block_getrq(blk_add_trace_getrq, NULL);
	WARN_ON(ret);
	ret = register_trace_block_sleeprq(blk_add_trace_sleeprq, NULL);
	WARN_ON(ret);
	ret = register_trace_block_plug(blk_add_trace_plug, NULL);
	WARN_ON(ret);
	ret = register_trace_block_unplug(blk_add_trace_unplug, NULL);
	WARN_ON(ret);
	ret = register_trace_block_split(blk_add_trace_split, NULL);
	WARN_ON(ret);
	ret = register_trace_block_bio_remap(blk_add_trace_bio_remap, NULL);
	WARN_ON(ret);
	ret = register_trace_block_rq_remap(blk_add_trace_rq_remap, NULL);
	WARN_ON(ret);
}

static void blk_unregister_tracepoints(void)
{
	unregister_trace_block_rq_remap(blk_add_trace_rq_remap, NULL);
	unregister_trace_block_bio_remap(blk_add_trace_bio_remap, NULL);
	unregister_trace_block_split(blk_add_trace_split, NULL);
	unregister_trace_block_unplug(blk_add_trace_unplug, NULL);
	unregister_trace_block_plug(blk_add_trace_plug, NULL);
	unregister_trace_block_sleeprq(blk_add_trace_sleeprq, NULL);
	unregister_trace_block_getrq(blk_add_trace_getrq, NULL);
	unregister_trace_block_bio_queue(blk_add_trace_bio_queue, NULL);
	unregister_trace_block_bio_frontmerge(blk_add_trace_bio_frontmerge, NULL);
	unregister_trace_block_bio_backmerge(blk_add_trace_bio_backmerge, NULL);
	unregister_trace_block_bio_complete(blk_add_trace_bio_complete, NULL);
	unregister_trace_block_bio_bounce(blk_add_trace_bio_bounce, NULL);
	unregister_trace_block_rq_complete(blk_add_trace_rq_complete, NULL);
	unregister_trace_block_rq_requeue(blk_add_trace_rq_requeue, NULL);
	unregister_trace_block_rq_issue(blk_add_trace_rq_issue, NULL);
	unregister_trace_block_rq_insert(blk_add_trace_rq_insert, NULL);
	unregister_trace_block_rq_abort(blk_add_trace_rq_abort, NULL);

	tracepoint_synchronize_unregister();
}

/*
 * struct blk_io_tracer formatting routines
 */

static void fill_rwbs(char *rwbs, const struct blk_io_trace *t)
{
	int i = 0;
	int tc = t->action >> BLK_TC_SHIFT;

	if (t->action == BLK_TN_MESSAGE) {
		rwbs[i++] = 'N';
		goto out;
	}

	if (tc & BLK_TC_FLUSH)
		rwbs[i++] = 'F';

	if (tc & BLK_TC_DISCARD)
		rwbs[i++] = 'D';
	else if (tc & BLK_TC_WRITE)
		rwbs[i++] = 'W';
	else if (t->bytes)
		rwbs[i++] = 'R';
	else
		rwbs[i++] = 'N';

	if (tc & BLK_TC_FUA)
		rwbs[i++] = 'F';
	if (tc & BLK_TC_AHEAD)
		rwbs[i++] = 'A';
	if (tc & BLK_TC_SYNC)
		rwbs[i++] = 'S';
	if (tc & BLK_TC_META)
		rwbs[i++] = 'M';
out:
	rwbs[i] = '\0';
}

static inline
const struct blk_io_trace *te_blk_io_trace(const struct trace_entry *ent)
{
	return (const struct blk_io_trace *)ent;
}

static inline const void *pdu_start(const struct trace_entry *ent)
{
	return te_blk_io_trace(ent) + 1;
}

static inline u32 t_action(const struct trace_entry *ent)
{
	return te_blk_io_trace(ent)->action;
}

static inline u32 t_bytes(const struct trace_entry *ent)
{
	return te_blk_io_trace(ent)->bytes;
}

static inline u32 t_sec(const struct trace_entry *ent)
{
	return te_blk_io_trace(ent)->bytes >> 9;
}

static inline unsigned long long t_sector(const struct trace_entry *ent)
{
	return te_blk_io_trace(ent)->sector;
}

static inline __u16 t_error(const struct trace_entry *ent)
{
	return te_blk_io_trace(ent)->error;
}

static __u64 get_pdu_int(const struct trace_entry *ent)
{
	const __u64 *val = pdu_start(ent);
	return be64_to_cpu(*val);
}

static void get_pdu_remap(const struct trace_entry *ent,
			  struct blk_io_trace_remap *r)
{
	const struct blk_io_trace_remap *__r = pdu_start(ent);
	__u64 sector_from = __r->sector_from;

	r->device_from = be32_to_cpu(__r->device_from);
	r->device_to   = be32_to_cpu(__r->device_to);
	r->sector_from = be64_to_cpu(sector_from);
}

typedef int (blk_log_action_t) (struct trace_iterator *iter, const char *act);

static int blk_log_action_classic(struct trace_iterator *iter, const char *act)
{
	char rwbs[RWBS_LEN];
	unsigned long long ts  = iter->ts;
	unsigned long nsec_rem = do_div(ts, NSEC_PER_SEC);
	unsigned secs	       = (unsigned long)ts;
	const struct blk_io_trace *t = te_blk_io_trace(iter->ent);

	fill_rwbs(rwbs, t);

	return trace_seq_printf(&iter->seq,
				"%3d,%-3d %2d %5d.%09lu %5u %2s %3s ",
				MAJOR(t->device), MINOR(t->device), iter->cpu,
				secs, nsec_rem, iter->ent->pid, act, rwbs);
}

static int blk_log_action(struct trace_iterator *iter, const char *act)
{
	char rwbs[RWBS_LEN];
	const struct blk_io_trace *t = te_blk_io_trace(iter->ent);

	fill_rwbs(rwbs, t);
	return trace_seq_printf(&iter->seq, "%3d,%-3d %2s %3s ",
				MAJOR(t->device), MINOR(t->device), act, rwbs);
}

static int blk_log_dump_pdu(struct trace_seq *s, const struct trace_entry *ent)
{
	const unsigned char *pdu_buf;
	int pdu_len;
	int i, end, ret;

	pdu_buf = pdu_start(ent);
	pdu_len = te_blk_io_trace(ent)->pdu_len;

	if (!pdu_len)
		return 1;

	/* find the last zero that needs to be printed */
	for (end = pdu_len - 1; end >= 0; end--)
		if (pdu_buf[end])
			break;
	end++;

	if (!trace_seq_putc(s, '('))
		return 0;

	for (i = 0; i < pdu_len; i++) {

		ret = trace_seq_printf(s, "%s%02x",
				       i == 0 ? "" : " ", pdu_buf[i]);
		if (!ret)
			return ret;

		/*
		 * stop when the rest is just zeroes and indicate so
		 * with a ".." appended
		 */
		if (i == end && end != pdu_len - 1)
			return trace_seq_puts(s, " ..) ");
	}

	return trace_seq_puts(s, ") ");
}

static int blk_log_generic(struct trace_seq *s, const struct trace_entry *ent)
{
	char cmd[TASK_COMM_LEN];

	trace_find_cmdline(ent->pid, cmd);

	if (t_action(ent) & BLK_TC_ACT(BLK_TC_PC)) {
		int ret;

		ret = trace_seq_printf(s, "%u ", t_bytes(ent));
		if (!ret)
			return 0;
		ret = blk_log_dump_pdu(s, ent);
		if (!ret)
			return 0;
		return trace_seq_printf(s, "[%s]\n", cmd);
	} else {
		if (t_sec(ent))
			return trace_seq_printf(s, "%llu + %u [%s]\n",
						t_sector(ent), t_sec(ent), cmd);
		return trace_seq_printf(s, "[%s]\n", cmd);
	}
}

static int blk_log_with_error(struct trace_seq *s,
			      const struct trace_entry *ent)
{
	if (t_action(ent) & BLK_TC_ACT(BLK_TC_PC)) {
		int ret;

		ret = blk_log_dump_pdu(s, ent);
		if (ret)
			return trace_seq_printf(s, "[%d]\n", t_error(ent));
		return 0;
	} else {
		if (t_sec(ent))
			return trace_seq_printf(s, "%llu + %u [%d]\n",
						t_sector(ent),
						t_sec(ent), t_error(ent));
		return trace_seq_printf(s, "%llu [%d]\n",
					t_sector(ent), t_error(ent));
	}
}

static int blk_log_remap(struct trace_seq *s, const struct trace_entry *ent)
{
	struct blk_io_trace_remap r = { .device_from = 0, };

	get_pdu_remap(ent, &r);
	return trace_seq_printf(s, "%llu + %u <- (%d,%d) %llu\n",
				t_sector(ent), t_sec(ent),
				MAJOR(r.device_from), MINOR(r.device_from),
				(unsigned long long)r.sector_from);
}

static int blk_log_plug(struct trace_seq *s, const struct trace_entry *ent)
{
	char cmd[TASK_COMM_LEN];

	trace_find_cmdline(ent->pid, cmd);

	return trace_seq_printf(s, "[%s]\n", cmd);
}

static int blk_log_unplug(struct trace_seq *s, const struct trace_entry *ent)
{
	char cmd[TASK_COMM_LEN];

	trace_find_cmdline(ent->pid, cmd);

	return trace_seq_printf(s, "[%s] %llu\n", cmd, get_pdu_int(ent));
}

static int blk_log_split(struct trace_seq *s, const struct trace_entry *ent)
{
	char cmd[TASK_COMM_LEN];

	trace_find_cmdline(ent->pid, cmd);

	return trace_seq_printf(s, "%llu / %llu [%s]\n", t_sector(ent),
				get_pdu_int(ent), cmd);
}

static int blk_log_msg(struct trace_seq *s, const struct trace_entry *ent)
{
	int ret;
	const struct blk_io_trace *t = te_blk_io_trace(ent);

	ret = trace_seq_putmem(s, t + 1, t->pdu_len);
	if (ret)
		return trace_seq_putc(s, '\n');
	return ret;
}

/*
 * struct tracer operations
 */

static void blk_tracer_print_header(struct seq_file *m)
{
	if (!(blk_tracer_flags.val & TRACE_BLK_OPT_CLASSIC))
		return;
	seq_puts(m, "# DEV   CPU TIMESTAMP     PID ACT FLG\n"
		    "#  |     |     |           |   |   |\n");
}

static void blk_tracer_start(struct trace_array *tr)
{
	blk_tracer_enabled = true;
}

static int blk_tracer_init(struct trace_array *tr)
{
	blk_tr = tr;
	blk_tracer_start(tr);
	return 0;
}

static void blk_tracer_stop(struct trace_array *tr)
{
	blk_tracer_enabled = false;
}

static void blk_tracer_reset(struct trace_array *tr)
{
	blk_tracer_stop(tr);
}

static const struct {
	const char *act[2];
	int	   (*print)(struct trace_seq *s, const struct trace_entry *ent);
} what2act[] = {
	[__BLK_TA_QUEUE]	= {{  "Q", "queue" },	   blk_log_generic },
	[__BLK_TA_BACKMERGE]	= {{  "M", "backmerge" },  blk_log_generic },
	[__BLK_TA_FRONTMERGE]	= {{  "F", "frontmerge" }, blk_log_generic },
	[__BLK_TA_GETRQ]	= {{  "G", "getrq" },	   blk_log_generic },
	[__BLK_TA_SLEEPRQ]	= {{  "S", "sleeprq" },	   blk_log_generic },
	[__BLK_TA_REQUEUE]	= {{  "R", "requeue" },	   blk_log_with_error },
	[__BLK_TA_ISSUE]	= {{  "D", "issue" },	   blk_log_generic },
	[__BLK_TA_COMPLETE]	= {{  "C", "complete" },   blk_log_with_error },
	[__BLK_TA_PLUG]		= {{  "P", "plug" },	   blk_log_plug },
	[__BLK_TA_UNPLUG_IO]	= {{  "U", "unplug_io" },  blk_log_unplug },
	[__BLK_TA_UNPLUG_TIMER]	= {{ "UT", "unplug_timer" }, blk_log_unplug },
	[__BLK_TA_INSERT]	= {{  "I", "insert" },	   blk_log_generic },
	[__BLK_TA_SPLIT]	= {{  "X", "split" },	   blk_log_split },
	[__BLK_TA_BOUNCE]	= {{  "B", "bounce" },	   blk_log_generic },
	[__BLK_TA_REMAP]	= {{  "A", "remap" },	   blk_log_remap },
};

static enum print_line_t print_one_line(struct trace_iterator *iter,
					bool classic)
{
	struct trace_seq *s = &iter->seq;
	const struct blk_io_trace *t;
	u16 what;
	int ret;
	bool long_act;
	blk_log_action_t *log_action;

	t	   = te_blk_io_trace(iter->ent);
	what	   = t->action & ((1 << BLK_TC_SHIFT) - 1);
	long_act   = !!(trace_flags & TRACE_ITER_VERBOSE);
	log_action = classic ? &blk_log_action_classic : &blk_log_action;

	if (t->action == BLK_TN_MESSAGE) {
		ret = log_action(iter, long_act ? "message" : "m");
		if (ret)
			ret = blk_log_msg(s, iter->ent);
		goto out;
	}

	if (unlikely(what == 0 || what >= ARRAY_SIZE(what2act)))
		ret = trace_seq_printf(s, "Unknown action %x\n", what);
	else {
		ret = log_action(iter, what2act[what].act[long_act]);
		if (ret)
			ret = what2act[what].print(s, iter->ent);
	}
out:
	return ret ? TRACE_TYPE_HANDLED : TRACE_TYPE_PARTIAL_LINE;
}

static enum print_line_t blk_trace_event_print(struct trace_iterator *iter,
					       int flags, struct trace_event *event)
{
	return print_one_line(iter, false);
}

static int blk_trace_synthesize_old_trace(struct trace_iterator *iter)
{
	struct trace_seq *s = &iter->seq;
	struct blk_io_trace *t = (struct blk_io_trace *)iter->ent;
	const int offset = offsetof(struct blk_io_trace, sector);
	struct blk_io_trace old = {
		.magic	  = BLK_IO_TRACE_MAGIC | BLK_IO_TRACE_VERSION,
		.time     = iter->ts,
	};

	if (!trace_seq_putmem(s, &old, offset))
		return 0;
	return trace_seq_putmem(s, &t->sector,
				sizeof(old) - offset + t->pdu_len);
}

static enum print_line_t
blk_trace_event_print_binary(struct trace_iterator *iter, int flags,
			     struct trace_event *event)
{
	return blk_trace_synthesize_old_trace(iter) ?
			TRACE_TYPE_HANDLED : TRACE_TYPE_PARTIAL_LINE;
}

static enum print_line_t blk_tracer_print_line(struct trace_iterator *iter)
{
	if (!(blk_tracer_flags.val & TRACE_BLK_OPT_CLASSIC))
		return TRACE_TYPE_UNHANDLED;

	return print_one_line(iter, true);
}

static int blk_tracer_set_flag(u32 old_flags, u32 bit, int set)
{
	/* don't output context-info for blk_classic output */
	if (bit == TRACE_BLK_OPT_CLASSIC) {
		if (set)
			trace_flags &= ~TRACE_ITER_CONTEXT_INFO;
		else
			trace_flags |= TRACE_ITER_CONTEXT_INFO;
	}
	return 0;
}

static struct tracer blk_tracer __read_mostly = {
	.name		= "blk",
	.init		= blk_tracer_init,
	.reset		= blk_tracer_reset,
	.start		= blk_tracer_start,
	.stop		= blk_tracer_stop,
	.print_header	= blk_tracer_print_header,
	.print_line	= blk_tracer_print_line,
	.flags		= &blk_tracer_flags,
	.set_flag	= blk_tracer_set_flag,
};

static struct trace_event_functions trace_blk_event_funcs = {
	.trace		= blk_trace_event_print,
	.binary		= blk_trace_event_print_binary,
};

static struct trace_event trace_blk_event = {
	.type		= TRACE_BLK,
	.funcs		= &trace_blk_event_funcs,
};

static int __init init_blk_tracer(void)
{
	if (!register_ftrace_event(&trace_blk_event)) {
		pr_warning("Warning: could not register block events\n");
		return 1;
	}

	if (register_tracer(&blk_tracer) != 0) {
		pr_warning("Warning: could not register the block tracer\n");
		unregister_ftrace_event(&trace_blk_event);
		return 1;
	}

	return 0;
}

device_initcall(init_blk_tracer);

static int blk_trace_remove_queue(struct request_queue *q)
{
	struct blk_trace *bt;

	bt = xchg(&q->blk_trace, NULL);
	if (bt == NULL)
		return -EINVAL;

	if (atomic_dec_and_test(&blk_probes_ref))
		blk_unregister_tracepoints();

	spin_lock_irq(&running_trace_lock);
	list_del(&bt->running_list);
	spin_unlock_irq(&running_trace_lock);
	blk_trace_free(bt);
	return 0;
}

/*
 * Setup everything required to start tracing
 */
static int blk_trace_setup_queue(struct request_queue *q,
				 struct block_device *bdev)
{
	struct blk_trace *old_bt, *bt = NULL;
	int ret = -ENOMEM;

	bt = kzalloc(sizeof(*bt), GFP_KERNEL);
	if (!bt)
		return -ENOMEM;

	bt->msg_data = __alloc_percpu(BLK_TN_MAX_MSG, __alignof__(char));
	if (!bt->msg_data)
		goto free_bt;

	bt->dev = bdev->bd_dev;
	bt->act_mask = (u16)-1;

	blk_trace_setup_lba(bt, bdev);

	old_bt = xchg(&q->blk_trace, bt);
	if (old_bt != NULL) {
		(void)xchg(&q->blk_trace, old_bt);
		ret = -EBUSY;
		goto free_bt;
	}

	if (atomic_inc_return(&blk_probes_ref) == 1)
		blk_register_tracepoints();
	return 0;

free_bt:
	blk_trace_free(bt);
	return ret;
}

/*
 * sysfs interface to enable and configure tracing
 */

static ssize_t sysfs_blk_trace_attr_show(struct device *dev,
					 struct device_attribute *attr,
					 char *buf);
static ssize_t sysfs_blk_trace_attr_store(struct device *dev,
					  struct device_attribute *attr,
					  const char *buf, size_t count);
#define BLK_TRACE_DEVICE_ATTR(_name) \
	DEVICE_ATTR(_name, S_IRUGO | S_IWUSR, \
		    sysfs_blk_trace_attr_show, \
		    sysfs_blk_trace_attr_store)

static BLK_TRACE_DEVICE_ATTR(enable);
static BLK_TRACE_DEVICE_ATTR(act_mask);
static BLK_TRACE_DEVICE_ATTR(pid);
static BLK_TRACE_DEVICE_ATTR(start_lba);
static BLK_TRACE_DEVICE_ATTR(end_lba);

static struct attribute *blk_trace_attrs[] = {
	&dev_attr_enable.attr,
	&dev_attr_act_mask.attr,
	&dev_attr_pid.attr,
	&dev_attr_start_lba.attr,
	&dev_attr_end_lba.attr,
	NULL
};

struct attribute_group blk_trace_attr_group = {
	.name  = "trace",
	.attrs = blk_trace_attrs,
};

static const struct {
	int mask;
	const char *str;
} mask_maps[] = {
	{ BLK_TC_READ,		"read"		},
	{ BLK_TC_WRITE,		"write"		},
	{ BLK_TC_FLUSH,		"flush"		},
	{ BLK_TC_SYNC,		"sync"		},
	{ BLK_TC_QUEUE,		"queue"		},
	{ BLK_TC_REQUEUE,	"requeue"	},
	{ BLK_TC_ISSUE,		"issue"		},
	{ BLK_TC_COMPLETE,	"complete"	},
	{ BLK_TC_FS,		"fs"		},
	{ BLK_TC_PC,		"pc"		},
	{ BLK_TC_AHEAD,		"ahead"		},
	{ BLK_TC_META,		"meta"		},
	{ BLK_TC_DISCARD,	"discard"	},
	{ BLK_TC_DRV_DATA,	"drv_data"	},
	{ BLK_TC_FUA,		"fua"		},
};

static int blk_trace_str2mask(const char *str)
{
	int i;
	int mask = 0;
	char *buf, *s, *token;

	buf = kstrdup(str, GFP_KERNEL);
	if (buf == NULL)
		return -ENOMEM;
	s = strstrip(buf);

	while (1) {
		token = strsep(&s, ",");
		if (token == NULL)
			break;

		if (*token == '\0')
			continue;

		for (i = 0; i < ARRAY_SIZE(mask_maps); i++) {
			if (strcasecmp(token, mask_maps[i].str) == 0) {
				mask |= mask_maps[i].mask;
				break;
			}
		}
		if (i == ARRAY_SIZE(mask_maps)) {
			mask = -EINVAL;
			break;
		}
	}
	kfree(buf);

	return mask;
}

static ssize_t blk_trace_mask2str(char *buf, int mask)
{
	int i;
	char *p = buf;

	for (i = 0; i < ARRAY_SIZE(mask_maps); i++) {
		if (mask & mask_maps[i].mask) {
			p += sprintf(p, "%s%s",
				    (p == buf) ? "" : ",", mask_maps[i].str);
		}
	}
	*p++ = '\n';

	return p - buf;
}

static struct request_queue *blk_trace_get_queue(struct block_device *bdev)
{
	if (bdev->bd_disk == NULL)
		return NULL;

	return bdev_get_queue(bdev);
}

static ssize_t sysfs_blk_trace_attr_show(struct device *dev,
					 struct device_attribute *attr,
					 char *buf)
{
	struct hd_struct *p = dev_to_part(dev);
	struct request_queue *q;
	struct block_device *bdev;
	ssize_t ret = -ENXIO;

	bdev = bdget(part_devt(p));
	if (bdev == NULL)
		goto out;

	q = blk_trace_get_queue(bdev);
	if (q == NULL)
		goto out_bdput;

	mutex_lock(&bdev->bd_mutex);

	if (attr == &dev_attr_enable) {
		ret = sprintf(buf, "%u\n", !!q->blk_trace);
		goto out_unlock_bdev;
	}

	if (q->blk_trace == NULL)
		ret = sprintf(buf, "disabled\n");
	else if (attr == &dev_attr_act_mask)
		ret = blk_trace_mask2str(buf, q->blk_trace->act_mask);
	else if (attr == &dev_attr_pid)
		ret = sprintf(buf, "%u\n", q->blk_trace->pid);
	else if (attr == &dev_attr_start_lba)
		ret = sprintf(buf, "%llu\n", q->blk_trace->start_lba);
	else if (attr == &dev_attr_end_lba)
		ret = sprintf(buf, "%llu\n", q->blk_trace->end_lba);

out_unlock_bdev:
	mutex_unlock(&bdev->bd_mutex);
out_bdput:
	bdput(bdev);
out:
	return ret;
}

static ssize_t sysfs_blk_trace_attr_store(struct device *dev,
					  struct device_attribute *attr,
					  const char *buf, size_t count)
{
	struct block_device *bdev;
	struct request_queue *q;
	struct hd_struct *p;
	u64 value;
	ssize_t ret = -EINVAL;

	if (count == 0)
		goto out;

	if (attr == &dev_attr_act_mask) {
		if (sscanf(buf, "%llx", &value) != 1) {
			/* Assume it is a list of trace category names */
			ret = blk_trace_str2mask(buf);
			if (ret < 0)
				goto out;
			value = ret;
		}
	} else if (sscanf(buf, "%llu", &value) != 1)
		goto out;

	ret = -ENXIO;

	p = dev_to_part(dev);
	bdev = bdget(part_devt(p));
	if (bdev == NULL)
		goto out;

	q = blk_trace_get_queue(bdev);
	if (q == NULL)
		goto out_bdput;

	mutex_lock(&bdev->bd_mutex);

	if (attr == &dev_attr_enable) {
		if (value)
			ret = blk_trace_setup_queue(q, bdev);
		else
			ret = blk_trace_remove_queue(q);
		goto out_unlock_bdev;
	}

	ret = 0;
	if (q->blk_trace == NULL)
		ret = blk_trace_setup_queue(q, bdev);

	if (ret == 0) {
		if (attr == &dev_attr_act_mask)
			q->blk_trace->act_mask = value;
		else if (attr == &dev_attr_pid)
			q->blk_trace->pid = value;
		else if (attr == &dev_attr_start_lba)
			q->blk_trace->start_lba = value;
		else if (attr == &dev_attr_end_lba)
			q->blk_trace->end_lba = value;
	}

out_unlock_bdev:
	mutex_unlock(&bdev->bd_mutex);
out_bdput:
	bdput(bdev);
out:
	return ret ? ret : count;
}

int blk_trace_init_sysfs(struct device *dev)
{
	return sysfs_create_group(&dev->kobj, &blk_trace_attr_group);
}

void blk_trace_remove_sysfs(struct device *dev)
{
	sysfs_remove_group(&dev->kobj, &blk_trace_attr_group);
}

#endif /* CONFIG_BLK_DEV_IO_TRACE */

#ifdef CONFIG_EVENT_TRACING

void blk_dump_cmd(char *buf, struct request *rq)
{
	int i, end;
	int len = rq->cmd_len;
	unsigned char *cmd = rq->cmd;

	if (rq->cmd_type != REQ_TYPE_BLOCK_PC) {
		buf[0] = '\0';
		return;
	}

	for (end = len - 1; end >= 0; end--)
		if (cmd[end])
			break;
	end++;

	for (i = 0; i < len; i++) {
		buf += sprintf(buf, "%s%02x", i == 0 ? "" : " ", cmd[i]);
		if (i == end && end != len - 1) {
			sprintf(buf, " ..");
			break;
		}
	}
}

void blk_fill_rwbs(char *rwbs, u32 rw, int bytes)
{
	int i = 0;

	if (rw & REQ_FLUSH)
		rwbs[i++] = 'F';

	if (rw & WRITE)
		rwbs[i++] = 'W';
	else if (rw & REQ_DISCARD)
		rwbs[i++] = 'D';
	else if (bytes)
		rwbs[i++] = 'R';
	else
		rwbs[i++] = 'N';

	if (rw & REQ_FUA)
		rwbs[i++] = 'F';
	if (rw & REQ_RAHEAD)
		rwbs[i++] = 'A';
	if (rw & REQ_SYNC)
		rwbs[i++] = 'S';
	if (rw & REQ_META)
		rwbs[i++] = 'M';
	if (rw & REQ_SECURE)
		rwbs[i++] = 'E';

	rwbs[i] = '\0';
}
EXPORT_SYMBOL_GPL(blk_fill_rwbs);

#endif /* CONFIG_EVENT_TRACING */
<|MERGE_RESOLUTION|>--- conflicted
+++ resolved
@@ -488,10 +488,7 @@
 	bt->dir = dir;
 	bt->dev = dev;
 	atomic_set_unchecked(&bt->dropped, 0);
-<<<<<<< HEAD
-=======
 	INIT_LIST_HEAD(&bt->running_list);
->>>>>>> c3ade0e0
 
 	ret = -EIO;
 	bt->dropped_file = debugfs_create_file("dropped", 0444, dir, bt,
