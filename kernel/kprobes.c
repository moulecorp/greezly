/*
 *  Kernel Probes (KProbes)
 *  kernel/kprobes.c
 *
 * This program is free software; you can redistribute it and/or modify
 * it under the terms of the GNU General Public License as published by
 * the Free Software Foundation; either version 2 of the License, or
 * (at your option) any later version.
 *
 * This program is distributed in the hope that it will be useful,
 * but WITHOUT ANY WARRANTY; without even the implied warranty of
 * MERCHANTABILITY or FITNESS FOR A PARTICULAR PURPOSE.  See the
 * GNU General Public License for more details.
 *
 * You should have received a copy of the GNU General Public License
 * along with this program; if not, write to the Free Software
 * Foundation, Inc., 59 Temple Place - Suite 330, Boston, MA 02111-1307, USA.
 *
 * Copyright (C) IBM Corporation, 2002, 2004
 *
 * 2002-Oct	Created by Vamsi Krishna S <vamsi_krishna@in.ibm.com> Kernel
 *		Probes initial implementation (includes suggestions from
 *		Rusty Russell).
 * 2004-Aug	Updated by Prasanna S Panchamukhi <prasanna@in.ibm.com> with
 *		hlists and exceptions notifier as suggested by Andi Kleen.
 * 2004-July	Suparna Bhattacharya <suparna@in.ibm.com> added jumper probes
 *		interface to access function arguments.
 * 2004-Sep	Prasanna S Panchamukhi <prasanna@in.ibm.com> Changed Kprobes
 *		exceptions notifier to be first on the priority list.
 * 2005-May	Hien Nguyen <hien@us.ibm.com>, Jim Keniston
 *		<jkenisto@us.ibm.com> and Prasanna S Panchamukhi
 *		<prasanna@in.ibm.com> added function-return probes.
 */
#ifdef CONFIG_GRKERNSEC_HIDESYM
#define __INCLUDED_BY_HIDESYM 1
#endif
#include <linux/kprobes.h>
#include <linux/hash.h>
#include <linux/init.h>
#include <linux/slab.h>
#include <linux/stddef.h>
#include <linux/export.h>
#include <linux/moduleloader.h>
#include <linux/kallsyms.h>
#include <linux/freezer.h>
#include <linux/seq_file.h>
#include <linux/debugfs.h>
#include <linux/sysctl.h>
#include <linux/kdebug.h>
#include <linux/memory.h>
#include <linux/ftrace.h>
#include <linux/cpu.h>
#include <linux/jump_label.h>

#include <asm-generic/sections.h>
#include <asm/cacheflush.h>
#include <asm/errno.h>
#include <asm/uaccess.h>

#define KPROBE_HASH_BITS 6
#define KPROBE_TABLE_SIZE (1 << KPROBE_HASH_BITS)


/*
 * Some oddball architectures like 64bit powerpc have function descriptors
 * so this must be overridable.
 */
#ifndef kprobe_lookup_name
#define kprobe_lookup_name(name, addr) \
	addr = ((kprobe_opcode_t *)(kallsyms_lookup_name(name)))
#endif

static int kprobes_initialized;
static struct hlist_head kprobe_table[KPROBE_TABLE_SIZE];
static struct hlist_head kretprobe_inst_table[KPROBE_TABLE_SIZE];

/* NOTE: change this value only with kprobe_mutex held */
static bool kprobes_all_disarmed;

/* This protects kprobe_table and optimizing_list */
static DEFINE_MUTEX(kprobe_mutex);
static DEFINE_PER_CPU(struct kprobe *, kprobe_instance) = NULL;
static struct {
	raw_spinlock_t lock ____cacheline_aligned_in_smp;
} kretprobe_table_locks[KPROBE_TABLE_SIZE];

static raw_spinlock_t *kretprobe_table_lock_ptr(unsigned long hash)
{
	return &(kretprobe_table_locks[hash].lock);
}

/*
 * Normally, functions that we'd want to prohibit kprobes in, are marked
 * __kprobes. But, there are cases where such functions already belong to
 * a different section (__sched for preempt_schedule)
 *
 * For such cases, we now have a blacklist
 */
static struct kprobe_blackpoint kprobe_blacklist[] = {
	{"preempt_schedule",},
	{"native_get_debugreg",},
	{"irq_entries_start",},
	{"common_interrupt",},
	{"mcount",},	/* mcount can be called from everywhere */
	{NULL}    /* Terminator */
};

#ifdef __ARCH_WANT_KPROBES_INSN_SLOT
/*
 * kprobe->ainsn.insn points to the copy of the instruction to be
 * single-stepped. x86_64, POWER4 and above have no-exec support and
 * stepping on the instruction on a vmalloced/kmalloced/data page
 * is a recipe for disaster
 */
struct kprobe_insn_page {
	struct list_head list;
	kprobe_opcode_t *insns;		/* Page of instruction slots */
	struct kprobe_insn_cache *cache;
	int nused;
	int ngarbage;
	char slot_used[];
};

#define KPROBE_INSN_PAGE_SIZE(slots)			\
	(offsetof(struct kprobe_insn_page, slot_used) +	\
	 (sizeof(char) * (slots)))

static int slots_per_page(struct kprobe_insn_cache *c)
{
	return PAGE_SIZE/(c->insn_size * sizeof(kprobe_opcode_t));
}

enum kprobe_slot_state {
	SLOT_CLEAN = 0,
	SLOT_DIRTY = 1,
	SLOT_USED = 2,
};

static void *alloc_insn_page(void)
{
	return module_alloc_exec(PAGE_SIZE);
}

static void free_insn_page(void *page)
{
	module_free_exec(NULL, page);
}

struct kprobe_insn_cache kprobe_insn_slots = {
	.mutex = __MUTEX_INITIALIZER(kprobe_insn_slots.mutex),
	.alloc = alloc_insn_page,
	.free = free_insn_page,
	.pages = LIST_HEAD_INIT(kprobe_insn_slots.pages),
	.insn_size = MAX_INSN_SIZE,
	.nr_garbage = 0,
};
static int __kprobes collect_garbage_slots(struct kprobe_insn_cache *c);

/**
 * __get_insn_slot() - Find a slot on an executable page for an instruction.
 * We allocate an executable page if there's no room on existing ones.
 */
kprobe_opcode_t __kprobes *__get_insn_slot(struct kprobe_insn_cache *c)
{
	struct kprobe_insn_page *kip;
	kprobe_opcode_t *slot = NULL;

	mutex_lock(&c->mutex);
 retry:
	list_for_each_entry(kip, &c->pages, list) {
		if (kip->nused < slots_per_page(c)) {
			int i;
			for (i = 0; i < slots_per_page(c); i++) {
				if (kip->slot_used[i] == SLOT_CLEAN) {
					kip->slot_used[i] = SLOT_USED;
					kip->nused++;
					slot = kip->insns + (i * c->insn_size);
					goto out;
				}
			}
			/* kip->nused is broken. Fix it. */
			kip->nused = slots_per_page(c);
			WARN_ON(1);
		}
	}

	/* If there are any garbage slots, collect it and try again. */
	if (c->nr_garbage && collect_garbage_slots(c) == 0)
		goto retry;

	/* All out of space.  Need to allocate a new page. */
	kip = kmalloc(KPROBE_INSN_PAGE_SIZE(slots_per_page(c)), GFP_KERNEL);
	if (!kip)
		goto out;

	/*
	 * Use module_alloc so this page is within +/- 2GB of where the
	 * kernel image and loaded module images reside. This is required
	 * so x86_64 can correctly handle the %rip-relative fixups.
	 */
<<<<<<< HEAD
	kip->insns = module_alloc_exec(PAGE_SIZE);
=======
	kip->insns = c->alloc();
>>>>>>> c3ade0e0
	if (!kip->insns) {
		kfree(kip);
		goto out;
	}
	INIT_LIST_HEAD(&kip->list);
	memset(kip->slot_used, SLOT_CLEAN, slots_per_page(c));
	kip->slot_used[0] = SLOT_USED;
	kip->nused = 1;
	kip->ngarbage = 0;
	kip->cache = c;
	list_add(&kip->list, &c->pages);
	slot = kip->insns;
out:
	mutex_unlock(&c->mutex);
	return slot;
}

/* Return 1 if all garbages are collected, otherwise 0. */
static int __kprobes collect_one_slot(struct kprobe_insn_page *kip, int idx)
{
	kip->slot_used[idx] = SLOT_CLEAN;
	kip->nused--;
	if (kip->nused == 0) {
		/*
		 * Page is no longer in use.  Free it unless
		 * it's the last one.  We keep the last one
		 * so as not to have to set it up again the
		 * next time somebody inserts a probe.
		 */
		if (!list_is_singular(&kip->list)) {
			list_del(&kip->list);
<<<<<<< HEAD
			module_free_exec(NULL, kip->insns);
=======
			kip->cache->free(kip->insns);
>>>>>>> c3ade0e0
			kfree(kip);
		}
		return 1;
	}
	return 0;
}

static int __kprobes collect_garbage_slots(struct kprobe_insn_cache *c)
{
	struct kprobe_insn_page *kip, *next;

	/* Ensure no-one is interrupted on the garbages */
	synchronize_sched();

	list_for_each_entry_safe(kip, next, &c->pages, list) {
		int i;
		if (kip->ngarbage == 0)
			continue;
		kip->ngarbage = 0;	/* we will collect all garbages */
		for (i = 0; i < slots_per_page(c); i++) {
			if (kip->slot_used[i] == SLOT_DIRTY &&
			    collect_one_slot(kip, i))
				break;
		}
	}
	c->nr_garbage = 0;
	return 0;
}

void __kprobes __free_insn_slot(struct kprobe_insn_cache *c,
				kprobe_opcode_t *slot, int dirty)
{
	struct kprobe_insn_page *kip;

	mutex_lock(&c->mutex);
	list_for_each_entry(kip, &c->pages, list) {
		long idx = ((long)slot - (long)kip->insns) /
				(c->insn_size * sizeof(kprobe_opcode_t));
		if (idx >= 0 && idx < slots_per_page(c)) {
			WARN_ON(kip->slot_used[idx] != SLOT_USED);
			if (dirty) {
				kip->slot_used[idx] = SLOT_DIRTY;
				kip->ngarbage++;
				if (++c->nr_garbage > slots_per_page(c))
					collect_garbage_slots(c);
			} else
				collect_one_slot(kip, idx);
			goto out;
		}
	}
	/* Could not free this slot. */
	WARN_ON(1);
out:
	mutex_unlock(&c->mutex);
}

#ifdef CONFIG_OPTPROBES
/* For optimized_kprobe buffer */
struct kprobe_insn_cache kprobe_optinsn_slots = {
	.mutex = __MUTEX_INITIALIZER(kprobe_optinsn_slots.mutex),
	.alloc = alloc_insn_page,
	.free = free_insn_page,
	.pages = LIST_HEAD_INIT(kprobe_optinsn_slots.pages),
	/* .insn_size is initialized later */
	.nr_garbage = 0,
};
#endif
#endif

/* We have preemption disabled.. so it is safe to use __ versions */
static inline void set_kprobe_instance(struct kprobe *kp)
{
	__this_cpu_write(kprobe_instance, kp);
}

static inline void reset_kprobe_instance(void)
{
	__this_cpu_write(kprobe_instance, NULL);
}

/*
 * This routine is called either:
 * 	- under the kprobe_mutex - during kprobe_[un]register()
 * 				OR
 * 	- with preemption disabled - from arch/xxx/kernel/kprobes.c
 */
struct kprobe __kprobes *get_kprobe(void *addr)
{
	struct hlist_head *head;
	struct kprobe *p;

	head = &kprobe_table[hash_ptr(addr, KPROBE_HASH_BITS)];
	hlist_for_each_entry_rcu(p, head, hlist) {
		if (p->addr == addr)
			return p;
	}

	return NULL;
}

static int __kprobes aggr_pre_handler(struct kprobe *p, struct pt_regs *regs);

/* Return true if the kprobe is an aggregator */
static inline int kprobe_aggrprobe(struct kprobe *p)
{
	return p->pre_handler == aggr_pre_handler;
}

/* Return true(!0) if the kprobe is unused */
static inline int kprobe_unused(struct kprobe *p)
{
	return kprobe_aggrprobe(p) && kprobe_disabled(p) &&
	       list_empty(&p->list);
}

/*
 * Keep all fields in the kprobe consistent
 */
static inline void copy_kprobe(struct kprobe *ap, struct kprobe *p)
{
	memcpy(&p->opcode, &ap->opcode, sizeof(kprobe_opcode_t));
	memcpy(&p->ainsn, &ap->ainsn, sizeof(struct arch_specific_insn));
}

#ifdef CONFIG_OPTPROBES
/* NOTE: change this value only with kprobe_mutex held */
static bool kprobes_allow_optimization;

/*
 * Call all pre_handler on the list, but ignores its return value.
 * This must be called from arch-dep optimized caller.
 */
void __kprobes opt_pre_handler(struct kprobe *p, struct pt_regs *regs)
{
	struct kprobe *kp;

	list_for_each_entry_rcu(kp, &p->list, list) {
		if (kp->pre_handler && likely(!kprobe_disabled(kp))) {
			set_kprobe_instance(kp);
			kp->pre_handler(kp, regs);
		}
		reset_kprobe_instance();
	}
}

/* Free optimized instructions and optimized_kprobe */
static __kprobes void free_aggr_kprobe(struct kprobe *p)
{
	struct optimized_kprobe *op;

	op = container_of(p, struct optimized_kprobe, kp);
	arch_remove_optimized_kprobe(op);
	arch_remove_kprobe(p);
	kfree(op);
}

/* Return true(!0) if the kprobe is ready for optimization. */
static inline int kprobe_optready(struct kprobe *p)
{
	struct optimized_kprobe *op;

	if (kprobe_aggrprobe(p)) {
		op = container_of(p, struct optimized_kprobe, kp);
		return arch_prepared_optinsn(&op->optinsn);
	}

	return 0;
}

/* Return true(!0) if the kprobe is disarmed. Note: p must be on hash list */
static inline int kprobe_disarmed(struct kprobe *p)
{
	struct optimized_kprobe *op;

	/* If kprobe is not aggr/opt probe, just return kprobe is disabled */
	if (!kprobe_aggrprobe(p))
		return kprobe_disabled(p);

	op = container_of(p, struct optimized_kprobe, kp);

	return kprobe_disabled(p) && list_empty(&op->list);
}

/* Return true(!0) if the probe is queued on (un)optimizing lists */
static int __kprobes kprobe_queued(struct kprobe *p)
{
	struct optimized_kprobe *op;

	if (kprobe_aggrprobe(p)) {
		op = container_of(p, struct optimized_kprobe, kp);
		if (!list_empty(&op->list))
			return 1;
	}
	return 0;
}

/*
 * Return an optimized kprobe whose optimizing code replaces
 * instructions including addr (exclude breakpoint).
 */
static struct kprobe *__kprobes get_optimized_kprobe(unsigned long addr)
{
	int i;
	struct kprobe *p = NULL;
	struct optimized_kprobe *op;

	/* Don't check i == 0, since that is a breakpoint case. */
	for (i = 1; !p && i < MAX_OPTIMIZED_LENGTH; i++)
		p = get_kprobe((void *)(addr - i));

	if (p && kprobe_optready(p)) {
		op = container_of(p, struct optimized_kprobe, kp);
		if (arch_within_optimized_kprobe(op, addr))
			return p;
	}

	return NULL;
}

/* Optimization staging list, protected by kprobe_mutex */
static LIST_HEAD(optimizing_list);
static LIST_HEAD(unoptimizing_list);
static LIST_HEAD(freeing_list);

static void kprobe_optimizer(struct work_struct *work);
static DECLARE_DELAYED_WORK(optimizing_work, kprobe_optimizer);
#define OPTIMIZE_DELAY 5

/*
 * Optimize (replace a breakpoint with a jump) kprobes listed on
 * optimizing_list.
 */
static __kprobes void do_optimize_kprobes(void)
{
	/* Optimization never be done when disarmed */
	if (kprobes_all_disarmed || !kprobes_allow_optimization ||
	    list_empty(&optimizing_list))
		return;

	/*
	 * The optimization/unoptimization refers online_cpus via
	 * stop_machine() and cpu-hotplug modifies online_cpus.
	 * And same time, text_mutex will be held in cpu-hotplug and here.
	 * This combination can cause a deadlock (cpu-hotplug try to lock
	 * text_mutex but stop_machine can not be done because online_cpus
	 * has been changed)
	 * To avoid this deadlock, we need to call get_online_cpus()
	 * for preventing cpu-hotplug outside of text_mutex locking.
	 */
	get_online_cpus();
	mutex_lock(&text_mutex);
	arch_optimize_kprobes(&optimizing_list);
	mutex_unlock(&text_mutex);
	put_online_cpus();
}

/*
 * Unoptimize (replace a jump with a breakpoint and remove the breakpoint
 * if need) kprobes listed on unoptimizing_list.
 */
static __kprobes void do_unoptimize_kprobes(void)
{
	struct optimized_kprobe *op, *tmp;

	/* Unoptimization must be done anytime */
	if (list_empty(&unoptimizing_list))
		return;

	/* Ditto to do_optimize_kprobes */
	get_online_cpus();
	mutex_lock(&text_mutex);
	arch_unoptimize_kprobes(&unoptimizing_list, &freeing_list);
	/* Loop free_list for disarming */
	list_for_each_entry_safe(op, tmp, &freeing_list, list) {
		/* Disarm probes if marked disabled */
		if (kprobe_disabled(&op->kp))
			arch_disarm_kprobe(&op->kp);
		if (kprobe_unused(&op->kp)) {
			/*
			 * Remove unused probes from hash list. After waiting
			 * for synchronization, these probes are reclaimed.
			 * (reclaiming is done by do_free_cleaned_kprobes.)
			 */
			hlist_del_rcu(&op->kp.hlist);
		} else
			list_del_init(&op->list);
	}
	mutex_unlock(&text_mutex);
	put_online_cpus();
}

/* Reclaim all kprobes on the free_list */
static __kprobes void do_free_cleaned_kprobes(void)
{
	struct optimized_kprobe *op, *tmp;

	list_for_each_entry_safe(op, tmp, &freeing_list, list) {
		BUG_ON(!kprobe_unused(&op->kp));
		list_del_init(&op->list);
		free_aggr_kprobe(&op->kp);
	}
}

/* Start optimizer after OPTIMIZE_DELAY passed */
static __kprobes void kick_kprobe_optimizer(void)
{
	schedule_delayed_work(&optimizing_work, OPTIMIZE_DELAY);
}

/* Kprobe jump optimizer */
static __kprobes void kprobe_optimizer(struct work_struct *work)
{
	mutex_lock(&kprobe_mutex);
	/* Lock modules while optimizing kprobes */
	mutex_lock(&module_mutex);

	/*
	 * Step 1: Unoptimize kprobes and collect cleaned (unused and disarmed)
	 * kprobes before waiting for quiesence period.
	 */
	do_unoptimize_kprobes();

	/*
	 * Step 2: Wait for quiesence period to ensure all running interrupts
	 * are done. Because optprobe may modify multiple instructions
	 * there is a chance that Nth instruction is interrupted. In that
	 * case, running interrupt can return to 2nd-Nth byte of jump
	 * instruction. This wait is for avoiding it.
	 */
	synchronize_sched();

	/* Step 3: Optimize kprobes after quiesence period */
	do_optimize_kprobes();

	/* Step 4: Free cleaned kprobes after quiesence period */
	do_free_cleaned_kprobes();

	mutex_unlock(&module_mutex);
	mutex_unlock(&kprobe_mutex);

	/* Step 5: Kick optimizer again if needed */
	if (!list_empty(&optimizing_list) || !list_empty(&unoptimizing_list))
		kick_kprobe_optimizer();
}

/* Wait for completing optimization and unoptimization */
static __kprobes void wait_for_kprobe_optimizer(void)
{
	mutex_lock(&kprobe_mutex);

	while (!list_empty(&optimizing_list) || !list_empty(&unoptimizing_list)) {
		mutex_unlock(&kprobe_mutex);

		/* this will also make optimizing_work execute immmediately */
		flush_delayed_work(&optimizing_work);
		/* @optimizing_work might not have been queued yet, relax */
		cpu_relax();

		mutex_lock(&kprobe_mutex);
	}

	mutex_unlock(&kprobe_mutex);
}

/* Optimize kprobe if p is ready to be optimized */
static __kprobes void optimize_kprobe(struct kprobe *p)
{
	struct optimized_kprobe *op;

	/* Check if the kprobe is disabled or not ready for optimization. */
	if (!kprobe_optready(p) || !kprobes_allow_optimization ||
	    (kprobe_disabled(p) || kprobes_all_disarmed))
		return;

	/* Both of break_handler and post_handler are not supported. */
	if (p->break_handler || p->post_handler)
		return;

	op = container_of(p, struct optimized_kprobe, kp);

	/* Check there is no other kprobes at the optimized instructions */
	if (arch_check_optimized_kprobe(op) < 0)
		return;

	/* Check if it is already optimized. */
	if (op->kp.flags & KPROBE_FLAG_OPTIMIZED)
		return;
	op->kp.flags |= KPROBE_FLAG_OPTIMIZED;

	if (!list_empty(&op->list))
		/* This is under unoptimizing. Just dequeue the probe */
		list_del_init(&op->list);
	else {
		list_add(&op->list, &optimizing_list);
		kick_kprobe_optimizer();
	}
}

/* Short cut to direct unoptimizing */
static __kprobes void force_unoptimize_kprobe(struct optimized_kprobe *op)
{
	get_online_cpus();
	arch_unoptimize_kprobe(op);
	put_online_cpus();
	if (kprobe_disabled(&op->kp))
		arch_disarm_kprobe(&op->kp);
}

/* Unoptimize a kprobe if p is optimized */
static __kprobes void unoptimize_kprobe(struct kprobe *p, bool force)
{
	struct optimized_kprobe *op;

	if (!kprobe_aggrprobe(p) || kprobe_disarmed(p))
		return; /* This is not an optprobe nor optimized */

	op = container_of(p, struct optimized_kprobe, kp);
	if (!kprobe_optimized(p)) {
		/* Unoptimized or unoptimizing case */
		if (force && !list_empty(&op->list)) {
			/*
			 * Only if this is unoptimizing kprobe and forced,
			 * forcibly unoptimize it. (No need to unoptimize
			 * unoptimized kprobe again :)
			 */
			list_del_init(&op->list);
			force_unoptimize_kprobe(op);
		}
		return;
	}

	op->kp.flags &= ~KPROBE_FLAG_OPTIMIZED;
	if (!list_empty(&op->list)) {
		/* Dequeue from the optimization queue */
		list_del_init(&op->list);
		return;
	}
	/* Optimized kprobe case */
	if (force)
		/* Forcibly update the code: this is a special case */
		force_unoptimize_kprobe(op);
	else {
		list_add(&op->list, &unoptimizing_list);
		kick_kprobe_optimizer();
	}
}

/* Cancel unoptimizing for reusing */
static void reuse_unused_kprobe(struct kprobe *ap)
{
	struct optimized_kprobe *op;

	BUG_ON(!kprobe_unused(ap));
	/*
	 * Unused kprobe MUST be on the way of delayed unoptimizing (means
	 * there is still a relative jump) and disabled.
	 */
	op = container_of(ap, struct optimized_kprobe, kp);
	if (unlikely(list_empty(&op->list)))
		printk(KERN_WARNING "Warning: found a stray unused "
			"aggrprobe@%p\n", ap->addr);
	/* Enable the probe again */
	ap->flags &= ~KPROBE_FLAG_DISABLED;
	/* Optimize it again (remove from op->list) */
	BUG_ON(!kprobe_optready(ap));
	optimize_kprobe(ap);
}

/* Remove optimized instructions */
static void __kprobes kill_optimized_kprobe(struct kprobe *p)
{
	struct optimized_kprobe *op;

	op = container_of(p, struct optimized_kprobe, kp);
	if (!list_empty(&op->list))
		/* Dequeue from the (un)optimization queue */
		list_del_init(&op->list);
	op->kp.flags &= ~KPROBE_FLAG_OPTIMIZED;

	if (kprobe_unused(p)) {
		/* Enqueue if it is unused */
		list_add(&op->list, &freeing_list);
		/*
		 * Remove unused probes from the hash list. After waiting
		 * for synchronization, this probe is reclaimed.
		 * (reclaiming is done by do_free_cleaned_kprobes().)
		 */
		hlist_del_rcu(&op->kp.hlist);
	}

	/* Don't touch the code, because it is already freed. */
	arch_remove_optimized_kprobe(op);
}

/* Try to prepare optimized instructions */
static __kprobes void prepare_optimized_kprobe(struct kprobe *p)
{
	struct optimized_kprobe *op;

	op = container_of(p, struct optimized_kprobe, kp);
	arch_prepare_optimized_kprobe(op);
}

/* Allocate new optimized_kprobe and try to prepare optimized instructions */
static __kprobes struct kprobe *alloc_aggr_kprobe(struct kprobe *p)
{
	struct optimized_kprobe *op;

	op = kzalloc(sizeof(struct optimized_kprobe), GFP_KERNEL);
	if (!op)
		return NULL;

	INIT_LIST_HEAD(&op->list);
	op->kp.addr = p->addr;
	arch_prepare_optimized_kprobe(op);

	return &op->kp;
}

static void __kprobes init_aggr_kprobe(struct kprobe *ap, struct kprobe *p);

/*
 * Prepare an optimized_kprobe and optimize it
 * NOTE: p must be a normal registered kprobe
 */
static __kprobes void try_to_optimize_kprobe(struct kprobe *p)
{
	struct kprobe *ap;
	struct optimized_kprobe *op;

	/* Impossible to optimize ftrace-based kprobe */
	if (kprobe_ftrace(p))
		return;

	/* For preparing optimization, jump_label_text_reserved() is called */
	jump_label_lock();
	mutex_lock(&text_mutex);

	ap = alloc_aggr_kprobe(p);
	if (!ap)
		goto out;

	op = container_of(ap, struct optimized_kprobe, kp);
	if (!arch_prepared_optinsn(&op->optinsn)) {
		/* If failed to setup optimizing, fallback to kprobe */
		arch_remove_optimized_kprobe(op);
		kfree(op);
		goto out;
	}

	init_aggr_kprobe(ap, p);
	optimize_kprobe(ap);	/* This just kicks optimizer thread */

out:
	mutex_unlock(&text_mutex);
	jump_label_unlock();
}

#ifdef CONFIG_SYSCTL
static void __kprobes optimize_all_kprobes(void)
{
	struct hlist_head *head;
	struct kprobe *p;
	unsigned int i;

	mutex_lock(&kprobe_mutex);
	/* If optimization is already allowed, just return */
	if (kprobes_allow_optimization)
		goto out;

	kprobes_allow_optimization = true;
	for (i = 0; i < KPROBE_TABLE_SIZE; i++) {
		head = &kprobe_table[i];
		hlist_for_each_entry_rcu(p, head, hlist)
			if (!kprobe_disabled(p))
				optimize_kprobe(p);
	}
	printk(KERN_INFO "Kprobes globally optimized\n");
out:
	mutex_unlock(&kprobe_mutex);
}

static void __kprobes unoptimize_all_kprobes(void)
{
	struct hlist_head *head;
	struct kprobe *p;
	unsigned int i;

	mutex_lock(&kprobe_mutex);
	/* If optimization is already prohibited, just return */
	if (!kprobes_allow_optimization) {
		mutex_unlock(&kprobe_mutex);
		return;
	}

	kprobes_allow_optimization = false;
	for (i = 0; i < KPROBE_TABLE_SIZE; i++) {
		head = &kprobe_table[i];
		hlist_for_each_entry_rcu(p, head, hlist) {
			if (!kprobe_disabled(p))
				unoptimize_kprobe(p, false);
		}
	}
	mutex_unlock(&kprobe_mutex);

	/* Wait for unoptimizing completion */
	wait_for_kprobe_optimizer();
	printk(KERN_INFO "Kprobes globally unoptimized\n");
}

static DEFINE_MUTEX(kprobe_sysctl_mutex);
int sysctl_kprobes_optimization;
int proc_kprobes_optimization_handler(struct ctl_table *table, int write,
				      void __user *buffer, size_t *length,
				      loff_t *ppos)
{
	int ret;

	mutex_lock(&kprobe_sysctl_mutex);
	sysctl_kprobes_optimization = kprobes_allow_optimization ? 1 : 0;
	ret = proc_dointvec_minmax(table, write, buffer, length, ppos);

	if (sysctl_kprobes_optimization)
		optimize_all_kprobes();
	else
		unoptimize_all_kprobes();
	mutex_unlock(&kprobe_sysctl_mutex);

	return ret;
}
#endif /* CONFIG_SYSCTL */

/* Put a breakpoint for a probe. Must be called with text_mutex locked */
static void __kprobes __arm_kprobe(struct kprobe *p)
{
	struct kprobe *_p;

	/* Check collision with other optimized kprobes */
	_p = get_optimized_kprobe((unsigned long)p->addr);
	if (unlikely(_p))
		/* Fallback to unoptimized kprobe */
		unoptimize_kprobe(_p, true);

	arch_arm_kprobe(p);
	optimize_kprobe(p);	/* Try to optimize (add kprobe to a list) */
}

/* Remove the breakpoint of a probe. Must be called with text_mutex locked */
static void __kprobes __disarm_kprobe(struct kprobe *p, bool reopt)
{
	struct kprobe *_p;

	unoptimize_kprobe(p, false);	/* Try to unoptimize */

	if (!kprobe_queued(p)) {
		arch_disarm_kprobe(p);
		/* If another kprobe was blocked, optimize it. */
		_p = get_optimized_kprobe((unsigned long)p->addr);
		if (unlikely(_p) && reopt)
			optimize_kprobe(_p);
	}
	/* TODO: reoptimize others after unoptimized this probe */
}

#else /* !CONFIG_OPTPROBES */

#define optimize_kprobe(p)			do {} while (0)
#define unoptimize_kprobe(p, f)			do {} while (0)
#define kill_optimized_kprobe(p)		do {} while (0)
#define prepare_optimized_kprobe(p)		do {} while (0)
#define try_to_optimize_kprobe(p)		do {} while (0)
#define __arm_kprobe(p)				arch_arm_kprobe(p)
#define __disarm_kprobe(p, o)			arch_disarm_kprobe(p)
#define kprobe_disarmed(p)			kprobe_disabled(p)
#define wait_for_kprobe_optimizer()		do {} while (0)

/* There should be no unused kprobes can be reused without optimization */
static void reuse_unused_kprobe(struct kprobe *ap)
{
	printk(KERN_ERR "Error: There should be no unused kprobe here.\n");
	BUG_ON(kprobe_unused(ap));
}

static __kprobes void free_aggr_kprobe(struct kprobe *p)
{
	arch_remove_kprobe(p);
	kfree(p);
}

static __kprobes struct kprobe *alloc_aggr_kprobe(struct kprobe *p)
{
	return kzalloc(sizeof(struct kprobe), GFP_KERNEL);
}
#endif /* CONFIG_OPTPROBES */

#ifdef CONFIG_KPROBES_ON_FTRACE
static struct ftrace_ops kprobe_ftrace_ops __read_mostly = {
	.func = kprobe_ftrace_handler,
	.flags = FTRACE_OPS_FL_SAVE_REGS,
};
static int kprobe_ftrace_enabled;

/* Must ensure p->addr is really on ftrace */
static int __kprobes prepare_kprobe(struct kprobe *p)
{
	if (!kprobe_ftrace(p))
		return arch_prepare_kprobe(p);

	return arch_prepare_kprobe_ftrace(p);
}

/* Caller must lock kprobe_mutex */
static void __kprobes arm_kprobe_ftrace(struct kprobe *p)
{
	int ret;

	ret = ftrace_set_filter_ip(&kprobe_ftrace_ops,
				   (unsigned long)p->addr, 0, 0);
	WARN(ret < 0, "Failed to arm kprobe-ftrace at %p (%d)\n", p->addr, ret);
	kprobe_ftrace_enabled++;
	if (kprobe_ftrace_enabled == 1) {
		ret = register_ftrace_function(&kprobe_ftrace_ops);
		WARN(ret < 0, "Failed to init kprobe-ftrace (%d)\n", ret);
	}
}

/* Caller must lock kprobe_mutex */
static void __kprobes disarm_kprobe_ftrace(struct kprobe *p)
{
	int ret;

	kprobe_ftrace_enabled--;
	if (kprobe_ftrace_enabled == 0) {
		ret = unregister_ftrace_function(&kprobe_ftrace_ops);
		WARN(ret < 0, "Failed to init kprobe-ftrace (%d)\n", ret);
	}
	ret = ftrace_set_filter_ip(&kprobe_ftrace_ops,
			   (unsigned long)p->addr, 1, 0);
	WARN(ret < 0, "Failed to disarm kprobe-ftrace at %p (%d)\n", p->addr, ret);
}
#else	/* !CONFIG_KPROBES_ON_FTRACE */
#define prepare_kprobe(p)	arch_prepare_kprobe(p)
#define arm_kprobe_ftrace(p)	do {} while (0)
#define disarm_kprobe_ftrace(p)	do {} while (0)
#endif

/* Arm a kprobe with text_mutex */
static void __kprobes arm_kprobe(struct kprobe *kp)
{
	if (unlikely(kprobe_ftrace(kp))) {
		arm_kprobe_ftrace(kp);
		return;
	}
	/*
	 * Here, since __arm_kprobe() doesn't use stop_machine(),
	 * this doesn't cause deadlock on text_mutex. So, we don't
	 * need get_online_cpus().
	 */
	mutex_lock(&text_mutex);
	__arm_kprobe(kp);
	mutex_unlock(&text_mutex);
}

/* Disarm a kprobe with text_mutex */
static void __kprobes disarm_kprobe(struct kprobe *kp, bool reopt)
{
	if (unlikely(kprobe_ftrace(kp))) {
		disarm_kprobe_ftrace(kp);
		return;
	}
	/* Ditto */
	mutex_lock(&text_mutex);
	__disarm_kprobe(kp, reopt);
	mutex_unlock(&text_mutex);
}

/*
 * Aggregate handlers for multiple kprobes support - these handlers
 * take care of invoking the individual kprobe handlers on p->list
 */
static int __kprobes aggr_pre_handler(struct kprobe *p, struct pt_regs *regs)
{
	struct kprobe *kp;

	list_for_each_entry_rcu(kp, &p->list, list) {
		if (kp->pre_handler && likely(!kprobe_disabled(kp))) {
			set_kprobe_instance(kp);
			if (kp->pre_handler(kp, regs))
				return 1;
		}
		reset_kprobe_instance();
	}
	return 0;
}

static void __kprobes aggr_post_handler(struct kprobe *p, struct pt_regs *regs,
					unsigned long flags)
{
	struct kprobe *kp;

	list_for_each_entry_rcu(kp, &p->list, list) {
		if (kp->post_handler && likely(!kprobe_disabled(kp))) {
			set_kprobe_instance(kp);
			kp->post_handler(kp, regs, flags);
			reset_kprobe_instance();
		}
	}
}

static int __kprobes aggr_fault_handler(struct kprobe *p, struct pt_regs *regs,
					int trapnr)
{
	struct kprobe *cur = __this_cpu_read(kprobe_instance);

	/*
	 * if we faulted "during" the execution of a user specified
	 * probe handler, invoke just that probe's fault handler
	 */
	if (cur && cur->fault_handler) {
		if (cur->fault_handler(cur, regs, trapnr))
			return 1;
	}
	return 0;
}

static int __kprobes aggr_break_handler(struct kprobe *p, struct pt_regs *regs)
{
	struct kprobe *cur = __this_cpu_read(kprobe_instance);
	int ret = 0;

	if (cur && cur->break_handler) {
		if (cur->break_handler(cur, regs))
			ret = 1;
	}
	reset_kprobe_instance();
	return ret;
}

/* Walks the list and increments nmissed count for multiprobe case */
void __kprobes kprobes_inc_nmissed_count(struct kprobe *p)
{
	struct kprobe *kp;
	if (!kprobe_aggrprobe(p)) {
		p->nmissed++;
	} else {
		list_for_each_entry_rcu(kp, &p->list, list)
			kp->nmissed++;
	}
	return;
}

void __kprobes recycle_rp_inst(struct kretprobe_instance *ri,
				struct hlist_head *head)
{
	struct kretprobe *rp = ri->rp;

	/* remove rp inst off the rprobe_inst_table */
	hlist_del(&ri->hlist);
	INIT_HLIST_NODE(&ri->hlist);
	if (likely(rp)) {
		raw_spin_lock(&rp->lock);
		hlist_add_head(&ri->hlist, &rp->free_instances);
		raw_spin_unlock(&rp->lock);
	} else
		/* Unregistering */
		hlist_add_head(&ri->hlist, head);
}

void __kprobes kretprobe_hash_lock(struct task_struct *tsk,
			 struct hlist_head **head, unsigned long *flags)
__acquires(hlist_lock)
{
	unsigned long hash = hash_ptr(tsk, KPROBE_HASH_BITS);
	raw_spinlock_t *hlist_lock;

	*head = &kretprobe_inst_table[hash];
	hlist_lock = kretprobe_table_lock_ptr(hash);
	raw_spin_lock_irqsave(hlist_lock, *flags);
}

static void __kprobes kretprobe_table_lock(unsigned long hash,
	unsigned long *flags)
__acquires(hlist_lock)
{
	raw_spinlock_t *hlist_lock = kretprobe_table_lock_ptr(hash);
	raw_spin_lock_irqsave(hlist_lock, *flags);
}

void __kprobes kretprobe_hash_unlock(struct task_struct *tsk,
	unsigned long *flags)
__releases(hlist_lock)
{
	unsigned long hash = hash_ptr(tsk, KPROBE_HASH_BITS);
	raw_spinlock_t *hlist_lock;

	hlist_lock = kretprobe_table_lock_ptr(hash);
	raw_spin_unlock_irqrestore(hlist_lock, *flags);
}

static void __kprobes kretprobe_table_unlock(unsigned long hash,
       unsigned long *flags)
__releases(hlist_lock)
{
	raw_spinlock_t *hlist_lock = kretprobe_table_lock_ptr(hash);
	raw_spin_unlock_irqrestore(hlist_lock, *flags);
}

/*
 * This function is called from finish_task_switch when task tk becomes dead,
 * so that we can recycle any function-return probe instances associated
 * with this task. These left over instances represent probed functions
 * that have been called but will never return.
 */
void __kprobes kprobe_flush_task(struct task_struct *tk)
{
	struct kretprobe_instance *ri;
	struct hlist_head *head, empty_rp;
	struct hlist_node *tmp;
	unsigned long hash, flags = 0;

	if (unlikely(!kprobes_initialized))
		/* Early boot.  kretprobe_table_locks not yet initialized. */
		return;

	INIT_HLIST_HEAD(&empty_rp);
	hash = hash_ptr(tk, KPROBE_HASH_BITS);
	head = &kretprobe_inst_table[hash];
	kretprobe_table_lock(hash, &flags);
	hlist_for_each_entry_safe(ri, tmp, head, hlist) {
		if (ri->task == tk)
			recycle_rp_inst(ri, &empty_rp);
	}
	kretprobe_table_unlock(hash, &flags);
<<<<<<< HEAD
	hlist_for_each_entry_safe(ri, node, tmp, &empty_rp, hlist) {
=======
	hlist_for_each_entry_safe(ri, tmp, &empty_rp, hlist) {
>>>>>>> c3ade0e0
		hlist_del(&ri->hlist);
		kfree(ri);
	}
}

static inline void free_rp_inst(struct kretprobe *rp)
{
	struct kretprobe_instance *ri;
	struct hlist_node *next;

	hlist_for_each_entry_safe(ri, next, &rp->free_instances, hlist) {
		hlist_del(&ri->hlist);
		kfree(ri);
	}
}

static void __kprobes cleanup_rp_inst(struct kretprobe *rp)
{
	unsigned long flags, hash;
	struct kretprobe_instance *ri;
	struct hlist_node *next;
	struct hlist_head *head;

	/* No race here */
	for (hash = 0; hash < KPROBE_TABLE_SIZE; hash++) {
		kretprobe_table_lock(hash, &flags);
		head = &kretprobe_inst_table[hash];
		hlist_for_each_entry_safe(ri, next, head, hlist) {
			if (ri->rp == rp)
				ri->rp = NULL;
		}
		kretprobe_table_unlock(hash, &flags);
	}
	free_rp_inst(rp);
}

/*
* Add the new probe to ap->list. Fail if this is the
* second jprobe at the address - two jprobes can't coexist
*/
static int __kprobes add_new_kprobe(struct kprobe *ap, struct kprobe *p)
{
	BUG_ON(kprobe_gone(ap) || kprobe_gone(p));

	if (p->break_handler || p->post_handler)
		unoptimize_kprobe(ap, true);	/* Fall back to normal kprobe */

	if (p->break_handler) {
		if (ap->break_handler)
			return -EEXIST;
		list_add_tail_rcu(&p->list, &ap->list);
		ap->break_handler = aggr_break_handler;
	} else
		list_add_rcu(&p->list, &ap->list);
	if (p->post_handler && !ap->post_handler)
		ap->post_handler = aggr_post_handler;

	return 0;
}

/*
 * Fill in the required fields of the "manager kprobe". Replace the
 * earlier kprobe in the hlist with the manager kprobe
 */
static void __kprobes init_aggr_kprobe(struct kprobe *ap, struct kprobe *p)
{
	/* Copy p's insn slot to ap */
	copy_kprobe(p, ap);
	flush_insn_slot(ap);
	ap->addr = p->addr;
	ap->flags = p->flags & ~KPROBE_FLAG_OPTIMIZED;
	ap->pre_handler = aggr_pre_handler;
	ap->fault_handler = aggr_fault_handler;
	/* We don't care the kprobe which has gone. */
	if (p->post_handler && !kprobe_gone(p))
		ap->post_handler = aggr_post_handler;
	if (p->break_handler && !kprobe_gone(p))
		ap->break_handler = aggr_break_handler;

	INIT_LIST_HEAD(&ap->list);
	INIT_HLIST_NODE(&ap->hlist);

	list_add_rcu(&p->list, &ap->list);
	hlist_replace_rcu(&p->hlist, &ap->hlist);
}

/*
 * This is the second or subsequent kprobe at the address - handle
 * the intricacies
 */
static int __kprobes register_aggr_kprobe(struct kprobe *orig_p,
					  struct kprobe *p)
{
	int ret = 0;
	struct kprobe *ap = orig_p;

	/* For preparing optimization, jump_label_text_reserved() is called */
	jump_label_lock();
	/*
	 * Get online CPUs to avoid text_mutex deadlock.with stop machine,
	 * which is invoked by unoptimize_kprobe() in add_new_kprobe()
	 */
	get_online_cpus();
	mutex_lock(&text_mutex);

	if (!kprobe_aggrprobe(orig_p)) {
		/* If orig_p is not an aggr_kprobe, create new aggr_kprobe. */
		ap = alloc_aggr_kprobe(orig_p);
		if (!ap) {
			ret = -ENOMEM;
			goto out;
		}
		init_aggr_kprobe(ap, orig_p);
	} else if (kprobe_unused(ap))
		/* This probe is going to die. Rescue it */
		reuse_unused_kprobe(ap);

	if (kprobe_gone(ap)) {
		/*
		 * Attempting to insert new probe at the same location that
		 * had a probe in the module vaddr area which already
		 * freed. So, the instruction slot has already been
		 * released. We need a new slot for the new probe.
		 */
		ret = arch_prepare_kprobe(ap);
		if (ret)
			/*
			 * Even if fail to allocate new slot, don't need to
			 * free aggr_probe. It will be used next time, or
			 * freed by unregister_kprobe.
			 */
			goto out;

		/* Prepare optimized instructions if possible. */
		prepare_optimized_kprobe(ap);

		/*
		 * Clear gone flag to prevent allocating new slot again, and
		 * set disabled flag because it is not armed yet.
		 */
		ap->flags = (ap->flags & ~KPROBE_FLAG_GONE)
			    | KPROBE_FLAG_DISABLED;
	}

	/* Copy ap's insn slot to p */
	copy_kprobe(ap, p);
	ret = add_new_kprobe(ap, p);

out:
	mutex_unlock(&text_mutex);
	put_online_cpus();
	jump_label_unlock();

	if (ret == 0 && kprobe_disabled(ap) && !kprobe_disabled(p)) {
		ap->flags &= ~KPROBE_FLAG_DISABLED;
		if (!kprobes_all_disarmed)
			/* Arm the breakpoint again. */
			arm_kprobe(ap);
	}
	return ret;
}

static int __kprobes in_kprobes_functions(unsigned long addr)
{
	struct kprobe_blackpoint *kb;

	if (addr >= (unsigned long)__kprobes_text_start &&
	    addr < (unsigned long)__kprobes_text_end)
		return -EINVAL;
	/*
	 * If there exists a kprobe_blacklist, verify and
	 * fail any probe registration in the prohibited area
	 */
	for (kb = kprobe_blacklist; kb->name != NULL; kb++) {
		if (kb->start_addr) {
			if (addr >= kb->start_addr &&
			    addr < (kb->start_addr + kb->range))
				return -EINVAL;
		}
	}
	return 0;
}

/*
 * If we have a symbol_name argument, look it up and add the offset field
 * to it. This way, we can specify a relative address to a symbol.
 * This returns encoded errors if it fails to look up symbol or invalid
 * combination of parameters.
 */
static kprobe_opcode_t __kprobes *kprobe_addr(struct kprobe *p)
{
	kprobe_opcode_t *addr = p->addr;

	if ((p->symbol_name && p->addr) ||
	    (!p->symbol_name && !p->addr))
		goto invalid;

	if (p->symbol_name) {
		kprobe_lookup_name(p->symbol_name, addr);
		if (!addr)
			return ERR_PTR(-ENOENT);
	}

	addr = (kprobe_opcode_t *)(((char *)addr) + p->offset);
	if (addr)
		return addr;

invalid:
	return ERR_PTR(-EINVAL);
}

/* Check passed kprobe is valid and return kprobe in kprobe_table. */
static struct kprobe * __kprobes __get_valid_kprobe(struct kprobe *p)
{
	struct kprobe *ap, *list_p;

	ap = get_kprobe(p->addr);
	if (unlikely(!ap))
		return NULL;

	if (p != ap) {
		list_for_each_entry_rcu(list_p, &ap->list, list)
			if (list_p == p)
			/* kprobe p is a valid probe */
				goto valid;
		return NULL;
	}
valid:
	return ap;
}

/* Return error if the kprobe is being re-registered */
static inline int check_kprobe_rereg(struct kprobe *p)
{
	int ret = 0;

	mutex_lock(&kprobe_mutex);
	if (__get_valid_kprobe(p))
		ret = -EINVAL;
	mutex_unlock(&kprobe_mutex);

	return ret;
}

static __kprobes int check_kprobe_address_safe(struct kprobe *p,
					       struct module **probed_mod)
{
	int ret = 0;
	unsigned long ftrace_addr;

	/*
	 * If the address is located on a ftrace nop, set the
	 * breakpoint to the following instruction.
	 */
	ftrace_addr = ftrace_location((unsigned long)p->addr);
	if (ftrace_addr) {
#ifdef CONFIG_KPROBES_ON_FTRACE
		/* Given address is not on the instruction boundary */
		if ((unsigned long)p->addr != ftrace_addr)
			return -EILSEQ;
		p->flags |= KPROBE_FLAG_FTRACE;
#else	/* !CONFIG_KPROBES_ON_FTRACE */
		return -EINVAL;
#endif
	}

	jump_label_lock();
	preempt_disable();

	/* Ensure it is not in reserved area nor out of text */
	if (!kernel_text_address((unsigned long) p->addr) ||
	    in_kprobes_functions((unsigned long) p->addr) ||
<<<<<<< HEAD
	    ftrace_text_reserved(p->addr, p->addr) ||
	    jump_label_text_reserved(p->addr, p->addr)) {
		ret = -EINVAL;
		goto cannot_probe;
	}

	/* User can pass only KPROBE_FLAG_DISABLED to register_kprobe */
	p->flags &= KPROBE_FLAG_DISABLED;
=======
	    jump_label_text_reserved(p->addr, p->addr)) {
		ret = -EINVAL;
		goto out;
	}
>>>>>>> c3ade0e0

	/* Check if are we probing a module */
	*probed_mod = __module_text_address((unsigned long) p->addr);
	if (*probed_mod) {
		/*
		 * We must hold a refcount of the probed module while updating
		 * its code to prohibit unexpected unloading.
		 */
<<<<<<< HEAD
		if (unlikely(!try_module_get(probed_mod)))
			goto cannot_probe;
=======
		if (unlikely(!try_module_get(*probed_mod))) {
			ret = -ENOENT;
			goto out;
		}
>>>>>>> c3ade0e0

		/*
		 * If the module freed .init.text, we couldn't insert
		 * kprobes in there.
		 */
<<<<<<< HEAD
		if (within_module_init((unsigned long)p->addr, probed_mod) &&
		    probed_mod->state != MODULE_STATE_COMING) {
			module_put(probed_mod);
			goto cannot_probe;
=======
		if (within_module_init((unsigned long)p->addr, *probed_mod) &&
		    (*probed_mod)->state != MODULE_STATE_COMING) {
			module_put(*probed_mod);
			*probed_mod = NULL;
			ret = -ENOENT;
>>>>>>> c3ade0e0
		}
	}
out:
	preempt_enable();
	jump_label_unlock();

	return ret;
}

int __kprobes register_kprobe(struct kprobe *p)
{
	int ret;
	struct kprobe *old_p;
	struct module *probed_mod;
	kprobe_opcode_t *addr;

	/* Adjust probe address from symbol */
	addr = kprobe_addr(p);
	if (IS_ERR(addr))
		return PTR_ERR(addr);
	p->addr = addr;

	ret = check_kprobe_rereg(p);
	if (ret)
		return ret;

	/* User can pass only KPROBE_FLAG_DISABLED to register_kprobe */
	p->flags &= KPROBE_FLAG_DISABLED;
	p->nmissed = 0;
	INIT_LIST_HEAD(&p->list);

	ret = check_kprobe_address_safe(p, &probed_mod);
	if (ret)
		return ret;

	mutex_lock(&kprobe_mutex);

	old_p = get_kprobe(p->addr);
	if (old_p) {
		/* Since this may unoptimize old_p, locking text_mutex. */
		ret = register_aggr_kprobe(old_p, p);
		goto out;
	}

	mutex_lock(&text_mutex);	/* Avoiding text modification */
	ret = prepare_kprobe(p);
	mutex_unlock(&text_mutex);
	if (ret)
		goto out;

	INIT_HLIST_NODE(&p->hlist);
	hlist_add_head_rcu(&p->hlist,
		       &kprobe_table[hash_ptr(p->addr, KPROBE_HASH_BITS)]);

	if (!kprobes_all_disarmed && !kprobe_disabled(p))
		arm_kprobe(p);

	/* Try to optimize kprobe */
	try_to_optimize_kprobe(p);

out:
	mutex_unlock(&kprobe_mutex);

	if (probed_mod)
		module_put(probed_mod);

	return ret;
<<<<<<< HEAD

cannot_probe:
	preempt_enable();
	jump_label_unlock();
	return ret;
=======
>>>>>>> c3ade0e0
}
EXPORT_SYMBOL_GPL(register_kprobe);

/* Check if all probes on the aggrprobe are disabled */
static int __kprobes aggr_kprobe_disabled(struct kprobe *ap)
{
	struct kprobe *kp;

	list_for_each_entry_rcu(kp, &ap->list, list)
		if (!kprobe_disabled(kp))
			/*
			 * There is an active probe on the list.
			 * We can't disable this ap.
			 */
			return 0;

	return 1;
}

/* Disable one kprobe: Make sure called under kprobe_mutex is locked */
static struct kprobe *__kprobes __disable_kprobe(struct kprobe *p)
{
	struct kprobe *orig_p;

	/* Get an original kprobe for return */
	orig_p = __get_valid_kprobe(p);
	if (unlikely(orig_p == NULL))
		return NULL;

	if (!kprobe_disabled(p)) {
		/* Disable probe if it is a child probe */
		if (p != orig_p)
			p->flags |= KPROBE_FLAG_DISABLED;

		/* Try to disarm and disable this/parent probe */
		if (p == orig_p || aggr_kprobe_disabled(orig_p)) {
			disarm_kprobe(orig_p, true);
			orig_p->flags |= KPROBE_FLAG_DISABLED;
		}
	}

	return orig_p;
}

/*
 * Unregister a kprobe without a scheduler synchronization.
 */
static int __kprobes __unregister_kprobe_top(struct kprobe *p)
{
	struct kprobe *ap, *list_p;

	/* Disable kprobe. This will disarm it if needed. */
	ap = __disable_kprobe(p);
	if (ap == NULL)
		return -EINVAL;

	if (ap == p)
		/*
		 * This probe is an independent(and non-optimized) kprobe
		 * (not an aggrprobe). Remove from the hash list.
		 */
		goto disarmed;

	/* Following process expects this probe is an aggrprobe */
	WARN_ON(!kprobe_aggrprobe(ap));

	if (list_is_singular(&ap->list) && kprobe_disarmed(ap))
		/*
		 * !disarmed could be happen if the probe is under delayed
		 * unoptimizing.
		 */
		goto disarmed;
	else {
		/* If disabling probe has special handlers, update aggrprobe */
		if (p->break_handler && !kprobe_gone(p))
			ap->break_handler = NULL;
		if (p->post_handler && !kprobe_gone(p)) {
			list_for_each_entry_rcu(list_p, &ap->list, list) {
				if ((list_p != p) && (list_p->post_handler))
					goto noclean;
			}
			ap->post_handler = NULL;
		}
noclean:
		/*
		 * Remove from the aggrprobe: this path will do nothing in
		 * __unregister_kprobe_bottom().
		 */
		list_del_rcu(&p->list);
		if (!kprobe_disabled(ap) && !kprobes_all_disarmed)
			/*
			 * Try to optimize this probe again, because post
			 * handler may have been changed.
			 */
			optimize_kprobe(ap);
	}
	return 0;

disarmed:
	BUG_ON(!kprobe_disarmed(ap));
	hlist_del_rcu(&ap->hlist);
	return 0;
}

static void __kprobes __unregister_kprobe_bottom(struct kprobe *p)
{
	struct kprobe *ap;

	if (list_empty(&p->list))
		/* This is an independent kprobe */
		arch_remove_kprobe(p);
	else if (list_is_singular(&p->list)) {
		/* This is the last child of an aggrprobe */
		ap = list_entry(p->list.next, struct kprobe, list);
		list_del(&p->list);
		free_aggr_kprobe(ap);
	}
	/* Otherwise, do nothing. */
}

int __kprobes register_kprobes(struct kprobe **kps, int num)
{
	int i, ret = 0;

	if (num <= 0)
		return -EINVAL;
	for (i = 0; i < num; i++) {
		ret = register_kprobe(kps[i]);
		if (ret < 0) {
			if (i > 0)
				unregister_kprobes(kps, i);
			break;
		}
	}
	return ret;
}
EXPORT_SYMBOL_GPL(register_kprobes);

void __kprobes unregister_kprobe(struct kprobe *p)
{
	unregister_kprobes(&p, 1);
}
EXPORT_SYMBOL_GPL(unregister_kprobe);

void __kprobes unregister_kprobes(struct kprobe **kps, int num)
{
	int i;

	if (num <= 0)
		return;
	mutex_lock(&kprobe_mutex);
	for (i = 0; i < num; i++)
		if (__unregister_kprobe_top(kps[i]) < 0)
			kps[i]->addr = NULL;
	mutex_unlock(&kprobe_mutex);

	synchronize_sched();
	for (i = 0; i < num; i++)
		if (kps[i]->addr)
			__unregister_kprobe_bottom(kps[i]);
}
EXPORT_SYMBOL_GPL(unregister_kprobes);

static struct notifier_block kprobe_exceptions_nb = {
	.notifier_call = kprobe_exceptions_notify,
	.priority = 0x7fffffff /* we need to be notified first */
};

unsigned long __weak arch_deref_entry_point(void *entry)
{
	return (unsigned long)entry;
}

int __kprobes register_jprobes(struct jprobe **jps, int num)
{
	struct jprobe *jp;
	int ret = 0, i;

	if (num <= 0)
		return -EINVAL;
	for (i = 0; i < num; i++) {
		unsigned long addr, offset;
		jp = jps[i];
		addr = arch_deref_entry_point(jp->entry);

		/* Verify probepoint is a function entry point */
		if (kallsyms_lookup_size_offset(addr, NULL, &offset) &&
		    offset == 0) {
			jp->kp.pre_handler = setjmp_pre_handler;
			jp->kp.break_handler = longjmp_break_handler;
			ret = register_kprobe(&jp->kp);
		} else
			ret = -EINVAL;

		if (ret < 0) {
			if (i > 0)
				unregister_jprobes(jps, i);
			break;
		}
	}
	return ret;
}
EXPORT_SYMBOL_GPL(register_jprobes);

int __kprobes register_jprobe(struct jprobe *jp)
{
	return register_jprobes(&jp, 1);
}
EXPORT_SYMBOL_GPL(register_jprobe);

void __kprobes unregister_jprobe(struct jprobe *jp)
{
	unregister_jprobes(&jp, 1);
}
EXPORT_SYMBOL_GPL(unregister_jprobe);

void __kprobes unregister_jprobes(struct jprobe **jps, int num)
{
	int i;

	if (num <= 0)
		return;
	mutex_lock(&kprobe_mutex);
	for (i = 0; i < num; i++)
		if (__unregister_kprobe_top(&jps[i]->kp) < 0)
			jps[i]->kp.addr = NULL;
	mutex_unlock(&kprobe_mutex);

	synchronize_sched();
	for (i = 0; i < num; i++) {
		if (jps[i]->kp.addr)
			__unregister_kprobe_bottom(&jps[i]->kp);
	}
}
EXPORT_SYMBOL_GPL(unregister_jprobes);

#ifdef CONFIG_KRETPROBES
/*
 * This kprobe pre_handler is registered with every kretprobe. When probe
 * hits it will set up the return probe.
 */
static int __kprobes pre_handler_kretprobe(struct kprobe *p,
					   struct pt_regs *regs)
{
	struct kretprobe *rp = container_of(p, struct kretprobe, kp);
	unsigned long hash, flags = 0;
	struct kretprobe_instance *ri;

	/*TODO: consider to only swap the RA after the last pre_handler fired */
	hash = hash_ptr(current, KPROBE_HASH_BITS);
	raw_spin_lock_irqsave(&rp->lock, flags);
	if (!hlist_empty(&rp->free_instances)) {
		ri = hlist_entry(rp->free_instances.first,
				struct kretprobe_instance, hlist);
		hlist_del(&ri->hlist);
		raw_spin_unlock_irqrestore(&rp->lock, flags);

		ri->rp = rp;
		ri->task = current;

		if (rp->entry_handler && rp->entry_handler(ri, regs)) {
			raw_spin_lock_irqsave(&rp->lock, flags);
			hlist_add_head(&ri->hlist, &rp->free_instances);
			raw_spin_unlock_irqrestore(&rp->lock, flags);
			return 0;
		}

		arch_prepare_kretprobe(ri, regs);

		/* XXX(hch): why is there no hlist_move_head? */
		INIT_HLIST_NODE(&ri->hlist);
		kretprobe_table_lock(hash, &flags);
		hlist_add_head(&ri->hlist, &kretprobe_inst_table[hash]);
		kretprobe_table_unlock(hash, &flags);
	} else {
		rp->nmissed++;
		raw_spin_unlock_irqrestore(&rp->lock, flags);
	}
	return 0;
}

int __kprobes register_kretprobe(struct kretprobe *rp)
{
	int ret = 0;
	struct kretprobe_instance *inst;
	int i;
	void *addr;

	if (kretprobe_blacklist_size) {
		addr = kprobe_addr(&rp->kp);
		if (IS_ERR(addr))
			return PTR_ERR(addr);

		for (i = 0; kretprobe_blacklist[i].name != NULL; i++) {
			if (kretprobe_blacklist[i].addr == addr)
				return -EINVAL;
		}
	}

	rp->kp.pre_handler = pre_handler_kretprobe;
	rp->kp.post_handler = NULL;
	rp->kp.fault_handler = NULL;
	rp->kp.break_handler = NULL;

	/* Pre-allocate memory for max kretprobe instances */
	if (rp->maxactive <= 0) {
#ifdef CONFIG_PREEMPT
		rp->maxactive = max_t(unsigned int, 10, 2*num_possible_cpus());
#else
		rp->maxactive = num_possible_cpus();
#endif
	}
	raw_spin_lock_init(&rp->lock);
	INIT_HLIST_HEAD(&rp->free_instances);
	for (i = 0; i < rp->maxactive; i++) {
		inst = kmalloc(sizeof(struct kretprobe_instance) +
			       rp->data_size, GFP_KERNEL);
		if (inst == NULL) {
			free_rp_inst(rp);
			return -ENOMEM;
		}
		INIT_HLIST_NODE(&inst->hlist);
		hlist_add_head(&inst->hlist, &rp->free_instances);
	}

	rp->nmissed = 0;
	/* Establish function entry probe point */
	ret = register_kprobe(&rp->kp);
	if (ret != 0)
		free_rp_inst(rp);
	return ret;
}
EXPORT_SYMBOL_GPL(register_kretprobe);

int __kprobes register_kretprobes(struct kretprobe **rps, int num)
{
	int ret = 0, i;

	if (num <= 0)
		return -EINVAL;
	for (i = 0; i < num; i++) {
		ret = register_kretprobe(rps[i]);
		if (ret < 0) {
			if (i > 0)
				unregister_kretprobes(rps, i);
			break;
		}
	}
	return ret;
}
EXPORT_SYMBOL_GPL(register_kretprobes);

void __kprobes unregister_kretprobe(struct kretprobe *rp)
{
	unregister_kretprobes(&rp, 1);
}
EXPORT_SYMBOL_GPL(unregister_kretprobe);

void __kprobes unregister_kretprobes(struct kretprobe **rps, int num)
{
	int i;

	if (num <= 0)
		return;
	mutex_lock(&kprobe_mutex);
	for (i = 0; i < num; i++)
		if (__unregister_kprobe_top(&rps[i]->kp) < 0)
			rps[i]->kp.addr = NULL;
	mutex_unlock(&kprobe_mutex);

	synchronize_sched();
	for (i = 0; i < num; i++) {
		if (rps[i]->kp.addr) {
			__unregister_kprobe_bottom(&rps[i]->kp);
			cleanup_rp_inst(rps[i]);
		}
	}
}
EXPORT_SYMBOL_GPL(unregister_kretprobes);

#else /* CONFIG_KRETPROBES */
int __kprobes register_kretprobe(struct kretprobe *rp)
{
	return -ENOSYS;
}
EXPORT_SYMBOL_GPL(register_kretprobe);

int __kprobes register_kretprobes(struct kretprobe **rps, int num)
{
	return -ENOSYS;
}
EXPORT_SYMBOL_GPL(register_kretprobes);

void __kprobes unregister_kretprobe(struct kretprobe *rp)
{
}
EXPORT_SYMBOL_GPL(unregister_kretprobe);

void __kprobes unregister_kretprobes(struct kretprobe **rps, int num)
{
}
EXPORT_SYMBOL_GPL(unregister_kretprobes);

static int __kprobes pre_handler_kretprobe(struct kprobe *p,
					   struct pt_regs *regs)
{
	return 0;
}

#endif /* CONFIG_KRETPROBES */

/* Set the kprobe gone and remove its instruction buffer. */
static void __kprobes kill_kprobe(struct kprobe *p)
{
	struct kprobe *kp;

	p->flags |= KPROBE_FLAG_GONE;
	if (kprobe_aggrprobe(p)) {
		/*
		 * If this is an aggr_kprobe, we have to list all the
		 * chained probes and mark them GONE.
		 */
		list_for_each_entry_rcu(kp, &p->list, list)
			kp->flags |= KPROBE_FLAG_GONE;
		p->post_handler = NULL;
		p->break_handler = NULL;
		kill_optimized_kprobe(p);
	}
	/*
	 * Here, we can remove insn_slot safely, because no thread calls
	 * the original probed function (which will be freed soon) any more.
	 */
	arch_remove_kprobe(p);
}

/* Disable one kprobe */
int __kprobes disable_kprobe(struct kprobe *kp)
{
	int ret = 0;

	mutex_lock(&kprobe_mutex);

	/* Disable this kprobe */
	if (__disable_kprobe(kp) == NULL)
		ret = -EINVAL;

	mutex_unlock(&kprobe_mutex);
	return ret;
}
EXPORT_SYMBOL_GPL(disable_kprobe);

/* Enable one kprobe */
int __kprobes enable_kprobe(struct kprobe *kp)
{
	int ret = 0;
	struct kprobe *p;

	mutex_lock(&kprobe_mutex);

	/* Check whether specified probe is valid. */
	p = __get_valid_kprobe(kp);
	if (unlikely(p == NULL)) {
		ret = -EINVAL;
		goto out;
	}

	if (kprobe_gone(kp)) {
		/* This kprobe has gone, we couldn't enable it. */
		ret = -EINVAL;
		goto out;
	}

	if (p != kp)
		kp->flags &= ~KPROBE_FLAG_DISABLED;

	if (!kprobes_all_disarmed && kprobe_disabled(p)) {
		p->flags &= ~KPROBE_FLAG_DISABLED;
		arm_kprobe(p);
	}
out:
	mutex_unlock(&kprobe_mutex);
	return ret;
}
EXPORT_SYMBOL_GPL(enable_kprobe);

void __kprobes dump_kprobe(struct kprobe *kp)
{
	printk(KERN_WARNING "Dumping kprobe:\n");
	printk(KERN_WARNING "Name: %s\nAddress: %p\nOffset: %x\n",
	       kp->symbol_name, kp->addr, kp->offset);
}

/* Module notifier call back, checking kprobes on the module */
static int __kprobes kprobes_module_callback(struct notifier_block *nb,
					     unsigned long val, void *data)
{
	struct module *mod = data;
	struct hlist_head *head;
	struct kprobe *p;
	unsigned int i;
	int checkcore = (val == MODULE_STATE_GOING);

	if (val != MODULE_STATE_GOING && val != MODULE_STATE_LIVE)
		return NOTIFY_DONE;

	/*
	 * When MODULE_STATE_GOING was notified, both of module .text and
	 * .init.text sections would be freed. When MODULE_STATE_LIVE was
	 * notified, only .init.text section would be freed. We need to
	 * disable kprobes which have been inserted in the sections.
	 */
	mutex_lock(&kprobe_mutex);
	for (i = 0; i < KPROBE_TABLE_SIZE; i++) {
		head = &kprobe_table[i];
		hlist_for_each_entry_rcu(p, head, hlist)
			if (within_module_init((unsigned long)p->addr, mod) ||
			    (checkcore &&
			     within_module_core((unsigned long)p->addr, mod))) {
				/*
				 * The vaddr this probe is installed will soon
				 * be vfreed buy not synced to disk. Hence,
				 * disarming the breakpoint isn't needed.
				 */
				kill_kprobe(p);
			}
	}
	mutex_unlock(&kprobe_mutex);
	return NOTIFY_DONE;
}

static struct notifier_block kprobe_module_nb = {
	.notifier_call = kprobes_module_callback,
	.priority = 0
};

static int __init init_kprobes(void)
{
	int i, err = 0;
	unsigned long offset = 0, size = 0;
	char *modname, namebuf[KSYM_NAME_LEN];
	const char *symbol_name;
	void *addr;
	struct kprobe_blackpoint *kb;

	/* FIXME allocate the probe table, currently defined statically */
	/* initialize all list heads */
	for (i = 0; i < KPROBE_TABLE_SIZE; i++) {
		INIT_HLIST_HEAD(&kprobe_table[i]);
		INIT_HLIST_HEAD(&kretprobe_inst_table[i]);
		raw_spin_lock_init(&(kretprobe_table_locks[i].lock));
	}

	/*
	 * Lookup and populate the kprobe_blacklist.
	 *
	 * Unlike the kretprobe blacklist, we'll need to determine
	 * the range of addresses that belong to the said functions,
	 * since a kprobe need not necessarily be at the beginning
	 * of a function.
	 */
	for (kb = kprobe_blacklist; kb->name != NULL; kb++) {
		kprobe_lookup_name(kb->name, addr);
		if (!addr)
			continue;

		kb->start_addr = (unsigned long)addr;
		symbol_name = kallsyms_lookup(kb->start_addr,
				&size, &offset, &modname, namebuf);
		if (!symbol_name)
			kb->range = 0;
		else
			kb->range = size;
	}

	if (kretprobe_blacklist_size) {
		/* lookup the function address from its name */
		for (i = 0; kretprobe_blacklist[i].name != NULL; i++) {
			kprobe_lookup_name(kretprobe_blacklist[i].name,
					   kretprobe_blacklist[i].addr);
			if (!kretprobe_blacklist[i].addr)
				printk("kretprobe: lookup failed: %s\n",
				       kretprobe_blacklist[i].name);
		}
	}

#if defined(CONFIG_OPTPROBES)
#if defined(__ARCH_WANT_KPROBES_INSN_SLOT)
	/* Init kprobe_optinsn_slots */
	kprobe_optinsn_slots.insn_size = MAX_OPTINSN_SIZE;
#endif
	/* By default, kprobes can be optimized */
	kprobes_allow_optimization = true;
#endif

	/* By default, kprobes are armed */
	kprobes_all_disarmed = false;

	err = arch_init_kprobes();
	if (!err)
		err = register_die_notifier(&kprobe_exceptions_nb);
	if (!err)
		err = register_module_notifier(&kprobe_module_nb);

	kprobes_initialized = (err == 0);

	if (!err)
		init_test_probes();
	return err;
}

#ifdef CONFIG_DEBUG_FS
static void __kprobes report_probe(struct seq_file *pi, struct kprobe *p,
		const char *sym, int offset, char *modname, struct kprobe *pp)
{
	char *kprobe_type;

	if (p->pre_handler == pre_handler_kretprobe)
		kprobe_type = "r";
	else if (p->pre_handler == setjmp_pre_handler)
		kprobe_type = "j";
	else
		kprobe_type = "k";

	if (sym)
		seq_printf(pi, "%pK  %s  %s+0x%x  %s ",
			p->addr, kprobe_type, sym, offset,
			(modname ? modname : " "));
	else
		seq_printf(pi, "%pK  %s  %pK ",
			p->addr, kprobe_type, p->addr);

	if (!pp)
		pp = p;
	seq_printf(pi, "%s%s%s%s\n",
		(kprobe_gone(p) ? "[GONE]" : ""),
		((kprobe_disabled(p) && !kprobe_gone(p)) ?  "[DISABLED]" : ""),
		(kprobe_optimized(pp) ? "[OPTIMIZED]" : ""),
		(kprobe_ftrace(pp) ? "[FTRACE]" : ""));
}

static void __kprobes *kprobe_seq_start(struct seq_file *f, loff_t *pos)
{
	return (*pos < KPROBE_TABLE_SIZE) ? pos : NULL;
}

static void __kprobes *kprobe_seq_next(struct seq_file *f, void *v, loff_t *pos)
{
	(*pos)++;
	if (*pos >= KPROBE_TABLE_SIZE)
		return NULL;
	return pos;
}

static void __kprobes kprobe_seq_stop(struct seq_file *f, void *v)
{
	/* Nothing to do */
}

static int __kprobes show_kprobe_addr(struct seq_file *pi, void *v)
{
	struct hlist_head *head;
	struct kprobe *p, *kp;
	const char *sym = NULL;
	unsigned int i = *(loff_t *) v;
	unsigned long offset = 0;
	char *modname, namebuf[KSYM_NAME_LEN];

	head = &kprobe_table[i];
	preempt_disable();
	hlist_for_each_entry_rcu(p, head, hlist) {
		sym = kallsyms_lookup((unsigned long)p->addr, NULL,
					&offset, &modname, namebuf);
		if (kprobe_aggrprobe(p)) {
			list_for_each_entry_rcu(kp, &p->list, list)
				report_probe(pi, kp, sym, offset, modname, p);
		} else
			report_probe(pi, p, sym, offset, modname, NULL);
	}
	preempt_enable();
	return 0;
}

static const struct seq_operations kprobes_seq_ops = {
	.start = kprobe_seq_start,
	.next  = kprobe_seq_next,
	.stop  = kprobe_seq_stop,
	.show  = show_kprobe_addr
};

static int __kprobes kprobes_open(struct inode *inode, struct file *filp)
{
	return seq_open(filp, &kprobes_seq_ops);
}

static const struct file_operations debugfs_kprobes_operations = {
	.open           = kprobes_open,
	.read           = seq_read,
	.llseek         = seq_lseek,
	.release        = seq_release,
};

static void __kprobes arm_all_kprobes(void)
{
	struct hlist_head *head;
	struct kprobe *p;
	unsigned int i;

	mutex_lock(&kprobe_mutex);

	/* If kprobes are armed, just return */
	if (!kprobes_all_disarmed)
		goto already_enabled;

	/* Arming kprobes doesn't optimize kprobe itself */
	for (i = 0; i < KPROBE_TABLE_SIZE; i++) {
		head = &kprobe_table[i];
		hlist_for_each_entry_rcu(p, head, hlist)
			if (!kprobe_disabled(p))
				arm_kprobe(p);
	}

	kprobes_all_disarmed = false;
	printk(KERN_INFO "Kprobes globally enabled\n");

already_enabled:
	mutex_unlock(&kprobe_mutex);
	return;
}

static void __kprobes disarm_all_kprobes(void)
{
	struct hlist_head *head;
	struct kprobe *p;
	unsigned int i;

	mutex_lock(&kprobe_mutex);

	/* If kprobes are already disarmed, just return */
	if (kprobes_all_disarmed) {
		mutex_unlock(&kprobe_mutex);
		return;
	}

	kprobes_all_disarmed = true;
	printk(KERN_INFO "Kprobes globally disabled\n");

	for (i = 0; i < KPROBE_TABLE_SIZE; i++) {
		head = &kprobe_table[i];
		hlist_for_each_entry_rcu(p, head, hlist) {
			if (!arch_trampoline_kprobe(p) && !kprobe_disabled(p))
				disarm_kprobe(p, false);
		}
	}
	mutex_unlock(&kprobe_mutex);

	/* Wait for disarming all kprobes by optimizer */
	wait_for_kprobe_optimizer();
}

/*
 * XXX: The debugfs bool file interface doesn't allow for callbacks
 * when the bool state is switched. We can reuse that facility when
 * available
 */
static ssize_t read_enabled_file_bool(struct file *file,
	       char __user *user_buf, size_t count, loff_t *ppos)
{
	char buf[3];

	if (!kprobes_all_disarmed)
		buf[0] = '1';
	else
		buf[0] = '0';
	buf[1] = '\n';
	buf[2] = 0x00;
	return simple_read_from_buffer(user_buf, count, ppos, buf, 2);
}

static ssize_t write_enabled_file_bool(struct file *file,
	       const char __user *user_buf, size_t count, loff_t *ppos)
{
	char buf[32];
	size_t buf_size;

	buf_size = min(count, (sizeof(buf)-1));
	if (copy_from_user(buf, user_buf, buf_size))
		return -EFAULT;

	buf[buf_size] = '\0';
	switch (buf[0]) {
	case 'y':
	case 'Y':
	case '1':
		arm_all_kprobes();
		break;
	case 'n':
	case 'N':
	case '0':
		disarm_all_kprobes();
		break;
	default:
		return -EINVAL;
	}

	return count;
}

static const struct file_operations fops_kp = {
	.read =         read_enabled_file_bool,
	.write =        write_enabled_file_bool,
	.llseek =	default_llseek,
};

static int __kprobes debugfs_kprobe_init(void)
{
	struct dentry *dir, *file;
	unsigned int value = 1;

	dir = debugfs_create_dir("kprobes", NULL);
	if (!dir)
		return -ENOMEM;

	file = debugfs_create_file("list", 0444, dir, NULL,
				&debugfs_kprobes_operations);
	if (!file) {
		debugfs_remove(dir);
		return -ENOMEM;
	}

	file = debugfs_create_file("enabled", 0600, dir,
					&value, &fops_kp);
	if (!file) {
		debugfs_remove(dir);
		return -ENOMEM;
	}

	return 0;
}

late_initcall(debugfs_kprobe_init);
#endif /* CONFIG_DEBUG_FS */

module_init(init_kprobes);

/* defined in arch/.../kernel/kprobes.c */
EXPORT_SYMBOL_GPL(jprobe_return);<|MERGE_RESOLUTION|>--- conflicted
+++ resolved
@@ -198,11 +198,7 @@
 	 * kernel image and loaded module images reside. This is required
 	 * so x86_64 can correctly handle the %rip-relative fixups.
 	 */
-<<<<<<< HEAD
-	kip->insns = module_alloc_exec(PAGE_SIZE);
-=======
 	kip->insns = c->alloc();
->>>>>>> c3ade0e0
 	if (!kip->insns) {
 		kfree(kip);
 		goto out;
@@ -234,11 +230,7 @@
 		 */
 		if (!list_is_singular(&kip->list)) {
 			list_del(&kip->list);
-<<<<<<< HEAD
-			module_free_exec(NULL, kip->insns);
-=======
 			kip->cache->free(kip->insns);
->>>>>>> c3ade0e0
 			kfree(kip);
 		}
 		return 1;
@@ -1172,11 +1164,7 @@
 			recycle_rp_inst(ri, &empty_rp);
 	}
 	kretprobe_table_unlock(hash, &flags);
-<<<<<<< HEAD
-	hlist_for_each_entry_safe(ri, node, tmp, &empty_rp, hlist) {
-=======
 	hlist_for_each_entry_safe(ri, tmp, &empty_rp, hlist) {
->>>>>>> c3ade0e0
 		hlist_del(&ri->hlist);
 		kfree(ri);
 	}
@@ -1449,21 +1437,10 @@
 	/* Ensure it is not in reserved area nor out of text */
 	if (!kernel_text_address((unsigned long) p->addr) ||
 	    in_kprobes_functions((unsigned long) p->addr) ||
-<<<<<<< HEAD
-	    ftrace_text_reserved(p->addr, p->addr) ||
-	    jump_label_text_reserved(p->addr, p->addr)) {
-		ret = -EINVAL;
-		goto cannot_probe;
-	}
-
-	/* User can pass only KPROBE_FLAG_DISABLED to register_kprobe */
-	p->flags &= KPROBE_FLAG_DISABLED;
-=======
 	    jump_label_text_reserved(p->addr, p->addr)) {
 		ret = -EINVAL;
 		goto out;
 	}
->>>>>>> c3ade0e0
 
 	/* Check if are we probing a module */
 	*probed_mod = __module_text_address((unsigned long) p->addr);
@@ -1472,32 +1449,20 @@
 		 * We must hold a refcount of the probed module while updating
 		 * its code to prohibit unexpected unloading.
 		 */
-<<<<<<< HEAD
-		if (unlikely(!try_module_get(probed_mod)))
-			goto cannot_probe;
-=======
 		if (unlikely(!try_module_get(*probed_mod))) {
 			ret = -ENOENT;
 			goto out;
 		}
->>>>>>> c3ade0e0
 
 		/*
 		 * If the module freed .init.text, we couldn't insert
 		 * kprobes in there.
 		 */
-<<<<<<< HEAD
-		if (within_module_init((unsigned long)p->addr, probed_mod) &&
-		    probed_mod->state != MODULE_STATE_COMING) {
-			module_put(probed_mod);
-			goto cannot_probe;
-=======
 		if (within_module_init((unsigned long)p->addr, *probed_mod) &&
 		    (*probed_mod)->state != MODULE_STATE_COMING) {
 			module_put(*probed_mod);
 			*probed_mod = NULL;
 			ret = -ENOENT;
->>>>>>> c3ade0e0
 		}
 	}
 out:
@@ -1565,14 +1530,6 @@
 		module_put(probed_mod);
 
 	return ret;
-<<<<<<< HEAD
-
-cannot_probe:
-	preempt_enable();
-	jump_label_unlock();
-	return ret;
-=======
->>>>>>> c3ade0e0
 }
 EXPORT_SYMBOL_GPL(register_kprobe);
 
