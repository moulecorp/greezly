/*
 * kallsyms.c: in-kernel printing of symbolic oopses and stack traces.
 *
 * Rewritten and vastly simplified by Rusty Russell for in-kernel
 * module loader:
 *   Copyright 2002 Rusty Russell <rusty@rustcorp.com.au> IBM Corporation
 *
 * ChangeLog:
 *
 * (25/Aug/2004) Paulo Marques <pmarques@grupopie.com>
 *      Changed the compression method from stem compression to "table lookup"
 *      compression (see scripts/kallsyms.c for a more complete description)
 */
#ifdef CONFIG_GRKERNSEC_HIDESYM
#define __INCLUDED_BY_HIDESYM 1
#endif
#include <linux/kallsyms.h>
#include <linux/module.h>
#include <linux/init.h>
#include <linux/seq_file.h>
#include <linux/fs.h>
#include <linux/kdb.h>
#include <linux/err.h>
#include <linux/proc_fs.h>
#include <linux/sched.h>	/* for cond_resched */
#include <linux/mm.h>
#include <linux/ctype.h>
#include <linux/slab.h>

#include <asm/sections.h>

#ifdef CONFIG_KALLSYMS_ALL
#define all_var 1
#else
#define all_var 0
#endif

/*
 * These will be re-linked against their real values
 * during the second link stage.
 */
extern const unsigned long kallsyms_addresses[] __attribute__((weak));
extern const u8 kallsyms_names[] __attribute__((weak));

/*
 * Tell the compiler that the count isn't in the small data section if the arch
 * has one (eg: FRV).
 */
extern const unsigned long kallsyms_num_syms
__attribute__((weak, section(".rodata")));

extern const u8 kallsyms_token_table[] __attribute__((weak));
extern const u16 kallsyms_token_index[] __attribute__((weak));

extern const unsigned long kallsyms_markers[] __attribute__((weak));

static inline int is_kernel_inittext(unsigned long addr)
{
	if (system_state != SYSTEM_BOOTING)
		return 0;

	if (addr >= (unsigned long)_sinittext
	    && addr <= (unsigned long)_einittext)
		return 1;
	return 0;
}

#if defined(CONFIG_X86_32) && defined(CONFIG_PAX_KERNEXEC)
#ifdef CONFIG_MODULES
static inline int is_module_text(unsigned long addr)
{
	if ((unsigned long)MODULES_EXEC_VADDR <= addr && addr <= (unsigned long)MODULES_EXEC_END)
		return 1;

	addr = ktla_ktva(addr);
	return (unsigned long)MODULES_EXEC_VADDR <= addr && addr <= (unsigned long)MODULES_EXEC_END;
}
#else
static inline int is_module_text(unsigned long addr)
{
	return 0;
}
#endif
#endif

static inline int is_kernel_text(unsigned long addr)
{
	if ((addr >= (unsigned long)_stext && addr <= (unsigned long)_etext) ||
	    arch_is_kernel_text(addr))
		return 1;
	return in_gate_area_no_mm(addr);
}

static inline int is_kernel(unsigned long addr)
{

#if defined(CONFIG_X86_32) && defined(CONFIG_PAX_KERNEXEC)
	if (is_kernel_text(addr) || is_kernel_inittext(addr))
		return 1;

	if (ktla_ktva((unsigned long)_text) <= addr && addr < (unsigned long)_end)
#else
	if (addr >= (unsigned long)_stext && addr <= (unsigned long)_end)
#endif

		return 1;
	return in_gate_area_no_mm(addr);
}

static int is_ksym_addr(unsigned long addr)
{

#if defined(CONFIG_X86_32) && defined(CONFIG_PAX_KERNEXEC)
	if (is_module_text(addr))
		return 0;
#endif

	if (all_var)
		return is_kernel(addr);

	return is_kernel_text(addr) || is_kernel_inittext(addr);
}

/*
 * Expand a compressed symbol data into the resulting uncompressed string,
 * if uncompressed string is too long (>= maxlen), it will be truncated,
 * given the offset to where the symbol is in the compressed stream.
 */
static unsigned int kallsyms_expand_symbol(unsigned int off,
					   char *result, size_t maxlen)
{
	int len, skipped_first = 0;
	const u8 *tptr, *data;

	/* Get the compressed symbol length from the first symbol byte. */
	data = &kallsyms_names[off];
	len = *data;
	data++;

	/*
	 * Update the offset to return the offset for the next symbol on
	 * the compressed stream.
	 */
	off += len + 1;

	/*
	 * For every byte on the compressed symbol data, copy the table
	 * entry for that byte.
	 */
	while (len) {
		tptr = &kallsyms_token_table[kallsyms_token_index[*data]];
		data++;
		len--;

		while (*tptr) {
			if (skipped_first) {
				if (maxlen <= 1)
					goto tail;
				*result = *tptr;
				result++;
				maxlen--;
			} else
				skipped_first = 1;
			tptr++;
		}
	}

tail:
	if (maxlen)
		*result = '\0';

	/* Return to offset to the next symbol. */
	return off;
}

/*
 * Get symbol type information. This is encoded as a single char at the
 * beginning of the symbol name.
 */
static char kallsyms_get_symbol_type(unsigned int off)
{
	/*
	 * Get just the first code, look it up in the token table,
	 * and return the first char from this token.
	 */
	return kallsyms_token_table[kallsyms_token_index[kallsyms_names[off + 1]]];
}


/*
 * Find the offset on the compressed stream given and index in the
 * kallsyms array.
 */
static unsigned int get_symbol_offset(unsigned long pos)
{
	const u8 *name;
	int i;

	/*
	 * Use the closest marker we have. We have markers every 256 positions,
	 * so that should be close enough.
	 */
	name = &kallsyms_names[kallsyms_markers[pos >> 8]];

	/*
	 * Sequentially scan all the symbols up to the point we're searching
	 * for. Every symbol is stored in a [<len>][<len> bytes of data] format,
	 * so we just need to add the len to the current pointer for every
	 * symbol we wish to skip.
	 */
	for (i = 0; i < (pos & 0xFF); i++)
		name = name + (*name) + 1;

	return name - kallsyms_names;
}

/* Lookup the address for this symbol. Returns 0 if not found. */
unsigned long kallsyms_lookup_name(const char *name)
{
	char namebuf[KSYM_NAME_LEN];
	unsigned long i;
	unsigned int off;

	for (i = 0, off = 0; i < kallsyms_num_syms; i++) {
		off = kallsyms_expand_symbol(off, namebuf, ARRAY_SIZE(namebuf));

		if (strcmp(namebuf, name) == 0)
			return kallsyms_addresses[i];
	}
	return module_kallsyms_lookup_name(name);
}
EXPORT_SYMBOL_GPL(kallsyms_lookup_name);

int kallsyms_on_each_symbol(int (*fn)(void *, const char *, struct module *,
				      unsigned long),
			    void *data)
{
	char namebuf[KSYM_NAME_LEN];
	unsigned long i;
	unsigned int off;
	int ret;

	for (i = 0, off = 0; i < kallsyms_num_syms; i++) {
		off = kallsyms_expand_symbol(off, namebuf, ARRAY_SIZE(namebuf));
		ret = fn(data, namebuf, NULL, kallsyms_addresses[i]);
		if (ret != 0)
			return ret;
	}
	return module_kallsyms_on_each_symbol(fn, data);
}
EXPORT_SYMBOL_GPL(kallsyms_on_each_symbol);

static unsigned long get_symbol_pos(unsigned long addr,
				    unsigned long *symbolsize,
				    unsigned long *offset)
{
	unsigned long symbol_start = 0, symbol_end = 0;
	unsigned long i, low, high, mid;

	/* This kernel should never had been booted. */
	BUG_ON(!kallsyms_addresses);

	/* Do a binary search on the sorted kallsyms_addresses array. */
	low = 0;
	high = kallsyms_num_syms;

	while (high - low > 1) {
		mid = low + (high - low) / 2;
		if (kallsyms_addresses[mid] <= addr)
			low = mid;
		else
			high = mid;
	}

	/*
	 * Search for the first aliased symbol. Aliased
	 * symbols are symbols with the same address.
	 */
	while (low && kallsyms_addresses[low-1] == kallsyms_addresses[low])
		--low;

	symbol_start = kallsyms_addresses[low];

	/* Search for next non-aliased symbol. */
	for (i = low + 1; i < kallsyms_num_syms; i++) {
		if (kallsyms_addresses[i] > symbol_start) {
			symbol_end = kallsyms_addresses[i];
			break;
		}
	}

	/* If we found no next symbol, we use the end of the section. */
	if (!symbol_end) {
		if (is_kernel_inittext(addr))
			symbol_end = (unsigned long)_einittext;
		else if (all_var)
			symbol_end = (unsigned long)_end;
		else
			symbol_end = (unsigned long)_etext;
	}

	if (symbolsize)
		*symbolsize = symbol_end - symbol_start;
	if (offset)
		*offset = addr - symbol_start;

	return low;
}

/*
 * Lookup an address but don't bother to find any names.
 */
int kallsyms_lookup_size_offset(unsigned long addr, unsigned long *symbolsize,
				unsigned long *offset)
{
	char namebuf[KSYM_NAME_LEN];
	if (is_ksym_addr(addr))
		return !!get_symbol_pos(addr, symbolsize, offset);

	return !!module_address_lookup(addr, symbolsize, offset, NULL, namebuf);
}

/*
 * Lookup an address
 * - modname is set to NULL if it's in the kernel.
 * - We guarantee that the returned name is valid until we reschedule even if.
 *   It resides in a module.
 * - We also guarantee that modname will be valid until rescheduled.
 */
const char *kallsyms_lookup(unsigned long addr,
			    unsigned long *symbolsize,
			    unsigned long *offset,
			    char **modname, char *namebuf)
{
	namebuf[KSYM_NAME_LEN - 1] = 0;
	namebuf[0] = 0;

	if (is_ksym_addr(addr)) {
		unsigned long pos;

		pos = get_symbol_pos(addr, symbolsize, offset);
		/* Grab name */
		kallsyms_expand_symbol(get_symbol_offset(pos),
				       namebuf, KSYM_NAME_LEN);
		if (modname)
			*modname = NULL;
		return namebuf;
	}

	/* See if it's in a module. */
	return module_address_lookup(addr, symbolsize, offset, modname,
				     namebuf);
}

int lookup_symbol_name(unsigned long addr, char *symname)
{
	symname[0] = '\0';
	symname[KSYM_NAME_LEN - 1] = '\0';

	if (is_ksym_addr(addr)) {
		unsigned long pos;

		pos = get_symbol_pos(addr, NULL, NULL);
		/* Grab name */
		kallsyms_expand_symbol(get_symbol_offset(pos),
				       symname, KSYM_NAME_LEN);
		return 0;
	}
	/* See if it's in a module. */
	return lookup_module_symbol_name(addr, symname);
}

int lookup_symbol_attrs(unsigned long addr, unsigned long *size,
			unsigned long *offset, char *modname, char *name)
{
	name[0] = '\0';
	name[KSYM_NAME_LEN - 1] = '\0';

	if (is_ksym_addr(addr)) {
		unsigned long pos;

		pos = get_symbol_pos(addr, size, offset);
		/* Grab name */
		kallsyms_expand_symbol(get_symbol_offset(pos),
				       name, KSYM_NAME_LEN);
		modname[0] = '\0';
		return 0;
	}
	/* See if it's in a module. */
	return lookup_module_symbol_attrs(addr, size, offset, modname, name);
}

/* Look up a kernel symbol and return it in a text buffer. */
static int __sprint_symbol(char *buffer, unsigned long address,
			   int symbol_offset, int add_offset)
{
	char *modname;
	const char *name;
	unsigned long offset, size;
	int len;

	address += symbol_offset;
	name = kallsyms_lookup(address, &size, &offset, &modname, buffer);
	if (!name)
		return sprintf(buffer, "0x%lx", address);

	if (name != buffer)
		strcpy(buffer, name);
	len = strlen(buffer);
	offset -= symbol_offset;

	if (add_offset)
		len += sprintf(buffer + len, "+%#lx/%#lx", offset, size);

	if (modname)
		len += sprintf(buffer + len, " [%s]", modname);

	return len;
}

/**
 * sprint_symbol - Look up a kernel symbol and return it in a text buffer
 * @buffer: buffer to be stored
 * @address: address to lookup
 *
 * This function looks up a kernel symbol with @address and stores its name,
 * offset, size and module name to @buffer if possible. If no symbol was found,
 * just saves its @address as is.
 *
 * This function returns the number of bytes stored in @buffer.
 */
int sprint_symbol(char *buffer, unsigned long address)
{
	return __sprint_symbol(buffer, address, 0, 1);
}
EXPORT_SYMBOL_GPL(sprint_symbol);

/**
 * sprint_symbol_no_offset - Look up a kernel symbol and return it in a text buffer
 * @buffer: buffer to be stored
 * @address: address to lookup
 *
 * This function looks up a kernel symbol with @address and stores its name
 * and module name to @buffer if possible. If no symbol was found, just saves
 * its @address as is.
 *
 * This function returns the number of bytes stored in @buffer.
 */
int sprint_symbol_no_offset(char *buffer, unsigned long address)
{
	return __sprint_symbol(buffer, address, 0, 0);
}
EXPORT_SYMBOL_GPL(sprint_symbol_no_offset);

/**
 * sprint_backtrace - Look up a backtrace symbol and return it in a text buffer
 * @buffer: buffer to be stored
 * @address: address to lookup
 *
 * This function is for stack backtrace and does the same thing as
 * sprint_symbol() but with modified/decreased @address. If there is a
 * tail-call to the function marked "noreturn", gcc optimized out code after
 * the call so that the stack-saved return address could point outside of the
 * caller. This function ensures that kallsyms will find the original caller
 * by decreasing @address.
 *
 * This function returns the number of bytes stored in @buffer.
 */
int sprint_backtrace(char *buffer, unsigned long address)
{
	return __sprint_symbol(buffer, address, -1, 1);
}

/* Look up a kernel symbol and print it to the kernel messages. */
void __print_symbol(const char *fmt, unsigned long address)
{
	char buffer[KSYM_SYMBOL_LEN];

	sprint_symbol(buffer, address);

	printk(fmt, buffer);
}
EXPORT_SYMBOL(__print_symbol);

/* To avoid using get_symbol_offset for every symbol, we carry prefix along. */
struct kallsym_iter {
	loff_t pos;
	unsigned long value;
	unsigned int nameoff; /* If iterating in core kernel symbols. */
	char type;
	char name[KSYM_NAME_LEN];
	char module_name[MODULE_NAME_LEN];
	int exported;
};

static int get_ksymbol_mod(struct kallsym_iter *iter)
{
	if (module_get_kallsym(iter->pos - kallsyms_num_syms, &iter->value,
				&iter->type, iter->name, iter->module_name,
				&iter->exported) < 0)
		return 0;
	return 1;
}

/* Returns space to next name. */
static unsigned long get_ksymbol_core(struct kallsym_iter *iter)
{
	unsigned off = iter->nameoff;

	iter->module_name[0] = '\0';
	iter->value = kallsyms_addresses[iter->pos];

	iter->type = kallsyms_get_symbol_type(off);

	off = kallsyms_expand_symbol(off, iter->name, ARRAY_SIZE(iter->name));

	return off - iter->nameoff;
}

static void reset_iter(struct kallsym_iter *iter, loff_t new_pos)
{
	iter->nameoff = get_symbol_offset(new_pos);
	iter->pos = new_pos;
}

/* Returns false if pos at or past end of file. */
static int update_iter(struct kallsym_iter *iter, loff_t pos)
{
	/* Module symbols can be accessed randomly. */
	if (pos >= kallsyms_num_syms) {
		iter->pos = pos;
		return get_ksymbol_mod(iter);
	}

	/* If we're not on the desired position, reset to new position. */
	if (pos != iter->pos)
		reset_iter(iter, pos);

	iter->nameoff += get_ksymbol_core(iter);
	iter->pos++;

	return 1;
}

static void *s_next(struct seq_file *m, void *p, loff_t *pos)
{
	(*pos)++;

	if (!update_iter(m->private, *pos))
		return NULL;
	return p;
}

static void *s_start(struct seq_file *m, loff_t *pos)
{
	if (!update_iter(m->private, *pos))
		return NULL;
	return m->private;
}

static void s_stop(struct seq_file *m, void *p)
{
}

static int s_show(struct seq_file *m, void *p)
{
	struct kallsym_iter *iter = m->private;

#ifdef CONFIG_GRKERNSEC_HIDESYM
<<<<<<< HEAD
	if (current_uid())
=======
	if (!uid_eq(current_uid(), GLOBAL_ROOT_UID))
>>>>>>> c3ade0e0
		return 0;
#endif

	/* Some debugging symbols have no name.  Ignore them. */
	if (!iter->name[0])
		return 0;

	if (iter->module_name[0]) {
		char type;

		/*
		 * Label it "global" if it is exported,
		 * "local" if not exported.
		 */
		type = iter->exported ? toupper(iter->type) :
					tolower(iter->type);

		seq_printf(m, "%pK %c %s\t[%s]\n", (void *)iter->value,
			   type, iter->name, iter->module_name);
	} else
		seq_printf(m, "%pK %c %s\n", (void *)iter->value,
			   iter->type, iter->name);
	return 0;
}

static const struct seq_operations kallsyms_op = {
	.start = s_start,
	.next = s_next,
	.stop = s_stop,
	.show = s_show
};

static int kallsyms_open(struct inode *inode, struct file *file)
{
	/*
	 * We keep iterator in m->private, since normal case is to
	 * s_start from where we left off, so we avoid doing
	 * using get_symbol_offset for every symbol.
	 */
	struct kallsym_iter *iter;
	int ret;

	iter = kzalloc(sizeof(*iter), GFP_KERNEL);
	if (!iter)
		return -ENOMEM;
	reset_iter(iter, 0);

	ret = seq_open(file, &kallsyms_op);
	if (ret == 0)
		((struct seq_file *)file->private_data)->private = iter;
	else
		kfree(iter);
	return ret;
}

#ifdef	CONFIG_KGDB_KDB
const char *kdb_walk_kallsyms(loff_t *pos)
{
	static struct kallsym_iter kdb_walk_kallsyms_iter;
	if (*pos == 0) {
		memset(&kdb_walk_kallsyms_iter, 0,
		       sizeof(kdb_walk_kallsyms_iter));
		reset_iter(&kdb_walk_kallsyms_iter, 0);
	}
	while (1) {
		if (!update_iter(&kdb_walk_kallsyms_iter, *pos))
			return NULL;
		++*pos;
		/* Some debugging symbols have no name.  Ignore them. */
		if (kdb_walk_kallsyms_iter.name[0])
			return kdb_walk_kallsyms_iter.name;
	}
}
#endif	/* CONFIG_KGDB_KDB */

static const struct file_operations kallsyms_operations = {
	.open = kallsyms_open,
	.read = seq_read,
	.llseek = seq_lseek,
	.release = seq_release_private,
};

static int __init kallsyms_init(void)
{
	proc_create("kallsyms", 0444, NULL, &kallsyms_operations);
	return 0;
}
device_initcall(kallsyms_init);<|MERGE_RESOLUTION|>--- conflicted
+++ resolved
@@ -567,11 +567,7 @@
 	struct kallsym_iter *iter = m->private;
 
 #ifdef CONFIG_GRKERNSEC_HIDESYM
-<<<<<<< HEAD
-	if (current_uid())
-=======
 	if (!uid_eq(current_uid(), GLOBAL_ROOT_UID))
->>>>>>> c3ade0e0
 		return 0;
 #endif
 
