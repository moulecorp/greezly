/*
 *  linux/kernel/time/timekeeping.c
 *
 *  Kernel timekeeping code and accessor functions
 *
 *  This code was moved from linux/kernel/timer.c.
 *  Please see that file for copyright and history logs.
 *
 */

#include <linux/timekeeper_internal.h>
#include <linux/module.h>
#include <linux/interrupt.h>
#include <linux/percpu.h>
#include <linux/init.h>
#include <linux/mm.h>
#include <linux/sched.h>
#include <linux/grsecurity.h>
#include <linux/syscore_ops.h>
#include <linux/clocksource.h>
#include <linux/jiffies.h>
#include <linux/time.h>
#include <linux/tick.h>
#include <linux/stop_machine.h>
#include <linux/pvclock_gtod.h>

#include "tick-internal.h"
#include "ntp_internal.h"
#include "timekeeping_internal.h"

#define TK_CLEAR_NTP		(1 << 0)
#define TK_MIRROR		(1 << 1)
#define TK_CLOCK_WAS_SET	(1 << 2)

static struct timekeeper timekeeper;
static DEFINE_RAW_SPINLOCK(timekeeper_lock);
static seqcount_t timekeeper_seq;
static struct timekeeper shadow_timekeeper;

/* flag for if timekeeping is suspended */
int __read_mostly timekeeping_suspended;

/* Flag for if there is a persistent clock on this platform */
bool __read_mostly persistent_clock_exist = false;

static inline void tk_normalize_xtime(struct timekeeper *tk)
{
	while (tk->xtime_nsec >= ((u64)NSEC_PER_SEC << tk->shift)) {
		tk->xtime_nsec -= (u64)NSEC_PER_SEC << tk->shift;
		tk->xtime_sec++;
	}
}

static void tk_set_xtime(struct timekeeper *tk, const struct timespec *ts)
{
	tk->xtime_sec = ts->tv_sec;
	tk->xtime_nsec = (u64)ts->tv_nsec << tk->shift;
}

static void tk_xtime_add(struct timekeeper *tk, const struct timespec *ts)
{
	tk->xtime_sec += ts->tv_sec;
	tk->xtime_nsec += (u64)ts->tv_nsec << tk->shift;
	tk_normalize_xtime(tk);
}

static void tk_set_wall_to_mono(struct timekeeper *tk, struct timespec wtm)
{
	struct timespec tmp;

	/*
	 * Verify consistency of: offset_real = -wall_to_monotonic
	 * before modifying anything
	 */
	set_normalized_timespec(&tmp, -tk->wall_to_monotonic.tv_sec,
					-tk->wall_to_monotonic.tv_nsec);
	WARN_ON_ONCE(tk->offs_real.tv64 != timespec_to_ktime(tmp).tv64);
	tk->wall_to_monotonic = wtm;
	set_normalized_timespec(&tmp, -wtm.tv_sec, -wtm.tv_nsec);
	tk->offs_real = timespec_to_ktime(tmp);
	tk->offs_tai = ktime_add(tk->offs_real, ktime_set(tk->tai_offset, 0));
}

static void tk_set_sleep_time(struct timekeeper *tk, struct timespec t)
{
	/* Verify consistency before modifying */
	WARN_ON_ONCE(tk->offs_boot.tv64 != timespec_to_ktime(tk->total_sleep_time).tv64);

	tk->total_sleep_time	= t;
	tk->offs_boot		= timespec_to_ktime(t);
}

/**
 * tk_setup_internals - Set up internals to use clocksource clock.
 *
 * @tk:		The target timekeeper to setup.
 * @clock:		Pointer to clocksource.
 *
 * Calculates a fixed cycle/nsec interval for a given clocksource/adjustment
 * pair and interval request.
 *
 * Unless you're the timekeeping code, you should not be using this!
 */
static void tk_setup_internals(struct timekeeper *tk, struct clocksource *clock)
{
	cycle_t interval;
	u64 tmp, ntpinterval;
	struct clocksource *old_clock;

	old_clock = tk->clock;
	tk->clock = clock;
	tk->cycle_last = clock->cycle_last = clock->read(clock);

	/* Do the ns -> cycle conversion first, using original mult */
	tmp = NTP_INTERVAL_LENGTH;
	tmp <<= clock->shift;
	ntpinterval = tmp;
	tmp += clock->mult/2;
	do_div(tmp, clock->mult);
	if (tmp == 0)
		tmp = 1;

	interval = (cycle_t) tmp;
	tk->cycle_interval = interval;

	/* Go back from cycles -> shifted ns */
	tk->xtime_interval = (u64) interval * clock->mult;
	tk->xtime_remainder = ntpinterval - tk->xtime_interval;
	tk->raw_interval =
		((u64) interval * clock->mult) >> clock->shift;

	 /* if changing clocks, convert xtime_nsec shift units */
	if (old_clock) {
		int shift_change = clock->shift - old_clock->shift;
		if (shift_change < 0)
			tk->xtime_nsec >>= -shift_change;
		else
			tk->xtime_nsec <<= shift_change;
	}
	tk->shift = clock->shift;

	tk->ntp_error = 0;
	tk->ntp_error_shift = NTP_SCALE_SHIFT - clock->shift;

	/*
	 * The timekeeper keeps its own mult values for the currently
	 * active clocksource. These value will be adjusted via NTP
	 * to counteract clock drifting.
	 */
	tk->mult = clock->mult;
}

/* Timekeeper helper functions. */

#ifdef CONFIG_ARCH_USES_GETTIMEOFFSET
u32 (*arch_gettimeoffset)(void);

u32 get_arch_timeoffset(void)
{
	if (likely(arch_gettimeoffset))
		return arch_gettimeoffset();
	return 0;
}
#else
static inline u32 get_arch_timeoffset(void) { return 0; }
#endif

static inline s64 timekeeping_get_ns(struct timekeeper *tk)
{
	cycle_t cycle_now, cycle_delta;
	struct clocksource *clock;
	s64 nsec;

	/* read clocksource: */
	clock = tk->clock;
	cycle_now = clock->read(clock);

	/* calculate the delta since the last update_wall_time: */
	cycle_delta = (cycle_now - clock->cycle_last) & clock->mask;

	nsec = cycle_delta * tk->mult + tk->xtime_nsec;
	nsec >>= tk->shift;

	/* If arch requires, add in get_arch_timeoffset() */
	return nsec + get_arch_timeoffset();
}

static inline s64 timekeeping_get_ns_raw(struct timekeeper *tk)
{
	cycle_t cycle_now, cycle_delta;
	struct clocksource *clock;
	s64 nsec;

	/* read clocksource: */
	clock = tk->clock;
	cycle_now = clock->read(clock);

	/* calculate the delta since the last update_wall_time: */
	cycle_delta = (cycle_now - clock->cycle_last) & clock->mask;

	/* convert delta to nanoseconds. */
	nsec = clocksource_cyc2ns(cycle_delta, clock->mult, clock->shift);

	/* If arch requires, add in get_arch_timeoffset() */
	return nsec + get_arch_timeoffset();
}

static RAW_NOTIFIER_HEAD(pvclock_gtod_chain);

static void update_pvclock_gtod(struct timekeeper *tk, bool was_set)
{
	raw_notifier_call_chain(&pvclock_gtod_chain, was_set, tk);
}

/**
 * pvclock_gtod_register_notifier - register a pvclock timedata update listener
 */
int pvclock_gtod_register_notifier(struct notifier_block *nb)
{
	struct timekeeper *tk = &timekeeper;
	unsigned long flags;
	int ret;

<<<<<<< HEAD
/* Offset clock monotonic -> clock realtime */
static ktime_t offs_real;

/* Offset clock monotonic -> clock boottime */
static ktime_t offs_boot;

/*
 * The raw monotonic time for the CLOCK_MONOTONIC_RAW posix clock.
=======
	raw_spin_lock_irqsave(&timekeeper_lock, flags);
	ret = raw_notifier_chain_register(&pvclock_gtod_chain, nb);
	update_pvclock_gtod(tk, true);
	raw_spin_unlock_irqrestore(&timekeeper_lock, flags);

	return ret;
}
EXPORT_SYMBOL_GPL(pvclock_gtod_register_notifier);

/**
 * pvclock_gtod_unregister_notifier - unregister a pvclock
 * timedata update listener
>>>>>>> c3ade0e0
 */
int pvclock_gtod_unregister_notifier(struct notifier_block *nb)
{
	unsigned long flags;
	int ret;

<<<<<<< HEAD
/* must hold write on xtime_lock */
static void update_rt_offset(void)
{
	struct timespec tmp, *wtm = &wall_to_monotonic;

	set_normalized_timespec(&tmp, -wtm->tv_sec, -wtm->tv_nsec);
	offs_real = timespec_to_ktime(tmp);
}

/* must hold write on xtime_lock */
static void timekeeping_update(bool clearntp)
{
	if (clearntp) {
		timekeeper.ntp_error = 0;
		ntp_clear();
	}
	update_rt_offset();
	update_vsyscall(&xtime, &wall_to_monotonic,
			 timekeeper.clock, timekeeper.mult);
=======
	raw_spin_lock_irqsave(&timekeeper_lock, flags);
	ret = raw_notifier_chain_unregister(&pvclock_gtod_chain, nb);
	raw_spin_unlock_irqrestore(&timekeeper_lock, flags);

	return ret;
}
EXPORT_SYMBOL_GPL(pvclock_gtod_unregister_notifier);

/* must hold timekeeper_lock */
static void timekeeping_update(struct timekeeper *tk, unsigned int action)
{
	if (action & TK_CLEAR_NTP) {
		tk->ntp_error = 0;
		ntp_clear();
	}
	update_vsyscall(tk);
	update_pvclock_gtod(tk, action & TK_CLOCK_WAS_SET);

	if (action & TK_MIRROR)
		memcpy(&shadow_timekeeper, &timekeeper, sizeof(timekeeper));
>>>>>>> c3ade0e0
}



/* flag for if timekeeping is suspended */
int __read_mostly timekeeping_suspended;

/**
 * timekeeping_forward_now - update clock to the current time
 *
 * Forward the current clock to update its state since the last call to
 * update_wall_time(). This is useful before significant clock changes,
 * as it avoids having to deal with this time offset explicitly.
 */
static void timekeeping_forward_now(struct timekeeper *tk)
{
	cycle_t cycle_now, cycle_delta;
	struct clocksource *clock;
	s64 nsec;

	clock = tk->clock;
	cycle_now = clock->read(clock);
	cycle_delta = (cycle_now - clock->cycle_last) & clock->mask;
	tk->cycle_last = clock->cycle_last = cycle_now;

	tk->xtime_nsec += cycle_delta * tk->mult;

	/* If arch requires, add in get_arch_timeoffset() */
	tk->xtime_nsec += (u64)get_arch_timeoffset() << tk->shift;

	tk_normalize_xtime(tk);

	nsec = clocksource_cyc2ns(cycle_delta, clock->mult, clock->shift);
	timespec_add_ns(&tk->raw_time, nsec);
}

/**
 * __getnstimeofday - Returns the time of day in a timespec.
 * @ts:		pointer to the timespec to be set
 *
 * Updates the time of day in the timespec.
 * Returns 0 on success, or -ve when suspended (timespec will be undefined).
 */
int __getnstimeofday(struct timespec *ts)
{
	struct timekeeper *tk = &timekeeper;
	unsigned long seq;
	s64 nsecs = 0;

	do {
		seq = read_seqcount_begin(&timekeeper_seq);

		ts->tv_sec = tk->xtime_sec;
		nsecs = timekeeping_get_ns(tk);

	} while (read_seqcount_retry(&timekeeper_seq, seq));

	ts->tv_nsec = 0;
	timespec_add_ns(ts, nsecs);

	/*
	 * Do not bail out early, in case there were callers still using
	 * the value, even in the face of the WARN_ON.
	 */
	if (unlikely(timekeeping_suspended))
		return -EAGAIN;
	return 0;
}
EXPORT_SYMBOL(__getnstimeofday);

/**
 * getnstimeofday - Returns the time of day in a timespec.
 * @ts:		pointer to the timespec to be set
 *
 * Returns the time of day in a timespec (WARN if suspended).
 */
void getnstimeofday(struct timespec *ts)
{
	WARN_ON(__getnstimeofday(ts));
}
EXPORT_SYMBOL(getnstimeofday);

ktime_t ktime_get(void)
{
	struct timekeeper *tk = &timekeeper;
	unsigned int seq;
	s64 secs, nsecs;

	WARN_ON(timekeeping_suspended);

	do {
		seq = read_seqcount_begin(&timekeeper_seq);
		secs = tk->xtime_sec + tk->wall_to_monotonic.tv_sec;
		nsecs = timekeeping_get_ns(tk) + tk->wall_to_monotonic.tv_nsec;

	} while (read_seqcount_retry(&timekeeper_seq, seq));
	/*
	 * Use ktime_set/ktime_add_ns to create a proper ktime on
	 * 32-bit architectures without CONFIG_KTIME_SCALAR.
	 */
	return ktime_add_ns(ktime_set(secs, 0), nsecs);
}
EXPORT_SYMBOL_GPL(ktime_get);

/**
 * ktime_get_ts - get the monotonic clock in timespec format
 * @ts:		pointer to timespec variable
 *
 * The function calculates the monotonic clock from the realtime
 * clock and the wall_to_monotonic offset and stores the result
 * in normalized timespec format in the variable pointed to by @ts.
 */
void ktime_get_ts(struct timespec *ts)
{
	struct timekeeper *tk = &timekeeper;
	struct timespec tomono;
	s64 nsec;
	unsigned int seq;

	WARN_ON(timekeeping_suspended);

	do {
		seq = read_seqcount_begin(&timekeeper_seq);
		ts->tv_sec = tk->xtime_sec;
		nsec = timekeeping_get_ns(tk);
		tomono = tk->wall_to_monotonic;

	} while (read_seqcount_retry(&timekeeper_seq, seq));

	ts->tv_sec += tomono.tv_sec;
	ts->tv_nsec = 0;
	timespec_add_ns(ts, nsec + tomono.tv_nsec);
}
EXPORT_SYMBOL_GPL(ktime_get_ts);


/**
 * timekeeping_clocktai - Returns the TAI time of day in a timespec
 * @ts:		pointer to the timespec to be set
 *
 * Returns the time of day in a timespec.
 */
void timekeeping_clocktai(struct timespec *ts)
{
	struct timekeeper *tk = &timekeeper;
	unsigned long seq;
	u64 nsecs;

	WARN_ON(timekeeping_suspended);

	do {
		seq = read_seqcount_begin(&timekeeper_seq);

		ts->tv_sec = tk->xtime_sec + tk->tai_offset;
		nsecs = timekeeping_get_ns(tk);

	} while (read_seqcount_retry(&timekeeper_seq, seq));

	ts->tv_nsec = 0;
	timespec_add_ns(ts, nsecs);

}
EXPORT_SYMBOL(timekeeping_clocktai);


/**
 * ktime_get_clocktai - Returns the TAI time of day in a ktime
 *
 * Returns the time of day in a ktime.
 */
ktime_t ktime_get_clocktai(void)
{
	struct timespec ts;

	timekeeping_clocktai(&ts);
	return timespec_to_ktime(ts);
}
EXPORT_SYMBOL(ktime_get_clocktai);

#ifdef CONFIG_NTP_PPS

/**
 * getnstime_raw_and_real - get day and raw monotonic time in timespec format
 * @ts_raw:	pointer to the timespec to be set to raw monotonic time
 * @ts_real:	pointer to the timespec to be set to the time of day
 *
 * This function reads both the time of day and raw monotonic time at the
 * same time atomically and stores the resulting timestamps in timespec
 * format.
 */
void getnstime_raw_and_real(struct timespec *ts_raw, struct timespec *ts_real)
{
	struct timekeeper *tk = &timekeeper;
	unsigned long seq;
	s64 nsecs_raw, nsecs_real;

	WARN_ON_ONCE(timekeeping_suspended);

	do {
		seq = read_seqcount_begin(&timekeeper_seq);

		*ts_raw = tk->raw_time;
		ts_real->tv_sec = tk->xtime_sec;
		ts_real->tv_nsec = 0;

		nsecs_raw = timekeeping_get_ns_raw(tk);
		nsecs_real = timekeeping_get_ns(tk);

	} while (read_seqcount_retry(&timekeeper_seq, seq));

	timespec_add_ns(ts_raw, nsecs_raw);
	timespec_add_ns(ts_real, nsecs_real);
}
EXPORT_SYMBOL(getnstime_raw_and_real);

#endif /* CONFIG_NTP_PPS */

/**
 * do_gettimeofday - Returns the time of day in a timeval
 * @tv:		pointer to the timeval to be set
 *
 * NOTE: Users should be converted to using getnstimeofday()
 */
void do_gettimeofday(struct timeval *tv)
{
	struct timespec now;

	getnstimeofday(&now);
	tv->tv_sec = now.tv_sec;
	tv->tv_usec = now.tv_nsec/1000;
}
EXPORT_SYMBOL(do_gettimeofday);

/**
 * do_settimeofday - Sets the time of day
 * @tv:		pointer to the timespec variable containing the new time
 *
 * Sets the time of day to the new time and update NTP and notify hrtimers
 */
int do_settimeofday(const struct timespec *tv)
{
	struct timekeeper *tk = &timekeeper;
	struct timespec ts_delta, xt;
	unsigned long flags;

	if (!timespec_valid_strict(tv))
		return -EINVAL;

	gr_log_timechange();

<<<<<<< HEAD
	write_seqlock_irqsave(&xtime_lock, flags);
=======
	raw_spin_lock_irqsave(&timekeeper_lock, flags);
	write_seqcount_begin(&timekeeper_seq);
>>>>>>> c3ade0e0

	timekeeping_forward_now(tk);

	xt = tk_xtime(tk);
	ts_delta.tv_sec = tv->tv_sec - xt.tv_sec;
	ts_delta.tv_nsec = tv->tv_nsec - xt.tv_nsec;

	tk_set_wall_to_mono(tk, timespec_sub(tk->wall_to_monotonic, ts_delta));

<<<<<<< HEAD
	timekeeping_update(true);
=======
	tk_set_xtime(tk, tv);

	timekeeping_update(tk, TK_CLEAR_NTP | TK_MIRROR | TK_CLOCK_WAS_SET);
>>>>>>> c3ade0e0

	write_seqcount_end(&timekeeper_seq);
	raw_spin_unlock_irqrestore(&timekeeper_lock, flags);

	/* signal hrtimers about time change */
	clock_was_set();

	return 0;
}
EXPORT_SYMBOL(do_settimeofday);

/**
 * timekeeping_inject_offset - Adds or subtracts from the current time.
 * @tv:		pointer to the timespec variable containing the offset
 *
 * Adds or subtracts an offset value from the current time.
 */
int timekeeping_inject_offset(struct timespec *ts)
{
	struct timekeeper *tk = &timekeeper;
	unsigned long flags;
	struct timespec tmp;
	int ret = 0;

	if ((unsigned long)ts->tv_nsec >= NSEC_PER_SEC)
		return -EINVAL;

	raw_spin_lock_irqsave(&timekeeper_lock, flags);
	write_seqcount_begin(&timekeeper_seq);

	timekeeping_forward_now(tk);

<<<<<<< HEAD
	tmp = timespec_add(xtime,  *ts);
=======
	/* Make sure the proposed value is valid */
	tmp = timespec_add(tk_xtime(tk),  *ts);
>>>>>>> c3ade0e0
	if (!timespec_valid_strict(&tmp)) {
		ret = -EINVAL;
		goto error;
	}
<<<<<<< HEAD

	xtime = timespec_add(xtime, *ts);
	wall_to_monotonic = timespec_sub(wall_to_monotonic, *ts);

error: /* even if we error out, we forwarded the time, so call update */
	timekeeping_update(true);
=======

	tk_xtime_add(tk, ts);
	tk_set_wall_to_mono(tk, timespec_sub(tk->wall_to_monotonic, *ts));

error: /* even if we error out, we forwarded the time, so call update */
	timekeeping_update(tk, TK_CLEAR_NTP | TK_MIRROR | TK_CLOCK_WAS_SET);
>>>>>>> c3ade0e0

	write_seqcount_end(&timekeeper_seq);
	raw_spin_unlock_irqrestore(&timekeeper_lock, flags);

	/* signal hrtimers about time change */
	clock_was_set();

	return ret;
}
EXPORT_SYMBOL(timekeeping_inject_offset);


/**
 * timekeeping_get_tai_offset - Returns current TAI offset from UTC
 *
 */
s32 timekeeping_get_tai_offset(void)
{
	struct timekeeper *tk = &timekeeper;
	unsigned int seq;
	s32 ret;

	do {
		seq = read_seqcount_begin(&timekeeper_seq);
		ret = tk->tai_offset;
	} while (read_seqcount_retry(&timekeeper_seq, seq));

	return ret;
}

/**
 * __timekeeping_set_tai_offset - Lock free worker function
 *
 */
static void __timekeeping_set_tai_offset(struct timekeeper *tk, s32 tai_offset)
{
	tk->tai_offset = tai_offset;
	tk->offs_tai = ktime_add(tk->offs_real, ktime_set(tai_offset, 0));
}

/**
 * timekeeping_set_tai_offset - Sets the current TAI offset from UTC
 *
 */
void timekeeping_set_tai_offset(s32 tai_offset)
{
	struct timekeeper *tk = &timekeeper;
	unsigned long flags;

	raw_spin_lock_irqsave(&timekeeper_lock, flags);
	write_seqcount_begin(&timekeeper_seq);
	__timekeeping_set_tai_offset(tk, tai_offset);
	timekeeping_update(tk, TK_MIRROR | TK_CLOCK_WAS_SET);
	write_seqcount_end(&timekeeper_seq);
	raw_spin_unlock_irqrestore(&timekeeper_lock, flags);
	clock_was_set();
}

/**
 * change_clocksource - Swaps clocksources if a new one is available
 *
 * Accumulates current time interval and initializes new clocksource
 */
static int change_clocksource(void *data)
{
	struct timekeeper *tk = &timekeeper;
	struct clocksource *new, *old;
	unsigned long flags;

	new = (struct clocksource *) data;

	raw_spin_lock_irqsave(&timekeeper_lock, flags);
	write_seqcount_begin(&timekeeper_seq);

	timekeeping_forward_now(tk);
	/*
	 * If the cs is in module, get a module reference. Succeeds
	 * for built-in code (owner == NULL) as well.
	 */
	if (try_module_get(new->owner)) {
		if (!new->enable || new->enable(new) == 0) {
			old = tk->clock;
			tk_setup_internals(tk, new);
			if (old->disable)
				old->disable(old);
			module_put(old->owner);
		} else {
			module_put(new->owner);
		}
	}
	timekeeping_update(tk, TK_CLEAR_NTP | TK_MIRROR | TK_CLOCK_WAS_SET);

	write_seqcount_end(&timekeeper_seq);
	raw_spin_unlock_irqrestore(&timekeeper_lock, flags);

	return 0;
}

/**
 * timekeeping_notify - Install a new clock source
 * @clock:		pointer to the clock source
 *
 * This function is called from clocksource.c after a new, better clock
 * source has been registered. The caller holds the clocksource_mutex.
 */
int timekeeping_notify(struct clocksource *clock)
{
	struct timekeeper *tk = &timekeeper;

	if (tk->clock == clock)
		return 0;
	stop_machine(change_clocksource, clock, NULL);
	tick_clock_notify();
	return tk->clock == clock ? 0 : -1;
}

/**
 * ktime_get_real - get the real (wall-) time in ktime_t format
 *
 * returns the time in ktime_t format
 */
ktime_t ktime_get_real(void)
{
	struct timespec now;

	getnstimeofday(&now);

	return timespec_to_ktime(now);
}
EXPORT_SYMBOL_GPL(ktime_get_real);

/**
 * getrawmonotonic - Returns the raw monotonic time in a timespec
 * @ts:		pointer to the timespec to be set
 *
 * Returns the raw monotonic time (completely un-modified by ntp)
 */
void getrawmonotonic(struct timespec *ts)
{
	struct timekeeper *tk = &timekeeper;
	unsigned long seq;
	s64 nsecs;

	do {
		seq = read_seqcount_begin(&timekeeper_seq);
		nsecs = timekeeping_get_ns_raw(tk);
		*ts = tk->raw_time;

	} while (read_seqcount_retry(&timekeeper_seq, seq));

	timespec_add_ns(ts, nsecs);
}
EXPORT_SYMBOL(getrawmonotonic);

/**
 * timekeeping_valid_for_hres - Check if timekeeping is suitable for hres
 */
int timekeeping_valid_for_hres(void)
{
	struct timekeeper *tk = &timekeeper;
	unsigned long seq;
	int ret;

	do {
		seq = read_seqcount_begin(&timekeeper_seq);

		ret = tk->clock->flags & CLOCK_SOURCE_VALID_FOR_HRES;

	} while (read_seqcount_retry(&timekeeper_seq, seq));

	return ret;
}

/**
 * timekeeping_max_deferment - Returns max time the clocksource can be deferred
 */
u64 timekeeping_max_deferment(void)
{
	struct timekeeper *tk = &timekeeper;
	unsigned long seq;
	u64 ret;

	do {
		seq = read_seqcount_begin(&timekeeper_seq);

		ret = tk->clock->max_idle_ns;

	} while (read_seqcount_retry(&timekeeper_seq, seq));

	return ret;
}

/**
 * read_persistent_clock -  Return time from the persistent clock.
 *
 * Weak dummy function for arches that do not yet support it.
 * Reads the time from the battery backed persistent clock.
 * Returns a timespec with tv_sec=0 and tv_nsec=0 if unsupported.
 *
 *  XXX - Do be sure to remove it once all arches implement it.
 */
void __attribute__((weak)) read_persistent_clock(struct timespec *ts)
{
	ts->tv_sec = 0;
	ts->tv_nsec = 0;
}

/**
 * read_boot_clock -  Return time of the system start.
 *
 * Weak dummy function for arches that do not yet support it.
 * Function to read the exact time the system has been started.
 * Returns a timespec with tv_sec=0 and tv_nsec=0 if unsupported.
 *
 *  XXX - Do be sure to remove it once all arches implement it.
 */
void __attribute__((weak)) read_boot_clock(struct timespec *ts)
{
	ts->tv_sec = 0;
	ts->tv_nsec = 0;
}

/*
 * timekeeping_init - Initializes the clocksource and common timekeeping values
 */
void __init timekeeping_init(void)
{
	struct timekeeper *tk = &timekeeper;
	struct clocksource *clock;
	unsigned long flags;
	struct timespec now, boot, tmp;

	read_persistent_clock(&now);
<<<<<<< HEAD
	if (!timespec_valid_strict(&now)) {
		pr_warn("WARNING: Persistent clock returned invalid value!\n"
			"         Check your CMOS/BIOS settings.\n");
		now.tv_sec = 0;
		now.tv_nsec = 0;
	}

	read_boot_clock(&boot);
	if (!timespec_valid_strict(&boot)) {
		pr_warn("WARNING: Boot clock returned invalid value!\n"
			"         Check your CMOS/BIOS settings.\n");
		boot.tv_sec = 0;
		boot.tv_nsec = 0;
	}
=======
>>>>>>> c3ade0e0

	if (!timespec_valid_strict(&now)) {
		pr_warn("WARNING: Persistent clock returned invalid value!\n"
			"         Check your CMOS/BIOS settings.\n");
		now.tv_sec = 0;
		now.tv_nsec = 0;
	} else if (now.tv_sec || now.tv_nsec)
		persistent_clock_exist = true;

	read_boot_clock(&boot);
	if (!timespec_valid_strict(&boot)) {
		pr_warn("WARNING: Boot clock returned invalid value!\n"
			"         Check your CMOS/BIOS settings.\n");
		boot.tv_sec = 0;
		boot.tv_nsec = 0;
	}

	raw_spin_lock_irqsave(&timekeeper_lock, flags);
	write_seqcount_begin(&timekeeper_seq);
	ntp_init();

	clock = clocksource_default_clock();
	if (clock->enable)
		clock->enable(clock);
<<<<<<< HEAD
	timekeeper_setup_internals(clock);

	xtime.tv_sec = now.tv_sec;
	xtime.tv_nsec = now.tv_nsec;
	raw_time.tv_sec = 0;
	raw_time.tv_nsec = 0;
	if (boot.tv_sec == 0 && boot.tv_nsec == 0) {
		boot.tv_sec = xtime.tv_sec;
		boot.tv_nsec = xtime.tv_nsec;
	}
	set_normalized_timespec(&wall_to_monotonic,
				-boot.tv_sec, -boot.tv_nsec);
	update_rt_offset();
	total_sleep_time.tv_sec = 0;
	total_sleep_time.tv_nsec = 0;
	write_sequnlock_irqrestore(&xtime_lock, flags);
=======
	tk_setup_internals(tk, clock);

	tk_set_xtime(tk, &now);
	tk->raw_time.tv_sec = 0;
	tk->raw_time.tv_nsec = 0;
	if (boot.tv_sec == 0 && boot.tv_nsec == 0)
		boot = tk_xtime(tk);

	set_normalized_timespec(&tmp, -boot.tv_sec, -boot.tv_nsec);
	tk_set_wall_to_mono(tk, tmp);

	tmp.tv_sec = 0;
	tmp.tv_nsec = 0;
	tk_set_sleep_time(tk, tmp);

	memcpy(&shadow_timekeeper, &timekeeper, sizeof(timekeeper));

	write_seqcount_end(&timekeeper_seq);
	raw_spin_unlock_irqrestore(&timekeeper_lock, flags);
>>>>>>> c3ade0e0
}

/* time in seconds when suspend began */
static struct timespec timekeeping_suspend_time;

static void update_sleep_time(struct timespec t)
{
	total_sleep_time = t;
	offs_boot = timespec_to_ktime(t);
}

/**
 * __timekeeping_inject_sleeptime - Internal function to add sleep interval
 * @delta: pointer to a timespec delta value
 *
 * Takes a timespec offset measuring a suspend interval and properly
 * adds the sleep offset to the timekeeping variables.
 */
static void __timekeeping_inject_sleeptime(struct timekeeper *tk,
							struct timespec *delta)
{
	if (!timespec_valid_strict(delta)) {
		printk(KERN_WARNING "__timekeeping_inject_sleeptime: Invalid "
					"sleep delta value!\n");
		return;
	}
<<<<<<< HEAD

	xtime = timespec_add(xtime, *delta);
	wall_to_monotonic = timespec_sub(wall_to_monotonic, *delta);
	update_sleep_time(timespec_add(total_sleep_time, *delta));
=======
	tk_xtime_add(tk, delta);
	tk_set_wall_to_mono(tk, timespec_sub(tk->wall_to_monotonic, *delta));
	tk_set_sleep_time(tk, timespec_add(tk->total_sleep_time, *delta));
	tk_debug_account_sleep_time(delta);
>>>>>>> c3ade0e0
}

/**
 * timekeeping_inject_sleeptime - Adds suspend interval to timeekeeping values
 * @delta: pointer to a timespec delta value
 *
 * This hook is for architectures that cannot support read_persistent_clock
 * because their RTC/persistent clock is only accessible when irqs are enabled.
 *
 * This function should only be called by rtc_resume(), and allows
 * a suspend offset to be injected into the timekeeping values.
 */
void timekeeping_inject_sleeptime(struct timespec *delta)
{
	struct timekeeper *tk = &timekeeper;
	unsigned long flags;

	/*
	 * Make sure we don't set the clock twice, as timekeeping_resume()
	 * already did it
	 */
	if (has_persistent_clock())
		return;

	raw_spin_lock_irqsave(&timekeeper_lock, flags);
	write_seqcount_begin(&timekeeper_seq);

	timekeeping_forward_now(tk);

	__timekeeping_inject_sleeptime(tk, delta);

<<<<<<< HEAD
	timekeeping_update(true);
=======
	timekeeping_update(tk, TK_CLEAR_NTP | TK_MIRROR | TK_CLOCK_WAS_SET);
>>>>>>> c3ade0e0

	write_seqcount_end(&timekeeper_seq);
	raw_spin_unlock_irqrestore(&timekeeper_lock, flags);

	/* signal hrtimers about time change */
	clock_was_set();
}

/**
 * timekeeping_resume - Resumes the generic timekeeping subsystem.
 *
 * This is for the generic clocksource timekeeping.
 * xtime/wall_to_monotonic/jiffies/etc are
 * still managed by arch specific suspend/resume code.
 */
static void timekeeping_resume(void)
{
	struct timekeeper *tk = &timekeeper;
	struct clocksource *clock = tk->clock;
	unsigned long flags;
	struct timespec ts_new, ts_delta;
	cycle_t cycle_now, cycle_delta;
	bool suspendtime_found = false;

	read_persistent_clock(&ts_new);

	clockevents_resume();
	clocksource_resume();

	raw_spin_lock_irqsave(&timekeeper_lock, flags);
	write_seqcount_begin(&timekeeper_seq);

	/*
	 * After system resumes, we need to calculate the suspended time and
	 * compensate it for the OS time. There are 3 sources that could be
	 * used: Nonstop clocksource during suspend, persistent clock and rtc
	 * device.
	 *
	 * One specific platform may have 1 or 2 or all of them, and the
	 * preference will be:
	 *	suspend-nonstop clocksource -> persistent clock -> rtc
	 * The less preferred source will only be tried if there is no better
	 * usable source. The rtc part is handled separately in rtc core code.
	 */
	cycle_now = clock->read(clock);
	if ((clock->flags & CLOCK_SOURCE_SUSPEND_NONSTOP) &&
		cycle_now > clock->cycle_last) {
		u64 num, max = ULLONG_MAX;
		u32 mult = clock->mult;
		u32 shift = clock->shift;
		s64 nsec = 0;

		cycle_delta = (cycle_now - clock->cycle_last) & clock->mask;

		/*
		 * "cycle_delta * mutl" may cause 64 bits overflow, if the
		 * suspended time is too long. In that case we need do the
		 * 64 bits math carefully
		 */
		do_div(max, mult);
		if (cycle_delta > max) {
			num = div64_u64(cycle_delta, max);
			nsec = (((u64) max * mult) >> shift) * num;
			cycle_delta -= num * max;
		}
		nsec += ((u64) cycle_delta * mult) >> shift;

		ts_delta = ns_to_timespec(nsec);
		suspendtime_found = true;
	} else if (timespec_compare(&ts_new, &timekeeping_suspend_time) > 0) {
		ts_delta = timespec_sub(ts_new, timekeeping_suspend_time);
		suspendtime_found = true;
	}

	if (suspendtime_found)
		__timekeeping_inject_sleeptime(tk, &ts_delta);

	/* Re-base the last cycle value */
	tk->cycle_last = clock->cycle_last = cycle_now;
	tk->ntp_error = 0;
	timekeeping_suspended = 0;
<<<<<<< HEAD
	timekeeping_update(false);
	write_sequnlock_irqrestore(&xtime_lock, flags);
=======
	timekeeping_update(tk, TK_MIRROR | TK_CLOCK_WAS_SET);
	write_seqcount_end(&timekeeper_seq);
	raw_spin_unlock_irqrestore(&timekeeper_lock, flags);
>>>>>>> c3ade0e0

	touch_softlockup_watchdog();

	clockevents_notify(CLOCK_EVT_NOTIFY_RESUME, NULL);

	/* Resume hrtimers */
	hrtimers_resume();
}

static int timekeeping_suspend(void)
{
	struct timekeeper *tk = &timekeeper;
	unsigned long flags;
	struct timespec		delta, delta_delta;
	static struct timespec	old_delta;

	read_persistent_clock(&timekeeping_suspend_time);

	/*
	 * On some systems the persistent_clock can not be detected at
	 * timekeeping_init by its return value, so if we see a valid
	 * value returned, update the persistent_clock_exists flag.
	 */
	if (timekeeping_suspend_time.tv_sec || timekeeping_suspend_time.tv_nsec)
		persistent_clock_exist = true;

	raw_spin_lock_irqsave(&timekeeper_lock, flags);
	write_seqcount_begin(&timekeeper_seq);
	timekeeping_forward_now(tk);
	timekeeping_suspended = 1;

	/*
	 * To avoid drift caused by repeated suspend/resumes,
	 * which each can add ~1 second drift error,
	 * try to compensate so the difference in system time
	 * and persistent_clock time stays close to constant.
	 */
	delta = timespec_sub(tk_xtime(tk), timekeeping_suspend_time);
	delta_delta = timespec_sub(delta, old_delta);
	if (abs(delta_delta.tv_sec)  >= 2) {
		/*
		 * if delta_delta is too large, assume time correction
		 * has occured and set old_delta to the current delta.
		 */
		old_delta = delta;
	} else {
		/* Otherwise try to adjust old_system to compensate */
		timekeeping_suspend_time =
			timespec_add(timekeeping_suspend_time, delta_delta);
	}

	timekeeping_update(tk, TK_MIRROR);
	write_seqcount_end(&timekeeper_seq);
	raw_spin_unlock_irqrestore(&timekeeper_lock, flags);

	clockevents_notify(CLOCK_EVT_NOTIFY_SUSPEND, NULL);
	clocksource_suspend();
	clockevents_suspend();

	return 0;
}

/* sysfs resume/suspend bits for timekeeping */
static struct syscore_ops timekeeping_syscore_ops = {
	.resume		= timekeeping_resume,
	.suspend	= timekeeping_suspend,
};

static int __init timekeeping_init_ops(void)
{
	register_syscore_ops(&timekeeping_syscore_ops);
	return 0;
}

device_initcall(timekeeping_init_ops);

/*
 * If the error is already larger, we look ahead even further
 * to compensate for late or lost adjustments.
 */
static __always_inline int timekeeping_bigadjust(struct timekeeper *tk,
						 s64 error, s64 *interval,
						 s64 *offset)
{
	s64 tick_error, i;
	u32 look_ahead, adj;
	s32 error2, mult;

	/*
	 * Use the current error value to determine how much to look ahead.
	 * The larger the error the slower we adjust for it to avoid problems
	 * with losing too many ticks, otherwise we would overadjust and
	 * produce an even larger error.  The smaller the adjustment the
	 * faster we try to adjust for it, as lost ticks can do less harm
	 * here.  This is tuned so that an error of about 1 msec is adjusted
	 * within about 1 sec (or 2^20 nsec in 2^SHIFT_HZ ticks).
	 */
	error2 = tk->ntp_error >> (NTP_SCALE_SHIFT + 22 - 2 * SHIFT_HZ);
	error2 = abs(error2);
	for (look_ahead = 0; error2 > 0; look_ahead++)
		error2 >>= 2;

	/*
	 * Now calculate the error in (1 << look_ahead) ticks, but first
	 * remove the single look ahead already included in the error.
	 */
	tick_error = ntp_tick_length() >> (tk->ntp_error_shift + 1);
	tick_error -= tk->xtime_interval >> 1;
	error = ((error - tick_error) >> look_ahead) + tick_error;

	/* Finally calculate the adjustment shift value.  */
	i = *interval;
	mult = 1;
	if (error < 0) {
		error = -error;
		*interval = -*interval;
		*offset = -*offset;
		mult = -1;
	}
	for (adj = 0; error > i; adj++)
		error >>= 1;

	*interval <<= adj;
	*offset <<= adj;
	return mult << adj;
}

/*
 * Adjust the multiplier to reduce the error value,
 * this is optimized for the most common adjustments of -1,0,1,
 * for other values we can do a bit more work.
 */
static void timekeeping_adjust(struct timekeeper *tk, s64 offset)
{
	s64 error, interval = tk->cycle_interval;
	int adj;

	/*
	 * The point of this is to check if the error is greater than half
	 * an interval.
	 *
	 * First we shift it down from NTP_SHIFT to clocksource->shifted nsecs.
	 *
	 * Note we subtract one in the shift, so that error is really error*2.
	 * This "saves" dividing(shifting) interval twice, but keeps the
	 * (error > interval) comparison as still measuring if error is
	 * larger than half an interval.
	 *
	 * Note: It does not "save" on aggravation when reading the code.
	 */
	error = tk->ntp_error >> (tk->ntp_error_shift - 1);
	if (error > interval) {
		/*
		 * We now divide error by 4(via shift), which checks if
		 * the error is greater than twice the interval.
		 * If it is greater, we need a bigadjust, if its smaller,
		 * we can adjust by 1.
		 */
		error >>= 2;
		if (likely(error <= interval))
			adj = 1;
		else
			adj = timekeeping_bigadjust(tk, error, &interval, &offset);
	} else {
		if (error < -interval) {
			/* See comment above, this is just switched for the negative */
			error >>= 2;
			if (likely(error >= -interval)) {
				adj = -1;
				interval = -interval;
				offset = -offset;
			} else {
				adj = timekeeping_bigadjust(tk, error, &interval, &offset);
			}
		} else {
			goto out_adjust;
		}
	}

	if (unlikely(tk->clock->maxadj &&
		(tk->mult + adj > tk->clock->mult + tk->clock->maxadj))) {
		printk_once(KERN_WARNING
			"Adjusting %s more than 11%% (%ld vs %ld)\n",
			tk->clock->name, (long)tk->mult + adj,
			(long)tk->clock->mult + tk->clock->maxadj);
	}
	/*
	 * So the following can be confusing.
	 *
	 * To keep things simple, lets assume adj == 1 for now.
	 *
	 * When adj != 1, remember that the interval and offset values
	 * have been appropriately scaled so the math is the same.
	 *
	 * The basic idea here is that we're increasing the multiplier
	 * by one, this causes the xtime_interval to be incremented by
	 * one cycle_interval. This is because:
	 *	xtime_interval = cycle_interval * mult
	 * So if mult is being incremented by one:
	 *	xtime_interval = cycle_interval * (mult + 1)
	 * Its the same as:
	 *	xtime_interval = (cycle_interval * mult) + cycle_interval
	 * Which can be shortened to:
	 *	xtime_interval += cycle_interval
	 *
	 * So offset stores the non-accumulated cycles. Thus the current
	 * time (in shifted nanoseconds) is:
	 *	now = (offset * adj) + xtime_nsec
	 * Now, even though we're adjusting the clock frequency, we have
	 * to keep time consistent. In other words, we can't jump back
	 * in time, and we also want to avoid jumping forward in time.
	 *
	 * So given the same offset value, we need the time to be the same
	 * both before and after the freq adjustment.
	 *	now = (offset * adj_1) + xtime_nsec_1
	 *	now = (offset * adj_2) + xtime_nsec_2
	 * So:
	 *	(offset * adj_1) + xtime_nsec_1 =
	 *		(offset * adj_2) + xtime_nsec_2
	 * And we know:
	 *	adj_2 = adj_1 + 1
	 * So:
	 *	(offset * adj_1) + xtime_nsec_1 =
	 *		(offset * (adj_1+1)) + xtime_nsec_2
	 *	(offset * adj_1) + xtime_nsec_1 =
	 *		(offset * adj_1) + offset + xtime_nsec_2
	 * Canceling the sides:
	 *	xtime_nsec_1 = offset + xtime_nsec_2
	 * Which gives us:
	 *	xtime_nsec_2 = xtime_nsec_1 - offset
	 * Which simplfies to:
	 *	xtime_nsec -= offset
	 *
	 * XXX - TODO: Doc ntp_error calculation.
	 */
	tk->mult += adj;
	tk->xtime_interval += interval;
	tk->xtime_nsec -= offset;
	tk->ntp_error -= (interval - offset) << tk->ntp_error_shift;

out_adjust:
	/*
	 * It may be possible that when we entered this function, xtime_nsec
	 * was very small.  Further, if we're slightly speeding the clocksource
	 * in the code above, its possible the required corrective factor to
	 * xtime_nsec could cause it to underflow.
	 *
	 * Now, since we already accumulated the second, cannot simply roll
	 * the accumulated second back, since the NTP subsystem has been
	 * notified via second_overflow. So instead we push xtime_nsec forward
	 * by the amount we underflowed, and add that amount into the error.
	 *
	 * We'll correct this error next time through this function, when
	 * xtime_nsec is not as small.
	 */
	if (unlikely((s64)tk->xtime_nsec < 0)) {
		s64 neg = -(s64)tk->xtime_nsec;
		tk->xtime_nsec = 0;
		tk->ntp_error += neg << tk->ntp_error_shift;
	}

}

/**
 * accumulate_nsecs_to_secs - Accumulates nsecs into secs
 *
 * Helper function that accumulates a the nsecs greater then a second
 * from the xtime_nsec field to the xtime_secs field.
 * It also calls into the NTP code to handle leapsecond processing.
 *
 */
static inline unsigned int accumulate_nsecs_to_secs(struct timekeeper *tk)
{
	u64 nsecps = (u64)NSEC_PER_SEC << tk->shift;
	unsigned int clock_set = 0;

	while (tk->xtime_nsec >= nsecps) {
		int leap;

		tk->xtime_nsec -= nsecps;
		tk->xtime_sec++;

		/* Figure out if its a leap sec and apply if needed */
		leap = second_overflow(tk->xtime_sec);
		if (unlikely(leap)) {
			struct timespec ts;

			tk->xtime_sec += leap;

			ts.tv_sec = leap;
			ts.tv_nsec = 0;
			tk_set_wall_to_mono(tk,
				timespec_sub(tk->wall_to_monotonic, ts));

			__timekeeping_set_tai_offset(tk, tk->tai_offset - leap);

			clock_set = TK_CLOCK_WAS_SET;
		}
	}
	return clock_set;
}

/**
 * logarithmic_accumulation - shifted accumulation of cycles
 *
 * This functions accumulates a shifted interval of cycles into
 * into a shifted interval nanoseconds. Allows for O(log) accumulation
 * loop.
 *
 * Returns the unconsumed cycles.
 */
static cycle_t logarithmic_accumulation(struct timekeeper *tk, cycle_t offset,
						u32 shift,
						unsigned int *clock_set)
{
	cycle_t interval = tk->cycle_interval << shift;
	u64 raw_nsecs;

	/* If the offset is smaller then a shifted interval, do nothing */
	if (offset < interval)
		return offset;

	/* Accumulate one shifted interval */
<<<<<<< HEAD
	offset -= timekeeper.cycle_interval << shift;
	timekeeper.clock->cycle_last += timekeeper.cycle_interval << shift;

	timekeeper.xtime_nsec += timekeeper.xtime_interval << shift;
	while (timekeeper.xtime_nsec >= nsecps) {
		int leap;
		timekeeper.xtime_nsec -= nsecps;
		xtime.tv_sec++;
		leap = second_overflow(xtime.tv_sec);
		xtime.tv_sec += leap;
		wall_to_monotonic.tv_sec -= leap;
		if (leap)
			clock_was_set_delayed();
	}

	/* Accumulate raw time */
	raw_nsecs = (u64)timekeeper.raw_interval << shift;
	raw_nsecs += raw_time.tv_nsec;
=======
	offset -= interval;
	tk->cycle_last += interval;

	tk->xtime_nsec += tk->xtime_interval << shift;
	*clock_set |= accumulate_nsecs_to_secs(tk);

	/* Accumulate raw time */
	raw_nsecs = (u64)tk->raw_interval << shift;
	raw_nsecs += tk->raw_time.tv_nsec;
>>>>>>> c3ade0e0
	if (raw_nsecs >= NSEC_PER_SEC) {
		u64 raw_secs = raw_nsecs;
		raw_nsecs = do_div(raw_secs, NSEC_PER_SEC);
		tk->raw_time.tv_sec += raw_secs;
	}
	tk->raw_time.tv_nsec = raw_nsecs;

	/* Accumulate error between NTP and clock interval */
	tk->ntp_error += ntp_tick_length() << shift;
	tk->ntp_error -= (tk->xtime_interval + tk->xtime_remainder) <<
						(tk->ntp_error_shift + shift);

	return offset;
}

#ifdef CONFIG_GENERIC_TIME_VSYSCALL_OLD
static inline void old_vsyscall_fixup(struct timekeeper *tk)
{
	s64 remainder;

	/*
	* Store only full nanoseconds into xtime_nsec after rounding
	* it up and add the remainder to the error difference.
	* XXX - This is necessary to avoid small 1ns inconsistnecies caused
	* by truncating the remainder in vsyscalls. However, it causes
	* additional work to be done in timekeeping_adjust(). Once
	* the vsyscall implementations are converted to use xtime_nsec
	* (shifted nanoseconds), and CONFIG_GENERIC_TIME_VSYSCALL_OLD
	* users are removed, this can be killed.
	*/
	remainder = tk->xtime_nsec & ((1ULL << tk->shift) - 1);
	tk->xtime_nsec -= remainder;
	tk->xtime_nsec += 1ULL << tk->shift;
	tk->ntp_error += remainder << tk->ntp_error_shift;
	tk->ntp_error -= (1ULL << tk->shift) << tk->ntp_error_shift;
}
#else
#define old_vsyscall_fixup(tk)
#endif



/**
 * update_wall_time - Uses the current clocksource to increment the wall time
 *
 */
void update_wall_time(void)
{
	struct clocksource *clock;
	struct timekeeper *real_tk = &timekeeper;
	struct timekeeper *tk = &shadow_timekeeper;
	cycle_t offset;
	int shift = 0, maxshift;
	unsigned int clock_set = 0;
	unsigned long flags;

	raw_spin_lock_irqsave(&timekeeper_lock, flags);

	/* Make sure we're fully resumed: */
	if (unlikely(timekeeping_suspended))
		goto out;

	clock = real_tk->clock;

#ifdef CONFIG_ARCH_USES_GETTIMEOFFSET
	offset = real_tk->cycle_interval;
#else
	offset = (clock->read(clock) - clock->cycle_last) & clock->mask;
#endif
<<<<<<< HEAD
	/* Check if there's really nothing to do */
	if (offset < timekeeper.cycle_interval)
		return;

	timekeeper.xtime_nsec = (s64)xtime.tv_nsec << timekeeper.shift;
=======

	/* Check if there's really nothing to do */
	if (offset < real_tk->cycle_interval)
		goto out;
>>>>>>> c3ade0e0

	/*
	 * With NO_HZ we may have to accumulate many cycle_intervals
	 * (think "ticks") worth of time at once. To do this efficiently,
	 * we calculate the largest doubling multiple of cycle_intervals
	 * that is smaller than the offset.  We then accumulate that
	 * chunk in one go, and then try to consume the next smaller
	 * doubled multiple.
	 */
	shift = ilog2(offset) - ilog2(tk->cycle_interval);
	shift = max(0, shift);
	/* Bound shift to one less than what overflows tick_length */
	maxshift = (64 - (ilog2(ntp_tick_length())+1)) - 1;
	shift = min(shift, maxshift);
	while (offset >= tk->cycle_interval) {
		offset = logarithmic_accumulation(tk, offset, shift,
							&clock_set);
		if (offset < tk->cycle_interval<<shift)
			shift--;
	}

	/* correct the clock when NTP error is too big */
	timekeeping_adjust(tk, offset);

	/*
	 * XXX This can be killed once everyone converts
	 * to the new update_vsyscall.
	 */
	old_vsyscall_fixup(tk);

	/*
	 * Finally, make sure that after the rounding
	 * xtime_nsec isn't larger than NSEC_PER_SEC
	 */
	clock_set |= accumulate_nsecs_to_secs(tk);

	write_seqcount_begin(&timekeeper_seq);
	/* Update clock->cycle_last with the new value */
	clock->cycle_last = tk->cycle_last;
	/*
	 * Update the real timekeeper.
	 *
	 * We could avoid this memcpy by switching pointers, but that
	 * requires changes to all other timekeeper usage sites as
	 * well, i.e. move the timekeeper pointer getter into the
	 * spinlocked/seqcount protected sections. And we trade this
	 * memcpy under the timekeeper_seq against one before we start
	 * updating.
	 */
<<<<<<< HEAD
	if (unlikely(xtime.tv_nsec >= NSEC_PER_SEC)) {
		int leap;
		xtime.tv_nsec -= NSEC_PER_SEC;
		xtime.tv_sec++;
		leap = second_overflow(xtime.tv_sec);
		xtime.tv_sec += leap;
		wall_to_monotonic.tv_sec -= leap;
		if (leap)
			clock_was_set_delayed();
	}

	timekeeping_update(false);
=======
	memcpy(real_tk, tk, sizeof(*tk));
	timekeeping_update(real_tk, clock_set);
	write_seqcount_end(&timekeeper_seq);
out:
	raw_spin_unlock_irqrestore(&timekeeper_lock, flags);
	if (clock_set)
		/* Have to call _delayed version, since in irq context*/
		clock_was_set_delayed();
>>>>>>> c3ade0e0
}

/**
 * getboottime - Return the real time of system boot.
 * @ts:		pointer to the timespec to be set
 *
 * Returns the wall-time of boot in a timespec.
 *
 * This is based on the wall_to_monotonic offset and the total suspend
 * time. Calls to settimeofday will affect the value returned (which
 * basically means that however wrong your real time clock is at boot time,
 * you get the right time here).
 */
void getboottime(struct timespec *ts)
{
	struct timekeeper *tk = &timekeeper;
	struct timespec boottime = {
		.tv_sec = tk->wall_to_monotonic.tv_sec +
				tk->total_sleep_time.tv_sec,
		.tv_nsec = tk->wall_to_monotonic.tv_nsec +
				tk->total_sleep_time.tv_nsec
	};

	set_normalized_timespec(ts, -boottime.tv_sec, -boottime.tv_nsec);
}
EXPORT_SYMBOL_GPL(getboottime);

/**
 * get_monotonic_boottime - Returns monotonic time since boot
 * @ts:		pointer to the timespec to be set
 *
 * Returns the monotonic time since boot in a timespec.
 *
 * This is similar to CLOCK_MONTONIC/ktime_get_ts, but also
 * includes the time spent in suspend.
 */
void get_monotonic_boottime(struct timespec *ts)
{
	struct timekeeper *tk = &timekeeper;
	struct timespec tomono, sleep;
	s64 nsec;
	unsigned int seq;

	WARN_ON(timekeeping_suspended);

	do {
		seq = read_seqcount_begin(&timekeeper_seq);
		ts->tv_sec = tk->xtime_sec;
		nsec = timekeeping_get_ns(tk);
		tomono = tk->wall_to_monotonic;
		sleep = tk->total_sleep_time;

	} while (read_seqcount_retry(&timekeeper_seq, seq));

<<<<<<< HEAD
	set_normalized_timespec(ts, ts->tv_sec + tomono.tv_sec + sleep.tv_sec,
		(s64)ts->tv_nsec + tomono.tv_nsec + sleep.tv_nsec + nsecs);
=======
	ts->tv_sec += tomono.tv_sec + sleep.tv_sec;
	ts->tv_nsec = 0;
	timespec_add_ns(ts, nsec + tomono.tv_nsec + sleep.tv_nsec);
>>>>>>> c3ade0e0
}
EXPORT_SYMBOL_GPL(get_monotonic_boottime);

/**
 * ktime_get_boottime - Returns monotonic time since boot in a ktime
 *
 * Returns the monotonic time since boot in a ktime
 *
 * This is similar to CLOCK_MONTONIC/ktime_get, but also
 * includes the time spent in suspend.
 */
ktime_t ktime_get_boottime(void)
{
	struct timespec ts;

	get_monotonic_boottime(&ts);
	return timespec_to_ktime(ts);
}
EXPORT_SYMBOL_GPL(ktime_get_boottime);

/**
 * monotonic_to_bootbased - Convert the monotonic time to boot based.
 * @ts:		pointer to the timespec to be converted
 */
void monotonic_to_bootbased(struct timespec *ts)
{
	struct timekeeper *tk = &timekeeper;

	*ts = timespec_add(*ts, tk->total_sleep_time);
}
EXPORT_SYMBOL_GPL(monotonic_to_bootbased);

unsigned long get_seconds(void)
{
	struct timekeeper *tk = &timekeeper;

	return tk->xtime_sec;
}
EXPORT_SYMBOL(get_seconds);

struct timespec __current_kernel_time(void)
{
	struct timekeeper *tk = &timekeeper;

	return tk_xtime(tk);
}

struct timespec current_kernel_time(void)
{
	struct timekeeper *tk = &timekeeper;
	struct timespec now;
	unsigned long seq;

	do {
		seq = read_seqcount_begin(&timekeeper_seq);

		now = tk_xtime(tk);
	} while (read_seqcount_retry(&timekeeper_seq, seq));

	return now;
}
EXPORT_SYMBOL(current_kernel_time);

struct timespec get_monotonic_coarse(void)
{
	struct timekeeper *tk = &timekeeper;
	struct timespec now, mono;
	unsigned long seq;

	do {
		seq = read_seqcount_begin(&timekeeper_seq);

		now = tk_xtime(tk);
		mono = tk->wall_to_monotonic;
	} while (read_seqcount_retry(&timekeeper_seq, seq));

	set_normalized_timespec(&now, now.tv_sec + mono.tv_sec,
				now.tv_nsec + mono.tv_nsec);
	return now;
}

/*
 * Must hold jiffies_lock
 */
void do_timer(unsigned long ticks)
{
	jiffies_64 += ticks;
	calc_global_load(ticks);
}

/**
 * get_xtime_and_monotonic_and_sleep_offset() - get xtime, wall_to_monotonic,
 *    and sleep offsets.
 * @xtim:	pointer to timespec to be set with xtime
 * @wtom:	pointer to timespec to be set with wall_to_monotonic
 * @sleep:	pointer to timespec to be set with time in suspend
 */
void get_xtime_and_monotonic_and_sleep_offset(struct timespec *xtim,
				struct timespec *wtom, struct timespec *sleep)
{
	struct timekeeper *tk = &timekeeper;
	unsigned long seq;

	do {
		seq = read_seqcount_begin(&timekeeper_seq);
		*xtim = tk_xtime(tk);
		*wtom = tk->wall_to_monotonic;
		*sleep = tk->total_sleep_time;
	} while (read_seqcount_retry(&timekeeper_seq, seq));
}

#ifdef CONFIG_HIGH_RES_TIMERS
/**
 * ktime_get_update_offsets - hrtimer helper
<<<<<<< HEAD
 * @real:	pointer to storage for monotonic -> realtime offset
 * @_boot:	pointer to storage for monotonic -> boottime offset
 *
 * Returns current monotonic time and updates the offsets
 * Called from hrtimer_interupt() or retrigger_next_event()
 */
ktime_t ktime_get_update_offsets(ktime_t *real, ktime_t *boot)
{
=======
 * @offs_real:	pointer to storage for monotonic -> realtime offset
 * @offs_boot:	pointer to storage for monotonic -> boottime offset
 * @offs_tai:	pointer to storage for monotonic -> clock tai offset
 *
 * Returns current monotonic time and updates the offsets
 * Called from hrtimer_interrupt() or retrigger_next_event()
 */
ktime_t ktime_get_update_offsets(ktime_t *offs_real, ktime_t *offs_boot,
							ktime_t *offs_tai)
{
	struct timekeeper *tk = &timekeeper;
>>>>>>> c3ade0e0
	ktime_t now;
	unsigned int seq;
	u64 secs, nsecs;

	do {
<<<<<<< HEAD
		seq = read_seqbegin(&xtime_lock);

		secs = xtime.tv_sec;
		nsecs = xtime.tv_nsec;
		nsecs += timekeeping_get_ns();
		/* If arch requires, add in gettimeoffset() */
		nsecs += arch_gettimeoffset();

		*real = offs_real;
		*boot = offs_boot;
	} while (read_seqretry(&xtime_lock, seq));

	now = ktime_add_ns(ktime_set(secs, 0), nsecs);
	now = ktime_sub(now, *real);
=======
		seq = read_seqcount_begin(&timekeeper_seq);

		secs = tk->xtime_sec;
		nsecs = timekeeping_get_ns(tk);

		*offs_real = tk->offs_real;
		*offs_boot = tk->offs_boot;
		*offs_tai = tk->offs_tai;
	} while (read_seqcount_retry(&timekeeper_seq, seq));

	now = ktime_add_ns(ktime_set(secs, 0), nsecs);
	now = ktime_sub(now, *offs_real);
>>>>>>> c3ade0e0
	return now;
}
#endif

/**
 * ktime_get_monotonic_offset() - get wall_to_monotonic in ktime_t format
 */
ktime_t ktime_get_monotonic_offset(void)
{
	struct timekeeper *tk = &timekeeper;
	unsigned long seq;
	struct timespec wtom;

	do {
		seq = read_seqcount_begin(&timekeeper_seq);
		wtom = tk->wall_to_monotonic;
	} while (read_seqcount_retry(&timekeeper_seq, seq));

	return timespec_to_ktime(wtom);
}
EXPORT_SYMBOL_GPL(ktime_get_monotonic_offset);

/**
 * do_adjtimex() - Accessor function to NTP __do_adjtimex function
 */
int do_adjtimex(struct timex *txc)
{
	struct timekeeper *tk = &timekeeper;
	unsigned long flags;
	struct timespec ts;
	s32 orig_tai, tai;
	int ret;

	/* Validate the data before disabling interrupts */
	ret = ntp_validate_timex(txc);
	if (ret)
		return ret;

	if (txc->modes & ADJ_SETOFFSET) {
		struct timespec delta;
		delta.tv_sec  = txc->time.tv_sec;
		delta.tv_nsec = txc->time.tv_usec;
		if (!(txc->modes & ADJ_NANO))
			delta.tv_nsec *= 1000;
		ret = timekeeping_inject_offset(&delta);
		if (ret)
			return ret;
	}

	getnstimeofday(&ts);

	raw_spin_lock_irqsave(&timekeeper_lock, flags);
	write_seqcount_begin(&timekeeper_seq);

	orig_tai = tai = tk->tai_offset;
	ret = __do_adjtimex(txc, &ts, &tai);

	if (tai != orig_tai) {
		__timekeeping_set_tai_offset(tk, tai);
		timekeeping_update(tk, TK_MIRROR | TK_CLOCK_WAS_SET);
	}
	write_seqcount_end(&timekeeper_seq);
	raw_spin_unlock_irqrestore(&timekeeper_lock, flags);

	if (tai != orig_tai)
		clock_was_set();

	ntp_notify_cmos_timer();

	return ret;
}

#ifdef CONFIG_NTP_PPS
/**
 * hardpps() - Accessor function to NTP __hardpps function
 */
void hardpps(const struct timespec *phase_ts, const struct timespec *raw_ts)
{
	unsigned long flags;

	raw_spin_lock_irqsave(&timekeeper_lock, flags);
	write_seqcount_begin(&timekeeper_seq);

	__hardpps(phase_ts, raw_ts);

	write_seqcount_end(&timekeeper_seq);
	raw_spin_unlock_irqrestore(&timekeeper_lock, flags);
}
EXPORT_SYMBOL(hardpps);
#endif

/**
 * xtime_update() - advances the timekeeping infrastructure
 * @ticks:	number of ticks, that have elapsed since the last call.
 *
 * Must be called with interrupts disabled.
 */
void xtime_update(unsigned long ticks)
{
	write_seqlock(&jiffies_lock);
	do_timer(ticks);
	write_sequnlock(&jiffies_lock);
	update_wall_time();
}<|MERGE_RESOLUTION|>--- conflicted
+++ resolved
@@ -221,16 +221,6 @@
 	unsigned long flags;
 	int ret;
 
-<<<<<<< HEAD
-/* Offset clock monotonic -> clock realtime */
-static ktime_t offs_real;
-
-/* Offset clock monotonic -> clock boottime */
-static ktime_t offs_boot;
-
-/*
- * The raw monotonic time for the CLOCK_MONOTONIC_RAW posix clock.
-=======
 	raw_spin_lock_irqsave(&timekeeper_lock, flags);
 	ret = raw_notifier_chain_register(&pvclock_gtod_chain, nb);
 	update_pvclock_gtod(tk, true);
@@ -243,34 +233,12 @@
 /**
  * pvclock_gtod_unregister_notifier - unregister a pvclock
  * timedata update listener
->>>>>>> c3ade0e0
  */
 int pvclock_gtod_unregister_notifier(struct notifier_block *nb)
 {
 	unsigned long flags;
 	int ret;
 
-<<<<<<< HEAD
-/* must hold write on xtime_lock */
-static void update_rt_offset(void)
-{
-	struct timespec tmp, *wtm = &wall_to_monotonic;
-
-	set_normalized_timespec(&tmp, -wtm->tv_sec, -wtm->tv_nsec);
-	offs_real = timespec_to_ktime(tmp);
-}
-
-/* must hold write on xtime_lock */
-static void timekeeping_update(bool clearntp)
-{
-	if (clearntp) {
-		timekeeper.ntp_error = 0;
-		ntp_clear();
-	}
-	update_rt_offset();
-	update_vsyscall(&xtime, &wall_to_monotonic,
-			 timekeeper.clock, timekeeper.mult);
-=======
 	raw_spin_lock_irqsave(&timekeeper_lock, flags);
 	ret = raw_notifier_chain_unregister(&pvclock_gtod_chain, nb);
 	raw_spin_unlock_irqrestore(&timekeeper_lock, flags);
@@ -291,13 +259,7 @@
 
 	if (action & TK_MIRROR)
 		memcpy(&shadow_timekeeper, &timekeeper, sizeof(timekeeper));
->>>>>>> c3ade0e0
-}
-
-
-
-/* flag for if timekeeping is suspended */
-int __read_mostly timekeeping_suspended;
+}
 
 /**
  * timekeeping_forward_now - update clock to the current time
@@ -542,12 +504,8 @@
 
 	gr_log_timechange();
 
-<<<<<<< HEAD
-	write_seqlock_irqsave(&xtime_lock, flags);
-=======
 	raw_spin_lock_irqsave(&timekeeper_lock, flags);
 	write_seqcount_begin(&timekeeper_seq);
->>>>>>> c3ade0e0
 
 	timekeeping_forward_now(tk);
 
@@ -557,13 +515,9 @@
 
 	tk_set_wall_to_mono(tk, timespec_sub(tk->wall_to_monotonic, ts_delta));
 
-<<<<<<< HEAD
-	timekeeping_update(true);
-=======
 	tk_set_xtime(tk, tv);
 
 	timekeeping_update(tk, TK_CLEAR_NTP | TK_MIRROR | TK_CLOCK_WAS_SET);
->>>>>>> c3ade0e0
 
 	write_seqcount_end(&timekeeper_seq);
 	raw_spin_unlock_irqrestore(&timekeeper_lock, flags);
@@ -596,31 +550,18 @@
 
 	timekeeping_forward_now(tk);
 
-<<<<<<< HEAD
-	tmp = timespec_add(xtime,  *ts);
-=======
 	/* Make sure the proposed value is valid */
 	tmp = timespec_add(tk_xtime(tk),  *ts);
->>>>>>> c3ade0e0
 	if (!timespec_valid_strict(&tmp)) {
 		ret = -EINVAL;
 		goto error;
 	}
-<<<<<<< HEAD
-
-	xtime = timespec_add(xtime, *ts);
-	wall_to_monotonic = timespec_sub(wall_to_monotonic, *ts);
-
-error: /* even if we error out, we forwarded the time, so call update */
-	timekeeping_update(true);
-=======
 
 	tk_xtime_add(tk, ts);
 	tk_set_wall_to_mono(tk, timespec_sub(tk->wall_to_monotonic, *ts));
 
 error: /* even if we error out, we forwarded the time, so call update */
 	timekeeping_update(tk, TK_CLEAR_NTP | TK_MIRROR | TK_CLOCK_WAS_SET);
->>>>>>> c3ade0e0
 
 	write_seqcount_end(&timekeeper_seq);
 	raw_spin_unlock_irqrestore(&timekeeper_lock, flags);
@@ -854,13 +795,14 @@
 	struct timespec now, boot, tmp;
 
 	read_persistent_clock(&now);
-<<<<<<< HEAD
+
 	if (!timespec_valid_strict(&now)) {
 		pr_warn("WARNING: Persistent clock returned invalid value!\n"
 			"         Check your CMOS/BIOS settings.\n");
 		now.tv_sec = 0;
 		now.tv_nsec = 0;
-	}
+	} else if (now.tv_sec || now.tv_nsec)
+		persistent_clock_exist = true;
 
 	read_boot_clock(&boot);
 	if (!timespec_valid_strict(&boot)) {
@@ -869,24 +811,6 @@
 		boot.tv_sec = 0;
 		boot.tv_nsec = 0;
 	}
-=======
->>>>>>> c3ade0e0
-
-	if (!timespec_valid_strict(&now)) {
-		pr_warn("WARNING: Persistent clock returned invalid value!\n"
-			"         Check your CMOS/BIOS settings.\n");
-		now.tv_sec = 0;
-		now.tv_nsec = 0;
-	} else if (now.tv_sec || now.tv_nsec)
-		persistent_clock_exist = true;
-
-	read_boot_clock(&boot);
-	if (!timespec_valid_strict(&boot)) {
-		pr_warn("WARNING: Boot clock returned invalid value!\n"
-			"         Check your CMOS/BIOS settings.\n");
-		boot.tv_sec = 0;
-		boot.tv_nsec = 0;
-	}
 
 	raw_spin_lock_irqsave(&timekeeper_lock, flags);
 	write_seqcount_begin(&timekeeper_seq);
@@ -895,24 +819,6 @@
 	clock = clocksource_default_clock();
 	if (clock->enable)
 		clock->enable(clock);
-<<<<<<< HEAD
-	timekeeper_setup_internals(clock);
-
-	xtime.tv_sec = now.tv_sec;
-	xtime.tv_nsec = now.tv_nsec;
-	raw_time.tv_sec = 0;
-	raw_time.tv_nsec = 0;
-	if (boot.tv_sec == 0 && boot.tv_nsec == 0) {
-		boot.tv_sec = xtime.tv_sec;
-		boot.tv_nsec = xtime.tv_nsec;
-	}
-	set_normalized_timespec(&wall_to_monotonic,
-				-boot.tv_sec, -boot.tv_nsec);
-	update_rt_offset();
-	total_sleep_time.tv_sec = 0;
-	total_sleep_time.tv_nsec = 0;
-	write_sequnlock_irqrestore(&xtime_lock, flags);
-=======
 	tk_setup_internals(tk, clock);
 
 	tk_set_xtime(tk, &now);
@@ -932,17 +838,10 @@
 
 	write_seqcount_end(&timekeeper_seq);
 	raw_spin_unlock_irqrestore(&timekeeper_lock, flags);
->>>>>>> c3ade0e0
 }
 
 /* time in seconds when suspend began */
 static struct timespec timekeeping_suspend_time;
-
-static void update_sleep_time(struct timespec t)
-{
-	total_sleep_time = t;
-	offs_boot = timespec_to_ktime(t);
-}
 
 /**
  * __timekeeping_inject_sleeptime - Internal function to add sleep interval
@@ -959,17 +858,10 @@
 					"sleep delta value!\n");
 		return;
 	}
-<<<<<<< HEAD
-
-	xtime = timespec_add(xtime, *delta);
-	wall_to_monotonic = timespec_sub(wall_to_monotonic, *delta);
-	update_sleep_time(timespec_add(total_sleep_time, *delta));
-=======
 	tk_xtime_add(tk, delta);
 	tk_set_wall_to_mono(tk, timespec_sub(tk->wall_to_monotonic, *delta));
 	tk_set_sleep_time(tk, timespec_add(tk->total_sleep_time, *delta));
 	tk_debug_account_sleep_time(delta);
->>>>>>> c3ade0e0
 }
 
 /**
@@ -1001,11 +893,7 @@
 
 	__timekeeping_inject_sleeptime(tk, delta);
 
-<<<<<<< HEAD
-	timekeeping_update(true);
-=======
 	timekeeping_update(tk, TK_CLEAR_NTP | TK_MIRROR | TK_CLOCK_WAS_SET);
->>>>>>> c3ade0e0
 
 	write_seqcount_end(&timekeeper_seq);
 	raw_spin_unlock_irqrestore(&timekeeper_lock, flags);
@@ -1087,14 +975,9 @@
 	tk->cycle_last = clock->cycle_last = cycle_now;
 	tk->ntp_error = 0;
 	timekeeping_suspended = 0;
-<<<<<<< HEAD
-	timekeeping_update(false);
-	write_sequnlock_irqrestore(&xtime_lock, flags);
-=======
 	timekeeping_update(tk, TK_MIRROR | TK_CLOCK_WAS_SET);
 	write_seqcount_end(&timekeeper_seq);
 	raw_spin_unlock_irqrestore(&timekeeper_lock, flags);
->>>>>>> c3ade0e0
 
 	touch_softlockup_watchdog();
 
@@ -1418,26 +1301,6 @@
 		return offset;
 
 	/* Accumulate one shifted interval */
-<<<<<<< HEAD
-	offset -= timekeeper.cycle_interval << shift;
-	timekeeper.clock->cycle_last += timekeeper.cycle_interval << shift;
-
-	timekeeper.xtime_nsec += timekeeper.xtime_interval << shift;
-	while (timekeeper.xtime_nsec >= nsecps) {
-		int leap;
-		timekeeper.xtime_nsec -= nsecps;
-		xtime.tv_sec++;
-		leap = second_overflow(xtime.tv_sec);
-		xtime.tv_sec += leap;
-		wall_to_monotonic.tv_sec -= leap;
-		if (leap)
-			clock_was_set_delayed();
-	}
-
-	/* Accumulate raw time */
-	raw_nsecs = (u64)timekeeper.raw_interval << shift;
-	raw_nsecs += raw_time.tv_nsec;
-=======
 	offset -= interval;
 	tk->cycle_last += interval;
 
@@ -1447,7 +1310,6 @@
 	/* Accumulate raw time */
 	raw_nsecs = (u64)tk->raw_interval << shift;
 	raw_nsecs += tk->raw_time.tv_nsec;
->>>>>>> c3ade0e0
 	if (raw_nsecs >= NSEC_PER_SEC) {
 		u64 raw_secs = raw_nsecs;
 		raw_nsecs = do_div(raw_secs, NSEC_PER_SEC);
@@ -1517,18 +1379,10 @@
 #else
 	offset = (clock->read(clock) - clock->cycle_last) & clock->mask;
 #endif
-<<<<<<< HEAD
-	/* Check if there's really nothing to do */
-	if (offset < timekeeper.cycle_interval)
-		return;
-
-	timekeeper.xtime_nsec = (s64)xtime.tv_nsec << timekeeper.shift;
-=======
 
 	/* Check if there's really nothing to do */
 	if (offset < real_tk->cycle_interval)
 		goto out;
->>>>>>> c3ade0e0
 
 	/*
 	 * With NO_HZ we may have to accumulate many cycle_intervals
@@ -1578,20 +1432,6 @@
 	 * memcpy under the timekeeper_seq against one before we start
 	 * updating.
 	 */
-<<<<<<< HEAD
-	if (unlikely(xtime.tv_nsec >= NSEC_PER_SEC)) {
-		int leap;
-		xtime.tv_nsec -= NSEC_PER_SEC;
-		xtime.tv_sec++;
-		leap = second_overflow(xtime.tv_sec);
-		xtime.tv_sec += leap;
-		wall_to_monotonic.tv_sec -= leap;
-		if (leap)
-			clock_was_set_delayed();
-	}
-
-	timekeeping_update(false);
-=======
 	memcpy(real_tk, tk, sizeof(*tk));
 	timekeeping_update(real_tk, clock_set);
 	write_seqcount_end(&timekeeper_seq);
@@ -1600,7 +1440,6 @@
 	if (clock_set)
 		/* Have to call _delayed version, since in irq context*/
 		clock_was_set_delayed();
->>>>>>> c3ade0e0
 }
 
 /**
@@ -1655,14 +1494,9 @@
 
 	} while (read_seqcount_retry(&timekeeper_seq, seq));
 
-<<<<<<< HEAD
-	set_normalized_timespec(ts, ts->tv_sec + tomono.tv_sec + sleep.tv_sec,
-		(s64)ts->tv_nsec + tomono.tv_nsec + sleep.tv_nsec + nsecs);
-=======
 	ts->tv_sec += tomono.tv_sec + sleep.tv_sec;
 	ts->tv_nsec = 0;
 	timespec_add_ns(ts, nsec + tomono.tv_nsec + sleep.tv_nsec);
->>>>>>> c3ade0e0
 }
 EXPORT_SYMBOL_GPL(get_monotonic_boottime);
 
@@ -1777,16 +1611,6 @@
 #ifdef CONFIG_HIGH_RES_TIMERS
 /**
  * ktime_get_update_offsets - hrtimer helper
-<<<<<<< HEAD
- * @real:	pointer to storage for monotonic -> realtime offset
- * @_boot:	pointer to storage for monotonic -> boottime offset
- *
- * Returns current monotonic time and updates the offsets
- * Called from hrtimer_interupt() or retrigger_next_event()
- */
-ktime_t ktime_get_update_offsets(ktime_t *real, ktime_t *boot)
-{
-=======
  * @offs_real:	pointer to storage for monotonic -> realtime offset
  * @offs_boot:	pointer to storage for monotonic -> boottime offset
  * @offs_tai:	pointer to storage for monotonic -> clock tai offset
@@ -1798,28 +1622,11 @@
 							ktime_t *offs_tai)
 {
 	struct timekeeper *tk = &timekeeper;
->>>>>>> c3ade0e0
 	ktime_t now;
 	unsigned int seq;
 	u64 secs, nsecs;
 
 	do {
-<<<<<<< HEAD
-		seq = read_seqbegin(&xtime_lock);
-
-		secs = xtime.tv_sec;
-		nsecs = xtime.tv_nsec;
-		nsecs += timekeeping_get_ns();
-		/* If arch requires, add in gettimeoffset() */
-		nsecs += arch_gettimeoffset();
-
-		*real = offs_real;
-		*boot = offs_boot;
-	} while (read_seqretry(&xtime_lock, seq));
-
-	now = ktime_add_ns(ktime_set(secs, 0), nsecs);
-	now = ktime_sub(now, *real);
-=======
 		seq = read_seqcount_begin(&timekeeper_seq);
 
 		secs = tk->xtime_sec;
@@ -1832,7 +1639,6 @@
 
 	now = ktime_add_ns(ktime_set(secs, 0), nsecs);
 	now = ktime_sub(now, *offs_real);
->>>>>>> c3ade0e0
 	return now;
 }
 #endif
