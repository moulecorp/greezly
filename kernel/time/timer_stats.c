--- conflicted
+++ resolved
@@ -305,13 +305,8 @@
 	seq_puts(m, "Timer Stats Version: v0.3\n");
 	seq_printf(m, "Sample period: %ld.%03ld s\n", period.tv_sec, ms);
 	if (atomic_read_unchecked(&overflow_count))
-<<<<<<< HEAD
-		seq_printf(m, "Overflow: %d entries\n",
-			atomic_read_unchecked(&overflow_count));
-=======
 		seq_printf(m, "Overflow: %d entries\n", atomic_read_unchecked(&overflow_count));
 	seq_printf(m, "Collection: %s\n", timer_stats_active ? "active" : "inactive");
->>>>>>> c3ade0e0
 
 	for (i = 0; i < nr_entries; i++) {
 		entry = entries + i;
