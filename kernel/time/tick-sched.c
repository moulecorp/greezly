/*
 *  linux/kernel/time/tick-sched.c
 *
 *  Copyright(C) 2005-2006, Thomas Gleixner <tglx@linutronix.de>
 *  Copyright(C) 2005-2007, Red Hat, Inc., Ingo Molnar
 *  Copyright(C) 2006-2007  Timesys Corp., Thomas Gleixner
 *
 *  No idle tick implementation for low and high resolution timers
 *
 *  Started by: Thomas Gleixner and Ingo Molnar
 *
 *  Distribute under GPLv2.
 */
#include <linux/cpu.h>
#include <linux/err.h>
#include <linux/hrtimer.h>
#include <linux/interrupt.h>
#include <linux/kernel_stat.h>
#include <linux/percpu.h>
#include <linux/profile.h>
#include <linux/sched.h>
#include <linux/module.h>
#include <linux/irq_work.h>
#include <linux/posix-timers.h>
#include <linux/perf_event.h>
#include <linux/context_tracking.h>

#include <asm/irq_regs.h>

#include "tick-internal.h"

#include <trace/events/timer.h>

/*
 * Per cpu nohz control structure
 */
DEFINE_PER_CPU(struct tick_sched, tick_cpu_sched);

/*
 * The time, when the last jiffy update happened. Protected by jiffies_lock.
 */
static ktime_t last_jiffies_update;

struct tick_sched *tick_get_tick_sched(int cpu)
{
	return &per_cpu(tick_cpu_sched, cpu);
}

/*
 * Must be called with interrupts disabled !
 */
static void tick_do_update_jiffies64(ktime_t now)
{
	unsigned long ticks = 0;
	ktime_t delta;

	/*
	 * Do a quick check without holding jiffies_lock:
	 */
	delta = ktime_sub(now, last_jiffies_update);
	if (delta.tv64 < tick_period.tv64)
		return;

	/* Reevalute with jiffies_lock held */
	write_seqlock(&jiffies_lock);

	delta = ktime_sub(now, last_jiffies_update);
	if (delta.tv64 >= tick_period.tv64) {

		delta = ktime_sub(delta, tick_period);
		last_jiffies_update = ktime_add(last_jiffies_update,
						tick_period);

		/* Slow path for long timeouts */
		if (unlikely(delta.tv64 >= tick_period.tv64)) {
			s64 incr = ktime_to_ns(tick_period);

			ticks = ktime_divns(delta, incr);

			last_jiffies_update = ktime_add_ns(last_jiffies_update,
							   incr * ticks);
		}
		do_timer(++ticks);

		/* Keep the tick_next_period variable up to date */
		tick_next_period = ktime_add(last_jiffies_update, tick_period);
	} else {
		write_sequnlock(&jiffies_lock);
		return;
	}
	write_sequnlock(&jiffies_lock);
	update_wall_time();
}

/*
 * Initialize and return retrieve the jiffies update.
 */
static ktime_t tick_init_jiffy_update(void)
{
	ktime_t period;

	write_seqlock(&jiffies_lock);
	/* Did we start the jiffies update yet ? */
	if (last_jiffies_update.tv64 == 0)
		last_jiffies_update = tick_next_period;
	period = last_jiffies_update;
	write_sequnlock(&jiffies_lock);
	return period;
}


static void tick_sched_do_timer(ktime_t now)
{
	int cpu = smp_processor_id();

#ifdef CONFIG_NO_HZ_COMMON
	/*
	 * Check if the do_timer duty was dropped. We don't care about
	 * concurrency: This happens only when the cpu in charge went
	 * into a long sleep. If two cpus happen to assign themself to
	 * this duty, then the jiffies update is still serialized by
	 * jiffies_lock.
	 */
	if (unlikely(tick_do_timer_cpu == TICK_DO_TIMER_NONE)
	    && !tick_nohz_full_cpu(cpu))
		tick_do_timer_cpu = cpu;
#endif

	/* Check, if the jiffies need an update */
	if (tick_do_timer_cpu == cpu)
		tick_do_update_jiffies64(now);
}

static void tick_sched_handle(struct tick_sched *ts, struct pt_regs *regs)
{
#ifdef CONFIG_NO_HZ_COMMON
	/*
	 * When we are idle and the tick is stopped, we have to touch
	 * the watchdog as we might not schedule for a really long
	 * time. This happens on complete idle SMP systems while
	 * waiting on the login prompt. We also increment the "start of
	 * idle" jiffy stamp so the idle accounting adjustment we do
	 * when we go busy again does not account too much ticks.
	 */
	if (ts->tick_stopped) {
		touch_softlockup_watchdog();
		if (is_idle_task(current))
			ts->idle_jiffies++;
	}
#endif
	update_process_times(user_mode(regs));
	profile_tick(CPU_PROFILING);
}

#ifdef CONFIG_NO_HZ_FULL
cpumask_var_t tick_nohz_full_mask;
bool tick_nohz_full_running;

static bool can_stop_full_tick(void)
{
	WARN_ON_ONCE(!irqs_disabled());

	if (!sched_can_stop_tick()) {
		trace_tick_stop(0, "more than 1 task in runqueue\n");
		return false;
	}

	if (!posix_cpu_timers_can_stop_tick(current)) {
		trace_tick_stop(0, "posix timers running\n");
		return false;
	}

	if (!perf_event_can_stop_tick()) {
		trace_tick_stop(0, "perf events running\n");
		return false;
	}

	/* sched_clock_tick() needs us? */
#ifdef CONFIG_HAVE_UNSTABLE_SCHED_CLOCK
	/*
	 * TODO: kick full dynticks CPUs when
	 * sched_clock_stable is set.
	 */
	if (!sched_clock_stable()) {
		trace_tick_stop(0, "unstable sched clock\n");
		/*
		 * Don't allow the user to think they can get
		 * full NO_HZ with this machine.
		 */
		WARN_ONCE(tick_nohz_full_running,
			  "NO_HZ FULL will not work with unstable sched clock");
		return false;
	}
#endif

	return true;
}

static void tick_nohz_restart_sched_tick(struct tick_sched *ts, ktime_t now);

/*
 * Re-evaluate the need for the tick on the current CPU
 * and restart it if necessary.
 */
void __tick_nohz_full_check(void)
{
	struct tick_sched *ts = &__get_cpu_var(tick_cpu_sched);

	if (tick_nohz_full_cpu(smp_processor_id())) {
		if (ts->tick_stopped && !is_idle_task(current)) {
			if (!can_stop_full_tick())
				tick_nohz_restart_sched_tick(ts, ktime_get());
		}
	}
}

static void nohz_full_kick_work_func(struct irq_work *work)
{
	__tick_nohz_full_check();
}

static DEFINE_PER_CPU(struct irq_work, nohz_full_kick_work) = {
	.func = nohz_full_kick_work_func,
};

/*
 * Kick the current CPU if it's full dynticks in order to force it to
 * re-evaluate its dependency on the tick and restart it if necessary.
 */
void tick_nohz_full_kick(void)
{
	if (tick_nohz_full_cpu(smp_processor_id()))
		irq_work_queue(&__get_cpu_var(nohz_full_kick_work));
}

static void nohz_full_kick_ipi(void *info)
{
	__tick_nohz_full_check();
}

/*
 * Kick all full dynticks CPUs in order to force these to re-evaluate
 * their dependency on the tick and restart it if necessary.
 */
void tick_nohz_full_kick_all(void)
{
	if (!tick_nohz_full_running)
		return;

	preempt_disable();
	smp_call_function_many(tick_nohz_full_mask,
			       nohz_full_kick_ipi, NULL, false);
	tick_nohz_full_kick();
	preempt_enable();
}

/*
 * Re-evaluate the need for the tick as we switch the current task.
 * It might need the tick due to per task/process properties:
 * perf events, posix cpu timers, ...
 */
void __tick_nohz_task_switch(struct task_struct *tsk)
{
	unsigned long flags;

	local_irq_save(flags);

	if (!tick_nohz_full_cpu(smp_processor_id()))
		goto out;

	if (tick_nohz_tick_stopped() && !can_stop_full_tick())
		tick_nohz_full_kick();

out:
	local_irq_restore(flags);
}

/* Parse the boot-time nohz CPU list from the kernel parameters. */
static int __init tick_nohz_full_setup(char *str)
{
	int cpu;

	alloc_bootmem_cpumask_var(&tick_nohz_full_mask);
	if (cpulist_parse(str, tick_nohz_full_mask) < 0) {
		pr_warning("NOHZ: Incorrect nohz_full cpumask\n");
		return 1;
	}

	cpu = smp_processor_id();
	if (cpumask_test_cpu(cpu, tick_nohz_full_mask)) {
		pr_warning("NO_HZ: Clearing %d from nohz_full range for timekeeping\n", cpu);
		cpumask_clear_cpu(cpu, tick_nohz_full_mask);
	}
	tick_nohz_full_running = true;

	return 1;
}
__setup("nohz_full=", tick_nohz_full_setup);

static int tick_nohz_cpu_down_callback(struct notifier_block *nfb,
						 unsigned long action,
						 void *hcpu)
{
	unsigned int cpu = (unsigned long)hcpu;

	switch (action & ~CPU_TASKS_FROZEN) {
	case CPU_DOWN_PREPARE:
		/*
		 * If we handle the timekeeping duty for full dynticks CPUs,
		 * we can't safely shutdown that CPU.
		 */
		if (tick_nohz_full_running && tick_do_timer_cpu == cpu)
			return NOTIFY_BAD;
		break;
	}
	return NOTIFY_OK;
}

/*
 * Worst case string length in chunks of CPU range seems 2 steps
 * separations: 0,2,4,6,...
 * This is NR_CPUS + sizeof('\0')
 */
static char __initdata nohz_full_buf[NR_CPUS + 1];

static int tick_nohz_init_all(void)
{
	int err = -1;

#ifdef CONFIG_NO_HZ_FULL_ALL
	if (!alloc_cpumask_var(&tick_nohz_full_mask, GFP_KERNEL)) {
		pr_err("NO_HZ: Can't allocate full dynticks cpumask\n");
		return err;
	}
	err = 0;
	cpumask_setall(tick_nohz_full_mask);
	cpumask_clear_cpu(smp_processor_id(), tick_nohz_full_mask);
	tick_nohz_full_running = true;
#endif
	return err;
}

void __init tick_nohz_init(void)
{
	int cpu;

	if (!tick_nohz_full_running) {
		if (tick_nohz_init_all() < 0)
			return;
	}

	for_each_cpu(cpu, tick_nohz_full_mask)
		context_tracking_cpu_set(cpu);

	cpu_notifier(tick_nohz_cpu_down_callback, 0);
	cpulist_scnprintf(nohz_full_buf, sizeof(nohz_full_buf), tick_nohz_full_mask);
	pr_info("NO_HZ: Full dynticks CPUs: %s.\n", nohz_full_buf);
}
#endif

/*
 * NOHZ - aka dynamic tick functionality
 */
#ifdef CONFIG_NO_HZ_COMMON
/*
 * NO HZ enabled ?
 */
static int tick_nohz_enabled __read_mostly  = 1;
int tick_nohz_active  __read_mostly;
/*
 * Enable / Disable tickless mode
 */
static int __init setup_tick_nohz(char *str)
{
	if (!strcmp(str, "off"))
		tick_nohz_enabled = 0;
	else if (!strcmp(str, "on"))
		tick_nohz_enabled = 1;
	else
		return 0;
	return 1;
}

__setup("nohz=", setup_tick_nohz);

/**
 * tick_nohz_update_jiffies - update jiffies when idle was interrupted
 *
 * Called from interrupt entry when the CPU was idle
 *
 * In case the sched_tick was stopped on this CPU, we have to check if jiffies
 * must be updated. Otherwise an interrupt handler could use a stale jiffy
 * value. We do this unconditionally on any cpu, as we don't know whether the
 * cpu, which has the update task assigned is in a long sleep.
 */
static void tick_nohz_update_jiffies(ktime_t now)
{
	unsigned long flags;

	__this_cpu_write(tick_cpu_sched.idle_waketime, now);

	local_irq_save(flags);
	tick_do_update_jiffies64(now);
	local_irq_restore(flags);

	touch_softlockup_watchdog();
}

/*
 * Updates the per cpu time idle statistics counters
 */
static void
update_ts_time_stats(int cpu, struct tick_sched *ts, ktime_t now, u64 *last_update_time)
{
	ktime_t delta;

	if (ts->idle_active) {
		delta = ktime_sub(now, ts->idle_entrytime);
		if (nr_iowait_cpu(cpu) > 0)
			ts->iowait_sleeptime = ktime_add(ts->iowait_sleeptime, delta);
		else
			ts->idle_sleeptime = ktime_add(ts->idle_sleeptime, delta);
		ts->idle_entrytime = now;
	}

	if (last_update_time)
		*last_update_time = ktime_to_us(now);

}

static void tick_nohz_stop_idle(struct tick_sched *ts, ktime_t now)
{
	update_ts_time_stats(smp_processor_id(), ts, now, NULL);
	ts->idle_active = 0;

	sched_clock_idle_wakeup_event(0);
}

static ktime_t tick_nohz_start_idle(struct tick_sched *ts)
{
	ktime_t now = ktime_get();

	ts->idle_entrytime = now;
	ts->idle_active = 1;
	sched_clock_idle_sleep_event();
	return now;
}

/**
 * get_cpu_idle_time_us - get the total idle time of a cpu
 * @cpu: CPU number to query
 * @last_update_time: variable to store update time in. Do not update
 * counters if NULL.
 *
 * Return the cummulative idle time (since boot) for a given
 * CPU, in microseconds.
 *
 * This time is measured via accounting rather than sampling,
 * and is as accurate as ktime_get() is.
 *
 * This function returns -1 if NOHZ is not enabled.
 */
u64 get_cpu_idle_time_us(int cpu, u64 *last_update_time)
{
	struct tick_sched *ts = &per_cpu(tick_cpu_sched, cpu);
	ktime_t now, idle;

	if (!tick_nohz_active)
		return -1;

	now = ktime_get();
	if (last_update_time) {
		update_ts_time_stats(cpu, ts, now, last_update_time);
		idle = ts->idle_sleeptime;
	} else {
		if (ts->idle_active && !nr_iowait_cpu(cpu)) {
			ktime_t delta = ktime_sub(now, ts->idle_entrytime);

			idle = ktime_add(ts->idle_sleeptime, delta);
		} else {
			idle = ts->idle_sleeptime;
		}
	}

	return ktime_to_us(idle);

}
EXPORT_SYMBOL_GPL(get_cpu_idle_time_us);

/**
 * get_cpu_iowait_time_us - get the total iowait time of a cpu
 * @cpu: CPU number to query
 * @last_update_time: variable to store update time in. Do not update
 * counters if NULL.
 *
 * Return the cummulative iowait time (since boot) for a given
 * CPU, in microseconds.
 *
 * This time is measured via accounting rather than sampling,
 * and is as accurate as ktime_get() is.
 *
 * This function returns -1 if NOHZ is not enabled.
 */
u64 get_cpu_iowait_time_us(int cpu, u64 *last_update_time)
{
	struct tick_sched *ts = &per_cpu(tick_cpu_sched, cpu);
	ktime_t now, iowait;

	if (!tick_nohz_active)
		return -1;

	now = ktime_get();
	if (last_update_time) {
		update_ts_time_stats(cpu, ts, now, last_update_time);
		iowait = ts->iowait_sleeptime;
	} else {
		if (ts->idle_active && nr_iowait_cpu(cpu) > 0) {
			ktime_t delta = ktime_sub(now, ts->idle_entrytime);

			iowait = ktime_add(ts->iowait_sleeptime, delta);
		} else {
			iowait = ts->iowait_sleeptime;
		}
	}

	return ktime_to_us(iowait);
}
EXPORT_SYMBOL_GPL(get_cpu_iowait_time_us);

static ktime_t tick_nohz_stop_sched_tick(struct tick_sched *ts,
					 ktime_t now, int cpu)
{
	unsigned long seq, last_jiffies, next_jiffies, delta_jiffies;
	ktime_t last_update, expires, ret = { .tv64 = 0 };
	unsigned long rcu_delta_jiffies;
	struct clock_event_device *dev = __get_cpu_var(tick_cpu_device).evtdev;
	u64 time_delta;

	time_delta = timekeeping_max_deferment();

	/* Read jiffies and the time when jiffies were updated last */
	do {
		seq = read_seqbegin(&jiffies_lock);
		last_update = last_jiffies_update;
		last_jiffies = jiffies;
	} while (read_seqretry(&jiffies_lock, seq));

	if (rcu_needs_cpu(cpu, &rcu_delta_jiffies) ||
	    arch_needs_cpu(cpu) || irq_work_needs_cpu()) {
		next_jiffies = last_jiffies + 1;
		delta_jiffies = 1;
	} else {
		/* Get the next timer wheel timer */
		next_jiffies = get_next_timer_interrupt(last_jiffies);
		delta_jiffies = next_jiffies - last_jiffies;
		if (rcu_delta_jiffies < delta_jiffies) {
			next_jiffies = last_jiffies + rcu_delta_jiffies;
			delta_jiffies = rcu_delta_jiffies;
		}
	}

	/*
	 * Do not stop the tick, if we are only one off (or less)
	 * or if the cpu is required for RCU:
	 */
	if (!ts->tick_stopped && delta_jiffies <= 1)
		goto out;

	/* Schedule the tick, if we are at least one jiffie off */
	if ((long)delta_jiffies >= 1) {

		/*
		 * If this cpu is the one which updates jiffies, then
		 * give up the assignment and let it be taken by the
		 * cpu which runs the tick timer next, which might be
		 * this cpu as well. If we don't drop this here the
		 * jiffies might be stale and do_timer() never
		 * invoked. Keep track of the fact that it was the one
		 * which had the do_timer() duty last. If this cpu is
		 * the one which had the do_timer() duty last, we
		 * limit the sleep time to the timekeeping
		 * max_deferement value which we retrieved
		 * above. Otherwise we can sleep as long as we want.
		 */
		if (cpu == tick_do_timer_cpu) {
			tick_do_timer_cpu = TICK_DO_TIMER_NONE;
			ts->do_timer_last = 1;
		} else if (tick_do_timer_cpu != TICK_DO_TIMER_NONE) {
			time_delta = KTIME_MAX;
			ts->do_timer_last = 0;
		} else if (!ts->do_timer_last) {
			time_delta = KTIME_MAX;
		}

#ifdef CONFIG_NO_HZ_FULL
		if (!ts->inidle) {
			time_delta = min(time_delta,
					 scheduler_tick_max_deferment());
		}
#endif

		/*
		 * calculate the expiry time for the next timer wheel
		 * timer. delta_jiffies >= NEXT_TIMER_MAX_DELTA signals
		 * that there is no timer pending or at least extremely
		 * far into the future (12 days for HZ=1000). In this
		 * case we set the expiry to the end of time.
		 */
		if (likely(delta_jiffies < NEXT_TIMER_MAX_DELTA)) {
			/*
			 * Calculate the time delta for the next timer event.
			 * If the time delta exceeds the maximum time delta
			 * permitted by the current clocksource then adjust
			 * the time delta accordingly to ensure the
			 * clocksource does not wrap.
			 */
			time_delta = min_t(u64, time_delta,
					   tick_period.tv64 * delta_jiffies);
		}

		if (time_delta < KTIME_MAX)
			expires = ktime_add_ns(last_update, time_delta);
		else
			expires.tv64 = KTIME_MAX;

		/* Skip reprogram of event if its not changed */
		if (ts->tick_stopped && ktime_equal(expires, dev->next_event))
			goto out;

		ret = expires;

		/*
		 * nohz_stop_sched_tick can be called several times before
		 * the nohz_restart_sched_tick is called. This happens when
		 * interrupts arrive which do not cause a reschedule. In the
		 * first call we save the current tick time, so we can restart
		 * the scheduler tick in nohz_restart_sched_tick.
		 */
		if (!ts->tick_stopped) {
<<<<<<< HEAD
			select_nohz_load_balancer(1);
=======
			nohz_balance_enter_idle(cpu);
>>>>>>> c3ade0e0
			calc_load_enter_idle();

			ts->last_tick = hrtimer_get_expires(&ts->sched_timer);
			ts->tick_stopped = 1;
			trace_tick_stop(1, " ");
		}

		/*
		 * If the expiration time == KTIME_MAX, then
		 * in this case we simply stop the tick timer.
		 */
		 if (unlikely(expires.tv64 == KTIME_MAX)) {
			if (ts->nohz_mode == NOHZ_MODE_HIGHRES)
				hrtimer_cancel(&ts->sched_timer);
			goto out;
		}

		if (ts->nohz_mode == NOHZ_MODE_HIGHRES) {
			hrtimer_start(&ts->sched_timer, expires,
				      HRTIMER_MODE_ABS_PINNED);
			/* Check, if the timer was already in the past */
			if (hrtimer_active(&ts->sched_timer))
				goto out;
		} else if (!tick_program_event(expires, 0))
				goto out;
		/*
		 * We are past the event already. So we crossed a
		 * jiffie boundary. Update jiffies and raise the
		 * softirq.
		 */
		tick_do_update_jiffies64(ktime_get());
	}
	raise_softirq_irqoff(TIMER_SOFTIRQ);
out:
	ts->next_jiffies = next_jiffies;
	ts->last_jiffies = last_jiffies;
	ts->sleep_length = ktime_sub(dev->next_event, now);

	return ret;
}

static void tick_nohz_full_stop_tick(struct tick_sched *ts)
{
#ifdef CONFIG_NO_HZ_FULL
	int cpu = smp_processor_id();

	if (!tick_nohz_full_cpu(cpu) || is_idle_task(current))
		return;

	if (!ts->tick_stopped && ts->nohz_mode == NOHZ_MODE_INACTIVE)
		return;

	if (!can_stop_full_tick())
		return;

	tick_nohz_stop_sched_tick(ts, ktime_get(), cpu);
#endif
}

static bool can_stop_idle_tick(int cpu, struct tick_sched *ts)
{
	/*
	 * If this cpu is offline and it is the one which updates
	 * jiffies, then give up the assignment and let it be taken by
	 * the cpu which runs the tick timer next. If we don't drop
	 * this here the jiffies might be stale and do_timer() never
	 * invoked.
	 */
	if (unlikely(!cpu_online(cpu))) {
		if (cpu == tick_do_timer_cpu)
			tick_do_timer_cpu = TICK_DO_TIMER_NONE;
		return false;
	}

	if (unlikely(ts->nohz_mode == NOHZ_MODE_INACTIVE)) {
		ts->sleep_length = (ktime_t) { .tv64 = NSEC_PER_SEC/HZ };
		return false;
	}

	if (need_resched())
		return false;

	if (unlikely(local_softirq_pending() && cpu_online(cpu))) {
		static int ratelimit;

		if (ratelimit < 10 &&
		    (local_softirq_pending() & SOFTIRQ_STOP_IDLE_MASK)) {
			pr_warn("NOHZ: local_softirq_pending %02x\n",
				(unsigned int) local_softirq_pending());
			ratelimit++;
		}
		return false;
	}

	if (tick_nohz_full_enabled()) {
		/*
		 * Keep the tick alive to guarantee timekeeping progression
		 * if there are full dynticks CPUs around
		 */
		if (tick_do_timer_cpu == cpu)
			return false;
		/*
		 * Boot safety: make sure the timekeeping duty has been
		 * assigned before entering dyntick-idle mode,
		 */
		if (tick_do_timer_cpu == TICK_DO_TIMER_NONE)
			return false;
	}

	return true;
}

static void __tick_nohz_idle_enter(struct tick_sched *ts)
{
	ktime_t now, expires;
	int cpu = smp_processor_id();

	now = tick_nohz_start_idle(ts);

	if (can_stop_idle_tick(cpu, ts)) {
		int was_stopped = ts->tick_stopped;

		ts->idle_calls++;

		expires = tick_nohz_stop_sched_tick(ts, now, cpu);
		if (expires.tv64 > 0LL) {
			ts->idle_sleeps++;
			ts->idle_expires = expires;
		}

		if (!was_stopped && ts->tick_stopped)
			ts->idle_jiffies = ts->last_jiffies;
	}
}

/**
 * tick_nohz_idle_enter - stop the idle tick from the idle task
 *
 * When the next event is more than a tick into the future, stop the idle tick
 * Called when we start the idle loop.
 *
 * The arch is responsible of calling:
 *
 * - rcu_idle_enter() after its last use of RCU before the CPU is put
 *  to sleep.
 * - rcu_idle_exit() before the first use of RCU after the CPU is woken up.
 */
void tick_nohz_idle_enter(void)
{
	struct tick_sched *ts;

	WARN_ON_ONCE(irqs_disabled());

	/*
 	 * Update the idle state in the scheduler domain hierarchy
 	 * when tick_nohz_stop_sched_tick() is called from the idle loop.
 	 * State will be updated to busy during the first busy tick after
 	 * exiting idle.
 	 */
	set_cpu_sd_state_idle();

	local_irq_disable();

	ts = &__get_cpu_var(tick_cpu_sched);
	ts->inidle = 1;
	__tick_nohz_idle_enter(ts);

	local_irq_enable();
}
EXPORT_SYMBOL_GPL(tick_nohz_idle_enter);

/**
 * tick_nohz_irq_exit - update next tick event from interrupt exit
 *
 * When an interrupt fires while we are idle and it doesn't cause
 * a reschedule, it may still add, modify or delete a timer, enqueue
 * an RCU callback, etc...
 * So we need to re-calculate and reprogram the next tick event.
 */
void tick_nohz_irq_exit(void)
{
	struct tick_sched *ts = &__get_cpu_var(tick_cpu_sched);

	if (ts->inidle)
		__tick_nohz_idle_enter(ts);
	else
		tick_nohz_full_stop_tick(ts);
}

/**
 * tick_nohz_get_sleep_length - return the length of the current sleep
 *
 * Called from power state control code with interrupts disabled
 */
ktime_t tick_nohz_get_sleep_length(void)
{
	struct tick_sched *ts = &__get_cpu_var(tick_cpu_sched);

	return ts->sleep_length;
}

static void tick_nohz_restart(struct tick_sched *ts, ktime_t now)
{
	hrtimer_cancel(&ts->sched_timer);
	hrtimer_set_expires(&ts->sched_timer, ts->last_tick);

	while (1) {
		/* Forward the time to expire in the future */
		hrtimer_forward(&ts->sched_timer, now, tick_period);

		if (ts->nohz_mode == NOHZ_MODE_HIGHRES) {
			hrtimer_start_expires(&ts->sched_timer,
					      HRTIMER_MODE_ABS_PINNED);
			/* Check, if the timer was already in the past */
			if (hrtimer_active(&ts->sched_timer))
				break;
		} else {
			if (!tick_program_event(
				hrtimer_get_expires(&ts->sched_timer), 0))
				break;
		}
		/* Reread time and update jiffies */
		now = ktime_get();
		tick_do_update_jiffies64(now);
	}
}

static void tick_nohz_restart_sched_tick(struct tick_sched *ts, ktime_t now)
{
	/* Update jiffies first */
	tick_do_update_jiffies64(now);
	update_cpu_load_nohz();

	calc_load_exit_idle();
	touch_softlockup_watchdog();
	/*
	 * Cancel the scheduled timer and restore the tick
	 */
	ts->tick_stopped  = 0;
	ts->idle_exittime = now;

	tick_nohz_restart(ts, now);
}

<<<<<<< HEAD
	/* Update jiffies first */
	select_nohz_load_balancer(0);
	tick_do_update_jiffies64(now);
	update_cpu_load_nohz();
=======
static void tick_nohz_account_idle_ticks(struct tick_sched *ts)
{
#ifndef CONFIG_VIRT_CPU_ACCOUNTING_NATIVE
	unsigned long ticks;
>>>>>>> c3ade0e0

	if (vtime_accounting_enabled())
		return;
	/*
	 * We stopped the tick in idle. Update process times would miss the
	 * time we slept as update_process_times does only a 1 tick
	 * accounting. Enforce that this is accounted to idle !
	 */
	ticks = jiffies - ts->idle_jiffies;
	/*
	 * We might be one off. Do not randomly account a huge number of ticks!
	 */
	if (ticks && ticks < LONG_MAX)
		account_idle_ticks(ticks);
#endif
}

<<<<<<< HEAD
	calc_load_exit_idle();
	touch_softlockup_watchdog();
	/*
	 * Cancel the scheduled timer and restore the tick
	 */
	ts->tick_stopped  = 0;
	ts->idle_exittime = now;
=======
/**
 * tick_nohz_idle_exit - restart the idle tick from the idle task
 *
 * Restart the idle tick when the CPU is woken up from idle
 * This also exit the RCU extended quiescent state. The CPU
 * can use RCU again after this function is called.
 */
void tick_nohz_idle_exit(void)
{
	struct tick_sched *ts = &__get_cpu_var(tick_cpu_sched);
	ktime_t now;
>>>>>>> c3ade0e0

	local_irq_disable();

	WARN_ON_ONCE(!ts->inidle);

	ts->inidle = 0;

	if (ts->idle_active || ts->tick_stopped)
		now = ktime_get();

	if (ts->idle_active)
		tick_nohz_stop_idle(ts, now);

	if (ts->tick_stopped) {
		tick_nohz_restart_sched_tick(ts, now);
		tick_nohz_account_idle_ticks(ts);
	}

	local_irq_enable();
}
EXPORT_SYMBOL_GPL(tick_nohz_idle_exit);

static int tick_nohz_reprogram(struct tick_sched *ts, ktime_t now)
{
	hrtimer_forward(&ts->sched_timer, now, tick_period);
	return tick_program_event(hrtimer_get_expires(&ts->sched_timer), 0);
}

/*
 * The nohz low res interrupt handler
 */
static void tick_nohz_handler(struct clock_event_device *dev)
{
	struct tick_sched *ts = &__get_cpu_var(tick_cpu_sched);
	struct pt_regs *regs = get_irq_regs();
	ktime_t now = ktime_get();

	dev->next_event.tv64 = KTIME_MAX;

	tick_sched_do_timer(now);
	tick_sched_handle(ts, regs);

	while (tick_nohz_reprogram(ts, now)) {
		now = ktime_get();
		tick_do_update_jiffies64(now);
	}
}

/**
 * tick_nohz_switch_to_nohz - switch to nohz mode
 */
static void tick_nohz_switch_to_nohz(void)
{
	struct tick_sched *ts = &__get_cpu_var(tick_cpu_sched);
	ktime_t next;

	if (!tick_nohz_enabled)
		return;

	local_irq_disable();
	if (tick_switch_to_oneshot(tick_nohz_handler)) {
		local_irq_enable();
		return;
	}
	tick_nohz_active = 1;
	ts->nohz_mode = NOHZ_MODE_LOWRES;

	/*
	 * Recycle the hrtimer in ts, so we can share the
	 * hrtimer_forward with the highres code.
	 */
	hrtimer_init(&ts->sched_timer, CLOCK_MONOTONIC, HRTIMER_MODE_ABS);
	/* Get the next period */
	next = tick_init_jiffy_update();

	for (;;) {
		hrtimer_set_expires(&ts->sched_timer, next);
		if (!tick_program_event(next, 0))
			break;
		next = ktime_add(next, tick_period);
	}
	local_irq_enable();
}

/*
 * When NOHZ is enabled and the tick is stopped, we need to kick the
 * tick timer from irq_enter() so that the jiffies update is kept
 * alive during long running softirqs. That's ugly as hell, but
 * correctness is key even if we need to fix the offending softirq in
 * the first place.
 *
 * Note, this is different to tick_nohz_restart. We just kick the
 * timer and do not touch the other magic bits which need to be done
 * when idle is left.
 */
static void tick_nohz_kick_tick(struct tick_sched *ts, ktime_t now)
{
#if 0
	/* Switch back to 2.6.27 behaviour */
	ktime_t delta;

	/*
	 * Do not touch the tick device, when the next expiry is either
	 * already reached or less/equal than the tick period.
	 */
	delta =	ktime_sub(hrtimer_get_expires(&ts->sched_timer), now);
	if (delta.tv64 <= tick_period.tv64)
		return;

	tick_nohz_restart(ts, now);
#endif
}

static inline void tick_nohz_irq_enter(void)
{
	struct tick_sched *ts = &__get_cpu_var(tick_cpu_sched);
	ktime_t now;

	if (!ts->idle_active && !ts->tick_stopped)
		return;
	now = ktime_get();
	if (ts->idle_active)
		tick_nohz_stop_idle(ts, now);
	if (ts->tick_stopped) {
		tick_nohz_update_jiffies(now);
		tick_nohz_kick_tick(ts, now);
	}
}

#else

static inline void tick_nohz_switch_to_nohz(void) { }
static inline void tick_nohz_irq_enter(void) { }

#endif /* CONFIG_NO_HZ_COMMON */

/*
 * Called from irq_enter to notify about the possible interruption of idle()
 */
void tick_irq_enter(void)
{
	tick_check_oneshot_broadcast_this_cpu();
	tick_nohz_irq_enter();
}

/*
 * High resolution timer specific code
 */
#ifdef CONFIG_HIGH_RES_TIMERS
/*
 * We rearm the timer until we get disabled by the idle code.
 * Called with interrupts disabled.
 */
static enum hrtimer_restart tick_sched_timer(struct hrtimer *timer)
{
	struct tick_sched *ts =
		container_of(timer, struct tick_sched, sched_timer);
	struct pt_regs *regs = get_irq_regs();
	ktime_t now = ktime_get();

	tick_sched_do_timer(now);

	/*
	 * Do not call, when we are not in irq context and have
	 * no valid regs pointer
	 */
	if (regs)
		tick_sched_handle(ts, regs);

	hrtimer_forward(timer, now, tick_period);

	return HRTIMER_RESTART;
}

static int sched_skew_tick;

static int __init skew_tick(char *str)
{
	get_option(&str, &sched_skew_tick);

	return 0;
}
early_param("skew_tick", skew_tick);

/**
 * tick_setup_sched_timer - setup the tick emulation timer
 */
void tick_setup_sched_timer(void)
{
	struct tick_sched *ts = &__get_cpu_var(tick_cpu_sched);
	ktime_t now = ktime_get();

	/*
	 * Emulate tick processing via per-CPU hrtimers:
	 */
	hrtimer_init(&ts->sched_timer, CLOCK_MONOTONIC, HRTIMER_MODE_ABS);
	ts->sched_timer.function = tick_sched_timer;

	/* Get the next period (per cpu) */
	hrtimer_set_expires(&ts->sched_timer, tick_init_jiffy_update());

	/* Offset the tick to avert jiffies_lock contention. */
	if (sched_skew_tick) {
		u64 offset = ktime_to_ns(tick_period) >> 1;
		do_div(offset, num_possible_cpus());
		offset *= smp_processor_id();
		hrtimer_add_expires_ns(&ts->sched_timer, offset);
	}

	for (;;) {
		hrtimer_forward(&ts->sched_timer, now, tick_period);
		hrtimer_start_expires(&ts->sched_timer,
				      HRTIMER_MODE_ABS_PINNED);
		/* Check, if the timer was already in the past */
		if (hrtimer_active(&ts->sched_timer))
			break;
		now = ktime_get();
	}

#ifdef CONFIG_NO_HZ_COMMON
	if (tick_nohz_enabled) {
		ts->nohz_mode = NOHZ_MODE_HIGHRES;
		tick_nohz_active = 1;
	}
#endif
}
#endif /* HIGH_RES_TIMERS */

#if defined CONFIG_NO_HZ_COMMON || defined CONFIG_HIGH_RES_TIMERS
void tick_cancel_sched_timer(int cpu)
{
	struct tick_sched *ts = &per_cpu(tick_cpu_sched, cpu);

# ifdef CONFIG_HIGH_RES_TIMERS
	if (ts->sched_timer.base)
		hrtimer_cancel(&ts->sched_timer);
# endif

	memset(ts, 0, sizeof(*ts));
}
#endif

/**
 * Async notification about clocksource changes
 */
void tick_clock_notify(void)
{
	int cpu;

	for_each_possible_cpu(cpu)
		set_bit(0, &per_cpu(tick_cpu_sched, cpu).check_clocks);
}

/*
 * Async notification about clock event changes
 */
void tick_oneshot_notify(void)
{
	struct tick_sched *ts = &__get_cpu_var(tick_cpu_sched);

	set_bit(0, &ts->check_clocks);
}

/**
 * Check, if a change happened, which makes oneshot possible.
 *
 * Called cyclic from the hrtimer softirq (driven by the timer
 * softirq) allow_nohz signals, that we can switch into low-res nohz
 * mode, because high resolution timers are disabled (either compile
 * or runtime).
 */
int tick_check_oneshot_change(int allow_nohz)
{
	struct tick_sched *ts = &__get_cpu_var(tick_cpu_sched);

	if (!test_and_clear_bit(0, &ts->check_clocks))
		return 0;

	if (ts->nohz_mode != NOHZ_MODE_INACTIVE)
		return 0;

	if (!timekeeping_valid_for_hres() || !tick_is_oneshot_available())
		return 0;

	if (!allow_nohz)
		return 1;

	tick_nohz_switch_to_nohz();
	return 0;
}<|MERGE_RESOLUTION|>--- conflicted
+++ resolved
@@ -637,11 +637,7 @@
 		 * the scheduler tick in nohz_restart_sched_tick.
 		 */
 		if (!ts->tick_stopped) {
-<<<<<<< HEAD
-			select_nohz_load_balancer(1);
-=======
 			nohz_balance_enter_idle(cpu);
->>>>>>> c3ade0e0
 			calc_load_enter_idle();
 
 			ts->last_tick = hrtimer_get_expires(&ts->sched_timer);
@@ -886,17 +882,10 @@
 	tick_nohz_restart(ts, now);
 }
 
-<<<<<<< HEAD
-	/* Update jiffies first */
-	select_nohz_load_balancer(0);
-	tick_do_update_jiffies64(now);
-	update_cpu_load_nohz();
-=======
 static void tick_nohz_account_idle_ticks(struct tick_sched *ts)
 {
 #ifndef CONFIG_VIRT_CPU_ACCOUNTING_NATIVE
 	unsigned long ticks;
->>>>>>> c3ade0e0
 
 	if (vtime_accounting_enabled())
 		return;
@@ -914,15 +903,6 @@
 #endif
 }
 
-<<<<<<< HEAD
-	calc_load_exit_idle();
-	touch_softlockup_watchdog();
-	/*
-	 * Cancel the scheduled timer and restore the tick
-	 */
-	ts->tick_stopped  = 0;
-	ts->idle_exittime = now;
-=======
 /**
  * tick_nohz_idle_exit - restart the idle tick from the idle task
  *
@@ -934,7 +914,6 @@
 {
 	struct tick_sched *ts = &__get_cpu_var(tick_cpu_sched);
 	ktime_t now;
->>>>>>> c3ade0e0
 
 	local_irq_disable();
 
