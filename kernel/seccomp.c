--- conflicted
+++ resolved
@@ -16,32 +16,12 @@
 #include <linux/atomic.h>
 #include <linux/audit.h>
 #include <linux/compat.h>
-<<<<<<< HEAD
-#include <linux/filter.h>
-#include <linux/ptrace.h>
 #include <linux/sched.h>
 #include <linux/seccomp.h>
-#include <linux/security.h>
-#include <linux/slab.h>
-#include <linux/uaccess.h>
-
-#ifdef CONFIG_HAVE_ARCH_SECCOMP_FILTER
-#include <asm/syscall.h>
-#endif
-=======
-#include <linux/sched.h>
-#include <linux/seccomp.h>
->>>>>>> c3ade0e0
 
 /* #define SECCOMP_DEBUG 1 */
 
 #ifdef CONFIG_SECCOMP_FILTER
-<<<<<<< HEAD
-/**
- * struct seccomp_filter - container for seccomp BPF programs
- *
- * @usage: reference count to manage the object liftime.
-=======
 #include <asm/syscall.h>
 #include <linux/filter.h>
 #include <linux/ptrace.h>
@@ -54,7 +34,6 @@
  * struct seccomp_filter - container for seccomp BPF programs
  *
  * @usage: reference count to manage the object lifetime.
->>>>>>> c3ade0e0
  *         get/put helpers should be used when accessing an instance
  *         outside of a lifetime-guarded section.  In general, this
  *         is only needed for handling filters shared across tasks.
@@ -87,12 +66,6 @@
  * @data: a unsigned 64 bit value
  * @index: 0 or 1 to return the first or second 32-bits
  *
-<<<<<<< HEAD
- * This inline exists to hide the length of unsigned long.
- * If a 32-bit unsigned long is passed in, it will be extended
- * and the top 32-bits will be 0. If it is a 64-bit unsigned
- * long, then whatever data is resident will be properly returned.
-=======
  * This inline exists to hide the length of unsigned long.  If a 32-bit
  * unsigned long is passed in, it will be extended and the top 32-bits will be
  * 0. If it is a 64-bit unsigned long, then whatever data is resident will be
@@ -100,7 +73,6 @@
  *
  * Endianness is explicitly ignored and left for BPF program authors to manage
  * as per the specific architecture.
->>>>>>> c3ade0e0
  */
 static inline u32 get_u32(u64 data, int index)
 {
@@ -114,11 +86,7 @@
  * @off: offset into struct seccomp_data to load from
  *
  * Returns the requested 32-bits of data.
-<<<<<<< HEAD
- * seccomp_chk_filter() should assure that @off is 32-bit aligned
-=======
  * seccomp_check_filter() should assure that @off is 32-bit aligned
->>>>>>> c3ade0e0
  * and not out of bounds.  Failure to do so is a BUG.
  */
 u32 seccomp_bpf_load(int off)
@@ -139,20 +107,12 @@
 		return get_u32(KSTK_EIP(current), 0);
 	if (off == BPF_DATA(instruction_pointer) + sizeof(u32))
 		return get_u32(KSTK_EIP(current), 1);
-<<<<<<< HEAD
-	/* seccomp_chk_filter should make this impossible. */
-=======
 	/* seccomp_check_filter should make this impossible. */
->>>>>>> c3ade0e0
 	BUG();
 }
 
 /**
-<<<<<<< HEAD
- *	seccomp_chk_filter - verify seccomp filter code
-=======
  *	seccomp_check_filter - verify seccomp filter code
->>>>>>> c3ade0e0
  *	@filter: filter to verify
  *	@flen: length of filter
  *
@@ -163,21 +123,14 @@
  *
  * Returns 0 if the rule set is legal or -EINVAL if not.
  */
-<<<<<<< HEAD
-static int seccomp_chk_filter(struct sock_filter *filter, unsigned int flen)
-=======
 static int seccomp_check_filter(struct sock_filter *filter, unsigned int flen)
->>>>>>> c3ade0e0
 {
 	int pc;
 	for (pc = 0; pc < flen; pc++) {
 		struct sock_filter *ftest = &filter[pc];
 		u16 code = ftest->code;
 		u32 k = ftest->k;
-<<<<<<< HEAD
-=======
-
->>>>>>> c3ade0e0
+
 		switch (code) {
 		case BPF_S_LD_W_ABS:
 			ftest->code = BPF_S_ANC_SECCOMP_LD_W;
@@ -207,11 +160,8 @@
 		case BPF_S_ALU_AND_X:
 		case BPF_S_ALU_OR_K:
 		case BPF_S_ALU_OR_X:
-<<<<<<< HEAD
-=======
 		case BPF_S_ALU_XOR_K:
 		case BPF_S_ALU_XOR_X:
->>>>>>> c3ade0e0
 		case BPF_S_ALU_LSH_K:
 		case BPF_S_ALU_LSH_X:
 		case BPF_S_ALU_RSH_K:
@@ -259,13 +209,8 @@
 		return SECCOMP_RET_KILL;
 
 	/*
-<<<<<<< HEAD
-	 * All filters are evaluated in order of youngest to oldest. The lowest
-	 * BPF return value (ignoring the DATA) always takes priority.
-=======
 	 * All filters in the list are evaluated and the lowest BPF return
 	 * value always takes priority (ignoring the DATA).
->>>>>>> c3ade0e0
 	 */
 	for (f = current->seccomp.filter; f; f = f->prev) {
 		u32 cur_ret = sk_run_filter(NULL, f->insns);
@@ -303,21 +248,13 @@
 	 * behavior of privileged children.
 	 */
 	if (!current->no_new_privs &&
-<<<<<<< HEAD
-	    security_real_capable_noaudit(current, current_user_ns(),
-=======
 	    security_capable_noaudit(current_cred(), current_user_ns(),
->>>>>>> c3ade0e0
 				     CAP_SYS_ADMIN) != 0)
 		return -EACCES;
 
 	/* Allocate a new seccomp_filter */
-<<<<<<< HEAD
-	filter = kzalloc(sizeof(struct seccomp_filter) + fp_size, GFP_KERNEL);
-=======
 	filter = kzalloc(sizeof(struct seccomp_filter) + fp_size,
 			 GFP_KERNEL|__GFP_NOWARN);
->>>>>>> c3ade0e0
 	if (!filter)
 		return -ENOMEM;
 	atomic_set(&filter->usage, 1);
@@ -334,11 +271,7 @@
 		goto fail;
 
 	/* Check and rewrite the fprog for seccomp use */
-<<<<<<< HEAD
-	ret = seccomp_chk_filter(filter->insns, filter->len);
-=======
 	ret = seccomp_check_filter(filter->insns, filter->len);
->>>>>>> c3ade0e0
 	if (ret)
 		goto fail;
 
@@ -443,22 +376,10 @@
 
 int __secure_computing(int this_syscall)
 {
-	/* Filter calls should never use this function. */
-	BUG_ON(current->seccomp.mode == SECCOMP_MODE_FILTER);
-	__secure_computing_int(this_syscall);
-}
-
-int __secure_computing_int(int this_syscall)
-{
 	int mode = current->seccomp.mode;
 	int exit_sig = 0;
 	int *syscall;
-<<<<<<< HEAD
-	u32 ret = SECCOMP_RET_KILL;
-	int data;
-=======
 	u32 ret;
->>>>>>> c3ade0e0
 
 	switch (mode) {
 	case SECCOMP_MODE_STRICT:
@@ -472,17 +393,6 @@
 				return 0;
 		} while (*++syscall);
 		exit_sig = SIGKILL;
-<<<<<<< HEAD
-		break;
-#ifdef CONFIG_SECCOMP_FILTER
-	case SECCOMP_MODE_FILTER:
-		ret = seccomp_run_filters(this_syscall);
-		data = ret & SECCOMP_RET_DATA;
-		switch (ret & SECCOMP_RET_ACTION) {
-		case SECCOMP_RET_ERRNO:
-			/* Set the low-order 16-bits as a errno. */
-			syscall_set_return_value(current, task_pt_regs(current),
-=======
 		ret = SECCOMP_RET_KILL;
 		break;
 #ifdef CONFIG_SECCOMP_FILTER
@@ -496,29 +406,16 @@
 		case SECCOMP_RET_ERRNO:
 			/* Set the low-order 16-bits as a errno. */
 			syscall_set_return_value(current, regs,
->>>>>>> c3ade0e0
 						 -data, 0);
 			goto skip;
 		case SECCOMP_RET_TRAP:
 			/* Show the handler the original registers. */
-<<<<<<< HEAD
-			syscall_rollback(current, task_pt_regs(current));
-=======
 			syscall_rollback(current, regs);
->>>>>>> c3ade0e0
 			/* Let the filter pass back 16 bits of data. */
 			seccomp_send_sigsys(this_syscall, data);
 			goto skip;
 		case SECCOMP_RET_TRACE:
 			/* Skip these calls if there is no tracer. */
-<<<<<<< HEAD
-			if (!ptrace_event_enabled(current, PTRACE_EVENT_SECCOMP))
-				goto skip;
-			/* Allow the BPF to provide the event message */
-			ptrace_event(PTRACE_EVENT_SECCOMP, data);
-			if (fatal_signal_pending(current))
-				break;
-=======
 			if (!ptrace_event_enabled(current, PTRACE_EVENT_SECCOMP)) {
 				syscall_set_return_value(current, regs,
 							 -ENOSYS, 0);
@@ -537,7 +434,6 @@
 			if (syscall_get_nr(current, regs) < 0)
 				goto skip;  /* Explicit request to skip. */
 
->>>>>>> c3ade0e0
 			return 0;
 		case SECCOMP_RET_ALLOW:
 			return 0;
@@ -547,10 +443,7 @@
 		}
 		exit_sig = SIGSYS;
 		break;
-<<<<<<< HEAD
-=======
-	}
->>>>>>> c3ade0e0
+	}
 #endif
 	default:
 		BUG();
@@ -559,19 +452,12 @@
 #ifdef SECCOMP_DEBUG
 	dump_stack();
 #endif
-<<<<<<< HEAD
-	__audit_seccomp(this_syscall, exit_sig, ret);
-	do_exit(exit_sig);
-skip:
-	audit_seccomp(this_syscall, exit_sig, ret);
-=======
 	audit_seccomp(this_syscall, exit_sig, ret);
 	do_exit(exit_sig);
 #ifdef CONFIG_SECCOMP_FILTER
 skip:
 	audit_seccomp(this_syscall, exit_sig, ret);
 #endif
->>>>>>> c3ade0e0
 	return -1;
 }
 
