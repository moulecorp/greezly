--- conflicted
+++ resolved
@@ -803,50 +803,6 @@
 
 }
 
-<<<<<<< HEAD
-#ifdef CONFIG_SPARSEMEM
-/**
- * alloc_bootmem_section - allocate boot memory from a specific section
- * @size: size of the request in bytes
- * @section_nr: sparse map section to allocate from
- *
- * Return NULL on failure.
- */
-void * __init alloc_bootmem_section(unsigned long size,
-				    unsigned long section_nr)
-{
-	bootmem_data_t *bdata;
-	unsigned long pfn, goal;
-
-	pfn = section_nr_to_pfn(section_nr);
-	goal = pfn << PAGE_SHIFT;
-	bdata = &bootmem_node_data[early_pfn_to_nid(pfn)];
-
-	return alloc_bootmem_core(bdata, size, SMP_CACHE_BYTES, goal, 0);
-}
-#endif
-
-void * __init __alloc_bootmem_node_nopanic(pg_data_t *pgdat, unsigned long size,
-				   unsigned long align, unsigned long goal)
-{
-	void *ptr;
-
-	if (WARN_ON_ONCE(slab_is_available()))
-		return kzalloc_node(size, GFP_NOWAIT, pgdat->node_id);
-
-	ptr = alloc_arch_preferred_bootmem(pgdat->bdata, size, align, goal, 0);
-	if (ptr)
-		return ptr;
-
-	ptr = alloc_bootmem_core(pgdat->bdata, size, align, goal, 0);
-	if (ptr)
-		return ptr;
-
-	return __alloc_bootmem_nopanic(size, align, goal);
-}
-
-=======
->>>>>>> c3ade0e0
 #ifndef ARCH_LOW_ADDRESS_LIMIT
 #define ARCH_LOW_ADDRESS_LIMIT	0xffffffffUL
 #endif
