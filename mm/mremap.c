--- conflicted
+++ resolved
@@ -146,18 +146,11 @@
 		pte = move_pte(pte, new_vma->vm_page_prot, old_addr, new_addr);
 
 #ifdef CONFIG_ARCH_TRACK_EXEC_LIMIT
-<<<<<<< HEAD
-		if (!(__supported_pte_mask & _PAGE_NX) && (new_vma->vm_flags & (VM_PAGEEXEC | VM_EXEC)) == VM_PAGEEXEC)
-			pte = pte_exprotect(pte);
-#endif
-
-=======
 		if (!(__supported_pte_mask & _PAGE_NX) && pte_present(pte) && (new_vma->vm_flags & (VM_PAGEEXEC | VM_EXEC)) == VM_PAGEEXEC)
 			pte = pte_exprotect(pte);
 #endif
 
 		pte = move_soft_dirty_pte(pte);
->>>>>>> c3ade0e0
 		set_pte_at(mm, new_addr, new_pte, pte);
 	}
 
@@ -436,13 +429,6 @@
 	 * old location at all, and fail if it does.
 	 */
 	if (addr + old_len > new_addr && new_addr + new_len > addr)
-<<<<<<< HEAD
-		goto out;
-
-	ret = security_file_mmap(NULL, 0, 0, 0, new_addr, 1);
-	if (ret)
-=======
->>>>>>> c3ade0e0
 		goto out;
 
 	ret = do_munmap(mm, new_addr, new_len);
@@ -510,10 +496,7 @@
 	struct vm_area_struct *vma;
 	unsigned long ret = -EINVAL;
 	unsigned long charged = 0;
-<<<<<<< HEAD
-=======
 	bool locked = false;
->>>>>>> c3ade0e0
 	unsigned long pax_task_size = TASK_SIZE;
 
 	if (flags & ~(MREMAP_FIXED | MREMAP_MAYMOVE))
@@ -548,17 +531,6 @@
 		return ret;
 
 	down_write(&current->mm->mmap_sem);
-
-#ifdef CONFIG_PAX_SEGMEXEC
-	if (mm->pax_flags & MF_PAX_SEGMEXEC)
-		pax_task_size = SEGMEXEC_TASK_SIZE;
-#endif
-
-	pax_task_size -= PAGE_SIZE;
-
-	if (new_len > pax_task_size || addr > pax_task_size-new_len ||
-	    old_len > pax_task_size || addr > pax_task_size-old_len)
-		goto out;
 
 	if (flags & MREMAP_FIXED) {
 		ret = mremap_to(addr, old_len, new_addr, new_len,
@@ -632,17 +604,8 @@
 			goto out;
 		}
 
-<<<<<<< HEAD
-		ret = security_file_mmap(NULL, 0, 0, 0, new_addr, 1);
-		if (ret)
-			goto out;
-
-		map_flags = vma->vm_flags;
-		ret = move_vma(vma, addr, old_len, new_len, new_addr);
-=======
 		map_flags = vma->vm_flags;
 		ret = move_vma(vma, addr, old_len, new_len, new_addr, &locked);
->>>>>>> c3ade0e0
 		if (!(ret & ~PAGE_MASK)) {
 			track_exec_limit(current->mm, addr, addr + old_len, 0UL);
 			track_exec_limit(current->mm, new_addr, new_addr + new_len, map_flags);
