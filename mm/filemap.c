/*
 *	linux/mm/filemap.c
 *
 * Copyright (C) 1994-1999  Linus Torvalds
 */

/*
 * This file handles the generic file mmap semantics used by
 * most "normal" filesystems (but you don't /have/ to use this:
 * the NFS filesystem used to do this differently, for example)
 */
#include <linux/export.h>
#include <linux/compiler.h>
#include <linux/fs.h>
#include <linux/uaccess.h>
#include <linux/aio.h>
#include <linux/capability.h>
#include <linux/kernel_stat.h>
#include <linux/gfp.h>
#include <linux/mm.h>
#include <linux/swap.h>
#include <linux/mman.h>
#include <linux/pagemap.h>
#include <linux/file.h>
#include <linux/uio.h>
#include <linux/hash.h>
#include <linux/writeback.h>
#include <linux/backing-dev.h>
#include <linux/pagevec.h>
#include <linux/blkdev.h>
#include <linux/security.h>
#include <linux/cpuset.h>
#include <linux/hardirq.h> /* for BUG_ON(!in_atomic()) only */
#include <linux/memcontrol.h>
#include <linux/cleancache.h>
#include "internal.h"

#define CREATE_TRACE_POINTS
#include <trace/events/filemap.h>

/*
 * FIXME: remove all knowledge of the buffer layer from the core VM
 */
#include <linux/buffer_head.h> /* for try_to_free_buffers */

#include <asm/mman.h>

/*
 * Shared mappings implemented 30.11.1994. It's not fully working yet,
 * though.
 *
 * Shared mappings now work. 15.8.1995  Bruno.
 *
 * finished 'unifying' the page and buffer cache and SMP-threaded the
 * page-cache, 21.05.1999, Ingo Molnar <mingo@redhat.com>
 *
 * SMP-threaded pagemap-LRU 1999, Andrea Arcangeli <andrea@suse.de>
 */

/*
 * Lock ordering:
 *
 *  ->i_mmap_mutex		(truncate_pagecache)
 *    ->private_lock		(__free_pte->__set_page_dirty_buffers)
 *      ->swap_lock		(exclusive_swap_page, others)
 *        ->mapping->tree_lock
 *
 *  ->i_mutex
 *    ->i_mmap_mutex		(truncate->unmap_mapping_range)
 *
 *  ->mmap_sem
 *    ->i_mmap_mutex
 *      ->page_table_lock or pte_lock	(various, mainly in memory.c)
 *        ->mapping->tree_lock	(arch-dependent flush_dcache_mmap_lock)
 *
 *  ->mmap_sem
 *    ->lock_page		(access_process_vm)
 *
 *  ->i_mutex			(generic_file_buffered_write)
 *    ->mmap_sem		(fault_in_pages_readable->do_page_fault)
 *
 *  bdi->wb.list_lock
 *    sb_lock			(fs/fs-writeback.c)
 *    ->mapping->tree_lock	(__sync_single_inode)
 *
 *  ->i_mmap_mutex
 *    ->anon_vma.lock		(vma_adjust)
 *
 *  ->anon_vma.lock
 *    ->page_table_lock or pte_lock	(anon_vma_prepare and various)
 *
 *  ->page_table_lock or pte_lock
 *    ->swap_lock		(try_to_unmap_one)
 *    ->private_lock		(try_to_unmap_one)
 *    ->tree_lock		(try_to_unmap_one)
 *    ->zone.lru_lock		(follow_page->mark_page_accessed)
 *    ->zone.lru_lock		(check_pte_range->isolate_lru_page)
 *    ->private_lock		(page_remove_rmap->set_page_dirty)
 *    ->tree_lock		(page_remove_rmap->set_page_dirty)
 *    bdi.wb->list_lock		(page_remove_rmap->set_page_dirty)
 *    ->inode->i_lock		(page_remove_rmap->set_page_dirty)
 *    bdi.wb->list_lock		(zap_pte_range->set_page_dirty)
 *    ->inode->i_lock		(zap_pte_range->set_page_dirty)
 *    ->private_lock		(zap_pte_range->__set_page_dirty_buffers)
 *
 * ->i_mmap_mutex
 *   ->tasklist_lock            (memory_failure, collect_procs_ao)
 */

/*
 * Delete a page from the page cache and free it. Caller has to make
 * sure the page is locked and that nobody else uses it - or that usage
 * is safe.  The caller must hold the mapping's tree_lock.
 */
void __delete_from_page_cache(struct page *page)
{
	struct address_space *mapping = page->mapping;

	trace_mm_filemap_delete_from_page_cache(page);
	/*
	 * if we're uptodate, flush out into the cleancache, otherwise
	 * invalidate any existing cleancache entries.  We can't leave
	 * stale data around in the cleancache once our page is gone
	 */
	if (PageUptodate(page) && PageMappedToDisk(page))
		cleancache_put_page(page);
	else
		cleancache_invalidate_page(mapping, page);

	radix_tree_delete(&mapping->page_tree, page->index);
	page->mapping = NULL;
	/* Leave page->index set: truncation lookup relies upon it */
	mapping->nrpages--;
	__dec_zone_page_state(page, NR_FILE_PAGES);
	if (PageSwapBacked(page))
		__dec_zone_page_state(page, NR_SHMEM);
	BUG_ON(page_mapped(page));

	/*
	 * Some filesystems seem to re-dirty the page even after
	 * the VM has canceled the dirty bit (eg ext3 journaling).
	 *
	 * Fix it up by doing a final dirty accounting check after
	 * having removed the page entirely.
	 */
	if (PageDirty(page) && mapping_cap_account_dirty(mapping)) {
		dec_zone_page_state(page, NR_FILE_DIRTY);
		dec_bdi_stat(mapping->backing_dev_info, BDI_RECLAIMABLE);
	}
}

/**
 * delete_from_page_cache - delete page from page cache
 * @page: the page which the kernel is trying to remove from page cache
 *
 * This must be called only on pages that have been verified to be in the page
 * cache and locked.  It will never put the page into the free list, the caller
 * has a reference on the page.
 */
void delete_from_page_cache(struct page *page)
{
	struct address_space *mapping = page->mapping;
	void (*freepage)(struct page *);

	BUG_ON(!PageLocked(page));

	freepage = mapping->a_ops->freepage;
	spin_lock_irq(&mapping->tree_lock);
	__delete_from_page_cache(page);
	spin_unlock_irq(&mapping->tree_lock);
	mem_cgroup_uncharge_cache_page(page);

	if (freepage)
		freepage(page);
	page_cache_release(page);
}
EXPORT_SYMBOL(delete_from_page_cache);

static int sleep_on_page(void *word)
{
	io_schedule();
	return 0;
}

static int sleep_on_page_killable(void *word)
{
	sleep_on_page(word);
	return fatal_signal_pending(current) ? -EINTR : 0;
}

static int filemap_check_errors(struct address_space *mapping)
{
	int ret = 0;
	/* Check for outstanding write errors */
	if (test_bit(AS_ENOSPC, &mapping->flags) &&
	    test_and_clear_bit(AS_ENOSPC, &mapping->flags))
		ret = -ENOSPC;
	if (test_bit(AS_EIO, &mapping->flags) &&
	    test_and_clear_bit(AS_EIO, &mapping->flags))
		ret = -EIO;
	return ret;
}

/**
 * __filemap_fdatawrite_range - start writeback on mapping dirty pages in range
 * @mapping:	address space structure to write
 * @start:	offset in bytes where the range starts
 * @end:	offset in bytes where the range ends (inclusive)
 * @sync_mode:	enable synchronous operation
 *
 * Start writeback against all of a mapping's dirty pages that lie
 * within the byte offsets <start, end> inclusive.
 *
 * If sync_mode is WB_SYNC_ALL then this is a "data integrity" operation, as
 * opposed to a regular memory cleansing writeback.  The difference between
 * these two operations is that if a dirty page/buffer is encountered, it must
 * be waited upon, and not just skipped over.
 */
int __filemap_fdatawrite_range(struct address_space *mapping, loff_t start,
				loff_t end, int sync_mode)
{
	int ret;
	struct writeback_control wbc = {
		.sync_mode = sync_mode,
		.nr_to_write = LONG_MAX,
		.range_start = start,
		.range_end = end,
	};

	if (!mapping_cap_writeback_dirty(mapping))
		return 0;

	ret = do_writepages(mapping, &wbc);
	return ret;
}

static inline int __filemap_fdatawrite(struct address_space *mapping,
	int sync_mode)
{
	return __filemap_fdatawrite_range(mapping, 0, LLONG_MAX, sync_mode);
}

int filemap_fdatawrite(struct address_space *mapping)
{
	return __filemap_fdatawrite(mapping, WB_SYNC_ALL);
}
EXPORT_SYMBOL(filemap_fdatawrite);

int filemap_fdatawrite_range(struct address_space *mapping, loff_t start,
				loff_t end)
{
	return __filemap_fdatawrite_range(mapping, start, end, WB_SYNC_ALL);
}
EXPORT_SYMBOL(filemap_fdatawrite_range);

/**
 * filemap_flush - mostly a non-blocking flush
 * @mapping:	target address_space
 *
 * This is a mostly non-blocking flush.  Not suitable for data-integrity
 * purposes - I/O may not be started against all dirty pages.
 */
int filemap_flush(struct address_space *mapping)
{
	return __filemap_fdatawrite(mapping, WB_SYNC_NONE);
}
EXPORT_SYMBOL(filemap_flush);

/**
 * filemap_fdatawait_range - wait for writeback to complete
 * @mapping:		address space structure to wait for
 * @start_byte:		offset in bytes where the range starts
 * @end_byte:		offset in bytes where the range ends (inclusive)
 *
 * Walk the list of under-writeback pages of the given address space
 * in the given range and wait for all of them.
 */
int filemap_fdatawait_range(struct address_space *mapping, loff_t start_byte,
			    loff_t end_byte)
{
	pgoff_t index = start_byte >> PAGE_CACHE_SHIFT;
	pgoff_t end = end_byte >> PAGE_CACHE_SHIFT;
	struct pagevec pvec;
	int nr_pages;
	int ret2, ret = 0;

	if (end_byte < start_byte)
		goto out;

	pagevec_init(&pvec, 0);
	while ((index <= end) &&
			(nr_pages = pagevec_lookup_tag(&pvec, mapping, &index,
			PAGECACHE_TAG_WRITEBACK,
			min(end - index, (pgoff_t)PAGEVEC_SIZE-1) + 1)) != 0) {
		unsigned i;

		for (i = 0; i < nr_pages; i++) {
			struct page *page = pvec.pages[i];

			/* until radix tree lookup accepts end_index */
			if (page->index > end)
				continue;

			wait_on_page_writeback(page);
			if (TestClearPageError(page))
				ret = -EIO;
		}
		pagevec_release(&pvec);
		cond_resched();
	}
out:
	ret2 = filemap_check_errors(mapping);
	if (!ret)
		ret = ret2;

	return ret;
}
EXPORT_SYMBOL(filemap_fdatawait_range);

/**
 * filemap_fdatawait - wait for all under-writeback pages to complete
 * @mapping: address space structure to wait for
 *
 * Walk the list of under-writeback pages of the given address space
 * and wait for all of them.
 */
int filemap_fdatawait(struct address_space *mapping)
{
	loff_t i_size = i_size_read(mapping->host);

	if (i_size == 0)
		return 0;

	return filemap_fdatawait_range(mapping, 0, i_size - 1);
}
EXPORT_SYMBOL(filemap_fdatawait);

int filemap_write_and_wait(struct address_space *mapping)
{
	int err = 0;

	if (mapping->nrpages) {
		err = filemap_fdatawrite(mapping);
		/*
		 * Even if the above returned error, the pages may be
		 * written partially (e.g. -ENOSPC), so we wait for it.
		 * But the -EIO is special case, it may indicate the worst
		 * thing (e.g. bug) happened, so we avoid waiting for it.
		 */
		if (err != -EIO) {
			int err2 = filemap_fdatawait(mapping);
			if (!err)
				err = err2;
		}
	} else {
		err = filemap_check_errors(mapping);
	}
	return err;
}
EXPORT_SYMBOL(filemap_write_and_wait);

/**
 * filemap_write_and_wait_range - write out & wait on a file range
 * @mapping:	the address_space for the pages
 * @lstart:	offset in bytes where the range starts
 * @lend:	offset in bytes where the range ends (inclusive)
 *
 * Write out and wait upon file offsets lstart->lend, inclusive.
 *
 * Note that `lend' is inclusive (describes the last byte to be written) so
 * that this function can be used to write to the very end-of-file (end = -1).
 */
int filemap_write_and_wait_range(struct address_space *mapping,
				 loff_t lstart, loff_t lend)
{
	int err = 0;

	if (mapping->nrpages) {
		err = __filemap_fdatawrite_range(mapping, lstart, lend,
						 WB_SYNC_ALL);
		/* See comment of filemap_write_and_wait() */
		if (err != -EIO) {
			int err2 = filemap_fdatawait_range(mapping,
						lstart, lend);
			if (!err)
				err = err2;
		}
	} else {
		err = filemap_check_errors(mapping);
	}
	return err;
}
EXPORT_SYMBOL(filemap_write_and_wait_range);

/**
 * replace_page_cache_page - replace a pagecache page with a new one
 * @old:	page to be replaced
 * @new:	page to replace with
 * @gfp_mask:	allocation mode
 *
 * This function replaces a page in the pagecache with a new one.  On
 * success it acquires the pagecache reference for the new page and
 * drops it for the old page.  Both the old and new pages must be
 * locked.  This function does not add the new page to the LRU, the
 * caller must do that.
 *
 * The remove + add is atomic.  The only way this function can fail is
 * memory allocation failure.
 */
int replace_page_cache_page(struct page *old, struct page *new, gfp_t gfp_mask)
{
	int error;

<<<<<<< HEAD
	VM_BUG_ON(!PageLocked(old));
	VM_BUG_ON(!PageLocked(new));
	VM_BUG_ON(new->mapping);
=======
	VM_BUG_ON_PAGE(!PageLocked(old), old);
	VM_BUG_ON_PAGE(!PageLocked(new), new);
	VM_BUG_ON_PAGE(new->mapping, new);
>>>>>>> c3ade0e0

	error = radix_tree_preload(gfp_mask & ~__GFP_HIGHMEM);
	if (!error) {
		struct address_space *mapping = old->mapping;
		void (*freepage)(struct page *);

		pgoff_t offset = old->index;
		freepage = mapping->a_ops->freepage;

		page_cache_get(new);
		new->mapping = mapping;
		new->index = offset;

		spin_lock_irq(&mapping->tree_lock);
		__delete_from_page_cache(old);
		error = radix_tree_insert(&mapping->page_tree, offset, new);
		BUG_ON(error);
		mapping->nrpages++;
		__inc_zone_page_state(new, NR_FILE_PAGES);
		if (PageSwapBacked(new))
			__inc_zone_page_state(new, NR_SHMEM);
		spin_unlock_irq(&mapping->tree_lock);
		/* mem_cgroup codes must not be called under tree_lock */
		mem_cgroup_replace_page_cache(old, new);
		radix_tree_preload_end();
		if (freepage)
			freepage(old);
		page_cache_release(old);
	}

	return error;
}
EXPORT_SYMBOL_GPL(replace_page_cache_page);

/**
 * add_to_page_cache_locked - add a locked page to the pagecache
 * @page:	page to add
 * @mapping:	the page's address_space
 * @offset:	page index
 * @gfp_mask:	page allocation mode
 *
 * This function is used to add a page to the pagecache. It must be locked.
 * This function does not add the page to the LRU.  The caller must do that.
 */
int add_to_page_cache_locked(struct page *page, struct address_space *mapping,
		pgoff_t offset, gfp_t gfp_mask)
{
	int error;

	VM_BUG_ON_PAGE(!PageLocked(page), page);
	VM_BUG_ON_PAGE(PageSwapBacked(page), page);

	error = mem_cgroup_cache_charge(page, current->mm,
					gfp_mask & GFP_RECLAIM_MASK);
	if (error)
		return error;

	error = radix_tree_maybe_preload(gfp_mask & ~__GFP_HIGHMEM);
	if (error) {
		mem_cgroup_uncharge_cache_page(page);
		return error;
	}

	page_cache_get(page);
	page->mapping = mapping;
	page->index = offset;

	spin_lock_irq(&mapping->tree_lock);
	error = radix_tree_insert(&mapping->page_tree, offset, page);
	radix_tree_preload_end();
	if (unlikely(error))
		goto err_insert;
	mapping->nrpages++;
	__inc_zone_page_state(page, NR_FILE_PAGES);
	spin_unlock_irq(&mapping->tree_lock);
	trace_mm_filemap_add_to_page_cache(page);
	return 0;
err_insert:
	page->mapping = NULL;
	/* Leave page->index set: truncation relies upon it */
	spin_unlock_irq(&mapping->tree_lock);
	mem_cgroup_uncharge_cache_page(page);
	page_cache_release(page);
	return error;
}
EXPORT_SYMBOL(add_to_page_cache_locked);

int add_to_page_cache_lru(struct page *page, struct address_space *mapping,
				pgoff_t offset, gfp_t gfp_mask)
{
	int ret;

	ret = add_to_page_cache(page, mapping, offset, gfp_mask);
	if (ret == 0)
		lru_cache_add_file(page);
	return ret;
}
EXPORT_SYMBOL_GPL(add_to_page_cache_lru);

#ifdef CONFIG_NUMA
struct page *__page_cache_alloc(gfp_t gfp)
{
	int n;
	struct page *page;

	if (cpuset_do_page_mem_spread()) {
		unsigned int cpuset_mems_cookie;
		do {
			cpuset_mems_cookie = get_mems_allowed();
			n = cpuset_mem_spread_node();
			page = alloc_pages_exact_node(n, gfp, 0);
		} while (!put_mems_allowed(cpuset_mems_cookie) && !page);

		return page;
	}
	return alloc_pages(gfp, 0);
}
EXPORT_SYMBOL(__page_cache_alloc);
#endif

/*
 * In order to wait for pages to become available there must be
 * waitqueues associated with pages. By using a hash table of
 * waitqueues where the bucket discipline is to maintain all
 * waiters on the same queue and wake all when any of the pages
 * become available, and for the woken contexts to check to be
 * sure the appropriate page became available, this saves space
 * at a cost of "thundering herd" phenomena during rare hash
 * collisions.
 */
static wait_queue_head_t *page_waitqueue(struct page *page)
{
	const struct zone *zone = page_zone(page);

	return &zone->wait_table[hash_ptr(page, zone->wait_table_bits)];
}

static inline void wake_up_page(struct page *page, int bit)
{
	__wake_up_bit(page_waitqueue(page), &page->flags, bit);
}

void wait_on_page_bit(struct page *page, int bit_nr)
{
	DEFINE_WAIT_BIT(wait, &page->flags, bit_nr);

	if (test_bit(bit_nr, &page->flags))
		__wait_on_bit(page_waitqueue(page), &wait, sleep_on_page,
							TASK_UNINTERRUPTIBLE);
}
EXPORT_SYMBOL(wait_on_page_bit);

int wait_on_page_bit_killable(struct page *page, int bit_nr)
{
	DEFINE_WAIT_BIT(wait, &page->flags, bit_nr);

	if (!test_bit(bit_nr, &page->flags))
		return 0;

	return __wait_on_bit(page_waitqueue(page), &wait,
			     sleep_on_page_killable, TASK_KILLABLE);
}

/**
 * add_page_wait_queue - Add an arbitrary waiter to a page's wait queue
 * @page: Page defining the wait queue of interest
 * @waiter: Waiter to add to the queue
 *
 * Add an arbitrary @waiter to the wait queue for the nominated @page.
 */
void add_page_wait_queue(struct page *page, wait_queue_t *waiter)
{
	wait_queue_head_t *q = page_waitqueue(page);
	unsigned long flags;

	spin_lock_irqsave(&q->lock, flags);
	__add_wait_queue(q, waiter);
	spin_unlock_irqrestore(&q->lock, flags);
}
EXPORT_SYMBOL_GPL(add_page_wait_queue);

/**
 * unlock_page - unlock a locked page
 * @page: the page
 *
 * Unlocks the page and wakes up sleepers in ___wait_on_page_locked().
 * Also wakes sleepers in wait_on_page_writeback() because the wakeup
 * mechananism between PageLocked pages and PageWriteback pages is shared.
 * But that's OK - sleepers in wait_on_page_writeback() just go back to sleep.
 *
 * The mb is necessary to enforce ordering between the clear_bit and the read
 * of the waitqueue (to avoid SMP races with a parallel wait_on_page_locked()).
 */
void unlock_page(struct page *page)
{
	VM_BUG_ON_PAGE(!PageLocked(page), page);
	clear_bit_unlock(PG_locked, &page->flags);
	smp_mb__after_clear_bit();
	wake_up_page(page, PG_locked);
}
EXPORT_SYMBOL(unlock_page);

/**
 * end_page_writeback - end writeback against a page
 * @page: the page
 */
void end_page_writeback(struct page *page)
{
	if (TestClearPageReclaim(page))
		rotate_reclaimable_page(page);

	if (!test_clear_page_writeback(page))
		BUG();

	smp_mb__after_clear_bit();
	wake_up_page(page, PG_writeback);
}
EXPORT_SYMBOL(end_page_writeback);

/**
 * __lock_page - get a lock on the page, assuming we need to sleep to get it
 * @page: the page to lock
 */
void __lock_page(struct page *page)
{
	DEFINE_WAIT_BIT(wait, &page->flags, PG_locked);

	__wait_on_bit_lock(page_waitqueue(page), &wait, sleep_on_page,
							TASK_UNINTERRUPTIBLE);
}
EXPORT_SYMBOL(__lock_page);

int __lock_page_killable(struct page *page)
{
	DEFINE_WAIT_BIT(wait, &page->flags, PG_locked);

	return __wait_on_bit_lock(page_waitqueue(page), &wait,
					sleep_on_page_killable, TASK_KILLABLE);
}
EXPORT_SYMBOL_GPL(__lock_page_killable);

int __lock_page_or_retry(struct page *page, struct mm_struct *mm,
			 unsigned int flags)
{
	if (flags & FAULT_FLAG_ALLOW_RETRY) {
		/*
		 * CAUTION! In this case, mmap_sem is not released
		 * even though return 0.
		 */
		if (flags & FAULT_FLAG_RETRY_NOWAIT)
			return 0;

		up_read(&mm->mmap_sem);
		if (flags & FAULT_FLAG_KILLABLE)
			wait_on_page_locked_killable(page);
		else
			wait_on_page_locked(page);
		return 0;
	} else {
		if (flags & FAULT_FLAG_KILLABLE) {
			int ret;

			ret = __lock_page_killable(page);
			if (ret) {
				up_read(&mm->mmap_sem);
				return 0;
			}
		} else
			__lock_page(page);
		return 1;
	}
}

/**
 * find_get_page - find and get a page reference
 * @mapping: the address_space to search
 * @offset: the page index
 *
 * Is there a pagecache struct page at the given (mapping, offset) tuple?
 * If yes, increment its refcount and return it; if no, return NULL.
 */
struct page *find_get_page(struct address_space *mapping, pgoff_t offset)
{
	void **pagep;
	struct page *page;

	rcu_read_lock();
repeat:
	page = NULL;
	pagep = radix_tree_lookup_slot(&mapping->page_tree, offset);
	if (pagep) {
		page = radix_tree_deref_slot(pagep);
		if (unlikely(!page))
			goto out;
		if (radix_tree_exception(page)) {
			if (radix_tree_deref_retry(page))
				goto repeat;
			/*
			 * Otherwise, shmem/tmpfs must be storing a swap entry
			 * here as an exceptional entry: so return it without
			 * attempting to raise page count.
			 */
			goto out;
		}
		if (!page_cache_get_speculative(page))
			goto repeat;

		/*
		 * Has the page moved?
		 * This is part of the lockless pagecache protocol. See
		 * include/linux/pagemap.h for details.
		 */
		if (unlikely(page != *pagep)) {
			page_cache_release(page);
			goto repeat;
		}
	}
out:
	rcu_read_unlock();

	return page;
}
EXPORT_SYMBOL(find_get_page);

/**
 * find_lock_page - locate, pin and lock a pagecache page
 * @mapping: the address_space to search
 * @offset: the page index
 *
 * Locates the desired pagecache page, locks it, increments its reference
 * count and returns its address.
 *
 * Returns zero if the page was not present. find_lock_page() may sleep.
 */
struct page *find_lock_page(struct address_space *mapping, pgoff_t offset)
{
	struct page *page;

repeat:
	page = find_get_page(mapping, offset);
	if (page && !radix_tree_exception(page)) {
		lock_page(page);
		/* Has the page been truncated? */
		if (unlikely(page->mapping != mapping)) {
			unlock_page(page);
			page_cache_release(page);
			goto repeat;
		}
		VM_BUG_ON_PAGE(page->index != offset, page);
	}
	return page;
}
EXPORT_SYMBOL(find_lock_page);

/**
 * find_or_create_page - locate or add a pagecache page
 * @mapping: the page's address_space
 * @index: the page's index into the mapping
 * @gfp_mask: page allocation mode
 *
 * Locates a page in the pagecache.  If the page is not present, a new page
 * is allocated using @gfp_mask and is added to the pagecache and to the VM's
 * LRU list.  The returned page is locked and has its reference count
 * incremented.
 *
 * find_or_create_page() may sleep, even if @gfp_flags specifies an atomic
 * allocation!
 *
 * find_or_create_page() returns the desired page's address, or zero on
 * memory exhaustion.
 */
struct page *find_or_create_page(struct address_space *mapping,
		pgoff_t index, gfp_t gfp_mask)
{
	struct page *page;
	int err;
repeat:
	page = find_lock_page(mapping, index);
	if (!page) {
		page = __page_cache_alloc(gfp_mask);
		if (!page)
			return NULL;
		/*
		 * We want a regular kernel memory (not highmem or DMA etc)
		 * allocation for the radix tree nodes, but we need to honour
		 * the context-specific requirements the caller has asked for.
		 * GFP_RECLAIM_MASK collects those requirements.
		 */
		err = add_to_page_cache_lru(page, mapping, index,
			(gfp_mask & GFP_RECLAIM_MASK));
		if (unlikely(err)) {
			page_cache_release(page);
			page = NULL;
			if (err == -EEXIST)
				goto repeat;
		}
	}
	return page;
}
EXPORT_SYMBOL(find_or_create_page);

/**
 * find_get_pages - gang pagecache lookup
 * @mapping:	The address_space to search
 * @start:	The starting page index
 * @nr_pages:	The maximum number of pages
 * @pages:	Where the resulting pages are placed
 *
 * find_get_pages() will search for and return a group of up to
 * @nr_pages pages in the mapping.  The pages are placed at @pages.
 * find_get_pages() takes a reference against the returned pages.
 *
 * The search returns a group of mapping-contiguous pages with ascending
 * indexes.  There may be holes in the indices due to not-present pages.
 *
 * find_get_pages() returns the number of pages which were found.
 */
unsigned find_get_pages(struct address_space *mapping, pgoff_t start,
			    unsigned int nr_pages, struct page **pages)
{
	struct radix_tree_iter iter;
	void **slot;
	unsigned ret = 0;

	if (unlikely(!nr_pages))
		return 0;

	rcu_read_lock();
restart:
	radix_tree_for_each_slot(slot, &mapping->page_tree, &iter, start) {
		struct page *page;
repeat:
		page = radix_tree_deref_slot(slot);
		if (unlikely(!page))
			continue;

		if (radix_tree_exception(page)) {
			if (radix_tree_deref_retry(page)) {
				/*
				 * Transient condition which can only trigger
				 * when entry at index 0 moves out of or back
				 * to root: none yet gotten, safe to restart.
				 */
				WARN_ON(iter.index);
				goto restart;
			}
			/*
			 * Otherwise, shmem/tmpfs must be storing a swap entry
			 * here as an exceptional entry: so skip over it -
			 * we only reach this from invalidate_mapping_pages().
			 */
			continue;
		}

		if (!page_cache_get_speculative(page))
			goto repeat;

		/* Has the page moved? */
		if (unlikely(page != *slot)) {
			page_cache_release(page);
			goto repeat;
		}

		pages[ret] = page;
		if (++ret == nr_pages)
			break;
	}

	rcu_read_unlock();
	return ret;
}

/**
 * find_get_pages_contig - gang contiguous pagecache lookup
 * @mapping:	The address_space to search
 * @index:	The starting page index
 * @nr_pages:	The maximum number of pages
 * @pages:	Where the resulting pages are placed
 *
 * find_get_pages_contig() works exactly like find_get_pages(), except
 * that the returned number of pages are guaranteed to be contiguous.
 *
 * find_get_pages_contig() returns the number of pages which were found.
 */
unsigned find_get_pages_contig(struct address_space *mapping, pgoff_t index,
			       unsigned int nr_pages, struct page **pages)
{
	struct radix_tree_iter iter;
	void **slot;
	unsigned int ret = 0;

	if (unlikely(!nr_pages))
		return 0;

	rcu_read_lock();
restart:
	radix_tree_for_each_contig(slot, &mapping->page_tree, &iter, index) {
		struct page *page;
repeat:
		page = radix_tree_deref_slot(slot);
		/* The hole, there no reason to continue */
		if (unlikely(!page))
			break;

		if (radix_tree_exception(page)) {
			if (radix_tree_deref_retry(page)) {
				/*
				 * Transient condition which can only trigger
				 * when entry at index 0 moves out of or back
				 * to root: none yet gotten, safe to restart.
				 */
				goto restart;
			}
			/*
			 * Otherwise, shmem/tmpfs must be storing a swap entry
			 * here as an exceptional entry: so stop looking for
			 * contiguous pages.
			 */
			break;
		}

		if (!page_cache_get_speculative(page))
			goto repeat;

		/* Has the page moved? */
		if (unlikely(page != *slot)) {
			page_cache_release(page);
			goto repeat;
		}

		/*
		 * must check mapping and index after taking the ref.
		 * otherwise we can get both false positives and false
		 * negatives, which is just confusing to the caller.
		 */
		if (page->mapping == NULL || page->index != iter.index) {
			page_cache_release(page);
			break;
		}

		pages[ret] = page;
		if (++ret == nr_pages)
			break;
	}
	rcu_read_unlock();
	return ret;
}
EXPORT_SYMBOL(find_get_pages_contig);

/**
 * find_get_pages_tag - find and return pages that match @tag
 * @mapping:	the address_space to search
 * @index:	the starting page index
 * @tag:	the tag index
 * @nr_pages:	the maximum number of pages
 * @pages:	where the resulting pages are placed
 *
 * Like find_get_pages, except we only return pages which are tagged with
 * @tag.   We update @index to index the next page for the traversal.
 */
unsigned find_get_pages_tag(struct address_space *mapping, pgoff_t *index,
			int tag, unsigned int nr_pages, struct page **pages)
{
	struct radix_tree_iter iter;
	void **slot;
	unsigned ret = 0;

	if (unlikely(!nr_pages))
		return 0;

	rcu_read_lock();
restart:
	radix_tree_for_each_tagged(slot, &mapping->page_tree,
				   &iter, *index, tag) {
		struct page *page;
repeat:
		page = radix_tree_deref_slot(slot);
		if (unlikely(!page))
			continue;

		if (radix_tree_exception(page)) {
			if (radix_tree_deref_retry(page)) {
				/*
				 * Transient condition which can only trigger
				 * when entry at index 0 moves out of or back
				 * to root: none yet gotten, safe to restart.
				 */
				goto restart;
			}
			/*
			 * This function is never used on a shmem/tmpfs
			 * mapping, so a swap entry won't be found here.
			 */
			BUG();
		}

		if (!page_cache_get_speculative(page))
			goto repeat;

		/* Has the page moved? */
		if (unlikely(page != *slot)) {
			page_cache_release(page);
			goto repeat;
		}

		pages[ret] = page;
		if (++ret == nr_pages)
			break;
	}

	rcu_read_unlock();

	if (ret)
		*index = pages[ret - 1]->index + 1;

	return ret;
}
EXPORT_SYMBOL(find_get_pages_tag);

/**
 * grab_cache_page_nowait - returns locked page at given index in given cache
 * @mapping: target address_space
 * @index: the page index
 *
 * Same as grab_cache_page(), but do not wait if the page is unavailable.
 * This is intended for speculative data generators, where the data can
 * be regenerated if the page couldn't be grabbed.  This routine should
 * be safe to call while holding the lock for another page.
 *
 * Clear __GFP_FS when allocating the page to avoid recursion into the fs
 * and deadlock against the caller's locked page.
 */
struct page *
grab_cache_page_nowait(struct address_space *mapping, pgoff_t index)
{
	struct page *page = find_get_page(mapping, index);

	if (page) {
		if (trylock_page(page))
			return page;
		page_cache_release(page);
		return NULL;
	}
	page = __page_cache_alloc(mapping_gfp_mask(mapping) & ~__GFP_FS);
	if (page && add_to_page_cache_lru(page, mapping, index, GFP_NOFS)) {
		page_cache_release(page);
		page = NULL;
	}
	return page;
}
EXPORT_SYMBOL(grab_cache_page_nowait);

/*
 * CD/DVDs are error prone. When a medium error occurs, the driver may fail
 * a _large_ part of the i/o request. Imagine the worst scenario:
 *
 *      ---R__________________________________________B__________
 *         ^ reading here                             ^ bad block(assume 4k)
 *
 * read(R) => miss => readahead(R...B) => media error => frustrating retries
 * => failing the whole request => read(R) => read(R+1) =>
 * readahead(R+1...B+1) => bang => read(R+2) => read(R+3) =>
 * readahead(R+3...B+2) => bang => read(R+3) => read(R+4) =>
 * readahead(R+4...B+3) => bang => read(R+4) => read(R+5) => ......
 *
 * It is going insane. Fix it by quickly scaling down the readahead size.
 */
static void shrink_readahead_size_eio(struct file *filp,
					struct file_ra_state *ra)
{
	ra->ra_pages /= 4;
}

/**
 * do_generic_file_read - generic file read routine
 * @filp:	the file to read
 * @ppos:	current file position
 * @desc:	read_descriptor
 *
 * This is a generic file read routine, and uses the
 * mapping->a_ops->readpage() function for the actual low-level stuff.
 *
 * This is really ugly. But the goto's actually try to clarify some
 * of the logic when it comes to error handling etc.
 */
static void do_generic_file_read(struct file *filp, loff_t *ppos,
		read_descriptor_t *desc)
{
	struct address_space *mapping = filp->f_mapping;
	struct inode *inode = mapping->host;
	struct file_ra_state *ra = &filp->f_ra;
	pgoff_t index;
	pgoff_t last_index;
	pgoff_t prev_index;
	unsigned long offset;      /* offset into pagecache page */
	unsigned int prev_offset;
	int error;

	index = *ppos >> PAGE_CACHE_SHIFT;
	prev_index = ra->prev_pos >> PAGE_CACHE_SHIFT;
	prev_offset = ra->prev_pos & (PAGE_CACHE_SIZE-1);
	last_index = (*ppos + desc->count + PAGE_CACHE_SIZE-1) >> PAGE_CACHE_SHIFT;
	offset = *ppos & ~PAGE_CACHE_MASK;

	for (;;) {
		struct page *page;
		pgoff_t end_index;
		loff_t isize;
		unsigned long nr, ret;

		cond_resched();
find_page:
		page = find_get_page(mapping, index);
		if (!page) {
			page_cache_sync_readahead(mapping,
					ra, filp,
					index, last_index - index);
			page = find_get_page(mapping, index);
			if (unlikely(page == NULL))
				goto no_cached_page;
		}
		if (PageReadahead(page)) {
			page_cache_async_readahead(mapping,
					ra, filp, page,
					index, last_index - index);
		}
		if (!PageUptodate(page)) {
			if (inode->i_blkbits == PAGE_CACHE_SHIFT ||
					!mapping->a_ops->is_partially_uptodate)
				goto page_not_up_to_date;
			if (!trylock_page(page))
				goto page_not_up_to_date;
			/* Did it get truncated before we got the lock? */
			if (!page->mapping)
				goto page_not_up_to_date_locked;
			if (!mapping->a_ops->is_partially_uptodate(page,
								desc, offset))
				goto page_not_up_to_date_locked;
			unlock_page(page);
		}
page_ok:
		/*
		 * i_size must be checked after we know the page is Uptodate.
		 *
		 * Checking i_size after the check allows us to calculate
		 * the correct value for "nr", which means the zero-filled
		 * part of the page is not copied back to userspace (unless
		 * another truncate extends the file - this is desired though).
		 */

		isize = i_size_read(inode);
		end_index = (isize - 1) >> PAGE_CACHE_SHIFT;
		if (unlikely(!isize || index > end_index)) {
			page_cache_release(page);
			goto out;
		}

		/* nr is the maximum number of bytes to copy from this page */
		nr = PAGE_CACHE_SIZE;
		if (index == end_index) {
			nr = ((isize - 1) & ~PAGE_CACHE_MASK) + 1;
			if (nr <= offset) {
				page_cache_release(page);
				goto out;
			}
		}
		nr = nr - offset;

		/* If users can be writing to this page using arbitrary
		 * virtual addresses, take care about potential aliasing
		 * before reading the page on the kernel side.
		 */
		if (mapping_writably_mapped(mapping))
			flush_dcache_page(page);

		/*
		 * When a sequential read accesses a page several times,
		 * only mark it as accessed the first time.
		 */
		if (prev_index != index || offset != prev_offset)
			mark_page_accessed(page);
		prev_index = index;

		/*
		 * Ok, we have the page, and it's up-to-date, so
		 * now we can copy it to user space...
		 *
		 * The file_read_actor routine returns how many bytes were
		 * actually used..
		 * NOTE! This may not be the same as how much of a user buffer
		 * we filled up (we may be padding etc), so we can only update
		 * "pos" here (the actor routine has to update the user buffer
		 * pointers and the remaining count).
		 */
		ret = file_read_actor(desc, page, offset, nr);
		offset += ret;
		index += offset >> PAGE_CACHE_SHIFT;
		offset &= ~PAGE_CACHE_MASK;
		prev_offset = offset;

		page_cache_release(page);
		if (ret == nr && desc->count)
			continue;
		goto out;

page_not_up_to_date:
		/* Get exclusive access to the page ... */
		error = lock_page_killable(page);
		if (unlikely(error))
			goto readpage_error;

page_not_up_to_date_locked:
		/* Did it get truncated before we got the lock? */
		if (!page->mapping) {
			unlock_page(page);
			page_cache_release(page);
			continue;
		}

		/* Did somebody else fill it already? */
		if (PageUptodate(page)) {
			unlock_page(page);
			goto page_ok;
		}

readpage:
		/*
		 * A previous I/O error may have been due to temporary
		 * failures, eg. multipath errors.
		 * PG_error will be set again if readpage fails.
		 */
		ClearPageError(page);
		/* Start the actual read. The read will unlock the page. */
		error = mapping->a_ops->readpage(filp, page);

		if (unlikely(error)) {
			if (error == AOP_TRUNCATED_PAGE) {
				page_cache_release(page);
				goto find_page;
			}
			goto readpage_error;
		}

		if (!PageUptodate(page)) {
			error = lock_page_killable(page);
			if (unlikely(error))
				goto readpage_error;
			if (!PageUptodate(page)) {
				if (page->mapping == NULL) {
					/*
					 * invalidate_mapping_pages got it
					 */
					unlock_page(page);
					page_cache_release(page);
					goto find_page;
				}
				unlock_page(page);
				shrink_readahead_size_eio(filp, ra);
				error = -EIO;
				goto readpage_error;
			}
			unlock_page(page);
		}

		goto page_ok;

readpage_error:
		/* UHHUH! A synchronous read error occurred. Report it */
		desc->error = error;
		page_cache_release(page);
		goto out;

no_cached_page:
		/*
		 * Ok, it wasn't cached, so we need to create a new
		 * page..
		 */
		page = page_cache_alloc_cold(mapping);
		if (!page) {
			desc->error = -ENOMEM;
			goto out;
		}
		error = add_to_page_cache_lru(page, mapping,
						index, GFP_KERNEL);
		if (error) {
			page_cache_release(page);
			if (error == -EEXIST)
				goto find_page;
			desc->error = error;
			goto out;
		}
		goto readpage;
	}

out:
	ra->prev_pos = prev_index;
	ra->prev_pos <<= PAGE_CACHE_SHIFT;
	ra->prev_pos |= prev_offset;

	*ppos = ((loff_t)index << PAGE_CACHE_SHIFT) + offset;
	file_accessed(filp);
}

int file_read_actor(read_descriptor_t *desc, struct page *page,
			unsigned long offset, unsigned long size)
{
	char *kaddr;
	unsigned long left, count = desc->count;

	if (size > count)
		size = count;

	/*
	 * Faults on the destination of a read are common, so do it before
	 * taking the kmap.
	 */
	if (!fault_in_pages_writeable(desc->arg.buf, size)) {
		kaddr = kmap_atomic(page);
		left = __copy_to_user_inatomic(desc->arg.buf,
						kaddr + offset, size);
		kunmap_atomic(kaddr);
		if (left == 0)
			goto success;
	}

	/* Do it the slow way */
	kaddr = kmap(page);
	left = __copy_to_user(desc->arg.buf, kaddr + offset, size);
	kunmap(page);

	if (left) {
		size -= left;
		desc->error = -EFAULT;
	}
success:
	desc->count = count - size;
	desc->written += size;
	desc->arg.buf += size;
	return size;
}

/*
 * Performs necessary checks before doing a write
 * @iov:	io vector request
 * @nr_segs:	number of segments in the iovec
 * @count:	number of bytes to write
 * @access_flags: type of access: %VERIFY_READ or %VERIFY_WRITE
 *
 * Adjust number of segments and amount of bytes to write (nr_segs should be
 * properly initialized first). Returns appropriate error code that caller
 * should return or zero in case that write should be allowed.
 */
int generic_segment_checks(const struct iovec *iov,
			unsigned long *nr_segs, size_t *count, int access_flags)
{
	unsigned long   seg;
	size_t cnt = 0;
	for (seg = 0; seg < *nr_segs; seg++) {
		const struct iovec *iv = &iov[seg];

		/*
		 * If any segment has a negative length, or the cumulative
		 * length ever wraps negative then return -EINVAL.
		 */
		cnt += iv->iov_len;
		if (unlikely((ssize_t)(cnt|iv->iov_len) < 0))
			return -EINVAL;
		if (access_ok(access_flags, iv->iov_base, iv->iov_len))
			continue;
		if (seg == 0)
			return -EFAULT;
		*nr_segs = seg;
		cnt -= iv->iov_len;	/* This segment is no good */
		break;
	}
	*count = cnt;
	return 0;
}
EXPORT_SYMBOL(generic_segment_checks);

/**
 * generic_file_aio_read - generic filesystem read routine
 * @iocb:	kernel I/O control block
 * @iov:	io vector request
 * @nr_segs:	number of segments in the iovec
 * @pos:	current file position
 *
 * This is the "read()" routine for all filesystems
 * that can use the page cache directly.
 */
ssize_t
generic_file_aio_read(struct kiocb *iocb, const struct iovec *iov,
		unsigned long nr_segs, loff_t pos)
{
	struct file *filp = iocb->ki_filp;
	ssize_t retval;
	unsigned long seg = 0;
	size_t count;
	loff_t *ppos = &iocb->ki_pos;

	count = 0;
	retval = generic_segment_checks(iov, &nr_segs, &count, VERIFY_WRITE);
	if (retval)
		return retval;

	/* coalesce the iovecs and go direct-to-BIO for O_DIRECT */
	if (filp->f_flags & O_DIRECT) {
		loff_t size;
		struct address_space *mapping;
		struct inode *inode;

		mapping = filp->f_mapping;
		inode = mapping->host;
		if (!count)
			goto out; /* skip atime */
		size = i_size_read(inode);
		retval = filemap_write_and_wait_range(mapping, pos,
					pos + iov_length(iov, nr_segs) - 1);
<<<<<<< HEAD
			if (!retval) {
				struct blk_plug plug;

				blk_start_plug(&plug);
				retval = mapping->a_ops->direct_IO(READ, iocb,
							iov, pos, nr_segs);
				blk_finish_plug(&plug);
			}
			if (retval > 0) {
				*ppos = pos + retval;
				count -= retval;
			}
=======
		if (!retval) {
			retval = mapping->a_ops->direct_IO(READ, iocb,
							   iov, pos, nr_segs);
		}
		if (retval > 0) {
			*ppos = pos + retval;
			count -= retval;
		}
>>>>>>> c3ade0e0

		/*
		 * Btrfs can have a short DIO read if we encounter
		 * compressed extents, so if there was an error, or if
		 * we've already read everything we wanted to, or if
		 * there was a short read because we hit EOF, go ahead
		 * and return.  Otherwise fallthrough to buffered io for
		 * the rest of the read.
		 */
		if (retval < 0 || !count || *ppos >= size) {
			file_accessed(filp);
			goto out;
		}
	}

	count = retval;
	for (seg = 0; seg < nr_segs; seg++) {
		read_descriptor_t desc;
		loff_t offset = 0;

		/*
		 * If we did a short DIO read we need to skip the section of the
		 * iov that we've already read data into.
		 */
		if (count) {
			if (count > iov[seg].iov_len) {
				count -= iov[seg].iov_len;
				continue;
			}
			offset = count;
			count = 0;
		}

		desc.written = 0;
		desc.arg.buf = iov[seg].iov_base + offset;
		desc.count = iov[seg].iov_len - offset;
		if (desc.count == 0)
			continue;
		desc.error = 0;
		do_generic_file_read(filp, ppos, &desc);
		retval += desc.written;
		if (desc.error) {
			retval = retval ?: desc.error;
			break;
		}
		if (desc.count > 0)
			break;
	}
out:
	return retval;
}
EXPORT_SYMBOL(generic_file_aio_read);

#ifdef CONFIG_MMU
/**
 * page_cache_read - adds requested page to the page cache if not already there
 * @file:	file to read
 * @offset:	page index
 *
 * This adds the requested page to the page cache if it isn't already there,
 * and schedules an I/O to read in its contents from disk.
 */
static int page_cache_read(struct file *file, pgoff_t offset)
{
	struct address_space *mapping = file->f_mapping;
	struct page *page; 
	int ret;

	do {
		page = page_cache_alloc_cold(mapping);
		if (!page)
			return -ENOMEM;

		ret = add_to_page_cache_lru(page, mapping, offset, GFP_KERNEL);
		if (ret == 0)
			ret = mapping->a_ops->readpage(file, page);
		else if (ret == -EEXIST)
			ret = 0; /* losing race to add is OK */

		page_cache_release(page);

	} while (ret == AOP_TRUNCATED_PAGE);
		
	return ret;
}

#define MMAP_LOTSAMISS  (100)

/*
 * Synchronous readahead happens when we don't even find
 * a page in the page cache at all.
 */
static void do_sync_mmap_readahead(struct vm_area_struct *vma,
				   struct file_ra_state *ra,
				   struct file *file,
				   pgoff_t offset)
{
	unsigned long ra_pages;
	struct address_space *mapping = file->f_mapping;

	/* If we don't want any read-ahead, don't bother */
	if (vma->vm_flags & VM_RAND_READ)
		return;
	if (!ra->ra_pages)
		return;

	if (vma->vm_flags & VM_SEQ_READ) {
		page_cache_sync_readahead(mapping, ra, file, offset,
					  ra->ra_pages);
		return;
	}

	/* Avoid banging the cache line if not needed */
	if (ra->mmap_miss < MMAP_LOTSAMISS * 10)
		ra->mmap_miss++;

	/*
	 * Do we miss much more than hit in this file? If so,
	 * stop bothering with read-ahead. It will only hurt.
	 */
	if (ra->mmap_miss > MMAP_LOTSAMISS)
		return;

	/*
	 * mmap read-around
	 */
	ra_pages = max_sane_readahead(ra->ra_pages);
	ra->start = max_t(long, 0, offset - ra_pages / 2);
	ra->size = ra_pages;
	ra->async_size = ra_pages / 4;
	ra_submit(ra, mapping, file);
}

/*
 * Asynchronous readahead happens when we find the page and PG_readahead,
 * so we want to possibly extend the readahead further..
 */
static void do_async_mmap_readahead(struct vm_area_struct *vma,
				    struct file_ra_state *ra,
				    struct file *file,
				    struct page *page,
				    pgoff_t offset)
{
	struct address_space *mapping = file->f_mapping;

	/* If we don't want any read-ahead, don't bother */
	if (vma->vm_flags & VM_RAND_READ)
		return;
	if (ra->mmap_miss > 0)
		ra->mmap_miss--;
	if (PageReadahead(page))
		page_cache_async_readahead(mapping, ra, file,
					   page, offset, ra->ra_pages);
}

/**
 * filemap_fault - read in file data for page fault handling
 * @vma:	vma in which the fault was taken
 * @vmf:	struct vm_fault containing details of the fault
 *
 * filemap_fault() is invoked via the vma operations vector for a
 * mapped memory region to read in file data during a page fault.
 *
 * The goto's are kind of ugly, but this streamlines the normal case of having
 * it in the page cache, and handles the special cases reasonably without
 * having a lot of duplicated code.
 */
int filemap_fault(struct vm_area_struct *vma, struct vm_fault *vmf)
{
	int error;
	struct file *file = vma->vm_file;
	struct address_space *mapping = file->f_mapping;
	struct file_ra_state *ra = &file->f_ra;
	struct inode *inode = mapping->host;
	pgoff_t offset = vmf->pgoff;
	struct page *page;
	pgoff_t size;
	int ret = 0;

	size = (i_size_read(inode) + PAGE_CACHE_SIZE - 1) >> PAGE_CACHE_SHIFT;
	if (offset >= size)
		return VM_FAULT_SIGBUS;

	/*
	 * Do we have something in the page cache already?
	 */
	page = find_get_page(mapping, offset);
	if (likely(page) && !(vmf->flags & FAULT_FLAG_TRIED)) {
		/*
		 * We found the page, so try async readahead before
		 * waiting for the lock.
		 */
		do_async_mmap_readahead(vma, ra, file, page, offset);
	} else if (!page) {
		/* No page in the page cache at all */
		do_sync_mmap_readahead(vma, ra, file, offset);
		count_vm_event(PGMAJFAULT);
		mem_cgroup_count_vm_event(vma->vm_mm, PGMAJFAULT);
		ret = VM_FAULT_MAJOR;
retry_find:
		page = find_get_page(mapping, offset);
		if (!page)
			goto no_cached_page;
	}

	if (!lock_page_or_retry(page, vma->vm_mm, vmf->flags)) {
		page_cache_release(page);
		return ret | VM_FAULT_RETRY;
	}

	/* Did it get truncated? */
	if (unlikely(page->mapping != mapping)) {
		unlock_page(page);
		put_page(page);
		goto retry_find;
	}
	VM_BUG_ON_PAGE(page->index != offset, page);

	/*
	 * We have a locked page in the page cache, now we need to check
	 * that it's up-to-date. If not, it is going to be due to an error.
	 */
	if (unlikely(!PageUptodate(page)))
		goto page_not_uptodate;

	/*
	 * Found the page and have a reference on it.
	 * We must recheck i_size under page lock.
	 */
	size = (i_size_read(inode) + PAGE_CACHE_SIZE - 1) >> PAGE_CACHE_SHIFT;
	if (unlikely(offset >= size)) {
		unlock_page(page);
		page_cache_release(page);
		return VM_FAULT_SIGBUS;
	}

	vmf->page = page;
	return ret | VM_FAULT_LOCKED;

no_cached_page:
	/*
	 * We're only likely to ever get here if MADV_RANDOM is in
	 * effect.
	 */
	error = page_cache_read(file, offset);

	/*
	 * The page we want has now been added to the page cache.
	 * In the unlikely event that someone removed it in the
	 * meantime, we'll just come back here and read it again.
	 */
	if (error >= 0)
		goto retry_find;

	/*
	 * An error return from page_cache_read can result if the
	 * system is low on memory, or a problem occurs while trying
	 * to schedule I/O.
	 */
	if (error == -ENOMEM)
		return VM_FAULT_OOM;
	return VM_FAULT_SIGBUS;

page_not_uptodate:
	/*
	 * Umm, take care of errors if the page isn't up-to-date.
	 * Try to re-read it _once_. We do this synchronously,
	 * because there really aren't any performance issues here
	 * and we need to check for errors.
	 */
	ClearPageError(page);
	error = mapping->a_ops->readpage(file, page);
	if (!error) {
		wait_on_page_locked(page);
		if (!PageUptodate(page))
			error = -EIO;
	}
	page_cache_release(page);

	if (!error || error == AOP_TRUNCATED_PAGE)
		goto retry_find;

	/* Things didn't work out. Return zero to tell the mm layer so. */
	shrink_readahead_size_eio(file, ra);
	return VM_FAULT_SIGBUS;
}
EXPORT_SYMBOL(filemap_fault);

int filemap_page_mkwrite(struct vm_area_struct *vma, struct vm_fault *vmf)
{
	struct page *page = vmf->page;
	struct inode *inode = file_inode(vma->vm_file);
	int ret = VM_FAULT_LOCKED;

	sb_start_pagefault(inode->i_sb);
	file_update_time(vma->vm_file);
	lock_page(page);
	if (page->mapping != inode->i_mapping) {
		unlock_page(page);
		ret = VM_FAULT_NOPAGE;
		goto out;
	}
	/*
	 * We mark the page dirty already here so that when freeze is in
	 * progress, we are guaranteed that writeback during freezing will
	 * see the dirty page and writeprotect it again.
	 */
	set_page_dirty(page);
	wait_for_stable_page(page);
out:
	sb_end_pagefault(inode->i_sb);
	return ret;
}
EXPORT_SYMBOL(filemap_page_mkwrite);

const struct vm_operations_struct generic_file_vm_ops = {
	.fault		= filemap_fault,
	.page_mkwrite	= filemap_page_mkwrite,
	.remap_pages	= generic_file_remap_pages,
};

/* This is used for a general mmap of a disk file */

int generic_file_mmap(struct file * file, struct vm_area_struct * vma)
{
	struct address_space *mapping = file->f_mapping;

	if (!mapping->a_ops->readpage)
		return -ENODEV;
	file_accessed(file);
	vma->vm_ops = &generic_file_vm_ops;
	return 0;
}

/*
 * This is for filesystems which do not implement ->writepage.
 */
int generic_file_readonly_mmap(struct file *file, struct vm_area_struct *vma)
{
	if ((vma->vm_flags & VM_SHARED) && (vma->vm_flags & VM_MAYWRITE))
		return -EINVAL;
	return generic_file_mmap(file, vma);
}
#else
int generic_file_mmap(struct file * file, struct vm_area_struct * vma)
{
	return -ENOSYS;
}
int generic_file_readonly_mmap(struct file * file, struct vm_area_struct * vma)
{
	return -ENOSYS;
}
#endif /* CONFIG_MMU */

EXPORT_SYMBOL(generic_file_mmap);
EXPORT_SYMBOL(generic_file_readonly_mmap);

static struct page *__read_cache_page(struct address_space *mapping,
				pgoff_t index,
				int (*filler)(void *, struct page *),
				void *data,
				gfp_t gfp)
{
	struct page *page;
	int err;
repeat:
	page = find_get_page(mapping, index);
	if (!page) {
		page = __page_cache_alloc(gfp | __GFP_COLD);
		if (!page)
			return ERR_PTR(-ENOMEM);
		err = add_to_page_cache_lru(page, mapping, index, gfp);
		if (unlikely(err)) {
			page_cache_release(page);
			if (err == -EEXIST)
				goto repeat;
			/* Presumably ENOMEM for radix tree node */
			return ERR_PTR(err);
		}
		err = filler(data, page);
		if (err < 0) {
			page_cache_release(page);
			page = ERR_PTR(err);
		}
	}
	return page;
}

static struct page *do_read_cache_page(struct address_space *mapping,
				pgoff_t index,
				int (*filler)(void *, struct page *),
				void *data,
				gfp_t gfp)

{
	struct page *page;
	int err;

retry:
	page = __read_cache_page(mapping, index, filler, data, gfp);
	if (IS_ERR(page))
		return page;
	if (PageUptodate(page))
		goto out;

	lock_page(page);
	if (!page->mapping) {
		unlock_page(page);
		page_cache_release(page);
		goto retry;
	}
	if (PageUptodate(page)) {
		unlock_page(page);
		goto out;
	}
	err = filler(data, page);
	if (err < 0) {
		page_cache_release(page);
		return ERR_PTR(err);
	}
out:
	mark_page_accessed(page);
	return page;
}

/**
 * read_cache_page_async - read into page cache, fill it if needed
 * @mapping:	the page's address_space
 * @index:	the page index
 * @filler:	function to perform the read
 * @data:	first arg to filler(data, page) function, often left as NULL
 *
 * Same as read_cache_page, but don't wait for page to become unlocked
 * after submitting it to the filler.
 *
 * Read into the page cache. If a page already exists, and PageUptodate() is
 * not set, try to fill the page but don't wait for it to become unlocked.
 *
 * If the page does not get brought uptodate, return -EIO.
 */
struct page *read_cache_page_async(struct address_space *mapping,
				pgoff_t index,
				int (*filler)(void *, struct page *),
				void *data)
{
	return do_read_cache_page(mapping, index, filler, data, mapping_gfp_mask(mapping));
}
EXPORT_SYMBOL(read_cache_page_async);

static struct page *wait_on_page_read(struct page *page)
{
	if (!IS_ERR(page)) {
		wait_on_page_locked(page);
		if (!PageUptodate(page)) {
			page_cache_release(page);
			page = ERR_PTR(-EIO);
		}
	}
	return page;
}

/**
 * read_cache_page_gfp - read into page cache, using specified page allocation flags.
 * @mapping:	the page's address_space
 * @index:	the page index
 * @gfp:	the page allocator flags to use if allocating
 *
 * This is the same as "read_mapping_page(mapping, index, NULL)", but with
 * any new page allocations done using the specified allocation flags.
 *
 * If the page does not get brought uptodate, return -EIO.
 */
struct page *read_cache_page_gfp(struct address_space *mapping,
				pgoff_t index,
				gfp_t gfp)
{
	filler_t *filler = (filler_t *)mapping->a_ops->readpage;

	return wait_on_page_read(do_read_cache_page(mapping, index, filler, NULL, gfp));
}
EXPORT_SYMBOL(read_cache_page_gfp);

/**
 * read_cache_page - read into page cache, fill it if needed
 * @mapping:	the page's address_space
 * @index:	the page index
 * @filler:	function to perform the read
 * @data:	first arg to filler(data, page) function, often left as NULL
 *
 * Read into the page cache. If a page already exists, and PageUptodate() is
 * not set, try to fill the page then wait for it to become unlocked.
 *
 * If the page does not get brought uptodate, return -EIO.
 */
struct page *read_cache_page(struct address_space *mapping,
				pgoff_t index,
				int (*filler)(void *, struct page *),
				void *data)
{
	return wait_on_page_read(read_cache_page_async(mapping, index, filler, data));
}
EXPORT_SYMBOL(read_cache_page);

static size_t __iovec_copy_from_user_inatomic(char *vaddr,
			const struct iovec *iov, size_t base, size_t bytes)
{
	size_t copied = 0, left = 0;

	while (bytes) {
		char __user *buf = iov->iov_base + base;
		size_t copy = min(bytes, iov->iov_len - base);

		base = 0;
		left = __copy_from_user_inatomic(vaddr, buf, copy);
		copied += copy;
		bytes -= copy;
		vaddr += copy;
		iov++;

		if (unlikely(left))
			break;
	}
	return copied - left;
}

/*
 * Copy as much as we can into the page and return the number of bytes which
 * were successfully copied.  If a fault is encountered then return the number of
 * bytes which were copied.
 */
size_t iov_iter_copy_from_user_atomic(struct page *page,
		struct iov_iter *i, unsigned long offset, size_t bytes)
{
	char *kaddr;
	size_t copied;

	BUG_ON(!in_atomic());
	kaddr = kmap_atomic(page);
	if (likely(i->nr_segs == 1)) {
		size_t left;
		char __user *buf = i->iov->iov_base + i->iov_offset;
		left = __copy_from_user_inatomic(kaddr + offset, buf, bytes);
		copied = bytes - left;
	} else {
		copied = __iovec_copy_from_user_inatomic(kaddr + offset,
						i->iov, i->iov_offset, bytes);
	}
	kunmap_atomic(kaddr);

	return copied;
}
EXPORT_SYMBOL(iov_iter_copy_from_user_atomic);

/*
 * This has the same sideeffects and return value as
 * iov_iter_copy_from_user_atomic().
 * The difference is that it attempts to resolve faults.
 * Page must not be locked.
 */
size_t iov_iter_copy_from_user(struct page *page,
		struct iov_iter *i, unsigned long offset, size_t bytes)
{
	char *kaddr;
	size_t copied;

	kaddr = kmap(page);
	if (likely(i->nr_segs == 1)) {
		size_t left;
		char __user *buf = i->iov->iov_base + i->iov_offset;
		left = __copy_from_user(kaddr + offset, buf, bytes);
		copied = bytes - left;
	} else {
		copied = __iovec_copy_from_user_inatomic(kaddr + offset,
						i->iov, i->iov_offset, bytes);
	}
	kunmap(page);
	return copied;
}
EXPORT_SYMBOL(iov_iter_copy_from_user);

void iov_iter_advance(struct iov_iter *i, size_t bytes)
{
	BUG_ON(i->count < bytes);

	if (likely(i->nr_segs == 1)) {
		i->iov_offset += bytes;
		i->count -= bytes;
	} else {
		const struct iovec *iov = i->iov;
		size_t base = i->iov_offset;
		unsigned long nr_segs = i->nr_segs;

		/*
		 * The !iov->iov_len check ensures we skip over unlikely
		 * zero-length segments (without overruning the iovec).
		 */
		while (bytes || unlikely(i->count && !iov->iov_len)) {
			size_t copy;

			copy = min(bytes, iov->iov_len - base);
			BUG_ON(!i->count || i->count < copy);
			i->count -= copy;
			bytes -= copy;
			base += copy;
			if (iov->iov_len == base) {
				iov++;
				nr_segs--;
				base = 0;
			}
		}
		i->iov = iov;
		i->iov_offset = base;
		i->nr_segs = nr_segs;
	}
}
EXPORT_SYMBOL(iov_iter_advance);

/*
 * Fault in the first iovec of the given iov_iter, to a maximum length
 * of bytes. Returns 0 on success, or non-zero if the memory could not be
 * accessed (ie. because it is an invalid address).
 *
 * writev-intensive code may want this to prefault several iovecs -- that
 * would be possible (callers must not rely on the fact that _only_ the
 * first iovec will be faulted with the current implementation).
 */
int iov_iter_fault_in_readable(struct iov_iter *i, size_t bytes)
{
	char __user *buf = i->iov->iov_base + i->iov_offset;
	bytes = min(bytes, i->iov->iov_len - i->iov_offset);
	return fault_in_pages_readable(buf, bytes);
}
EXPORT_SYMBOL(iov_iter_fault_in_readable);

/*
 * Return the count of just the current iov_iter segment.
 */
size_t iov_iter_single_seg_count(const struct iov_iter *i)
{
	const struct iovec *iov = i->iov;
	if (i->nr_segs == 1)
		return i->count;
	else
		return min(i->count, iov->iov_len - i->iov_offset);
}
EXPORT_SYMBOL(iov_iter_single_seg_count);

/*
 * Performs necessary checks before doing a write
 *
 * Can adjust writing position or amount of bytes to write.
 * Returns appropriate error code that caller should return or
 * zero in case that write should be allowed.
 */
inline int generic_write_checks(struct file *file, loff_t *pos, size_t *count, int isblk)
{
	struct inode *inode = file->f_mapping->host;
	unsigned long limit = rlimit(RLIMIT_FSIZE);

        if (unlikely(*pos < 0))
                return -EINVAL;

	if (!isblk) {
		/* FIXME: this is for backwards compatibility with 2.4 */
		if (file->f_flags & O_APPEND)
                        *pos = i_size_read(inode);

		if (limit != RLIM_INFINITY) {
			gr_learn_resource(current, RLIMIT_FSIZE,*pos, 0);
			if (*pos >= limit) {
				send_sig(SIGXFSZ, current, 0);
				return -EFBIG;
			}
			if (*count > limit - (typeof(limit))*pos) {
				*count = limit - (typeof(limit))*pos;
			}
		}
	}

	/*
	 * LFS rule
	 */
	if (unlikely(*pos + *count > MAX_NON_LFS &&
				!(file->f_flags & O_LARGEFILE))) {
		if (*pos >= MAX_NON_LFS) {
			return -EFBIG;
		}
		if (*count > MAX_NON_LFS - (unsigned long)*pos) {
			*count = MAX_NON_LFS - (unsigned long)*pos;
		}
	}

	/*
	 * Are we about to exceed the fs block limit ?
	 *
	 * If we have written data it becomes a short write.  If we have
	 * exceeded without writing data we send a signal and return EFBIG.
	 * Linus frestrict idea will clean these up nicely..
	 */
	if (likely(!isblk)) {
		if (unlikely(*pos >= inode->i_sb->s_maxbytes)) {
			if (*count || *pos > inode->i_sb->s_maxbytes) {
				return -EFBIG;
			}
			/* zero-length writes at ->s_maxbytes are OK */
		}

		if (unlikely(*pos + *count > inode->i_sb->s_maxbytes))
			*count = inode->i_sb->s_maxbytes - *pos;
	} else {
#ifdef CONFIG_BLOCK
		loff_t isize;
		if (bdev_read_only(I_BDEV(inode)))
			return -EPERM;
		isize = i_size_read(inode);
		if (*pos >= isize) {
			if (*count || *pos > isize)
				return -ENOSPC;
		}

		if (*pos + *count > isize)
			*count = isize - *pos;
#else
		return -EPERM;
#endif
	}
	return 0;
}
EXPORT_SYMBOL(generic_write_checks);

int pagecache_write_begin(struct file *file, struct address_space *mapping,
				loff_t pos, unsigned len, unsigned flags,
				struct page **pagep, void **fsdata)
{
	const struct address_space_operations *aops = mapping->a_ops;

	return aops->write_begin(file, mapping, pos, len, flags,
							pagep, fsdata);
}
EXPORT_SYMBOL(pagecache_write_begin);

int pagecache_write_end(struct file *file, struct address_space *mapping,
				loff_t pos, unsigned len, unsigned copied,
				struct page *page, void *fsdata)
{
	const struct address_space_operations *aops = mapping->a_ops;

	mark_page_accessed(page);
	return aops->write_end(file, mapping, pos, len, copied, page, fsdata);
}
EXPORT_SYMBOL(pagecache_write_end);

ssize_t
generic_file_direct_write(struct kiocb *iocb, const struct iovec *iov,
		unsigned long *nr_segs, loff_t pos, loff_t *ppos,
		size_t count, size_t ocount)
{
	struct file	*file = iocb->ki_filp;
	struct address_space *mapping = file->f_mapping;
	struct inode	*inode = mapping->host;
	ssize_t		written;
	size_t		write_len;
	pgoff_t		end;

	if (count != ocount)
		*nr_segs = iov_shorten((struct iovec *)iov, *nr_segs, count);

	write_len = iov_length(iov, *nr_segs);
	end = (pos + write_len - 1) >> PAGE_CACHE_SHIFT;

	written = filemap_write_and_wait_range(mapping, pos, pos + write_len - 1);
	if (written)
		goto out;

	/*
	 * After a write we want buffered reads to be sure to go to disk to get
	 * the new data.  We invalidate clean cached page from the region we're
	 * about to write.  We do this *before* the write so that we can return
	 * without clobbering -EIOCBQUEUED from ->direct_IO().
	 */
	if (mapping->nrpages) {
		written = invalidate_inode_pages2_range(mapping,
					pos >> PAGE_CACHE_SHIFT, end);
		/*
		 * If a page can not be invalidated, return 0 to fall back
		 * to buffered write.
		 */
		if (written) {
			if (written == -EBUSY)
				return 0;
			goto out;
		}
	}

	written = mapping->a_ops->direct_IO(WRITE, iocb, iov, pos, *nr_segs);

	/*
	 * Finally, try again to invalidate clean pages which might have been
	 * cached by non-direct readahead, or faulted in by get_user_pages()
	 * if the source of the write was an mmap'ed region of the file
	 * we're writing.  Either one is a pretty crazy thing to do,
	 * so we don't support it 100%.  If this invalidation
	 * fails, tough, the write still worked...
	 */
	if (mapping->nrpages) {
		invalidate_inode_pages2_range(mapping,
					      pos >> PAGE_CACHE_SHIFT, end);
	}

	if (written > 0) {
		pos += written;
		if (pos > i_size_read(inode) && !S_ISBLK(inode->i_mode)) {
			i_size_write(inode, pos);
			mark_inode_dirty(inode);
		}
		*ppos = pos;
	}
out:
	return written;
}
EXPORT_SYMBOL(generic_file_direct_write);

/*
 * Find or create a page at the given pagecache position. Return the locked
 * page. This function is specifically for buffered writes.
 */
struct page *grab_cache_page_write_begin(struct address_space *mapping,
					pgoff_t index, unsigned flags)
{
	int status;
	gfp_t gfp_mask;
	struct page *page;
	gfp_t gfp_notmask = 0;

	gfp_mask = mapping_gfp_mask(mapping);
	if (mapping_cap_account_dirty(mapping))
		gfp_mask |= __GFP_WRITE;
	if (flags & AOP_FLAG_NOFS)
		gfp_notmask = __GFP_FS;
repeat:
	page = find_lock_page(mapping, index);
	if (page)
		goto found;

	page = __page_cache_alloc(gfp_mask & ~gfp_notmask);
	if (!page)
		return NULL;
	status = add_to_page_cache_lru(page, mapping, index,
						GFP_KERNEL & ~gfp_notmask);
	if (unlikely(status)) {
		page_cache_release(page);
		if (status == -EEXIST)
			goto repeat;
		return NULL;
	}
found:
	wait_for_stable_page(page);
	return page;
}
EXPORT_SYMBOL(grab_cache_page_write_begin);

static ssize_t generic_perform_write(struct file *file,
				struct iov_iter *i, loff_t pos)
{
	struct address_space *mapping = file->f_mapping;
	const struct address_space_operations *a_ops = mapping->a_ops;
	long status = 0;
	ssize_t written = 0;
	unsigned int flags = 0;

	/*
	 * Copies from kernel address space cannot fail (NFSD is a big user).
	 */
	if (segment_eq(get_fs(), KERNEL_DS))
		flags |= AOP_FLAG_UNINTERRUPTIBLE;

	do {
		struct page *page;
		unsigned long offset;	/* Offset into pagecache page */
		unsigned long bytes;	/* Bytes to write to page */
		size_t copied;		/* Bytes copied from user */
		void *fsdata;

		offset = (pos & (PAGE_CACHE_SIZE - 1));
		bytes = min_t(unsigned long, PAGE_CACHE_SIZE - offset,
						iov_iter_count(i));

again:
		/*
		 * Bring in the user page that we will copy from _first_.
		 * Otherwise there's a nasty deadlock on copying from the
		 * same page as we're writing to, without it being marked
		 * up-to-date.
		 *
		 * Not only is this an optimisation, but it is also required
		 * to check that the address is actually valid, when atomic
		 * usercopies are used, below.
		 */
		if (unlikely(iov_iter_fault_in_readable(i, bytes))) {
			status = -EFAULT;
			break;
		}

		status = a_ops->write_begin(file, mapping, pos, bytes, flags,
						&page, &fsdata);
		if (unlikely(status))
			break;

		if (mapping_writably_mapped(mapping))
			flush_dcache_page(page);

		pagefault_disable();
		copied = iov_iter_copy_from_user_atomic(page, i, offset, bytes);
		pagefault_enable();
		flush_dcache_page(page);

		mark_page_accessed(page);
		status = a_ops->write_end(file, mapping, pos, bytes, copied,
						page, fsdata);
		if (unlikely(status < 0))
			break;
		copied = status;

		cond_resched();

		iov_iter_advance(i, copied);
		if (unlikely(copied == 0)) {
			/*
			 * If we were unable to copy any data at all, we must
			 * fall back to a single segment length write.
			 *
			 * If we didn't fallback here, we could livelock
			 * because not all segments in the iov can be copied at
			 * once without a pagefault.
			 */
			bytes = min_t(unsigned long, PAGE_CACHE_SIZE - offset,
						iov_iter_single_seg_count(i));
			goto again;
		}
		pos += copied;
		written += copied;

		balance_dirty_pages_ratelimited(mapping);
		if (fatal_signal_pending(current)) {
			status = -EINTR;
			break;
		}
	} while (iov_iter_count(i));

	return written ? written : status;
}

ssize_t
generic_file_buffered_write(struct kiocb *iocb, const struct iovec *iov,
		unsigned long nr_segs, loff_t pos, loff_t *ppos,
		size_t count, ssize_t written)
{
	struct file *file = iocb->ki_filp;
	ssize_t status;
	struct iov_iter i;

	iov_iter_init(&i, iov, nr_segs, count, written);
	status = generic_perform_write(file, &i, pos);

	if (likely(status >= 0)) {
		written += status;
		*ppos = pos + status;
  	}
	
	return written ? written : status;
}
EXPORT_SYMBOL(generic_file_buffered_write);

/**
 * __generic_file_aio_write - write data to a file
 * @iocb:	IO state structure (file, offset, etc.)
 * @iov:	vector with data to write
 * @nr_segs:	number of segments in the vector
 * @ppos:	position where to write
 *
 * This function does all the work needed for actually writing data to a
 * file. It does all basic checks, removes SUID from the file, updates
 * modification times and calls proper subroutines depending on whether we
 * do direct IO or a standard buffered write.
 *
 * It expects i_mutex to be grabbed unless we work on a block device or similar
 * object which does not need locking at all.
 *
 * This function does *not* take care of syncing data in case of O_SYNC write.
 * A caller has to handle it. This is mainly due to the fact that we want to
 * avoid syncing under i_mutex.
 */
ssize_t __generic_file_aio_write(struct kiocb *iocb, const struct iovec *iov,
				 unsigned long nr_segs, loff_t *ppos)
{
	struct file *file = iocb->ki_filp;
	struct address_space * mapping = file->f_mapping;
	size_t ocount;		/* original count */
	size_t count;		/* after file limit checks */
	struct inode 	*inode = mapping->host;
	loff_t		pos;
	ssize_t		written;
	ssize_t		err;

	ocount = 0;
	err = generic_segment_checks(iov, &nr_segs, &ocount, VERIFY_READ);
	if (err)
		return err;

	count = ocount;
	pos = *ppos;

	/* We can write back this queue in page reclaim */
	current->backing_dev_info = mapping->backing_dev_info;
	written = 0;

	err = generic_write_checks(file, &pos, &count, S_ISBLK(inode->i_mode));
	if (err)
		goto out;

	if (count == 0)
		goto out;

	err = file_remove_suid(file);
	if (err)
		goto out;

	err = file_update_time(file);
	if (err)
		goto out;

	/* coalesce the iovecs and go direct-to-BIO for O_DIRECT */
	if (unlikely(file->f_flags & O_DIRECT)) {
		loff_t endbyte;
		ssize_t written_buffered;

		written = generic_file_direct_write(iocb, iov, &nr_segs, pos,
							ppos, count, ocount);
		if (written < 0 || written == count)
			goto out;
		/*
		 * direct-io write to a hole: fall through to buffered I/O
		 * for completing the rest of the request.
		 */
		pos += written;
		count -= written;
		written_buffered = generic_file_buffered_write(iocb, iov,
						nr_segs, pos, ppos, count,
						written);
		/*
		 * If generic_file_buffered_write() retuned a synchronous error
		 * then we want to return the number of bytes which were
		 * direct-written, or the error code if that was zero.  Note
		 * that this differs from normal direct-io semantics, which
		 * will return -EFOO even if some bytes were written.
		 */
		if (written_buffered < 0) {
			err = written_buffered;
			goto out;
		}

		/*
		 * We need to ensure that the page cache pages are written to
		 * disk and invalidated to preserve the expected O_DIRECT
		 * semantics.
		 */
		endbyte = pos + written_buffered - written - 1;
		err = filemap_write_and_wait_range(file->f_mapping, pos, endbyte);
		if (err == 0) {
			written = written_buffered;
			invalidate_mapping_pages(mapping,
						 pos >> PAGE_CACHE_SHIFT,
						 endbyte >> PAGE_CACHE_SHIFT);
		} else {
			/*
			 * We don't know how much we wrote, so just return
			 * the number of bytes which were direct-written
			 */
		}
	} else {
		written = generic_file_buffered_write(iocb, iov, nr_segs,
				pos, ppos, count, written);
	}
out:
	current->backing_dev_info = NULL;
	return written ? written : err;
}
EXPORT_SYMBOL(__generic_file_aio_write);

/**
 * generic_file_aio_write - write data to a file
 * @iocb:	IO state structure
 * @iov:	vector with data to write
 * @nr_segs:	number of segments in the vector
 * @pos:	position in file where to write
 *
 * This is a wrapper around __generic_file_aio_write() to be used by most
 * filesystems. It takes care of syncing the file in case of O_SYNC file
 * and acquires i_mutex as needed.
 */
ssize_t generic_file_aio_write(struct kiocb *iocb, const struct iovec *iov,
		unsigned long nr_segs, loff_t pos)
{
	struct file *file = iocb->ki_filp;
	struct inode *inode = file->f_mapping->host;
	ssize_t ret;

	BUG_ON(iocb->ki_pos != pos);

	mutex_lock(&inode->i_mutex);
	ret = __generic_file_aio_write(iocb, iov, nr_segs, &iocb->ki_pos);
	mutex_unlock(&inode->i_mutex);

	if (ret > 0) {
		ssize_t err;

		err = generic_write_sync(file, iocb->ki_pos - ret, ret);
		if (err < 0)
			ret = err;
	}
	return ret;
}
EXPORT_SYMBOL(generic_file_aio_write);

/**
 * try_to_release_page() - release old fs-specific metadata on a page
 *
 * @page: the page which the kernel is trying to free
 * @gfp_mask: memory allocation flags (and I/O mode)
 *
 * The address_space is to try to release any data against the page
 * (presumably at page->private).  If the release was successful, return `1'.
 * Otherwise return zero.
 *
 * This may also be called if PG_fscache is set on a page, indicating that the
 * page is known to the local caching routines.
 *
 * The @gfp_mask argument specifies whether I/O may be performed to release
 * this page (__GFP_IO), and whether the call may block (__GFP_WAIT & __GFP_FS).
 *
 */
int try_to_release_page(struct page *page, gfp_t gfp_mask)
{
	struct address_space * const mapping = page->mapping;

	BUG_ON(!PageLocked(page));
	if (PageWriteback(page))
		return 0;

	if (mapping && mapping->a_ops->releasepage)
		return mapping->a_ops->releasepage(page, gfp_mask);
	return try_to_free_buffers(page);
}

EXPORT_SYMBOL(try_to_release_page);<|MERGE_RESOLUTION|>--- conflicted
+++ resolved
@@ -411,15 +411,9 @@
 {
 	int error;
 
-<<<<<<< HEAD
-	VM_BUG_ON(!PageLocked(old));
-	VM_BUG_ON(!PageLocked(new));
-	VM_BUG_ON(new->mapping);
-=======
 	VM_BUG_ON_PAGE(!PageLocked(old), old);
 	VM_BUG_ON_PAGE(!PageLocked(new), new);
 	VM_BUG_ON_PAGE(new->mapping, new);
->>>>>>> c3ade0e0
 
 	error = radix_tree_preload(gfp_mask & ~__GFP_HIGHMEM);
 	if (!error) {
@@ -1438,20 +1432,6 @@
 		size = i_size_read(inode);
 		retval = filemap_write_and_wait_range(mapping, pos,
 					pos + iov_length(iov, nr_segs) - 1);
-<<<<<<< HEAD
-			if (!retval) {
-				struct blk_plug plug;
-
-				blk_start_plug(&plug);
-				retval = mapping->a_ops->direct_IO(READ, iocb,
-							iov, pos, nr_segs);
-				blk_finish_plug(&plug);
-			}
-			if (retval > 0) {
-				*ppos = pos + retval;
-				count -= retval;
-			}
-=======
 		if (!retval) {
 			retval = mapping->a_ops->direct_IO(READ, iocb,
 							   iov, pos, nr_segs);
@@ -1460,7 +1440,6 @@
 			*ppos = pos + retval;
 			count -= retval;
 		}
->>>>>>> c3ade0e0
 
 		/*
 		 * Btrfs can have a short DIO read if we encounter
