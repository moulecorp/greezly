--- conflicted
+++ resolved
@@ -2071,12 +2071,9 @@
 	unsigned long tmp;
 	int ret;
 	ctl_table_no_const hugetlb_table;
-<<<<<<< HEAD
-=======
 
 	if (!hugepages_supported())
 		return -ENOTSUPP;
->>>>>>> fc07e9a3
 
 	tmp = h->max_huge_pages;
 
@@ -2132,12 +2129,9 @@
 	unsigned long tmp;
 	int ret;
 	ctl_table_no_const hugetlb_table;
-<<<<<<< HEAD
-=======
 
 	if (!hugepages_supported())
 		return -ENOTSUPP;
->>>>>>> fc07e9a3
 
 	tmp = h->nr_overcommit_huge_pages;
 
