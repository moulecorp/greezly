--- conflicted
+++ resolved
@@ -131,84 +131,6 @@
 	return subpool_inode(file_inode(vma->vm_file));
 }
 
-static inline void unlock_or_release_subpool(struct hugepage_subpool *spool)
-{
-	bool free = (spool->count == 0) && (spool->used_hpages == 0);
-
-	spin_unlock(&spool->lock);
-
-	/* If no pages are used, and no other handles to the subpool
-	 * remain, free the subpool the subpool remain */
-	if (free)
-		kfree(spool);
-}
-
-struct hugepage_subpool *hugepage_new_subpool(long nr_blocks)
-{
-	struct hugepage_subpool *spool;
-
-	spool = kmalloc(sizeof(*spool), GFP_KERNEL);
-	if (!spool)
-		return NULL;
-
-	spin_lock_init(&spool->lock);
-	spool->count = 1;
-	spool->max_hpages = nr_blocks;
-	spool->used_hpages = 0;
-
-	return spool;
-}
-
-void hugepage_put_subpool(struct hugepage_subpool *spool)
-{
-	spin_lock(&spool->lock);
-	BUG_ON(!spool->count);
-	spool->count--;
-	unlock_or_release_subpool(spool);
-}
-
-static int hugepage_subpool_get_pages(struct hugepage_subpool *spool,
-				      long delta)
-{
-	int ret = 0;
-
-	if (!spool)
-		return 0;
-
-	spin_lock(&spool->lock);
-	if ((spool->used_hpages + delta) <= spool->max_hpages) {
-		spool->used_hpages += delta;
-	} else {
-		ret = -ENOMEM;
-	}
-	spin_unlock(&spool->lock);
-
-	return ret;
-}
-
-static void hugepage_subpool_put_pages(struct hugepage_subpool *spool,
-				       long delta)
-{
-	if (!spool)
-		return;
-
-	spin_lock(&spool->lock);
-	spool->used_hpages -= delta;
-	/* If hugetlbfs_put_super couldn't free spool due to
-	* an outstanding quota reference, free it now. */
-	unlock_or_release_subpool(spool);
-}
-
-static inline struct hugepage_subpool *subpool_inode(struct inode *inode)
-{
-	return HUGETLBFS_SB(inode->i_sb)->spool;
-}
-
-static inline struct hugepage_subpool *subpool_vma(struct vm_area_struct *vma)
-{
-	return subpool_inode(vma->vm_file->f_dentry->d_inode);
-}
-
 /*
  * Region tracking -- allows tracking of reservations and instantiated pages
  *                    across the pages in a mapping.
@@ -604,13 +526,6 @@
 	struct zoneref *z;
 	unsigned int cpuset_mems_cookie;
 
-<<<<<<< HEAD
-retry_cpuset:
-	cpuset_mems_cookie = get_mems_allowed();
-	zonelist = huge_zonelist(vma, address,
-					htlb_alloc_mask, &mpol, &nodemask);
-=======
->>>>>>> c3ade0e0
 	/*
 	 * A child process with MAP_PRIVATE mappings created by their parent
 	 * have no page reserves. This check ensures that reservations are
@@ -652,10 +567,6 @@
 	return page;
 
 err:
-<<<<<<< HEAD
-	mpol_cond_put(mpol);
-=======
->>>>>>> c3ade0e0
 	return NULL;
 }
 
@@ -701,10 +612,7 @@
 	int nid = page_to_nid(page);
 	struct hugepage_subpool *spool =
 		(struct hugepage_subpool *)page_private(page);
-<<<<<<< HEAD
-=======
 	bool restore_reserve;
->>>>>>> c3ade0e0
 
 	set_page_private(page, 0);
 	page->mapping = NULL;
@@ -796,24 +704,11 @@
  */
 int PageHeadHuge(struct page *page_head)
 {
-<<<<<<< HEAD
-	compound_page_dtor *dtor;
-
 	if (!PageHead(page_head))
 		return 0;
 
-	dtor = get_compound_page_dtor(page_head);
-
-	return dtor == free_huge_page;
-}
-EXPORT_SYMBOL_GPL(PageHeadHuge);
-=======
-	if (!PageHead(page_head))
-		return 0;
-
 	return get_compound_page_dtor(page_head) == free_huge_page;
 }
->>>>>>> c3ade0e0
 
 pgoff_t __basepage_index(struct page *page)
 {
@@ -1318,17 +1213,10 @@
 	 */
 	chg = vma_needs_reservation(h, vma, addr);
 	if (chg < 0)
-<<<<<<< HEAD
-		return ERR_PTR(-VM_FAULT_OOM);
-	if (chg)
-		if (hugepage_subpool_get_pages(spool, chg))
-			return ERR_PTR(-VM_FAULT_SIGBUS);
-=======
 		return ERR_PTR(-ENOMEM);
 	if (chg || avoid_reserve)
 		if (hugepage_subpool_get_pages(spool, 1))
 			return ERR_PTR(-ENOSPC);
->>>>>>> c3ade0e0
 
 	ret = hugetlb_cgroup_charge_cgroup(idx, pages_per_huge_page(h), &h_cg);
 	if (ret) {
@@ -1342,17 +1230,12 @@
 		spin_unlock(&hugetlb_lock);
 		page = alloc_buddy_huge_page(h, NUMA_NO_NODE);
 		if (!page) {
-<<<<<<< HEAD
-			hugepage_subpool_put_pages(spool, chg);
-			return ERR_PTR(-VM_FAULT_SIGBUS);
-=======
 			hugetlb_cgroup_uncharge_cgroup(idx,
 						       pages_per_huge_page(h),
 						       h_cg);
 			if (chg || avoid_reserve)
 				hugepage_subpool_put_pages(spool, 1);
 			return ERR_PTR(-ENOSPC);
->>>>>>> c3ade0e0
 		}
 		spin_lock(&hugetlb_lock);
 		list_move(&page->lru, &h->hugepage_activelist);
@@ -2387,23 +2270,10 @@
 	kref_put(&resv->refs, resv_map_release);
 }
 
-static void resv_map_put(struct vm_area_struct *vma)
-{
-	struct resv_map *reservations = vma_resv_map(vma);
-
-	if (!reservations)
-		return;
-	kref_put(&reservations->refs, resv_map_release);
-}
-
 static void hugetlb_vm_op_close(struct vm_area_struct *vma)
 {
 	struct hstate *h = hstate_vma(vma);
-<<<<<<< HEAD
-	struct resv_map *reservations = vma_resv_map(vma);
-=======
 	struct resv_map *resv = vma_resv_map(vma);
->>>>>>> c3ade0e0
 	struct hugepage_subpool *spool = subpool_vma(vma);
 	unsigned long reserve;
 	unsigned long start;
@@ -2671,25 +2541,6 @@
 	vma->vm_flags &= ~VM_MAYSHARE;
 }
 
-void __unmap_hugepage_range_final(struct vm_area_struct *vma,
-			  unsigned long start, unsigned long end,
-			  struct page *ref_page)
-{
-	__unmap_hugepage_range(vma, start, end, ref_page);
-
-	/*
-	 * Clear this flag so that x86's huge_pmd_share page_table_shareable
-	 * test will fail on a vma being torn down, and not grab a page table
-	 * on its way out.  We're lucky that the flag has such an appropriate
-	 * name, and can in fact be safely cleared here. We could clear it
-	 * before the __unmap_hugepage_range above, but all that's necessary
-	 * is to clear it before releasing the i_mmap_mutex. This works
-	 * because in the context this is called, the VMA is about to be
-	 * destroyed and the i_mmap_mutex is held.
-	 */
-	vma->vm_flags &= ~VM_MAYSHARE;
-}
-
 void unmap_hugepage_range(struct vm_area_struct *vma, unsigned long start,
 			  unsigned long end, struct page *ref_page)
 {
@@ -2724,11 +2575,7 @@
 	address = address & huge_page_mask(h);
 	pgoff = ((address - vma->vm_start) >> PAGE_SHIFT) +
 			vma->vm_pgoff;
-<<<<<<< HEAD
-	mapping = vma->vm_file->f_dentry->d_inode->i_mapping;
-=======
 	mapping = file_inode(vma->vm_file)->i_mapping;
->>>>>>> c3ade0e0
 
 	/*
 	 * Take the mapping lock for the duration of the table walk. As
@@ -3101,20 +2948,13 @@
 	struct vm_area_struct *vma_m;
 #endif
 
-<<<<<<< HEAD
-=======
 	address &= huge_page_mask(h);
 
->>>>>>> c3ade0e0
 	ptep = huge_pte_offset(mm, address);
 	if (ptep) {
 		entry = huge_ptep_get(ptep);
 		if (unlikely(is_hugetlb_entry_migration(entry))) {
-<<<<<<< HEAD
-			migration_entry_wait_huge(mm, ptep);
-=======
 			migration_entry_wait_huge(vma, mm, ptep);
->>>>>>> c3ade0e0
 			return 0;
 		} else if (unlikely(is_hugetlb_entry_hwpoisoned(entry)))
 			return VM_FAULT_HWPOISON_LARGE |
@@ -3281,12 +3121,8 @@
 		 * directly from any kind of swap entries.
 		 */
 		if (absent || is_swap_pte(huge_ptep_get(pte)) ||
-<<<<<<< HEAD
-		    ((flags & FOLL_WRITE) && !pte_write(huge_ptep_get(pte)))) {
-=======
 		    ((flags & FOLL_WRITE) &&
 		      !huge_pte_write(huge_ptep_get(pte)))) {
->>>>>>> c3ade0e0
 			int ret;
 
 			if (pte)
@@ -3365,10 +3201,6 @@
 		}
 		spin_unlock(ptl);
 	}
-<<<<<<< HEAD
-	spin_unlock(&mm->page_table_lock);
-=======
->>>>>>> c3ade0e0
 	/*
 	 * Must flush TLB before releasing i_mmap_mutex: x86's huge_pmd_unshare
 	 * may have cleared our pud entry and done put_page on the page table:
@@ -3377,11 +3209,8 @@
 	 */
 	flush_tlb_range(vma, start, end);
 	mutex_unlock(&vma->vm_file->f_mapping->i_mmap_mutex);
-<<<<<<< HEAD
-=======
 
 	return pages << h->order;
->>>>>>> c3ade0e0
 }
 
 int hugetlb_reserve_pages(struct inode *inode,
