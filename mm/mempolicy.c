/*
 * Simple NUMA memory policy for the Linux kernel.
 *
 * Copyright 2003,2004 Andi Kleen, SuSE Labs.
 * (C) Copyright 2005 Christoph Lameter, Silicon Graphics, Inc.
 * Subject to the GNU Public License, version 2.
 *
 * NUMA policy allows the user to give hints in which node(s) memory should
 * be allocated.
 *
 * Support four policies per VMA and per process:
 *
 * The VMA policy has priority over the process policy for a page fault.
 *
 * interleave     Allocate memory interleaved over a set of nodes,
 *                with normal fallback if it fails.
 *                For VMA based allocations this interleaves based on the
 *                offset into the backing object or offset into the mapping
 *                for anonymous memory. For process policy an process counter
 *                is used.
 *
 * bind           Only allocate memory on a specific set of nodes,
 *                no fallback.
 *                FIXME: memory is allocated starting with the first node
 *                to the last. It would be better if bind would truly restrict
 *                the allocation to memory nodes instead
 *
 * preferred       Try a specific node first before normal fallback.
 *                As a special case NUMA_NO_NODE here means do the allocation
 *                on the local CPU. This is normally identical to default,
 *                but useful to set in a VMA when you have a non default
 *                process policy.
 *
 * default        Allocate on the local node first, or when on a VMA
 *                use the process policy. This is what Linux always did
 *		  in a NUMA aware kernel and still does by, ahem, default.
 *
 * The process policy is applied for most non interrupt memory allocations
 * in that process' context. Interrupts ignore the policies and always
 * try to allocate on the local CPU. The VMA policy is only applied for memory
 * allocations for a VMA in the VM.
 *
 * Currently there are a few corner cases in swapping where the policy
 * is not applied, but the majority should be handled. When process policy
 * is used it is not remembered over swap outs/swap ins.
 *
 * Only the highest zone in the zone hierarchy gets policied. Allocations
 * requesting a lower zone just use default policy. This implies that
 * on systems with highmem kernel lowmem allocation don't get policied.
 * Same with GFP_DMA allocations.
 *
 * For shmfs/tmpfs/hugetlbfs shared memory the policy is shared between
 * all users and remembered even when nobody has memory mapped.
 */

/* Notebook:
   fix mmap readahead to honour policy and enable policy for any page cache
   object
   statistics for bigpages
   global policy for page cache? currently it uses process policy. Requires
   first item above.
   handle mremap for shared memory (currently ignored for the policy)
   grows down?
   make bind policy root only? It can trigger oom much faster and the
   kernel is not always grateful with that.
*/

#include <linux/mempolicy.h>
#include <linux/mm.h>
#include <linux/highmem.h>
#include <linux/hugetlb.h>
#include <linux/kernel.h>
#include <linux/sched.h>
#include <linux/nodemask.h>
#include <linux/cpuset.h>
#include <linux/slab.h>
#include <linux/string.h>
#include <linux/export.h>
#include <linux/nsproxy.h>
#include <linux/interrupt.h>
#include <linux/init.h>
#include <linux/compat.h>
#include <linux/swap.h>
#include <linux/seq_file.h>
#include <linux/proc_fs.h>
#include <linux/migrate.h>
#include <linux/ksm.h>
#include <linux/rmap.h>
#include <linux/security.h>
#include <linux/syscalls.h>
#include <linux/ctype.h>
#include <linux/mm_inline.h>
#include <linux/mmu_notifier.h>

#include <asm/tlbflush.h>
#include <asm/uaccess.h>
#include <linux/random.h>

#include "internal.h"

/* Internal flags */
#define MPOL_MF_DISCONTIG_OK (MPOL_MF_INTERNAL << 0)	/* Skip checks for continuous vmas */
#define MPOL_MF_INVERT (MPOL_MF_INTERNAL << 1)		/* Invert check for nodemask */

static struct kmem_cache *policy_cache;
static struct kmem_cache *sn_cache;

/* Highest zone. An specific allocation for a zone below that is not
   policied. */
enum zone_type policy_zone = 0;

/*
 * run-time system-wide default policy => local allocation
 */
static struct mempolicy default_policy = {
	.refcnt = ATOMIC_INIT(1), /* never free it */
	.mode = MPOL_PREFERRED,
	.flags = MPOL_F_LOCAL,
};

static struct mempolicy preferred_node_policy[MAX_NUMNODES];

static struct mempolicy *get_task_policy(struct task_struct *p)
{
	struct mempolicy *pol = p->mempolicy;

	if (!pol) {
		int node = numa_node_id();

		if (node != NUMA_NO_NODE) {
			pol = &preferred_node_policy[node];
			/*
			 * preferred_node_policy is not initialised early in
			 * boot
			 */
			if (!pol->mode)
				pol = NULL;
		}
	}

	return pol;
}

static const struct mempolicy_operations {
	int (*create)(struct mempolicy *pol, const nodemask_t *nodes);
	/*
	 * If read-side task has no lock to protect task->mempolicy, write-side
	 * task will rebind the task->mempolicy by two step. The first step is
	 * setting all the newly nodes, and the second step is cleaning all the
	 * disallowed nodes. In this way, we can avoid finding no node to alloc
	 * page.
	 * If we have a lock to protect task->mempolicy in read-side, we do
	 * rebind directly.
	 *
	 * step:
	 * 	MPOL_REBIND_ONCE - do rebind work at once
	 * 	MPOL_REBIND_STEP1 - set all the newly nodes
	 * 	MPOL_REBIND_STEP2 - clean all the disallowed nodes
	 */
	void (*rebind)(struct mempolicy *pol, const nodemask_t *nodes,
			enum mpol_rebind_step step);
} mpol_ops[MPOL_MAX];

/* Check that the nodemask contains at least one populated zone */
static int is_valid_nodemask(const nodemask_t *nodemask)
{
	return nodes_intersects(*nodemask, node_states[N_MEMORY]);
}

static inline int mpol_store_user_nodemask(const struct mempolicy *pol)
{
	return pol->flags & MPOL_MODE_FLAGS;
}

static void mpol_relative_nodemask(nodemask_t *ret, const nodemask_t *orig,
				   const nodemask_t *rel)
{
	nodemask_t tmp;
	nodes_fold(tmp, *orig, nodes_weight(*rel));
	nodes_onto(*ret, tmp, *rel);
}

static int mpol_new_interleave(struct mempolicy *pol, const nodemask_t *nodes)
{
	if (nodes_empty(*nodes))
		return -EINVAL;
	pol->v.nodes = *nodes;
	return 0;
}

static int mpol_new_preferred(struct mempolicy *pol, const nodemask_t *nodes)
{
	if (!nodes)
		pol->flags |= MPOL_F_LOCAL;	/* local allocation */
	else if (nodes_empty(*nodes))
		return -EINVAL;			/*  no allowed nodes */
	else
		pol->v.preferred_node = first_node(*nodes);
	return 0;
}

static int mpol_new_bind(struct mempolicy *pol, const nodemask_t *nodes)
{
	if (!is_valid_nodemask(nodes))
		return -EINVAL;
	pol->v.nodes = *nodes;
	return 0;
}

/*
 * mpol_set_nodemask is called after mpol_new() to set up the nodemask, if
 * any, for the new policy.  mpol_new() has already validated the nodes
 * parameter with respect to the policy mode and flags.  But, we need to
 * handle an empty nodemask with MPOL_PREFERRED here.
 *
 * Must be called holding task's alloc_lock to protect task's mems_allowed
 * and mempolicy.  May also be called holding the mmap_semaphore for write.
 */
static int mpol_set_nodemask(struct mempolicy *pol,
		     const nodemask_t *nodes, struct nodemask_scratch *nsc)
{
	int ret;

	/* if mode is MPOL_DEFAULT, pol is NULL. This is right. */
	if (pol == NULL)
		return 0;
	/* Check N_MEMORY */
	nodes_and(nsc->mask1,
		  cpuset_current_mems_allowed, node_states[N_MEMORY]);

	VM_BUG_ON(!nodes);
	if (pol->mode == MPOL_PREFERRED && nodes_empty(*nodes))
		nodes = NULL;	/* explicit local allocation */
	else {
		if (pol->flags & MPOL_F_RELATIVE_NODES)
			mpol_relative_nodemask(&nsc->mask2, nodes,&nsc->mask1);
		else
			nodes_and(nsc->mask2, *nodes, nsc->mask1);

		if (mpol_store_user_nodemask(pol))
			pol->w.user_nodemask = *nodes;
		else
			pol->w.cpuset_mems_allowed =
						cpuset_current_mems_allowed;
	}

	if (nodes)
		ret = mpol_ops[pol->mode].create(pol, &nsc->mask2);
	else
		ret = mpol_ops[pol->mode].create(pol, NULL);
	return ret;
}

/*
 * This function just creates a new policy, does some check and simple
 * initialization. You must invoke mpol_set_nodemask() to set nodes.
 */
static struct mempolicy *mpol_new(unsigned short mode, unsigned short flags,
				  nodemask_t *nodes)
{
	struct mempolicy *policy;

	pr_debug("setting mode %d flags %d nodes[0] %lx\n",
		 mode, flags, nodes ? nodes_addr(*nodes)[0] : NUMA_NO_NODE);

	if (mode == MPOL_DEFAULT) {
		if (nodes && !nodes_empty(*nodes))
			return ERR_PTR(-EINVAL);
		return NULL;
	}
	VM_BUG_ON(!nodes);

	/*
	 * MPOL_PREFERRED cannot be used with MPOL_F_STATIC_NODES or
	 * MPOL_F_RELATIVE_NODES if the nodemask is empty (local allocation).
	 * All other modes require a valid pointer to a non-empty nodemask.
	 */
	if (mode == MPOL_PREFERRED) {
		if (nodes_empty(*nodes)) {
			if (((flags & MPOL_F_STATIC_NODES) ||
			     (flags & MPOL_F_RELATIVE_NODES)))
				return ERR_PTR(-EINVAL);
		}
	} else if (mode == MPOL_LOCAL) {
		if (!nodes_empty(*nodes))
			return ERR_PTR(-EINVAL);
		mode = MPOL_PREFERRED;
	} else if (nodes_empty(*nodes))
		return ERR_PTR(-EINVAL);
	policy = kmem_cache_alloc(policy_cache, GFP_KERNEL);
	if (!policy)
		return ERR_PTR(-ENOMEM);
	atomic_set(&policy->refcnt, 1);
	policy->mode = mode;
	policy->flags = flags;

	return policy;
}

/* Slow path of a mpol destructor. */
void __mpol_put(struct mempolicy *p)
{
	if (!atomic_dec_and_test(&p->refcnt))
		return;
	kmem_cache_free(policy_cache, p);
}

static void mpol_rebind_default(struct mempolicy *pol, const nodemask_t *nodes,
				enum mpol_rebind_step step)
{
}

/*
 * step:
 * 	MPOL_REBIND_ONCE  - do rebind work at once
 * 	MPOL_REBIND_STEP1 - set all the newly nodes
 * 	MPOL_REBIND_STEP2 - clean all the disallowed nodes
 */
static void mpol_rebind_nodemask(struct mempolicy *pol, const nodemask_t *nodes,
				 enum mpol_rebind_step step)
{
	nodemask_t tmp;

	if (pol->flags & MPOL_F_STATIC_NODES)
		nodes_and(tmp, pol->w.user_nodemask, *nodes);
	else if (pol->flags & MPOL_F_RELATIVE_NODES)
		mpol_relative_nodemask(&tmp, &pol->w.user_nodemask, nodes);
	else {
		/*
		 * if step == 1, we use ->w.cpuset_mems_allowed to cache the
		 * result
		 */
		if (step == MPOL_REBIND_ONCE || step == MPOL_REBIND_STEP1) {
			nodes_remap(tmp, pol->v.nodes,
					pol->w.cpuset_mems_allowed, *nodes);
			pol->w.cpuset_mems_allowed = step ? tmp : *nodes;
		} else if (step == MPOL_REBIND_STEP2) {
			tmp = pol->w.cpuset_mems_allowed;
			pol->w.cpuset_mems_allowed = *nodes;
		} else
			BUG();
	}

	if (nodes_empty(tmp))
		tmp = *nodes;

	if (step == MPOL_REBIND_STEP1)
		nodes_or(pol->v.nodes, pol->v.nodes, tmp);
	else if (step == MPOL_REBIND_ONCE || step == MPOL_REBIND_STEP2)
		pol->v.nodes = tmp;
	else
		BUG();

	if (!node_isset(current->il_next, tmp)) {
		current->il_next = next_node(current->il_next, tmp);
		if (current->il_next >= MAX_NUMNODES)
			current->il_next = first_node(tmp);
		if (current->il_next >= MAX_NUMNODES)
			current->il_next = numa_node_id();
	}
}

static void mpol_rebind_preferred(struct mempolicy *pol,
				  const nodemask_t *nodes,
				  enum mpol_rebind_step step)
{
	nodemask_t tmp;

	if (pol->flags & MPOL_F_STATIC_NODES) {
		int node = first_node(pol->w.user_nodemask);

		if (node_isset(node, *nodes)) {
			pol->v.preferred_node = node;
			pol->flags &= ~MPOL_F_LOCAL;
		} else
			pol->flags |= MPOL_F_LOCAL;
	} else if (pol->flags & MPOL_F_RELATIVE_NODES) {
		mpol_relative_nodemask(&tmp, &pol->w.user_nodemask, nodes);
		pol->v.preferred_node = first_node(tmp);
	} else if (!(pol->flags & MPOL_F_LOCAL)) {
		pol->v.preferred_node = node_remap(pol->v.preferred_node,
						   pol->w.cpuset_mems_allowed,
						   *nodes);
		pol->w.cpuset_mems_allowed = *nodes;
	}
}

/*
 * mpol_rebind_policy - Migrate a policy to a different set of nodes
 *
 * If read-side task has no lock to protect task->mempolicy, write-side
 * task will rebind the task->mempolicy by two step. The first step is
 * setting all the newly nodes, and the second step is cleaning all the
 * disallowed nodes. In this way, we can avoid finding no node to alloc
 * page.
 * If we have a lock to protect task->mempolicy in read-side, we do
 * rebind directly.
 *
 * step:
 * 	MPOL_REBIND_ONCE  - do rebind work at once
 * 	MPOL_REBIND_STEP1 - set all the newly nodes
 * 	MPOL_REBIND_STEP2 - clean all the disallowed nodes
 */
static void mpol_rebind_policy(struct mempolicy *pol, const nodemask_t *newmask,
				enum mpol_rebind_step step)
{
	if (!pol)
		return;
	if (!mpol_store_user_nodemask(pol) && step == MPOL_REBIND_ONCE &&
	    nodes_equal(pol->w.cpuset_mems_allowed, *newmask))
		return;

	if (step == MPOL_REBIND_STEP1 && (pol->flags & MPOL_F_REBINDING))
		return;

	if (step == MPOL_REBIND_STEP2 && !(pol->flags & MPOL_F_REBINDING))
		BUG();

	if (step == MPOL_REBIND_STEP1)
		pol->flags |= MPOL_F_REBINDING;
	else if (step == MPOL_REBIND_STEP2)
		pol->flags &= ~MPOL_F_REBINDING;
	else if (step >= MPOL_REBIND_NSTEP)
		BUG();

	mpol_ops[pol->mode].rebind(pol, newmask, step);
}

/*
 * Wrapper for mpol_rebind_policy() that just requires task
 * pointer, and updates task mempolicy.
 *
 * Called with task's alloc_lock held.
 */

void mpol_rebind_task(struct task_struct *tsk, const nodemask_t *new,
			enum mpol_rebind_step step)
{
	mpol_rebind_policy(tsk->mempolicy, new, step);
}

/*
 * Rebind each vma in mm to new nodemask.
 *
 * Call holding a reference to mm.  Takes mm->mmap_sem during call.
 */

void mpol_rebind_mm(struct mm_struct *mm, nodemask_t *new)
{
	struct vm_area_struct *vma;

	down_write(&mm->mmap_sem);
	for (vma = mm->mmap; vma; vma = vma->vm_next)
		mpol_rebind_policy(vma->vm_policy, new, MPOL_REBIND_ONCE);
	up_write(&mm->mmap_sem);
}

static const struct mempolicy_operations mpol_ops[MPOL_MAX] = {
	[MPOL_DEFAULT] = {
		.rebind = mpol_rebind_default,
	},
	[MPOL_INTERLEAVE] = {
		.create = mpol_new_interleave,
		.rebind = mpol_rebind_nodemask,
	},
	[MPOL_PREFERRED] = {
		.create = mpol_new_preferred,
		.rebind = mpol_rebind_preferred,
	},
	[MPOL_BIND] = {
		.create = mpol_new_bind,
		.rebind = mpol_rebind_nodemask,
	},
};

static void migrate_page_add(struct page *page, struct list_head *pagelist,
				unsigned long flags);

/*
 * Scan through pages checking if pages follow certain conditions,
 * and move them to the pagelist if they do.
 */
static int queue_pages_pte_range(struct vm_area_struct *vma, pmd_t *pmd,
		unsigned long addr, unsigned long end,
		const nodemask_t *nodes, unsigned long flags,
		void *private)
{
	pte_t *orig_pte;
	pte_t *pte;
	spinlock_t *ptl;

	orig_pte = pte = pte_offset_map_lock(vma->vm_mm, pmd, addr, &ptl);
	do {
		struct page *page;
		int nid;

		if (!pte_present(*pte))
			continue;
		page = vm_normal_page(vma, addr, *pte);
		if (!page)
			continue;
		/*
		 * vm_normal_page() filters out zero pages, but there might
		 * still be PageReserved pages to skip, perhaps in a VDSO.
		 */
		if (PageReserved(page))
			continue;
		nid = page_to_nid(page);
		if (node_isset(nid, *nodes) == !!(flags & MPOL_MF_INVERT))
			continue;

		if (flags & (MPOL_MF_MOVE | MPOL_MF_MOVE_ALL))
			migrate_page_add(page, private, flags);
		else
			break;
	} while (pte++, addr += PAGE_SIZE, addr != end);
	pte_unmap_unlock(orig_pte, ptl);
	return addr != end;
}

static void queue_pages_hugetlb_pmd_range(struct vm_area_struct *vma,
		pmd_t *pmd, const nodemask_t *nodes, unsigned long flags,
				    void *private)
{
#ifdef CONFIG_HUGETLB_PAGE
	int nid;
	struct page *page;
	spinlock_t *ptl;
	pte_t entry;

	ptl = huge_pte_lock(hstate_vma(vma), vma->vm_mm, (pte_t *)pmd);
	entry = huge_ptep_get((pte_t *)pmd);
	if (!pte_present(entry))
		goto unlock;
	page = pte_page(entry);
	nid = page_to_nid(page);
	if (node_isset(nid, *nodes) == !!(flags & MPOL_MF_INVERT))
		goto unlock;
	/* With MPOL_MF_MOVE, we migrate only unshared hugepage. */
	if (flags & (MPOL_MF_MOVE_ALL) ||
	    (flags & MPOL_MF_MOVE && page_mapcount(page) == 1))
		isolate_huge_page(page, private);
unlock:
	spin_unlock(ptl);
#else
	BUG();
#endif
}

static inline int queue_pages_pmd_range(struct vm_area_struct *vma, pud_t *pud,
		unsigned long addr, unsigned long end,
		const nodemask_t *nodes, unsigned long flags,
		void *private)
{
	pmd_t *pmd;
	unsigned long next;

	pmd = pmd_offset(pud, addr);
	do {
		next = pmd_addr_end(addr, end);
<<<<<<< HEAD
		split_huge_page_pmd(vma->vm_mm, pmd);
		if (pmd_none_or_trans_huge_or_clear_bad(pmd))
=======
		if (!pmd_present(*pmd))
>>>>>>> c3ade0e0
			continue;
		if (pmd_huge(*pmd) && is_vm_hugetlb_page(vma)) {
			queue_pages_hugetlb_pmd_range(vma, pmd, nodes,
						flags, private);
			continue;
		}
		split_huge_page_pmd(vma, addr, pmd);
		if (pmd_none_or_trans_huge_or_clear_bad(pmd))
			continue;
		if (queue_pages_pte_range(vma, pmd, addr, next, nodes,
				    flags, private))
			return -EIO;
	} while (pmd++, addr = next, addr != end);
	return 0;
}

static inline int queue_pages_pud_range(struct vm_area_struct *vma, pgd_t *pgd,
		unsigned long addr, unsigned long end,
		const nodemask_t *nodes, unsigned long flags,
		void *private)
{
	pud_t *pud;
	unsigned long next;

	pud = pud_offset(pgd, addr);
	do {
		next = pud_addr_end(addr, end);
		if (pud_huge(*pud) && is_vm_hugetlb_page(vma))
			continue;
		if (pud_none_or_clear_bad(pud))
			continue;
		if (queue_pages_pmd_range(vma, pud, addr, next, nodes,
				    flags, private))
			return -EIO;
	} while (pud++, addr = next, addr != end);
	return 0;
}

static inline int queue_pages_pgd_range(struct vm_area_struct *vma,
		unsigned long addr, unsigned long end,
		const nodemask_t *nodes, unsigned long flags,
		void *private)
{
	pgd_t *pgd;
	unsigned long next;

	pgd = pgd_offset(vma->vm_mm, addr);
	do {
		next = pgd_addr_end(addr, end);
		if (pgd_none_or_clear_bad(pgd))
			continue;
		if (queue_pages_pud_range(vma, pgd, addr, next, nodes,
				    flags, private))
			return -EIO;
	} while (pgd++, addr = next, addr != end);
	return 0;
}

#ifdef CONFIG_NUMA_BALANCING
/*
 * This is used to mark a range of virtual addresses to be inaccessible.
 * These are later cleared by a NUMA hinting fault. Depending on these
 * faults, pages may be migrated for better NUMA placement.
 *
 * This is assuming that NUMA faults are handled using PROT_NONE. If
 * an architecture makes a different choice, it will need further
 * changes to the core.
 */
unsigned long change_prot_numa(struct vm_area_struct *vma,
			unsigned long addr, unsigned long end)
{
	int nr_updated;

	nr_updated = change_protection(vma, addr, end, vma->vm_page_prot, 0, 1);
	if (nr_updated)
		count_vm_numa_events(NUMA_PTE_UPDATES, nr_updated);

	return nr_updated;
}
#else
static unsigned long change_prot_numa(struct vm_area_struct *vma,
			unsigned long addr, unsigned long end)
{
	return 0;
}
#endif /* CONFIG_NUMA_BALANCING */

/*
 * Walk through page tables and collect pages to be migrated.
 *
 * If pages found in a given range are on a set of nodes (determined by
 * @nodes and @flags,) it's isolated and queued to the pagelist which is
 * passed via @private.)
 */
static struct vm_area_struct *
queue_pages_range(struct mm_struct *mm, unsigned long start, unsigned long end,
		const nodemask_t *nodes, unsigned long flags, void *private)
{
	int err;
	struct vm_area_struct *first, *vma, *prev;


	first = find_vma(mm, start);
	if (!first)
		return ERR_PTR(-EFAULT);
	prev = NULL;
	for (vma = first; vma && vma->vm_start < end; vma = vma->vm_next) {
		unsigned long endvma = vma->vm_end;

		if (endvma > end)
			endvma = end;
		if (vma->vm_start > start)
			start = vma->vm_start;

		if (!(flags & MPOL_MF_DISCONTIG_OK)) {
			if (!vma->vm_next && vma->vm_end < end)
				return ERR_PTR(-EFAULT);
			if (prev && prev->vm_end < vma->vm_start)
				return ERR_PTR(-EFAULT);
		}

		if (flags & MPOL_MF_LAZY) {
			change_prot_numa(vma, start, endvma);
			goto next;
		}

		if ((flags & MPOL_MF_STRICT) ||
		     ((flags & (MPOL_MF_MOVE | MPOL_MF_MOVE_ALL)) &&
		      vma_migratable(vma))) {

			err = queue_pages_pgd_range(vma, start, endvma, nodes,
						flags, private);
			if (err) {
				first = ERR_PTR(err);
				break;
			}
		}
next:
		prev = vma;
	}
	return first;
}

/*
 * Apply policy to a single VMA
 * This must be called with the mmap_sem held for writing.
 */
static int vma_replace_policy(struct vm_area_struct *vma,
						struct mempolicy *pol)
{
	int err;
	struct mempolicy *old;
	struct mempolicy *new;

	pr_debug("vma %lx-%lx/%lx vm_ops %p vm_file %p set_policy %p\n",
		 vma->vm_start, vma->vm_end, vma->vm_pgoff,
		 vma->vm_ops, vma->vm_file,
		 vma->vm_ops ? vma->vm_ops->set_policy : NULL);

	new = mpol_dup(pol);
	if (IS_ERR(new))
		return PTR_ERR(new);

	if (vma->vm_ops && vma->vm_ops->set_policy) {
		err = vma->vm_ops->set_policy(vma, new);
		if (err)
			goto err_out;
	}

	old = vma->vm_policy;
	vma->vm_policy = new; /* protected by mmap_sem */
	mpol_put(old);

	return 0;
 err_out:
	mpol_put(new);
	return err;
}

/* Step 2: apply policy to a range and do splits. */
static int mbind_range(struct mm_struct *mm, unsigned long start,
		       unsigned long end, struct mempolicy *new_pol)
{
	struct vm_area_struct *next;
	struct vm_area_struct *prev;
	struct vm_area_struct *vma;
	int err = 0;
	pgoff_t pgoff;
	unsigned long vmstart;
	unsigned long vmend;

#ifdef CONFIG_PAX_SEGMEXEC
	struct vm_area_struct *vma_m;
#endif

<<<<<<< HEAD
	vma = find_vma_prev(mm, start, &prev);
=======
	vma = find_vma(mm, start);
>>>>>>> c3ade0e0
	if (!vma || vma->vm_start > start)
		return -EFAULT;

	prev = vma->vm_prev;
	if (start > vma->vm_start)
		prev = vma;

	for (; vma && vma->vm_start < end; prev = vma, vma = next) {
		next = vma->vm_next;
		vmstart = max(start, vma->vm_start);
		vmend   = min(end, vma->vm_end);

		if (mpol_equal(vma_policy(vma), new_pol))
			continue;

		pgoff = vma->vm_pgoff +
			((vmstart - vma->vm_start) >> PAGE_SHIFT);
		prev = vma_merge(mm, prev, vmstart, vmend, vma->vm_flags,
				  vma->anon_vma, vma->vm_file, pgoff,
				  new_pol);
		if (prev) {
			vma = prev;
			next = vma->vm_next;
			if (mpol_equal(vma_policy(vma), new_pol))
				continue;
			/* vma_merge() joined vma && vma->next, case 8 */
			goto replace;
		}
		if (vma->vm_start != vmstart) {
			err = split_vma(vma->vm_mm, vma, vmstart, 1);
			if (err)
				goto out;
		}
		if (vma->vm_end != vmend) {
			err = split_vma(vma->vm_mm, vma, vmend, 0);
			if (err)
				goto out;
		}
<<<<<<< HEAD
=======
 replace:
>>>>>>> c3ade0e0
		err = vma_replace_policy(vma, new_pol);
		if (err)
			goto out;

#ifdef CONFIG_PAX_SEGMEXEC
		vma_m = pax_find_mirror_vma(vma);
		if (vma_m) {
			err = vma_replace_policy(vma_m, new_pol);
			if (err)
				goto out;
		}
#endif

	}

 out:
	return err;
}

/*
 * Update task->flags PF_MEMPOLICY bit: set iff non-default
 * mempolicy.  Allows more rapid checking of this (combined perhaps
 * with other PF_* flag bits) on memory allocation hot code paths.
 *
 * If called from outside this file, the task 'p' should -only- be
 * a newly forked child not yet visible on the task list, because
 * manipulating the task flags of a visible task is not safe.
 *
 * The above limitation is why this routine has the funny name
 * mpol_fix_fork_child_flag().
 *
 * It is also safe to call this with a task pointer of current,
 * which the static wrapper mpol_set_task_struct_flag() does,
 * for use within this file.
 */

void mpol_fix_fork_child_flag(struct task_struct *p)
{
	if (p->mempolicy)
		p->flags |= PF_MEMPOLICY;
	else
		p->flags &= ~PF_MEMPOLICY;
}

static void mpol_set_task_struct_flag(void)
{
	mpol_fix_fork_child_flag(current);
}

/* Set the process memory policy */
static long do_set_mempolicy(unsigned short mode, unsigned short flags,
			     nodemask_t *nodes)
{
	struct mempolicy *new, *old;
	struct mm_struct *mm = current->mm;
	NODEMASK_SCRATCH(scratch);
	int ret;

	if (!scratch)
		return -ENOMEM;

	new = mpol_new(mode, flags, nodes);
	if (IS_ERR(new)) {
		ret = PTR_ERR(new);
		goto out;
	}
	/*
	 * prevent changing our mempolicy while show_numa_maps()
	 * is using it.
	 * Note:  do_set_mempolicy() can be called at init time
	 * with no 'mm'.
	 */
	if (mm)
		down_write(&mm->mmap_sem);
	task_lock(current);
	ret = mpol_set_nodemask(new, nodes, scratch);
	if (ret) {
		task_unlock(current);
		if (mm)
			up_write(&mm->mmap_sem);
		mpol_put(new);
		goto out;
	}
	old = current->mempolicy;
	current->mempolicy = new;
	mpol_set_task_struct_flag();
	if (new && new->mode == MPOL_INTERLEAVE &&
	    nodes_weight(new->v.nodes))
		current->il_next = first_node(new->v.nodes);
	task_unlock(current);
	if (mm)
		up_write(&mm->mmap_sem);

	mpol_put(old);
	ret = 0;
out:
	NODEMASK_SCRATCH_FREE(scratch);
	return ret;
}

/*
 * Return nodemask for policy for get_mempolicy() query
 *
 * Called with task's alloc_lock held
 */
static void get_policy_nodemask(struct mempolicy *p, nodemask_t *nodes)
{
	nodes_clear(*nodes);
	if (p == &default_policy)
		return;

	switch (p->mode) {
	case MPOL_BIND:
		/* Fall through */
	case MPOL_INTERLEAVE:
		*nodes = p->v.nodes;
		break;
	case MPOL_PREFERRED:
		if (!(p->flags & MPOL_F_LOCAL))
			node_set(p->v.preferred_node, *nodes);
		/* else return empty node mask for local allocation */
		break;
	default:
		BUG();
	}
}

static int lookup_node(struct mm_struct *mm, unsigned long addr)
{
	struct page *p;
	int err;

	err = get_user_pages(current, mm, addr & PAGE_MASK, 1, 0, 0, &p, NULL);
	if (err >= 0) {
		err = page_to_nid(p);
		put_page(p);
	}
	return err;
}

/* Retrieve NUMA policy */
static long do_get_mempolicy(int *policy, nodemask_t *nmask,
			     unsigned long addr, unsigned long flags)
{
	int err;
	struct mm_struct *mm = current->mm;
	struct vm_area_struct *vma = NULL;
	struct mempolicy *pol = current->mempolicy;

	if (flags &
		~(unsigned long)(MPOL_F_NODE|MPOL_F_ADDR|MPOL_F_MEMS_ALLOWED))
		return -EINVAL;

	if (flags & MPOL_F_MEMS_ALLOWED) {
		if (flags & (MPOL_F_NODE|MPOL_F_ADDR))
			return -EINVAL;
		*policy = 0;	/* just so it's initialized */
		task_lock(current);
		*nmask  = cpuset_current_mems_allowed;
		task_unlock(current);
		return 0;
	}

	if (flags & MPOL_F_ADDR) {
		/*
		 * Do NOT fall back to task policy if the
		 * vma/shared policy at addr is NULL.  We
		 * want to return MPOL_DEFAULT in this case.
		 */
		down_read(&mm->mmap_sem);
		vma = find_vma_intersection(mm, addr, addr+1);
		if (!vma) {
			up_read(&mm->mmap_sem);
			return -EFAULT;
		}
		if (vma->vm_ops && vma->vm_ops->get_policy)
			pol = vma->vm_ops->get_policy(vma, addr);
		else
			pol = vma->vm_policy;
	} else if (addr)
		return -EINVAL;

	if (!pol)
		pol = &default_policy;	/* indicates default behavior */

	if (flags & MPOL_F_NODE) {
		if (flags & MPOL_F_ADDR) {
			err = lookup_node(mm, addr);
			if (err < 0)
				goto out;
			*policy = err;
		} else if (pol == current->mempolicy &&
				pol->mode == MPOL_INTERLEAVE) {
			*policy = current->il_next;
		} else {
			err = -EINVAL;
			goto out;
		}
	} else {
		*policy = pol == &default_policy ? MPOL_DEFAULT :
						pol->mode;
		/*
		 * Internal mempolicy flags must be masked off before exposing
		 * the policy to userspace.
		 */
		*policy |= (pol->flags & MPOL_MODE_FLAGS);
	}

	if (vma) {
		up_read(&current->mm->mmap_sem);
		vma = NULL;
	}

	err = 0;
	if (nmask) {
		if (mpol_store_user_nodemask(pol)) {
			*nmask = pol->w.user_nodemask;
		} else {
			task_lock(current);
			get_policy_nodemask(pol, nmask);
			task_unlock(current);
		}
	}

 out:
	mpol_cond_put(pol);
	if (vma)
		up_read(&current->mm->mmap_sem);
	return err;
}

#ifdef CONFIG_MIGRATION
/*
 * page migration
 */
static void migrate_page_add(struct page *page, struct list_head *pagelist,
				unsigned long flags)
{
	/*
	 * Avoid migrating a page that is shared with others.
	 */
	if ((flags & MPOL_MF_MOVE_ALL) || page_mapcount(page) == 1) {
		if (!isolate_lru_page(page)) {
			list_add_tail(&page->lru, pagelist);
			inc_zone_page_state(page, NR_ISOLATED_ANON +
					    page_is_file_cache(page));
		}
	}
}

static struct page *new_node_page(struct page *page, unsigned long node, int **x)
{
	if (PageHuge(page))
		return alloc_huge_page_node(page_hstate(compound_head(page)),
					node);
	else
		return alloc_pages_exact_node(node, GFP_HIGHUSER_MOVABLE, 0);
}

/*
 * Migrate pages from one node to a target node.
 * Returns error or the number of pages not migrated.
 */
static int migrate_to_node(struct mm_struct *mm, int source, int dest,
			   int flags)
{
	nodemask_t nmask;
	LIST_HEAD(pagelist);
	int err = 0;

	nodes_clear(nmask);
	node_set(source, nmask);

	/*
	 * This does not "check" the range but isolates all pages that
	 * need migration.  Between passing in the full user address
	 * space range and MPOL_MF_DISCONTIG_OK, this call can not fail.
	 */
	VM_BUG_ON(!(flags & (MPOL_MF_MOVE | MPOL_MF_MOVE_ALL)));
	queue_pages_range(mm, mm->mmap->vm_start, mm->task_size, &nmask,
			flags | MPOL_MF_DISCONTIG_OK, &pagelist);

	if (!list_empty(&pagelist)) {
		err = migrate_pages(&pagelist, new_node_page, dest,
<<<<<<< HEAD
							false, MIGRATE_SYNC);
=======
					MIGRATE_SYNC, MR_SYSCALL);
>>>>>>> c3ade0e0
		if (err)
			putback_movable_pages(&pagelist);
	}

	return err;
}

/*
 * Move pages between the two nodesets so as to preserve the physical
 * layout as much as possible.
 *
 * Returns the number of page that could not be moved.
 */
int do_migrate_pages(struct mm_struct *mm, const nodemask_t *from,
		     const nodemask_t *to, int flags)
{
	int busy = 0;
	int err;
	nodemask_t tmp;

	err = migrate_prep();
	if (err)
		return err;

	down_read(&mm->mmap_sem);

	err = migrate_vmas(mm, from, to, flags);
	if (err)
		goto out;

	/*
	 * Find a 'source' bit set in 'tmp' whose corresponding 'dest'
	 * bit in 'to' is not also set in 'tmp'.  Clear the found 'source'
	 * bit in 'tmp', and return that <source, dest> pair for migration.
	 * The pair of nodemasks 'to' and 'from' define the map.
	 *
	 * If no pair of bits is found that way, fallback to picking some
	 * pair of 'source' and 'dest' bits that are not the same.  If the
	 * 'source' and 'dest' bits are the same, this represents a node
	 * that will be migrating to itself, so no pages need move.
	 *
	 * If no bits are left in 'tmp', or if all remaining bits left
	 * in 'tmp' correspond to the same bit in 'to', return false
	 * (nothing left to migrate).
	 *
	 * This lets us pick a pair of nodes to migrate between, such that
	 * if possible the dest node is not already occupied by some other
	 * source node, minimizing the risk of overloading the memory on a
	 * node that would happen if we migrated incoming memory to a node
	 * before migrating outgoing memory source that same node.
	 *
	 * A single scan of tmp is sufficient.  As we go, we remember the
	 * most recent <s, d> pair that moved (s != d).  If we find a pair
	 * that not only moved, but what's better, moved to an empty slot
	 * (d is not set in tmp), then we break out then, with that pair.
	 * Otherwise when we finish scanning from_tmp, we at least have the
	 * most recent <s, d> pair that moved.  If we get all the way through
	 * the scan of tmp without finding any node that moved, much less
	 * moved to an empty node, then there is nothing left worth migrating.
	 */

	tmp = *from;
	while (!nodes_empty(tmp)) {
		int s,d;
		int source = NUMA_NO_NODE;
		int dest = 0;

		for_each_node_mask(s, tmp) {

			/*
			 * do_migrate_pages() tries to maintain the relative
			 * node relationship of the pages established between
			 * threads and memory areas.
                         *
			 * However if the number of source nodes is not equal to
			 * the number of destination nodes we can not preserve
			 * this node relative relationship.  In that case, skip
			 * copying memory from a node that is in the destination
			 * mask.
			 *
			 * Example: [2,3,4] -> [3,4,5] moves everything.
			 *          [0-7] - > [3,4,5] moves only 0,1,2,6,7.
			 */

			if ((nodes_weight(*from) != nodes_weight(*to)) &&
						(node_isset(s, *to)))
				continue;

			d = node_remap(s, *from, *to);
			if (s == d)
				continue;

			source = s;	/* Node moved. Memorize */
			dest = d;

			/* dest not in remaining from nodes? */
			if (!node_isset(dest, tmp))
				break;
		}
		if (source == NUMA_NO_NODE)
			break;

		node_clear(source, tmp);
		err = migrate_to_node(mm, source, dest, flags);
		if (err > 0)
			busy += err;
		if (err < 0)
			break;
	}
out:
	up_read(&mm->mmap_sem);
	if (err < 0)
		return err;
	return busy;

}

/*
 * Allocate a new page for page migration based on vma policy.
 * Start assuming that page is mapped by vma pointed to by @private.
 * Search forward from there, if not.  N.B., this assumes that the
 * list of pages handed to migrate_pages()--which is how we get here--
 * is in virtual address order.
 */
static struct page *new_vma_page(struct page *page, unsigned long private, int **x)
{
	struct vm_area_struct *vma = (struct vm_area_struct *)private;
	unsigned long uninitialized_var(address);

	while (vma) {
		address = page_address_in_vma(page, vma);
		if (address != -EFAULT)
			break;
		vma = vma->vm_next;
	}

	if (PageHuge(page)) {
		BUG_ON(!vma);
		return alloc_huge_page_noerr(vma, address, 1);
	}
	/*
	 * if !vma, alloc_page_vma() will use task or system default policy
	 */
	return alloc_page_vma(GFP_HIGHUSER_MOVABLE, vma, address);
}
#else

static void migrate_page_add(struct page *page, struct list_head *pagelist,
				unsigned long flags)
{
}

int do_migrate_pages(struct mm_struct *mm, const nodemask_t *from,
		     const nodemask_t *to, int flags)
{
	return -ENOSYS;
}

static struct page *new_vma_page(struct page *page, unsigned long private, int **x)
{
	return NULL;
}
#endif

static long do_mbind(unsigned long start, unsigned long len,
		     unsigned short mode, unsigned short mode_flags,
		     nodemask_t *nmask, unsigned long flags)
{
	struct vm_area_struct *vma;
	struct mm_struct *mm = current->mm;
	struct mempolicy *new;
	unsigned long end;
	int err;
	LIST_HEAD(pagelist);

	if (flags & ~(unsigned long)MPOL_MF_VALID)
		return -EINVAL;
	if ((flags & MPOL_MF_MOVE_ALL) && !capable(CAP_SYS_NICE))
		return -EPERM;

	if (start & ~PAGE_MASK)
		return -EINVAL;

	if (mode == MPOL_DEFAULT)
		flags &= ~MPOL_MF_STRICT;

	len = (len + PAGE_SIZE - 1) & PAGE_MASK;
	end = start + len;

	if (end < start)
		return -EINVAL;

#ifdef CONFIG_PAX_SEGMEXEC
	if (mm->pax_flags & MF_PAX_SEGMEXEC) {
		if (end > SEGMEXEC_TASK_SIZE)
			return -EINVAL;
	} else
#endif

	if (end > TASK_SIZE)
		return -EINVAL;

	if (end == start)
		return 0;

	new = mpol_new(mode, mode_flags, nmask);
	if (IS_ERR(new))
		return PTR_ERR(new);

	if (flags & MPOL_MF_LAZY)
		new->flags |= MPOL_F_MOF;

	/*
	 * If we are using the default policy then operation
	 * on discontinuous address spaces is okay after all
	 */
	if (!new)
		flags |= MPOL_MF_DISCONTIG_OK;

	pr_debug("mbind %lx-%lx mode:%d flags:%d nodes:%lx\n",
		 start, start + len, mode, mode_flags,
		 nmask ? nodes_addr(*nmask)[0] : NUMA_NO_NODE);

	if (flags & (MPOL_MF_MOVE | MPOL_MF_MOVE_ALL)) {

		err = migrate_prep();
		if (err)
			goto mpol_out;
	}
	{
		NODEMASK_SCRATCH(scratch);
		if (scratch) {
			down_write(&mm->mmap_sem);
			task_lock(current);
			err = mpol_set_nodemask(new, nmask, scratch);
			task_unlock(current);
			if (err)
				up_write(&mm->mmap_sem);
		} else
			err = -ENOMEM;
		NODEMASK_SCRATCH_FREE(scratch);
	}
	if (err)
		goto mpol_out;

	vma = queue_pages_range(mm, start, end, nmask,
			  flags | MPOL_MF_INVERT, &pagelist);

	err = PTR_ERR(vma);	/* maybe ... */
	if (!IS_ERR(vma))
		err = mbind_range(mm, start, end, new);

	if (!err) {
		int nr_failed = 0;

		if (!list_empty(&pagelist)) {
			WARN_ON_ONCE(flags & MPOL_MF_LAZY);
			nr_failed = migrate_pages(&pagelist, new_vma_page,
					(unsigned long)vma,
					MIGRATE_SYNC, MR_MEMPOLICY_MBIND);
			if (nr_failed)
				putback_movable_pages(&pagelist);
		}

		if (nr_failed && (flags & MPOL_MF_STRICT))
			err = -EIO;
	} else
		putback_movable_pages(&pagelist);

	up_write(&mm->mmap_sem);
 mpol_out:
	mpol_put(new);
	return err;
}

/*
 * User space interface with variable sized bitmaps for nodelists.
 */

/* Copy a node mask from user space. */
static int get_nodes(nodemask_t *nodes, const unsigned long __user *nmask,
		     unsigned long maxnode)
{
	unsigned long k;
	unsigned long nlongs;
	unsigned long endmask;

	--maxnode;
	nodes_clear(*nodes);
	if (maxnode == 0 || !nmask)
		return 0;
	if (maxnode > PAGE_SIZE*BITS_PER_BYTE)
		return -EINVAL;

	nlongs = BITS_TO_LONGS(maxnode);
	if ((maxnode % BITS_PER_LONG) == 0)
		endmask = ~0UL;
	else
		endmask = (1UL << (maxnode % BITS_PER_LONG)) - 1;

	/* When the user specified more nodes than supported just check
	   if the non supported part is all zero. */
	if (nlongs > BITS_TO_LONGS(MAX_NUMNODES)) {
		if (nlongs > PAGE_SIZE/sizeof(long))
			return -EINVAL;
		for (k = BITS_TO_LONGS(MAX_NUMNODES); k < nlongs; k++) {
			unsigned long t;
			if (get_user(t, nmask + k))
				return -EFAULT;
			if (k == nlongs - 1) {
				if (t & endmask)
					return -EINVAL;
			} else if (t)
				return -EINVAL;
		}
		nlongs = BITS_TO_LONGS(MAX_NUMNODES);
		endmask = ~0UL;
	}

	if (copy_from_user(nodes_addr(*nodes), nmask, nlongs*sizeof(unsigned long)))
		return -EFAULT;
	nodes_addr(*nodes)[nlongs-1] &= endmask;
	return 0;
}

/* Copy a kernel node mask to user space */
static int copy_nodes_to_user(unsigned long __user *mask, unsigned long maxnode,
			      nodemask_t *nodes)
{
	unsigned long copy = ALIGN(maxnode-1, 64) / 8;
	const int nbytes = BITS_TO_LONGS(MAX_NUMNODES) * sizeof(long);

	if (copy > nbytes) {
		if (copy > PAGE_SIZE)
			return -EINVAL;
		if (clear_user((char __user *)mask + nbytes, copy - nbytes))
			return -EFAULT;
		copy = nbytes;
	}
	return copy_to_user(mask, nodes_addr(*nodes), copy) ? -EFAULT : 0;
}

SYSCALL_DEFINE6(mbind, unsigned long, start, unsigned long, len,
		unsigned long, mode, unsigned long __user *, nmask,
		unsigned long, maxnode, unsigned, flags)
{
	nodemask_t nodes;
	int err;
	unsigned short mode_flags;

	mode_flags = mode & MPOL_MODE_FLAGS;
	mode &= ~MPOL_MODE_FLAGS;
	if (mode >= MPOL_MAX)
		return -EINVAL;
	if ((mode_flags & MPOL_F_STATIC_NODES) &&
	    (mode_flags & MPOL_F_RELATIVE_NODES))
		return -EINVAL;
	err = get_nodes(&nodes, nmask, maxnode);
	if (err)
		return err;
	return do_mbind(start, len, mode, mode_flags, &nodes, flags);
}

/* Set the process memory policy */
SYSCALL_DEFINE3(set_mempolicy, int, mode, unsigned long __user *, nmask,
		unsigned long, maxnode)
{
	int err;
	nodemask_t nodes;
	unsigned short flags;

	flags = mode & MPOL_MODE_FLAGS;
	mode &= ~MPOL_MODE_FLAGS;
	if ((unsigned int)mode >= MPOL_MAX)
		return -EINVAL;
	if ((flags & MPOL_F_STATIC_NODES) && (flags & MPOL_F_RELATIVE_NODES))
		return -EINVAL;
	err = get_nodes(&nodes, nmask, maxnode);
	if (err)
		return err;
	return do_set_mempolicy(mode, flags, &nodes);
}

SYSCALL_DEFINE4(migrate_pages, pid_t, pid, unsigned long, maxnode,
		const unsigned long __user *, old_nodes,
		const unsigned long __user *, new_nodes)
{
	const struct cred *cred = current_cred(), *tcred;
	struct mm_struct *mm = NULL;
	struct task_struct *task;
	nodemask_t task_nodes;
	int err;
	nodemask_t *old;
	nodemask_t *new;
	NODEMASK_SCRATCH(scratch);

	if (!scratch)
		return -ENOMEM;

	old = &scratch->mask1;
	new = &scratch->mask2;

	err = get_nodes(old, old_nodes, maxnode);
	if (err)
		goto out;

	err = get_nodes(new, new_nodes, maxnode);
	if (err)
		goto out;

	/* Find the mm_struct */
	rcu_read_lock();
	task = pid ? find_task_by_vpid(pid) : current;
	if (!task) {
		rcu_read_unlock();
		err = -ESRCH;
		goto out;
	}
	get_task_struct(task);

	err = -EINVAL;

#ifdef CONFIG_GRKERNSEC_PROC_MEMMAP
	if (mm != current->mm &&
	    (mm->pax_flags & MF_PAX_RANDMMAP || mm->pax_flags & MF_PAX_SEGMEXEC)) {
		err = -EPERM;
		goto out;
	}
#endif

	/*
	 * Check if this process has the right to modify the specified
	 * process. The right exists if the process has administrative
	 * capabilities, superuser privileges or the same
	 * userid as the target process.
	 */
	tcred = __task_cred(task);
<<<<<<< HEAD
	if (cred->euid != tcred->suid && cred->euid != tcred->uid &&
	    cred->uid  != tcred->suid && !capable(CAP_SYS_NICE)) {
=======
	if (!uid_eq(cred->euid, tcred->suid) && !uid_eq(cred->euid, tcred->uid) &&
	    !uid_eq(cred->uid,  tcred->suid) && !capable(CAP_SYS_NICE)) {
>>>>>>> c3ade0e0
		rcu_read_unlock();
		err = -EPERM;
		goto out_put;
	}
	rcu_read_unlock();

	task_nodes = cpuset_mems_allowed(task);
	/* Is the user allowed to access the target nodes? */
	if (!nodes_subset(*new, task_nodes) && !capable(CAP_SYS_NICE)) {
		err = -EPERM;
		goto out_put;
	}

	if (!nodes_subset(*new, node_states[N_MEMORY])) {
		err = -EINVAL;
		goto out_put;
	}

	err = security_task_movememory(task);
	if (err)
		goto out_put;

	mm = get_task_mm(task);
	put_task_struct(task);

	if (!mm) {
		err = -EINVAL;
		goto out;
	}

#ifdef CONFIG_GRKERNSEC_PROC_MEMMAP
	if (mm != current->mm &&
	    (mm->pax_flags & MF_PAX_RANDMMAP || mm->pax_flags & MF_PAX_SEGMEXEC)) {
		mmput(mm);
		err = -EPERM;
		goto out;
	}
#endif

	err = do_migrate_pages(mm, old, new,
		capable(CAP_SYS_NICE) ? MPOL_MF_MOVE_ALL : MPOL_MF_MOVE);

	mmput(mm);
out:
	NODEMASK_SCRATCH_FREE(scratch);

	return err;

out_put:
	put_task_struct(task);
	goto out;

}


/* Retrieve NUMA policy */
SYSCALL_DEFINE5(get_mempolicy, int __user *, policy,
		unsigned long __user *, nmask, unsigned long, maxnode,
		unsigned long, addr, unsigned long, flags)
{
	int err;
	int uninitialized_var(pval);
	nodemask_t nodes;

	if (nmask != NULL && maxnode < MAX_NUMNODES)
		return -EINVAL;

	err = do_get_mempolicy(&pval, &nodes, addr, flags);

	if (err)
		return err;

	if (policy && put_user(pval, policy))
		return -EFAULT;

	if (nmask)
		err = copy_nodes_to_user(nmask, maxnode, &nodes);

	return err;
}

#ifdef CONFIG_COMPAT

asmlinkage long compat_sys_get_mempolicy(int __user *policy,
				     compat_ulong_t __user *nmask,
				     compat_ulong_t maxnode,
				     compat_ulong_t addr, compat_ulong_t flags)
{
	long err;
	unsigned long __user *nm = NULL;
	unsigned long nr_bits, alloc_size;
	DECLARE_BITMAP(bm, MAX_NUMNODES);

	nr_bits = min_t(unsigned long, maxnode-1, MAX_NUMNODES);
	alloc_size = ALIGN(nr_bits, BITS_PER_LONG) / 8;

	if (nmask)
		nm = compat_alloc_user_space(alloc_size);

	err = sys_get_mempolicy(policy, nm, nr_bits+1, addr, flags);

	if (!err && nmask) {
		unsigned long copy_size;
		copy_size = min_t(unsigned long, sizeof(bm), alloc_size);
		err = copy_from_user(bm, nm, copy_size);
		/* ensure entire bitmap is zeroed */
		err |= clear_user(nmask, ALIGN(maxnode-1, 8) / 8);
		err |= compat_put_bitmap(nmask, bm, nr_bits);
	}

	return err;
}

asmlinkage long compat_sys_set_mempolicy(int mode, compat_ulong_t __user *nmask,
				     compat_ulong_t maxnode)
{
	long err = 0;
	unsigned long __user *nm = NULL;
	unsigned long nr_bits, alloc_size;
	DECLARE_BITMAP(bm, MAX_NUMNODES);

	nr_bits = min_t(unsigned long, maxnode-1, MAX_NUMNODES);
	alloc_size = ALIGN(nr_bits, BITS_PER_LONG) / 8;

	if (nmask) {
		err = compat_get_bitmap(bm, nmask, nr_bits);
		nm = compat_alloc_user_space(alloc_size);
		err |= copy_to_user(nm, bm, alloc_size);
	}

	if (err)
		return -EFAULT;

	return sys_set_mempolicy(mode, nm, nr_bits+1);
}

asmlinkage long compat_sys_mbind(compat_ulong_t start, compat_ulong_t len,
			     compat_ulong_t mode, compat_ulong_t __user *nmask,
			     compat_ulong_t maxnode, compat_ulong_t flags)
{
	long err = 0;
	unsigned long __user *nm = NULL;
	unsigned long nr_bits, alloc_size;
	nodemask_t bm;

	nr_bits = min_t(unsigned long, maxnode-1, MAX_NUMNODES);
	alloc_size = ALIGN(nr_bits, BITS_PER_LONG) / 8;

	if (nmask) {
		err = compat_get_bitmap(nodes_addr(bm), nmask, nr_bits);
		nm = compat_alloc_user_space(alloc_size);
		err |= copy_to_user(nm, nodes_addr(bm), alloc_size);
	}

	if (err)
		return -EFAULT;

	return sys_mbind(start, len, mode, nm, nr_bits+1, flags);
}

#endif

/*
 * get_vma_policy(@task, @vma, @addr)
 * @task - task for fallback if vma policy == default
 * @vma   - virtual memory area whose policy is sought
 * @addr  - address in @vma for shared policy lookup
 *
 * Returns effective policy for a VMA at specified address.
 * Falls back to @task or system default policy, as necessary.
 * Current or other task's task mempolicy and non-shared vma policies must be
 * protected by task_lock(task) by the caller.
 * Shared policies [those marked as MPOL_F_SHARED] require an extra reference
 * count--added by the get_policy() vm_op, as appropriate--to protect against
 * freeing by another task.  It is the caller's responsibility to free the
 * extra reference for shared policies.
 */
struct mempolicy *get_vma_policy(struct task_struct *task,
		struct vm_area_struct *vma, unsigned long addr)
{
	struct mempolicy *pol = get_task_policy(task);

	if (vma) {
		if (vma->vm_ops && vma->vm_ops->get_policy) {
			struct mempolicy *vpol = vma->vm_ops->get_policy(vma,
									addr);
			if (vpol)
				pol = vpol;
		} else if (vma->vm_policy) {
			pol = vma->vm_policy;

			/*
			 * shmem_alloc_page() passes MPOL_F_SHARED policy with
			 * a pseudo vma whose vma->vm_ops=NULL. Take a reference
			 * count on these policies which will be dropped by
			 * mpol_cond_put() later
			 */
			if (mpol_needs_cond_ref(pol))
				mpol_get(pol);
		}
	}
	if (!pol)
		pol = &default_policy;
	return pol;
}

bool vma_policy_mof(struct task_struct *task, struct vm_area_struct *vma)
{
	struct mempolicy *pol = get_task_policy(task);
	if (vma) {
		if (vma->vm_ops && vma->vm_ops->get_policy) {
			bool ret = false;

			pol = vma->vm_ops->get_policy(vma, vma->vm_start);
			if (pol && (pol->flags & MPOL_F_MOF))
				ret = true;
			mpol_cond_put(pol);

			return ret;
		} else if (vma->vm_policy) {
			pol = vma->vm_policy;
		}
	}

	if (!pol)
		return default_policy.flags & MPOL_F_MOF;

	return pol->flags & MPOL_F_MOF;
}

static int apply_policy_zone(struct mempolicy *policy, enum zone_type zone)
{
	enum zone_type dynamic_policy_zone = policy_zone;

	BUG_ON(dynamic_policy_zone == ZONE_MOVABLE);

	/*
	 * if policy->v.nodes has movable memory only,
	 * we apply policy when gfp_zone(gfp) = ZONE_MOVABLE only.
	 *
	 * policy->v.nodes is intersect with node_states[N_MEMORY].
	 * so if the following test faile, it implies
	 * policy->v.nodes has movable memory only.
	 */
	if (!nodes_intersects(policy->v.nodes, node_states[N_HIGH_MEMORY]))
		dynamic_policy_zone = ZONE_MOVABLE;

	return zone >= dynamic_policy_zone;
}

/*
 * Return a nodemask representing a mempolicy for filtering nodes for
 * page allocation
 */
static nodemask_t *policy_nodemask(gfp_t gfp, struct mempolicy *policy)
{
	/* Lower zones don't get a nodemask applied for MPOL_BIND */
	if (unlikely(policy->mode == MPOL_BIND) &&
			apply_policy_zone(policy, gfp_zone(gfp)) &&
			cpuset_nodemask_valid_mems_allowed(&policy->v.nodes))
		return &policy->v.nodes;

	return NULL;
}

/* Return a zonelist indicated by gfp for node representing a mempolicy */
static struct zonelist *policy_zonelist(gfp_t gfp, struct mempolicy *policy,
	int nd)
{
	switch (policy->mode) {
	case MPOL_PREFERRED:
		if (!(policy->flags & MPOL_F_LOCAL))
			nd = policy->v.preferred_node;
		break;
	case MPOL_BIND:
		/*
		 * Normally, MPOL_BIND allocations are node-local within the
		 * allowed nodemask.  However, if __GFP_THISNODE is set and the
		 * current node isn't part of the mask, we use the zonelist for
		 * the first node in the mask instead.
		 */
		if (unlikely(gfp & __GFP_THISNODE) &&
				unlikely(!node_isset(nd, policy->v.nodes)))
			nd = first_node(policy->v.nodes);
		break;
	default:
		BUG();
	}
	return node_zonelist(nd, gfp);
}

/* Do dynamic interleaving for a process */
static unsigned interleave_nodes(struct mempolicy *policy)
{
	unsigned nid, next;
	struct task_struct *me = current;

	nid = me->il_next;
	next = next_node(nid, policy->v.nodes);
	if (next >= MAX_NUMNODES)
		next = first_node(policy->v.nodes);
	if (next < MAX_NUMNODES)
		me->il_next = next;
	return nid;
}

/*
 * Depending on the memory policy provide a node from which to allocate the
 * next slab entry.
 * @policy must be protected by freeing by the caller.  If @policy is
 * the current task's mempolicy, this protection is implicit, as only the
 * task can change it's policy.  The system default policy requires no
 * such protection.
 */
unsigned slab_node(void)
{
	struct mempolicy *policy;

	if (in_interrupt())
		return numa_node_id();

	policy = current->mempolicy;
	if (!policy || policy->flags & MPOL_F_LOCAL)
		return numa_node_id();

	switch (policy->mode) {
	case MPOL_PREFERRED:
		/*
		 * handled MPOL_F_LOCAL above
		 */
		return policy->v.preferred_node;

	case MPOL_INTERLEAVE:
		return interleave_nodes(policy);

	case MPOL_BIND: {
		/*
		 * Follow bind policy behavior and start allocation at the
		 * first node.
		 */
		struct zonelist *zonelist;
		struct zone *zone;
		enum zone_type highest_zoneidx = gfp_zone(GFP_KERNEL);
		zonelist = &NODE_DATA(numa_node_id())->node_zonelists[0];
		(void)first_zones_zonelist(zonelist, highest_zoneidx,
							&policy->v.nodes,
							&zone);
		return zone ? zone->node : numa_node_id();
	}

	default:
		BUG();
	}
}

/* Do static interleaving for a VMA with known offset. */
static unsigned offset_il_node(struct mempolicy *pol,
		struct vm_area_struct *vma, unsigned long off)
{
	unsigned nnodes = nodes_weight(pol->v.nodes);
	unsigned target;
	int c;
	int nid = NUMA_NO_NODE;

	if (!nnodes)
		return numa_node_id();
	target = (unsigned int)off % nnodes;
	c = 0;
	do {
		nid = next_node(nid, pol->v.nodes);
		c++;
	} while (c <= target);
	return nid;
}

/* Determine a node number for interleave */
static inline unsigned interleave_nid(struct mempolicy *pol,
		 struct vm_area_struct *vma, unsigned long addr, int shift)
{
	if (vma) {
		unsigned long off;

		/*
		 * for small pages, there is no difference between
		 * shift and PAGE_SHIFT, so the bit-shift is safe.
		 * for huge pages, since vm_pgoff is in units of small
		 * pages, we need to shift off the always 0 bits to get
		 * a useful offset.
		 */
		BUG_ON(shift < PAGE_SHIFT);
		off = vma->vm_pgoff >> (shift - PAGE_SHIFT);
		off += (addr - vma->vm_start) >> shift;
		return offset_il_node(pol, vma, off);
	} else
		return interleave_nodes(pol);
}

/*
 * Return the bit number of a random bit set in the nodemask.
 * (returns NUMA_NO_NODE if nodemask is empty)
 */
int node_random(const nodemask_t *maskp)
{
	int w, bit = NUMA_NO_NODE;

	w = nodes_weight(*maskp);
	if (w)
		bit = bitmap_ord_to_pos(maskp->bits,
			get_random_int() % w, MAX_NUMNODES);
	return bit;
}

#ifdef CONFIG_HUGETLBFS
/*
 * huge_zonelist(@vma, @addr, @gfp_flags, @mpol)
 * @vma = virtual memory area whose policy is sought
 * @addr = address in @vma for shared policy lookup and interleave policy
 * @gfp_flags = for requested zone
 * @mpol = pointer to mempolicy pointer for reference counted mempolicy
 * @nodemask = pointer to nodemask pointer for MPOL_BIND nodemask
 *
 * Returns a zonelist suitable for a huge page allocation and a pointer
 * to the struct mempolicy for conditional unref after allocation.
 * If the effective policy is 'BIND, returns a pointer to the mempolicy's
 * @nodemask for filtering the zonelist.
 *
 * Must be protected by get_mems_allowed()
 */
struct zonelist *huge_zonelist(struct vm_area_struct *vma, unsigned long addr,
				gfp_t gfp_flags, struct mempolicy **mpol,
				nodemask_t **nodemask)
{
	struct zonelist *zl;

	*mpol = get_vma_policy(current, vma, addr);
	*nodemask = NULL;	/* assume !MPOL_BIND */

	if (unlikely((*mpol)->mode == MPOL_INTERLEAVE)) {
		zl = node_zonelist(interleave_nid(*mpol, vma, addr,
				huge_page_shift(hstate_vma(vma))), gfp_flags);
	} else {
		zl = policy_zonelist(gfp_flags, *mpol, numa_node_id());
		if ((*mpol)->mode == MPOL_BIND)
			*nodemask = &(*mpol)->v.nodes;
	}
	return zl;
}

/*
 * init_nodemask_of_mempolicy
 *
 * If the current task's mempolicy is "default" [NULL], return 'false'
 * to indicate default policy.  Otherwise, extract the policy nodemask
 * for 'bind' or 'interleave' policy into the argument nodemask, or
 * initialize the argument nodemask to contain the single node for
 * 'preferred' or 'local' policy and return 'true' to indicate presence
 * of non-default mempolicy.
 *
 * We don't bother with reference counting the mempolicy [mpol_get/put]
 * because the current task is examining it's own mempolicy and a task's
 * mempolicy is only ever changed by the task itself.
 *
 * N.B., it is the caller's responsibility to free a returned nodemask.
 */
bool init_nodemask_of_mempolicy(nodemask_t *mask)
{
	struct mempolicy *mempolicy;
	int nid;

	if (!(mask && current->mempolicy))
		return false;

	task_lock(current);
	mempolicy = current->mempolicy;
	switch (mempolicy->mode) {
	case MPOL_PREFERRED:
		if (mempolicy->flags & MPOL_F_LOCAL)
			nid = numa_node_id();
		else
			nid = mempolicy->v.preferred_node;
		init_nodemask_of_node(mask, nid);
		break;

	case MPOL_BIND:
		/* Fall through */
	case MPOL_INTERLEAVE:
		*mask =  mempolicy->v.nodes;
		break;

	default:
		BUG();
	}
	task_unlock(current);

	return true;
}
#endif

/*
 * mempolicy_nodemask_intersects
 *
 * If tsk's mempolicy is "default" [NULL], return 'true' to indicate default
 * policy.  Otherwise, check for intersection between mask and the policy
 * nodemask for 'bind' or 'interleave' policy.  For 'perferred' or 'local'
 * policy, always return true since it may allocate elsewhere on fallback.
 *
 * Takes task_lock(tsk) to prevent freeing of its mempolicy.
 */
bool mempolicy_nodemask_intersects(struct task_struct *tsk,
					const nodemask_t *mask)
{
	struct mempolicy *mempolicy;
	bool ret = true;

	if (!mask)
		return ret;
	task_lock(tsk);
	mempolicy = tsk->mempolicy;
	if (!mempolicy)
		goto out;

	switch (mempolicy->mode) {
	case MPOL_PREFERRED:
		/*
		 * MPOL_PREFERRED and MPOL_F_LOCAL are only preferred nodes to
		 * allocate from, they may fallback to other nodes when oom.
		 * Thus, it's possible for tsk to have allocated memory from
		 * nodes in mask.
		 */
		break;
	case MPOL_BIND:
	case MPOL_INTERLEAVE:
		ret = nodes_intersects(mempolicy->v.nodes, *mask);
		break;
	default:
		BUG();
	}
out:
	task_unlock(tsk);
	return ret;
}

/* Allocate a page in interleaved policy.
   Own path because it needs to do special accounting. */
static struct page *alloc_page_interleave(gfp_t gfp, unsigned order,
					unsigned nid)
{
	struct zonelist *zl;
	struct page *page;

	zl = node_zonelist(nid, gfp);
	page = __alloc_pages(gfp, order, zl);
	if (page && page_zone(page) == zonelist_zone(&zl->_zonerefs[0]))
		inc_zone_page_state(page, NUMA_INTERLEAVE_HIT);
	return page;
}

/**
 * 	alloc_pages_vma	- Allocate a page for a VMA.
 *
 * 	@gfp:
 *      %GFP_USER    user allocation.
 *      %GFP_KERNEL  kernel allocations,
 *      %GFP_HIGHMEM highmem/user allocations,
 *      %GFP_FS      allocation should not call back into a file system.
 *      %GFP_ATOMIC  don't sleep.
 *
 *	@order:Order of the GFP allocation.
 * 	@vma:  Pointer to VMA or NULL if not available.
 *	@addr: Virtual Address of the allocation. Must be inside the VMA.
 *
 * 	This function allocates a page from the kernel page pool and applies
 *	a NUMA policy associated with the VMA or the current process.
 *	When VMA is not NULL caller must hold down_read on the mmap_sem of the
 *	mm_struct of the VMA to prevent it from going away. Should be used for
 *	all allocations for pages that will be mapped into
 * 	user space. Returns NULL when no page can be allocated.
 *
 *	Should be called with the mm_sem of the vma hold.
 */
struct page *
alloc_pages_vma(gfp_t gfp, int order, struct vm_area_struct *vma,
		unsigned long addr, int node)
{
	struct mempolicy *pol;
<<<<<<< HEAD
	struct zonelist *zl;
=======
>>>>>>> c3ade0e0
	struct page *page;
	unsigned int cpuset_mems_cookie;

retry_cpuset:
	pol = get_vma_policy(current, vma, addr);
	cpuset_mems_cookie = get_mems_allowed();

	if (unlikely(pol->mode == MPOL_INTERLEAVE)) {
		unsigned nid;

		nid = interleave_nid(pol, vma, addr, PAGE_SHIFT + order);
		mpol_cond_put(pol);
		page = alloc_page_interleave(gfp, order, nid);
		if (unlikely(!put_mems_allowed(cpuset_mems_cookie) && !page))
			goto retry_cpuset;

<<<<<<< HEAD
		return page;
	}
	zl = policy_zonelist(gfp, pol, node);
	if (unlikely(mpol_needs_cond_ref(pol))) {
		/*
		 * slow path: ref counted shared policy
		 */
		struct page *page =  __alloc_pages_nodemask(gfp, order,
						zl, policy_nodemask(gfp, pol));
		__mpol_put(pol);
		if (unlikely(!put_mems_allowed(cpuset_mems_cookie) && !page))
			goto retry_cpuset;
=======
>>>>>>> c3ade0e0
		return page;
	}
	page = __alloc_pages_nodemask(gfp, order,
				      policy_zonelist(gfp, pol, node),
				      policy_nodemask(gfp, pol));
<<<<<<< HEAD
=======
	if (unlikely(mpol_needs_cond_ref(pol)))
		__mpol_put(pol);
>>>>>>> c3ade0e0
	if (unlikely(!put_mems_allowed(cpuset_mems_cookie) && !page))
		goto retry_cpuset;
	return page;
}

/**
 * 	alloc_pages_current - Allocate pages.
 *
 *	@gfp:
 *		%GFP_USER   user allocation,
 *      	%GFP_KERNEL kernel allocation,
 *      	%GFP_HIGHMEM highmem allocation,
 *      	%GFP_FS     don't call back into a file system.
 *      	%GFP_ATOMIC don't sleep.
 *	@order: Power of two of allocation size in pages. 0 is a single page.
 *
 *	Allocate a page from the kernel page pool.  When not in
 *	interrupt context and apply the current process NUMA policy.
 *	Returns NULL when no page can be allocated.
 *
 *	Don't call cpuset_update_task_memory_state() unless
 *	1) it's ok to take cpuset_sem (can WAIT), and
 *	2) allocating for current task (not interrupt).
 */
struct page *alloc_pages_current(gfp_t gfp, unsigned order)
{
	struct mempolicy *pol = get_task_policy(current);
	struct page *page;
	unsigned int cpuset_mems_cookie;

	if (!pol || in_interrupt() || (gfp & __GFP_THISNODE))
		pol = &default_policy;

retry_cpuset:
	cpuset_mems_cookie = get_mems_allowed();

	/*
	 * No reference counting needed for current->mempolicy
	 * nor system default_policy
	 */
	if (pol->mode == MPOL_INTERLEAVE)
		page = alloc_page_interleave(gfp, order, interleave_nodes(pol));
	else
		page = __alloc_pages_nodemask(gfp, order,
				policy_zonelist(gfp, pol, numa_node_id()),
				policy_nodemask(gfp, pol));

	if (unlikely(!put_mems_allowed(cpuset_mems_cookie) && !page))
		goto retry_cpuset;

	return page;
}
EXPORT_SYMBOL(alloc_pages_current);

int vma_dup_policy(struct vm_area_struct *src, struct vm_area_struct *dst)
{
	struct mempolicy *pol = mpol_dup(vma_policy(src));

	if (IS_ERR(pol))
		return PTR_ERR(pol);
	dst->vm_policy = pol;
	return 0;
}

/*
 * If mpol_dup() sees current->cpuset == cpuset_being_rebound, then it
 * rebinds the mempolicy its copying by calling mpol_rebind_policy()
 * with the mems_allowed returned by cpuset_mems_allowed().  This
 * keeps mempolicies cpuset relative after its cpuset moves.  See
 * further kernel/cpuset.c update_nodemask().
 *
 * current's mempolicy may be rebinded by the other task(the task that changes
 * cpuset's mems), so we needn't do rebind work for current task.
 */

/* Slow path of a mempolicy duplicate */
struct mempolicy *__mpol_dup(struct mempolicy *old)
{
	struct mempolicy *new = kmem_cache_alloc(policy_cache, GFP_KERNEL);

	if (!new)
		return ERR_PTR(-ENOMEM);

	/* task's mempolicy is protected by alloc_lock */
	if (old == current->mempolicy) {
		task_lock(current);
		*new = *old;
		task_unlock(current);
	} else
		*new = *old;

	rcu_read_lock();
	if (current_cpuset_is_being_rebound()) {
		nodemask_t mems = cpuset_mems_allowed(current);
		if (new->flags & MPOL_F_REBINDING)
			mpol_rebind_policy(new, &mems, MPOL_REBIND_STEP2);
		else
			mpol_rebind_policy(new, &mems, MPOL_REBIND_ONCE);
	}
	rcu_read_unlock();
	atomic_set(&new->refcnt, 1);
	return new;
}

/* Slow path of a mempolicy comparison */
bool __mpol_equal(struct mempolicy *a, struct mempolicy *b)
{
	if (!a || !b)
		return false;
	if (a->mode != b->mode)
		return false;
	if (a->flags != b->flags)
		return false;
	if (mpol_store_user_nodemask(a))
		if (!nodes_equal(a->w.user_nodemask, b->w.user_nodemask))
			return false;

	switch (a->mode) {
	case MPOL_BIND:
		/* Fall through */
	case MPOL_INTERLEAVE:
		return !!nodes_equal(a->v.nodes, b->v.nodes);
	case MPOL_PREFERRED:
		return a->v.preferred_node == b->v.preferred_node;
	default:
		BUG();
		return false;
	}
}

/*
 * Shared memory backing store policy support.
 *
 * Remember policies even when nobody has shared memory mapped.
 * The policies are kept in Red-Black tree linked from the inode.
 * They are protected by the sp->lock spinlock, which should be held
 * for any accesses to the tree.
 */

/* lookup first element intersecting start-end */
/* Caller holds sp->mutex */
static struct sp_node *
sp_lookup(struct shared_policy *sp, unsigned long start, unsigned long end)
{
	struct rb_node *n = sp->root.rb_node;

	while (n) {
		struct sp_node *p = rb_entry(n, struct sp_node, nd);

		if (start >= p->end)
			n = n->rb_right;
		else if (end <= p->start)
			n = n->rb_left;
		else
			break;
	}
	if (!n)
		return NULL;
	for (;;) {
		struct sp_node *w = NULL;
		struct rb_node *prev = rb_prev(n);
		if (!prev)
			break;
		w = rb_entry(prev, struct sp_node, nd);
		if (w->end <= start)
			break;
		n = prev;
	}
	return rb_entry(n, struct sp_node, nd);
}

/* Insert a new shared policy into the list. */
/* Caller holds sp->lock */
static void sp_insert(struct shared_policy *sp, struct sp_node *new)
{
	struct rb_node **p = &sp->root.rb_node;
	struct rb_node *parent = NULL;
	struct sp_node *nd;

	while (*p) {
		parent = *p;
		nd = rb_entry(parent, struct sp_node, nd);
		if (new->start < nd->start)
			p = &(*p)->rb_left;
		else if (new->end > nd->end)
			p = &(*p)->rb_right;
		else
			BUG();
	}
	rb_link_node(&new->nd, parent, p);
	rb_insert_color(&new->nd, &sp->root);
	pr_debug("inserting %lx-%lx: %d\n", new->start, new->end,
		 new->policy ? new->policy->mode : 0);
}

/* Find shared policy intersecting idx */
struct mempolicy *
mpol_shared_policy_lookup(struct shared_policy *sp, unsigned long idx)
{
	struct mempolicy *pol = NULL;
	struct sp_node *sn;

	if (!sp->root.rb_node)
		return NULL;
	mutex_lock(&sp->mutex);
	sn = sp_lookup(sp, idx, idx+1);
	if (sn) {
		mpol_get(sn->policy);
		pol = sn->policy;
	}
	mutex_unlock(&sp->mutex);
	return pol;
}

static void sp_free(struct sp_node *n)
{
	mpol_put(n->policy);
	kmem_cache_free(sn_cache, n);
}

<<<<<<< HEAD
=======
#ifdef CONFIG_NUMA_BALANCING
static bool numa_migrate_deferred(struct task_struct *p, int last_cpupid)
{
	/* Never defer a private fault */
	if (cpupid_match_pid(p, last_cpupid))
		return false;

	if (p->numa_migrate_deferred) {
		p->numa_migrate_deferred--;
		return true;
	}
	return false;
}

static inline void defer_numa_migrate(struct task_struct *p)
{
	p->numa_migrate_deferred = sysctl_numa_balancing_migrate_deferred;
}
#else
static inline bool numa_migrate_deferred(struct task_struct *p, int last_cpupid)
{
	return false;
}

static inline void defer_numa_migrate(struct task_struct *p)
{
}
#endif /* CONFIG_NUMA_BALANCING */

/**
 * mpol_misplaced - check whether current page node is valid in policy
 *
 * @page   - page to be checked
 * @vma    - vm area where page mapped
 * @addr   - virtual address where page mapped
 *
 * Lookup current policy node id for vma,addr and "compare to" page's
 * node id.
 *
 * Returns:
 *	-1	- not misplaced, page is in the right node
 *	node	- node id where the page should be
 *
 * Policy determination "mimics" alloc_page_vma().
 * Called from fault path where we know the vma and faulting address.
 */
int mpol_misplaced(struct page *page, struct vm_area_struct *vma, unsigned long addr)
{
	struct mempolicy *pol;
	struct zone *zone;
	int curnid = page_to_nid(page);
	unsigned long pgoff;
	int thiscpu = raw_smp_processor_id();
	int thisnid = cpu_to_node(thiscpu);
	int polnid = -1;
	int ret = -1;

	BUG_ON(!vma);

	pol = get_vma_policy(current, vma, addr);
	if (!(pol->flags & MPOL_F_MOF))
		goto out;

	switch (pol->mode) {
	case MPOL_INTERLEAVE:
		BUG_ON(addr >= vma->vm_end);
		BUG_ON(addr < vma->vm_start);

		pgoff = vma->vm_pgoff;
		pgoff += (addr - vma->vm_start) >> PAGE_SHIFT;
		polnid = offset_il_node(pol, vma, pgoff);
		break;

	case MPOL_PREFERRED:
		if (pol->flags & MPOL_F_LOCAL)
			polnid = numa_node_id();
		else
			polnid = pol->v.preferred_node;
		break;

	case MPOL_BIND:
		/*
		 * allows binding to multiple nodes.
		 * use current page if in policy nodemask,
		 * else select nearest allowed node, if any.
		 * If no allowed nodes, use current [!misplaced].
		 */
		if (node_isset(curnid, pol->v.nodes))
			goto out;
		(void)first_zones_zonelist(
				node_zonelist(numa_node_id(), GFP_HIGHUSER),
				gfp_zone(GFP_HIGHUSER),
				&pol->v.nodes, &zone);
		polnid = zone->node;
		break;

	default:
		BUG();
	}

	/* Migrate the page towards the node whose CPU is referencing it */
	if (pol->flags & MPOL_F_MORON) {
		int last_cpupid;
		int this_cpupid;

		polnid = thisnid;
		this_cpupid = cpu_pid_to_cpupid(thiscpu, current->pid);

		/*
		 * Multi-stage node selection is used in conjunction
		 * with a periodic migration fault to build a temporal
		 * task<->page relation. By using a two-stage filter we
		 * remove short/unlikely relations.
		 *
		 * Using P(p) ~ n_p / n_t as per frequentist
		 * probability, we can equate a task's usage of a
		 * particular page (n_p) per total usage of this
		 * page (n_t) (in a given time-span) to a probability.
		 *
		 * Our periodic faults will sample this probability and
		 * getting the same result twice in a row, given these
		 * samples are fully independent, is then given by
		 * P(n)^2, provided our sample period is sufficiently
		 * short compared to the usage pattern.
		 *
		 * This quadric squishes small probabilities, making
		 * it less likely we act on an unlikely task<->page
		 * relation.
		 */
		last_cpupid = page_cpupid_xchg_last(page, this_cpupid);
		if (!cpupid_pid_unset(last_cpupid) && cpupid_to_nid(last_cpupid) != thisnid) {

			/* See sysctl_numa_balancing_migrate_deferred comment */
			if (!cpupid_match_pid(current, last_cpupid))
				defer_numa_migrate(current);

			goto out;
		}

		/*
		 * The quadratic filter above reduces extraneous migration
		 * of shared pages somewhat. This code reduces it even more,
		 * reducing the overhead of page migrations of shared pages.
		 * This makes workloads with shared pages rely more on
		 * "move task near its memory", and less on "move memory
		 * towards its task", which is exactly what we want.
		 */
		if (numa_migrate_deferred(current, last_cpupid))
			goto out;
	}

	if (curnid != polnid)
		ret = polnid;
out:
	mpol_cond_put(pol);

	return ret;
}

>>>>>>> c3ade0e0
static void sp_delete(struct shared_policy *sp, struct sp_node *n)
{
	pr_debug("deleting %lx-l%lx\n", n->start, n->end);
	rb_erase(&n->nd, &sp->root);
	sp_free(n);
<<<<<<< HEAD
=======
}

static void sp_node_init(struct sp_node *node, unsigned long start,
			unsigned long end, struct mempolicy *pol)
{
	node->start = start;
	node->end = end;
	node->policy = pol;
>>>>>>> c3ade0e0
}

static struct sp_node *sp_alloc(unsigned long start, unsigned long end,
				struct mempolicy *pol)
{
	struct sp_node *n;
	struct mempolicy *newpol;

	n = kmem_cache_alloc(sn_cache, GFP_KERNEL);
	if (!n)
		return NULL;

	newpol = mpol_dup(pol);
	if (IS_ERR(newpol)) {
		kmem_cache_free(sn_cache, n);
		return NULL;
	}
	newpol->flags |= MPOL_F_SHARED;
<<<<<<< HEAD

	n->start = start;
	n->end = end;
	n->policy = newpol;
=======
	sp_node_init(n, start, end, newpol);
>>>>>>> c3ade0e0

	return n;
}

/* Replace a policy range. */
static int shared_policy_replace(struct shared_policy *sp, unsigned long start,
				 unsigned long end, struct sp_node *new)
{
	struct sp_node *n;
<<<<<<< HEAD
=======
	struct sp_node *n_new = NULL;
	struct mempolicy *mpol_new = NULL;
>>>>>>> c3ade0e0
	int ret = 0;

	mutex_lock(&sp->mutex);
	n = sp_lookup(sp, start, end);
	/* Take care of old policies in the same range. */
	while (n && n->start < end) {
		struct rb_node *next = rb_next(&n->nd);
		if (n->start >= start) {
			if (n->end <= end)
				sp_delete(sp, n);
			else
				n->start = end;
		} else {
			/* Old policy spanning whole new range. */
			if (n->end > end) {
<<<<<<< HEAD
				struct sp_node *new2;
				new2 = sp_alloc(end, n->end, n->policy);
				if (!new2) {
					ret = -ENOMEM;
					goto out;
				}
				n->end = start;
				sp_insert(sp, new2);
=======
				if (!n_new)
					goto alloc_new;

				*mpol_new = *n->policy;
				atomic_set(&mpol_new->refcnt, 1);
				sp_node_init(n_new, end, n->end, mpol_new);
				n->end = start;
				sp_insert(sp, n_new);
				n_new = NULL;
				mpol_new = NULL;
>>>>>>> c3ade0e0
				break;
			} else
				n->end = start;
		}
		if (!next)
			break;
		n = rb_entry(next, struct sp_node, nd);
	}
	if (new)
		sp_insert(sp, new);
<<<<<<< HEAD
out:
	mutex_unlock(&sp->mutex);
	return ret;
=======
	spin_unlock(&sp->lock);
	ret = 0;

err_out:
	if (mpol_new)
		mpol_put(mpol_new);
	if (n_new)
		kmem_cache_free(sn_cache, n_new);

	return ret;

alloc_new:
	spin_unlock(&sp->lock);
	ret = -ENOMEM;
	n_new = kmem_cache_alloc(sn_cache, GFP_KERNEL);
	if (!n_new)
		goto err_out;
	mpol_new = kmem_cache_alloc(policy_cache, GFP_KERNEL);
	if (!mpol_new)
		goto err_out;
	goto restart;
>>>>>>> c3ade0e0
}

/**
 * mpol_shared_policy_init - initialize shared policy for inode
 * @sp: pointer to inode shared policy
 * @mpol:  struct mempolicy to install
 *
 * Install non-NULL @mpol in inode's shared policy rb-tree.
 * On entry, the current task has a reference on a non-NULL @mpol.
 * This must be released on exit.
 * This is called at get_inode() calls and we can use GFP_KERNEL.
 */
void mpol_shared_policy_init(struct shared_policy *sp, struct mempolicy *mpol)
{
	int ret;

	sp->root = RB_ROOT;		/* empty tree == default mempolicy */
	mutex_init(&sp->mutex);

	if (mpol) {
		struct vm_area_struct pvma;
		struct mempolicy *new;
		NODEMASK_SCRATCH(scratch);

		if (!scratch)
			goto put_mpol;
		/* contextualize the tmpfs mount point mempolicy */
		new = mpol_new(mpol->mode, mpol->flags, &mpol->w.user_nodemask);
		if (IS_ERR(new))
			goto free_scratch; /* no valid nodemask intersection */

		task_lock(current);
		ret = mpol_set_nodemask(new, &mpol->w.user_nodemask, scratch);
		task_unlock(current);
		if (ret)
			goto put_new;

		/* Create pseudo-vma that contains just the policy */
		memset(&pvma, 0, sizeof(struct vm_area_struct));
		pvma.vm_end = TASK_SIZE;	/* policy covers entire file */
		mpol_set_shared_policy(sp, &pvma, new); /* adds ref */

put_new:
		mpol_put(new);			/* drop initial ref */
free_scratch:
		NODEMASK_SCRATCH_FREE(scratch);
put_mpol:
		mpol_put(mpol);	/* drop our incoming ref on sb mpol */
	}
}

int mpol_set_shared_policy(struct shared_policy *info,
			struct vm_area_struct *vma, struct mempolicy *npol)
{
	int err;
	struct sp_node *new = NULL;
	unsigned long sz = vma_pages(vma);

	pr_debug("set_shared_policy %lx sz %lu %d %d %lx\n",
		 vma->vm_pgoff,
		 sz, npol ? npol->mode : -1,
		 npol ? npol->flags : -1,
		 npol ? nodes_addr(npol->v.nodes)[0] : NUMA_NO_NODE);

	if (npol) {
		new = sp_alloc(vma->vm_pgoff, vma->vm_pgoff + sz, npol);
		if (!new)
			return -ENOMEM;
	}
	err = shared_policy_replace(info, vma->vm_pgoff, vma->vm_pgoff+sz, new);
	if (err && new)
		sp_free(new);
	return err;
}

/* Free a backing policy store on inode delete. */
void mpol_free_shared_policy(struct shared_policy *p)
{
	struct sp_node *n;
	struct rb_node *next;

	if (!p->root.rb_node)
		return;
	mutex_lock(&p->mutex);
	next = rb_first(&p->root);
	while (next) {
		n = rb_entry(next, struct sp_node, nd);
		next = rb_next(&n->nd);
		sp_delete(p, n);
	}
	mutex_unlock(&p->mutex);
}

#ifdef CONFIG_NUMA_BALANCING
static int __initdata numabalancing_override;

static void __init check_numabalancing_enable(void)
{
	bool numabalancing_default = false;

	if (IS_ENABLED(CONFIG_NUMA_BALANCING_DEFAULT_ENABLED))
		numabalancing_default = true;

	/* Parsed by setup_numabalancing. override == 1 enables, -1 disables */
	if (numabalancing_override)
		set_numabalancing_state(numabalancing_override == 1);

	if (nr_node_ids > 1 && !numabalancing_override) {
		pr_info("%s automatic NUMA balancing. "
			"Configure with numa_balancing= or the "
			"kernel.numa_balancing sysctl",
			numabalancing_default ? "Enabling" : "Disabling");
		set_numabalancing_state(numabalancing_default);
	}
}

static int __init setup_numabalancing(char *str)
{
	int ret = 0;
	if (!str)
		goto out;

	if (!strcmp(str, "enable")) {
		numabalancing_override = 1;
		ret = 1;
	} else if (!strcmp(str, "disable")) {
		numabalancing_override = -1;
		ret = 1;
	}
out:
	if (!ret)
		pr_warn("Unable to parse numa_balancing=\n");

	return ret;
}
__setup("numa_balancing=", setup_numabalancing);
#else
static inline void __init check_numabalancing_enable(void)
{
}
#endif /* CONFIG_NUMA_BALANCING */

/* assumes fs == KERNEL_DS */
void __init numa_policy_init(void)
{
	nodemask_t interleave_nodes;
	unsigned long largest = 0;
	int nid, prefer = 0;

	policy_cache = kmem_cache_create("numa_policy",
					 sizeof(struct mempolicy),
					 0, SLAB_PANIC, NULL);

	sn_cache = kmem_cache_create("shared_policy_node",
				     sizeof(struct sp_node),
				     0, SLAB_PANIC, NULL);

	for_each_node(nid) {
		preferred_node_policy[nid] = (struct mempolicy) {
			.refcnt = ATOMIC_INIT(1),
			.mode = MPOL_PREFERRED,
			.flags = MPOL_F_MOF | MPOL_F_MORON,
			.v = { .preferred_node = nid, },
		};
	}

	/*
	 * Set interleaving policy for system init. Interleaving is only
	 * enabled across suitably sized nodes (default is >= 16MB), or
	 * fall back to the largest node if they're all smaller.
	 */
	nodes_clear(interleave_nodes);
	for_each_node_state(nid, N_MEMORY) {
		unsigned long total_pages = node_present_pages(nid);

		/* Preserve the largest node */
		if (largest < total_pages) {
			largest = total_pages;
			prefer = nid;
		}

		/* Interleave this node? */
		if ((total_pages << PAGE_SHIFT) >= (16 << 20))
			node_set(nid, interleave_nodes);
	}

	/* All too small, use the largest */
	if (unlikely(nodes_empty(interleave_nodes)))
		node_set(prefer, interleave_nodes);

	if (do_set_mempolicy(MPOL_INTERLEAVE, 0, &interleave_nodes))
		printk("numa_policy_init: interleaving failed\n");

	check_numabalancing_enable();
}

/* Reset policy of current process to default */
void numa_default_policy(void)
{
	do_set_mempolicy(MPOL_DEFAULT, 0, NULL);
}

/*
 * Parse and format mempolicy from/to strings
 */

/*
 * "local" is implemented internally by MPOL_PREFERRED with MPOL_F_LOCAL flag.
 */
static const char * const policy_modes[] =
{
	[MPOL_DEFAULT]    = "default",
	[MPOL_PREFERRED]  = "prefer",
	[MPOL_BIND]       = "bind",
	[MPOL_INTERLEAVE] = "interleave",
	[MPOL_LOCAL]      = "local",
};


#ifdef CONFIG_TMPFS
/**
 * mpol_parse_str - parse string to mempolicy, for tmpfs mpol mount option.
 * @str:  string containing mempolicy to parse
 * @mpol:  pointer to struct mempolicy pointer, returned on success.
<<<<<<< HEAD
 * @unused:  redundant argument, to be removed later.
=======
>>>>>>> c3ade0e0
 *
 * Format of input:
 *	<mode>[=<flags>][:<nodelist>]
 *
 * On success, returns 0, else 1
 */
<<<<<<< HEAD
int mpol_parse_str(char *str, struct mempolicy **mpol, int unused)
=======
int mpol_parse_str(char *str, struct mempolicy **mpol)
>>>>>>> c3ade0e0
{
	struct mempolicy *new = NULL;
	unsigned short mode;
	unsigned short mode_flags;
	nodemask_t nodes;
	char *nodelist = strchr(str, ':');
	char *flags = strchr(str, '=');
	int err = 1;

	if (nodelist) {
		/* NUL-terminate mode or flags string */
		*nodelist++ = '\0';
		if (nodelist_parse(nodelist, nodes))
			goto out;
		if (!nodes_subset(nodes, node_states[N_MEMORY]))
			goto out;
	} else
		nodes_clear(nodes);

	if (flags)
		*flags++ = '\0';	/* terminate mode string */

	for (mode = 0; mode < MPOL_MAX; mode++) {
		if (!strcmp(str, policy_modes[mode])) {
			break;
		}
	}
	if (mode >= MPOL_MAX)
		goto out;

	switch (mode) {
	case MPOL_PREFERRED:
		/*
		 * Insist on a nodelist of one node only
		 */
		if (nodelist) {
			char *rest = nodelist;
			while (isdigit(*rest))
				rest++;
			if (*rest)
				goto out;
		}
		break;
	case MPOL_INTERLEAVE:
		/*
		 * Default to online nodes with memory if no nodelist
		 */
		if (!nodelist)
			nodes = node_states[N_MEMORY];
		break;
	case MPOL_LOCAL:
		/*
		 * Don't allow a nodelist;  mpol_new() checks flags
		 */
		if (nodelist)
			goto out;
		mode = MPOL_PREFERRED;
		break;
	case MPOL_DEFAULT:
		/*
		 * Insist on a empty nodelist
		 */
		if (!nodelist)
			err = 0;
		goto out;
	case MPOL_BIND:
		/*
		 * Insist on a nodelist
		 */
		if (!nodelist)
			goto out;
	}

	mode_flags = 0;
	if (flags) {
		/*
		 * Currently, we only support two mutually exclusive
		 * mode flags.
		 */
		if (!strcmp(flags, "static"))
			mode_flags |= MPOL_F_STATIC_NODES;
		else if (!strcmp(flags, "relative"))
			mode_flags |= MPOL_F_RELATIVE_NODES;
		else
			goto out;
	}

	new = mpol_new(mode, mode_flags, &nodes);
	if (IS_ERR(new))
		goto out;

	/*
	 * Save nodes for mpol_to_str() to show the tmpfs mount options
	 * for /proc/mounts, /proc/pid/mounts and /proc/pid/mountinfo.
	 */
	if (mode != MPOL_PREFERRED)
		new->v.nodes = nodes;
	else if (nodelist)
		new->v.preferred_node = first_node(nodes);
	else
		new->flags |= MPOL_F_LOCAL;

	/*
	 * Save nodes for contextualization: this will be used to "clone"
	 * the mempolicy in a specific context [cpuset] at a later time.
	 */
	new->w.user_nodemask = nodes;

	err = 0;

out:
	/* Restore string for error message */
	if (nodelist)
		*--nodelist = ':';
	if (flags)
		*--flags = '=';
	if (!err)
		*mpol = new;
	return err;
}
#endif /* CONFIG_TMPFS */

/**
 * mpol_to_str - format a mempolicy structure for printing
 * @buffer:  to contain formatted mempolicy string
 * @maxlen:  length of @buffer
 * @pol:  pointer to mempolicy to be formatted
<<<<<<< HEAD
 * @unused:  redundant argument, to be removed later.
=======
>>>>>>> c3ade0e0
 *
 * Convert @pol into a string.  If @buffer is too short, truncate the string.
 * Recommend a @maxlen of at least 32 for the longest mode, "interleave", the
 * longest flag, "relative", and to display at least a few node ids.
 */
<<<<<<< HEAD
int mpol_to_str(char *buffer, int maxlen, struct mempolicy *pol, int unused)
=======
void mpol_to_str(char *buffer, int maxlen, struct mempolicy *pol)
>>>>>>> c3ade0e0
{
	char *p = buffer;
	nodemask_t nodes = NODE_MASK_NONE;
	unsigned short mode = MPOL_DEFAULT;
	unsigned short flags = 0;

	if (pol && pol != &default_policy && !(pol->flags & MPOL_F_MORON)) {
		mode = pol->mode;
		flags = pol->flags;
	}

	switch (mode) {
	case MPOL_DEFAULT:
		break;
	case MPOL_PREFERRED:
		if (flags & MPOL_F_LOCAL)
			mode = MPOL_LOCAL;
		else
			node_set(pol->v.preferred_node, nodes);
		break;
	case MPOL_BIND:
	case MPOL_INTERLEAVE:
		nodes = pol->v.nodes;
		break;
	default:
<<<<<<< HEAD
		return -EINVAL;
=======
		WARN_ON_ONCE(1);
		snprintf(p, maxlen, "unknown");
		return;
>>>>>>> c3ade0e0
	}

	p += snprintf(p, maxlen, "%s", policy_modes[mode]);

	if (flags & MPOL_MODE_FLAGS) {
		p += snprintf(p, buffer + maxlen - p, "=");

		/*
		 * Currently, the only defined flags are mutually exclusive
		 */
		if (flags & MPOL_F_STATIC_NODES)
			p += snprintf(p, buffer + maxlen - p, "static");
		else if (flags & MPOL_F_RELATIVE_NODES)
			p += snprintf(p, buffer + maxlen - p, "relative");
	}

	if (!nodes_empty(nodes)) {
		p += snprintf(p, buffer + maxlen - p, ":");
	 	p += nodelist_scnprintf(p, buffer + maxlen - p, nodes);
	}
}<|MERGE_RESOLUTION|>--- conflicted
+++ resolved
@@ -558,12 +558,7 @@
 	pmd = pmd_offset(pud, addr);
 	do {
 		next = pmd_addr_end(addr, end);
-<<<<<<< HEAD
-		split_huge_page_pmd(vma->vm_mm, pmd);
-		if (pmd_none_or_trans_huge_or_clear_bad(pmd))
-=======
 		if (!pmd_present(*pmd))
->>>>>>> c3ade0e0
 			continue;
 		if (pmd_huge(*pmd) && is_vm_hugetlb_page(vma)) {
 			queue_pages_hugetlb_pmd_range(vma, pmd, nodes,
@@ -759,11 +754,7 @@
 	struct vm_area_struct *vma_m;
 #endif
 
-<<<<<<< HEAD
-	vma = find_vma_prev(mm, start, &prev);
-=======
 	vma = find_vma(mm, start);
->>>>>>> c3ade0e0
 	if (!vma || vma->vm_start > start)
 		return -EFAULT;
 
@@ -802,10 +793,7 @@
 			if (err)
 				goto out;
 		}
-<<<<<<< HEAD
-=======
  replace:
->>>>>>> c3ade0e0
 		err = vma_replace_policy(vma, new_pol);
 		if (err)
 			goto out;
@@ -1090,11 +1078,7 @@
 
 	if (!list_empty(&pagelist)) {
 		err = migrate_pages(&pagelist, new_node_page, dest,
-<<<<<<< HEAD
-							false, MIGRATE_SYNC);
-=======
 					MIGRATE_SYNC, MR_SYSCALL);
->>>>>>> c3ade0e0
 		if (err)
 			putback_movable_pages(&pagelist);
 	}
@@ -1517,14 +1501,6 @@
 
 	err = -EINVAL;
 
-#ifdef CONFIG_GRKERNSEC_PROC_MEMMAP
-	if (mm != current->mm &&
-	    (mm->pax_flags & MF_PAX_RANDMMAP || mm->pax_flags & MF_PAX_SEGMEXEC)) {
-		err = -EPERM;
-		goto out;
-	}
-#endif
-
 	/*
 	 * Check if this process has the right to modify the specified
 	 * process. The right exists if the process has administrative
@@ -1532,13 +1508,8 @@
 	 * userid as the target process.
 	 */
 	tcred = __task_cred(task);
-<<<<<<< HEAD
-	if (cred->euid != tcred->suid && cred->euid != tcred->uid &&
-	    cred->uid  != tcred->suid && !capable(CAP_SYS_NICE)) {
-=======
 	if (!uid_eq(cred->euid, tcred->suid) && !uid_eq(cred->euid, tcred->uid) &&
 	    !uid_eq(cred->uid,  tcred->suid) && !capable(CAP_SYS_NICE)) {
->>>>>>> c3ade0e0
 		rcu_read_unlock();
 		err = -EPERM;
 		goto out_put;
@@ -2124,10 +2095,6 @@
 		unsigned long addr, int node)
 {
 	struct mempolicy *pol;
-<<<<<<< HEAD
-	struct zonelist *zl;
-=======
->>>>>>> c3ade0e0
 	struct page *page;
 	unsigned int cpuset_mems_cookie;
 
@@ -2144,31 +2111,13 @@
 		if (unlikely(!put_mems_allowed(cpuset_mems_cookie) && !page))
 			goto retry_cpuset;
 
-<<<<<<< HEAD
-		return page;
-	}
-	zl = policy_zonelist(gfp, pol, node);
-	if (unlikely(mpol_needs_cond_ref(pol))) {
-		/*
-		 * slow path: ref counted shared policy
-		 */
-		struct page *page =  __alloc_pages_nodemask(gfp, order,
-						zl, policy_nodemask(gfp, pol));
-		__mpol_put(pol);
-		if (unlikely(!put_mems_allowed(cpuset_mems_cookie) && !page))
-			goto retry_cpuset;
-=======
->>>>>>> c3ade0e0
 		return page;
 	}
 	page = __alloc_pages_nodemask(gfp, order,
 				      policy_zonelist(gfp, pol, node),
 				      policy_nodemask(gfp, pol));
-<<<<<<< HEAD
-=======
 	if (unlikely(mpol_needs_cond_ref(pol)))
 		__mpol_put(pol);
->>>>>>> c3ade0e0
 	if (unlikely(!put_mems_allowed(cpuset_mems_cookie) && !page))
 		goto retry_cpuset;
 	return page;
@@ -2309,7 +2258,7 @@
  */
 
 /* lookup first element intersecting start-end */
-/* Caller holds sp->mutex */
+/* Caller holds sp->lock */
 static struct sp_node *
 sp_lookup(struct shared_policy *sp, unsigned long start, unsigned long end)
 {
@@ -2373,13 +2322,13 @@
 
 	if (!sp->root.rb_node)
 		return NULL;
-	mutex_lock(&sp->mutex);
+	spin_lock(&sp->lock);
 	sn = sp_lookup(sp, idx, idx+1);
 	if (sn) {
 		mpol_get(sn->policy);
 		pol = sn->policy;
 	}
-	mutex_unlock(&sp->mutex);
+	spin_unlock(&sp->lock);
 	return pol;
 }
 
@@ -2389,8 +2338,6 @@
 	kmem_cache_free(sn_cache, n);
 }
 
-<<<<<<< HEAD
-=======
 #ifdef CONFIG_NUMA_BALANCING
 static bool numa_migrate_deferred(struct task_struct *p, int last_cpupid)
 {
@@ -2550,14 +2497,11 @@
 	return ret;
 }
 
->>>>>>> c3ade0e0
 static void sp_delete(struct shared_policy *sp, struct sp_node *n)
 {
 	pr_debug("deleting %lx-l%lx\n", n->start, n->end);
 	rb_erase(&n->nd, &sp->root);
 	sp_free(n);
-<<<<<<< HEAD
-=======
 }
 
 static void sp_node_init(struct sp_node *node, unsigned long start,
@@ -2566,7 +2510,6 @@
 	node->start = start;
 	node->end = end;
 	node->policy = pol;
->>>>>>> c3ade0e0
 }
 
 static struct sp_node *sp_alloc(unsigned long start, unsigned long end,
@@ -2585,14 +2528,7 @@
 		return NULL;
 	}
 	newpol->flags |= MPOL_F_SHARED;
-<<<<<<< HEAD
-
-	n->start = start;
-	n->end = end;
-	n->policy = newpol;
-=======
 	sp_node_init(n, start, end, newpol);
->>>>>>> c3ade0e0
 
 	return n;
 }
@@ -2602,14 +2538,12 @@
 				 unsigned long end, struct sp_node *new)
 {
 	struct sp_node *n;
-<<<<<<< HEAD
-=======
 	struct sp_node *n_new = NULL;
 	struct mempolicy *mpol_new = NULL;
->>>>>>> c3ade0e0
 	int ret = 0;
 
-	mutex_lock(&sp->mutex);
+restart:
+	spin_lock(&sp->lock);
 	n = sp_lookup(sp, start, end);
 	/* Take care of old policies in the same range. */
 	while (n && n->start < end) {
@@ -2622,16 +2556,6 @@
 		} else {
 			/* Old policy spanning whole new range. */
 			if (n->end > end) {
-<<<<<<< HEAD
-				struct sp_node *new2;
-				new2 = sp_alloc(end, n->end, n->policy);
-				if (!new2) {
-					ret = -ENOMEM;
-					goto out;
-				}
-				n->end = start;
-				sp_insert(sp, new2);
-=======
 				if (!n_new)
 					goto alloc_new;
 
@@ -2642,7 +2566,6 @@
 				sp_insert(sp, n_new);
 				n_new = NULL;
 				mpol_new = NULL;
->>>>>>> c3ade0e0
 				break;
 			} else
 				n->end = start;
@@ -2653,11 +2576,6 @@
 	}
 	if (new)
 		sp_insert(sp, new);
-<<<<<<< HEAD
-out:
-	mutex_unlock(&sp->mutex);
-	return ret;
-=======
 	spin_unlock(&sp->lock);
 	ret = 0;
 
@@ -2679,7 +2597,6 @@
 	if (!mpol_new)
 		goto err_out;
 	goto restart;
->>>>>>> c3ade0e0
 }
 
 /**
@@ -2697,7 +2614,7 @@
 	int ret;
 
 	sp->root = RB_ROOT;		/* empty tree == default mempolicy */
-	mutex_init(&sp->mutex);
+	spin_lock_init(&sp->lock);
 
 	if (mpol) {
 		struct vm_area_struct pvma;
@@ -2763,14 +2680,14 @@
 
 	if (!p->root.rb_node)
 		return;
-	mutex_lock(&p->mutex);
+	spin_lock(&p->lock);
 	next = rb_first(&p->root);
 	while (next) {
 		n = rb_entry(next, struct sp_node, nd);
 		next = rb_next(&n->nd);
 		sp_delete(p, n);
 	}
-	mutex_unlock(&p->mutex);
+	spin_unlock(&p->lock);
 }
 
 #ifdef CONFIG_NUMA_BALANCING
@@ -2904,21 +2821,13 @@
  * mpol_parse_str - parse string to mempolicy, for tmpfs mpol mount option.
  * @str:  string containing mempolicy to parse
  * @mpol:  pointer to struct mempolicy pointer, returned on success.
-<<<<<<< HEAD
- * @unused:  redundant argument, to be removed later.
-=======
->>>>>>> c3ade0e0
  *
  * Format of input:
  *	<mode>[=<flags>][:<nodelist>]
  *
  * On success, returns 0, else 1
  */
-<<<<<<< HEAD
-int mpol_parse_str(char *str, struct mempolicy **mpol, int unused)
-=======
 int mpol_parse_str(char *str, struct mempolicy **mpol)
->>>>>>> c3ade0e0
 {
 	struct mempolicy *new = NULL;
 	unsigned short mode;
@@ -3046,20 +2955,12 @@
  * @buffer:  to contain formatted mempolicy string
  * @maxlen:  length of @buffer
  * @pol:  pointer to mempolicy to be formatted
-<<<<<<< HEAD
- * @unused:  redundant argument, to be removed later.
-=======
->>>>>>> c3ade0e0
  *
  * Convert @pol into a string.  If @buffer is too short, truncate the string.
  * Recommend a @maxlen of at least 32 for the longest mode, "interleave", the
  * longest flag, "relative", and to display at least a few node ids.
  */
-<<<<<<< HEAD
-int mpol_to_str(char *buffer, int maxlen, struct mempolicy *pol, int unused)
-=======
 void mpol_to_str(char *buffer, int maxlen, struct mempolicy *pol)
->>>>>>> c3ade0e0
 {
 	char *p = buffer;
 	nodemask_t nodes = NODE_MASK_NONE;
@@ -3085,13 +2986,9 @@
 		nodes = pol->v.nodes;
 		break;
 	default:
-<<<<<<< HEAD
-		return -EINVAL;
-=======
 		WARN_ON_ONCE(1);
 		snprintf(p, maxlen, "unknown");
 		return;
->>>>>>> c3ade0e0
 	}
 
 	p += snprintf(p, maxlen, "%s", policy_modes[mode]);
