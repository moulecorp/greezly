/*
 *  linux/mm/vmscan.c
 *
 *  Copyright (C) 1991, 1992, 1993, 1994  Linus Torvalds
 *
 *  Swap reorganised 29.12.95, Stephen Tweedie.
 *  kswapd added: 7.1.96  sct
 *  Removed kswapd_ctl limits, and swap out as many pages as needed
 *  to bring the system back to freepages.high: 2.4.97, Rik van Riel.
 *  Zone aware kswapd started 02/00, Kanoj Sarcar (kanoj@sgi.com).
 *  Multiqueue VM started 5.8.00, Rik van Riel.
 */

#include <linux/mm.h>
#include <linux/module.h>
#include <linux/gfp.h>
#include <linux/kernel_stat.h>
#include <linux/swap.h>
#include <linux/pagemap.h>
#include <linux/init.h>
#include <linux/highmem.h>
#include <linux/vmpressure.h>
#include <linux/vmstat.h>
#include <linux/file.h>
#include <linux/writeback.h>
#include <linux/blkdev.h>
#include <linux/buffer_head.h>	/* for try_to_release_page(),
					buffer_heads_over_limit */
#include <linux/mm_inline.h>
#include <linux/backing-dev.h>
#include <linux/rmap.h>
#include <linux/topology.h>
#include <linux/cpu.h>
#include <linux/cpuset.h>
#include <linux/compaction.h>
#include <linux/notifier.h>
#include <linux/rwsem.h>
#include <linux/delay.h>
#include <linux/kthread.h>
#include <linux/freezer.h>
#include <linux/memcontrol.h>
#include <linux/delayacct.h>
#include <linux/sysctl.h>
#include <linux/oom.h>
#include <linux/prefetch.h>

#include <asm/tlbflush.h>
#include <asm/div64.h>

#include <linux/swapops.h>
#include <linux/balloon_compaction.h>

#include "internal.h"

#define CREATE_TRACE_POINTS
#include <trace/events/vmscan.h>

struct scan_control {
	/* Incremented by the number of inactive pages that were scanned */
	unsigned long nr_scanned;

	/* Number of pages freed so far during a call to shrink_zones() */
	unsigned long nr_reclaimed;

	/* How many pages shrink_list() should reclaim */
	unsigned long nr_to_reclaim;

	unsigned long hibernation_mode;

	/* This context's GFP mask */
	gfp_t gfp_mask;

	int may_writepage;

	/* Can mapped pages be reclaimed? */
	int may_unmap;

	/* Can pages be swapped as part of reclaim? */
	int may_swap;

	int order;

	/* Scan (total_size >> priority) pages at once */
	int priority;

	/*
	 * The memory cgroup that hit its limit and as a result is the
	 * primary target of this reclaim invocation.
	 */
	struct mem_cgroup *target_mem_cgroup;

	/*
	 * Nodemask of nodes allowed by the caller. If NULL, all nodes
	 * are scanned.
	 */
	nodemask_t	*nodemask;
};

#define lru_to_page(_head) (list_entry((_head)->prev, struct page, lru))

#ifdef ARCH_HAS_PREFETCH
#define prefetch_prev_lru_page(_page, _base, _field)			\
	do {								\
		if ((_page)->lru.prev != _base) {			\
			struct page *prev;				\
									\
			prev = lru_to_page(&(_page->lru));		\
			prefetch(&prev->_field);			\
		}							\
	} while (0)
#else
#define prefetch_prev_lru_page(_page, _base, _field) do { } while (0)
#endif

#ifdef ARCH_HAS_PREFETCHW
#define prefetchw_prev_lru_page(_page, _base, _field)			\
	do {								\
		if ((_page)->lru.prev != _base) {			\
			struct page *prev;				\
									\
			prev = lru_to_page(&(_page->lru));		\
			prefetchw(&prev->_field);			\
		}							\
	} while (0)
#else
#define prefetchw_prev_lru_page(_page, _base, _field) do { } while (0)
#endif

/*
 * From 0 .. 100.  Higher means more swappy.
 */
int vm_swappiness = 60;
unsigned long vm_total_pages;	/* The total number of pages which the VM controls */

static LIST_HEAD(shrinker_list);
static DECLARE_RWSEM(shrinker_rwsem);

#ifdef CONFIG_MEMCG
static bool global_reclaim(struct scan_control *sc)
{
	return !sc->target_mem_cgroup;
}
#else
static bool global_reclaim(struct scan_control *sc)
{
	return true;
}
#endif

static unsigned long zone_reclaimable_pages(struct zone *zone)
{
	int nr;

	nr = zone_page_state(zone, NR_ACTIVE_FILE) +
	     zone_page_state(zone, NR_INACTIVE_FILE);

	if (get_nr_swap_pages() > 0)
		nr += zone_page_state(zone, NR_ACTIVE_ANON) +
		      zone_page_state(zone, NR_INACTIVE_ANON);

	return nr;
}

bool zone_reclaimable(struct zone *zone)
{
	return zone->pages_scanned < zone_reclaimable_pages(zone) * 6;
}

static unsigned long get_lru_size(struct lruvec *lruvec, enum lru_list lru)
{
	if (!mem_cgroup_disabled())
		return mem_cgroup_get_lru_size(lruvec, lru);

	return zone_page_state(lruvec_zone(lruvec), NR_LRU_BASE + lru);
}

/*
 * Add a shrinker callback to be called from the vm.
 */
int register_shrinker(struct shrinker *shrinker)
{
	size_t size = sizeof(*shrinker->nr_deferred);

	/*
	 * If we only have one possible node in the system anyway, save
	 * ourselves the trouble and disable NUMA aware behavior. This way we
	 * will save memory and some small loop time later.
	 */
	if (nr_node_ids == 1)
		shrinker->flags &= ~SHRINKER_NUMA_AWARE;

	if (shrinker->flags & SHRINKER_NUMA_AWARE)
		size *= nr_node_ids;

	shrinker->nr_deferred = kzalloc(size, GFP_KERNEL);
	if (!shrinker->nr_deferred)
		return -ENOMEM;

	down_write(&shrinker_rwsem);
	list_add_tail(&shrinker->list, &shrinker_list);
	up_write(&shrinker_rwsem);
	return 0;
}
EXPORT_SYMBOL(register_shrinker);

/*
 * Remove one
 */
void unregister_shrinker(struct shrinker *shrinker)
{
	down_write(&shrinker_rwsem);
	list_del(&shrinker->list);
	up_write(&shrinker_rwsem);
	kfree(shrinker->nr_deferred);
}
EXPORT_SYMBOL(unregister_shrinker);

#define SHRINK_BATCH 128

static unsigned long
shrink_slab_node(struct shrink_control *shrinkctl, struct shrinker *shrinker,
		 unsigned long nr_pages_scanned, unsigned long lru_pages)
{
	unsigned long freed = 0;
	unsigned long long delta;
	long total_scan;
	long max_pass;
	long nr;
	long new_nr;
	int nid = shrinkctl->nid;
	long batch_size = shrinker->batch ? shrinker->batch
					  : SHRINK_BATCH;

	max_pass = shrinker->count_objects(shrinker, shrinkctl);
	if (max_pass == 0)
		return 0;

	/*
	 * copy the current shrinker scan count into a local variable
	 * and zero it so that other concurrent shrinker invocations
	 * don't also do this scanning work.
	 */
	nr = atomic_long_xchg(&shrinker->nr_deferred[nid], 0);

	total_scan = nr;
	delta = (4 * nr_pages_scanned) / shrinker->seeks;
	delta *= max_pass;
	do_div(delta, lru_pages + 1);
	total_scan += delta;
	if (total_scan < 0) {
		printk(KERN_ERR
		"shrink_slab: %pF negative objects to delete nr=%ld\n",
		       shrinker->scan_objects, total_scan);
		total_scan = max_pass;
	}

	/*
	 * We need to avoid excessive windup on filesystem shrinkers
	 * due to large numbers of GFP_NOFS allocations causing the
	 * shrinkers to return -1 all the time. This results in a large
	 * nr being built up so when a shrink that can do some work
	 * comes along it empties the entire cache due to nr >>>
	 * max_pass.  This is bad for sustaining a working set in
	 * memory.
	 *
	 * Hence only allow the shrinker to scan the entire cache when
	 * a large delta change is calculated directly.
	 */
	if (delta < max_pass / 4)
		total_scan = min(total_scan, max_pass / 2);

	/*
	 * Avoid risking looping forever due to too large nr value:
	 * never try to free more than twice the estimate number of
	 * freeable entries.
	 */
	if (total_scan > max_pass * 2)
		total_scan = max_pass * 2;

	trace_mm_shrink_slab_start(shrinker, shrinkctl, nr,
				nr_pages_scanned, lru_pages,
				max_pass, delta, total_scan);

	/*
	 * Normally, we should not scan less than batch_size objects in one
	 * pass to avoid too frequent shrinker calls, but if the slab has less
	 * than batch_size objects in total and we are really tight on memory,
	 * we will try to reclaim all available objects, otherwise we can end
	 * up failing allocations although there are plenty of reclaimable
	 * objects spread over several slabs with usage less than the
	 * batch_size.
	 *
	 * We detect the "tight on memory" situations by looking at the total
	 * number of objects we want to scan (total_scan). If it is greater
	 * than the total number of objects on slab (max_pass), we must be
	 * scanning at high prio and therefore should try to reclaim as much as
	 * possible.
	 */
	while (total_scan >= batch_size ||
	       total_scan >= max_pass) {
		unsigned long ret;
		unsigned long nr_to_scan = min(batch_size, total_scan);

		shrinkctl->nr_to_scan = nr_to_scan;
		ret = shrinker->scan_objects(shrinker, shrinkctl);
		if (ret == SHRINK_STOP)
			break;
		freed += ret;

		count_vm_events(SLABS_SCANNED, nr_to_scan);
		total_scan -= nr_to_scan;

		cond_resched();
	}

	/*
	 * move the unused scan count back into the shrinker in a
	 * manner that handles concurrent updates. If we exhausted the
	 * scan, there is no need to do an update.
	 */
	if (total_scan > 0)
		new_nr = atomic_long_add_return(total_scan,
						&shrinker->nr_deferred[nid]);
	else
		new_nr = atomic_long_read(&shrinker->nr_deferred[nid]);

	trace_mm_shrink_slab_end(shrinker, freed, nr, new_nr);
	return freed;
}

/*
 * Call the shrink functions to age shrinkable caches
 *
 * Here we assume it costs one seek to replace a lru page and that it also
 * takes a seek to recreate a cache object.  With this in mind we age equal
 * percentages of the lru and ageable caches.  This should balance the seeks
 * generated by these structures.
 *
 * If the vm encountered mapped pages on the LRU it increase the pressure on
 * slab to avoid swapping.
 *
 * We do weird things to avoid (scanned*seeks*entries) overflowing 32 bits.
 *
 * `lru_pages' represents the number of on-LRU pages in all the zones which
 * are eligible for the caller's allocation attempt.  It is used for balancing
 * slab reclaim versus page reclaim.
 *
 * Returns the number of slab objects which we shrunk.
 */
unsigned long shrink_slab(struct shrink_control *shrinkctl,
			  unsigned long nr_pages_scanned,
			  unsigned long lru_pages)
{
	struct shrinker *shrinker;
	unsigned long freed = 0;

	if (nr_pages_scanned == 0)
		nr_pages_scanned = SWAP_CLUSTER_MAX;

	if (!down_read_trylock(&shrinker_rwsem)) {
		/*
		 * If we would return 0, our callers would understand that we
		 * have nothing else to shrink and give up trying. By returning
		 * 1 we keep it going and assume we'll be able to shrink next
		 * time.
		 */
		freed = 1;
		goto out;
	}

	list_for_each_entry(shrinker, &shrinker_list, list) {
		if (!(shrinker->flags & SHRINKER_NUMA_AWARE)) {
			shrinkctl->nid = 0;
			freed += shrink_slab_node(shrinkctl, shrinker,
					nr_pages_scanned, lru_pages);
			continue;
		}

		for_each_node_mask(shrinkctl->nid, shrinkctl->nodes_to_scan) {
			if (node_online(shrinkctl->nid))
				freed += shrink_slab_node(shrinkctl, shrinker,
						nr_pages_scanned, lru_pages);

		}
	}
	up_read(&shrinker_rwsem);
out:
	cond_resched();
	return freed;
}

static inline int is_page_cache_freeable(struct page *page)
{
	/*
	 * A freeable page cache page is referenced only by the caller
	 * that isolated the page, the page cache radix tree and
	 * optional buffer heads at page->private.
	 */
	return page_count(page) - page_has_private(page) == 2;
}

static int may_write_to_queue(struct backing_dev_info *bdi,
			      struct scan_control *sc)
{
	if (current->flags & PF_SWAPWRITE)
		return 1;
	if (!bdi_write_congested(bdi))
		return 1;
	if (bdi == current->backing_dev_info)
		return 1;
	return 0;
}

/*
 * We detected a synchronous write error writing a page out.  Probably
 * -ENOSPC.  We need to propagate that into the address_space for a subsequent
 * fsync(), msync() or close().
 *
 * The tricky part is that after writepage we cannot touch the mapping: nothing
 * prevents it from being freed up.  But we have a ref on the page and once
 * that page is locked, the mapping is pinned.
 *
 * We're allowed to run sleeping lock_page() here because we know the caller has
 * __GFP_FS.
 */
static void handle_write_error(struct address_space *mapping,
				struct page *page, int error)
{
	lock_page(page);
	if (page_mapping(page) == mapping)
		mapping_set_error(mapping, error);
	unlock_page(page);
}

/* possible outcome of pageout() */
typedef enum {
	/* failed to write page out, page is locked */
	PAGE_KEEP,
	/* move page to the active list, page is locked */
	PAGE_ACTIVATE,
	/* page has been sent to the disk successfully, page is unlocked */
	PAGE_SUCCESS,
	/* page is clean and locked */
	PAGE_CLEAN,
} pageout_t;

/*
 * pageout is called by shrink_page_list() for each dirty page.
 * Calls ->writepage().
 */
static pageout_t pageout(struct page *page, struct address_space *mapping,
			 struct scan_control *sc)
{
	/*
	 * If the page is dirty, only perform writeback if that write
	 * will be non-blocking.  To prevent this allocation from being
	 * stalled by pagecache activity.  But note that there may be
	 * stalls if we need to run get_block().  We could test
	 * PagePrivate for that.
	 *
	 * If this process is currently in __generic_file_aio_write() against
	 * this page's queue, we can perform writeback even if that
	 * will block.
	 *
	 * If the page is swapcache, write it back even if that would
	 * block, for some throttling. This happens by accident, because
	 * swap_backing_dev_info is bust: it doesn't reflect the
	 * congestion state of the swapdevs.  Easy to fix, if needed.
	 */
	if (!is_page_cache_freeable(page))
		return PAGE_KEEP;
	if (!mapping) {
		/*
		 * Some data journaling orphaned pages can have
		 * page->mapping == NULL while being dirty with clean buffers.
		 */
		if (page_has_private(page)) {
			if (try_to_free_buffers(page)) {
				ClearPageDirty(page);
				printk("%s: orphaned page\n", __func__);
				return PAGE_CLEAN;
			}
		}
		return PAGE_KEEP;
	}
	if (mapping->a_ops->writepage == NULL)
		return PAGE_ACTIVATE;
	if (!may_write_to_queue(mapping->backing_dev_info, sc))
		return PAGE_KEEP;

	if (clear_page_dirty_for_io(page)) {
		int res;
		struct writeback_control wbc = {
			.sync_mode = WB_SYNC_NONE,
			.nr_to_write = SWAP_CLUSTER_MAX,
			.range_start = 0,
			.range_end = LLONG_MAX,
			.for_reclaim = 1,
		};

		SetPageReclaim(page);
		res = mapping->a_ops->writepage(page, &wbc);
		if (res < 0)
			handle_write_error(mapping, page, res);
		if (res == AOP_WRITEPAGE_ACTIVATE) {
			ClearPageReclaim(page);
			return PAGE_ACTIVATE;
		}

		if (!PageWriteback(page)) {
			/* synchronous write or broken a_ops? */
			ClearPageReclaim(page);
		}
		trace_mm_vmscan_writepage(page, trace_reclaim_flags(page));
		inc_zone_page_state(page, NR_VMSCAN_WRITE);
		return PAGE_SUCCESS;
	}

	return PAGE_CLEAN;
}

/*
 * Same as remove_mapping, but if the page is removed from the mapping, it
 * gets returned with a refcount of 0.
 */
static int __remove_mapping(struct address_space *mapping, struct page *page)
{
	BUG_ON(!PageLocked(page));
	BUG_ON(mapping != page_mapping(page));

	spin_lock_irq(&mapping->tree_lock);
	/*
	 * The non racy check for a busy page.
	 *
	 * Must be careful with the order of the tests. When someone has
	 * a ref to the page, it may be possible that they dirty it then
	 * drop the reference. So if PageDirty is tested before page_count
	 * here, then the following race may occur:
	 *
	 * get_user_pages(&page);
	 * [user mapping goes away]
	 * write_to(page);
	 *				!PageDirty(page)    [good]
	 * SetPageDirty(page);
	 * put_page(page);
	 *				!page_count(page)   [good, discard it]
	 *
	 * [oops, our write_to data is lost]
	 *
	 * Reversing the order of the tests ensures such a situation cannot
	 * escape unnoticed. The smp_rmb is needed to ensure the page->flags
	 * load is not satisfied before that of page->_count.
	 *
	 * Note that if SetPageDirty is always performed via set_page_dirty,
	 * and thus under tree_lock, then this ordering is not required.
	 */
	if (!page_freeze_refs(page, 2))
		goto cannot_free;
	/* note: atomic_cmpxchg in page_freeze_refs provides the smp_rmb */
	if (unlikely(PageDirty(page))) {
		page_unfreeze_refs(page, 2);
		goto cannot_free;
	}

	if (PageSwapCache(page)) {
		swp_entry_t swap = { .val = page_private(page) };
		__delete_from_swap_cache(page);
		spin_unlock_irq(&mapping->tree_lock);
		swapcache_free(swap, page);
	} else {
		void (*freepage)(struct page *);

		freepage = mapping->a_ops->freepage;

		__delete_from_page_cache(page);
		spin_unlock_irq(&mapping->tree_lock);
		mem_cgroup_uncharge_cache_page(page);

		if (freepage != NULL)
			freepage(page);
	}

	return 1;

cannot_free:
	spin_unlock_irq(&mapping->tree_lock);
	return 0;
}

/*
 * Attempt to detach a locked page from its ->mapping.  If it is dirty or if
 * someone else has a ref on the page, abort and return 0.  If it was
 * successfully detached, return 1.  Assumes the caller has a single ref on
 * this page.
 */
int remove_mapping(struct address_space *mapping, struct page *page)
{
	if (__remove_mapping(mapping, page)) {
		/*
		 * Unfreezing the refcount with 1 rather than 2 effectively
		 * drops the pagecache ref for us without requiring another
		 * atomic operation.
		 */
		page_unfreeze_refs(page, 1);
		return 1;
	}
	return 0;
}

/**
 * putback_lru_page - put previously isolated page onto appropriate LRU list
 * @page: page to be put back to appropriate lru list
 *
 * Add previously isolated @page to appropriate LRU list.
 * Page may still be unevictable for other reasons.
 *
 * lru_lock must not be held, interrupts must be enabled.
 */
void putback_lru_page(struct page *page)
{
	bool is_unevictable;
	int was_unevictable = PageUnevictable(page);

	VM_BUG_ON_PAGE(PageLRU(page), page);

redo:
	ClearPageUnevictable(page);

	if (page_evictable(page)) {
		/*
		 * For evictable pages, we can use the cache.
		 * In event of a race, worst case is we end up with an
		 * unevictable page on [in]active list.
		 * We know how to handle that.
		 */
		is_unevictable = false;
		lru_cache_add(page);
	} else {
		/*
		 * Put unevictable pages directly on zone's unevictable
		 * list.
		 */
		is_unevictable = true;
		add_page_to_unevictable_list(page);
		/*
		 * When racing with an mlock or AS_UNEVICTABLE clearing
		 * (page is unlocked) make sure that if the other thread
		 * does not observe our setting of PG_lru and fails
		 * isolation/check_move_unevictable_pages,
		 * we see PG_mlocked/AS_UNEVICTABLE cleared below and move
		 * the page back to the evictable list.
		 *
		 * The other side is TestClearPageMlocked() or shmem_lock().
		 */
		smp_mb();
	}

	/*
	 * page's status can change while we move it among lru. If an evictable
	 * page is on unevictable list, it never be freed. To avoid that,
	 * check after we added it to the list, again.
	 */
	if (is_unevictable && page_evictable(page)) {
		if (!isolate_lru_page(page)) {
			put_page(page);
			goto redo;
		}
		/* This means someone else dropped this page from LRU
		 * So, it will be freed or putback to LRU again. There is
		 * nothing to do here.
		 */
	}

	if (was_unevictable && !is_unevictable)
		count_vm_event(UNEVICTABLE_PGRESCUED);
	else if (!was_unevictable && is_unevictable)
		count_vm_event(UNEVICTABLE_PGCULLED);

	put_page(page);		/* drop ref from isolate */
}

enum page_references {
	PAGEREF_RECLAIM,
	PAGEREF_RECLAIM_CLEAN,
	PAGEREF_KEEP,
	PAGEREF_ACTIVATE,
};

static enum page_references page_check_references(struct page *page,
						  struct scan_control *sc)
{
	int referenced_ptes, referenced_page;
	unsigned long vm_flags;

	referenced_ptes = page_referenced(page, 1, sc->target_mem_cgroup,
					  &vm_flags);
	referenced_page = TestClearPageReferenced(page);

	/*
	 * Mlock lost the isolation race with us.  Let try_to_unmap()
	 * move the page to the unevictable list.
	 */
	if (vm_flags & VM_LOCKED)
		return PAGEREF_RECLAIM;

	if (referenced_ptes) {
		if (PageSwapBacked(page))
			return PAGEREF_ACTIVATE;
		/*
		 * All mapped pages start out with page table
		 * references from the instantiating fault, so we need
		 * to look twice if a mapped file page is used more
		 * than once.
		 *
		 * Mark it and spare it for another trip around the
		 * inactive list.  Another page table reference will
		 * lead to its activation.
		 *
		 * Note: the mark is set for activated pages as well
		 * so that recently deactivated but used pages are
		 * quickly recovered.
		 */
		SetPageReferenced(page);

		if (referenced_page || referenced_ptes > 1)
			return PAGEREF_ACTIVATE;

		/*
		 * Activate file-backed executable pages after first usage.
		 */
		if (vm_flags & VM_EXEC)
			return PAGEREF_ACTIVATE;

		return PAGEREF_KEEP;
	}

	/* Reclaim if clean, defer dirty pages to writeback */
	if (referenced_page && !PageSwapBacked(page))
		return PAGEREF_RECLAIM_CLEAN;

	return PAGEREF_RECLAIM;
}

/* Check if a page is dirty or under writeback */
static void page_check_dirty_writeback(struct page *page,
				       bool *dirty, bool *writeback)
{
	struct address_space *mapping;

	/*
	 * Anonymous pages are not handled by flushers and must be written
	 * from reclaim context. Do not stall reclaim based on them
	 */
	if (!page_is_file_cache(page)) {
		*dirty = false;
		*writeback = false;
		return;
	}

	/* By default assume that the page flags are accurate */
	*dirty = PageDirty(page);
	*writeback = PageWriteback(page);

	/* Verify dirty/writeback state if the filesystem supports it */
	if (!page_has_private(page))
		return;

	mapping = page_mapping(page);
	if (mapping && mapping->a_ops->is_dirty_writeback)
		mapping->a_ops->is_dirty_writeback(page, dirty, writeback);
}

/*
 * shrink_page_list() returns the number of reclaimed pages
 */
static unsigned long shrink_page_list(struct list_head *page_list,
				      struct zone *zone,
				      struct scan_control *sc,
				      enum ttu_flags ttu_flags,
				      unsigned long *ret_nr_dirty,
				      unsigned long *ret_nr_unqueued_dirty,
				      unsigned long *ret_nr_congested,
				      unsigned long *ret_nr_writeback,
				      unsigned long *ret_nr_immediate,
				      bool force_reclaim)
{
	LIST_HEAD(ret_pages);
	LIST_HEAD(free_pages);
	int pgactivate = 0;
	unsigned long nr_unqueued_dirty = 0;
	unsigned long nr_dirty = 0;
	unsigned long nr_congested = 0;
	unsigned long nr_reclaimed = 0;
	unsigned long nr_writeback = 0;
	unsigned long nr_immediate = 0;

	cond_resched();

	mem_cgroup_uncharge_start();
	while (!list_empty(page_list)) {
		struct address_space *mapping;
		struct page *page;
		int may_enter_fs;
		enum page_references references = PAGEREF_RECLAIM_CLEAN;
		bool dirty, writeback;

		cond_resched();

		page = lru_to_page(page_list);
		list_del(&page->lru);

		if (!trylock_page(page))
			goto keep;

		VM_BUG_ON_PAGE(PageActive(page), page);
		VM_BUG_ON_PAGE(page_zone(page) != zone, page);

		sc->nr_scanned++;

		if (unlikely(!page_evictable(page)))
			goto cull_mlocked;

		if (!sc->may_unmap && page_mapped(page))
			goto keep_locked;

		/* Double the slab pressure for mapped and swapcache pages */
		if (page_mapped(page) || PageSwapCache(page))
			sc->nr_scanned++;

		may_enter_fs = (sc->gfp_mask & __GFP_FS) ||
			(PageSwapCache(page) && (sc->gfp_mask & __GFP_IO));

		/*
		 * The number of dirty pages determines if a zone is marked
		 * reclaim_congested which affects wait_iff_congested. kswapd
		 * will stall and start writing pages if the tail of the LRU
		 * is all dirty unqueued pages.
		 */
		page_check_dirty_writeback(page, &dirty, &writeback);
		if (dirty || writeback)
			nr_dirty++;

		if (dirty && !writeback)
			nr_unqueued_dirty++;

		/*
		 * Treat this page as congested if the underlying BDI is or if
		 * pages are cycling through the LRU so quickly that the
		 * pages marked for immediate reclaim are making it to the
		 * end of the LRU a second time.
		 */
		mapping = page_mapping(page);
		if ((mapping && bdi_write_congested(mapping->backing_dev_info)) ||
		    (writeback && PageReclaim(page)))
			nr_congested++;

		/*
		 * If a page at the tail of the LRU is under writeback, there
		 * are three cases to consider.
		 *
		 * 1) If reclaim is encountering an excessive number of pages
		 *    under writeback and this page is both under writeback and
		 *    PageReclaim then it indicates that pages are being queued
		 *    for IO but are being recycled through the LRU before the
		 *    IO can complete. Waiting on the page itself risks an
		 *    indefinite stall if it is impossible to writeback the
		 *    page due to IO error or disconnected storage so instead
		 *    note that the LRU is being scanned too quickly and the
		 *    caller can stall after page list has been processed.
		 *
		 * 2) Global reclaim encounters a page, memcg encounters a
		 *    page that is not marked for immediate reclaim or
		 *    the caller does not have __GFP_IO. In this case mark
		 *    the page for immediate reclaim and continue scanning.
		 *
		 *    __GFP_IO is checked  because a loop driver thread might
		 *    enter reclaim, and deadlock if it waits on a page for
		 *    which it is needed to do the write (loop masks off
		 *    __GFP_IO|__GFP_FS for this reason); but more thought
		 *    would probably show more reasons.
		 *
		 *    Don't require __GFP_FS, since we're not going into the
		 *    FS, just waiting on its writeback completion. Worryingly,
		 *    ext4 gfs2 and xfs allocate pages with
		 *    grab_cache_page_write_begin(,,AOP_FLAG_NOFS), so testing
		 *    may_enter_fs here is liable to OOM on them.
		 *
		 * 3) memcg encounters a page that is not already marked
		 *    PageReclaim. memcg does not have any dirty pages
		 *    throttling so we could easily OOM just because too many
		 *    pages are in writeback and there is nothing else to
		 *    reclaim. Wait for the writeback to complete.
		 */
		if (PageWriteback(page)) {
			/* Case 1 above */
			if (current_is_kswapd() &&
			    PageReclaim(page) &&
			    zone_is_reclaim_writeback(zone)) {
				nr_immediate++;
				goto keep_locked;

			/* Case 2 above */
			} else if (global_reclaim(sc) ||
			    !PageReclaim(page) || !(sc->gfp_mask & __GFP_IO)) {
				/*
				 * This is slightly racy - end_page_writeback()
				 * might have just cleared PageReclaim, then
				 * setting PageReclaim here end up interpreted
				 * as PageReadahead - but that does not matter
				 * enough to care.  What we do want is for this
				 * page to have PageReclaim set next time memcg
				 * reclaim reaches the tests above, so it will
				 * then wait_on_page_writeback() to avoid OOM;
				 * and it's also appropriate in global reclaim.
				 */
				SetPageReclaim(page);
				nr_writeback++;

				goto keep_locked;

			/* Case 3 above */
			} else {
				wait_on_page_writeback(page);
			}
		}

		if (!force_reclaim)
			references = page_check_references(page, sc);

		switch (references) {
		case PAGEREF_ACTIVATE:
			goto activate_locked;
		case PAGEREF_KEEP:
			goto keep_locked;
		case PAGEREF_RECLAIM:
		case PAGEREF_RECLAIM_CLEAN:
			; /* try to reclaim the page below */
		}

		/*
		 * Anonymous process memory has backing store?
		 * Try to allocate it some swap space here.
		 */
		if (PageAnon(page) && !PageSwapCache(page)) {
			if (!(sc->gfp_mask & __GFP_IO))
				goto keep_locked;
			if (!add_to_swap(page, page_list))
				goto activate_locked;
			may_enter_fs = 1;

			/* Adding to swap updated mapping */
			mapping = page_mapping(page);
		}

		/*
		 * The page is mapped into the page tables of one or more
		 * processes. Try to unmap it here.
		 */
		if (page_mapped(page) && mapping) {
			switch (try_to_unmap(page, ttu_flags)) {
			case SWAP_FAIL:
				goto activate_locked;
			case SWAP_AGAIN:
				goto keep_locked;
			case SWAP_MLOCK:
				goto cull_mlocked;
			case SWAP_SUCCESS:
				; /* try to free the page below */
			}
		}

		if (PageDirty(page)) {
			/*
			 * Only kswapd can writeback filesystem pages to
			 * avoid risk of stack overflow but only writeback
			 * if many dirty pages have been encountered.
			 */
			if (page_is_file_cache(page) &&
					(!current_is_kswapd() ||
					 !zone_is_reclaim_dirty(zone))) {
				/*
				 * Immediately reclaim when written back.
				 * Similar in principal to deactivate_page()
				 * except we already have the page isolated
				 * and know it's dirty
				 */
				inc_zone_page_state(page, NR_VMSCAN_IMMEDIATE);
				SetPageReclaim(page);

				goto keep_locked;
			}

			if (references == PAGEREF_RECLAIM_CLEAN)
				goto keep_locked;
			if (!may_enter_fs)
				goto keep_locked;
			if (!sc->may_writepage)
				goto keep_locked;

			/* Page is dirty, try to write it out here */
			switch (pageout(page, mapping, sc)) {
			case PAGE_KEEP:
				goto keep_locked;
			case PAGE_ACTIVATE:
				goto activate_locked;
			case PAGE_SUCCESS:
				if (PageWriteback(page))
					goto keep;
				if (PageDirty(page))
					goto keep;

				/*
				 * A synchronous write - probably a ramdisk.  Go
				 * ahead and try to reclaim the page.
				 */
				if (!trylock_page(page))
					goto keep;
				if (PageDirty(page) || PageWriteback(page))
					goto keep_locked;
				mapping = page_mapping(page);
			case PAGE_CLEAN:
				; /* try to free the page below */
			}
		}

		/*
		 * If the page has buffers, try to free the buffer mappings
		 * associated with this page. If we succeed we try to free
		 * the page as well.
		 *
		 * We do this even if the page is PageDirty().
		 * try_to_release_page() does not perform I/O, but it is
		 * possible for a page to have PageDirty set, but it is actually
		 * clean (all its buffers are clean).  This happens if the
		 * buffers were written out directly, with submit_bh(). ext3
		 * will do this, as well as the blockdev mapping.
		 * try_to_release_page() will discover that cleanness and will
		 * drop the buffers and mark the page clean - it can be freed.
		 *
		 * Rarely, pages can have buffers and no ->mapping.  These are
		 * the pages which were not successfully invalidated in
		 * truncate_complete_page().  We try to drop those buffers here
		 * and if that worked, and the page is no longer mapped into
		 * process address space (page_count == 1) it can be freed.
		 * Otherwise, leave the page on the LRU so it is swappable.
		 */
		if (page_has_private(page)) {
			if (!try_to_release_page(page, sc->gfp_mask))
				goto activate_locked;
			if (!mapping && page_count(page) == 1) {
				unlock_page(page);
				if (put_page_testzero(page))
					goto free_it;
				else {
					/*
					 * rare race with speculative reference.
					 * the speculative reference will free
					 * this page shortly, so we may
					 * increment nr_reclaimed here (and
					 * leave it off the LRU).
					 */
					nr_reclaimed++;
					continue;
				}
			}
		}

		if (!mapping || !__remove_mapping(mapping, page))
			goto keep_locked;

		/*
		 * At this point, we have no other references and there is
		 * no way to pick any more up (removed from LRU, removed
		 * from pagecache). Can use non-atomic bitops now (and
		 * we obviously don't have to worry about waking up a process
		 * waiting on the page lock, because there are no references.
		 */
		__clear_page_locked(page);
free_it:
		nr_reclaimed++;

		/*
		 * Is there need to periodically free_page_list? It would
		 * appear not as the counts should be low
		 */
		list_add(&page->lru, &free_pages);
		continue;

cull_mlocked:
		if (PageSwapCache(page))
			try_to_free_swap(page);
		unlock_page(page);
		putback_lru_page(page);
		continue;

activate_locked:
		/* Not a candidate for swapping, so reclaim swap space. */
		if (PageSwapCache(page) && vm_swap_full())
			try_to_free_swap(page);
		VM_BUG_ON_PAGE(PageActive(page), page);
		SetPageActive(page);
		pgactivate++;
keep_locked:
		unlock_page(page);
keep:
		list_add(&page->lru, &ret_pages);
		VM_BUG_ON_PAGE(PageLRU(page) || PageUnevictable(page), page);
	}

	free_hot_cold_page_list(&free_pages, 1);

	list_splice(&ret_pages, page_list);
	count_vm_events(PGACTIVATE, pgactivate);
	mem_cgroup_uncharge_end();
	*ret_nr_dirty += nr_dirty;
	*ret_nr_congested += nr_congested;
	*ret_nr_unqueued_dirty += nr_unqueued_dirty;
	*ret_nr_writeback += nr_writeback;
	*ret_nr_immediate += nr_immediate;
	return nr_reclaimed;
}

unsigned long reclaim_clean_pages_from_list(struct zone *zone,
					    struct list_head *page_list)
{
	struct scan_control sc = {
		.gfp_mask = GFP_KERNEL,
		.priority = DEF_PRIORITY,
		.may_unmap = 1,
	};
	unsigned long ret, dummy1, dummy2, dummy3, dummy4, dummy5;
	struct page *page, *next;
	LIST_HEAD(clean_pages);

	list_for_each_entry_safe(page, next, page_list, lru) {
		if (page_is_file_cache(page) && !PageDirty(page) &&
		    !isolated_balloon_page(page)) {
			ClearPageActive(page);
			list_move(&page->lru, &clean_pages);
		}
	}

	ret = shrink_page_list(&clean_pages, zone, &sc,
			TTU_UNMAP|TTU_IGNORE_ACCESS,
			&dummy1, &dummy2, &dummy3, &dummy4, &dummy5, true);
	list_splice(&clean_pages, page_list);
	__mod_zone_page_state(zone, NR_ISOLATED_FILE, -ret);
	return ret;
}

/*
 * Attempt to remove the specified page from its LRU.  Only take this page
 * if it is of the appropriate PageActive status.  Pages which are being
 * freed elsewhere are also ignored.
 *
 * page:	page to consider
 * mode:	one of the LRU isolation modes defined above
 *
 * returns 0 on success, -ve errno on failure.
 */
int __isolate_lru_page(struct page *page, isolate_mode_t mode)
{
	int ret = -EINVAL;

	/* Only take pages on the LRU. */
	if (!PageLRU(page))
		return ret;

	/* Compaction should not handle unevictable pages but CMA can do so */
	if (PageUnevictable(page) && !(mode & ISOLATE_UNEVICTABLE))
		return ret;

	ret = -EBUSY;

	/*
	 * To minimise LRU disruption, the caller can indicate that it only
	 * wants to isolate pages it will be able to operate on without
	 * blocking - clean pages for the most part.
	 *
	 * ISOLATE_CLEAN means that only clean pages should be isolated. This
	 * is used by reclaim when it is cannot write to backing storage
	 *
	 * ISOLATE_ASYNC_MIGRATE is used to indicate that it only wants to pages
	 * that it is possible to migrate without blocking
	 */
	if (mode & (ISOLATE_CLEAN|ISOLATE_ASYNC_MIGRATE)) {
		/* All the caller can do on PageWriteback is block */
		if (PageWriteback(page))
			return ret;

		if (PageDirty(page)) {
			struct address_space *mapping;

<<<<<<< HEAD
	/*
	 * To minimise LRU disruption, the caller can indicate that it only
	 * wants to isolate pages it will be able to operate on without
	 * blocking - clean pages for the most part.
	 *
	 * ISOLATE_CLEAN means that only clean pages should be isolated. This
	 * is used by reclaim when it is cannot write to backing storage
	 *
	 * ISOLATE_ASYNC_MIGRATE is used to indicate that it only wants to pages
	 * that it is possible to migrate without blocking
	 */
	if (mode & (ISOLATE_CLEAN|ISOLATE_ASYNC_MIGRATE)) {
		/* All the caller can do on PageWriteback is block */
		if (PageWriteback(page))
			return ret;

		if (PageDirty(page)) {
			struct address_space *mapping;

=======
>>>>>>> c3ade0e0
			/* ISOLATE_CLEAN means only clean pages */
			if (mode & ISOLATE_CLEAN)
				return ret;

			/*
			 * Only pages without mappings or that have a
			 * ->migratepage callback are possible to migrate
			 * without blocking
			 */
			mapping = page_mapping(page);
			if (mapping && !mapping->a_ops->migratepage)
				return ret;
		}
	}

	if ((mode & ISOLATE_UNMAPPED) && page_mapped(page))
		return ret;

	if (likely(get_page_unless_zero(page))) {
		/*
		 * Be careful not to clear PageLRU until after we're
		 * sure the page is not being freed elsewhere -- the
		 * page release code relies on it.
		 */
		ClearPageLRU(page);
		ret = 0;
	}

	return ret;
}

/*
 * zone->lru_lock is heavily contended.  Some of the functions that
 * shrink the lists perform better by taking out a batch of pages
 * and working on them outside the LRU lock.
 *
 * For pagecache intensive workloads, this function is the hottest
 * spot in the kernel (apart from copy_*_user functions).
 *
 * Appropriate locks must be held before calling this function.
 *
 * @nr_to_scan:	The number of pages to look through on the list.
 * @lruvec:	The LRU vector to pull pages from.
 * @dst:	The temp list to put pages on to.
 * @nr_scanned:	The number of pages that were scanned.
 * @sc:		The scan_control struct for this reclaim session
 * @mode:	One of the LRU isolation modes
 * @lru:	LRU list id for isolating
 *
 * returns how many pages were moved onto *@dst.
 */
static unsigned long isolate_lru_pages(unsigned long nr_to_scan,
		struct lruvec *lruvec, struct list_head *dst,
		unsigned long *nr_scanned, struct scan_control *sc,
		isolate_mode_t mode, enum lru_list lru)
{
	struct list_head *src = &lruvec->lists[lru];
	unsigned long nr_taken = 0;
	unsigned long scan;

	for (scan = 0; scan < nr_to_scan && !list_empty(src); scan++) {
		struct page *page;
		int nr_pages;

		page = lru_to_page(src);
		prefetchw_prev_lru_page(page, src, flags);

		VM_BUG_ON_PAGE(!PageLRU(page), page);

		switch (__isolate_lru_page(page, mode)) {
		case 0:
			nr_pages = hpage_nr_pages(page);
			mem_cgroup_update_lru_size(lruvec, lru, -nr_pages);
			list_move(&page->lru, dst);
			nr_taken += nr_pages;
			break;

		case -EBUSY:
			/* else it is being freed elsewhere */
			list_move(&page->lru, src);
			continue;

		default:
			BUG();
		}
<<<<<<< HEAD

		if (!order)
			continue;

		/*
		 * Attempt to take all pages in the order aligned region
		 * surrounding the tag page.  Only take those pages of
		 * the same active state as that tag page.  We may safely
		 * round the target page pfn down to the requested order
		 * as the mem_map is guaranteed valid out to MAX_ORDER,
		 * where that page is in a different zone we will detect
		 * it from its zone id and abort this block scan.
		 */
		zone_id = page_zone_id(page);
		page_pfn = page_to_pfn(page);
		pfn = page_pfn & ~((1 << order) - 1);
		end_pfn = pfn + (1 << order);
		for (; pfn < end_pfn; pfn++) {
			struct page *cursor_page;

			/* The target page is in the block, ignore it. */
			if (unlikely(pfn == page_pfn))
				continue;

			/* Avoid holes within the zone. */
			if (unlikely(!pfn_valid_within(pfn)))
				break;

			cursor_page = pfn_to_page(pfn);

			/* Check that we have not crossed a zone boundary. */
			if (unlikely(page_zone_id(cursor_page) != zone_id))
				break;

			/*
			 * If we don't have enough swap space, reclaiming of
			 * anon page which don't already have a swap slot is
			 * pointless.
			 */
			if (nr_swap_pages <= 0 && PageSwapBacked(cursor_page) &&
			    !PageSwapCache(cursor_page))
				break;

			if (__isolate_lru_page(cursor_page, mode, file) == 0) {
				list_move(&cursor_page->lru, dst);
				mem_cgroup_del_lru(cursor_page);
				nr_taken += hpage_nr_pages(page);
				nr_lumpy_taken++;
				if (PageDirty(cursor_page))
					nr_lumpy_dirty++;
				scan++;
			} else {
				/*
				 * Check if the page is freed already.
				 *
				 * We can't use page_count() as that
				 * requires compound_head and we don't
				 * have a pin on the page here. If a
				 * page is tail, we may or may not
				 * have isolated the head, so assume
				 * it's not free, it'd be tricky to
				 * track the head status without a
				 * page pin.
				 */
				if (!PageTail(cursor_page) &&
				    !atomic_read(&cursor_page->_count))
					continue;
				break;
			}
		}

		/* If we break out of the loop above, lumpy reclaim failed */
		if (pfn < end_pfn)
			nr_lumpy_failed++;
=======
>>>>>>> c3ade0e0
	}

	*nr_scanned = scan;
	trace_mm_vmscan_lru_isolate(sc->order, nr_to_scan, scan,
				    nr_taken, mode, is_file_lru(lru));
	return nr_taken;
}

/**
 * isolate_lru_page - tries to isolate a page from its LRU list
 * @page: page to isolate from its LRU list
 *
 * Isolates a @page from an LRU list, clears PageLRU and adjusts the
 * vmstat statistic corresponding to whatever LRU list the page was on.
 *
 * Returns 0 if the page was removed from an LRU list.
 * Returns -EBUSY if the page was not on an LRU list.
 *
 * The returned page will have PageLRU() cleared.  If it was found on
 * the active list, it will have PageActive set.  If it was found on
 * the unevictable list, it will have the PageUnevictable bit set. That flag
 * may need to be cleared by the caller before letting the page go.
 *
 * The vmstat statistic corresponding to the list on which the page was
 * found will be decremented.
 *
 * Restrictions:
 * (1) Must be called with an elevated refcount on the page. This is a
 *     fundamentnal difference from isolate_lru_pages (which is called
 *     without a stable reference).
 * (2) the lru_lock must not be held.
 * (3) interrupts must be enabled.
 */
int isolate_lru_page(struct page *page)
{
	int ret = -EBUSY;

	VM_BUG_ON_PAGE(!page_count(page), page);

	if (PageLRU(page)) {
		struct zone *zone = page_zone(page);
		struct lruvec *lruvec;

		spin_lock_irq(&zone->lru_lock);
		lruvec = mem_cgroup_page_lruvec(page, zone);
		if (PageLRU(page)) {
			int lru = page_lru(page);
			get_page(page);
			ClearPageLRU(page);
			del_page_from_lru_list(page, lruvec, lru);
			ret = 0;
		}
		spin_unlock_irq(&zone->lru_lock);
	}
	return ret;
}

/*
 * A direct reclaimer may isolate SWAP_CLUSTER_MAX pages from the LRU list and
 * then get resheduled. When there are massive number of tasks doing page
 * allocation, such sleeping direct reclaimers may keep piling up on each CPU,
 * the LRU list will go small and be scanned faster than necessary, leading to
 * unnecessary swapping, thrashing and OOM.
 */
static int too_many_isolated(struct zone *zone, int file,
		struct scan_control *sc)
{
	unsigned long inactive, isolated;

	if (current_is_kswapd())
		return 0;

	if (!global_reclaim(sc))
		return 0;

	if (file) {
		inactive = zone_page_state(zone, NR_INACTIVE_FILE);
		isolated = zone_page_state(zone, NR_ISOLATED_FILE);
	} else {
		inactive = zone_page_state(zone, NR_INACTIVE_ANON);
		isolated = zone_page_state(zone, NR_ISOLATED_ANON);
	}

	/*
	 * GFP_NOIO/GFP_NOFS callers are allowed to isolate more pages, so they
	 * won't get blocked by normal direct-reclaimers, forming a circular
	 * deadlock.
	 */
	if ((sc->gfp_mask & GFP_IOFS) == GFP_IOFS)
		inactive >>= 3;

	return isolated > inactive;
}

static noinline_for_stack void
putback_inactive_pages(struct lruvec *lruvec, struct list_head *page_list)
{
	struct zone_reclaim_stat *reclaim_stat = &lruvec->reclaim_stat;
	struct zone *zone = lruvec_zone(lruvec);
	LIST_HEAD(pages_to_free);

	/*
	 * Put back any unfreeable pages.
	 */
	while (!list_empty(page_list)) {
		struct page *page = lru_to_page(page_list);
		int lru;

		VM_BUG_ON_PAGE(PageLRU(page), page);
		list_del(&page->lru);
		if (unlikely(!page_evictable(page))) {
			spin_unlock_irq(&zone->lru_lock);
			putback_lru_page(page);
			spin_lock_irq(&zone->lru_lock);
			continue;
		}

		lruvec = mem_cgroup_page_lruvec(page, zone);

		SetPageLRU(page);
		lru = page_lru(page);
		add_page_to_lru_list(page, lruvec, lru);

		if (is_active_lru(lru)) {
			int file = is_file_lru(lru);
			int numpages = hpage_nr_pages(page);
			reclaim_stat->recent_rotated[file] += numpages;
		}
		if (put_page_testzero(page)) {
			__ClearPageLRU(page);
			__ClearPageActive(page);
			del_page_from_lru_list(page, lruvec, lru);

			if (unlikely(PageCompound(page))) {
				spin_unlock_irq(&zone->lru_lock);
				(*get_compound_page_dtor(page))(page);
				spin_lock_irq(&zone->lru_lock);
			} else
				list_add(&page->lru, &pages_to_free);
		}
	}

	/*
	 * To save our caller's stack, now use input list for pages to free.
	 */
	list_splice(&pages_to_free, page_list);
}

/*
 * shrink_inactive_list() is a helper for shrink_zone().  It returns the number
 * of reclaimed pages
 */
static noinline_for_stack unsigned long
shrink_inactive_list(unsigned long nr_to_scan, struct lruvec *lruvec,
		     struct scan_control *sc, enum lru_list lru)
{
	LIST_HEAD(page_list);
	unsigned long nr_scanned;
	unsigned long nr_reclaimed = 0;
	unsigned long nr_taken;
	unsigned long nr_dirty = 0;
	unsigned long nr_congested = 0;
	unsigned long nr_unqueued_dirty = 0;
	unsigned long nr_writeback = 0;
	unsigned long nr_immediate = 0;
	isolate_mode_t isolate_mode = 0;
	int file = is_file_lru(lru);
	struct zone *zone = lruvec_zone(lruvec);
	struct zone_reclaim_stat *reclaim_stat = &lruvec->reclaim_stat;

	while (unlikely(too_many_isolated(zone, file, sc))) {
		congestion_wait(BLK_RW_ASYNC, HZ/10);

		/* We are about to die and free our memory. Return now. */
		if (fatal_signal_pending(current))
			return SWAP_CLUSTER_MAX;
	}

	lru_add_drain();

	if (!sc->may_unmap)
		isolate_mode |= ISOLATE_UNMAPPED;
	if (!sc->may_writepage)
		isolate_mode |= ISOLATE_CLEAN;

	spin_lock_irq(&zone->lru_lock);

	nr_taken = isolate_lru_pages(nr_to_scan, lruvec, &page_list,
				     &nr_scanned, sc, isolate_mode, lru);

	__mod_zone_page_state(zone, NR_LRU_BASE + lru, -nr_taken);
	__mod_zone_page_state(zone, NR_ISOLATED_ANON + file, nr_taken);

	if (global_reclaim(sc)) {
		zone->pages_scanned += nr_scanned;
		if (current_is_kswapd())
			__count_zone_vm_events(PGSCAN_KSWAPD, zone, nr_scanned);
		else
			__count_zone_vm_events(PGSCAN_DIRECT, zone, nr_scanned);
	}
	spin_unlock_irq(&zone->lru_lock);

	if (nr_taken == 0)
		return 0;

	nr_reclaimed = shrink_page_list(&page_list, zone, sc, TTU_UNMAP,
				&nr_dirty, &nr_unqueued_dirty, &nr_congested,
				&nr_writeback, &nr_immediate,
				false);

	spin_lock_irq(&zone->lru_lock);

	reclaim_stat->recent_scanned[file] += nr_taken;

	if (global_reclaim(sc)) {
		if (current_is_kswapd())
			__count_zone_vm_events(PGSTEAL_KSWAPD, zone,
					       nr_reclaimed);
		else
			__count_zone_vm_events(PGSTEAL_DIRECT, zone,
					       nr_reclaimed);
	}

	putback_inactive_pages(lruvec, &page_list);

	__mod_zone_page_state(zone, NR_ISOLATED_ANON + file, -nr_taken);

	spin_unlock_irq(&zone->lru_lock);

	free_hot_cold_page_list(&page_list, 1);

	/*
	 * If reclaim is isolating dirty pages under writeback, it implies
	 * that the long-lived page allocation rate is exceeding the page
	 * laundering rate. Either the global limits are not being effective
	 * at throttling processes due to the page distribution throughout
	 * zones or there is heavy usage of a slow backing device. The
	 * only option is to throttle from reclaim context which is not ideal
	 * as there is no guarantee the dirtying process is throttled in the
	 * same way balance_dirty_pages() manages.
	 *
	 * Once a zone is flagged ZONE_WRITEBACK, kswapd will count the number
	 * of pages under pages flagged for immediate reclaim and stall if any
	 * are encountered in the nr_immediate check below.
	 */
	if (nr_writeback && nr_writeback == nr_taken)
		zone_set_flag(zone, ZONE_WRITEBACK);

	/*
	 * memcg will stall in page writeback so only consider forcibly
	 * stalling for global reclaim
	 */
	if (global_reclaim(sc)) {
		/*
		 * Tag a zone as congested if all the dirty pages scanned were
		 * backed by a congested BDI and wait_iff_congested will stall.
		 */
		if (nr_dirty && nr_dirty == nr_congested)
			zone_set_flag(zone, ZONE_CONGESTED);

		/*
		 * If dirty pages are scanned that are not queued for IO, it
		 * implies that flushers are not keeping up. In this case, flag
		 * the zone ZONE_TAIL_LRU_DIRTY and kswapd will start writing
		 * pages from reclaim context. It will forcibly stall in the
		 * next check.
		 */
		if (nr_unqueued_dirty == nr_taken)
			zone_set_flag(zone, ZONE_TAIL_LRU_DIRTY);

		/*
		 * In addition, if kswapd scans pages marked marked for
		 * immediate reclaim and under writeback (nr_immediate), it
		 * implies that pages are cycling through the LRU faster than
		 * they are written so also forcibly stall.
		 */
		if (nr_unqueued_dirty == nr_taken || nr_immediate)
			congestion_wait(BLK_RW_ASYNC, HZ/10);
	}

	/*
	 * Stall direct reclaim for IO completions if underlying BDIs or zone
	 * is congested. Allow kswapd to continue until it starts encountering
	 * unqueued dirty pages or cycling through the LRU too quickly.
	 */
	if (!sc->hibernation_mode && !current_is_kswapd())
		wait_iff_congested(zone, BLK_RW_ASYNC, HZ/10);

	trace_mm_vmscan_lru_shrink_inactive(zone->zone_pgdat->node_id,
		zone_idx(zone),
		nr_scanned, nr_reclaimed,
		sc->priority,
		trace_shrink_flags(file));
	return nr_reclaimed;
}

/*
 * This moves pages from the active list to the inactive list.
 *
 * We move them the other way if the page is referenced by one or more
 * processes, from rmap.
 *
 * If the pages are mostly unmapped, the processing is fast and it is
 * appropriate to hold zone->lru_lock across the whole operation.  But if
 * the pages are mapped, the processing is slow (page_referenced()) so we
 * should drop zone->lru_lock around each page.  It's impossible to balance
 * this, so instead we remove the pages from the LRU while processing them.
 * It is safe to rely on PG_active against the non-LRU pages in here because
 * nobody will play with that bit on a non-LRU page.
 *
 * The downside is that we have to touch page->_count against each page.
 * But we had to alter page->flags anyway.
 */

static void move_active_pages_to_lru(struct lruvec *lruvec,
				     struct list_head *list,
				     struct list_head *pages_to_free,
				     enum lru_list lru)
{
	struct zone *zone = lruvec_zone(lruvec);
	unsigned long pgmoved = 0;
	struct page *page;
	int nr_pages;

	while (!list_empty(list)) {
		page = lru_to_page(list);
		lruvec = mem_cgroup_page_lruvec(page, zone);

		VM_BUG_ON_PAGE(PageLRU(page), page);
		SetPageLRU(page);

		nr_pages = hpage_nr_pages(page);
		mem_cgroup_update_lru_size(lruvec, lru, nr_pages);
		list_move(&page->lru, &lruvec->lists[lru]);
		pgmoved += nr_pages;

		if (put_page_testzero(page)) {
			__ClearPageLRU(page);
			__ClearPageActive(page);
			del_page_from_lru_list(page, lruvec, lru);

			if (unlikely(PageCompound(page))) {
				spin_unlock_irq(&zone->lru_lock);
				(*get_compound_page_dtor(page))(page);
				spin_lock_irq(&zone->lru_lock);
			} else
				list_add(&page->lru, pages_to_free);
		}
	}
	__mod_zone_page_state(zone, NR_LRU_BASE + lru, pgmoved);
	if (!is_active_lru(lru))
		__count_vm_events(PGDEACTIVATE, pgmoved);
}

static void shrink_active_list(unsigned long nr_to_scan,
			       struct lruvec *lruvec,
			       struct scan_control *sc,
			       enum lru_list lru)
{
	unsigned long nr_taken;
	unsigned long nr_scanned;
	unsigned long vm_flags;
	LIST_HEAD(l_hold);	/* The pages which were snipped off */
	LIST_HEAD(l_active);
	LIST_HEAD(l_inactive);
	struct page *page;
	struct zone_reclaim_stat *reclaim_stat = &lruvec->reclaim_stat;
	unsigned long nr_rotated = 0;
	isolate_mode_t isolate_mode = 0;
	int file = is_file_lru(lru);
	struct zone *zone = lruvec_zone(lruvec);

	lru_add_drain();

	if (!sc->may_unmap)
		isolate_mode |= ISOLATE_UNMAPPED;
	if (!sc->may_writepage)
		isolate_mode |= ISOLATE_CLEAN;

	spin_lock_irq(&zone->lru_lock);

	nr_taken = isolate_lru_pages(nr_to_scan, lruvec, &l_hold,
				     &nr_scanned, sc, isolate_mode, lru);
	if (global_reclaim(sc))
		zone->pages_scanned += nr_scanned;

	reclaim_stat->recent_scanned[file] += nr_taken;

	__count_zone_vm_events(PGREFILL, zone, nr_scanned);
	__mod_zone_page_state(zone, NR_LRU_BASE + lru, -nr_taken);
	__mod_zone_page_state(zone, NR_ISOLATED_ANON + file, nr_taken);
	spin_unlock_irq(&zone->lru_lock);

	while (!list_empty(&l_hold)) {
		cond_resched();
		page = lru_to_page(&l_hold);
		list_del(&page->lru);

		if (unlikely(!page_evictable(page))) {
			putback_lru_page(page);
			continue;
		}

		if (unlikely(buffer_heads_over_limit)) {
			if (page_has_private(page) && trylock_page(page)) {
				if (page_has_private(page))
					try_to_release_page(page, 0);
				unlock_page(page);
			}
		}

		if (page_referenced(page, 0, sc->target_mem_cgroup,
				    &vm_flags)) {
			nr_rotated += hpage_nr_pages(page);
			/*
			 * Identify referenced, file-backed active pages and
			 * give them one more trip around the active list. So
			 * that executable code get better chances to stay in
			 * memory under moderate memory pressure.  Anon pages
			 * are not likely to be evicted by use-once streaming
			 * IO, plus JVM can create lots of anon VM_EXEC pages,
			 * so we ignore them here.
			 */
			if ((vm_flags & VM_EXEC) && page_is_file_cache(page)) {
				list_add(&page->lru, &l_active);
				continue;
			}
		}

		ClearPageActive(page);	/* we are de-activating */
		list_add(&page->lru, &l_inactive);
	}

	/*
	 * Move pages back to the lru list.
	 */
	spin_lock_irq(&zone->lru_lock);
	/*
	 * Count referenced pages from currently used mappings as rotated,
	 * even though only some of them are actually re-activated.  This
	 * helps balance scan pressure between file and anonymous pages in
	 * get_scan_ratio.
	 */
	reclaim_stat->recent_rotated[file] += nr_rotated;

	move_active_pages_to_lru(lruvec, &l_active, &l_hold, lru);
	move_active_pages_to_lru(lruvec, &l_inactive, &l_hold, lru - LRU_ACTIVE);
	__mod_zone_page_state(zone, NR_ISOLATED_ANON + file, -nr_taken);
	spin_unlock_irq(&zone->lru_lock);

	free_hot_cold_page_list(&l_hold, 1);
}

#ifdef CONFIG_SWAP
static int inactive_anon_is_low_global(struct zone *zone)
{
	unsigned long active, inactive;

	active = zone_page_state(zone, NR_ACTIVE_ANON);
	inactive = zone_page_state(zone, NR_INACTIVE_ANON);

	if (inactive * zone->inactive_ratio < active)
		return 1;

	return 0;
}

/**
 * inactive_anon_is_low - check if anonymous pages need to be deactivated
 * @lruvec: LRU vector to check
 *
 * Returns true if the zone does not have enough inactive anon pages,
 * meaning some active anon pages need to be deactivated.
 */
static int inactive_anon_is_low(struct lruvec *lruvec)
{
	/*
	 * If we don't have swap space, anonymous page deactivation
	 * is pointless.
	 */
	if (!total_swap_pages)
		return 0;

	if (!mem_cgroup_disabled())
		return mem_cgroup_inactive_anon_is_low(lruvec);

	return inactive_anon_is_low_global(lruvec_zone(lruvec));
}
#else
static inline int inactive_anon_is_low(struct lruvec *lruvec)
{
	return 0;
}
#endif

/**
 * inactive_file_is_low - check if file pages need to be deactivated
 * @lruvec: LRU vector to check
 *
 * When the system is doing streaming IO, memory pressure here
 * ensures that active file pages get deactivated, until more
 * than half of the file pages are on the inactive list.
 *
 * Once we get to that situation, protect the system's working
 * set from being evicted by disabling active file page aging.
 *
 * This uses a different ratio than the anonymous pages, because
 * the page cache uses a use-once replacement algorithm.
 */
static int inactive_file_is_low(struct lruvec *lruvec)
{
	unsigned long inactive;
	unsigned long active;

	inactive = get_lru_size(lruvec, LRU_INACTIVE_FILE);
	active = get_lru_size(lruvec, LRU_ACTIVE_FILE);

	return active > inactive;
}

static int inactive_list_is_low(struct lruvec *lruvec, enum lru_list lru)
{
	if (is_file_lru(lru))
		return inactive_file_is_low(lruvec);
	else
		return inactive_anon_is_low(lruvec);
}

static unsigned long shrink_list(enum lru_list lru, unsigned long nr_to_scan,
				 struct lruvec *lruvec, struct scan_control *sc)
{
	if (is_active_lru(lru)) {
		if (inactive_list_is_low(lruvec, lru))
			shrink_active_list(nr_to_scan, lruvec, sc, lru);
		return 0;
	}

	return shrink_inactive_list(nr_to_scan, lruvec, sc, lru);
}

static int vmscan_swappiness(struct scan_control *sc)
{
	if (global_reclaim(sc))
		return vm_swappiness;
	return mem_cgroup_swappiness(sc->target_mem_cgroup);
}

enum scan_balance {
	SCAN_EQUAL,
	SCAN_FRACT,
	SCAN_ANON,
	SCAN_FILE,
};

/*
 * Determine how aggressively the anon and file LRU lists should be
 * scanned.  The relative value of each set of LRU lists is determined
 * by looking at the fraction of the pages scanned we did rotate back
 * onto the active list instead of evict.
 *
 * nr[0] = anon inactive pages to scan; nr[1] = anon active pages to scan
 * nr[2] = file inactive pages to scan; nr[3] = file active pages to scan
 */
static void get_scan_count(struct lruvec *lruvec, struct scan_control *sc,
			   unsigned long *nr)
{
	struct zone_reclaim_stat *reclaim_stat = &lruvec->reclaim_stat;
	u64 fraction[2];
	u64 denominator = 0;	/* gcc */
	struct zone *zone = lruvec_zone(lruvec);
	unsigned long anon_prio, file_prio;
	enum scan_balance scan_balance;
	unsigned long anon, file, free;
	bool force_scan = false;
	unsigned long ap, fp;
	enum lru_list lru;

	/*
	 * If the zone or memcg is small, nr[l] can be 0.  This
	 * results in no scanning on this priority and a potential
	 * priority drop.  Global direct reclaim can go to the next
	 * zone and tends to have no problems. Global kswapd is for
	 * zone balancing and it needs to scan a minimum amount. When
	 * reclaiming for a memcg, a priority drop can cause high
	 * latencies, so it's better to scan a minimum amount there as
	 * well.
	 */
<<<<<<< HEAD
	if (scanning_global_lru(sc) && current_is_kswapd() &&
	    zone->all_unreclaimable)
=======
	if (current_is_kswapd() && !zone_reclaimable(zone))
>>>>>>> c3ade0e0
		force_scan = true;
	if (!global_reclaim(sc))
		force_scan = true;

	/* If we have no swap space, do not bother scanning anon pages. */
	if (!sc->may_swap || (get_nr_swap_pages() <= 0)) {
		scan_balance = SCAN_FILE;
		goto out;
	}

	/*
	 * Global reclaim will swap to prevent OOM even with no
	 * swappiness, but memcg users want to use this knob to
	 * disable swapping for individual groups completely when
	 * using the memory controller's swap limit feature would be
	 * too expensive.
	 */
	if (!global_reclaim(sc) && !vmscan_swappiness(sc)) {
		scan_balance = SCAN_FILE;
		goto out;
	}

	/*
	 * Do not apply any pressure balancing cleverness when the
	 * system is close to OOM, scan both anon and file equally
	 * (unless the swappiness setting disagrees with swapping).
	 */
	if (!sc->priority && vmscan_swappiness(sc)) {
		scan_balance = SCAN_EQUAL;
		goto out;
	}

	anon  = get_lru_size(lruvec, LRU_ACTIVE_ANON) +
		get_lru_size(lruvec, LRU_INACTIVE_ANON);
	file  = get_lru_size(lruvec, LRU_ACTIVE_FILE) +
		get_lru_size(lruvec, LRU_INACTIVE_FILE);

	/*
	 * If it's foreseeable that reclaiming the file cache won't be
	 * enough to get the zone back into a desirable shape, we have
	 * to swap.  Better start now and leave the - probably heavily
	 * thrashing - remaining file pages alone.
	 */
	if (global_reclaim(sc)) {
		free = zone_page_state(zone, NR_FREE_PAGES);
		if (unlikely(file + free <= high_wmark_pages(zone))) {
			scan_balance = SCAN_ANON;
			goto out;
		}
	}

	/*
	 * There is enough inactive page cache, do not reclaim
	 * anything from the anonymous working set right now.
	 */
	if (!inactive_file_is_low(lruvec)) {
		scan_balance = SCAN_FILE;
		goto out;
	}

	scan_balance = SCAN_FRACT;

	/*
	 * With swappiness at 100, anonymous and file have the same priority.
	 * This scanning priority is essentially the inverse of IO cost.
	 */
	anon_prio = vmscan_swappiness(sc);
	file_prio = 200 - anon_prio;

	/*
	 * OK, so we have swap space and a fair amount of page cache
	 * pages.  We use the recently rotated / recently scanned
	 * ratios to determine how valuable each cache is.
	 *
	 * Because workloads change over time (and to avoid overflow)
	 * we keep these statistics as a floating average, which ends
	 * up weighing recent references more than old ones.
	 *
	 * anon in [0], file in [1]
	 */
	spin_lock_irq(&zone->lru_lock);
	if (unlikely(reclaim_stat->recent_scanned[0] > anon / 4)) {
		reclaim_stat->recent_scanned[0] /= 2;
		reclaim_stat->recent_rotated[0] /= 2;
	}

	if (unlikely(reclaim_stat->recent_scanned[1] > file / 4)) {
		reclaim_stat->recent_scanned[1] /= 2;
		reclaim_stat->recent_rotated[1] /= 2;
	}

	/*
	 * The amount of pressure on anon vs file pages is inversely
	 * proportional to the fraction of recently scanned pages on
	 * each list that were recently referenced and in active use.
	 */
	ap = anon_prio * (reclaim_stat->recent_scanned[0] + 1);
	ap /= reclaim_stat->recent_rotated[0] + 1;

	fp = file_prio * (reclaim_stat->recent_scanned[1] + 1);
	fp /= reclaim_stat->recent_rotated[1] + 1;
	spin_unlock_irq(&zone->lru_lock);

	fraction[0] = ap;
	fraction[1] = fp;
	denominator = ap + fp + 1;
out:
	for_each_evictable_lru(lru) {
		int file = is_file_lru(lru);
		unsigned long size;
		unsigned long scan;

<<<<<<< HEAD
		scan = zone_nr_lru_pages(zone, sc, l);
		if (priority || noswap || !vmscan_swappiness(sc)) {
			scan >>= priority;
			if (!scan && force_scan)
				scan = SWAP_CLUSTER_MAX;
=======
		size = get_lru_size(lruvec, lru);
		scan = size >> sc->priority;

		if (!scan && force_scan)
			scan = min(size, SWAP_CLUSTER_MAX);

		switch (scan_balance) {
		case SCAN_EQUAL:
			/* Scan lists relative to size */
			break;
		case SCAN_FRACT:
			/*
			 * Scan types proportional to swappiness and
			 * their relative recent reclaim efficiency.
			 */
>>>>>>> c3ade0e0
			scan = div64_u64(scan * fraction[file], denominator);
			break;
		case SCAN_FILE:
		case SCAN_ANON:
			/* Scan one type exclusively */
			if ((scan_balance == SCAN_FILE) != file)
				scan = 0;
			break;
		default:
			/* Look ma, no brain */
			BUG();
		}
		nr[lru] = scan;
	}
}

/*
 * This is a basic per-zone page freer.  Used by both kswapd and direct reclaim.
 */
static void shrink_lruvec(struct lruvec *lruvec, struct scan_control *sc)
{
	unsigned long nr[NR_LRU_LISTS];
	unsigned long targets[NR_LRU_LISTS];
	unsigned long nr_to_scan;
	enum lru_list lru;
	unsigned long nr_reclaimed = 0;
	unsigned long nr_to_reclaim = sc->nr_to_reclaim;
	struct blk_plug plug;
	bool scan_adjusted = false;

	get_scan_count(lruvec, sc, nr);

	/* Record the original scan target for proportional adjustments later */
	memcpy(targets, nr, sizeof(nr));

	blk_start_plug(&plug);
	while (nr[LRU_INACTIVE_ANON] || nr[LRU_ACTIVE_FILE] ||
					nr[LRU_INACTIVE_FILE]) {
		unsigned long nr_anon, nr_file, percentage;
		unsigned long nr_scanned;

		for_each_evictable_lru(lru) {
			if (nr[lru]) {
				nr_to_scan = min(nr[lru], SWAP_CLUSTER_MAX);
				nr[lru] -= nr_to_scan;

				nr_reclaimed += shrink_list(lru, nr_to_scan,
							    lruvec, sc);
			}
		}

		if (nr_reclaimed < nr_to_reclaim || scan_adjusted)
			continue;

		/*
		 * For global direct reclaim, reclaim only the number of pages
		 * requested. Less care is taken to scan proportionally as it
		 * is more important to minimise direct reclaim stall latency
		 * than it is to properly age the LRU lists.
		 */
		if (global_reclaim(sc) && !current_is_kswapd())
			break;

		/*
		 * For kswapd and memcg, reclaim at least the number of pages
		 * requested. Ensure that the anon and file LRUs shrink
		 * proportionally what was requested by get_scan_count(). We
		 * stop reclaiming one LRU and reduce the amount scanning
		 * proportional to the original scan target.
		 */
		nr_file = nr[LRU_INACTIVE_FILE] + nr[LRU_ACTIVE_FILE];
		nr_anon = nr[LRU_INACTIVE_ANON] + nr[LRU_ACTIVE_ANON];

		if (nr_file > nr_anon) {
			unsigned long scan_target = targets[LRU_INACTIVE_ANON] +
						targets[LRU_ACTIVE_ANON] + 1;
			lru = LRU_BASE;
			percentage = nr_anon * 100 / scan_target;
		} else {
			unsigned long scan_target = targets[LRU_INACTIVE_FILE] +
						targets[LRU_ACTIVE_FILE] + 1;
			lru = LRU_FILE;
			percentage = nr_file * 100 / scan_target;
		}

		/* Stop scanning the smaller of the LRU */
		nr[lru] = 0;
		nr[lru + LRU_ACTIVE] = 0;

		/*
		 * Recalculate the other LRU scan count based on its original
		 * scan target and the percentage scanning already complete
		 */
		lru = (lru == LRU_FILE) ? LRU_BASE : LRU_FILE;
		nr_scanned = targets[lru] - nr[lru];
		nr[lru] = targets[lru] * (100 - percentage) / 100;
		nr[lru] -= min(nr[lru], nr_scanned);

		lru += LRU_ACTIVE;
		nr_scanned = targets[lru] - nr[lru];
		nr[lru] = targets[lru] * (100 - percentage) / 100;
		nr[lru] -= min(nr[lru], nr_scanned);

		scan_adjusted = true;
	}
	blk_finish_plug(&plug);
	sc->nr_reclaimed += nr_reclaimed;

	/*
	 * Even if we did not try to evict anon pages at all, we want to
	 * rebalance the anon lru active/inactive ratio.
	 */
	if (inactive_anon_is_low(lruvec))
		shrink_active_list(SWAP_CLUSTER_MAX, lruvec,
				   sc, LRU_ACTIVE_ANON);

	throttle_vm_writeout(sc->gfp_mask);
}

/* Use reclaim/compaction for costly allocs or under memory pressure */
static bool in_reclaim_compaction(struct scan_control *sc)
{
	if (IS_ENABLED(CONFIG_COMPACTION) && sc->order &&
			(sc->order > PAGE_ALLOC_COSTLY_ORDER ||
			 sc->priority < DEF_PRIORITY - 2))
		return true;

	return false;
}

/*
 * Reclaim/compaction is used for high-order allocation requests. It reclaims
 * order-0 pages before compacting the zone. should_continue_reclaim() returns
 * true if more pages should be reclaimed such that when the page allocator
 * calls try_to_compact_zone() that it will have enough free pages to succeed.
 * It will give up earlier than that if there is difficulty reclaiming pages.
 */
static inline bool should_continue_reclaim(struct zone *zone,
					unsigned long nr_reclaimed,
					unsigned long nr_scanned,
					struct scan_control *sc)
{
	unsigned long pages_for_compaction;
	unsigned long inactive_lru_pages;

	/* If not in reclaim/compaction mode, stop */
	if (!in_reclaim_compaction(sc))
		return false;

	/* Consider stopping depending on scan and reclaim activity */
	if (sc->gfp_mask & __GFP_REPEAT) {
		/*
		 * For __GFP_REPEAT allocations, stop reclaiming if the
		 * full LRU list has been scanned and we are still failing
		 * to reclaim pages. This full LRU scan is potentially
		 * expensive but a __GFP_REPEAT caller really wants to succeed
		 */
		if (!nr_reclaimed && !nr_scanned)
			return false;
	} else {
		/*
		 * For non-__GFP_REPEAT allocations which can presumably
		 * fail without consequence, stop if we failed to reclaim
		 * any pages from the last SWAP_CLUSTER_MAX number of
		 * pages that were scanned. This will return to the
		 * caller faster at the risk reclaim/compaction and
		 * the resulting allocation attempt fails
		 */
		if (!nr_reclaimed)
			return false;
	}

	/*
	 * If we have not reclaimed enough pages for compaction and the
	 * inactive lists are large enough, continue reclaiming
	 */
	pages_for_compaction = (2UL << sc->order);
<<<<<<< HEAD
	inactive_lru_pages = zone_nr_lru_pages(zone, sc, LRU_INACTIVE_FILE);
	if (nr_swap_pages > 0)
		inactive_lru_pages += zone_nr_lru_pages(zone, sc, LRU_INACTIVE_ANON);
=======
	inactive_lru_pages = zone_page_state(zone, NR_INACTIVE_FILE);
	if (get_nr_swap_pages() > 0)
		inactive_lru_pages += zone_page_state(zone, NR_INACTIVE_ANON);
>>>>>>> c3ade0e0
	if (sc->nr_reclaimed < pages_for_compaction &&
			inactive_lru_pages > pages_for_compaction)
		return true;

	/* If compaction would go ahead or the allocation would succeed, stop */
	switch (compaction_suitable(zone, sc->order)) {
	case COMPACT_PARTIAL:
	case COMPACT_CONTINUE:
		return false;
	default:
		return true;
	}
}

static void shrink_zone(struct zone *zone, struct scan_control *sc)
{
	unsigned long nr_reclaimed, nr_scanned;

	do {
		struct mem_cgroup *root = sc->target_mem_cgroup;
		struct mem_cgroup_reclaim_cookie reclaim = {
			.zone = zone,
			.priority = sc->priority,
		};
		struct mem_cgroup *memcg;

		nr_reclaimed = sc->nr_reclaimed;
		nr_scanned = sc->nr_scanned;

		memcg = mem_cgroup_iter(root, NULL, &reclaim);
		do {
			struct lruvec *lruvec;

			lruvec = mem_cgroup_zone_lruvec(zone, memcg);

			shrink_lruvec(lruvec, sc);

			/*
			 * Direct reclaim and kswapd have to scan all memory
			 * cgroups to fulfill the overall scan target for the
			 * zone.
			 *
			 * Limit reclaim, on the other hand, only cares about
			 * nr_to_reclaim pages to be reclaimed and it will
			 * retry with decreasing priority if one round over the
			 * whole hierarchy is not sufficient.
			 */
			if (!global_reclaim(sc) &&
					sc->nr_reclaimed >= sc->nr_to_reclaim) {
				mem_cgroup_iter_break(root, memcg);
				break;
			}
			memcg = mem_cgroup_iter(root, memcg, &reclaim);
		} while (memcg);

		vmpressure(sc->gfp_mask, sc->target_mem_cgroup,
			   sc->nr_scanned - nr_scanned,
			   sc->nr_reclaimed - nr_reclaimed);

	} while (should_continue_reclaim(zone, sc->nr_reclaimed - nr_reclaimed,
					 sc->nr_scanned - nr_scanned, sc));
}

/* Returns true if compaction should go ahead for a high-order request */
static inline bool compaction_ready(struct zone *zone, struct scan_control *sc)
{
	unsigned long balance_gap, watermark;
	bool watermark_ok;

	/* Do not consider compaction for orders reclaim is meant to satisfy */
	if (sc->order <= PAGE_ALLOC_COSTLY_ORDER)
		return false;

	/*
	 * Compaction takes time to run and there are potentially other
	 * callers using the pages just freed. Continue reclaiming until
	 * there is a buffer of free pages available to give compaction
	 * a reasonable chance of completing and allocating the page
	 */
	balance_gap = min(low_wmark_pages(zone),
		(zone->managed_pages + KSWAPD_ZONE_BALANCE_GAP_RATIO-1) /
			KSWAPD_ZONE_BALANCE_GAP_RATIO);
	watermark = high_wmark_pages(zone) + balance_gap + (2UL << sc->order);
	watermark_ok = zone_watermark_ok_safe(zone, 0, watermark, 0, 0);

	/*
	 * If compaction is deferred, reclaim up to a point where
	 * compaction will have a chance of success when re-enabled
	 */
	if (compaction_deferred(zone, sc->order))
		return watermark_ok;

	/* If compaction is not ready to start, keep reclaiming */
	if (!compaction_suitable(zone, sc->order))
		return false;

	return watermark_ok;
}

/* Returns true if compaction should go ahead for a high-order request */
static inline bool compaction_ready(struct zone *zone, struct scan_control *sc)
{
	unsigned long balance_gap, watermark;
	bool watermark_ok;

	/* Do not consider compaction for orders reclaim is meant to satisfy */
	if (sc->order <= PAGE_ALLOC_COSTLY_ORDER)
		return false;

	/*
	 * Compaction takes time to run and there are potentially other
	 * callers using the pages just freed. Continue reclaiming until
	 * there is a buffer of free pages available to give compaction
	 * a reasonable chance of completing and allocating the page
	 */
	balance_gap = min(low_wmark_pages(zone),
		(zone->present_pages + KSWAPD_ZONE_BALANCE_GAP_RATIO-1) /
			KSWAPD_ZONE_BALANCE_GAP_RATIO);
	watermark = high_wmark_pages(zone) + balance_gap + (2UL << sc->order);
	watermark_ok = zone_watermark_ok_safe(zone, 0, watermark, 0, 0);

	/*
	 * If compaction is deferred, reclaim up to a point where
	 * compaction will have a chance of success when re-enabled
	 */
	if (compaction_deferred(zone))
		return watermark_ok;

	/* If compaction is not ready to start, keep reclaiming */
	if (!compaction_suitable(zone, sc->order))
		return false;

	return watermark_ok;
}

/*
 * This is the direct reclaim path, for page-allocating processes.  We only
 * try to reclaim pages from zones which will satisfy the caller's allocation
 * request.
 *
 * We reclaim from a zone even if that zone is over high_wmark_pages(zone).
 * Because:
 * a) The caller may be trying to free *extra* pages to satisfy a higher-order
 *    allocation or
 * b) The target zone may be at high_wmark_pages(zone) but the lower zones
 *    must go *over* high_wmark_pages(zone) to satisfy the `incremental min'
 *    zone defense algorithm.
 *
 * If a zone is deemed to be full of pinned pages then just give it a light
 * scan then give up on it.
 *
 * This function returns true if a zone is being reclaimed for a costly
 * high-order allocation and compaction is ready to begin. This indicates to
 * the caller that it should consider retrying the allocation instead of
 * further reclaim.
 */
static bool shrink_zones(struct zonelist *zonelist, struct scan_control *sc)
{
	struct zoneref *z;
	struct zone *zone;
	unsigned long nr_soft_reclaimed;
	unsigned long nr_soft_scanned;
	bool aborted_reclaim = false;
<<<<<<< HEAD
=======

	/*
	 * If the number of buffer_heads in the machine exceeds the maximum
	 * allowed level, force direct reclaim to scan the highmem zone as
	 * highmem pages could be pinning lowmem pages storing buffer_heads
	 */
	if (buffer_heads_over_limit)
		sc->gfp_mask |= __GFP_HIGHMEM;
>>>>>>> c3ade0e0

	for_each_zone_zonelist_nodemask(zone, z, zonelist,
					gfp_zone(sc->gfp_mask), sc->nodemask) {
		if (!populated_zone(zone))
			continue;
		/*
		 * Take care memory controller reclaiming has small influence
		 * to global LRU.
		 */
		if (global_reclaim(sc)) {
			if (!cpuset_zone_allowed_hardwall(zone, GFP_KERNEL))
				continue;
			if (sc->priority != DEF_PRIORITY &&
			    !zone_reclaimable(zone))
				continue;	/* Let kswapd poll it */
			if (IS_ENABLED(CONFIG_COMPACTION)) {
				/*
				 * If we already have plenty of memory free for
				 * compaction in this zone, don't free any more.
				 * Even though compaction is invoked for any
				 * non-zero order, only frequent costly order
				 * reclamation is disruptive enough to become a
				 * noticeable problem, like transparent huge
				 * page allocations.
				 */
				if (compaction_ready(zone, sc)) {
					aborted_reclaim = true;
					continue;
				}
			}
			/*
			 * This steals pages from memory cgroups over softlimit
			 * and returns the number of reclaimed pages and
			 * scanned pages. This works for global memory pressure
			 * and balancing, not for a memcg's limit.
			 */
			nr_soft_scanned = 0;
			nr_soft_reclaimed = mem_cgroup_soft_limit_reclaim(zone,
						sc->order, sc->gfp_mask,
						&nr_soft_scanned);
			sc->nr_reclaimed += nr_soft_reclaimed;
			sc->nr_scanned += nr_soft_scanned;
			/* need some check for avoid more shrink_zone() */
		}

		shrink_zone(zone, sc);
	}

	return aborted_reclaim;
<<<<<<< HEAD
}

static bool zone_reclaimable(struct zone *zone)
{
	return zone->pages_scanned < zone_reclaimable_pages(zone) * 6;
=======
>>>>>>> c3ade0e0
}

/* All zones in zonelist are unreclaimable? */
static bool all_unreclaimable(struct zonelist *zonelist,
		struct scan_control *sc)
{
	struct zoneref *z;
	struct zone *zone;

	for_each_zone_zonelist_nodemask(zone, z, zonelist,
			gfp_zone(sc->gfp_mask), sc->nodemask) {
		if (!populated_zone(zone))
			continue;
		if (!cpuset_zone_allowed_hardwall(zone, GFP_KERNEL))
			continue;
		if (zone_reclaimable(zone))
			return false;
	}

	return true;
}

/*
 * This is the main entry point to direct page reclaim.
 *
 * If a full scan of the inactive list fails to free enough memory then we
 * are "out of memory" and something needs to be killed.
 *
 * If the caller is !__GFP_FS then the probability of a failure is reasonably
 * high - the zone may be full of dirty or under-writeback pages, which this
 * caller can't do much about.  We kick the writeback threads and take explicit
 * naps in the hope that some of these pages can be written.  But if the
 * allocating task holds filesystem locks which prevent writeout this might not
 * work, and the allocation attempt will fail.
 *
 * returns:	0, if no pages reclaimed
 * 		else, the number of pages reclaimed
 */
static unsigned long do_try_to_free_pages(struct zonelist *zonelist,
					struct scan_control *sc,
					struct shrink_control *shrink)
{
	unsigned long total_scanned = 0;
	struct reclaim_state *reclaim_state = current->reclaim_state;
	struct zoneref *z;
	struct zone *zone;
	unsigned long writeback_threshold;
	bool aborted_reclaim;

	delayacct_freepages_start();

	if (global_reclaim(sc))
		count_vm_event(ALLOCSTALL);

	do {
		vmpressure_prio(sc->gfp_mask, sc->target_mem_cgroup,
				sc->priority);
		sc->nr_scanned = 0;
<<<<<<< HEAD
		if (!priority)
			disable_swap_token(sc->mem_cgroup);
		aborted_reclaim = shrink_zones(priority, zonelist, sc);
=======
		aborted_reclaim = shrink_zones(zonelist, sc);
>>>>>>> c3ade0e0

		/*
		 * Don't shrink slabs when reclaiming memory from over limit
		 * cgroups but do shrink slab at least once when aborting
		 * reclaim for compaction to avoid unevenly scanning file/anon
		 * LRU pages over slab pages.
		 */
		if (global_reclaim(sc)) {
			unsigned long lru_pages = 0;

			nodes_clear(shrink->nodes_to_scan);
			for_each_zone_zonelist(zone, z, zonelist,
					gfp_zone(sc->gfp_mask)) {
				if (!cpuset_zone_allowed_hardwall(zone, GFP_KERNEL))
					continue;

				lru_pages += zone_reclaimable_pages(zone);
				node_set(zone_to_nid(zone),
					 shrink->nodes_to_scan);
			}

			shrink_slab(shrink, sc->nr_scanned, lru_pages);
			if (reclaim_state) {
				sc->nr_reclaimed += reclaim_state->reclaimed_slab;
				reclaim_state->reclaimed_slab = 0;
			}
		}
		total_scanned += sc->nr_scanned;
		if (sc->nr_reclaimed >= sc->nr_to_reclaim)
			goto out;

		/*
		 * If we're getting trouble reclaiming, start doing
		 * writepage even in laptop mode.
		 */
		if (sc->priority < DEF_PRIORITY - 2)
			sc->may_writepage = 1;

		/*
		 * Try to write back as many pages as we just scanned.  This
		 * tends to cause slow streaming writers to write data to the
		 * disk smoothly, at the dirtying rate, which is nice.   But
		 * that's undesirable in laptop mode, where we *want* lumpy
		 * writeout.  So in laptop mode, write out the whole world.
		 */
		writeback_threshold = sc->nr_to_reclaim + sc->nr_to_reclaim / 2;
		if (total_scanned > writeback_threshold) {
			wakeup_flusher_threads(laptop_mode ? 0 : total_scanned,
						WB_REASON_TRY_TO_FREE_PAGES);
			sc->may_writepage = 1;
		}
	} while (--sc->priority >= 0 && !aborted_reclaim);

out:
	delayacct_freepages_end();

	if (sc->nr_reclaimed)
		return sc->nr_reclaimed;

	/*
	 * As hibernation is going on, kswapd is freezed so that it can't mark
	 * the zone into all_unreclaimable. Thus bypassing all_unreclaimable
	 * check.
	 */
	if (oom_killer_disabled)
		return 0;

	/* Aborted reclaim to try compaction? don't OOM, then */
	if (aborted_reclaim)
		return 1;

	/* top priority shrink_zones still had more to do? don't OOM, then */
	if (global_reclaim(sc) && !all_unreclaimable(zonelist, sc))
		return 1;

	return 0;
}

static bool pfmemalloc_watermark_ok(pg_data_t *pgdat)
{
	struct zone *zone;
	unsigned long pfmemalloc_reserve = 0;
	unsigned long free_pages = 0;
	int i;
	bool wmark_ok;

	for (i = 0; i <= ZONE_NORMAL; i++) {
		zone = &pgdat->node_zones[i];
		pfmemalloc_reserve += min_wmark_pages(zone);
		free_pages += zone_page_state(zone, NR_FREE_PAGES);
	}

	wmark_ok = free_pages > pfmemalloc_reserve / 2;

	/* kswapd must be awake if processes are being throttled */
	if (!wmark_ok && waitqueue_active(&pgdat->kswapd_wait)) {
		pgdat->classzone_idx = min(pgdat->classzone_idx,
						(enum zone_type)ZONE_NORMAL);
		wake_up_interruptible(&pgdat->kswapd_wait);
	}

	return wmark_ok;
}

/*
 * Throttle direct reclaimers if backing storage is backed by the network
 * and the PFMEMALLOC reserve for the preferred node is getting dangerously
 * depleted. kswapd will continue to make progress and wake the processes
 * when the low watermark is reached.
 *
 * Returns true if a fatal signal was delivered during throttling. If this
 * happens, the page allocator should not consider triggering the OOM killer.
 */
static bool throttle_direct_reclaim(gfp_t gfp_mask, struct zonelist *zonelist,
					nodemask_t *nodemask)
{
	struct zone *zone;
	int high_zoneidx = gfp_zone(gfp_mask);
	pg_data_t *pgdat;

	/*
	 * Kernel threads should not be throttled as they may be indirectly
	 * responsible for cleaning pages necessary for reclaim to make forward
	 * progress. kjournald for example may enter direct reclaim while
	 * committing a transaction where throttling it could forcing other
	 * processes to block on log_wait_commit().
	 */
	if (current->flags & PF_KTHREAD)
		goto out;

	/*
	 * If a fatal signal is pending, this process should not throttle.
	 * It should return quickly so it can exit and free its memory
	 */
	if (fatal_signal_pending(current))
		goto out;

	/* Check if the pfmemalloc reserves are ok */
	first_zones_zonelist(zonelist, high_zoneidx, NULL, &zone);
	pgdat = zone->zone_pgdat;
	if (pfmemalloc_watermark_ok(pgdat))
		goto out;

	/* Account for the throttling */
	count_vm_event(PGSCAN_DIRECT_THROTTLE);

	/*
	 * If the caller cannot enter the filesystem, it's possible that it
	 * is due to the caller holding an FS lock or performing a journal
	 * transaction in the case of a filesystem like ext[3|4]. In this case,
	 * it is not safe to block on pfmemalloc_wait as kswapd could be
	 * blocked waiting on the same lock. Instead, throttle for up to a
	 * second before continuing.
	 */
	if (!(gfp_mask & __GFP_FS)) {
		wait_event_interruptible_timeout(pgdat->pfmemalloc_wait,
			pfmemalloc_watermark_ok(pgdat), HZ);

		goto check_pending;
	}

	/* Throttle until kswapd wakes the process */
	wait_event_killable(zone->zone_pgdat->pfmemalloc_wait,
		pfmemalloc_watermark_ok(pgdat));

check_pending:
	if (fatal_signal_pending(current))
		return true;

out:
	return false;
}

unsigned long try_to_free_pages(struct zonelist *zonelist, int order,
				gfp_t gfp_mask, nodemask_t *nodemask)
{
	unsigned long nr_reclaimed;
	struct scan_control sc = {
		.gfp_mask = (gfp_mask = memalloc_noio_flags(gfp_mask)),
		.may_writepage = !laptop_mode,
		.nr_to_reclaim = SWAP_CLUSTER_MAX,
		.may_unmap = 1,
		.may_swap = 1,
		.order = order,
		.priority = DEF_PRIORITY,
		.target_mem_cgroup = NULL,
		.nodemask = nodemask,
	};
	struct shrink_control shrink = {
		.gfp_mask = sc.gfp_mask,
	};

	/*
	 * Do not enter reclaim if fatal signal was delivered while throttled.
	 * 1 is returned so that the page allocator does not OOM kill at this
	 * point.
	 */
	if (throttle_direct_reclaim(gfp_mask, zonelist, nodemask))
		return 1;

	trace_mm_vmscan_direct_reclaim_begin(order,
				sc.may_writepage,
				gfp_mask);

	nr_reclaimed = do_try_to_free_pages(zonelist, &sc, &shrink);

	trace_mm_vmscan_direct_reclaim_end(nr_reclaimed);

	return nr_reclaimed;
}

#ifdef CONFIG_MEMCG

unsigned long mem_cgroup_shrink_node_zone(struct mem_cgroup *memcg,
						gfp_t gfp_mask, bool noswap,
						struct zone *zone,
						unsigned long *nr_scanned)
{
	struct scan_control sc = {
		.nr_scanned = 0,
		.nr_to_reclaim = SWAP_CLUSTER_MAX,
		.may_writepage = !laptop_mode,
		.may_unmap = 1,
		.may_swap = !noswap,
		.order = 0,
		.priority = 0,
		.target_mem_cgroup = memcg,
	};
	struct lruvec *lruvec = mem_cgroup_zone_lruvec(zone, memcg);

	sc.gfp_mask = (gfp_mask & GFP_RECLAIM_MASK) |
			(GFP_HIGHUSER_MOVABLE & ~GFP_RECLAIM_MASK);

	trace_mm_vmscan_memcg_softlimit_reclaim_begin(sc.order,
						      sc.may_writepage,
						      sc.gfp_mask);

	/*
	 * NOTE: Although we can get the priority field, using it
	 * here is not a good idea, since it limits the pages we can scan.
	 * if we don't reclaim here, the shrink_zone from balance_pgdat
	 * will pick up pages from other mem cgroup's as well. We hack
	 * the priority and make it zero.
	 */
	shrink_lruvec(lruvec, &sc);

	trace_mm_vmscan_memcg_softlimit_reclaim_end(sc.nr_reclaimed);

	*nr_scanned = sc.nr_scanned;
	return sc.nr_reclaimed;
}

unsigned long try_to_free_mem_cgroup_pages(struct mem_cgroup *memcg,
					   gfp_t gfp_mask,
					   bool noswap)
{
	struct zonelist *zonelist;
	unsigned long nr_reclaimed;
	int nid;
	struct scan_control sc = {
		.may_writepage = !laptop_mode,
		.may_unmap = 1,
		.may_swap = !noswap,
		.nr_to_reclaim = SWAP_CLUSTER_MAX,
		.order = 0,
		.priority = DEF_PRIORITY,
		.target_mem_cgroup = memcg,
		.nodemask = NULL, /* we don't care the placement */
		.gfp_mask = (gfp_mask & GFP_RECLAIM_MASK) |
				(GFP_HIGHUSER_MOVABLE & ~GFP_RECLAIM_MASK),
	};
	struct shrink_control shrink = {
		.gfp_mask = sc.gfp_mask,
	};

	/*
	 * Unlike direct reclaim via alloc_pages(), memcg's reclaim doesn't
	 * take care of from where we get pages. So the node where we start the
	 * scan does not need to be the current node.
	 */
	nid = mem_cgroup_select_victim_node(memcg);

	zonelist = NODE_DATA(nid)->node_zonelists;

	trace_mm_vmscan_memcg_reclaim_begin(0,
					    sc.may_writepage,
					    sc.gfp_mask);

	nr_reclaimed = do_try_to_free_pages(zonelist, &sc, &shrink);

	trace_mm_vmscan_memcg_reclaim_end(nr_reclaimed);

	return nr_reclaimed;
}
#endif

static void age_active_anon(struct zone *zone, struct scan_control *sc)
{
	struct mem_cgroup *memcg;

	if (!total_swap_pages)
		return;

	memcg = mem_cgroup_iter(NULL, NULL, NULL);
	do {
		struct lruvec *lruvec = mem_cgroup_zone_lruvec(zone, memcg);

		if (inactive_anon_is_low(lruvec))
			shrink_active_list(SWAP_CLUSTER_MAX, lruvec,
					   sc, LRU_ACTIVE_ANON);

		memcg = mem_cgroup_iter(NULL, memcg, NULL);
	} while (memcg);
}

static bool zone_balanced(struct zone *zone, int order,
			  unsigned long balance_gap, int classzone_idx)
{
	if (!zone_watermark_ok_safe(zone, order, high_wmark_pages(zone) +
				    balance_gap, classzone_idx, 0))
		return false;

	if (IS_ENABLED(CONFIG_COMPACTION) && order &&
	    !compaction_suitable(zone, order))
		return false;

	return true;
}

/*
 * pgdat_balanced() is used when checking if a node is balanced.
 *
 * For order-0, all zones must be balanced!
 *
 * For high-order allocations only zones that meet watermarks and are in a
 * zone allowed by the callers classzone_idx are added to balanced_pages. The
 * total of balanced pages must be at least 25% of the zones allowed by
 * classzone_idx for the node to be considered balanced. Forcing all zones to
 * be balanced for high orders can cause excessive reclaim when there are
 * imbalanced zones.
 * The choice of 25% is due to
 *   o a 16M DMA zone that is balanced will not balance a zone on any
 *     reasonable sized machine
 *   o On all other machines, the top zone must be at least a reasonable
 *     percentage of the middle zones. For example, on 32-bit x86, highmem
 *     would need to be at least 256M for it to be balance a whole node.
 *     Similarly, on x86-64 the Normal zone would need to be at least 1G
 *     to balance a node on its own. These seemed like reasonable ratios.
 */
static bool pgdat_balanced(pg_data_t *pgdat, int order, int classzone_idx)
{
	unsigned long managed_pages = 0;
	unsigned long balanced_pages = 0;
	int i;

	/* Check the watermark levels */
	for (i = 0; i <= classzone_idx; i++) {
		struct zone *zone = pgdat->node_zones + i;

		if (!populated_zone(zone))
			continue;

		managed_pages += zone->managed_pages;

		/*
		 * A special case here:
		 *
		 * balance_pgdat() skips over all_unreclaimable after
		 * DEF_PRIORITY. Effectively, it considers them balanced so
		 * they must be considered balanced here as well!
		 */
		if (!zone_reclaimable(zone)) {
			balanced_pages += zone->managed_pages;
			continue;
		}

		if (zone_balanced(zone, order, 0, i))
			balanced_pages += zone->managed_pages;
		else if (!order)
			return false;
	}

	if (order)
		return balanced_pages >= (managed_pages >> 2);
	else
		return true;
}

/*
 * Prepare kswapd for sleeping. This verifies that there are no processes
 * waiting in throttle_direct_reclaim() and that watermarks have been met.
 *
 * Returns true if kswapd is ready to sleep
 */
static bool prepare_kswapd_sleep(pg_data_t *pgdat, int order, long remaining,
					int classzone_idx)
{
	/* If a direct reclaimer woke kswapd within HZ/10, it's premature */
	if (remaining)
		return false;

	/*
	 * There is a potential race between when kswapd checks its watermarks
	 * and a process gets throttled. There is also a potential race if
	 * processes get throttled, kswapd wakes, a large process exits therby
	 * balancing the zones that causes kswapd to miss a wakeup. If kswapd
	 * is going to sleep, no process should be sleeping on pfmemalloc_wait
	 * so wake them now if necessary. If necessary, processes will wake
	 * kswapd and get throttled again
	 */
	if (waitqueue_active(&pgdat->pfmemalloc_wait)) {
		wake_up(&pgdat->pfmemalloc_wait);
		return false;
	}

	return pgdat_balanced(pgdat, order, classzone_idx);
}

/*
 * kswapd shrinks the zone by the number of pages required to reach
 * the high watermark.
 *
 * Returns true if kswapd scanned at least the requested number of pages to
 * reclaim or if the lack of progress was due to pages under writeback.
 * This is used to determine if the scanning priority needs to be raised.
 */
static bool kswapd_shrink_zone(struct zone *zone,
			       int classzone_idx,
			       struct scan_control *sc,
			       unsigned long lru_pages,
			       unsigned long *nr_attempted)
{
	int testorder = sc->order;
	unsigned long balance_gap;
	struct reclaim_state *reclaim_state = current->reclaim_state;
	struct shrink_control shrink = {
		.gfp_mask = sc->gfp_mask,
	};
	bool lowmem_pressure;

	/* Reclaim above the high watermark. */
	sc->nr_to_reclaim = max(SWAP_CLUSTER_MAX, high_wmark_pages(zone));

	/*
	 * Kswapd reclaims only single pages with compaction enabled. Trying
	 * too hard to reclaim until contiguous free pages have become
	 * available can hurt performance by evicting too much useful data
	 * from memory. Do not reclaim more than needed for compaction.
	 */
	if (IS_ENABLED(CONFIG_COMPACTION) && sc->order &&
			compaction_suitable(zone, sc->order) !=
				COMPACT_SKIPPED)
		testorder = 0;

	/*
	 * We put equal pressure on every zone, unless one zone has way too
	 * many pages free already. The "too many pages" is defined as the
	 * high wmark plus a "gap" where the gap is either the low
	 * watermark or 1% of the zone, whichever is smaller.
	 */
	balance_gap = min(low_wmark_pages(zone),
		(zone->managed_pages + KSWAPD_ZONE_BALANCE_GAP_RATIO-1) /
		KSWAPD_ZONE_BALANCE_GAP_RATIO);

	/*
	 * If there is no low memory pressure or the zone is balanced then no
	 * reclaim is necessary
	 */
	lowmem_pressure = (buffer_heads_over_limit && is_highmem(zone));
	if (!lowmem_pressure && zone_balanced(zone, testorder,
						balance_gap, classzone_idx))
		return true;

	shrink_zone(zone, sc);
	nodes_clear(shrink.nodes_to_scan);
	node_set(zone_to_nid(zone), shrink.nodes_to_scan);

	reclaim_state->reclaimed_slab = 0;
	shrink_slab(&shrink, sc->nr_scanned, lru_pages);
	sc->nr_reclaimed += reclaim_state->reclaimed_slab;

	/* Account for the number of pages attempted to reclaim */
	*nr_attempted += sc->nr_to_reclaim;

	zone_clear_flag(zone, ZONE_WRITEBACK);

	/*
	 * If a zone reaches its high watermark, consider it to be no longer
	 * congested. It's possible there are dirty pages backed by congested
	 * BDIs but as pressure is relieved, speculatively avoid congestion
	 * waits.
	 */
	if (zone_reclaimable(zone) &&
	    zone_balanced(zone, testorder, 0, classzone_idx)) {
		zone_clear_flag(zone, ZONE_CONGESTED);
		zone_clear_flag(zone, ZONE_TAIL_LRU_DIRTY);
	}

	return sc->nr_scanned >= sc->nr_to_reclaim;
}

/*
 * For kswapd, balance_pgdat() will work across all this node's zones until
 * they are all at high_wmark_pages(zone).
 *
 * Returns the final order kswapd was reclaiming at
 *
 * There is special handling here for zones which are full of pinned pages.
 * This can happen if the pages are all mlocked, or if they are all used by
 * device drivers (say, ZONE_DMA).  Or if they are all in use by hugetlb.
 * What we do is to detect the case where all pages in the zone have been
 * scanned twice and there has been zero successful reclaim.  Mark the zone as
 * dead and from now on, only perform a short scan.  Basically we're polling
 * the zone for when the problem goes away.
 *
 * kswapd scans the zones in the highmem->normal->dma direction.  It skips
 * zones which have free_pages > high_wmark_pages(zone), but once a zone is
 * found to have free_pages <= high_wmark_pages(zone), we scan that zone and the
 * lower zones regardless of the number of free pages in the lower zones. This
 * interoperates with the page allocator fallback scheme to ensure that aging
 * of pages is balanced across the zones.
 */
static unsigned long balance_pgdat(pg_data_t *pgdat, int order,
							int *classzone_idx)
{
	int i;
	int end_zone = 0;	/* Inclusive.  0 = ZONE_DMA */
	unsigned long nr_soft_reclaimed;
	unsigned long nr_soft_scanned;
	struct scan_control sc = {
		.gfp_mask = GFP_KERNEL,
		.priority = DEF_PRIORITY,
		.may_unmap = 1,
		.may_swap = 1,
		.may_writepage = !laptop_mode,
		.order = order,
		.target_mem_cgroup = NULL,
	};
	count_vm_event(PAGEOUTRUN);

	do {
		unsigned long lru_pages = 0;
		unsigned long nr_attempted = 0;
		bool raise_priority = true;
		bool pgdat_needs_compaction = (order > 0);

		sc.nr_reclaimed = 0;

		/*
		 * Scan in the highmem->dma direction for the highest
		 * zone which needs scanning
		 */
		for (i = pgdat->nr_zones - 1; i >= 0; i--) {
			struct zone *zone = pgdat->node_zones + i;

			if (!populated_zone(zone))
				continue;

			if (sc.priority != DEF_PRIORITY &&
			    !zone_reclaimable(zone))
				continue;

			/*
			 * Do some background aging of the anon list, to give
			 * pages a chance to be referenced before reclaiming.
			 */
			age_active_anon(zone, &sc);

			/*
			 * If the number of buffer_heads in the machine
			 * exceeds the maximum allowed level and this node
			 * has a highmem zone, force kswapd to reclaim from
			 * it to relieve lowmem pressure.
			 */
			if (buffer_heads_over_limit && is_highmem_idx(i)) {
				end_zone = i;
				break;
			}

			if (!zone_balanced(zone, order, 0, 0)) {
				end_zone = i;
				break;
			} else {
				/*
				 * If balanced, clear the dirty and congested
				 * flags
				 */
				zone_clear_flag(zone, ZONE_CONGESTED);
				zone_clear_flag(zone, ZONE_TAIL_LRU_DIRTY);
			}
		}

		if (i < 0)
			goto out;

		for (i = 0; i <= end_zone; i++) {
			struct zone *zone = pgdat->node_zones + i;

			if (!populated_zone(zone))
				continue;

			lru_pages += zone_reclaimable_pages(zone);

			/*
			 * If any zone is currently balanced then kswapd will
			 * not call compaction as it is expected that the
			 * necessary pages are already available.
			 */
			if (pgdat_needs_compaction &&
					zone_watermark_ok(zone, order,
						low_wmark_pages(zone),
						*classzone_idx, 0))
				pgdat_needs_compaction = false;
		}

		/*
		 * If we're getting trouble reclaiming, start doing writepage
		 * even in laptop mode.
		 */
		if (sc.priority < DEF_PRIORITY - 2)
			sc.may_writepage = 1;

		/*
		 * Now scan the zone in the dma->highmem direction, stopping
		 * at the last zone which needs scanning.
		 *
		 * We do this because the page allocator works in the opposite
		 * direction.  This prevents the page allocator from allocating
		 * pages behind kswapd's direction of progress, which would
		 * cause too much scanning of the lower zones.
		 */
		for (i = 0; i <= end_zone; i++) {
			struct zone *zone = pgdat->node_zones + i;

			if (!populated_zone(zone))
				continue;

			if (sc.priority != DEF_PRIORITY &&
			    !zone_reclaimable(zone))
				continue;

			sc.nr_scanned = 0;

			nr_soft_scanned = 0;
			/*
			 * Call soft limit reclaim before calling shrink_zone.
			 */
			nr_soft_reclaimed = mem_cgroup_soft_limit_reclaim(zone,
							order, sc.gfp_mask,
							&nr_soft_scanned);
			sc.nr_reclaimed += nr_soft_reclaimed;

			/*
			 * There should be no need to raise the scanning
			 * priority if enough pages are already being scanned
			 * that that high watermark would be met at 100%
			 * efficiency.
			 */
			if (kswapd_shrink_zone(zone, end_zone, &sc,
					lru_pages, &nr_attempted))
				raise_priority = false;
		}

		/*
		 * If the low watermark is met there is no need for processes
		 * to be throttled on pfmemalloc_wait as they should not be
		 * able to safely make forward progress. Wake them
		 */
		if (waitqueue_active(&pgdat->pfmemalloc_wait) &&
				pfmemalloc_watermark_ok(pgdat))
			wake_up(&pgdat->pfmemalloc_wait);

		/*
		 * Fragmentation may mean that the system cannot be rebalanced
		 * for high-order allocations in all zones. If twice the
		 * allocation size has been reclaimed and the zones are still
		 * not balanced then recheck the watermarks at order-0 to
		 * prevent kswapd reclaiming excessively. Assume that a
		 * process requested a high-order can direct reclaim/compact.
		 */
		if (order && sc.nr_reclaimed >= 2UL << order)
			order = sc.order = 0;

		/* Check if kswapd should be suspending */
		if (try_to_freeze() || kthread_should_stop())
			break;

		/*
		 * Compact if necessary and kswapd is reclaiming at least the
		 * high watermark number of pages as requsted
		 */
		if (pgdat_needs_compaction && sc.nr_reclaimed > nr_attempted)
			compact_pgdat(pgdat, order);

		/*
		 * Raise priority if scanning rate is too low or there was no
		 * progress in reclaiming pages
		 */
		if (raise_priority || !sc.nr_reclaimed)
			sc.priority--;
	} while (sc.priority >= 1 &&
		 !pgdat_balanced(pgdat, order, *classzone_idx));

out:
	/*
	 * Return the order we were reclaiming at so prepare_kswapd_sleep()
	 * makes a decision on the order we were last reclaiming at. However,
	 * if another caller entered the allocator slow path while kswapd
	 * was awake, order will remain at the higher level
	 */
	*classzone_idx = end_zone;
	return order;
}

static void kswapd_try_to_sleep(pg_data_t *pgdat, int order, int classzone_idx)
{
	long remaining = 0;
	DEFINE_WAIT(wait);

	if (freezing(current) || kthread_should_stop())
		return;

	prepare_to_wait(&pgdat->kswapd_wait, &wait, TASK_INTERRUPTIBLE);

	/* Try to sleep for a short interval */
	if (prepare_kswapd_sleep(pgdat, order, remaining, classzone_idx)) {
		remaining = schedule_timeout(HZ/10);
		finish_wait(&pgdat->kswapd_wait, &wait);
		prepare_to_wait(&pgdat->kswapd_wait, &wait, TASK_INTERRUPTIBLE);
	}

	/*
	 * After a short sleep, check if it was a premature sleep. If not, then
	 * go fully to sleep until explicitly woken up.
	 */
	if (prepare_kswapd_sleep(pgdat, order, remaining, classzone_idx)) {
		trace_mm_vmscan_kswapd_sleep(pgdat->node_id);

		/*
		 * vmstat counters are not perfectly accurate and the estimated
		 * value for counters such as NR_FREE_PAGES can deviate from the
		 * true value by nr_online_cpus * threshold. To avoid the zone
		 * watermarks being breached while under pressure, we reduce the
		 * per-cpu vmstat threshold while kswapd is awake and restore
		 * them before going back to sleep.
		 */
		set_pgdat_percpu_threshold(pgdat, calculate_normal_threshold);

<<<<<<< HEAD
=======
		/*
		 * Compaction records what page blocks it recently failed to
		 * isolate pages from and skips them in the future scanning.
		 * When kswapd is going to sleep, it is reasonable to assume
		 * that pages and compaction may succeed so reset the cache.
		 */
		reset_isolation_suitable(pgdat);

>>>>>>> c3ade0e0
		if (!kthread_should_stop())
			schedule();

		set_pgdat_percpu_threshold(pgdat, calculate_pressure_threshold);
	} else {
		if (remaining)
			count_vm_event(KSWAPD_LOW_WMARK_HIT_QUICKLY);
		else
			count_vm_event(KSWAPD_HIGH_WMARK_HIT_QUICKLY);
	}
	finish_wait(&pgdat->kswapd_wait, &wait);
}

/*
 * The background pageout daemon, started as a kernel thread
 * from the init process.
 *
 * This basically trickles out pages so that we have _some_
 * free memory available even if there is no other activity
 * that frees anything up. This is needed for things like routing
 * etc, where we otherwise might have all activity going on in
 * asynchronous contexts that cannot page things out.
 *
 * If there are applications that are active memory-allocators
 * (most normal use), this basically shouldn't matter.
 */
static int kswapd(void *p)
{
	unsigned long order, new_order;
	unsigned balanced_order;
	int classzone_idx, new_classzone_idx;
	int balanced_classzone_idx;
	pg_data_t *pgdat = (pg_data_t*)p;
	struct task_struct *tsk = current;

	struct reclaim_state reclaim_state = {
		.reclaimed_slab = 0,
	};
	const struct cpumask *cpumask = cpumask_of_node(pgdat->node_id);

	lockdep_set_current_reclaim_state(GFP_KERNEL);

	if (!cpumask_empty(cpumask))
		set_cpus_allowed_ptr(tsk, cpumask);
	current->reclaim_state = &reclaim_state;

	/*
	 * Tell the memory management that we're a "memory allocator",
	 * and that if we need more memory we should get access to it
	 * regardless (see "__alloc_pages()"). "kswapd" should
	 * never get caught in the normal page freeing logic.
	 *
	 * (Kswapd normally doesn't need memory anyway, but sometimes
	 * you need a small amount of memory in order to be able to
	 * page out something else, and this flag essentially protects
	 * us from recursively trying to free more memory as we're
	 * trying to free the first piece of memory in the first place).
	 */
	tsk->flags |= PF_MEMALLOC | PF_SWAPWRITE | PF_KSWAPD;
	set_freezable();

	order = new_order = 0;
	balanced_order = 0;
	classzone_idx = new_classzone_idx = pgdat->nr_zones - 1;
	balanced_classzone_idx = classzone_idx;
	for ( ; ; ) {
		bool ret;

		/*
		 * If the last balance_pgdat was unsuccessful it's unlikely a
		 * new request of a similar or harder type will succeed soon
		 * so consider going to sleep on the basis we reclaimed at
		 */
		if (balanced_classzone_idx >= new_classzone_idx &&
					balanced_order == new_order) {
			new_order = pgdat->kswapd_max_order;
			new_classzone_idx = pgdat->classzone_idx;
			pgdat->kswapd_max_order =  0;
			pgdat->classzone_idx = pgdat->nr_zones - 1;
		}

		if (order < new_order || classzone_idx > new_classzone_idx) {
			/*
			 * Don't sleep if someone wants a larger 'order'
			 * allocation or has tigher zone constraints
			 */
			order = new_order;
			classzone_idx = new_classzone_idx;
		} else {
			kswapd_try_to_sleep(pgdat, balanced_order,
						balanced_classzone_idx);
			order = pgdat->kswapd_max_order;
			classzone_idx = pgdat->classzone_idx;
			new_order = order;
			new_classzone_idx = classzone_idx;
			pgdat->kswapd_max_order = 0;
			pgdat->classzone_idx = pgdat->nr_zones - 1;
		}

		ret = try_to_freeze();
		if (kthread_should_stop())
			break;

		/*
		 * We can speed up thawing tasks if we don't call balance_pgdat
		 * after returning from the refrigerator
		 */
		if (!ret) {
			trace_mm_vmscan_kswapd_wake(pgdat->node_id, order);
			balanced_classzone_idx = classzone_idx;
			balanced_order = balance_pgdat(pgdat, order,
						&balanced_classzone_idx);
		}
	}

	current->reclaim_state = NULL;
	return 0;
}

/*
 * A zone is low on free memory, so wake its kswapd task to service it.
 */
void wakeup_kswapd(struct zone *zone, int order, enum zone_type classzone_idx)
{
	pg_data_t *pgdat;

	if (!populated_zone(zone))
		return;

	if (!cpuset_zone_allowed_hardwall(zone, GFP_KERNEL))
		return;
	pgdat = zone->zone_pgdat;
	if (pgdat->kswapd_max_order < order) {
		pgdat->kswapd_max_order = order;
		pgdat->classzone_idx = min(pgdat->classzone_idx, classzone_idx);
	}
	if (!waitqueue_active(&pgdat->kswapd_wait))
		return;
	if (zone_balanced(zone, order, 0, 0))
		return;

	trace_mm_vmscan_wakeup_kswapd(pgdat->node_id, zone_idx(zone), order);
	wake_up_interruptible(&pgdat->kswapd_wait);
}

#ifdef CONFIG_HIBERNATION
/*
 * Try to free `nr_to_reclaim' of memory, system-wide, and return the number of
 * freed pages.
 *
 * Rather than trying to age LRUs the aim is to preserve the overall
 * LRU order by reclaiming preferentially
 * inactive > active > active referenced > active mapped
 */
unsigned long shrink_all_memory(unsigned long nr_to_reclaim)
{
	struct reclaim_state reclaim_state;
	struct scan_control sc = {
		.gfp_mask = GFP_HIGHUSER_MOVABLE,
		.may_swap = 1,
		.may_unmap = 1,
		.may_writepage = 1,
		.nr_to_reclaim = nr_to_reclaim,
		.hibernation_mode = 1,
		.order = 0,
		.priority = DEF_PRIORITY,
	};
	struct shrink_control shrink = {
		.gfp_mask = sc.gfp_mask,
	};
	struct zonelist *zonelist = node_zonelist(numa_node_id(), sc.gfp_mask);
	struct task_struct *p = current;
	unsigned long nr_reclaimed;

	p->flags |= PF_MEMALLOC;
	lockdep_set_current_reclaim_state(sc.gfp_mask);
	reclaim_state.reclaimed_slab = 0;
	p->reclaim_state = &reclaim_state;

	nr_reclaimed = do_try_to_free_pages(zonelist, &sc, &shrink);

	p->reclaim_state = NULL;
	lockdep_clear_current_reclaim_state();
	p->flags &= ~PF_MEMALLOC;

	return nr_reclaimed;
}
#endif /* CONFIG_HIBERNATION */

/* It's optimal to keep kswapds on the same CPUs as their memory, but
   not required for correctness.  So if the last cpu in a node goes
   away, we get changed to run anywhere: as the first one comes back,
   restore their cpu bindings. */
static int cpu_callback(struct notifier_block *nfb, unsigned long action,
			void *hcpu)
{
	int nid;

	if (action == CPU_ONLINE || action == CPU_ONLINE_FROZEN) {
		for_each_node_state(nid, N_MEMORY) {
			pg_data_t *pgdat = NODE_DATA(nid);
			const struct cpumask *mask;

			mask = cpumask_of_node(pgdat->node_id);

			if (cpumask_any_and(cpu_online_mask, mask) < nr_cpu_ids)
				/* One of our CPUs online: restore mask */
				set_cpus_allowed_ptr(pgdat->kswapd, mask);
		}
	}
	return NOTIFY_OK;
}

/*
 * This kswapd start function will be called by init and node-hot-add.
 * On node-hot-add, kswapd will moved to proper cpus if cpus are hot-added.
 */
int kswapd_run(int nid)
{
	pg_data_t *pgdat = NODE_DATA(nid);
	int ret = 0;

	if (pgdat->kswapd)
		return 0;

	pgdat->kswapd = kthread_run(kswapd, pgdat, "kswapd%d", nid);
	if (IS_ERR(pgdat->kswapd)) {
		/* failure at boot is fatal */
		BUG_ON(system_state == SYSTEM_BOOTING);
		pr_err("Failed to start kswapd on node %d\n", nid);
		ret = PTR_ERR(pgdat->kswapd);
		pgdat->kswapd = NULL;
	}
	return ret;
}

/*
 * Called by memory hotplug when all memory in a node is offlined.  Caller must
 * hold lock_memory_hotplug().
 */
void kswapd_stop(int nid)
{
	struct task_struct *kswapd = NODE_DATA(nid)->kswapd;

	if (kswapd) {
		kthread_stop(kswapd);
		NODE_DATA(nid)->kswapd = NULL;
	}
}

static int __init kswapd_init(void)
{
	int nid;

	swap_setup();
	for_each_node_state(nid, N_MEMORY)
 		kswapd_run(nid);
	hotcpu_notifier(cpu_callback, 0);
	return 0;
}

module_init(kswapd_init)

#ifdef CONFIG_NUMA
/*
 * Zone reclaim mode
 *
 * If non-zero call zone_reclaim when the number of free pages falls below
 * the watermarks.
 */
int zone_reclaim_mode __read_mostly;

#define RECLAIM_OFF 0
#define RECLAIM_ZONE (1<<0)	/* Run shrink_inactive_list on the zone */
#define RECLAIM_WRITE (1<<1)	/* Writeout pages during reclaim */
#define RECLAIM_SWAP (1<<2)	/* Swap pages out during reclaim */

/*
 * Priority for ZONE_RECLAIM. This determines the fraction of pages
 * of a node considered for each zone_reclaim. 4 scans 1/16th of
 * a zone.
 */
#define ZONE_RECLAIM_PRIORITY 4

/*
 * Percentage of pages in a zone that must be unmapped for zone_reclaim to
 * occur.
 */
int sysctl_min_unmapped_ratio = 1;

/*
 * If the number of slab pages in a zone grows beyond this percentage then
 * slab reclaim needs to occur.
 */
int sysctl_min_slab_ratio = 5;

static inline unsigned long zone_unmapped_file_pages(struct zone *zone)
{
	unsigned long file_mapped = zone_page_state(zone, NR_FILE_MAPPED);
	unsigned long file_lru = zone_page_state(zone, NR_INACTIVE_FILE) +
		zone_page_state(zone, NR_ACTIVE_FILE);

	/*
	 * It's possible for there to be more file mapped pages than
	 * accounted for by the pages on the file LRU lists because
	 * tmpfs pages accounted for as ANON can also be FILE_MAPPED
	 */
	return (file_lru > file_mapped) ? (file_lru - file_mapped) : 0;
}

/* Work out how many page cache pages we can reclaim in this reclaim_mode */
static long zone_pagecache_reclaimable(struct zone *zone)
{
	long nr_pagecache_reclaimable;
	long delta = 0;

	/*
	 * If RECLAIM_SWAP is set, then all file pages are considered
	 * potentially reclaimable. Otherwise, we have to worry about
	 * pages like swapcache and zone_unmapped_file_pages() provides
	 * a better estimate
	 */
	if (zone_reclaim_mode & RECLAIM_SWAP)
		nr_pagecache_reclaimable = zone_page_state(zone, NR_FILE_PAGES);
	else
		nr_pagecache_reclaimable = zone_unmapped_file_pages(zone);

	/* If we can't clean pages, remove dirty pages from consideration */
	if (!(zone_reclaim_mode & RECLAIM_WRITE))
		delta += zone_page_state(zone, NR_FILE_DIRTY);

	/* Watch for any possible underflows due to delta */
	if (unlikely(delta > nr_pagecache_reclaimable))
		delta = nr_pagecache_reclaimable;

	return nr_pagecache_reclaimable - delta;
}

/*
 * Try to free up some pages from this zone through reclaim.
 */
static int __zone_reclaim(struct zone *zone, gfp_t gfp_mask, unsigned int order)
{
	/* Minimum pages needed in order to stay on node */
	const unsigned long nr_pages = 1 << order;
	struct task_struct *p = current;
	struct reclaim_state reclaim_state;
	struct scan_control sc = {
		.may_writepage = !!(zone_reclaim_mode & RECLAIM_WRITE),
		.may_unmap = !!(zone_reclaim_mode & RECLAIM_SWAP),
		.may_swap = 1,
		.nr_to_reclaim = max(nr_pages, SWAP_CLUSTER_MAX),
		.gfp_mask = (gfp_mask = memalloc_noio_flags(gfp_mask)),
		.order = order,
		.priority = ZONE_RECLAIM_PRIORITY,
	};
	struct shrink_control shrink = {
		.gfp_mask = sc.gfp_mask,
	};
	unsigned long nr_slab_pages0, nr_slab_pages1;

	cond_resched();
	/*
	 * We need to be able to allocate from the reserves for RECLAIM_SWAP
	 * and we also need to be able to write out pages for RECLAIM_WRITE
	 * and RECLAIM_SWAP.
	 */
	p->flags |= PF_MEMALLOC | PF_SWAPWRITE;
	lockdep_set_current_reclaim_state(gfp_mask);
	reclaim_state.reclaimed_slab = 0;
	p->reclaim_state = &reclaim_state;

	if (zone_pagecache_reclaimable(zone) > zone->min_unmapped_pages) {
		/*
		 * Free memory by calling shrink zone with increasing
		 * priorities until we have enough memory freed.
		 */
		do {
			shrink_zone(zone, &sc);
		} while (sc.nr_reclaimed < nr_pages && --sc.priority >= 0);
	}

	nr_slab_pages0 = zone_page_state(zone, NR_SLAB_RECLAIMABLE);
	if (nr_slab_pages0 > zone->min_slab_pages) {
		/*
		 * shrink_slab() does not currently allow us to determine how
		 * many pages were freed in this zone. So we take the current
		 * number of slab pages and shake the slab until it is reduced
		 * by the same nr_pages that we used for reclaiming unmapped
		 * pages.
		 */
		nodes_clear(shrink.nodes_to_scan);
		node_set(zone_to_nid(zone), shrink.nodes_to_scan);
		for (;;) {
			unsigned long lru_pages = zone_reclaimable_pages(zone);

			/* No reclaimable slab or very low memory pressure */
			if (!shrink_slab(&shrink, sc.nr_scanned, lru_pages))
				break;

			/* Freed enough memory */
			nr_slab_pages1 = zone_page_state(zone,
							NR_SLAB_RECLAIMABLE);
			if (nr_slab_pages1 + nr_pages <= nr_slab_pages0)
				break;
		}

		/*
		 * Update nr_reclaimed by the number of slab pages we
		 * reclaimed from this zone.
		 */
		nr_slab_pages1 = zone_page_state(zone, NR_SLAB_RECLAIMABLE);
		if (nr_slab_pages1 < nr_slab_pages0)
			sc.nr_reclaimed += nr_slab_pages0 - nr_slab_pages1;
	}

	p->reclaim_state = NULL;
	current->flags &= ~(PF_MEMALLOC | PF_SWAPWRITE);
	lockdep_clear_current_reclaim_state();
	return sc.nr_reclaimed >= nr_pages;
}

int zone_reclaim(struct zone *zone, gfp_t gfp_mask, unsigned int order)
{
	int node_id;
	int ret;

	/*
	 * Zone reclaim reclaims unmapped file backed pages and
	 * slab pages if we are over the defined limits.
	 *
	 * A small portion of unmapped file backed pages is needed for
	 * file I/O otherwise pages read by file I/O will be immediately
	 * thrown out if the zone is overallocated. So we do not reclaim
	 * if less than a specified percentage of the zone is used by
	 * unmapped file backed pages.
	 */
	if (zone_pagecache_reclaimable(zone) <= zone->min_unmapped_pages &&
	    zone_page_state(zone, NR_SLAB_RECLAIMABLE) <= zone->min_slab_pages)
		return ZONE_RECLAIM_FULL;

	if (!zone_reclaimable(zone))
		return ZONE_RECLAIM_FULL;

	/*
	 * Do not scan if the allocation should not be delayed.
	 */
	if (!(gfp_mask & __GFP_WAIT) || (current->flags & PF_MEMALLOC))
		return ZONE_RECLAIM_NOSCAN;

	/*
	 * Only run zone reclaim on the local zone or on zones that do not
	 * have associated processors. This will favor the local processor
	 * over remote processors and spread off node memory allocations
	 * as wide as possible.
	 */
	node_id = zone_to_nid(zone);
	if (node_state(node_id, N_CPU) && node_id != numa_node_id())
		return ZONE_RECLAIM_NOSCAN;

	if (zone_test_and_set_flag(zone, ZONE_RECLAIM_LOCKED))
		return ZONE_RECLAIM_NOSCAN;

	ret = __zone_reclaim(zone, gfp_mask, order);
	zone_clear_flag(zone, ZONE_RECLAIM_LOCKED);

	if (!ret)
		count_vm_event(PGSCAN_ZONE_RECLAIM_FAILED);

	return ret;
}
#endif

/*
 * page_evictable - test whether a page is evictable
 * @page: the page to test
 *
 * Test whether page is evictable--i.e., should be placed on active/inactive
 * lists vs unevictable list.
 *
 * Reasons page might not be evictable:
 * (1) page's mapping marked unevictable
 * (2) page is part of an mlocked VMA
 *
 */
int page_evictable(struct page *page)
{
	return !mapping_unevictable(page_mapping(page)) && !PageMlocked(page);
}

#ifdef CONFIG_SHMEM
/**
 * check_move_unevictable_pages - check pages for evictability and move to appropriate zone lru list
 * @pages:	array of pages to check
 * @nr_pages:	number of pages to check
 *
 * Checks pages for evictability and moves them to the appropriate lru list.
 *
 * This function is only used for SysV IPC SHM_UNLOCK.
 */
void check_move_unevictable_pages(struct page **pages, int nr_pages)
{
<<<<<<< HEAD
=======
	struct lruvec *lruvec;
>>>>>>> c3ade0e0
	struct zone *zone = NULL;
	int pgscanned = 0;
	int pgrescued = 0;
	int i;

	for (i = 0; i < nr_pages; i++) {
		struct page *page = pages[i];
		struct zone *pagezone;

		pgscanned++;
		pagezone = page_zone(page);
		if (pagezone != zone) {
			if (zone)
				spin_unlock_irq(&zone->lru_lock);
			zone = pagezone;
			spin_lock_irq(&zone->lru_lock);
		}
<<<<<<< HEAD
=======
		lruvec = mem_cgroup_page_lruvec(page, zone);
>>>>>>> c3ade0e0

		if (!PageLRU(page) || !PageUnevictable(page))
			continue;

<<<<<<< HEAD
		if (page_evictable(page, NULL)) {
			enum lru_list lru = page_lru_base_type(page);

			VM_BUG_ON(PageActive(page));
			ClearPageUnevictable(page);
			__dec_zone_state(zone, NR_UNEVICTABLE);
			list_move(&page->lru, &zone->lru[lru].list);
			mem_cgroup_move_lists(page, LRU_UNEVICTABLE, lru);
			__inc_zone_state(zone, NR_INACTIVE_ANON + lru);
=======
		if (page_evictable(page)) {
			enum lru_list lru = page_lru_base_type(page);

			VM_BUG_ON_PAGE(PageActive(page), page);
			ClearPageUnevictable(page);
			del_page_from_lru_list(page, lruvec, LRU_UNEVICTABLE);
			add_page_to_lru_list(page, lruvec, lru);
>>>>>>> c3ade0e0
			pgrescued++;
		}
	}

	if (zone) {
		__count_vm_events(UNEVICTABLE_PGRESCUED, pgrescued);
		__count_vm_events(UNEVICTABLE_PGSCANNED, pgscanned);
		spin_unlock_irq(&zone->lru_lock);
	}
}
#endif /* CONFIG_SHMEM */

static void warn_scan_unevictable_pages(void)
{
	printk_once(KERN_WARNING
		    "%s: The scan_unevictable_pages sysctl/node-interface has been "
		    "disabled for lack of a legitimate use case.  If you have "
		    "one, please send an email to linux-mm@kvack.org.\n",
		    current->comm);
}

/*
 * scan_unevictable_pages [vm] sysctl handler.  On demand re-scan of
 * all nodes' unevictable lists for evictable pages
 */
unsigned long scan_unevictable_pages;

int scan_unevictable_handler(struct ctl_table *table, int write,
			   void __user *buffer,
			   size_t *length, loff_t *ppos)
{
	warn_scan_unevictable_pages();
	proc_doulongvec_minmax(table, write, buffer, length, ppos);
	scan_unevictable_pages = 0;
	return 0;
}

#ifdef CONFIG_NUMA
/*
 * per node 'scan_unevictable_pages' attribute.  On demand re-scan of
 * a specified node's per zone unevictable lists for evictable pages.
 */

static ssize_t read_scan_unevictable_node(struct device *dev,
					  struct device_attribute *attr,
					  char *buf)
{
	warn_scan_unevictable_pages();
	return sprintf(buf, "0\n");	/* always zero; should fit... */
}

static ssize_t write_scan_unevictable_node(struct device *dev,
					   struct device_attribute *attr,
					const char *buf, size_t count)
{
	warn_scan_unevictable_pages();
	return 1;
}


static DEVICE_ATTR(scan_unevictable_pages, S_IRUGO | S_IWUSR,
			read_scan_unevictable_node,
			write_scan_unevictable_node);

int scan_unevictable_register_node(struct node *node)
{
	return device_create_file(&node->dev, &dev_attr_scan_unevictable_pages);
}

void scan_unevictable_unregister_node(struct node *node)
{
	device_remove_file(&node->dev, &dev_attr_scan_unevictable_pages);
}
#endif<|MERGE_RESOLUTION|>--- conflicted
+++ resolved
@@ -1191,28 +1191,6 @@
 		if (PageDirty(page)) {
 			struct address_space *mapping;
 
-<<<<<<< HEAD
-	/*
-	 * To minimise LRU disruption, the caller can indicate that it only
-	 * wants to isolate pages it will be able to operate on without
-	 * blocking - clean pages for the most part.
-	 *
-	 * ISOLATE_CLEAN means that only clean pages should be isolated. This
-	 * is used by reclaim when it is cannot write to backing storage
-	 *
-	 * ISOLATE_ASYNC_MIGRATE is used to indicate that it only wants to pages
-	 * that it is possible to migrate without blocking
-	 */
-	if (mode & (ISOLATE_CLEAN|ISOLATE_ASYNC_MIGRATE)) {
-		/* All the caller can do on PageWriteback is block */
-		if (PageWriteback(page))
-			return ret;
-
-		if (PageDirty(page)) {
-			struct address_space *mapping;
-
-=======
->>>>>>> c3ade0e0
 			/* ISOLATE_CLEAN means only clean pages */
 			if (mode & ISOLATE_CLEAN)
 				return ret;
@@ -1298,83 +1276,6 @@
 		default:
 			BUG();
 		}
-<<<<<<< HEAD
-
-		if (!order)
-			continue;
-
-		/*
-		 * Attempt to take all pages in the order aligned region
-		 * surrounding the tag page.  Only take those pages of
-		 * the same active state as that tag page.  We may safely
-		 * round the target page pfn down to the requested order
-		 * as the mem_map is guaranteed valid out to MAX_ORDER,
-		 * where that page is in a different zone we will detect
-		 * it from its zone id and abort this block scan.
-		 */
-		zone_id = page_zone_id(page);
-		page_pfn = page_to_pfn(page);
-		pfn = page_pfn & ~((1 << order) - 1);
-		end_pfn = pfn + (1 << order);
-		for (; pfn < end_pfn; pfn++) {
-			struct page *cursor_page;
-
-			/* The target page is in the block, ignore it. */
-			if (unlikely(pfn == page_pfn))
-				continue;
-
-			/* Avoid holes within the zone. */
-			if (unlikely(!pfn_valid_within(pfn)))
-				break;
-
-			cursor_page = pfn_to_page(pfn);
-
-			/* Check that we have not crossed a zone boundary. */
-			if (unlikely(page_zone_id(cursor_page) != zone_id))
-				break;
-
-			/*
-			 * If we don't have enough swap space, reclaiming of
-			 * anon page which don't already have a swap slot is
-			 * pointless.
-			 */
-			if (nr_swap_pages <= 0 && PageSwapBacked(cursor_page) &&
-			    !PageSwapCache(cursor_page))
-				break;
-
-			if (__isolate_lru_page(cursor_page, mode, file) == 0) {
-				list_move(&cursor_page->lru, dst);
-				mem_cgroup_del_lru(cursor_page);
-				nr_taken += hpage_nr_pages(page);
-				nr_lumpy_taken++;
-				if (PageDirty(cursor_page))
-					nr_lumpy_dirty++;
-				scan++;
-			} else {
-				/*
-				 * Check if the page is freed already.
-				 *
-				 * We can't use page_count() as that
-				 * requires compound_head and we don't
-				 * have a pin on the page here. If a
-				 * page is tail, we may or may not
-				 * have isolated the head, so assume
-				 * it's not free, it'd be tricky to
-				 * track the head status without a
-				 * page pin.
-				 */
-				if (!PageTail(cursor_page) &&
-				    !atomic_read(&cursor_page->_count))
-					continue;
-				break;
-			}
-		}
-
-		/* If we break out of the loop above, lumpy reclaim failed */
-		if (pfn < end_pfn)
-			nr_lumpy_failed++;
-=======
->>>>>>> c3ade0e0
 	}
 
 	*nr_scanned = scan;
@@ -1962,12 +1863,7 @@
 	 * latencies, so it's better to scan a minimum amount there as
 	 * well.
 	 */
-<<<<<<< HEAD
-	if (scanning_global_lru(sc) && current_is_kswapd() &&
-	    zone->all_unreclaimable)
-=======
 	if (current_is_kswapd() && !zone_reclaimable(zone))
->>>>>>> c3ade0e0
 		force_scan = true;
 	if (!global_reclaim(sc))
 		force_scan = true;
@@ -2080,13 +1976,6 @@
 		unsigned long size;
 		unsigned long scan;
 
-<<<<<<< HEAD
-		scan = zone_nr_lru_pages(zone, sc, l);
-		if (priority || noswap || !vmscan_swappiness(sc)) {
-			scan >>= priority;
-			if (!scan && force_scan)
-				scan = SWAP_CLUSTER_MAX;
-=======
 		size = get_lru_size(lruvec, lru);
 		scan = size >> sc->priority;
 
@@ -2102,7 +1991,6 @@
 			 * Scan types proportional to swappiness and
 			 * their relative recent reclaim efficiency.
 			 */
->>>>>>> c3ade0e0
 			scan = div64_u64(scan * fraction[file], denominator);
 			break;
 		case SCAN_FILE:
@@ -2280,15 +2168,9 @@
 	 * inactive lists are large enough, continue reclaiming
 	 */
 	pages_for_compaction = (2UL << sc->order);
-<<<<<<< HEAD
-	inactive_lru_pages = zone_nr_lru_pages(zone, sc, LRU_INACTIVE_FILE);
-	if (nr_swap_pages > 0)
-		inactive_lru_pages += zone_nr_lru_pages(zone, sc, LRU_INACTIVE_ANON);
-=======
 	inactive_lru_pages = zone_page_state(zone, NR_INACTIVE_FILE);
 	if (get_nr_swap_pages() > 0)
 		inactive_lru_pages += zone_page_state(zone, NR_INACTIVE_ANON);
->>>>>>> c3ade0e0
 	if (sc->nr_reclaimed < pages_for_compaction &&
 			inactive_lru_pages > pages_for_compaction)
 		return true;
@@ -2388,42 +2270,6 @@
 	return watermark_ok;
 }
 
-/* Returns true if compaction should go ahead for a high-order request */
-static inline bool compaction_ready(struct zone *zone, struct scan_control *sc)
-{
-	unsigned long balance_gap, watermark;
-	bool watermark_ok;
-
-	/* Do not consider compaction for orders reclaim is meant to satisfy */
-	if (sc->order <= PAGE_ALLOC_COSTLY_ORDER)
-		return false;
-
-	/*
-	 * Compaction takes time to run and there are potentially other
-	 * callers using the pages just freed. Continue reclaiming until
-	 * there is a buffer of free pages available to give compaction
-	 * a reasonable chance of completing and allocating the page
-	 */
-	balance_gap = min(low_wmark_pages(zone),
-		(zone->present_pages + KSWAPD_ZONE_BALANCE_GAP_RATIO-1) /
-			KSWAPD_ZONE_BALANCE_GAP_RATIO);
-	watermark = high_wmark_pages(zone) + balance_gap + (2UL << sc->order);
-	watermark_ok = zone_watermark_ok_safe(zone, 0, watermark, 0, 0);
-
-	/*
-	 * If compaction is deferred, reclaim up to a point where
-	 * compaction will have a chance of success when re-enabled
-	 */
-	if (compaction_deferred(zone))
-		return watermark_ok;
-
-	/* If compaction is not ready to start, keep reclaiming */
-	if (!compaction_suitable(zone, sc->order))
-		return false;
-
-	return watermark_ok;
-}
-
 /*
  * This is the direct reclaim path, for page-allocating processes.  We only
  * try to reclaim pages from zones which will satisfy the caller's allocation
@@ -2452,8 +2298,6 @@
 	unsigned long nr_soft_reclaimed;
 	unsigned long nr_soft_scanned;
 	bool aborted_reclaim = false;
-<<<<<<< HEAD
-=======
 
 	/*
 	 * If the number of buffer_heads in the machine exceeds the maximum
@@ -2462,7 +2306,6 @@
 	 */
 	if (buffer_heads_over_limit)
 		sc->gfp_mask |= __GFP_HIGHMEM;
->>>>>>> c3ade0e0
 
 	for_each_zone_zonelist_nodemask(zone, z, zonelist,
 					gfp_zone(sc->gfp_mask), sc->nodemask) {
@@ -2512,14 +2355,6 @@
 	}
 
 	return aborted_reclaim;
-<<<<<<< HEAD
-}
-
-static bool zone_reclaimable(struct zone *zone)
-{
-	return zone->pages_scanned < zone_reclaimable_pages(zone) * 6;
-=======
->>>>>>> c3ade0e0
 }
 
 /* All zones in zonelist are unreclaimable? */
@@ -2578,13 +2413,7 @@
 		vmpressure_prio(sc->gfp_mask, sc->target_mem_cgroup,
 				sc->priority);
 		sc->nr_scanned = 0;
-<<<<<<< HEAD
-		if (!priority)
-			disable_swap_token(sc->mem_cgroup);
-		aborted_reclaim = shrink_zones(priority, zonelist, sc);
-=======
 		aborted_reclaim = shrink_zones(zonelist, sc);
->>>>>>> c3ade0e0
 
 		/*
 		 * Don't shrink slabs when reclaiming memory from over limit
@@ -3333,8 +3162,6 @@
 		 */
 		set_pgdat_percpu_threshold(pgdat, calculate_normal_threshold);
 
-<<<<<<< HEAD
-=======
 		/*
 		 * Compaction records what page blocks it recently failed to
 		 * isolate pages from and skips them in the future scanning.
@@ -3343,7 +3170,6 @@
 		 */
 		reset_isolation_suitable(pgdat);
 
->>>>>>> c3ade0e0
 		if (!kthread_should_stop())
 			schedule();
 
@@ -3846,10 +3672,7 @@
  */
 void check_move_unevictable_pages(struct page **pages, int nr_pages)
 {
-<<<<<<< HEAD
-=======
 	struct lruvec *lruvec;
->>>>>>> c3ade0e0
 	struct zone *zone = NULL;
 	int pgscanned = 0;
 	int pgrescued = 0;
@@ -3867,25 +3690,11 @@
 			zone = pagezone;
 			spin_lock_irq(&zone->lru_lock);
 		}
-<<<<<<< HEAD
-=======
 		lruvec = mem_cgroup_page_lruvec(page, zone);
->>>>>>> c3ade0e0
 
 		if (!PageLRU(page) || !PageUnevictable(page))
 			continue;
 
-<<<<<<< HEAD
-		if (page_evictable(page, NULL)) {
-			enum lru_list lru = page_lru_base_type(page);
-
-			VM_BUG_ON(PageActive(page));
-			ClearPageUnevictable(page);
-			__dec_zone_state(zone, NR_UNEVICTABLE);
-			list_move(&page->lru, &zone->lru[lru].list);
-			mem_cgroup_move_lists(page, LRU_UNEVICTABLE, lru);
-			__inc_zone_state(zone, NR_INACTIVE_ANON + lru);
-=======
 		if (page_evictable(page)) {
 			enum lru_list lru = page_lru_base_type(page);
 
@@ -3893,7 +3702,6 @@
 			ClearPageUnevictable(page);
 			del_page_from_lru_list(page, lruvec, LRU_UNEVICTABLE);
 			add_page_to_lru_list(page, lruvec, lru);
->>>>>>> c3ade0e0
 			pgrescued++;
 		}
 	}
