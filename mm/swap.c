--- conflicted
+++ resolved
@@ -30,10 +30,7 @@
 #include <linux/backing-dev.h>
 #include <linux/memcontrol.h>
 #include <linux/gfp.h>
-<<<<<<< HEAD
-=======
 #include <linux/uio.h>
->>>>>>> c3ade0e0
 #include <linux/hugetlb.h>
 
 #include "internal.h"
@@ -78,16 +75,10 @@
 {
 	compound_page_dtor *dtor;
 
+	__page_cache_release(page);
 	dtor = get_compound_page_dtor(page);
-<<<<<<< HEAD
-	if (!PageHuge(page)) {
-		BUG_ON(dtor != free_compound_page);
-		__page_cache_release(page);
-	}
-=======
 	if (!PageHuge(page))
 		BUG_ON(dtor != free_compound_page);
->>>>>>> c3ade0e0
 	(*dtor)(page);
 }
 
@@ -95,80 +86,12 @@
 {
 	struct page *page_head;
 
-<<<<<<< HEAD
-		if (likely(page != page_head &&
-			   get_page_unless_zero(page_head))) {
-			unsigned long flags;
-
-			 if (PageHeadHuge(page_head)) {
-				if (likely(PageTail(page))) {
-					/*
-					 * __split_huge_page_refcount
-					 * cannot race here.
-					 */
-					VM_BUG_ON(!PageHead(page_head));
-					atomic_dec(&page->_mapcount);
-					if (put_page_testzero(page_head))
-						VM_BUG_ON(1);
-					if (put_page_testzero(page_head))
-						__put_compound_page(page_head);
-					return;
-				} else {
-					/*
-					 * __split_huge_page_refcount
-					 * run before us, "page" was a
-					 * THP tail. The split
-					 * page_head has been freed
-					 * and reallocated as slab or
-					 * hugetlbfs page of smaller
-					 * order (only possible if
-					 * reallocated as slab on
-					 * x86).
-					 */
-					goto skip_lock;
-				}
-			}
-=======
 	if (likely(!PageTail(page))) {
 		if (put_page_testzero(page)) {
->>>>>>> c3ade0e0
 			/*
 			 * By the time all refcounts have been released
 			 * split_huge_page cannot run anymore from under us.
 			 */
-<<<<<<< HEAD
-			flags = compound_lock_irqsave(page_head);
-			if (unlikely(!PageTail(page))) {
-				/* __split_huge_page_refcount run before us */
-				compound_unlock_irqrestore(page_head, flags);
-				VM_BUG_ON(PageHead(page_head));
-skip_lock:
-				if (put_page_testzero(page_head)) {
-					/*
-					 * The head page may have been
-					 * freed and reallocated as a
-					 * compound page of smaller
-					 * order and then freed again.
-					 * All we know is that it
-					 * cannot have become: a THP
-					 * page, a compound page of
-					 * higher order, a tail page.
-					 * That is because we still
-					 * hold the refcount of the
-					 * split THP tail and
-					 * page_head was the THP head
-					 * before the split.
-					 */
-					if (PageHead(page_head))
-						__put_compound_page(page_head);
-					else
-						__put_single_page(page_head);
-				}
-out_put_single:
-				if (put_page_testzero(page))
-					__put_single_page(page);
-				return;
-=======
 			if (PageHead(page))
 				__put_compound_page(page);
 			else
@@ -230,7 +153,6 @@
 				 */
 				VM_BUG_ON_PAGE(PageSlab(page_head), page_head);
 				__put_compound_page(page_head);
->>>>>>> c3ade0e0
 			}
 			return;
 		} else
@@ -364,31 +286,6 @@
 
 	got = false;
 	if (likely(page != page_head && get_page_unless_zero(page_head))) {
-		/* Ref to put_compound_page() comment. */
-		if (PageHeadHuge(page_head)) {
-			if (likely(PageTail(page))) {
-				/*
-				 * This is a hugetlbfs
-				 * page. __split_huge_page_refcount
-				 * cannot race here.
-				 */
-				VM_BUG_ON(!PageHead(page_head));
-				__get_page_tail_foll(page, false);
-				return true;
-			} else {
-				/*
-				 * __split_huge_page_refcount run
-				 * before us, "page" was a THP
-				 * tail. The split page_head has been
-				 * freed and reallocated as slab or
-				 * hugetlbfs page of smaller order
-				 * (only possible if reallocated as
-				 * slab on x86).
-				 */
-				put_page(page_head);
-				return false;
-			}
-		}
 		/*
 		 * page_head wasn't a dangling pointer but it
 		 * may not be a head page anymore by the time
@@ -993,15 +890,6 @@
 		       struct lruvec *lruvec, struct list_head *list)
 {
 	const int file = 0;
-<<<<<<< HEAD
-	struct list_head *head;
-
-	VM_BUG_ON(!PageHead(page));
-	VM_BUG_ON(PageCompound(page_tail));
-	VM_BUG_ON(PageLRU(page_tail));
-	VM_BUG_ON(NR_CPUS != 1 && !spin_is_locked(&zone->lru_lock));
-=======
->>>>>>> c3ade0e0
 
 	VM_BUG_ON_PAGE(!PageHead(page), page);
 	VM_BUG_ON_PAGE(PageCompound(page_tail), page);
