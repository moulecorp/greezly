--- conflicted
+++ resolved
@@ -151,11 +151,7 @@
 
 /* Legal flag mask for kmem_cache_create(). */
 #if DEBUG
-<<<<<<< HEAD
-# define CREATE_MASK	(SLAB_USERCOPY | SLAB_RED_ZONE | \
-=======
 # define CREATE_MASK	(SLAB_USERCOPY | SLAB_NO_SANITIZE | SLAB_RED_ZONE | \
->>>>>>> 7b03085f
 			 SLAB_POISON | SLAB_HWCACHE_ALIGN | \
 			 SLAB_CACHE_DMA | \
 			 SLAB_STORE_USER | \
@@ -163,13 +159,8 @@
 			 SLAB_DESTROY_BY_RCU | SLAB_MEM_SPREAD | \
 			 SLAB_DEBUG_OBJECTS | SLAB_NOLEAKTRACE | SLAB_NOTRACK)
 #else
-<<<<<<< HEAD
-# define CREATE_MASK	(SLAB_USERCOPY | SLAB_HWCACHE_ALIGN | \
-			 SLAB_CACHE_DMA | \
-=======
 # define CREATE_MASK	(SLAB_USERCOPY | SLAB_NO_SANITIZE | \
 			 SLAB_HWCACHE_ALIGN | SLAB_CACHE_DMA | \
->>>>>>> 7b03085f
 			 SLAB_RECLAIM_ACCOUNT | SLAB_PANIC | \
 			 SLAB_DESTROY_BY_RCU | SLAB_MEM_SPREAD | \
 			 SLAB_DEBUG_OBJECTS | SLAB_NOLEAKTRACE | SLAB_NOTRACK)
@@ -402,11 +393,8 @@
 #define STATS_INC_ALLOCMISS(x)	atomic_inc_unchecked(&(x)->allocmiss)
 #define STATS_INC_FREEHIT(x)	atomic_inc_unchecked(&(x)->freehit)
 #define STATS_INC_FREEMISS(x)	atomic_inc_unchecked(&(x)->freemiss)
-<<<<<<< HEAD
-=======
 #define STATS_INC_SANITIZED(x)	atomic_inc_unchecked(&(x)->sanitized)
 #define STATS_INC_NOT_SANITIZED(x) atomic_inc_unchecked(&(x)->not_sanitized)
->>>>>>> 7b03085f
 #else
 #define	STATS_INC_ACTIVE(x)	do { } while (0)
 #define	STATS_DEC_ACTIVE(x)	do { } while (0)
