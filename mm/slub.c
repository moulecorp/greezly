--- conflicted
+++ resolved
@@ -2665,11 +2665,7 @@
 	slab_free_hook(s, x);
 
 #ifdef CONFIG_PAX_MEMORY_SANITIZE
-<<<<<<< HEAD
-	if (pax_sanitize_slab && !(s->flags & SLAB_NO_SANITIZE)) {
-=======
 	if (!(s->flags & SLAB_NO_SANITIZE)) {
->>>>>>> ab39e721
 		memset(x, PAX_MEMORY_SANITIZE_VALUE, s->object_size);
 		if (s->ctor)
 			s->ctor(x);
@@ -3025,11 +3021,7 @@
 
 	if (((flags & (SLAB_DESTROY_BY_RCU | SLAB_POISON)) ||
 #ifdef CONFIG_PAX_MEMORY_SANITIZE
-<<<<<<< HEAD
-		(pax_sanitize_slab && !(flags & SLAB_NO_SANITIZE)) ||
-=======
 		(!(flags & SLAB_NO_SANITIZE)) ||
->>>>>>> ab39e721
 #endif
 		s->ctor)) {
 		/*
@@ -4694,8 +4686,6 @@
 SLAB_ATTR_RO(usercopy);
 #endif
 
-<<<<<<< HEAD
-=======
 #ifdef CONFIG_PAX_MEMORY_SANITIZE
 static ssize_t sanitize_show(struct kmem_cache *s, char *buf)
 {
@@ -4704,7 +4694,6 @@
 SLAB_ATTR_RO(sanitize);
 #endif
 
->>>>>>> ab39e721
 static ssize_t destroy_by_rcu_show(struct kmem_cache *s, char *buf)
 {
 	return sprintf(buf, "%d\n", !!(s->flags & SLAB_DESTROY_BY_RCU));
@@ -5042,12 +5031,9 @@
 #ifdef CONFIG_PAX_USERCOPY_SLABS
 	&usercopy_attr.attr,
 #endif
-<<<<<<< HEAD
-=======
 #ifdef CONFIG_PAX_MEMORY_SANITIZE
 	&sanitize_attr.attr,
 #endif
->>>>>>> ab39e721
 #ifdef CONFIG_NUMA
 	&remote_node_defrag_ratio_attr.attr,
 #endif
