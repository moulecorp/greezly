/*
 *  mm/mprotect.c
 *
 *  (C) Copyright 1994 Linus Torvalds
 *  (C) Copyright 2002 Christoph Hellwig
 *
 *  Address space accounting code	<alan@lxorguk.ukuu.org.uk>
 *  (C) Copyright 2002 Red Hat Inc, All Rights Reserved
 */

#include <linux/mm.h>
#include <linux/hugetlb.h>
#include <linux/shm.h>
#include <linux/mman.h>
#include <linux/fs.h>
#include <linux/highmem.h>
#include <linux/security.h>
#include <linux/mempolicy.h>
#include <linux/personality.h>
#include <linux/syscalls.h>
#include <linux/swap.h>
#include <linux/swapops.h>
#include <linux/mmu_notifier.h>
#include <linux/migrate.h>
#include <linux/perf_event.h>

#ifdef CONFIG_PAX_MPROTECT
#include <linux/elf.h>
#endif

#include <asm/uaccess.h>
#include <asm/pgtable.h>
#include <asm/cacheflush.h>
#include <asm/tlbflush.h>
#include <asm/mmu_context.h>

#ifndef pgprot_modify
static inline pgprot_t pgprot_modify(pgprot_t oldprot, pgprot_t newprot)
{
	return newprot;
}
#endif

static void change_pte_range(struct mm_struct *mm, pmd_t *pmd,
		unsigned long addr, unsigned long end, pgprot_t newprot,
		int dirty_accountable)
{
	pte_t *pte, oldpte;
	spinlock_t *ptl;

	pte = pte_offset_map_lock(mm, pmd, addr, &ptl);
	arch_enter_lazy_mmu_mode();
	do {
		oldpte = *pte;
		if (pte_present(oldpte)) {
			pte_t ptent;

			ptent = ptep_modify_prot_start(mm, addr, pte);
			ptent = pte_modify(ptent, newprot);

			/*
			 * Avoid taking write faults for pages we know to be
			 * dirty.
			 */
			if (dirty_accountable && pte_dirty(ptent))
				ptent = pte_mkwrite(ptent);

			ptep_modify_prot_commit(mm, addr, pte, ptent);
		} else if (PAGE_MIGRATION && !pte_file(oldpte)) {
			swp_entry_t entry = pte_to_swp_entry(oldpte);

			if (is_write_migration_entry(entry)) {
				/*
				 * A protection check is difficult so
				 * just be safe and disable write
				 */
				make_migration_entry_read(&entry);
				set_pte_at(mm, addr, pte,
					swp_entry_to_pte(entry));
			}
		}
	} while (pte++, addr += PAGE_SIZE, addr != end);
	arch_leave_lazy_mmu_mode();
	pte_unmap_unlock(pte - 1, ptl);
}

static inline void change_pmd_range(struct vm_area_struct *vma, pud_t *pud,
		unsigned long addr, unsigned long end, pgprot_t newprot,
		int dirty_accountable)
{
	pmd_t *pmd;
	unsigned long next;

	pmd = pmd_offset(pud, addr);
	do {
		next = pmd_addr_end(addr, end);
		if (pmd_trans_huge(*pmd)) {
			if (next - addr != HPAGE_PMD_SIZE)
				split_huge_page_pmd(vma->vm_mm, pmd);
			else if (change_huge_pmd(vma, pmd, addr, newprot))
				continue;
			/* fall through */
		}
		if (pmd_none_or_clear_bad(pmd))
			continue;
		change_pte_range(vma->vm_mm, pmd, addr, next, newprot,
				 dirty_accountable);
	} while (pmd++, addr = next, addr != end);
}

static inline void change_pud_range(struct vm_area_struct *vma, pgd_t *pgd,
		unsigned long addr, unsigned long end, pgprot_t newprot,
		int dirty_accountable)
{
	pud_t *pud;
	unsigned long next;

	pud = pud_offset(pgd, addr);
	do {
		next = pud_addr_end(addr, end);
		if (pud_none_or_clear_bad(pud))
			continue;
		change_pmd_range(vma, pud, addr, next, newprot,
				 dirty_accountable);
	} while (pud++, addr = next, addr != end);
}

static void change_protection(struct vm_area_struct *vma,
		unsigned long addr, unsigned long end, pgprot_t newprot,
		int dirty_accountable)
{
	struct mm_struct *mm = vma->vm_mm;
	pgd_t *pgd;
	unsigned long next;
	unsigned long start = addr;

	BUG_ON(addr >= end);
	pgd = pgd_offset(mm, addr);
	flush_cache_range(vma, addr, end);
	do {
		next = pgd_addr_end(addr, end);
		if (pgd_none_or_clear_bad(pgd))
			continue;
		change_pud_range(vma, pgd, addr, next, newprot,
				 dirty_accountable);
	} while (pgd++, addr = next, addr != end);
	flush_tlb_range(vma, start, end);
}

#ifdef CONFIG_ARCH_TRACK_EXEC_LIMIT
/* called while holding the mmap semaphor for writing except stack expansion */
void track_exec_limit(struct mm_struct *mm, unsigned long start, unsigned long end, unsigned long prot)
{
	unsigned long oldlimit, newlimit = 0UL;

	if (!(mm->pax_flags & MF_PAX_PAGEEXEC) || (__supported_pte_mask & _PAGE_NX))
		return;

	spin_lock(&mm->page_table_lock);
	oldlimit = mm->context.user_cs_limit;
	if ((prot & VM_EXEC) && oldlimit < end)
		/* USER_CS limit moved up */
		newlimit = end;
	else if (!(prot & VM_EXEC) && start < oldlimit && oldlimit <= end)
		/* USER_CS limit moved down */
		newlimit = start;

	if (newlimit) {
		mm->context.user_cs_limit = newlimit;

#ifdef CONFIG_SMP
		wmb();
		cpus_clear(mm->context.cpu_user_cs_mask);
		cpu_set(smp_processor_id(), mm->context.cpu_user_cs_mask);
#endif

		set_user_cs(mm->context.user_cs_base, mm->context.user_cs_limit, smp_processor_id());
	}
	spin_unlock(&mm->page_table_lock);
	if (newlimit == end) {
		struct vm_area_struct *vma = find_vma(mm, oldlimit);

		for (; vma && vma->vm_start < end; vma = vma->vm_next)
			if (is_vm_hugetlb_page(vma))
				hugetlb_change_protection(vma, vma->vm_start, vma->vm_end, vma->vm_page_prot);
			else
				change_protection(vma, vma->vm_start, vma->vm_end, vma->vm_page_prot, vma_wants_writenotify(vma));
	}
}
#endif

int
mprotect_fixup(struct vm_area_struct *vma, struct vm_area_struct **pprev,
	unsigned long start, unsigned long end, unsigned long newflags)
{
	struct mm_struct *mm = vma->vm_mm;
	unsigned long oldflags = vma->vm_flags;
	long nrpages = (end - start) >> PAGE_SHIFT;
	unsigned long charged = 0;
	pgoff_t pgoff;
	int error;
	int dirty_accountable = 0;

#ifdef CONFIG_PAX_SEGMEXEC
	struct vm_area_struct *vma_m = NULL;
	unsigned long start_m, end_m;

	start_m = start + SEGMEXEC_TASK_SIZE;
	end_m = end + SEGMEXEC_TASK_SIZE;
#endif

	if (newflags == oldflags) {
		*pprev = vma;
		return 0;
	}

	if (newflags & (VM_READ | VM_WRITE | VM_EXEC)) {
		struct vm_area_struct *prev = vma->vm_prev, *next = vma->vm_next;

		if (next && (next->vm_flags & VM_GROWSDOWN) && sysctl_heap_stack_gap > next->vm_start - end)
			return -ENOMEM;

		if (prev && (prev->vm_flags & VM_GROWSUP) && sysctl_heap_stack_gap > start - prev->vm_end)
			return -ENOMEM;
	}

	/*
	 * If we make a private mapping writable we increase our commit;
	 * but (without finer accounting) cannot reduce our commit if we
	 * make it unwritable again. hugetlb mapping were accounted for
	 * even if read-only so there is no need to account for them here
	 */
	if (newflags & VM_WRITE) {
		if (!(oldflags & (VM_ACCOUNT|VM_WRITE|VM_HUGETLB|
						VM_SHARED|VM_NORESERVE))) {
			charged = nrpages;
			if (security_vm_enough_memory(charged))
				return -ENOMEM;
			newflags |= VM_ACCOUNT;
		}
	}

#ifdef CONFIG_PAX_SEGMEXEC
	if ((mm->pax_flags & MF_PAX_SEGMEXEC) && ((oldflags ^ newflags) & VM_EXEC)) {
		if (start != vma->vm_start) {
			error = split_vma(mm, vma, start, 1);
			if (error)
				goto fail;
			BUG_ON(!*pprev || (*pprev)->vm_next == vma);
			*pprev = (*pprev)->vm_next;
		}

		if (end != vma->vm_end) {
			error = split_vma(mm, vma, end, 0);
			if (error)
				goto fail;
		}

		if (pax_find_mirror_vma(vma)) {
			error = __do_munmap(mm, start_m, end_m - start_m);
			if (error)
				goto fail;
		} else {
			vma_m = kmem_cache_zalloc(vm_area_cachep, GFP_KERNEL);
			if (!vma_m) {
				error = -ENOMEM;
				goto fail;
			}
			vma->vm_flags = newflags;
			error = pax_mirror_vma(vma_m, vma);
			if (error) {
				vma->vm_flags = oldflags;
				goto fail;
			}
		}
	}
#endif

	/*
	 * First try to merge with previous and/or next vma.
	 */
	pgoff = vma->vm_pgoff + ((start - vma->vm_start) >> PAGE_SHIFT);
	*pprev = vma_merge(mm, *pprev, start, end, newflags,
			vma->anon_vma, vma->vm_file, pgoff, vma_policy(vma));
	if (*pprev) {
		vma = *pprev;
		goto success;
	}

	*pprev = vma;

	if (start != vma->vm_start) {
		error = split_vma(mm, vma, start, 1);
		if (error)
			goto fail;
	}

	if (end != vma->vm_end) {
		error = split_vma(mm, vma, end, 0);
		if (error)
			goto fail;
	}

success:
	/*
	 * vm_flags and vm_page_prot are protected by the mmap_sem
	 * held in write mode.
	 */

#ifdef CONFIG_PAX_SEGMEXEC
	if ((mm->pax_flags & MF_PAX_SEGMEXEC) && (newflags & VM_EXEC) && ((vma->vm_flags ^ newflags) & VM_READ))
		pax_find_mirror_vma(vma)->vm_flags ^= VM_READ;
#endif

	vma->vm_flags = newflags;

#ifdef CONFIG_PAX_MPROTECT
	if (mm->binfmt && mm->binfmt->handle_mprotect)
		mm->binfmt->handle_mprotect(vma, newflags);
#endif

	vma->vm_page_prot = pgprot_modify(vma->vm_page_prot,
					  vm_get_page_prot(vma->vm_flags));

	if (vma_wants_writenotify(vma)) {
		vma->vm_page_prot = vm_get_page_prot(newflags & ~VM_SHARED);
		dirty_accountable = 1;
	}

	mmu_notifier_invalidate_range_start(mm, start, end);
	if (is_vm_hugetlb_page(vma))
		hugetlb_change_protection(vma, start, end, vma->vm_page_prot);
	else
		change_protection(vma, start, end, vma->vm_page_prot, dirty_accountable);
	mmu_notifier_invalidate_range_end(mm, start, end);
	vm_stat_account(mm, oldflags, vma->vm_file, -nrpages);
	vm_stat_account(mm, newflags, vma->vm_file, nrpages);
	perf_event_mmap(vma);
	return 0;

fail:
	vm_unacct_memory(charged);
	return error;
}

SYSCALL_DEFINE3(mprotect, unsigned long, start, size_t, len,
		unsigned long, prot)
{
	unsigned long vm_flags, nstart, end, tmp, reqprot;
	struct vm_area_struct *vma, *prev;
	int error = -EINVAL;
	const int grows = prot & (PROT_GROWSDOWN|PROT_GROWSUP);
	prot &= ~(PROT_GROWSDOWN|PROT_GROWSUP);
	if (grows == (PROT_GROWSDOWN|PROT_GROWSUP)) /* can't be both */
		return -EINVAL;

	if (start & ~PAGE_MASK)
		return -EINVAL;
	if (!len)
		return 0;
	len = PAGE_ALIGN(len);
	end = start + len;
	if (end <= start)
		return -ENOMEM;

#ifdef CONFIG_PAX_SEGMEXEC
	if (current->mm->pax_flags & MF_PAX_SEGMEXEC) {
		if (end > SEGMEXEC_TASK_SIZE)
			return -EINVAL;
	} else
#endif

	if (end > TASK_SIZE)
		return -EINVAL;

	if (!arch_validate_prot(prot))
		return -EINVAL;

	reqprot = prot;
	/*
	 * Does the application expect PROT_READ to imply PROT_EXEC:
	 */
	if ((prot & (PROT_READ | PROT_WRITE)) && (current->personality & READ_IMPLIES_EXEC))
		prot |= PROT_EXEC;

	vm_flags = calc_vm_prot_bits(prot);

	down_write(&current->mm->mmap_sem);

	vma = find_vma_prev(current->mm, start, &prev);
	error = -ENOMEM;
	if (!vma)
		goto out;
	if (unlikely(grows & PROT_GROWSDOWN)) {
		if (vma->vm_start >= end)
			goto out;
		start = vma->vm_start;
		error = -EINVAL;
		if (!(vma->vm_flags & VM_GROWSDOWN))
			goto out;
	}
	else {
		if (vma->vm_start > start)
			goto out;
		if (unlikely(grows & PROT_GROWSUP)) {
			end = vma->vm_end;
			error = -EINVAL;
			if (!(vma->vm_flags & VM_GROWSUP))
				goto out;
		}
	}
	if (start > vma->vm_start)
		prev = vma;

#ifdef CONFIG_PAX_MPROTECT
	if (current->mm->binfmt && current->mm->binfmt->handle_mprotect)
		current->mm->binfmt->handle_mprotect(vma, vm_flags);
#endif

	for (nstart = start ; ; ) {
		unsigned long newflags;

		/* Here we know that  vma->vm_start <= nstart < vma->vm_end. */

		newflags = vm_flags | (vma->vm_flags & ~(VM_READ | VM_WRITE | VM_EXEC));

		/* newflags >> 4 shift VM_MAY% in place of VM_% */
		if ((newflags & ~(newflags >> 4)) & (VM_READ | VM_WRITE | VM_EXEC)) {
			if (prot & (PROT_WRITE | PROT_EXEC))
<<<<<<< HEAD
				gr_log_rwxmprotect(vma->vm_file);
=======
				gr_log_rwxmprotect(vma);
>>>>>>> 305f94bf

			error = -EACCES;
			goto out;
		}

		if (!gr_acl_handle_mprotect(vma->vm_file, prot)) {
			error = -EACCES;
			goto out;
		}

		error = security_file_mprotect(vma, reqprot, prot);
		if (error)
			goto out;

		tmp = vma->vm_end;
		if (tmp > end)
			tmp = end;
		error = mprotect_fixup(vma, &prev, nstart, tmp, newflags);
		if (error)
			goto out;

		track_exec_limit(current->mm, nstart, tmp, vm_flags);

		nstart = tmp;

		if (nstart < prev->vm_end)
			nstart = prev->vm_end;
		if (nstart >= end)
			goto out;

		vma = prev->vm_next;
		if (!vma || vma->vm_start != nstart) {
			error = -ENOMEM;
			goto out;
		}
	}
out:
	up_write(&current->mm->mmap_sem);
	return error;
}<|MERGE_RESOLUTION|>--- conflicted
+++ resolved
@@ -427,11 +427,7 @@
 		/* newflags >> 4 shift VM_MAY% in place of VM_% */
 		if ((newflags & ~(newflags >> 4)) & (VM_READ | VM_WRITE | VM_EXEC)) {
 			if (prot & (PROT_WRITE | PROT_EXEC))
-<<<<<<< HEAD
-				gr_log_rwxmprotect(vma->vm_file);
-=======
 				gr_log_rwxmprotect(vma);
->>>>>>> 305f94bf
 
 			error = -EACCES;
 			goto out;
