--- conflicted
+++ resolved
@@ -23,18 +23,12 @@
 #include <linux/mmu_notifier.h>
 #include <linux/migrate.h>
 #include <linux/perf_event.h>
-<<<<<<< HEAD
-
-#ifdef CONFIG_PAX_MPROTECT
-#include <linux/elf.h>
-=======
 #include <linux/ksm.h>
 #include <linux/sched/sysctl.h>
 
 #ifdef CONFIG_PAX_MPROTECT
 #include <linux/elf.h>
 #include <linux/binfmts.h>
->>>>>>> c3ade0e0
 #endif
 
 #include <asm/uaccess.h>
@@ -266,48 +260,6 @@
 				hugetlb_change_protection(vma, vma->vm_start, vma->vm_end, vma->vm_page_prot);
 			else
 				change_protection(vma, vma->vm_start, vma->vm_end, vma->vm_page_prot, vma_wants_writenotify(vma), 0);
-	}
-}
-#endif
-
-#ifdef CONFIG_ARCH_TRACK_EXEC_LIMIT
-/* called while holding the mmap semaphor for writing except stack expansion */
-void track_exec_limit(struct mm_struct *mm, unsigned long start, unsigned long end, unsigned long prot)
-{
-	unsigned long oldlimit, newlimit = 0UL;
-
-	if (!(mm->pax_flags & MF_PAX_PAGEEXEC) || (__supported_pte_mask & _PAGE_NX))
-		return;
-
-	spin_lock(&mm->page_table_lock);
-	oldlimit = mm->context.user_cs_limit;
-	if ((prot & VM_EXEC) && oldlimit < end)
-		/* USER_CS limit moved up */
-		newlimit = end;
-	else if (!(prot & VM_EXEC) && start < oldlimit && oldlimit <= end)
-		/* USER_CS limit moved down */
-		newlimit = start;
-
-	if (newlimit) {
-		mm->context.user_cs_limit = newlimit;
-
-#ifdef CONFIG_SMP
-		wmb();
-		cpus_clear(mm->context.cpu_user_cs_mask);
-		cpu_set(smp_processor_id(), mm->context.cpu_user_cs_mask);
-#endif
-
-		set_user_cs(mm->context.user_cs_base, mm->context.user_cs_limit, smp_processor_id());
-	}
-	spin_unlock(&mm->page_table_lock);
-	if (newlimit == end) {
-		struct vm_area_struct *vma = find_vma(mm, oldlimit);
-
-		for (; vma && vma->vm_start < end; vma = vma->vm_next)
-			if (is_vm_hugetlb_page(vma))
-				hugetlb_change_protection(vma, vma->vm_start, vma->vm_end, vma->vm_page_prot);
-			else
-				change_protection(vma, vma->vm_start, vma->vm_end, vma->vm_page_prot, vma_wants_writenotify(vma));
 	}
 }
 #endif
