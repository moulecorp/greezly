
#include <linux/wait.h>
#include <linux/backing-dev.h>
#include <linux/kthread.h>
#include <linux/freezer.h>
#include <linux/fs.h>
#include <linux/pagemap.h>
#include <linux/mm.h>
#include <linux/sched.h>
#include <linux/module.h>
#include <linux/writeback.h>
#include <linux/device.h>
#include <trace/events/writeback.h>

static atomic_long_unchecked_t bdi_seq = ATOMIC_LONG_INIT(0);

struct backing_dev_info default_backing_dev_info = {
	.name		= "default",
	.ra_pages	= VM_MAX_READAHEAD * 1024 / PAGE_CACHE_SIZE,
	.state		= 0,
	.capabilities	= BDI_CAP_MAP_COPY,
};
EXPORT_SYMBOL_GPL(default_backing_dev_info);

struct backing_dev_info noop_backing_dev_info = {
	.name		= "noop",
	.capabilities	= BDI_CAP_NO_ACCT_AND_WRITEBACK,
};
EXPORT_SYMBOL_GPL(noop_backing_dev_info);

static struct class *bdi_class;

/*
 * bdi_lock protects updates to bdi_list and bdi_pending_list, as well as
 * reader side protection for bdi_pending_list. bdi_list has RCU reader side
 * locking.
 */
DEFINE_SPINLOCK(bdi_lock);
LIST_HEAD(bdi_list);
LIST_HEAD(bdi_pending_list);

static struct task_struct *sync_supers_tsk;
static struct timer_list sync_supers_timer;

static int bdi_sync_supers(void *);
static void sync_supers_timer_fn(unsigned long);

void bdi_lock_two(struct bdi_writeback *wb1, struct bdi_writeback *wb2)
{
	if (wb1 < wb2) {
		spin_lock(&wb1->list_lock);
		spin_lock_nested(&wb2->list_lock, 1);
	} else {
		spin_lock(&wb2->list_lock);
		spin_lock_nested(&wb1->list_lock, 1);
	}
}

#ifdef CONFIG_DEBUG_FS
#include <linux/debugfs.h>
#include <linux/seq_file.h>

static struct dentry *bdi_debug_root;

static void bdi_debug_init(void)
{
	bdi_debug_root = debugfs_create_dir("bdi", NULL);
}

static int bdi_debug_stats_show(struct seq_file *m, void *v)
{
	struct backing_dev_info *bdi = m->private;
	struct bdi_writeback *wb = &bdi->wb;
	unsigned long background_thresh;
	unsigned long dirty_thresh;
	unsigned long bdi_thresh;
	unsigned long nr_dirty, nr_io, nr_more_io;
	struct inode *inode;

	nr_dirty = nr_io = nr_more_io = 0;
	spin_lock(&wb->list_lock);
	list_for_each_entry(inode, &wb->b_dirty, i_wb_list)
		nr_dirty++;
	list_for_each_entry(inode, &wb->b_io, i_wb_list)
		nr_io++;
	list_for_each_entry(inode, &wb->b_more_io, i_wb_list)
		nr_more_io++;
	spin_unlock(&wb->list_lock);

	global_dirty_limits(&background_thresh, &dirty_thresh);
	bdi_thresh = bdi_dirty_limit(bdi, dirty_thresh);

#define K(x) ((x) << (PAGE_SHIFT - 10))
	seq_printf(m,
		   "BdiWriteback:       %10lu kB\n"
		   "BdiReclaimable:     %10lu kB\n"
		   "BdiDirtyThresh:     %10lu kB\n"
		   "DirtyThresh:        %10lu kB\n"
		   "BackgroundThresh:   %10lu kB\n"
		   "BdiDirtied:         %10lu kB\n"
		   "BdiWritten:         %10lu kB\n"
		   "BdiWriteBandwidth:  %10lu kBps\n"
		   "b_dirty:            %10lu\n"
		   "b_io:               %10lu\n"
		   "b_more_io:          %10lu\n"
		   "bdi_list:           %10u\n"
		   "state:              %10lx\n",
		   (unsigned long) K(bdi_stat(bdi, BDI_WRITEBACK)),
		   (unsigned long) K(bdi_stat(bdi, BDI_RECLAIMABLE)),
		   K(bdi_thresh),
		   K(dirty_thresh),
		   K(background_thresh),
		   (unsigned long) K(bdi_stat(bdi, BDI_DIRTIED)),
		   (unsigned long) K(bdi_stat(bdi, BDI_WRITTEN)),
		   (unsigned long) K(bdi->write_bandwidth),
		   nr_dirty,
		   nr_io,
		   nr_more_io,
		   !list_empty(&bdi->bdi_list), bdi->state);
#undef K

	return 0;
}

static int bdi_debug_stats_open(struct inode *inode, struct file *file)
{
	return single_open(file, bdi_debug_stats_show, inode->i_private);
}

static const struct file_operations bdi_debug_stats_fops = {
	.open		= bdi_debug_stats_open,
	.read		= seq_read,
	.llseek		= seq_lseek,
	.release	= single_release,
};

static void bdi_debug_register(struct backing_dev_info *bdi, const char *name)
{
	bdi->debug_dir = debugfs_create_dir(name, bdi_debug_root);
	bdi->debug_stats = debugfs_create_file("stats", 0444, bdi->debug_dir,
					       bdi, &bdi_debug_stats_fops);
}

static void bdi_debug_unregister(struct backing_dev_info *bdi)
{
	debugfs_remove(bdi->debug_stats);
	debugfs_remove(bdi->debug_dir);
}
#else
static inline void bdi_debug_init(void)
{
}
static inline void bdi_debug_register(struct backing_dev_info *bdi,
				      const char *name)
{
}
static inline void bdi_debug_unregister(struct backing_dev_info *bdi)
{
}
#endif

static ssize_t read_ahead_kb_store(struct device *dev,
				  struct device_attribute *attr,
				  const char *buf, size_t count)
{
	struct backing_dev_info *bdi = dev_get_drvdata(dev);
	char *end;
	unsigned long read_ahead_kb;
	ssize_t ret = -EINVAL;

	read_ahead_kb = simple_strtoul(buf, &end, 10);
	if (*buf && (end[0] == '\0' || (end[0] == '\n' && end[1] == '\0'))) {
		bdi->ra_pages = read_ahead_kb >> (PAGE_SHIFT - 10);
		ret = count;
	}
	return ret;
}

#define K(pages) ((pages) << (PAGE_SHIFT - 10))

#define BDI_SHOW(name, expr)						\
static ssize_t name##_show(struct device *dev,				\
			   struct device_attribute *attr, char *page)	\
{									\
	struct backing_dev_info *bdi = dev_get_drvdata(dev);		\
									\
	return snprintf(page, PAGE_SIZE-1, "%lld\n", (long long)expr);	\
}

BDI_SHOW(read_ahead_kb, K(bdi->ra_pages))

static ssize_t min_ratio_store(struct device *dev,
		struct device_attribute *attr, const char *buf, size_t count)
{
	struct backing_dev_info *bdi = dev_get_drvdata(dev);
	char *end;
	unsigned int ratio;
	ssize_t ret = -EINVAL;

	ratio = simple_strtoul(buf, &end, 10);
	if (*buf && (end[0] == '\0' || (end[0] == '\n' && end[1] == '\0'))) {
		ret = bdi_set_min_ratio(bdi, ratio);
		if (!ret)
			ret = count;
	}
	return ret;
}
BDI_SHOW(min_ratio, bdi->min_ratio)

static ssize_t max_ratio_store(struct device *dev,
		struct device_attribute *attr, const char *buf, size_t count)
{
	struct backing_dev_info *bdi = dev_get_drvdata(dev);
	char *end;
	unsigned int ratio;
	ssize_t ret = -EINVAL;

	ratio = simple_strtoul(buf, &end, 10);
	if (*buf && (end[0] == '\0' || (end[0] == '\n' && end[1] == '\0'))) {
		ret = bdi_set_max_ratio(bdi, ratio);
		if (!ret)
			ret = count;
	}
	return ret;
}
BDI_SHOW(max_ratio, bdi->max_ratio)

#define __ATTR_RW(attr) __ATTR(attr, 0644, attr##_show, attr##_store)

static struct device_attribute bdi_dev_attrs[] = {
	__ATTR_RW(read_ahead_kb),
	__ATTR_RW(min_ratio),
	__ATTR_RW(max_ratio),
	__ATTR_NULL,
};

static __init int bdi_class_init(void)
{
	bdi_class = class_create(THIS_MODULE, "bdi");
	if (IS_ERR(bdi_class))
		return PTR_ERR(bdi_class);

	bdi_class->dev_attrs = bdi_dev_attrs;
	bdi_debug_init();
	return 0;
}
postcore_initcall(bdi_class_init);

static int __init default_bdi_init(void)
{
	int err;

	sync_supers_tsk = kthread_run(bdi_sync_supers, NULL, "sync_supers");
	BUG_ON(IS_ERR(sync_supers_tsk));

	setup_timer(&sync_supers_timer, sync_supers_timer_fn, 0);
	bdi_arm_supers_timer();

	err = bdi_init(&default_backing_dev_info);
	if (!err)
		bdi_register(&default_backing_dev_info, NULL, "default");
	err = bdi_init(&noop_backing_dev_info);

	return err;
}
subsys_initcall(default_bdi_init);

int bdi_has_dirty_io(struct backing_dev_info *bdi)
{
	return wb_has_dirty_io(&bdi->wb);
}

/*
 * kupdated() used to do this. We cannot do it from the bdi_forker_thread()
 * or we risk deadlocking on ->s_umount. The longer term solution would be
 * to implement sync_supers_bdi() or similar and simply do it from the
 * bdi writeback thread individually.
 */
static int bdi_sync_supers(void *unused)
{
	set_user_nice(current, 0);

	while (!kthread_should_stop()) {
		set_current_state(TASK_INTERRUPTIBLE);
		schedule();

		/*
		 * Do this periodically, like kupdated() did before.
		 */
		sync_supers();
	}

	return 0;
}

void bdi_arm_supers_timer(void)
{
	unsigned long next;

	if (!dirty_writeback_interval)
		return;

	next = msecs_to_jiffies(dirty_writeback_interval * 10) + jiffies;
	mod_timer(&sync_supers_timer, round_jiffies_up(next));
}

static void sync_supers_timer_fn(unsigned long unused)
{
	wake_up_process(sync_supers_tsk);
	bdi_arm_supers_timer();
}

static void wakeup_timer_fn(unsigned long data)
{
	struct backing_dev_info *bdi = (struct backing_dev_info *)data;

	spin_lock_bh(&bdi->wb_lock);
	if (bdi->wb.task) {
		trace_writeback_wake_thread(bdi);
		wake_up_process(bdi->wb.task);
	} else if (bdi->dev) {
		/*
		 * When bdi tasks are inactive for long time, they are killed.
		 * In this case we have to wake-up the forker thread which
		 * should create and run the bdi thread.
		 */
		trace_writeback_wake_forker_thread(bdi);
		wake_up_process(default_backing_dev_info.wb.task);
	}
	spin_unlock_bh(&bdi->wb_lock);
}

/*
 * This function is used when the first inode for this bdi is marked dirty. It
 * wakes-up the corresponding bdi thread which should then take care of the
 * periodic background write-out of dirty inodes. Since the write-out would
 * starts only 'dirty_writeback_interval' centisecs from now anyway, we just
 * set up a timer which wakes the bdi thread up later.
 *
 * Note, we wouldn't bother setting up the timer, but this function is on the
 * fast-path (used by '__mark_inode_dirty()'), so we save few context switches
 * by delaying the wake-up.
 */
void bdi_wakeup_thread_delayed(struct backing_dev_info *bdi)
{
	unsigned long timeout;

	timeout = msecs_to_jiffies(dirty_writeback_interval * 10);
	mod_timer(&bdi->wb.wakeup_timer, jiffies + timeout);
}

/*
 * Calculate the longest interval (jiffies) bdi threads are allowed to be
 * inactive.
 */
static unsigned long bdi_longest_inactive(void)
{
	unsigned long interval;

	interval = msecs_to_jiffies(dirty_writeback_interval * 10);
	return max(5UL * 60 * HZ, interval);
}

/*
 * Clear pending bit and wakeup anybody waiting for flusher thread creation or
 * shutdown
 */
static void bdi_clear_pending(struct backing_dev_info *bdi)
{
	clear_bit(BDI_pending, &bdi->state);
	smp_mb__after_clear_bit();
	wake_up_bit(&bdi->state, BDI_pending);
}

static int bdi_forker_thread(void *ptr)
{
	struct bdi_writeback *me = ptr;

	current->flags |= PF_SWAPWRITE;
	set_freezable();

	/*
	 * Our parent may run at a different priority, just set us to normal
	 */
	set_user_nice(current, 0);

	for (;;) {
		struct task_struct *task = NULL;
		struct backing_dev_info *bdi;
		enum {
			NO_ACTION,   /* Nothing to do */
			FORK_THREAD, /* Fork bdi thread */
			KILL_THREAD, /* Kill inactive bdi thread */
		} action = NO_ACTION;

		/*
		 * Temporary measure, we want to make sure we don't see
		 * dirty data on the default backing_dev_info
		 */
		if (wb_has_dirty_io(me) || !list_empty(&me->bdi->work_list)) {
			del_timer(&me->wakeup_timer);
			wb_do_writeback(me, 0);
		}

		spin_lock_bh(&bdi_lock);
		/*
		 * In the following loop we are going to check whether we have
		 * some work to do without any synchronization with tasks
		 * waking us up to do work for them. Set the task state here
		 * so that we don't miss wakeups after verifying conditions.
		 */
		set_current_state(TASK_INTERRUPTIBLE);

		list_for_each_entry(bdi, &bdi_list, bdi_list) {
			bool have_dirty_io;

			if (!bdi_cap_writeback_dirty(bdi) ||
			     bdi_cap_flush_forker(bdi))
				continue;

			WARN(!test_bit(BDI_registered, &bdi->state),
			     "bdi %p/%s is not registered!\n", bdi, bdi->name);

			have_dirty_io = !list_empty(&bdi->work_list) ||
					wb_has_dirty_io(&bdi->wb);

			/*
			 * If the bdi has work to do, but the thread does not
			 * exist - create it.
			 */
			if (!bdi->wb.task && have_dirty_io) {
				/*
				 * Set the pending bit - if someone will try to
				 * unregister this bdi - it'll wait on this bit.
				 */
				set_bit(BDI_pending, &bdi->state);
				action = FORK_THREAD;
				break;
			}

			spin_lock(&bdi->wb_lock);

			/*
			 * If there is no work to do and the bdi thread was
			 * inactive long enough - kill it. The wb_lock is taken
			 * to make sure no-one adds more work to this bdi and
			 * wakes the bdi thread up.
			 */
			if (bdi->wb.task && !have_dirty_io &&
			    time_after(jiffies, bdi->wb.last_active +
						bdi_longest_inactive())) {
				task = bdi->wb.task;
				bdi->wb.task = NULL;
				spin_unlock(&bdi->wb_lock);
				set_bit(BDI_pending, &bdi->state);
				action = KILL_THREAD;
				break;
			}
			spin_unlock(&bdi->wb_lock);
		}
		spin_unlock_bh(&bdi_lock);

		/* Keep working if default bdi still has things to do */
		if (!list_empty(&me->bdi->work_list))
			__set_current_state(TASK_RUNNING);

		switch (action) {
		case FORK_THREAD:
			__set_current_state(TASK_RUNNING);
			task = kthread_create(bdi_writeback_thread, &bdi->wb,
					      "flush-%s", dev_name(bdi->dev));
			if (IS_ERR(task)) {
				/*
				 * If thread creation fails, force writeout of
				 * the bdi from the thread. Hopefully 1024 is
				 * large enough for efficient IO.
				 */
				writeback_inodes_wb(&bdi->wb, 1024,
						    WB_REASON_FORKER_THREAD);
			} else {
				/*
				 * The spinlock makes sure we do not lose
				 * wake-ups when racing with 'bdi_queue_work()'.
				 * And as soon as the bdi thread is visible, we
				 * can start it.
				 */
				spin_lock_bh(&bdi->wb_lock);
				bdi->wb.task = task;
				spin_unlock_bh(&bdi->wb_lock);
				wake_up_process(task);
			}
			bdi_clear_pending(bdi);
			break;

		case KILL_THREAD:
			__set_current_state(TASK_RUNNING);
			kthread_stop(task);
			bdi_clear_pending(bdi);
			break;

		case NO_ACTION:
			if (!wb_has_dirty_io(me) || !dirty_writeback_interval)
				/*
				 * There are no dirty data. The only thing we
				 * should now care about is checking for
				 * inactive bdi threads and killing them. Thus,
				 * let's sleep for longer time, save energy and
				 * be friendly for battery-driven devices.
				 */
				schedule_timeout(bdi_longest_inactive());
			else
				schedule_timeout(msecs_to_jiffies(dirty_writeback_interval * 10));
			try_to_freeze();
			break;
		}
	}

	return 0;
}

/*
 * Remove bdi from bdi_list, and ensure that it is no longer visible
 */
static void bdi_remove_from_list(struct backing_dev_info *bdi)
{
	spin_lock_bh(&bdi_lock);
	list_del_rcu(&bdi->bdi_list);
	spin_unlock_bh(&bdi_lock);

	synchronize_rcu_expedited();
}

int bdi_register(struct backing_dev_info *bdi, struct device *parent,
		const char *fmt, ...)
{
	va_list args;
	struct device *dev;

	if (bdi->dev)	/* The driver needs to use separate queues per device */
		return 0;

	va_start(args, fmt);
	dev = device_create_vargs(bdi_class, parent, MKDEV(0, 0), bdi, fmt, args);
	va_end(args);
	if (IS_ERR(dev))
		return PTR_ERR(dev);

	bdi->dev = dev;

	/*
	 * Just start the forker thread for our default backing_dev_info,
	 * and add other bdi's to the list. They will get a thread created
	 * on-demand when they need it.
	 */
	if (bdi_cap_flush_forker(bdi)) {
		struct bdi_writeback *wb = &bdi->wb;

		wb->task = kthread_run(bdi_forker_thread, wb, "bdi-%s",
						dev_name(dev));
		if (IS_ERR(wb->task))
			return PTR_ERR(wb->task);
	}

	bdi_debug_register(bdi, dev_name(dev));
	set_bit(BDI_registered, &bdi->state);

	spin_lock_bh(&bdi_lock);
	list_add_tail_rcu(&bdi->bdi_list, &bdi_list);
	spin_unlock_bh(&bdi_lock);

	trace_writeback_bdi_register(bdi);
	return 0;
}
EXPORT_SYMBOL(bdi_register);

int bdi_register_dev(struct backing_dev_info *bdi, dev_t dev)
{
	return bdi_register(bdi, NULL, "%u:%u", MAJOR(dev), MINOR(dev));
}
EXPORT_SYMBOL(bdi_register_dev);

/*
 * Remove bdi from the global list and shutdown any threads we have running
 */
static void bdi_wb_shutdown(struct backing_dev_info *bdi)
{
	struct task_struct *task;

	if (!bdi_cap_writeback_dirty(bdi))
		return;

	/*
	 * Make sure nobody finds us on the bdi_list anymore
	 */
	bdi_remove_from_list(bdi);

	/*
	 * If setup is pending, wait for that to complete first
	 */
	wait_on_bit(&bdi->state, BDI_pending, bdi_sched_wait,
			TASK_UNINTERRUPTIBLE);

	/*
	 * Finally, kill the kernel thread. We don't need to be RCU
	 * safe anymore, since the bdi is gone from visibility. Force
	 * unfreeze of the thread before calling kthread_stop(), otherwise
	 * it would never exet if it is currently stuck in the refrigerator.
	 */
	spin_lock_bh(&bdi->wb_lock);
	task = bdi->wb.task;
	bdi->wb.task = NULL;
	spin_unlock_bh(&bdi->wb_lock);

	if (task) {
		thaw_process(task);
		kthread_stop(task);
	}
}

/*
 * This bdi is going away now, make sure that no super_blocks point to it
 */
static void bdi_prune_sb(struct backing_dev_info *bdi)
{
	struct super_block *sb;

	spin_lock(&sb_lock);
	list_for_each_entry(sb, &super_blocks, s_list) {
		if (sb->s_bdi == bdi)
			sb->s_bdi = &default_backing_dev_info;
	}
	spin_unlock(&sb_lock);
}

void bdi_unregister(struct backing_dev_info *bdi)
{
	struct device *dev = bdi->dev;

	if (dev) {
		bdi_set_min_ratio(bdi, 0);
		trace_writeback_bdi_unregister(bdi);
		bdi_prune_sb(bdi);
		del_timer_sync(&bdi->wb.wakeup_timer);

		if (!bdi_cap_flush_forker(bdi))
			bdi_wb_shutdown(bdi);
		bdi_debug_unregister(bdi);

		spin_lock_bh(&bdi->wb_lock);
		bdi->dev = NULL;
		spin_unlock_bh(&bdi->wb_lock);

		device_unregister(dev);
	}
}
EXPORT_SYMBOL(bdi_unregister);

static void bdi_wb_init(struct bdi_writeback *wb, struct backing_dev_info *bdi)
{
	memset(wb, 0, sizeof(*wb));

	wb->bdi = bdi;
	wb->last_old_flush = jiffies;
	INIT_LIST_HEAD(&wb->b_dirty);
	INIT_LIST_HEAD(&wb->b_io);
	INIT_LIST_HEAD(&wb->b_more_io);
	spin_lock_init(&wb->list_lock);
	setup_timer(&wb->wakeup_timer, wakeup_timer_fn, (unsigned long)bdi);
}

/*
 * Initial write bandwidth: 100 MB/s
 */
#define INIT_BW		(100 << (20 - PAGE_SHIFT))

int bdi_init(struct backing_dev_info *bdi)
{
	int i, err;

	bdi->dev = NULL;

	bdi->min_ratio = 0;
	bdi->max_ratio = 100;
	bdi->max_prop_frac = PROP_FRAC_BASE;
	spin_lock_init(&bdi->wb_lock);
	INIT_LIST_HEAD(&bdi->bdi_list);
	INIT_LIST_HEAD(&bdi->work_list);

	bdi_wb_init(&bdi->wb, bdi);

	for (i = 0; i < NR_BDI_STAT_ITEMS; i++) {
		err = percpu_counter_init(&bdi->bdi_stat[i], 0);
		if (err)
			goto err;
	}

	bdi->dirty_exceeded = 0;

	bdi->bw_time_stamp = jiffies;
	bdi->written_stamp = 0;

	bdi->balanced_dirty_ratelimit = INIT_BW;
	bdi->dirty_ratelimit = INIT_BW;
	bdi->write_bandwidth = INIT_BW;
	bdi->avg_write_bandwidth = INIT_BW;

	err = prop_local_init_percpu(&bdi->completions);

	if (err) {
err:
		while (i--)
			percpu_counter_destroy(&bdi->bdi_stat[i]);
	}

	return err;
}
EXPORT_SYMBOL(bdi_init);

void bdi_destroy(struct backing_dev_info *bdi)
{
	int i;

	/*
	 * Splice our entries to the default_backing_dev_info, if this
	 * bdi disappears
	 */
	if (bdi_has_dirty_io(bdi)) {
		struct bdi_writeback *dst = &default_backing_dev_info.wb;

		bdi_lock_two(&bdi->wb, dst);
		list_splice(&bdi->wb.b_dirty, &dst->b_dirty);
		list_splice(&bdi->wb.b_io, &dst->b_io);
		list_splice(&bdi->wb.b_more_io, &dst->b_more_io);
		spin_unlock(&bdi->wb.list_lock);
		spin_unlock(&dst->list_lock);
	}

	bdi_unregister(bdi);

	/*
	 * If bdi_unregister() had already been called earlier, the
	 * wakeup_timer could still be armed because bdi_prune_sb()
	 * can race with the bdi_wakeup_thread_delayed() calls from
	 * __mark_inode_dirty().
	 */
	del_timer_sync(&bdi->wb.wakeup_timer);

	for (i = 0; i < NR_BDI_STAT_ITEMS; i++)
		percpu_counter_destroy(&bdi->bdi_stat[i]);

	prop_local_destroy_percpu(&bdi->completions);
}
EXPORT_SYMBOL(bdi_destroy);

/*
 * For use from filesystems to quickly init and register a bdi associated
 * with dirty writeback
 */
int bdi_setup_and_register(struct backing_dev_info *bdi, char *name,
			   unsigned int cap)
{
	int err;

	bdi->name = name;
	bdi->capabilities = cap;
	err = bdi_init(bdi);
	if (err)
		return err;

<<<<<<< HEAD
	err = bdi_register(bdi, NULL, "%.28s-%ld", name, atomic_long_inc_return(&bdi_seq));
=======
	err = bdi_register(bdi, NULL, "%.28s-%ld", name, atomic_long_inc_return_unchecked(&bdi_seq));
>>>>>>> 305f94bf
	if (err) {
		bdi_destroy(bdi);
		return err;
	}

	return 0;
}
EXPORT_SYMBOL(bdi_setup_and_register);

static wait_queue_head_t congestion_wqh[2] = {
		__WAIT_QUEUE_HEAD_INITIALIZER(congestion_wqh[0]),
		__WAIT_QUEUE_HEAD_INITIALIZER(congestion_wqh[1])
	};
static atomic_t nr_bdi_congested[2];

void clear_bdi_congested(struct backing_dev_info *bdi, int sync)
{
	enum bdi_state bit;
	wait_queue_head_t *wqh = &congestion_wqh[sync];

	bit = sync ? BDI_sync_congested : BDI_async_congested;
	if (test_and_clear_bit(bit, &bdi->state))
		atomic_dec(&nr_bdi_congested[sync]);
	smp_mb__after_clear_bit();
	if (waitqueue_active(wqh))
		wake_up(wqh);
}
EXPORT_SYMBOL(clear_bdi_congested);

void set_bdi_congested(struct backing_dev_info *bdi, int sync)
{
	enum bdi_state bit;

	bit = sync ? BDI_sync_congested : BDI_async_congested;
	if (!test_and_set_bit(bit, &bdi->state))
		atomic_inc(&nr_bdi_congested[sync]);
}
EXPORT_SYMBOL(set_bdi_congested);

/**
 * congestion_wait - wait for a backing_dev to become uncongested
 * @sync: SYNC or ASYNC IO
 * @timeout: timeout in jiffies
 *
 * Waits for up to @timeout jiffies for a backing_dev (any backing_dev) to exit
 * write congestion.  If no backing_devs are congested then just wait for the
 * next write to be completed.
 */
long congestion_wait(int sync, long timeout)
{
	long ret;
	unsigned long start = jiffies;
	DEFINE_WAIT(wait);
	wait_queue_head_t *wqh = &congestion_wqh[sync];

	prepare_to_wait(wqh, &wait, TASK_UNINTERRUPTIBLE);
	ret = io_schedule_timeout(timeout);
	finish_wait(wqh, &wait);

	trace_writeback_congestion_wait(jiffies_to_usecs(timeout),
					jiffies_to_usecs(jiffies - start));

	return ret;
}
EXPORT_SYMBOL(congestion_wait);

/**
 * wait_iff_congested - Conditionally wait for a backing_dev to become uncongested or a zone to complete writes
 * @zone: A zone to check if it is heavily congested
 * @sync: SYNC or ASYNC IO
 * @timeout: timeout in jiffies
 *
 * In the event of a congested backing_dev (any backing_dev) and the given
 * @zone has experienced recent congestion, this waits for up to @timeout
 * jiffies for either a BDI to exit congestion of the given @sync queue
 * or a write to complete.
 *
 * In the absence of zone congestion, cond_resched() is called to yield
 * the processor if necessary but otherwise does not sleep.
 *
 * The return value is 0 if the sleep is for the full timeout. Otherwise,
 * it is the number of jiffies that were still remaining when the function
 * returned. return_value == timeout implies the function did not sleep.
 */
long wait_iff_congested(struct zone *zone, int sync, long timeout)
{
	long ret;
	unsigned long start = jiffies;
	DEFINE_WAIT(wait);
	wait_queue_head_t *wqh = &congestion_wqh[sync];

	/*
	 * If there is no congestion, or heavy congestion is not being
	 * encountered in the current zone, yield if necessary instead
	 * of sleeping on the congestion queue
	 */
	if (atomic_read(&nr_bdi_congested[sync]) == 0 ||
			!zone_is_reclaim_congested(zone)) {
		cond_resched();

		/* In case we scheduled, work out time remaining */
		ret = timeout - (jiffies - start);
		if (ret < 0)
			ret = 0;

		goto out;
	}

	/* Sleep until uncongested or a write happens */
	prepare_to_wait(wqh, &wait, TASK_UNINTERRUPTIBLE);
	ret = io_schedule_timeout(timeout);
	finish_wait(wqh, &wait);

out:
	trace_writeback_wait_iff_congested(jiffies_to_usecs(timeout),
					jiffies_to_usecs(jiffies - start));

	return ret;
}
EXPORT_SYMBOL(wait_iff_congested);<|MERGE_RESOLUTION|>--- conflicted
+++ resolved
@@ -767,11 +767,7 @@
 	if (err)
 		return err;
 
-<<<<<<< HEAD
-	err = bdi_register(bdi, NULL, "%.28s-%ld", name, atomic_long_inc_return(&bdi_seq));
-=======
 	err = bdi_register(bdi, NULL, "%.28s-%ld", name, atomic_long_inc_return_unchecked(&bdi_seq));
->>>>>>> 305f94bf
 	if (err) {
 		bdi_destroy(bdi);
 		return err;
