--- conflicted
+++ resolved
@@ -63,11 +63,8 @@
 unsigned long sysctl_overcommit_kbytes __read_mostly;
 int sysctl_max_map_count = DEFAULT_MAX_MAP_COUNT;
 int sysctl_nr_trim_pages = CONFIG_NOMMU_INITIAL_TRIM_EXCESS;
-<<<<<<< HEAD
-=======
 unsigned long sysctl_user_reserve_kbytes __read_mostly = 1UL << 17; /* 128MB */
 unsigned long sysctl_admin_reserve_kbytes __read_mostly = 1UL << 13; /* 8MB */
->>>>>>> c3ade0e0
 
 atomic_long_t mmap_pages_allocated;
 
@@ -1979,8 +1976,6 @@
 }
 EXPORT_SYMBOL(filemap_fault);
 
-<<<<<<< HEAD
-=======
 int generic_file_remap_pages(struct vm_area_struct *vma, unsigned long addr,
 			     unsigned long size, pgoff_t pgoff)
 {
@@ -1989,7 +1984,6 @@
 }
 EXPORT_SYMBOL(generic_file_remap_pages);
 
->>>>>>> c3ade0e0
 static ssize_t __access_remote_vm(struct task_struct *tsk, struct mm_struct *mm,
 		unsigned long addr, void *buf, size_t len, int write)
 {
