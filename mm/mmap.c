/*
 * mm/mmap.c
 *
 * Written by obz.
 *
 * Address space accounting code	<alan@lxorguk.ukuu.org.uk>
 */

#include <linux/kernel.h>
#include <linux/slab.h>
#include <linux/backing-dev.h>
#include <linux/mm.h>
#include <linux/vmacache.h>
#include <linux/shm.h>
#include <linux/mman.h>
#include <linux/pagemap.h>
#include <linux/swap.h>
#include <linux/syscalls.h>
#include <linux/capability.h>
#include <linux/init.h>
#include <linux/file.h>
#include <linux/fs.h>
#include <linux/personality.h>
#include <linux/security.h>
#include <linux/hugetlb.h>
#include <linux/profile.h>
#include <linux/export.h>
#include <linux/mount.h>
#include <linux/mempolicy.h>
#include <linux/rmap.h>
#include <linux/mmu_notifier.h>
#include <linux/perf_event.h>
#include <linux/audit.h>
#include <linux/khugepaged.h>
#include <linux/uprobes.h>
#include <linux/rbtree_augmented.h>
#include <linux/sched/sysctl.h>
#include <linux/notifier.h>
#include <linux/memory.h>
#include <linux/random.h>

#include <asm/uaccess.h>
#include <asm/cacheflush.h>
#include <asm/tlb.h>
#include <asm/mmu_context.h>

#include "internal.h"

#ifndef arch_mmap_check
#define arch_mmap_check(addr, len, flags)	(0)
#endif

#ifndef arch_rebalance_pgtables
#define arch_rebalance_pgtables(addr, len)		(addr)
#endif

static inline void verify_mm_writelocked(struct mm_struct *mm)
{
#if defined(CONFIG_DEBUG_VM) || defined(CONFIG_PAX)
	if (unlikely(down_read_trylock(&mm->mmap_sem))) {
		up_read(&mm->mmap_sem);
		BUG();
	}
#endif
}

static void unmap_region(struct mm_struct *mm,
		struct vm_area_struct *vma, struct vm_area_struct *prev,
		unsigned long start, unsigned long end);

/* description of effects of mapping type and prot in current implementation.
 * this is due to the limited x86 page protection hardware.  The expected
 * behavior is in parens:
 *
 * map_type	prot
 *		PROT_NONE	PROT_READ	PROT_WRITE	PROT_EXEC
 * MAP_SHARED	r: (no) no	r: (yes) yes	r: (no) yes	r: (no) yes
 *		w: (no) no	w: (no) no	w: (yes) yes	w: (no) no
 *		x: (no) no	x: (no) yes	x: (no) yes	x: (yes) yes
 *		
 * MAP_PRIVATE	r: (no) no	r: (yes) yes	r: (no) yes	r: (no) yes
 *		w: (no) no	w: (no) no	w: (copy) copy	w: (no) no
 *		x: (no) no	x: (no) yes	x: (no) yes	x: (yes) yes
 *
 */
pgprot_t protection_map[16] __read_only = {
	__P000, __P001, __P010, __P011, __P100, __P101, __P110, __P111,
	__S000, __S001, __S010, __S011, __S100, __S101, __S110, __S111
};

pgprot_t vm_get_page_prot(vm_flags_t vm_flags)
{
	pgprot_t prot = __pgprot(pgprot_val(protection_map[vm_flags &
				(VM_READ|VM_WRITE|VM_EXEC|VM_SHARED)]) |
			pgprot_val(arch_vm_get_page_prot(vm_flags)));

#if defined(CONFIG_PAX_PAGEEXEC) && defined(CONFIG_X86_32)
	if (!(__supported_pte_mask & _PAGE_NX) &&
	    (vm_flags & (VM_PAGEEXEC | VM_EXEC)) == VM_PAGEEXEC &&
	    (vm_flags & (VM_READ | VM_WRITE)))
		prot = __pgprot(pte_val(pte_exprotect(__pte(pgprot_val(prot)))));
#endif

	return prot;
}
EXPORT_SYMBOL(vm_get_page_prot);

int sysctl_overcommit_memory __read_mostly = OVERCOMMIT_GUESS;  /* heuristic overcommit */
int sysctl_overcommit_ratio __read_mostly = 50;	/* default is 50% */
unsigned long sysctl_overcommit_kbytes __read_mostly;
int sysctl_max_map_count __read_mostly = DEFAULT_MAX_MAP_COUNT;
unsigned long sysctl_user_reserve_kbytes __read_mostly = 1UL << 17; /* 128MB */
unsigned long sysctl_admin_reserve_kbytes __read_mostly = 1UL << 13; /* 8MB */
unsigned long sysctl_heap_stack_gap __read_mostly = 64*1024;
/*
 * Make sure vm_committed_as in one cacheline and not cacheline shared with
 * other variables. It can be updated by several CPUs frequently.
 */
struct percpu_counter vm_committed_as ____cacheline_aligned_in_smp;

/*
 * The global memory commitment made in the system can be a metric
 * that can be used to drive ballooning decisions when Linux is hosted
 * as a guest. On Hyper-V, the host implements a policy engine for dynamically
 * balancing memory across competing virtual machines that are hosted.
 * Several metrics drive this policy engine including the guest reported
 * memory commitment.
 */
unsigned long vm_memory_committed(void)
{
	return percpu_counter_read_positive(&vm_committed_as);
}
EXPORT_SYMBOL_GPL(vm_memory_committed);

/*
 * Check that a process has enough memory to allocate a new virtual
 * mapping. 0 means there is enough memory for the allocation to
 * succeed and -ENOMEM implies there is not.
 *
 * We currently support three overcommit policies, which are set via the
 * vm.overcommit_memory sysctl.  See Documentation/vm/overcommit-accounting
 *
 * Strict overcommit modes added 2002 Feb 26 by Alan Cox.
 * Additional code 2002 Jul 20 by Robert Love.
 *
 * cap_sys_admin is 1 if the process has admin privileges, 0 otherwise.
 *
 * Note this is a helper function intended to be used by LSMs which
 * wish to use this logic.
 */
int __vm_enough_memory(struct mm_struct *mm, long pages, int cap_sys_admin)
{
	unsigned long free, allowed, reserve;

	vm_acct_memory(pages);

	/*
	 * Sometimes we want to use more memory than we have
	 */
	if (sysctl_overcommit_memory == OVERCOMMIT_ALWAYS)
		return 0;

	if (sysctl_overcommit_memory == OVERCOMMIT_GUESS) {
		free = global_page_state(NR_FREE_PAGES);
		free += global_page_state(NR_FILE_PAGES);

		/*
		 * shmem pages shouldn't be counted as free in this
		 * case, they can't be purged, only swapped out, and
		 * that won't affect the overall amount of available
		 * memory in the system.
		 */
		free -= global_page_state(NR_SHMEM);

		free += get_nr_swap_pages();

		/*
		 * Any slabs which are created with the
		 * SLAB_RECLAIM_ACCOUNT flag claim to have contents
		 * which are reclaimable, under pressure.  The dentry
		 * cache and most inode caches should fall into this
		 */
		free += global_page_state(NR_SLAB_RECLAIMABLE);

		/*
		 * Leave reserved pages. The pages are not for anonymous pages.
		 */
		if (free <= totalreserve_pages)
			goto error;
		else
			free -= totalreserve_pages;

		/*
		 * Reserve some for root
		 */
		if (!cap_sys_admin)
			free -= sysctl_admin_reserve_kbytes >> (PAGE_SHIFT - 10);

		if (free > pages)
			return 0;

		goto error;
	}

	allowed = vm_commit_limit();
	/*
	 * Reserve some for root
	 */
	if (!cap_sys_admin)
		allowed -= sysctl_admin_reserve_kbytes >> (PAGE_SHIFT - 10);

	/*
	 * Don't let a single process grow so big a user can't recover
	 */
	if (mm) {
		reserve = sysctl_user_reserve_kbytes >> (PAGE_SHIFT - 10);
		allowed -= min(mm->total_vm / 32, reserve);
	}

	if (percpu_counter_read_positive(&vm_committed_as) < allowed)
		return 0;
error:
	vm_unacct_memory(pages);

	return -ENOMEM;
}

/*
 * Requires inode->i_mapping->i_mmap_mutex
 */
static void __remove_shared_vm_struct(struct vm_area_struct *vma,
		struct file *file, struct address_space *mapping)
{
	if (vma->vm_flags & VM_DENYWRITE)
		atomic_inc(&file_inode(file)->i_writecount);
	if (vma->vm_flags & VM_SHARED)
		mapping->i_mmap_writable--;

	flush_dcache_mmap_lock(mapping);
	if (unlikely(vma->vm_flags & VM_NONLINEAR))
		list_del_init(&vma->shared.nonlinear);
	else
		vma_interval_tree_remove(vma, &mapping->i_mmap);
	flush_dcache_mmap_unlock(mapping);
}

/*
 * Unlink a file-based vm structure from its interval tree, to hide
 * vma from rmap and vmtruncate before freeing its page tables.
 */
void unlink_file_vma(struct vm_area_struct *vma)
{
	struct file *file = vma->vm_file;

	if (file) {
		struct address_space *mapping = file->f_mapping;
		mutex_lock(&mapping->i_mmap_mutex);
		__remove_shared_vm_struct(vma, file, mapping);
		mutex_unlock(&mapping->i_mmap_mutex);
	}
}

/*
 * Close a vm structure and free it, returning the next.
 */
static struct vm_area_struct *remove_vma(struct vm_area_struct *vma)
{
	struct vm_area_struct *next = vma->vm_next;

	might_sleep();
	BUG_ON(vma->vm_mirror);
	if (vma->vm_ops && vma->vm_ops->close)
		vma->vm_ops->close(vma);
	if (vma->vm_file)
		fput(vma->vm_file);
	mpol_put(vma_policy(vma));
	kmem_cache_free(vm_area_cachep, vma);
	return next;
}

static unsigned long do_brk(unsigned long addr, unsigned long len);

SYSCALL_DEFINE1(brk, unsigned long, brk)
{
	unsigned long rlim, retval;
	unsigned long newbrk, oldbrk;
	struct mm_struct *mm = current->mm;
	unsigned long min_brk;
	bool populate;

	down_write(&mm->mmap_sem);

#ifdef CONFIG_COMPAT_BRK
	/*
	 * CONFIG_COMPAT_BRK can still be overridden by setting
	 * randomize_va_space to 2, which will still cause mm->start_brk
	 * to be arbitrarily shifted
	 */
	if (current->brk_randomized)
		min_brk = mm->start_brk;
	else
		min_brk = mm->end_data;
#else
	min_brk = mm->start_brk;
#endif
	if (brk < min_brk)
		goto out;

	/*
	 * Check against rlimit here. If this check is done later after the test
	 * of oldbrk with newbrk then it can escape the test and let the data
	 * segment grow beyond its set limit the in case where the limit is
	 * not page aligned -Ram Gupta
	 */
	rlim = rlimit(RLIMIT_DATA);
#ifdef CONFIG_GRKERNSEC_PROC_MEMMAP
	/* force a minimum 16MB brk heap on setuid/setgid binaries */
	if (rlim < PAGE_SIZE && (get_dumpable(mm) != SUID_DUMP_USER) && gr_is_global_nonroot(current_uid()))
		rlim = 4096 * PAGE_SIZE;
#endif
	gr_learn_resource(current, RLIMIT_DATA, (brk - mm->start_brk) + (mm->end_data - mm->start_data), 1);
	if (rlim < RLIM_INFINITY && (brk - mm->start_brk) +
			(mm->end_data - mm->start_data) > rlim)
		goto out;

	newbrk = PAGE_ALIGN(brk);
	oldbrk = PAGE_ALIGN(mm->brk);
	if (oldbrk == newbrk)
		goto set_brk;

	/* Always allow shrinking brk. */
	if (brk <= mm->brk) {
		if (!do_munmap(mm, newbrk, oldbrk-newbrk))
			goto set_brk;
		goto out;
	}

	/* Check against existing mmap mappings. */
	if (find_vma_intersection(mm, oldbrk, newbrk+PAGE_SIZE))
		goto out;

	/* Ok, looks good - let it rip. */
	if (do_brk(oldbrk, newbrk-oldbrk) != oldbrk)
		goto out;

set_brk:
	mm->brk = brk;
	populate = newbrk > oldbrk && (mm->def_flags & VM_LOCKED) != 0;
	up_write(&mm->mmap_sem);
	if (populate)
		mm_populate(oldbrk, newbrk - oldbrk);
	return brk;

out:
	retval = mm->brk;
	up_write(&mm->mmap_sem);
	return retval;
}

static long vma_compute_subtree_gap(struct vm_area_struct *vma)
{
	unsigned long max, subtree_gap;
	max = vma->vm_start;
	if (vma->vm_prev)
		max -= vma->vm_prev->vm_end;
	if (vma->vm_rb.rb_left) {
		subtree_gap = rb_entry(vma->vm_rb.rb_left,
				struct vm_area_struct, vm_rb)->rb_subtree_gap;
		if (subtree_gap > max)
			max = subtree_gap;
	}
	if (vma->vm_rb.rb_right) {
		subtree_gap = rb_entry(vma->vm_rb.rb_right,
				struct vm_area_struct, vm_rb)->rb_subtree_gap;
		if (subtree_gap > max)
			max = subtree_gap;
	}
	return max;
}

#ifdef CONFIG_DEBUG_VM_RB
static int browse_rb(struct rb_root *root)
{
	int i = 0, j, bug = 0;
	struct rb_node *nd, *pn = NULL;
	unsigned long prev = 0, pend = 0;

	for (nd = rb_first(root); nd; nd = rb_next(nd)) {
		struct vm_area_struct *vma;
		vma = rb_entry(nd, struct vm_area_struct, vm_rb);
		if (vma->vm_start < prev) {
			printk("vm_start %lx prev %lx\n", vma->vm_start, prev);
			bug = 1;
		}
		if (vma->vm_start < pend) {
			printk("vm_start %lx pend %lx\n", vma->vm_start, pend);
			bug = 1;
		}
		if (vma->vm_start > vma->vm_end) {
			printk("vm_end %lx < vm_start %lx\n",
				vma->vm_end, vma->vm_start);
			bug = 1;
		}
		if (vma->rb_subtree_gap != vma_compute_subtree_gap(vma)) {
			printk("free gap %lx, correct %lx\n",
			       vma->rb_subtree_gap,
			       vma_compute_subtree_gap(vma));
			bug = 1;
		}
		i++;
		pn = nd;
		prev = vma->vm_start;
		pend = vma->vm_end;
	}
	j = 0;
	for (nd = pn; nd; nd = rb_prev(nd))
		j++;
	if (i != j) {
		printk("backwards %d, forwards %d\n", j, i);
		bug = 1;
	}
	return bug ? -1 : i;
}

static void validate_mm_rb(struct rb_root *root, struct vm_area_struct *ignore)
{
	struct rb_node *nd;

	for (nd = rb_first(root); nd; nd = rb_next(nd)) {
		struct vm_area_struct *vma;
		vma = rb_entry(nd, struct vm_area_struct, vm_rb);
		BUG_ON(vma != ignore &&
		       vma->rb_subtree_gap != vma_compute_subtree_gap(vma));
	}
}

void validate_mm(struct mm_struct *mm)
{
	int bug = 0;
	int i = 0;
	unsigned long highest_address = 0;
	struct vm_area_struct *vma = mm->mmap;
	while (vma) {
		struct anon_vma_chain *avc;
		vma_lock_anon_vma(vma);
		list_for_each_entry(avc, &vma->anon_vma_chain, same_vma)
			anon_vma_interval_tree_verify(avc);
		vma_unlock_anon_vma(vma);
		highest_address = vma->vm_end;
		vma = vma->vm_next;
		i++;
	}
	if (i != mm->map_count) {
		printk("map_count %d vm_next %d\n", mm->map_count, i);
		bug = 1;
	}
	if (highest_address != mm->highest_vm_end) {
		printk("mm->highest_vm_end %lx, found %lx\n",
		       mm->highest_vm_end, highest_address);
		bug = 1;
	}
	i = browse_rb(&mm->mm_rb);
	if (i != mm->map_count) {
		printk("map_count %d rb %d\n", mm->map_count, i);
		bug = 1;
	}
	BUG_ON(bug);
}
#else
#define validate_mm_rb(root, ignore) do { } while (0)
#define validate_mm(mm) do { } while (0)
#endif

RB_DECLARE_CALLBACKS(static, vma_gap_callbacks, struct vm_area_struct, vm_rb,
		     unsigned long, rb_subtree_gap, vma_compute_subtree_gap)

/*
 * Update augmented rbtree rb_subtree_gap values after vma->vm_start or
 * vma->vm_prev->vm_end values changed, without modifying the vma's position
 * in the rbtree.
 */
static void vma_gap_update(struct vm_area_struct *vma)
{
	/*
	 * As it turns out, RB_DECLARE_CALLBACKS() already created a callback
	 * function that does exacltly what we want.
	 */
	vma_gap_callbacks_propagate(&vma->vm_rb, NULL);
}

static inline void vma_rb_insert(struct vm_area_struct *vma,
				 struct rb_root *root)
{
	/* All rb_subtree_gap values must be consistent prior to insertion */
	validate_mm_rb(root, NULL);

	rb_insert_augmented(&vma->vm_rb, root, &vma_gap_callbacks);
}

static void vma_rb_erase(struct vm_area_struct *vma, struct rb_root *root)
{
	/*
	 * All rb_subtree_gap values must be consistent prior to erase,
	 * with the possible exception of the vma being erased.
	 */
	validate_mm_rb(root, vma);

	/*
	 * Note rb_erase_augmented is a fairly large inline function,
	 * so make sure we instantiate it only once with our desired
	 * augmented rbtree callbacks.
	 */
	rb_erase_augmented(&vma->vm_rb, root, &vma_gap_callbacks);
}

/*
 * vma has some anon_vma assigned, and is already inserted on that
 * anon_vma's interval trees.
 *
 * Before updating the vma's vm_start / vm_end / vm_pgoff fields, the
 * vma must be removed from the anon_vma's interval trees using
 * anon_vma_interval_tree_pre_update_vma().
 *
 * After the update, the vma will be reinserted using
 * anon_vma_interval_tree_post_update_vma().
 *
 * The entire update must be protected by exclusive mmap_sem and by
 * the root anon_vma's mutex.
 */
static inline void
anon_vma_interval_tree_pre_update_vma(struct vm_area_struct *vma)
{
	struct anon_vma_chain *avc;

	list_for_each_entry(avc, &vma->anon_vma_chain, same_vma)
		anon_vma_interval_tree_remove(avc, &avc->anon_vma->rb_root);
}

static inline void
anon_vma_interval_tree_post_update_vma(struct vm_area_struct *vma)
{
	struct anon_vma_chain *avc;

	list_for_each_entry(avc, &vma->anon_vma_chain, same_vma)
		anon_vma_interval_tree_insert(avc, &avc->anon_vma->rb_root);
}

static int find_vma_links(struct mm_struct *mm, unsigned long addr,
		unsigned long end, struct vm_area_struct **pprev,
		struct rb_node ***rb_link, struct rb_node **rb_parent)
{
	struct rb_node **__rb_link, *__rb_parent, *rb_prev;

	__rb_link = &mm->mm_rb.rb_node;
	rb_prev = __rb_parent = NULL;

	while (*__rb_link) {
		struct vm_area_struct *vma_tmp;

		__rb_parent = *__rb_link;
		vma_tmp = rb_entry(__rb_parent, struct vm_area_struct, vm_rb);

		if (vma_tmp->vm_end > addr) {
			/* Fail if an existing vma overlaps the area */
			if (vma_tmp->vm_start < end)
				return -ENOMEM;
			__rb_link = &__rb_parent->rb_left;
		} else {
			rb_prev = __rb_parent;
			__rb_link = &__rb_parent->rb_right;
		}
	}

	*pprev = NULL;
	if (rb_prev)
		*pprev = rb_entry(rb_prev, struct vm_area_struct, vm_rb);
	*rb_link = __rb_link;
	*rb_parent = __rb_parent;
	return 0;
}

static unsigned long count_vma_pages_range(struct mm_struct *mm,
		unsigned long addr, unsigned long end)
{
	unsigned long nr_pages = 0;
	struct vm_area_struct *vma;

	/* Find first overlaping mapping */
	vma = find_vma_intersection(mm, addr, end);
	if (!vma)
		return 0;

	nr_pages = (min(end, vma->vm_end) -
		max(addr, vma->vm_start)) >> PAGE_SHIFT;

	/* Iterate over the rest of the overlaps */
	for (vma = vma->vm_next; vma; vma = vma->vm_next) {
		unsigned long overlap_len;

		if (vma->vm_start > end)
			break;

		overlap_len = min(end, vma->vm_end) - vma->vm_start;
		nr_pages += overlap_len >> PAGE_SHIFT;
	}

	return nr_pages;
}

void __vma_link_rb(struct mm_struct *mm, struct vm_area_struct *vma,
		struct rb_node **rb_link, struct rb_node *rb_parent)
{
	/* Update tracking information for the gap following the new vma. */
	if (vma->vm_next)
		vma_gap_update(vma->vm_next);
	else
		mm->highest_vm_end = vma->vm_end;

	/*
	 * vma->vm_prev wasn't known when we followed the rbtree to find the
	 * correct insertion point for that vma. As a result, we could not
	 * update the vma vm_rb parents rb_subtree_gap values on the way down.
	 * So, we first insert the vma with a zero rb_subtree_gap value
	 * (to be consistent with what we did on the way down), and then
	 * immediately update the gap to the correct value. Finally we
	 * rebalance the rbtree after all augmented values have been set.
	 */
	rb_link_node(&vma->vm_rb, rb_parent, rb_link);
	vma->rb_subtree_gap = 0;
	vma_gap_update(vma);
	vma_rb_insert(vma, &mm->mm_rb);
}

static void __vma_link_file(struct vm_area_struct *vma)
{
	struct file *file;

	file = vma->vm_file;
	if (file) {
		struct address_space *mapping = file->f_mapping;

		if (vma->vm_flags & VM_DENYWRITE)
			atomic_dec(&file_inode(file)->i_writecount);
		if (vma->vm_flags & VM_SHARED)
			mapping->i_mmap_writable++;

		flush_dcache_mmap_lock(mapping);
		if (unlikely(vma->vm_flags & VM_NONLINEAR))
			vma_nonlinear_insert(vma, &mapping->i_mmap_nonlinear);
		else
			vma_interval_tree_insert(vma, &mapping->i_mmap);
		flush_dcache_mmap_unlock(mapping);
	}
}

static void
__vma_link(struct mm_struct *mm, struct vm_area_struct *vma,
	struct vm_area_struct *prev, struct rb_node **rb_link,
	struct rb_node *rb_parent)
{
	__vma_link_list(mm, vma, prev, rb_parent);
	__vma_link_rb(mm, vma, rb_link, rb_parent);
}

static void vma_link(struct mm_struct *mm, struct vm_area_struct *vma,
			struct vm_area_struct *prev, struct rb_node **rb_link,
			struct rb_node *rb_parent)
{
	struct address_space *mapping = NULL;

	if (vma->vm_file)
		mapping = vma->vm_file->f_mapping;

	if (mapping)
		mutex_lock(&mapping->i_mmap_mutex);

	__vma_link(mm, vma, prev, rb_link, rb_parent);
	__vma_link_file(vma);

	if (mapping)
		mutex_unlock(&mapping->i_mmap_mutex);

	mm->map_count++;
	validate_mm(mm);
}

/*
 * Helper for vma_adjust() in the split_vma insert case: insert a vma into the
 * mm's list and rbtree.  It has already been inserted into the interval tree.
 */
static void __insert_vm_struct(struct mm_struct *mm, struct vm_area_struct *vma)
{
	struct vm_area_struct *prev;
	struct rb_node **rb_link, *rb_parent;

	if (find_vma_links(mm, vma->vm_start, vma->vm_end,
			   &prev, &rb_link, &rb_parent))
		BUG();
	__vma_link(mm, vma, prev, rb_link, rb_parent);
	mm->map_count++;
}

static inline void
__vma_unlink(struct mm_struct *mm, struct vm_area_struct *vma,
		struct vm_area_struct *prev)
{
	struct vm_area_struct *next;

	vma_rb_erase(vma, &mm->mm_rb);
	prev->vm_next = next = vma->vm_next;
	if (next)
		next->vm_prev = prev;

	/* Kill the cache */
	vmacache_invalidate(mm);
}

/*
 * We cannot adjust vm_start, vm_end, vm_pgoff fields of a vma that
 * is already present in an i_mmap tree without adjusting the tree.
 * The following helper function should be used when such adjustments
 * are necessary.  The "insert" vma (if any) is to be inserted
 * before we drop the necessary locks.
 */
int vma_adjust(struct vm_area_struct *vma, unsigned long start,
	unsigned long end, pgoff_t pgoff, struct vm_area_struct *insert)
{
	struct mm_struct *mm = vma->vm_mm;
	struct vm_area_struct *next = vma->vm_next;
	struct vm_area_struct *importer = NULL;
	struct address_space *mapping = NULL;
	struct rb_root *root = NULL;
	struct anon_vma *anon_vma = NULL;
	struct file *file = vma->vm_file;
	bool start_changed = false, end_changed = false;
	long adjust_next = 0;
	int remove_next = 0;

	if (next && !insert) {
		struct vm_area_struct *exporter = NULL;

		if (end >= next->vm_end) {
			/*
			 * vma expands, overlapping all the next, and
			 * perhaps the one after too (mprotect case 6).
			 */
again:			remove_next = 1 + (end > next->vm_end);
			end = next->vm_end;
			exporter = next;
			importer = vma;
		} else if (end > next->vm_start) {
			/*
			 * vma expands, overlapping part of the next:
			 * mprotect case 5 shifting the boundary up.
			 */
			adjust_next = (end - next->vm_start) >> PAGE_SHIFT;
			exporter = next;
			importer = vma;
		} else if (end < vma->vm_end) {
			/*
			 * vma shrinks, and !insert tells it's not
			 * split_vma inserting another: so it must be
			 * mprotect case 4 shifting the boundary down.
			 */
			adjust_next = - ((vma->vm_end - end) >> PAGE_SHIFT);
			exporter = vma;
			importer = next;
		}

		/*
		 * Easily overlooked: when mprotect shifts the boundary,
		 * make sure the expanding vma has anon_vma set if the
		 * shrinking vma had, to cover any anon pages imported.
		 */
		if (exporter && exporter->anon_vma && !importer->anon_vma) {
			int error;

			error = anon_vma_clone(importer, exporter);
			if (error)
				return error;
			importer->anon_vma = exporter->anon_vma;
		}
	}

	if (file) {
		mapping = file->f_mapping;
		if (!(vma->vm_flags & VM_NONLINEAR)) {
			root = &mapping->i_mmap;
			uprobe_munmap(vma, vma->vm_start, vma->vm_end);

			if (adjust_next)
				uprobe_munmap(next, next->vm_start,
							next->vm_end);
		}

		mutex_lock(&mapping->i_mmap_mutex);
		if (insert) {
			/*
			 * Put into interval tree now, so instantiated pages
			 * are visible to arm/parisc __flush_dcache_page
			 * throughout; but we cannot insert into address
			 * space until vma start or end is updated.
			 */
			__vma_link_file(insert);
		}
	}

	vma_adjust_trans_huge(vma, start, end, adjust_next);

	anon_vma = vma->anon_vma;
	if (!anon_vma && adjust_next)
		anon_vma = next->anon_vma;
	if (anon_vma) {
		VM_BUG_ON(adjust_next && next->anon_vma &&
			  anon_vma != next->anon_vma);
		anon_vma_lock_write(anon_vma);
		anon_vma_interval_tree_pre_update_vma(vma);
		if (adjust_next)
			anon_vma_interval_tree_pre_update_vma(next);
	}

	if (root) {
		flush_dcache_mmap_lock(mapping);
		vma_interval_tree_remove(vma, root);
		if (adjust_next)
			vma_interval_tree_remove(next, root);
	}

	if (start != vma->vm_start) {
		vma->vm_start = start;
		start_changed = true;
	}
	if (end != vma->vm_end) {
		vma->vm_end = end;
		end_changed = true;
	}
	vma->vm_pgoff = pgoff;
	if (adjust_next) {
		next->vm_start += adjust_next << PAGE_SHIFT;
		next->vm_pgoff += adjust_next;
	}

	if (root) {
		if (adjust_next)
			vma_interval_tree_insert(next, root);
		vma_interval_tree_insert(vma, root);
		flush_dcache_mmap_unlock(mapping);
	}

	if (remove_next) {
		/*
		 * vma_merge has merged next into vma, and needs
		 * us to remove next before dropping the locks.
		 */
		__vma_unlink(mm, next, vma);
		if (file)
			__remove_shared_vm_struct(next, file, mapping);
	} else if (insert) {
		/*
		 * split_vma has split insert from vma, and needs
		 * us to insert it before dropping the locks
		 * (it may either follow vma or precede it).
		 */
		__insert_vm_struct(mm, insert);
	} else {
		if (start_changed)
			vma_gap_update(vma);
		if (end_changed) {
			if (!next)
				mm->highest_vm_end = end;
			else if (!adjust_next)
				vma_gap_update(next);
		}
	}

	if (anon_vma) {
		anon_vma_interval_tree_post_update_vma(vma);
		if (adjust_next)
			anon_vma_interval_tree_post_update_vma(next);
		anon_vma_unlock_write(anon_vma);
	}
	if (mapping)
		mutex_unlock(&mapping->i_mmap_mutex);

	if (root) {
		uprobe_mmap(vma);

		if (adjust_next)
			uprobe_mmap(next);
	}

	if (remove_next) {
		if (file) {
			uprobe_munmap(next, next->vm_start, next->vm_end);
			fput(file);
		}
		if (next->anon_vma)
			anon_vma_merge(vma, next);
		mm->map_count--;
		mpol_put(vma_policy(next));
		kmem_cache_free(vm_area_cachep, next);
		/*
		 * In mprotect's case 6 (see comments on vma_merge),
		 * we must remove another next too. It would clutter
		 * up the code too much to do both in one go.
		 */
		next = vma->vm_next;
		if (remove_next == 2)
			goto again;
		else if (next)
			vma_gap_update(next);
		else
			mm->highest_vm_end = end;
	}
	if (insert && file)
		uprobe_mmap(insert);

	validate_mm(mm);

	return 0;
}

/*
 * If the vma has a ->close operation then the driver probably needs to release
 * per-vma resources, so we don't attempt to merge those.
 */
static inline int is_mergeable_vma(struct vm_area_struct *vma,
			struct file *file, unsigned long vm_flags)
{
	/*
	 * VM_SOFTDIRTY should not prevent from VMA merging, if we
	 * match the flags but dirty bit -- the caller should mark
	 * merged VMA as dirty. If dirty bit won't be excluded from
	 * comparison, we increase pressue on the memory system forcing
	 * the kernel to generate new VMAs when old one could be
	 * extended instead.
	 */
	if ((vma->vm_flags ^ vm_flags) & ~VM_SOFTDIRTY)
		return 0;
	if (vma->vm_file != file)
		return 0;
	if (vma->vm_ops && vma->vm_ops->close)
		return 0;
	return 1;
}

static inline int is_mergeable_anon_vma(struct anon_vma *anon_vma1,
					struct anon_vma *anon_vma2,
					struct vm_area_struct *vma)
{
	/*
	 * The list_is_singular() test is to avoid merging VMA cloned from
	 * parents. This can improve scalability caused by anon_vma lock.
	 */
	if ((!anon_vma1 || !anon_vma2) && (!vma ||
		list_is_singular(&vma->anon_vma_chain)))
		return 1;
	return anon_vma1 == anon_vma2;
}

/*
 * Return true if we can merge this (vm_flags,anon_vma,file,vm_pgoff)
 * in front of (at a lower virtual address and file offset than) the vma.
 *
 * We cannot merge two vmas if they have differently assigned (non-NULL)
 * anon_vmas, nor if same anon_vma is assigned but offsets incompatible.
 *
 * We don't check here for the merged mmap wrapping around the end of pagecache
 * indices (16TB on ia32) because do_mmap_pgoff() does not permit mmap's which
 * wrap, nor mmaps which cover the final page at index -1UL.
 */
static int
can_vma_merge_before(struct vm_area_struct *vma, unsigned long vm_flags,
	struct anon_vma *anon_vma, struct file *file, pgoff_t vm_pgoff)
{

#ifdef CONFIG_PAX_SEGMEXEC
	if ((vma->vm_mm->pax_flags & MF_PAX_SEGMEXEC) && vma->vm_start == SEGMEXEC_TASK_SIZE)
		return 0;
#endif

	if (is_mergeable_vma(vma, file, vm_flags) &&
	    is_mergeable_anon_vma(anon_vma, vma->anon_vma, vma)) {
		if (vma->vm_pgoff == vm_pgoff)
			return 1;
	}
	return 0;
}

/*
 * Return true if we can merge this (vm_flags,anon_vma,file,vm_pgoff)
 * beyond (at a higher virtual address and file offset than) the vma.
 *
 * We cannot merge two vmas if they have differently assigned (non-NULL)
 * anon_vmas, nor if same anon_vma is assigned but offsets incompatible.
 */
static int
can_vma_merge_after(struct vm_area_struct *vma, unsigned long vm_flags,
	struct anon_vma *anon_vma, struct file *file, pgoff_t vm_pgoff)
{

#ifdef CONFIG_PAX_SEGMEXEC
	if ((vma->vm_mm->pax_flags & MF_PAX_SEGMEXEC) && vma->vm_end == SEGMEXEC_TASK_SIZE)
		return 0;
#endif

	if (is_mergeable_vma(vma, file, vm_flags) &&
	    is_mergeable_anon_vma(anon_vma, vma->anon_vma, vma)) {
		pgoff_t vm_pglen;
		vm_pglen = vma_pages(vma);
		if (vma->vm_pgoff + vm_pglen == vm_pgoff)
			return 1;
	}
	return 0;
}

/*
 * Given a mapping request (addr,end,vm_flags,file,pgoff), figure out
 * whether that can be merged with its predecessor or its successor.
 * Or both (it neatly fills a hole).
 *
 * In most cases - when called for mmap, brk or mremap - [addr,end) is
 * certain not to be mapped by the time vma_merge is called; but when
 * called for mprotect, it is certain to be already mapped (either at
 * an offset within prev, or at the start of next), and the flags of
 * this area are about to be changed to vm_flags - and the no-change
 * case has already been eliminated.
 *
 * The following mprotect cases have to be considered, where AAAA is
 * the area passed down from mprotect_fixup, never extending beyond one
 * vma, PPPPPP is the prev vma specified, and NNNNNN the next vma after:
 *
 *     AAAA             AAAA                AAAA          AAAA
 *    PPPPPPNNNNNN    PPPPPPNNNNNN    PPPPPPNNNNNN    PPPPNNNNXXXX
 *    cannot merge    might become    might become    might become
 *                    PPNNNNNNNNNN    PPPPPPPPPPNN    PPPPPPPPPPPP 6 or
 *    mmap, brk or    case 4 below    case 5 below    PPPPPPPPXXXX 7 or
 *    mremap move:                                    PPPPNNNNNNNN 8
 *        AAAA
 *    PPPP    NNNN    PPPPPPPPPPPP    PPPPPPPPNNNN    PPPPNNNNNNNN
 *    might become    case 1 below    case 2 below    case 3 below
 *
 * Odd one out? Case 8, because it extends NNNN but needs flags of XXXX:
 * mprotect_fixup updates vm_flags & vm_page_prot on successful return.
 */
struct vm_area_struct *vma_merge(struct mm_struct *mm,
			struct vm_area_struct *prev, unsigned long addr,
			unsigned long end, unsigned long vm_flags,
			struct anon_vma *anon_vma, struct file *file,
			pgoff_t pgoff, struct mempolicy *policy)
{
	pgoff_t pglen = (end - addr) >> PAGE_SHIFT;
	struct vm_area_struct *area, *next;
	int err;

#ifdef CONFIG_PAX_SEGMEXEC
	unsigned long addr_m = addr + SEGMEXEC_TASK_SIZE, end_m = end + SEGMEXEC_TASK_SIZE;
	struct vm_area_struct *area_m = NULL, *next_m = NULL, *prev_m = NULL;

	BUG_ON((mm->pax_flags & MF_PAX_SEGMEXEC) && SEGMEXEC_TASK_SIZE < end);
#endif

	/*
	 * We later require that vma->vm_flags == vm_flags,
	 * so this tests vma->vm_flags & VM_SPECIAL, too.
	 */
	if (vm_flags & VM_SPECIAL)
		return NULL;

	if (prev)
		next = prev->vm_next;
	else
		next = mm->mmap;
	area = next;
	if (next && next->vm_end == end)		/* cases 6, 7, 8 */
		next = next->vm_next;

#ifdef CONFIG_PAX_SEGMEXEC
	if (prev)
		prev_m = pax_find_mirror_vma(prev);
	if (area)
		area_m = pax_find_mirror_vma(area);
	if (next)
		next_m = pax_find_mirror_vma(next);
#endif

	/*
	 * Can it merge with the predecessor?
	 */
	if (prev && prev->vm_end == addr &&
  			mpol_equal(vma_policy(prev), policy) &&
			can_vma_merge_after(prev, vm_flags,
						anon_vma, file, pgoff)) {
		/*
		 * OK, it can.  Can we now merge in the successor as well?
		 */
		if (next && end == next->vm_start &&
				mpol_equal(policy, vma_policy(next)) &&
				can_vma_merge_before(next, vm_flags,
					anon_vma, file, pgoff+pglen) &&
				is_mergeable_anon_vma(prev->anon_vma,
						      next->anon_vma, NULL)) {
							/* cases 1, 6 */
			err = vma_adjust(prev, prev->vm_start,
				next->vm_end, prev->vm_pgoff, NULL);

#ifdef CONFIG_PAX_SEGMEXEC
			if (!err && prev_m)
				err = vma_adjust(prev_m, prev_m->vm_start,
					next_m->vm_end, prev_m->vm_pgoff, NULL);
#endif

		} else {				/* cases 2, 5, 7 */
			err = vma_adjust(prev, prev->vm_start,
				end, prev->vm_pgoff, NULL);

#ifdef CONFIG_PAX_SEGMEXEC
			if (!err && prev_m)
				err = vma_adjust(prev_m, prev_m->vm_start,
						end_m, prev_m->vm_pgoff, NULL);
#endif

		}
		if (err)
			return NULL;
		khugepaged_enter_vma_merge(prev);
		return prev;
	}

	/*
	 * Can this new request be merged in front of next?
	 */
	if (next && end == next->vm_start &&
 			mpol_equal(policy, vma_policy(next)) &&
			can_vma_merge_before(next, vm_flags,
					anon_vma, file, pgoff+pglen)) {
		if (prev && addr < prev->vm_end) {	/* case 4 */
			err = vma_adjust(prev, prev->vm_start,
				addr, prev->vm_pgoff, NULL);

#ifdef CONFIG_PAX_SEGMEXEC
			if (!err && prev_m)
				err = vma_adjust(prev_m, prev_m->vm_start,
						addr_m, prev_m->vm_pgoff, NULL);
#endif

		} else {				/* cases 3, 8 */
			err = vma_adjust(area, addr, next->vm_end,
				next->vm_pgoff - pglen, NULL);

#ifdef CONFIG_PAX_SEGMEXEC
			if (!err && area_m)
				err = vma_adjust(area_m, addr_m, next_m->vm_end,
						next_m->vm_pgoff - pglen, NULL);
#endif

		}
		if (err)
			return NULL;
		khugepaged_enter_vma_merge(area);
		return area;
	}

	return NULL;
}

/*
 * Rough compatbility check to quickly see if it's even worth looking
 * at sharing an anon_vma.
 *
 * They need to have the same vm_file, and the flags can only differ
 * in things that mprotect may change.
 *
 * NOTE! The fact that we share an anon_vma doesn't _have_ to mean that
 * we can merge the two vma's. For example, we refuse to merge a vma if
 * there is a vm_ops->close() function, because that indicates that the
 * driver is doing some kind of reference counting. But that doesn't
 * really matter for the anon_vma sharing case.
 */
static int anon_vma_compatible(struct vm_area_struct *a, struct vm_area_struct *b)
{
	return a->vm_end == b->vm_start &&
		mpol_equal(vma_policy(a), vma_policy(b)) &&
		a->vm_file == b->vm_file &&
		!((a->vm_flags ^ b->vm_flags) & ~(VM_READ|VM_WRITE|VM_EXEC|VM_SOFTDIRTY)) &&
		b->vm_pgoff == a->vm_pgoff + ((b->vm_start - a->vm_start) >> PAGE_SHIFT);
}

/*
 * Do some basic sanity checking to see if we can re-use the anon_vma
 * from 'old'. The 'a'/'b' vma's are in VM order - one of them will be
 * the same as 'old', the other will be the new one that is trying
 * to share the anon_vma.
 *
 * NOTE! This runs with mm_sem held for reading, so it is possible that
 * the anon_vma of 'old' is concurrently in the process of being set up
 * by another page fault trying to merge _that_. But that's ok: if it
 * is being set up, that automatically means that it will be a singleton
 * acceptable for merging, so we can do all of this optimistically. But
 * we do that ACCESS_ONCE() to make sure that we never re-load the pointer.
 *
 * IOW: that the "list_is_singular()" test on the anon_vma_chain only
 * matters for the 'stable anon_vma' case (ie the thing we want to avoid
 * is to return an anon_vma that is "complex" due to having gone through
 * a fork).
 *
 * We also make sure that the two vma's are compatible (adjacent,
 * and with the same memory policies). That's all stable, even with just
 * a read lock on the mm_sem.
 */
static struct anon_vma *reusable_anon_vma(struct vm_area_struct *old, struct vm_area_struct *a, struct vm_area_struct *b)
{
	if (anon_vma_compatible(a, b)) {
		struct anon_vma *anon_vma = ACCESS_ONCE(old->anon_vma);

		if (anon_vma && list_is_singular(&old->anon_vma_chain))
			return anon_vma;
	}
	return NULL;
}

/*
 * find_mergeable_anon_vma is used by anon_vma_prepare, to check
 * neighbouring vmas for a suitable anon_vma, before it goes off
 * to allocate a new anon_vma.  It checks because a repetitive
 * sequence of mprotects and faults may otherwise lead to distinct
 * anon_vmas being allocated, preventing vma merge in subsequent
 * mprotect.
 */
struct anon_vma *find_mergeable_anon_vma(struct vm_area_struct *vma)
{
	struct anon_vma *anon_vma;
	struct vm_area_struct *near;

	near = vma->vm_next;
	if (!near)
		goto try_prev;

	anon_vma = reusable_anon_vma(near, vma, near);
	if (anon_vma)
		return anon_vma;
try_prev:
	near = vma->vm_prev;
	if (!near)
		goto none;

	anon_vma = reusable_anon_vma(near, near, vma);
	if (anon_vma)
		return anon_vma;
none:
	/*
	 * There's no absolute need to look only at touching neighbours:
	 * we could search further afield for "compatible" anon_vmas.
	 * But it would probably just be a waste of time searching,
	 * or lead to too many vmas hanging off the same anon_vma.
	 * We're trying to allow mprotect remerging later on,
	 * not trying to minimize memory used for anon_vmas.
	 */
	return NULL;
}

#ifdef CONFIG_PROC_FS
void vm_stat_account(struct mm_struct *mm, unsigned long flags,
						struct file *file, long pages)
{

#ifdef CONFIG_PAX_RANDMMAP
	if (!(mm->pax_flags & MF_PAX_RANDMMAP) || (flags & (VM_MAYREAD | VM_MAYWRITE | VM_MAYEXEC)))
#endif

	mm->total_vm += pages;

	if (file) {
		mm->shared_vm += pages;
		if ((flags & (VM_EXEC|VM_WRITE)) == VM_EXEC)
			mm->exec_vm += pages;
	} else if (flags & (VM_GROWSUP|VM_GROWSDOWN))
		mm->stack_vm += pages;
}
#endif /* CONFIG_PROC_FS */

/*
 * If a hint addr is less than mmap_min_addr change hint to be as
 * low as possible but still greater than mmap_min_addr
 */
static inline unsigned long round_hint_to_min(unsigned long hint)
{
	hint &= PAGE_MASK;
	if (((void *)hint != NULL) &&
	    (hint < mmap_min_addr))
		return PAGE_ALIGN(mmap_min_addr);
	return hint;
}

static inline int mlock_future_check(struct mm_struct *mm,
				     unsigned long flags,
				     unsigned long len)
{
	unsigned long locked, lock_limit;

	/*  mlock MCL_FUTURE? */
	if (flags & VM_LOCKED) {
		locked = len >> PAGE_SHIFT;
		locked += mm->locked_vm;
		lock_limit = rlimit(RLIMIT_MEMLOCK);
		lock_limit >>= PAGE_SHIFT;
		gr_learn_resource(current, RLIMIT_MEMLOCK, locked << PAGE_SHIFT, 1);
		if (locked > lock_limit && !capable(CAP_IPC_LOCK))
			return -EAGAIN;
	}
	return 0;
}

/*
 * The caller must hold down_write(&current->mm->mmap_sem).
 */

unsigned long do_mmap_pgoff(struct file *file, unsigned long addr,
			unsigned long len, unsigned long prot,
			unsigned long flags, unsigned long pgoff,
			unsigned long *populate)
{
	struct mm_struct * mm = current->mm;
	vm_flags_t vm_flags;

	*populate = 0;

	/*
	 * Does the application expect PROT_READ to imply PROT_EXEC?
	 *
	 * (the exception is when the underlying filesystem is noexec
	 *  mounted, in which case we dont add PROT_EXEC.)
	 */
	if ((prot & (PROT_READ | PROT_WRITE)) && (current->personality & READ_IMPLIES_EXEC))
		if (!(file && (file->f_path.mnt->mnt_flags & MNT_NOEXEC)))
			prot |= PROT_EXEC;

	if (!len)
		return -EINVAL;

	if (!(flags & MAP_FIXED))
		addr = round_hint_to_min(addr);

	/* Careful about overflows.. */
	len = PAGE_ALIGN(len);
	if (!len)
		return -ENOMEM;

	/* offset overflow? */
	if ((pgoff + (len >> PAGE_SHIFT)) < pgoff)
               return -EOVERFLOW;

	/* Too many mappings? */
	if (mm->map_count > sysctl_max_map_count)
		return -ENOMEM;

	/* Obtain the address to map to. we verify (or select) it and ensure
	 * that it represents a valid section of the address space.
	 */
	addr = get_unmapped_area(file, addr, len, pgoff, flags | ((prot & PROT_EXEC) ? MAP_EXECUTABLE : 0));
	if (addr & ~PAGE_MASK)
		return addr;

	/* Do simple checking here so the lower-level routines won't have
	 * to. we assume access permissions have been handled by the open
	 * of the memory object, so we don't do any here.
	 */
	vm_flags = calc_vm_prot_bits(prot) | calc_vm_flag_bits(flags) |
			mm->def_flags | VM_MAYREAD | VM_MAYWRITE | VM_MAYEXEC;

#ifdef CONFIG_PAX_MPROTECT
	if (mm->pax_flags & MF_PAX_MPROTECT) {

#ifdef CONFIG_GRKERNSEC_RWXMAP_LOG
		if (file && !pgoff && (vm_flags & VM_EXEC) && mm->binfmt &&
		    mm->binfmt->handle_mmap)
			mm->binfmt->handle_mmap(file);
#endif

#ifndef CONFIG_PAX_MPROTECT_COMPAT
		if ((vm_flags & (VM_WRITE | VM_EXEC)) == (VM_WRITE | VM_EXEC)) {
			gr_log_rwxmmap(file);

#ifdef CONFIG_PAX_EMUPLT
			vm_flags &= ~VM_EXEC;
#else
			return -EPERM;
#endif

		}

		if (!(vm_flags & VM_EXEC))
			vm_flags &= ~VM_MAYEXEC;
#else
		if ((vm_flags & (VM_WRITE | VM_EXEC)) != VM_EXEC)
			vm_flags &= ~(VM_EXEC | VM_MAYEXEC);
#endif
		else
			vm_flags &= ~VM_MAYWRITE;
	}
#endif

#if defined(CONFIG_PAX_PAGEEXEC) && defined(CONFIG_X86_32)
	if ((mm->pax_flags & MF_PAX_PAGEEXEC) && file)
		vm_flags &= ~VM_PAGEEXEC;
#endif

	if (flags & MAP_LOCKED)
		if (!can_do_mlock())
			return -EPERM;

	if (mlock_future_check(mm, vm_flags, len))
		return -EAGAIN;

	if (file) {
		struct inode *inode = file_inode(file);

		switch (flags & MAP_TYPE) {
		case MAP_SHARED:
			if ((prot&PROT_WRITE) && !(file->f_mode&FMODE_WRITE))
				return -EACCES;

			/*
			 * Make sure we don't allow writing to an append-only
			 * file..
			 */
			if (IS_APPEND(inode) && (file->f_mode & FMODE_WRITE))
				return -EACCES;

			/*
			 * Make sure there are no mandatory locks on the file.
			 */
			if (locks_verify_locked(inode))
				return -EAGAIN;

			vm_flags |= VM_SHARED | VM_MAYSHARE;
			if (!(file->f_mode & FMODE_WRITE))
				vm_flags &= ~(VM_MAYWRITE | VM_SHARED);

			/* fall through */
		case MAP_PRIVATE:
			if (!(file->f_mode & FMODE_READ))
				return -EACCES;
			if (file->f_path.mnt->mnt_flags & MNT_NOEXEC) {
				if (vm_flags & VM_EXEC)
					return -EPERM;
				vm_flags &= ~VM_MAYEXEC;
			}

			if (!file->f_op->mmap)
				return -ENODEV;
			if (vm_flags & (VM_GROWSDOWN|VM_GROWSUP))
				return -EINVAL;
			break;

		default:
			return -EINVAL;
		}
	} else {
		switch (flags & MAP_TYPE) {
		case MAP_SHARED:
			if (vm_flags & (VM_GROWSDOWN|VM_GROWSUP))
				return -EINVAL;
			/*
			 * Ignore pgoff.
			 */
			pgoff = 0;
			vm_flags |= VM_SHARED | VM_MAYSHARE;
			break;
		case MAP_PRIVATE:
			/*
			 * Set pgoff according to addr for anon_vma.
			 */
			pgoff = addr >> PAGE_SHIFT;
			break;
		default:
			return -EINVAL;
		}
	}

	/*
	 * Set 'VM_NORESERVE' if we should not account for the
	 * memory use of this mapping.
	 */
	if (flags & MAP_NORESERVE) {
		/* We honor MAP_NORESERVE if allowed to overcommit */
		if (sysctl_overcommit_memory != OVERCOMMIT_NEVER)
			vm_flags |= VM_NORESERVE;

		/* hugetlb applies strict overcommit unless MAP_NORESERVE */
		if (file && is_file_hugepages(file))
			vm_flags |= VM_NORESERVE;
	}

	if (!gr_acl_handle_mmap(file, prot))
		return -EACCES;
	
	addr = mmap_region(file, addr, len, vm_flags, pgoff);
	if (!IS_ERR_VALUE(addr) &&
	    ((vm_flags & VM_LOCKED) ||
	     (flags & (MAP_POPULATE | MAP_NONBLOCK)) == MAP_POPULATE))
		*populate = len;
	return addr;
}

SYSCALL_DEFINE6(mmap_pgoff, unsigned long, addr, unsigned long, len,
		unsigned long, prot, unsigned long, flags,
		unsigned long, fd, unsigned long, pgoff)
{
	struct file *file = NULL;
	unsigned long retval = -EBADF;

	if (!(flags & MAP_ANONYMOUS)) {
		audit_mmap_fd(fd, flags);
		file = fget(fd);
		if (!file)
			goto out;
		if (is_file_hugepages(file))
			len = ALIGN(len, huge_page_size(hstate_file(file)));
		retval = -EINVAL;
		if (unlikely(flags & MAP_HUGETLB && !is_file_hugepages(file)))
			goto out_fput;
	} else if (flags & MAP_HUGETLB) {
		struct user_struct *user = NULL;
		struct hstate *hs;

		hs = hstate_sizelog((flags >> MAP_HUGE_SHIFT) & SHM_HUGE_MASK);
		if (!hs)
			return -EINVAL;

		len = ALIGN(len, huge_page_size(hs));
		/*
		 * VM_NORESERVE is used because the reservations will be
		 * taken when vm_ops->mmap() is called
		 * A dummy user value is used because we are not locking
		 * memory so no accounting is necessary
		 */
		file = hugetlb_file_setup(HUGETLB_ANON_FILE, len,
				VM_NORESERVE,
				&user, HUGETLB_ANONHUGE_INODE,
				(flags >> MAP_HUGE_SHIFT) & MAP_HUGE_MASK);
		if (IS_ERR(file))
			return PTR_ERR(file);
	}

	flags &= ~(MAP_EXECUTABLE | MAP_DENYWRITE);

	retval = vm_mmap_pgoff(file, addr, len, prot, flags, pgoff);
out_fput:
	if (file)
		fput(file);
out:
	return retval;
}

#ifdef __ARCH_WANT_SYS_OLD_MMAP
struct mmap_arg_struct {
	unsigned long addr;
	unsigned long len;
	unsigned long prot;
	unsigned long flags;
	unsigned long fd;
	unsigned long offset;
};

SYSCALL_DEFINE1(old_mmap, struct mmap_arg_struct __user *, arg)
{
	struct mmap_arg_struct a;

	if (copy_from_user(&a, arg, sizeof(a)))
		return -EFAULT;
	if (a.offset & ~PAGE_MASK)
		return -EINVAL;

	return sys_mmap_pgoff(a.addr, a.len, a.prot, a.flags, a.fd,
			      a.offset >> PAGE_SHIFT);
}
#endif /* __ARCH_WANT_SYS_OLD_MMAP */

/*
 * Some shared mappigns will want the pages marked read-only
 * to track write events. If so, we'll downgrade vm_page_prot
 * to the private version (using protection_map[] without the
 * VM_SHARED bit).
 */
int vma_wants_writenotify(struct vm_area_struct *vma)
{
	vm_flags_t vm_flags = vma->vm_flags;

	/* If it was private or non-writable, the write bit is already clear */
	if ((vm_flags & (VM_WRITE|VM_SHARED)) != (VM_WRITE|VM_SHARED))
		return 0;

	/* The backer wishes to know when pages are first written to? */
	if (vma->vm_ops && vma->vm_ops->page_mkwrite)
		return 1;

	/* The open routine did something to the protections already? */
	if (pgprot_val(vma->vm_page_prot) !=
	    pgprot_val(vm_get_page_prot(vm_flags)))
		return 0;

	/* Specialty mapping? */
	if (vm_flags & VM_PFNMAP)
		return 0;

	/* Can the mapping track the dirty pages? */
	return vma->vm_file && vma->vm_file->f_mapping &&
		mapping_cap_account_dirty(vma->vm_file->f_mapping);
}

/*
 * We account for memory if it's a private writeable mapping,
 * not hugepages and VM_NORESERVE wasn't set.
 */
static inline int accountable_mapping(struct file *file, vm_flags_t vm_flags)
{
	/*
	 * hugetlb has its own accounting separate from the core VM
	 * VM_HUGETLB may not be set yet so we cannot check for that flag.
	 */
	if (file && is_file_hugepages(file))
		return 0;

	return (vm_flags & (VM_NORESERVE | VM_SHARED | VM_WRITE)) == VM_WRITE;
}

unsigned long mmap_region(struct file *file, unsigned long addr,
		unsigned long len, vm_flags_t vm_flags, unsigned long pgoff)
{
	struct mm_struct *mm = current->mm;
	struct vm_area_struct *vma, *prev;
	int error;
	struct rb_node **rb_link, *rb_parent;
	unsigned long charged = 0;

#ifdef CONFIG_PAX_SEGMEXEC
	struct vm_area_struct *vma_m = NULL;
#endif

	/*
	 * mm->mmap_sem is required to protect against another thread
	 * changing the mappings in case we sleep.
	 */
	verify_mm_writelocked(mm);

	/* Check against address space limit. */

#ifdef CONFIG_PAX_RANDMMAP
	if (!(mm->pax_flags & MF_PAX_RANDMMAP) || (vm_flags & (VM_MAYREAD | VM_MAYWRITE | VM_MAYEXEC)))
#endif

	if (!may_expand_vm(mm, len >> PAGE_SHIFT)) {
		unsigned long nr_pages;

		/*
		 * MAP_FIXED may remove pages of mappings that intersects with
		 * requested mapping. Account for the pages it would unmap.
		 */
		if (!(vm_flags & MAP_FIXED))
			return -ENOMEM;

		nr_pages = count_vma_pages_range(mm, addr, addr + len);

		if (!may_expand_vm(mm, (len >> PAGE_SHIFT) - nr_pages))
			return -ENOMEM;
	}

	/* Clear old maps */
	error = -ENOMEM;
	if (find_vma_links(mm, addr, addr + len, &prev, &rb_link, &rb_parent)) {
		if (do_munmap(mm, addr, len))
			return -ENOMEM;
		BUG_ON(find_vma_links(mm, addr, addr + len, &prev, &rb_link, &rb_parent));
	}

	/*
	 * Private writable mapping: check memory availability
	 */
	if (accountable_mapping(file, vm_flags)) {
		charged = len >> PAGE_SHIFT;
		if (security_vm_enough_memory_mm(mm, charged))
			return -ENOMEM;
		vm_flags |= VM_ACCOUNT;
	}

	/*
	 * Can we just expand an old mapping?
	 */
	vma = vma_merge(mm, prev, addr, addr + len, vm_flags, NULL, file, pgoff, NULL);
	if (vma)
		goto out;

	/*
	 * Determine the object being mapped and call the appropriate
	 * specific mapper. the address has already been validated, but
	 * not unmapped, but the maps are removed from the list.
	 */
	vma = kmem_cache_zalloc(vm_area_cachep, GFP_KERNEL);
	if (!vma) {
		error = -ENOMEM;
		goto unacct_error;
	}

#ifdef CONFIG_PAX_SEGMEXEC
	if ((mm->pax_flags & MF_PAX_SEGMEXEC) && (vm_flags & VM_EXEC)) {
		vma_m = kmem_cache_zalloc(vm_area_cachep, GFP_KERNEL);
		if (!vma_m) {
			error = -ENOMEM;
			goto free_vma;
		}
	}
#endif

	vma->vm_mm = mm;
	vma->vm_start = addr;
	vma->vm_end = addr + len;
	vma->vm_flags = vm_flags;
	vma->vm_page_prot = vm_get_page_prot(vm_flags);
	vma->vm_pgoff = pgoff;
	INIT_LIST_HEAD(&vma->anon_vma_chain);

	if (file) {
		if (vm_flags & VM_DENYWRITE) {
			error = deny_write_access(file);
			if (error)
				goto free_vma;
		}
		vma->vm_file = get_file(file);
		error = file->f_op->mmap(file, vma);
		if (error)
			goto unmap_and_free_vma;

#if defined(CONFIG_PAX_PAGEEXEC) && defined(CONFIG_X86_32)
		if ((mm->pax_flags & MF_PAX_PAGEEXEC) && !(vma->vm_flags & VM_SPECIAL)) {
			vma->vm_flags |= VM_PAGEEXEC;
			vma->vm_page_prot = vm_get_page_prot(vma->vm_flags);
		}
#endif

		/* Can addr have changed??
		 *
		 * Answer: Yes, several device drivers can do it in their
		 *         f_op->mmap method. -DaveM
		 * Bug: If addr is changed, prev, rb_link, rb_parent should
		 *      be updated for vma_link()
		 */
		WARN_ON_ONCE(addr != vma->vm_start);

		addr = vma->vm_start;
		vm_flags = vma->vm_flags;
	} else if (vm_flags & VM_SHARED) {
		error = shmem_zero_setup(vma);
		if (error)
			goto free_vma;
	}

	if (vma_wants_writenotify(vma)) {
		pgprot_t pprot = vma->vm_page_prot;

		/* Can vma->vm_page_prot have changed??
		 *
		 * Answer: Yes, drivers may have changed it in their
		 *         f_op->mmap method.
		 *
		 * Ensures that vmas marked as uncached stay that way.
		 */
		vma->vm_page_prot = vm_get_page_prot(vm_flags & ~VM_SHARED);
		if (pgprot_val(pprot) == pgprot_val(pgprot_noncached(pprot)))
			vma->vm_page_prot = pgprot_noncached(vma->vm_page_prot);
	}

	vma_link(mm, vma, prev, rb_link, rb_parent);

#ifdef CONFIG_PAX_SEGMEXEC
	if (vma_m)
		BUG_ON(pax_mirror_vma(vma_m, vma));
#endif

	/* Once vma denies write, undo our temporary denial count */
	if (vm_flags & VM_DENYWRITE)
		allow_write_access(file);
	file = vma->vm_file;
out:
	perf_event_mmap(vma);

	vm_stat_account(mm, vm_flags, file, len >> PAGE_SHIFT);
	track_exec_limit(mm, addr, addr + len, vm_flags);
	if (vm_flags & VM_LOCKED) {
		if (!((vm_flags & VM_SPECIAL) || is_vm_hugetlb_page(vma) ||
					vma == get_gate_vma(current->mm)))
			mm->locked_vm += (len >> PAGE_SHIFT);
		else
			vma->vm_flags &= ~VM_LOCKED;
	}

	if (file)
		uprobe_mmap(vma);

	/*
	 * New (or expanded) vma always get soft dirty status.
	 * Otherwise user-space soft-dirty page tracker won't
	 * be able to distinguish situation when vma area unmapped,
	 * then new mapped in-place (which must be aimed as
	 * a completely new data area).
	 */
	vma->vm_flags |= VM_SOFTDIRTY;

	return addr;

unmap_and_free_vma:
	if (vm_flags & VM_DENYWRITE)
		allow_write_access(file);
	vma->vm_file = NULL;
	fput(file);

	/* Undo any partial mapping done by a device driver. */
	unmap_region(mm, vma, prev, vma->vm_start, vma->vm_end);
	charged = 0;
free_vma:

#ifdef CONFIG_PAX_SEGMEXEC
	if (vma_m)
		kmem_cache_free(vm_area_cachep, vma_m);
#endif

	kmem_cache_free(vm_area_cachep, vma);
unacct_error:
	if (charged)
		vm_unacct_memory(charged);
	return error;
}

#ifdef CONFIG_GRKERNSEC_RAND_THREADSTACK
unsigned long gr_rand_threadstack_offset(const struct mm_struct *mm, const struct file *filp, unsigned long flags)
{
	if ((mm->pax_flags & MF_PAX_RANDMMAP) && !filp && (flags & MAP_STACK))
		return ((prandom_u32() & 0xFF) + 1) << PAGE_SHIFT;

	return 0;
}
#endif

bool check_heap_stack_gap(const struct vm_area_struct *vma, unsigned long addr, unsigned long len, unsigned long offset)
{
	if (!vma) {
#ifdef CONFIG_STACK_GROWSUP
		if (addr > sysctl_heap_stack_gap)
			vma = find_vma(current->mm, addr - sysctl_heap_stack_gap);
		else
			vma = find_vma(current->mm, 0);
		if (vma && (vma->vm_flags & VM_GROWSUP))
			return false;
#endif
		return true;
	}

	if (addr + len > vma->vm_start)
		return false;

	if (vma->vm_flags & VM_GROWSDOWN)
		return sysctl_heap_stack_gap <= vma->vm_start - addr - len;
#ifdef CONFIG_STACK_GROWSUP
	else if (vma->vm_prev && (vma->vm_prev->vm_flags & VM_GROWSUP))
		return addr - vma->vm_prev->vm_end >= sysctl_heap_stack_gap;
#endif
	else if (offset)
		return offset <= vma->vm_start - addr - len;

	return true;
}

unsigned long skip_heap_stack_gap(const struct vm_area_struct *vma, unsigned long len, unsigned long offset)
{
	if (vma->vm_start < len)
		return -ENOMEM;

	if (!(vma->vm_flags & VM_GROWSDOWN)) {
		if (offset <= vma->vm_start - len)
			return vma->vm_start - len - offset;
		else
			return -ENOMEM;
	}

	if (sysctl_heap_stack_gap <= vma->vm_start - len)
		return vma->vm_start - len - sysctl_heap_stack_gap;
	return -ENOMEM;
}

unsigned long unmapped_area(const struct vm_unmapped_area_info *info)
{
	/*
	 * We implement the search by looking for an rbtree node that
	 * immediately follows a suitable gap. That is,
	 * - gap_start = vma->vm_prev->vm_end <= info->high_limit - length;
	 * - gap_end   = vma->vm_start        >= info->low_limit  + length;
	 * - gap_end - gap_start >= length
	 */

	struct mm_struct *mm = current->mm;
	struct vm_area_struct *vma;
	unsigned long length, low_limit, high_limit, gap_start, gap_end;

	/* Adjust search length to account for worst case alignment overhead */
	length = info->length + info->align_mask;
	if (length < info->length)
		return -ENOMEM;

	/* Adjust search limits by the desired length */
	if (info->high_limit < length)
		return -ENOMEM;
	high_limit = info->high_limit - length;

	if (info->low_limit > high_limit)
		return -ENOMEM;
	low_limit = info->low_limit + length;

	/* Check if rbtree root looks promising */
	if (RB_EMPTY_ROOT(&mm->mm_rb))
		goto check_highest;
	vma = rb_entry(mm->mm_rb.rb_node, struct vm_area_struct, vm_rb);
	if (vma->rb_subtree_gap < length)
		goto check_highest;

	while (true) {
		/* Visit left subtree if it looks promising */
		gap_end = vma->vm_start;
		if (gap_end >= low_limit && vma->vm_rb.rb_left) {
			struct vm_area_struct *left =
				rb_entry(vma->vm_rb.rb_left,
					 struct vm_area_struct, vm_rb);
			if (left->rb_subtree_gap >= length) {
				vma = left;
				continue;
			}
		}

		gap_start = vma->vm_prev ? vma->vm_prev->vm_end: 0;
check_current:
		/* Check if current node has a suitable gap */
		if (gap_start > high_limit)
			return -ENOMEM;

		if (gap_end - gap_start > info->threadstack_offset)
			gap_start += info->threadstack_offset;
		else
			gap_start = gap_end;

		if (vma->vm_prev && (vma->vm_prev->vm_flags & VM_GROWSUP)) {
			if (gap_end - gap_start > sysctl_heap_stack_gap)
				gap_start += sysctl_heap_stack_gap;
			else
				gap_start = gap_end;
		}
		if (vma->vm_flags & VM_GROWSDOWN) {
			if (gap_end - gap_start > sysctl_heap_stack_gap)
				gap_end -= sysctl_heap_stack_gap;
			else
				gap_end = gap_start;
		}
		if (gap_end >= low_limit && gap_end - gap_start >= length)
			goto found;

		/* Visit right subtree if it looks promising */
		if (vma->vm_rb.rb_right) {
			struct vm_area_struct *right =
				rb_entry(vma->vm_rb.rb_right,
					 struct vm_area_struct, vm_rb);
			if (right->rb_subtree_gap >= length) {
				vma = right;
				continue;
			}
		}

		/* Go back up the rbtree to find next candidate node */
		while (true) {
			struct rb_node *prev = &vma->vm_rb;
			if (!rb_parent(prev))
				goto check_highest;
			vma = rb_entry(rb_parent(prev),
				       struct vm_area_struct, vm_rb);
			if (prev == vma->vm_rb.rb_left) {
				gap_start = vma->vm_prev->vm_end;
				gap_end = vma->vm_start;
				goto check_current;
			}
		}
	}

check_highest:
	/* Check highest gap, which does not precede any rbtree node */
	gap_start = mm->highest_vm_end;
	gap_end = ULONG_MAX;  /* Only for VM_BUG_ON below */
	if (gap_start > high_limit)
		return -ENOMEM;

found:
	/* We found a suitable gap. Clip it with the original low_limit. */
	if (gap_start < info->low_limit)
		gap_start = info->low_limit;

	/* Adjust gap address to the desired alignment */
	gap_start += (info->align_offset - gap_start) & info->align_mask;

	VM_BUG_ON(gap_start + info->length > info->high_limit);
	VM_BUG_ON(gap_start + info->length > gap_end);
	return gap_start;
}

unsigned long unmapped_area_topdown(const struct vm_unmapped_area_info *info)
{
	struct mm_struct *mm = current->mm;
	struct vm_area_struct *vma;
	unsigned long length, low_limit, high_limit, gap_start, gap_end;

	/* Adjust search length to account for worst case alignment overhead */
	length = info->length + info->align_mask;
	if (length < info->length)
		return -ENOMEM;

	/*
	 * Adjust search limits by the desired length.
	 * See implementation comment at top of unmapped_area().
	 */
	gap_end = info->high_limit;
	if (gap_end < length)
		return -ENOMEM;
	high_limit = gap_end - length;

	if (info->low_limit > high_limit)
		return -ENOMEM;
	low_limit = info->low_limit + length;

	/* Check highest gap, which does not precede any rbtree node */
	gap_start = mm->highest_vm_end;
	if (gap_start <= high_limit)
		goto found_highest;

	/* Check if rbtree root looks promising */
	if (RB_EMPTY_ROOT(&mm->mm_rb))
		return -ENOMEM;
	vma = rb_entry(mm->mm_rb.rb_node, struct vm_area_struct, vm_rb);
	if (vma->rb_subtree_gap < length)
		return -ENOMEM;

	while (true) {
		/* Visit right subtree if it looks promising */
		gap_start = vma->vm_prev ? vma->vm_prev->vm_end : 0;
		if (gap_start <= high_limit && vma->vm_rb.rb_right) {
			struct vm_area_struct *right =
				rb_entry(vma->vm_rb.rb_right,
					 struct vm_area_struct, vm_rb);
			if (right->rb_subtree_gap >= length) {
				vma = right;
				continue;
			}
		}

check_current:
		/* Check if current node has a suitable gap */
		gap_end = vma->vm_start;
		if (gap_end < low_limit)
			return -ENOMEM;

		if (gap_end - gap_start > info->threadstack_offset)
			gap_end -= info->threadstack_offset;
		else
			gap_end = gap_start;

		if (vma->vm_prev && (vma->vm_prev->vm_flags & VM_GROWSUP)) {
			if (gap_end - gap_start > sysctl_heap_stack_gap)
				gap_start += sysctl_heap_stack_gap;
			else
				gap_start = gap_end;
		}
		if (vma->vm_flags & VM_GROWSDOWN) {
			if (gap_end - gap_start > sysctl_heap_stack_gap)
				gap_end -= sysctl_heap_stack_gap;
			else
				gap_end = gap_start;
		}
		if (gap_start <= high_limit && gap_end - gap_start >= length)
			goto found;

		/* Visit left subtree if it looks promising */
		if (vma->vm_rb.rb_left) {
			struct vm_area_struct *left =
				rb_entry(vma->vm_rb.rb_left,
					 struct vm_area_struct, vm_rb);
			if (left->rb_subtree_gap >= length) {
				vma = left;
				continue;
			}
		}

		/* Go back up the rbtree to find next candidate node */
		while (true) {
			struct rb_node *prev = &vma->vm_rb;
			if (!rb_parent(prev))
				return -ENOMEM;
			vma = rb_entry(rb_parent(prev),
				       struct vm_area_struct, vm_rb);
			if (prev == vma->vm_rb.rb_right) {
				gap_start = vma->vm_prev ?
					vma->vm_prev->vm_end : 0;
				goto check_current;
			}
		}
	}

found:
	/* We found a suitable gap. Clip it with the original high_limit. */
	if (gap_end > info->high_limit)
		gap_end = info->high_limit;

found_highest:
	/* Compute highest gap address at the desired alignment */
	gap_end -= info->length;
	gap_end -= (gap_end - info->align_offset) & info->align_mask;

	VM_BUG_ON(gap_end < info->low_limit);
	VM_BUG_ON(gap_end < gap_start);
	return gap_end;
}

/* Get an address range which is currently unmapped.
 * For shmat() with addr=0.
 *
 * Ugly calling convention alert:
 * Return value with the low bits set means error value,
 * ie
 *	if (ret & ~PAGE_MASK)
 *		error = ret;
 *
 * This function "knows" that -ENOMEM has the bits set.
 */
#ifndef HAVE_ARCH_UNMAPPED_AREA
unsigned long
arch_get_unmapped_area(struct file *filp, unsigned long addr,
		unsigned long len, unsigned long pgoff, unsigned long flags)
{
	struct mm_struct *mm = current->mm;
	struct vm_area_struct *vma;
	struct vm_unmapped_area_info info;
	unsigned long offset = gr_rand_threadstack_offset(mm, filp, flags);

	if (len > TASK_SIZE - mmap_min_addr)
		return -ENOMEM;

	if (flags & MAP_FIXED)
		return addr;

#ifdef CONFIG_PAX_RANDMMAP
	if (!(mm->pax_flags & MF_PAX_RANDMMAP))
#endif

	if (addr) {
		addr = PAGE_ALIGN(addr);
		vma = find_vma(mm, addr);
		if (TASK_SIZE - len >= addr && addr >= mmap_min_addr &&
		    check_heap_stack_gap(vma, addr, len, offset))
			return addr;
	}

	info.flags = 0;
	info.length = len;
	info.low_limit = mm->mmap_base;
	info.high_limit = TASK_SIZE;
	info.align_mask = 0;
	info.threadstack_offset = offset;
	return vm_unmapped_area(&info);
}
#endif	

/*
 * This mmap-allocator allocates new areas top-down from below the
 * stack's low limit (the base):
 */
#ifndef HAVE_ARCH_UNMAPPED_AREA_TOPDOWN
unsigned long
arch_get_unmapped_area_topdown(struct file *filp, const unsigned long addr0,
			  const unsigned long len, const unsigned long pgoff,
			  const unsigned long flags)
{
	struct vm_area_struct *vma;
	struct mm_struct *mm = current->mm;
	unsigned long addr = addr0;
	struct vm_unmapped_area_info info;
	unsigned long offset = gr_rand_threadstack_offset(mm, filp, flags);

	/* requested length too big for entire address space */
	if (len > TASK_SIZE - mmap_min_addr)
		return -ENOMEM;

	if (flags & MAP_FIXED)
		return addr;

#ifdef CONFIG_PAX_RANDMMAP
	if (!(mm->pax_flags & MF_PAX_RANDMMAP))
#endif

	/* requesting a specific address */
	if (addr) {
		addr = PAGE_ALIGN(addr);
		vma = find_vma(mm, addr);
		if (TASK_SIZE - len >= addr && addr >= mmap_min_addr &&
				check_heap_stack_gap(vma, addr, len, offset))
			return addr;
	}

	info.flags = VM_UNMAPPED_AREA_TOPDOWN;
	info.length = len;
	info.low_limit = max(PAGE_SIZE, mmap_min_addr);
	info.high_limit = mm->mmap_base;
	info.align_mask = 0;
	info.threadstack_offset = offset;
	addr = vm_unmapped_area(&info);

	/*
	 * A failed mmap() very likely causes application failure,
	 * so fall back to the bottom-up function here. This scenario
	 * can happen with large stack limits and large mmap()
	 * allocations.
	 */
	if (addr & ~PAGE_MASK) {
		VM_BUG_ON(addr != -ENOMEM);
		info.flags = 0;
		info.low_limit = TASK_UNMAPPED_BASE;

#ifdef CONFIG_PAX_RANDMMAP
		if (mm->pax_flags & MF_PAX_RANDMMAP)
			info.low_limit += mm->delta_mmap;
#endif

		info.high_limit = TASK_SIZE;
		addr = vm_unmapped_area(&info);
	}

	return addr;
}
#endif

unsigned long
get_unmapped_area(struct file *file, unsigned long addr, unsigned long len,
		unsigned long pgoff, unsigned long flags)
{
	unsigned long (*get_area)(struct file *, unsigned long,
				  unsigned long, unsigned long, unsigned long);

	unsigned long error = arch_mmap_check(addr, len, flags);
	if (error)
		return error;

	/* Careful about overflows.. */
	if (len > TASK_SIZE)
		return -ENOMEM;

	get_area = current->mm->get_unmapped_area;
	if (file && file->f_op->get_unmapped_area)
		get_area = file->f_op->get_unmapped_area;
	addr = get_area(file, addr, len, pgoff, flags);
	if (IS_ERR_VALUE(addr))
		return addr;

	if (addr > TASK_SIZE - len)
		return -ENOMEM;
	if (addr & ~PAGE_MASK)
		return -EINVAL;

	addr = arch_rebalance_pgtables(addr, len);
	error = security_mmap_addr(addr);
	return error ? error : addr;
}

EXPORT_SYMBOL(get_unmapped_area);

/* Look up the first VMA which satisfies  addr < vm_end,  NULL if none. */
struct vm_area_struct *find_vma(struct mm_struct *mm, unsigned long addr)
{
	struct rb_node *rb_node;
	struct vm_area_struct *vma;

	/* Check the cache first. */
	vma = vmacache_find(mm, addr);
	if (likely(vma))
		return vma;

	rb_node = mm->mm_rb.rb_node;
	vma = NULL;

	while (rb_node) {
		struct vm_area_struct *tmp;

		tmp = rb_entry(rb_node, struct vm_area_struct, vm_rb);

		if (tmp->vm_end > addr) {
			vma = tmp;
			if (tmp->vm_start <= addr)
				break;
			rb_node = rb_node->rb_left;
		} else
			rb_node = rb_node->rb_right;
	}

	if (vma)
		vmacache_update(addr, vma);
	return vma;
}

EXPORT_SYMBOL(find_vma);

/*
 * Same as find_vma, but also return a pointer to the previous VMA in *pprev.
 */
struct vm_area_struct *
find_vma_prev(struct mm_struct *mm, unsigned long addr,
			struct vm_area_struct **pprev)
{
	struct vm_area_struct *vma;

	vma = find_vma(mm, addr);
	if (vma) {
		*pprev = vma->vm_prev;
	} else {
		struct rb_node *rb_node = mm->mm_rb.rb_node;
		*pprev = NULL;
		while (rb_node) {
			*pprev = rb_entry(rb_node, struct vm_area_struct, vm_rb);
			rb_node = rb_node->rb_right;
		}
	}
	return vma;
}

#ifdef CONFIG_PAX_SEGMEXEC
struct vm_area_struct *pax_find_mirror_vma(struct vm_area_struct *vma)
{
	struct vm_area_struct *vma_m;

	BUG_ON(!vma || vma->vm_start >= vma->vm_end);
	if (!(vma->vm_mm->pax_flags & MF_PAX_SEGMEXEC) || !(vma->vm_flags & VM_EXEC)) {
		BUG_ON(vma->vm_mirror);
		return NULL;
	}
	BUG_ON(vma->vm_start < SEGMEXEC_TASK_SIZE && SEGMEXEC_TASK_SIZE < vma->vm_end);
	vma_m = vma->vm_mirror;
	BUG_ON(!vma_m || vma_m->vm_mirror != vma);
	BUG_ON(vma->vm_file != vma_m->vm_file);
	BUG_ON(vma->vm_end - vma->vm_start != vma_m->vm_end - vma_m->vm_start);
	BUG_ON(vma->vm_pgoff != vma_m->vm_pgoff);
	BUG_ON(vma->anon_vma != vma_m->anon_vma && vma->anon_vma->root != vma_m->anon_vma->root);
	BUG_ON((vma->vm_flags ^ vma_m->vm_flags) & ~(VM_WRITE | VM_MAYWRITE | VM_ACCOUNT | VM_LOCKED));
	return vma_m;
}
#endif

/*
 * Verify that the stack growth is acceptable and
 * update accounting. This is shared with both the
 * grow-up and grow-down cases.
 */
static int acct_stack_growth(struct vm_area_struct *vma, unsigned long size, unsigned long grow)
{
	struct mm_struct *mm = vma->vm_mm;
	struct rlimit *rlim = current->signal->rlim;
	unsigned long new_start, actual_size;

	/* address space limit tests */
	if (!may_expand_vm(mm, grow))
		return -ENOMEM;

	/* Stack limit test */
<<<<<<< HEAD
	gr_learn_resource(current, RLIMIT_STACK, size, 1);
	if (size > ACCESS_ONCE(rlim[RLIMIT_STACK].rlim_cur))
=======
	actual_size = size;
	gr_learn_resource(current, RLIMIT_STACK, actual_size, 1);
	if (actual_size > ACCESS_ONCE(rlim[RLIMIT_STACK].rlim_cur))
>>>>>>> 2b89b4bc
		return -ENOMEM;

	/* mlock limit tests */
	if (vma->vm_flags & VM_LOCKED) {
		unsigned long locked;
		unsigned long limit;
		locked = mm->locked_vm + grow;
		limit = ACCESS_ONCE(rlim[RLIMIT_MEMLOCK].rlim_cur);
		limit >>= PAGE_SHIFT;
		gr_learn_resource(current, RLIMIT_MEMLOCK, locked << PAGE_SHIFT, 1);
		if (locked > limit && !capable(CAP_IPC_LOCK))
			return -ENOMEM;
	}

	/* Check to ensure the stack will not grow into a hugetlb-only region */
	new_start = (vma->vm_flags & VM_GROWSUP) ? vma->vm_start :
			vma->vm_end - size;
	if (is_hugepage_only_range(vma->vm_mm, new_start, size))
		return -EFAULT;

	/*
	 * Overcommit..  This must be the final test, as it will
	 * update security statistics.
	 */
	if (security_vm_enough_memory_mm(mm, grow))
		return -ENOMEM;

	/* Ok, everything looks good - let it rip */
	if (vma->vm_flags & VM_LOCKED)
		mm->locked_vm += grow;
	vm_stat_account(mm, vma->vm_flags, vma->vm_file, grow);
	return 0;
}

#if defined(CONFIG_STACK_GROWSUP) || defined(CONFIG_IA64)
/*
 * PA-RISC uses this for its stack; IA64 for its Register Backing Store.
 * vma is the last one with address > vma->vm_end.  Have to extend vma.
 */
#ifndef CONFIG_IA64
static
#endif
int expand_upwards(struct vm_area_struct *vma, unsigned long address)
{
	int error;
	bool locknext;

	if (!(vma->vm_flags & VM_GROWSUP))
		return -EFAULT;

	/* Also guard against wrapping around to address 0. */
	if (address < PAGE_ALIGN(address+1))
		address = PAGE_ALIGN(address+1);
	else
		return -ENOMEM;

	/*
	 * We must make sure the anon_vma is allocated
	 * so that the anon_vma locking is not a noop.
	 */
	if (unlikely(anon_vma_prepare(vma)))
		return -ENOMEM;
	locknext = vma->vm_next && (vma->vm_next->vm_flags & VM_GROWSDOWN);
	if (locknext && anon_vma_prepare(vma->vm_next))
		return -ENOMEM;
	vma_lock_anon_vma(vma);
	if (locknext)
		vma_lock_anon_vma(vma->vm_next);

	/*
	 * vma->vm_start/vm_end cannot change under us because the caller
	 * is required to hold the mmap_sem in read mode.  We need the
	 * anon_vma locks to serialize against concurrent expand_stacks
	 * and expand_upwards.
	 */
	error = 0;

	/* Somebody else might have raced and expanded it already */
	if (vma->vm_next && (vma->vm_next->vm_flags & (VM_READ | VM_WRITE | VM_EXEC)) && vma->vm_next->vm_start - address < sysctl_heap_stack_gap)
		error = -ENOMEM;
	else if (address > vma->vm_end && (!locknext || vma->vm_next->vm_start >= address)) {
		unsigned long size, grow;

		size = address - vma->vm_start;
		grow = (address - vma->vm_end) >> PAGE_SHIFT;

		error = -ENOMEM;
		if (vma->vm_pgoff + (size >> PAGE_SHIFT) >= vma->vm_pgoff) {
			error = acct_stack_growth(vma, size, grow);
			if (!error) {
				/*
				 * vma_gap_update() doesn't support concurrent
				 * updates, but we only hold a shared mmap_sem
				 * lock here, so we need to protect against
				 * concurrent vma expansions.
				 * vma_lock_anon_vma() doesn't help here, as
				 * we don't guarantee that all growable vmas
				 * in a mm share the same root anon vma.
				 * So, we reuse mm->page_table_lock to guard
				 * against concurrent vma expansions.
				 */
				spin_lock(&vma->vm_mm->page_table_lock);
				anon_vma_interval_tree_pre_update_vma(vma);
				vma->vm_end = address;
				anon_vma_interval_tree_post_update_vma(vma);
				if (vma->vm_next)
					vma_gap_update(vma->vm_next);
				else
					vma->vm_mm->highest_vm_end = address;
				spin_unlock(&vma->vm_mm->page_table_lock);

				perf_event_mmap(vma);
			}
		}
	}
	if (locknext)
		vma_unlock_anon_vma(vma->vm_next);
	vma_unlock_anon_vma(vma);
	khugepaged_enter_vma_merge(vma);
	validate_mm(vma->vm_mm);
	return error;
}
#endif /* CONFIG_STACK_GROWSUP || CONFIG_IA64 */

/*
 * vma is the first one with address < vma->vm_start.  Have to extend vma.
 */
int expand_downwards(struct vm_area_struct *vma,
				   unsigned long address)
{
	int error;
	bool lockprev = false;
	struct vm_area_struct *prev;

	/*
	 * We must make sure the anon_vma is allocated
	 * so that the anon_vma locking is not a noop.
	 */
	if (unlikely(anon_vma_prepare(vma)))
		return -ENOMEM;

	address &= PAGE_MASK;
	error = security_mmap_addr(address);
	if (error)
		return error;

	prev = vma->vm_prev;
#if defined(CONFIG_STACK_GROWSUP) || defined(CONFIG_IA64)
	lockprev = prev && (prev->vm_flags & VM_GROWSUP);
#endif
	if (lockprev && anon_vma_prepare(prev))
		return -ENOMEM;
	if (lockprev)
		vma_lock_anon_vma(prev);

	vma_lock_anon_vma(vma);

	/*
	 * vma->vm_start/vm_end cannot change under us because the caller
	 * is required to hold the mmap_sem in read mode.  We need the
	 * anon_vma lock to serialize against concurrent expand_stacks.
	 */

	/* Somebody else might have raced and expanded it already */
	if (prev && (prev->vm_flags & (VM_READ | VM_WRITE | VM_EXEC)) && address - prev->vm_end < sysctl_heap_stack_gap)
		error = -ENOMEM;
	else if (address < vma->vm_start && (!lockprev || prev->vm_end <= address)) {
		unsigned long size, grow;

#ifdef CONFIG_PAX_SEGMEXEC
		struct vm_area_struct *vma_m;

		vma_m = pax_find_mirror_vma(vma);
#endif

		size = vma->vm_end - address;
		grow = (vma->vm_start - address) >> PAGE_SHIFT;

		error = -ENOMEM;
		if (grow <= vma->vm_pgoff) {
			error = acct_stack_growth(vma, size, grow);
			if (!error) {
				/*
				 * vma_gap_update() doesn't support concurrent
				 * updates, but we only hold a shared mmap_sem
				 * lock here, so we need to protect against
				 * concurrent vma expansions.
				 * vma_lock_anon_vma() doesn't help here, as
				 * we don't guarantee that all growable vmas
				 * in a mm share the same root anon vma.
				 * So, we reuse mm->page_table_lock to guard
				 * against concurrent vma expansions.
				 */
				spin_lock(&vma->vm_mm->page_table_lock);
				anon_vma_interval_tree_pre_update_vma(vma);
				vma->vm_start = address;
				vma->vm_pgoff -= grow;
				anon_vma_interval_tree_post_update_vma(vma);
				vma_gap_update(vma);

#ifdef CONFIG_PAX_SEGMEXEC
				if (vma_m) {
					anon_vma_interval_tree_pre_update_vma(vma_m);
					vma_m->vm_start -= grow << PAGE_SHIFT;
					vma_m->vm_pgoff -= grow;
					anon_vma_interval_tree_post_update_vma(vma_m);
					vma_gap_update(vma_m);
				}
#endif

				spin_unlock(&vma->vm_mm->page_table_lock);

				track_exec_limit(vma->vm_mm, vma->vm_start, vma->vm_end, vma->vm_flags);
				perf_event_mmap(vma);
			}
		}
	}
	vma_unlock_anon_vma(vma);
	if (lockprev)
		vma_unlock_anon_vma(prev);
	khugepaged_enter_vma_merge(vma);
	validate_mm(vma->vm_mm);
	return error;
}

/*
 * Note how expand_stack() refuses to expand the stack all the way to
 * abut the next virtual mapping, *unless* that mapping itself is also
 * a stack mapping. We want to leave room for a guard page, after all
 * (the guard page itself is not added here, that is done by the
 * actual page faulting logic)
 *
 * This matches the behavior of the guard page logic (see mm/memory.c:
 * check_stack_guard_page()), which only allows the guard page to be
 * removed under these circumstances.
 */
#ifdef CONFIG_STACK_GROWSUP
int expand_stack(struct vm_area_struct *vma, unsigned long address)
{
	struct vm_area_struct *next;

	address &= PAGE_MASK;
	next = vma->vm_next;
	if (next && next->vm_start == address + PAGE_SIZE) {
		if (!(next->vm_flags & VM_GROWSUP))
			return -ENOMEM;
	}
	return expand_upwards(vma, address);
}

struct vm_area_struct *
find_extend_vma(struct mm_struct *mm, unsigned long addr)
{
	struct vm_area_struct *vma, *prev;

	addr &= PAGE_MASK;
	vma = find_vma_prev(mm, addr, &prev);
	if (vma && (vma->vm_start <= addr))
		return vma;
	if (!prev || expand_stack(prev, addr))
		return NULL;
	if (prev->vm_flags & VM_LOCKED)
		__mlock_vma_pages_range(prev, addr, prev->vm_end, NULL);
	return prev;
}
#else
int expand_stack(struct vm_area_struct *vma, unsigned long address)
{
	struct vm_area_struct *prev;

	address &= PAGE_MASK;
	prev = vma->vm_prev;
	if (prev && prev->vm_end == address) {
		if (!(prev->vm_flags & VM_GROWSDOWN))
			return -ENOMEM;
	}
	return expand_downwards(vma, address);
}

struct vm_area_struct *
find_extend_vma(struct mm_struct * mm, unsigned long addr)
{
	struct vm_area_struct * vma;
	unsigned long start;

	addr &= PAGE_MASK;
	vma = find_vma(mm,addr);
	if (!vma)
		return NULL;
	if (vma->vm_start <= addr)
		return vma;
	if (!(vma->vm_flags & VM_GROWSDOWN))
		return NULL;
	start = vma->vm_start;
	if (expand_stack(vma, addr))
		return NULL;
	if (vma->vm_flags & VM_LOCKED)
		__mlock_vma_pages_range(vma, addr, start, NULL);
	return vma;
}
#endif

/*
 * Ok - we have the memory areas we should free on the vma list,
 * so release them, and do the vma updates.
 *
 * Called with the mm semaphore held.
 */
static void remove_vma_list(struct mm_struct *mm, struct vm_area_struct *vma)
{
	unsigned long nr_accounted = 0;

	/* Update high watermark before we lower total_vm */
	update_hiwater_vm(mm);
	do {
		long nrpages = vma_pages(vma);

#ifdef CONFIG_PAX_SEGMEXEC
		if ((mm->pax_flags & MF_PAX_SEGMEXEC) && (vma->vm_start >= SEGMEXEC_TASK_SIZE)) {
			vma = remove_vma(vma);
			continue;
		}
#endif

		if (vma->vm_flags & VM_ACCOUNT)
			nr_accounted += nrpages;
		vm_stat_account(mm, vma->vm_flags, vma->vm_file, -nrpages);
		vma = remove_vma(vma);
	} while (vma);
	vm_unacct_memory(nr_accounted);
	validate_mm(mm);
}

/*
 * Get rid of page table information in the indicated region.
 *
 * Called with the mm semaphore held.
 */
static void unmap_region(struct mm_struct *mm,
		struct vm_area_struct *vma, struct vm_area_struct *prev,
		unsigned long start, unsigned long end)
{
	struct vm_area_struct *next = prev? prev->vm_next: mm->mmap;
	struct mmu_gather tlb;

	lru_add_drain();
	tlb_gather_mmu(&tlb, mm, start, end);
	update_hiwater_rss(mm);
	unmap_vmas(&tlb, vma, start, end);
	free_pgtables(&tlb, vma, prev ? prev->vm_end : FIRST_USER_ADDRESS,
				 next ? next->vm_start : USER_PGTABLES_CEILING);
	tlb_finish_mmu(&tlb, start, end);
}

/*
 * Create a list of vma's touched by the unmap, removing them from the mm's
 * vma list as we go..
 */
static void
detach_vmas_to_be_unmapped(struct mm_struct *mm, struct vm_area_struct *vma,
	struct vm_area_struct *prev, unsigned long end)
{
	struct vm_area_struct **insertion_point;
	struct vm_area_struct *tail_vma = NULL;

	insertion_point = (prev ? &prev->vm_next : &mm->mmap);
	vma->vm_prev = NULL;
	do {

#ifdef CONFIG_PAX_SEGMEXEC
		if (vma->vm_mirror) {
			BUG_ON(!vma->vm_mirror->vm_mirror || vma->vm_mirror->vm_mirror != vma);
			vma->vm_mirror->vm_mirror = NULL;
			vma->vm_mirror->vm_flags &= ~VM_EXEC;
			vma->vm_mirror = NULL;
		}
#endif

		vma_rb_erase(vma, &mm->mm_rb);
		mm->map_count--;
		tail_vma = vma;
		vma = vma->vm_next;
	} while (vma && vma->vm_start < end);
	*insertion_point = vma;
	if (vma) {
		vma->vm_prev = prev;
		vma_gap_update(vma);
	} else
		mm->highest_vm_end = prev ? prev->vm_end : 0;
	tail_vma->vm_next = NULL;

	/* Kill the cache */
	vmacache_invalidate(mm);
}

/*
 * __split_vma() bypasses sysctl_max_map_count checking.  We use this on the
 * munmap path where it doesn't make sense to fail.
 */
static int __split_vma(struct mm_struct * mm, struct vm_area_struct * vma,
	      unsigned long addr, int new_below)
{
	struct vm_area_struct *new;
	int err = -ENOMEM;

#ifdef CONFIG_PAX_SEGMEXEC
	struct vm_area_struct *vma_m, *new_m = NULL;
	unsigned long addr_m = addr + SEGMEXEC_TASK_SIZE;
#endif

	if (is_vm_hugetlb_page(vma) && (addr &
					~(huge_page_mask(hstate_vma(vma)))))
		return -EINVAL;

#ifdef CONFIG_PAX_SEGMEXEC
	vma_m = pax_find_mirror_vma(vma);
#endif

	new = kmem_cache_alloc(vm_area_cachep, GFP_KERNEL);
	if (!new)
		goto out_err;

#ifdef CONFIG_PAX_SEGMEXEC
	if (vma_m) {
		new_m = kmem_cache_alloc(vm_area_cachep, GFP_KERNEL);
		if (!new_m) {
			kmem_cache_free(vm_area_cachep, new);
			goto out_err;
		}
	}
#endif

	/* most fields are the same, copy all, and then fixup */
	*new = *vma;

	INIT_LIST_HEAD(&new->anon_vma_chain);

	if (new_below)
		new->vm_end = addr;
	else {
		new->vm_start = addr;
		new->vm_pgoff += ((addr - vma->vm_start) >> PAGE_SHIFT);
	}

#ifdef CONFIG_PAX_SEGMEXEC
	if (vma_m) {
		*new_m = *vma_m;
		INIT_LIST_HEAD(&new_m->anon_vma_chain);
		new_m->vm_mirror = new;
		new->vm_mirror = new_m;

		if (new_below)
			new_m->vm_end = addr_m;
		else {
			new_m->vm_start = addr_m;
			new_m->vm_pgoff += ((addr_m - vma_m->vm_start) >> PAGE_SHIFT);
		}
	}
#endif

	err = vma_dup_policy(vma, new);
	if (err)
		goto out_free_vma;

	err = anon_vma_clone(new, vma);
	if (err)
		goto out_free_mpol;

	if (new->vm_file)
		get_file(new->vm_file);

	if (new->vm_ops && new->vm_ops->open)
		new->vm_ops->open(new);

	if (new_below)
		err = vma_adjust(vma, addr, vma->vm_end, vma->vm_pgoff +
			((addr - new->vm_start) >> PAGE_SHIFT), new);
	else
		err = vma_adjust(vma, vma->vm_start, addr, vma->vm_pgoff, new);

#ifdef CONFIG_PAX_SEGMEXEC
	if (!err && vma_m) {
		struct mempolicy *pol = vma_policy(new);

		if (anon_vma_clone(new_m, vma_m))
			goto out_free_mpol;

		mpol_get(pol);
		set_vma_policy(new_m, pol);

		if (new_m->vm_file)
			get_file(new_m->vm_file);

		if (new_m->vm_ops && new_m->vm_ops->open)
			new_m->vm_ops->open(new_m);

		if (new_below)
			err = vma_adjust(vma_m, addr_m, vma_m->vm_end, vma_m->vm_pgoff +
				((addr_m - new_m->vm_start) >> PAGE_SHIFT), new_m);
		else
			err = vma_adjust(vma_m, vma_m->vm_start, addr_m, vma_m->vm_pgoff, new_m);

		if (err) {
			if (new_m->vm_ops && new_m->vm_ops->close)
				new_m->vm_ops->close(new_m);
			if (new_m->vm_file)
				fput(new_m->vm_file);
			mpol_put(pol);
		}
	}
#endif

	/* Success. */
	if (!err)
		return 0;

	/* Clean everything up if vma_adjust failed. */
	if (new->vm_ops && new->vm_ops->close)
		new->vm_ops->close(new);
	if (new->vm_file)
		fput(new->vm_file);
 out_free_mpol:
	mpol_put(vma_policy(new));
 out_free_vma:

#ifdef CONFIG_PAX_SEGMEXEC
	if (new_m) {
		unlink_anon_vmas(new_m);
		kmem_cache_free(vm_area_cachep, new_m);
	}
#endif

	unlink_anon_vmas(new);
	kmem_cache_free(vm_area_cachep, new);
 out_err:
	return err;
}

/*
 * Split a vma into two pieces at address 'addr', a new vma is allocated
 * either for the first part or the tail.
 */
int split_vma(struct mm_struct *mm, struct vm_area_struct *vma,
	      unsigned long addr, int new_below)
{

#ifdef CONFIG_PAX_SEGMEXEC
	if (mm->pax_flags & MF_PAX_SEGMEXEC) {
		BUG_ON(vma->vm_end > SEGMEXEC_TASK_SIZE);
		if (mm->map_count >= sysctl_max_map_count-1)
			return -ENOMEM;
	} else
#endif

	if (mm->map_count >= sysctl_max_map_count)
		return -ENOMEM;

	return __split_vma(mm, vma, addr, new_below);
}

/* Munmap is split into 2 main parts -- this part which finds
 * what needs doing, and the areas themselves, which do the
 * work.  This now handles partial unmappings.
 * Jeremy Fitzhardinge <jeremy@goop.org>
 */
#ifdef CONFIG_PAX_SEGMEXEC
int do_munmap(struct mm_struct *mm, unsigned long start, size_t len)
{
	int ret = __do_munmap(mm, start, len);
	if (ret || !(mm->pax_flags & MF_PAX_SEGMEXEC))
		return ret;

	return __do_munmap(mm, start + SEGMEXEC_TASK_SIZE, len);
}

int __do_munmap(struct mm_struct *mm, unsigned long start, size_t len)
#else
int do_munmap(struct mm_struct *mm, unsigned long start, size_t len)
#endif
{
	unsigned long end;
	struct vm_area_struct *vma, *prev, *last;

	/*
	 * mm->mmap_sem is required to protect against another thread
	 * changing the mappings in case we sleep.
	 */
	verify_mm_writelocked(mm);

	if ((start & ~PAGE_MASK) || start > TASK_SIZE || len > TASK_SIZE-start)
		return -EINVAL;

	if ((len = PAGE_ALIGN(len)) == 0)
		return -EINVAL;

	/* Find the first overlapping VMA */
	vma = find_vma(mm, start);
	if (!vma)
		return 0;
	prev = vma->vm_prev;
	/* we have  start < vma->vm_end  */

	/* if it doesn't overlap, we have nothing.. */
	end = start + len;
	if (vma->vm_start >= end)
		return 0;

	/*
	 * If we need to split any vma, do it now to save pain later.
	 *
	 * Note: mremap's move_vma VM_ACCOUNT handling assumes a partially
	 * unmapped vm_area_struct will remain in use: so lower split_vma
	 * places tmp vma above, and higher split_vma places tmp vma below.
	 */
	if (start > vma->vm_start) {
		int error;

		/*
		 * Make sure that map_count on return from munmap() will
		 * not exceed its limit; but let map_count go just above
		 * its limit temporarily, to help free resources as expected.
		 */
		if (end < vma->vm_end && mm->map_count >= sysctl_max_map_count)
			return -ENOMEM;

		error = __split_vma(mm, vma, start, 0);
		if (error)
			return error;
		prev = vma;
	}

	/* Does it split the last one? */
	last = find_vma(mm, end);
	if (last && end > last->vm_start) {
		int error = __split_vma(mm, last, end, 1);
		if (error)
			return error;
	}
	vma = prev? prev->vm_next: mm->mmap;

	/*
	 * unlock any mlock()ed ranges before detaching vmas
	 */
	if (mm->locked_vm) {
		struct vm_area_struct *tmp = vma;
		while (tmp && tmp->vm_start < end) {
			if (tmp->vm_flags & VM_LOCKED) {
				mm->locked_vm -= vma_pages(tmp);
				munlock_vma_pages_all(tmp);
			}
			tmp = tmp->vm_next;
		}
	}

	/*
	 * Remove the vma's, and unmap the actual pages
	 */
	detach_vmas_to_be_unmapped(mm, vma, prev, end);
	unmap_region(mm, vma, prev, start, end);

	/* Fix up all other VM information */
	remove_vma_list(mm, vma);

	track_exec_limit(mm, start, end, 0UL);

	return 0;
}

int vm_munmap(unsigned long start, size_t len)
{
	int ret;
	struct mm_struct *mm = current->mm;


#ifdef CONFIG_PAX_SEGMEXEC
	if ((mm->pax_flags & MF_PAX_SEGMEXEC) &&
	    (len > SEGMEXEC_TASK_SIZE || start > SEGMEXEC_TASK_SIZE-len))
		return -EINVAL;
#endif

	down_write(&mm->mmap_sem);
	ret = do_munmap(mm, start, len);
	up_write(&mm->mmap_sem);
	return ret;
}
EXPORT_SYMBOL(vm_munmap);

SYSCALL_DEFINE2(munmap, unsigned long, addr, size_t, len)
{
	profile_munmap(addr);
	return vm_munmap(addr, len);
}

/*
 *  this is really a simplified "do_mmap".  it only handles
 *  anonymous maps.  eventually we may be able to do some
 *  brk-specific accounting here.
 */
static unsigned long do_brk(unsigned long addr, unsigned long len)
{
	struct mm_struct * mm = current->mm;
	struct vm_area_struct * vma, * prev;
	unsigned long flags;
	struct rb_node ** rb_link, * rb_parent;
	pgoff_t pgoff = addr >> PAGE_SHIFT;
	int error;
	unsigned long charged;

	len = PAGE_ALIGN(len);
	if (!len)
		return addr;

	flags = VM_DATA_DEFAULT_FLAGS | VM_ACCOUNT | mm->def_flags;

#if defined(CONFIG_PAX_PAGEEXEC) || defined(CONFIG_PAX_SEGMEXEC)
	if (mm->pax_flags & (MF_PAX_PAGEEXEC | MF_PAX_SEGMEXEC)) {
		flags &= ~VM_EXEC;

#ifdef CONFIG_PAX_MPROTECT
		if (mm->pax_flags & MF_PAX_MPROTECT)
			flags &= ~VM_MAYEXEC;
#endif

	}
#endif

	error = get_unmapped_area(NULL, addr, len, 0, MAP_FIXED);
	if (error & ~PAGE_MASK)
		return error;

	charged = len >> PAGE_SHIFT;

	error = mlock_future_check(mm, mm->def_flags, len);
	if (error)
		return error;

	/*
	 * mm->mmap_sem is required to protect against another thread
	 * changing the mappings in case we sleep.
	 */
	verify_mm_writelocked(mm);

	/*
	 * Clear old maps.  this also does some error checking for us
	 */
	if (find_vma_links(mm, addr, addr + len, &prev, &rb_link, &rb_parent)) {
		if (do_munmap(mm, addr, len))
			return -ENOMEM;
		BUG_ON(find_vma_links(mm, addr, addr + len, &prev, &rb_link, &rb_parent));
	}

	/* Check against address space limits *after* clearing old maps... */
	if (!may_expand_vm(mm, charged))
		return -ENOMEM;

	if (mm->map_count > sysctl_max_map_count)
		return -ENOMEM;

	if (security_vm_enough_memory_mm(mm, charged))
		return -ENOMEM;

	/* Can we just expand an old private anonymous mapping? */
	vma = vma_merge(mm, prev, addr, addr + len, flags,
					NULL, NULL, pgoff, NULL);
	if (vma)
		goto out;

	/*
	 * create a vma struct for an anonymous mapping
	 */
	vma = kmem_cache_zalloc(vm_area_cachep, GFP_KERNEL);
	if (!vma) {
		vm_unacct_memory(charged);
		return -ENOMEM;
	}

	INIT_LIST_HEAD(&vma->anon_vma_chain);
	vma->vm_mm = mm;
	vma->vm_start = addr;
	vma->vm_end = addr + len;
	vma->vm_pgoff = pgoff;
	vma->vm_flags = flags;
	vma->vm_page_prot = vm_get_page_prot(flags);
	vma_link(mm, vma, prev, rb_link, rb_parent);
out:
	perf_event_mmap(vma);
	mm->total_vm += charged;
	if (flags & VM_LOCKED)
		mm->locked_vm += charged;
	vma->vm_flags |= VM_SOFTDIRTY;
	track_exec_limit(mm, addr, addr + len, flags);
	return addr;
}

unsigned long vm_brk(unsigned long addr, unsigned long len)
{
	struct mm_struct *mm = current->mm;
	unsigned long ret;
	bool populate;

	down_write(&mm->mmap_sem);
	ret = do_brk(addr, len);
	populate = ((mm->def_flags & VM_LOCKED) != 0);
	up_write(&mm->mmap_sem);
	if (populate)
		mm_populate(addr, len);
	return ret;
}
EXPORT_SYMBOL(vm_brk);

/* Release all mmaps. */
void exit_mmap(struct mm_struct *mm)
{
	struct mmu_gather tlb;
	struct vm_area_struct *vma;
	unsigned long nr_accounted = 0;

	/* mm's last user has gone, and its about to be pulled down */
	mmu_notifier_release(mm);

	if (mm->locked_vm) {
		vma = mm->mmap;
		while (vma) {
			if (vma->vm_flags & VM_LOCKED)
				munlock_vma_pages_all(vma);
			vma = vma->vm_next;
		}
	}

	arch_exit_mmap(mm);

	vma = mm->mmap;
	if (!vma)	/* Can happen if dup_mmap() received an OOM */
		return;

	lru_add_drain();
	flush_cache_mm(mm);
	tlb_gather_mmu(&tlb, mm, 0, -1);
	/* update_hiwater_rss(mm) here? but nobody should be looking */
	/* Use -1 here to ensure all VMAs in the mm are unmapped */
	unmap_vmas(&tlb, vma, 0, -1);

	free_pgtables(&tlb, vma, FIRST_USER_ADDRESS, USER_PGTABLES_CEILING);
	tlb_finish_mmu(&tlb, 0, -1);

	/*
	 * Walk the list again, actually closing and freeing it,
	 * with preemption enabled, without holding any MM locks.
	 */
	while (vma) {
		if (vma->vm_flags & VM_ACCOUNT)
			nr_accounted += vma_pages(vma);
		vma->vm_mirror = NULL;
		vma = remove_vma(vma);
	}
	vm_unacct_memory(nr_accounted);

	WARN_ON(atomic_long_read(&mm->nr_ptes) >
			(FIRST_USER_ADDRESS+PMD_SIZE-1)>>PMD_SHIFT);
}

/* Insert vm structure into process list sorted by address
 * and into the inode's i_mmap tree.  If vm_file is non-NULL
 * then i_mmap_mutex is taken here.
 */
int insert_vm_struct(struct mm_struct *mm, struct vm_area_struct *vma)
{
	struct vm_area_struct *prev;
	struct rb_node **rb_link, *rb_parent;

#ifdef CONFIG_PAX_SEGMEXEC
	struct vm_area_struct *vma_m = NULL;
#endif

	if (security_mmap_addr(vma->vm_start))
		return -EPERM;

	/*
	 * The vm_pgoff of a purely anonymous vma should be irrelevant
	 * until its first write fault, when page's anon_vma and index
	 * are set.  But now set the vm_pgoff it will almost certainly
	 * end up with (unless mremap moves it elsewhere before that
	 * first wfault), so /proc/pid/maps tells a consistent story.
	 *
	 * By setting it to reflect the virtual start address of the
	 * vma, merges and splits can happen in a seamless way, just
	 * using the existing file pgoff checks and manipulations.
	 * Similarly in do_mmap_pgoff and in do_brk.
	 */
	if (!vma->vm_file) {
		BUG_ON(vma->anon_vma);
		vma->vm_pgoff = vma->vm_start >> PAGE_SHIFT;
	}
	if (find_vma_links(mm, vma->vm_start, vma->vm_end,
			   &prev, &rb_link, &rb_parent))
		return -ENOMEM;
	if ((vma->vm_flags & VM_ACCOUNT) &&
	     security_vm_enough_memory_mm(mm, vma_pages(vma)))
		return -ENOMEM;

#ifdef CONFIG_PAX_SEGMEXEC
	if ((mm->pax_flags & MF_PAX_SEGMEXEC) && (vma->vm_flags & VM_EXEC)) {
		vma_m = kmem_cache_zalloc(vm_area_cachep, GFP_KERNEL);
		if (!vma_m)
			return -ENOMEM;
	}
#endif

	vma_link(mm, vma, prev, rb_link, rb_parent);

#ifdef CONFIG_PAX_SEGMEXEC
	if (vma_m)
		BUG_ON(pax_mirror_vma(vma_m, vma));
#endif

	return 0;
}

/*
 * Copy the vma structure to a new location in the same mm,
 * prior to moving page table entries, to effect an mremap move.
 */
struct vm_area_struct *copy_vma(struct vm_area_struct **vmap,
	unsigned long addr, unsigned long len, pgoff_t pgoff,
	bool *need_rmap_locks)
{
	struct vm_area_struct *vma = *vmap;
	unsigned long vma_start = vma->vm_start;
	struct mm_struct *mm = vma->vm_mm;
	struct vm_area_struct *new_vma, *prev;
	struct rb_node **rb_link, *rb_parent;
	bool faulted_in_anon_vma = true;

	BUG_ON(vma->vm_mirror);

	/*
	 * If anonymous vma has not yet been faulted, update new pgoff
	 * to match new location, to increase its chance of merging.
	 */
	if (unlikely(!vma->vm_file && !vma->anon_vma)) {
		pgoff = addr >> PAGE_SHIFT;
		faulted_in_anon_vma = false;
	}

	if (find_vma_links(mm, addr, addr + len, &prev, &rb_link, &rb_parent))
		return NULL;	/* should never get here */
	new_vma = vma_merge(mm, prev, addr, addr + len, vma->vm_flags,
			vma->anon_vma, vma->vm_file, pgoff, vma_policy(vma));
	if (new_vma) {
		/*
		 * Source vma may have been merged into new_vma
		 */
		if (unlikely(vma_start >= new_vma->vm_start &&
			     vma_start < new_vma->vm_end)) {
			/*
			 * The only way we can get a vma_merge with
			 * self during an mremap is if the vma hasn't
			 * been faulted in yet and we were allowed to
			 * reset the dst vma->vm_pgoff to the
			 * destination address of the mremap to allow
			 * the merge to happen. mremap must change the
			 * vm_pgoff linearity between src and dst vmas
			 * (in turn preventing a vma_merge) to be
			 * safe. It is only safe to keep the vm_pgoff
			 * linear if there are no pages mapped yet.
			 */
			VM_BUG_ON(faulted_in_anon_vma);
			*vmap = vma = new_vma;
		}
		*need_rmap_locks = (new_vma->vm_pgoff <= vma->vm_pgoff);
	} else {
		new_vma = kmem_cache_alloc(vm_area_cachep, GFP_KERNEL);
		if (new_vma) {
			*new_vma = *vma;
			new_vma->vm_start = addr;
			new_vma->vm_end = addr + len;
			new_vma->vm_pgoff = pgoff;
			if (vma_dup_policy(vma, new_vma))
				goto out_free_vma;
			INIT_LIST_HEAD(&new_vma->anon_vma_chain);
			if (anon_vma_clone(new_vma, vma))
				goto out_free_mempol;
			if (new_vma->vm_file)
				get_file(new_vma->vm_file);
			if (new_vma->vm_ops && new_vma->vm_ops->open)
				new_vma->vm_ops->open(new_vma);
			vma_link(mm, new_vma, prev, rb_link, rb_parent);
			*need_rmap_locks = false;
		}
	}
	return new_vma;

 out_free_mempol:
	mpol_put(vma_policy(new_vma));
 out_free_vma:
	kmem_cache_free(vm_area_cachep, new_vma);
	return NULL;
}

#ifdef CONFIG_PAX_SEGMEXEC
long pax_mirror_vma(struct vm_area_struct *vma_m, struct vm_area_struct *vma)
{
	struct vm_area_struct *prev_m;
	struct rb_node **rb_link_m, *rb_parent_m;
	struct mempolicy *pol_m;

	BUG_ON(!(vma->vm_mm->pax_flags & MF_PAX_SEGMEXEC) || !(vma->vm_flags & VM_EXEC));
	BUG_ON(vma->vm_mirror || vma_m->vm_mirror);
	BUG_ON(!mpol_equal(vma_policy(vma), vma_policy(vma_m)));
	*vma_m = *vma;
	INIT_LIST_HEAD(&vma_m->anon_vma_chain);
	if (anon_vma_clone(vma_m, vma))
		return -ENOMEM;
	pol_m = vma_policy(vma_m);
	mpol_get(pol_m);
	set_vma_policy(vma_m, pol_m);
	vma_m->vm_start += SEGMEXEC_TASK_SIZE;
	vma_m->vm_end += SEGMEXEC_TASK_SIZE;
	vma_m->vm_flags &= ~(VM_WRITE | VM_MAYWRITE | VM_ACCOUNT | VM_LOCKED);
	vma_m->vm_page_prot = vm_get_page_prot(vma_m->vm_flags);
	if (vma_m->vm_file)
		get_file(vma_m->vm_file);
	if (vma_m->vm_ops && vma_m->vm_ops->open)
		vma_m->vm_ops->open(vma_m);
	BUG_ON(find_vma_links(vma->vm_mm, vma_m->vm_start, vma_m->vm_end, &prev_m, &rb_link_m, &rb_parent_m));
	vma_link(vma->vm_mm, vma_m, prev_m, rb_link_m, rb_parent_m);
	vma_m->vm_mirror = vma;
	vma->vm_mirror = vma_m;
	return 0;
}
#endif

/*
 * Return true if the calling process may expand its vm space by the passed
 * number of pages
 */
int may_expand_vm(struct mm_struct *mm, unsigned long npages)
{
	unsigned long cur = mm->total_vm;	/* pages */
	unsigned long lim;

	lim = rlimit(RLIMIT_AS) >> PAGE_SHIFT;

	gr_learn_resource(current, RLIMIT_AS, (cur + npages) << PAGE_SHIFT, 1);
	if (cur + npages > lim)
		return 0;
	return 1;
}


static int special_mapping_fault(struct vm_area_struct *vma,
				struct vm_fault *vmf)
{
	pgoff_t pgoff;
	struct page **pages;

	/*
	 * special mappings have no vm_file, and in that case, the mm
	 * uses vm_pgoff internally. So we have to subtract it from here.
	 * We are allowed to do this because we are the mm; do not copy
	 * this code into drivers!
	 */
	pgoff = vmf->pgoff - vma->vm_pgoff;

	for (pages = vma->vm_private_data; pgoff && *pages; ++pages)
		pgoff--;

	if (*pages) {
		struct page *page = *pages;
		get_page(page);
		vmf->page = page;
		return 0;
	}

	return VM_FAULT_SIGBUS;
}

/*
 * Having a close hook prevents vma merging regardless of flags.
 */
static void special_mapping_close(struct vm_area_struct *vma)
{
}

static const struct vm_operations_struct special_mapping_vmops = {
	.close = special_mapping_close,
	.fault = special_mapping_fault,
};

/*
 * Called with mm->mmap_sem held for writing.
 * Insert a new vma covering the given region, with the given flags.
 * Its pages are supplied by the given array of struct page *.
 * The array can be shorter than len >> PAGE_SHIFT if it's null-terminated.
 * The region past the last page supplied will always produce SIGBUS.
 * The array pointer and the pages it points to are assumed to stay alive
 * for as long as this mapping might exist.
 */
int install_special_mapping(struct mm_struct *mm,
			    unsigned long addr, unsigned long len,
			    unsigned long vm_flags, struct page **pages)
{
	int ret;
	struct vm_area_struct *vma;

	vma = kmem_cache_zalloc(vm_area_cachep, GFP_KERNEL);
	if (unlikely(vma == NULL))
		return -ENOMEM;

	INIT_LIST_HEAD(&vma->anon_vma_chain);
	vma->vm_mm = mm;
	vma->vm_start = addr;
	vma->vm_end = addr + len;

#ifdef CONFIG_PAX_MPROTECT
	if (mm->pax_flags & MF_PAX_MPROTECT) {
#ifndef CONFIG_PAX_MPROTECT_COMPAT
		if ((vm_flags & (VM_WRITE | VM_EXEC)) == (VM_WRITE | VM_EXEC))
			return -EPERM;
		if (!(vm_flags & VM_EXEC))
			vm_flags &= ~VM_MAYEXEC;
#else
		if ((vm_flags & (VM_WRITE | VM_EXEC)) != VM_EXEC)
			vm_flags &= ~(VM_EXEC | VM_MAYEXEC);
#endif
		else
			vm_flags &= ~VM_MAYWRITE;
	}
#endif

	vma->vm_flags = vm_flags | mm->def_flags | VM_DONTEXPAND | VM_SOFTDIRTY;
	vma->vm_page_prot = vm_get_page_prot(vma->vm_flags);

	vma->vm_ops = &special_mapping_vmops;
	vma->vm_private_data = pages;

	ret = insert_vm_struct(mm, vma);
	if (ret)
		goto out;

	mm->total_vm += len >> PAGE_SHIFT;

	perf_event_mmap(vma);

	return 0;

out:
	kmem_cache_free(vm_area_cachep, vma);
	return ret;
}

static DEFINE_MUTEX(mm_all_locks_mutex);

static void vm_lock_anon_vma(struct mm_struct *mm, struct anon_vma *anon_vma)
{
	if (!test_bit(0, (unsigned long *) &anon_vma->root->rb_root.rb_node)) {
		/*
		 * The LSB of head.next can't change from under us
		 * because we hold the mm_all_locks_mutex.
		 */
		down_write_nest_lock(&anon_vma->root->rwsem, &mm->mmap_sem);
		/*
		 * We can safely modify head.next after taking the
		 * anon_vma->root->rwsem. If some other vma in this mm shares
		 * the same anon_vma we won't take it again.
		 *
		 * No need of atomic instructions here, head.next
		 * can't change from under us thanks to the
		 * anon_vma->root->rwsem.
		 */
		if (__test_and_set_bit(0, (unsigned long *)
				       &anon_vma->root->rb_root.rb_node))
			BUG();
	}
}

static void vm_lock_mapping(struct mm_struct *mm, struct address_space *mapping)
{
	if (!test_bit(AS_MM_ALL_LOCKS, &mapping->flags)) {
		/*
		 * AS_MM_ALL_LOCKS can't change from under us because
		 * we hold the mm_all_locks_mutex.
		 *
		 * Operations on ->flags have to be atomic because
		 * even if AS_MM_ALL_LOCKS is stable thanks to the
		 * mm_all_locks_mutex, there may be other cpus
		 * changing other bitflags in parallel to us.
		 */
		if (test_and_set_bit(AS_MM_ALL_LOCKS, &mapping->flags))
			BUG();
		mutex_lock_nest_lock(&mapping->i_mmap_mutex, &mm->mmap_sem);
	}
}

/*
 * This operation locks against the VM for all pte/vma/mm related
 * operations that could ever happen on a certain mm. This includes
 * vmtruncate, try_to_unmap, and all page faults.
 *
 * The caller must take the mmap_sem in write mode before calling
 * mm_take_all_locks(). The caller isn't allowed to release the
 * mmap_sem until mm_drop_all_locks() returns.
 *
 * mmap_sem in write mode is required in order to block all operations
 * that could modify pagetables and free pages without need of
 * altering the vma layout (for example populate_range() with
 * nonlinear vmas). It's also needed in write mode to avoid new
 * anon_vmas to be associated with existing vmas.
 *
 * A single task can't take more than one mm_take_all_locks() in a row
 * or it would deadlock.
 *
 * The LSB in anon_vma->rb_root.rb_node and the AS_MM_ALL_LOCKS bitflag in
 * mapping->flags avoid to take the same lock twice, if more than one
 * vma in this mm is backed by the same anon_vma or address_space.
 *
 * We can take all the locks in random order because the VM code
 * taking i_mmap_mutex or anon_vma->rwsem outside the mmap_sem never
 * takes more than one of them in a row. Secondly we're protected
 * against a concurrent mm_take_all_locks() by the mm_all_locks_mutex.
 *
 * mm_take_all_locks() and mm_drop_all_locks are expensive operations
 * that may have to take thousand of locks.
 *
 * mm_take_all_locks() can fail if it's interrupted by signals.
 */
int mm_take_all_locks(struct mm_struct *mm)
{
	struct vm_area_struct *vma;
	struct anon_vma_chain *avc;

	BUG_ON(down_read_trylock(&mm->mmap_sem));

	mutex_lock(&mm_all_locks_mutex);

	for (vma = mm->mmap; vma; vma = vma->vm_next) {
		if (signal_pending(current))
			goto out_unlock;
		if (vma->vm_file && vma->vm_file->f_mapping)
			vm_lock_mapping(mm, vma->vm_file->f_mapping);
	}

	for (vma = mm->mmap; vma; vma = vma->vm_next) {
		if (signal_pending(current))
			goto out_unlock;
		if (vma->anon_vma)
			list_for_each_entry(avc, &vma->anon_vma_chain, same_vma)
				vm_lock_anon_vma(mm, avc->anon_vma);
	}

	return 0;

out_unlock:
	mm_drop_all_locks(mm);
	return -EINTR;
}

static void vm_unlock_anon_vma(struct anon_vma *anon_vma)
{
	if (test_bit(0, (unsigned long *) &anon_vma->root->rb_root.rb_node)) {
		/*
		 * The LSB of head.next can't change to 0 from under
		 * us because we hold the mm_all_locks_mutex.
		 *
		 * We must however clear the bitflag before unlocking
		 * the vma so the users using the anon_vma->rb_root will
		 * never see our bitflag.
		 *
		 * No need of atomic instructions here, head.next
		 * can't change from under us until we release the
		 * anon_vma->root->rwsem.
		 */
		if (!__test_and_clear_bit(0, (unsigned long *)
					  &anon_vma->root->rb_root.rb_node))
			BUG();
		anon_vma_unlock_write(anon_vma);
	}
}

static void vm_unlock_mapping(struct address_space *mapping)
{
	if (test_bit(AS_MM_ALL_LOCKS, &mapping->flags)) {
		/*
		 * AS_MM_ALL_LOCKS can't change to 0 from under us
		 * because we hold the mm_all_locks_mutex.
		 */
		mutex_unlock(&mapping->i_mmap_mutex);
		if (!test_and_clear_bit(AS_MM_ALL_LOCKS,
					&mapping->flags))
			BUG();
	}
}

/*
 * The mmap_sem cannot be released by the caller until
 * mm_drop_all_locks() returns.
 */
void mm_drop_all_locks(struct mm_struct *mm)
{
	struct vm_area_struct *vma;
	struct anon_vma_chain *avc;

	BUG_ON(down_read_trylock(&mm->mmap_sem));
	BUG_ON(!mutex_is_locked(&mm_all_locks_mutex));

	for (vma = mm->mmap; vma; vma = vma->vm_next) {
		if (vma->anon_vma)
			list_for_each_entry(avc, &vma->anon_vma_chain, same_vma)
				vm_unlock_anon_vma(avc->anon_vma);
		if (vma->vm_file && vma->vm_file->f_mapping)
			vm_unlock_mapping(vma->vm_file->f_mapping);
	}

	mutex_unlock(&mm_all_locks_mutex);
}

/*
 * initialise the VMA slab
 */
void __init mmap_init(void)
{
	int ret;

	ret = percpu_counter_init(&vm_committed_as, 0);
	VM_BUG_ON(ret);
}

/*
 * Initialise sysctl_user_reserve_kbytes.
 *
 * This is intended to prevent a user from starting a single memory hogging
 * process, such that they cannot recover (kill the hog) in OVERCOMMIT_NEVER
 * mode.
 *
 * The default value is min(3% of free memory, 128MB)
 * 128MB is enough to recover with sshd/login, bash, and top/kill.
 */
static int init_user_reserve(void)
{
	unsigned long free_kbytes;

	free_kbytes = global_page_state(NR_FREE_PAGES) << (PAGE_SHIFT - 10);

	sysctl_user_reserve_kbytes = min(free_kbytes / 32, 1UL << 17);
	return 0;
}
subsys_initcall(init_user_reserve);

/*
 * Initialise sysctl_admin_reserve_kbytes.
 *
 * The purpose of sysctl_admin_reserve_kbytes is to allow the sys admin
 * to log in and kill a memory hogging process.
 *
 * Systems with more than 256MB will reserve 8MB, enough to recover
 * with sshd, bash, and top in OVERCOMMIT_GUESS. Smaller systems will
 * only reserve 3% of free pages by default.
 */
static int init_admin_reserve(void)
{
	unsigned long free_kbytes;

	free_kbytes = global_page_state(NR_FREE_PAGES) << (PAGE_SHIFT - 10);

	sysctl_admin_reserve_kbytes = min(free_kbytes / 32, 1UL << 13);
	return 0;
}
subsys_initcall(init_admin_reserve);

/*
 * Reinititalise user and admin reserves if memory is added or removed.
 *
 * The default user reserve max is 128MB, and the default max for the
 * admin reserve is 8MB. These are usually, but not always, enough to
 * enable recovery from a memory hogging process using login/sshd, a shell,
 * and tools like top. It may make sense to increase or even disable the
 * reserve depending on the existence of swap or variations in the recovery
 * tools. So, the admin may have changed them.
 *
 * If memory is added and the reserves have been eliminated or increased above
 * the default max, then we'll trust the admin.
 *
 * If memory is removed and there isn't enough free memory, then we
 * need to reset the reserves.
 *
 * Otherwise keep the reserve set by the admin.
 */
static int reserve_mem_notifier(struct notifier_block *nb,
			     unsigned long action, void *data)
{
	unsigned long tmp, free_kbytes;

	switch (action) {
	case MEM_ONLINE:
		/* Default max is 128MB. Leave alone if modified by operator. */
		tmp = sysctl_user_reserve_kbytes;
		if (0 < tmp && tmp < (1UL << 17))
			init_user_reserve();

		/* Default max is 8MB.  Leave alone if modified by operator. */
		tmp = sysctl_admin_reserve_kbytes;
		if (0 < tmp && tmp < (1UL << 13))
			init_admin_reserve();

		break;
	case MEM_OFFLINE:
		free_kbytes = global_page_state(NR_FREE_PAGES) << (PAGE_SHIFT - 10);

		if (sysctl_user_reserve_kbytes > free_kbytes) {
			init_user_reserve();
			pr_info("vm.user_reserve_kbytes reset to %lu\n",
				sysctl_user_reserve_kbytes);
		}

		if (sysctl_admin_reserve_kbytes > free_kbytes) {
			init_admin_reserve();
			pr_info("vm.admin_reserve_kbytes reset to %lu\n",
				sysctl_admin_reserve_kbytes);
		}
		break;
	default:
		break;
	}
	return NOTIFY_OK;
}

static struct notifier_block reserve_mem_nb = {
	.notifier_call = reserve_mem_notifier,
};

static int __meminit init_reserve_notifier(void)
{
	if (register_hotmemory_notifier(&reserve_mem_nb))
		printk("Failed registering memory add/remove notifier for admin reserve");

	return 0;
}
subsys_initcall(init_reserve_notifier);<|MERGE_RESOLUTION|>--- conflicted
+++ resolved
@@ -2370,14 +2370,9 @@
 		return -ENOMEM;
 
 	/* Stack limit test */
-<<<<<<< HEAD
-	gr_learn_resource(current, RLIMIT_STACK, size, 1);
-	if (size > ACCESS_ONCE(rlim[RLIMIT_STACK].rlim_cur))
-=======
 	actual_size = size;
 	gr_learn_resource(current, RLIMIT_STACK, actual_size, 1);
 	if (actual_size > ACCESS_ONCE(rlim[RLIMIT_STACK].rlim_cur))
->>>>>>> 2b89b4bc
 		return -ENOMEM;
 
 	/* mlock limit tests */
