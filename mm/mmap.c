/*
 * mm/mmap.c
 *
 * Written by obz.
 *
 * Address space accounting code	<alan@lxorguk.ukuu.org.uk>
 */

#include <linux/kernel.h>
#include <linux/slab.h>
#include <linux/backing-dev.h>
#include <linux/mm.h>
#include <linux/shm.h>
#include <linux/mman.h>
#include <linux/pagemap.h>
#include <linux/swap.h>
#include <linux/syscalls.h>
#include <linux/capability.h>
#include <linux/init.h>
#include <linux/file.h>
#include <linux/fs.h>
#include <linux/personality.h>
#include <linux/security.h>
#include <linux/hugetlb.h>
#include <linux/profile.h>
#include <linux/export.h>
#include <linux/mount.h>
#include <linux/mempolicy.h>
#include <linux/rmap.h>
#include <linux/mmu_notifier.h>
#include <linux/perf_event.h>
#include <linux/audit.h>
#include <linux/khugepaged.h>
<<<<<<< HEAD
=======
#include <linux/uprobes.h>
#include <linux/rbtree_augmented.h>
#include <linux/sched/sysctl.h>
#include <linux/notifier.h>
#include <linux/memory.h>
>>>>>>> c3ade0e0
#include <linux/random.h>

#include <asm/uaccess.h>
#include <asm/cacheflush.h>
#include <asm/tlb.h>
#include <asm/mmu_context.h>

#include "internal.h"

#ifndef arch_mmap_check
#define arch_mmap_check(addr, len, flags)	(0)
#endif

#ifndef arch_rebalance_pgtables
#define arch_rebalance_pgtables(addr, len)		(addr)
#endif

static inline void verify_mm_writelocked(struct mm_struct *mm)
{
#if defined(CONFIG_DEBUG_VM) || defined(CONFIG_PAX)
	if (unlikely(down_read_trylock(&mm->mmap_sem))) {
		up_read(&mm->mmap_sem);
		BUG();
	}
#endif
}

static void unmap_region(struct mm_struct *mm,
		struct vm_area_struct *vma, struct vm_area_struct *prev,
		unsigned long start, unsigned long end);

/* description of effects of mapping type and prot in current implementation.
 * this is due to the limited x86 page protection hardware.  The expected
 * behavior is in parens:
 *
 * map_type	prot
 *		PROT_NONE	PROT_READ	PROT_WRITE	PROT_EXEC
 * MAP_SHARED	r: (no) no	r: (yes) yes	r: (no) yes	r: (no) yes
 *		w: (no) no	w: (no) no	w: (yes) yes	w: (no) no
 *		x: (no) no	x: (no) yes	x: (no) yes	x: (yes) yes
 *		
 * MAP_PRIVATE	r: (no) no	r: (yes) yes	r: (no) yes	r: (no) yes
 *		w: (no) no	w: (no) no	w: (copy) copy	w: (no) no
 *		x: (no) no	x: (no) yes	x: (no) yes	x: (yes) yes
 *
 */
pgprot_t protection_map[16] __read_only = {
	__P000, __P001, __P010, __P011, __P100, __P101, __P110, __P111,
	__S000, __S001, __S010, __S011, __S100, __S101, __S110, __S111
};

pgprot_t vm_get_page_prot(vm_flags_t vm_flags)
{
	pgprot_t prot = __pgprot(pgprot_val(protection_map[vm_flags &
				(VM_READ|VM_WRITE|VM_EXEC|VM_SHARED)]) |
			pgprot_val(arch_vm_get_page_prot(vm_flags)));

#if defined(CONFIG_PAX_PAGEEXEC) && defined(CONFIG_X86_32)
	if (!(__supported_pte_mask & _PAGE_NX) &&
	    (vm_flags & (VM_PAGEEXEC | VM_EXEC)) == VM_PAGEEXEC &&
	    (vm_flags & (VM_READ | VM_WRITE)))
		prot = __pgprot(pte_val(pte_exprotect(__pte(pgprot_val(prot)))));
#endif

	return prot;
}
EXPORT_SYMBOL(vm_get_page_prot);

int sysctl_overcommit_memory __read_mostly = OVERCOMMIT_GUESS;  /* heuristic overcommit */
int sysctl_overcommit_ratio __read_mostly = 50;	/* default is 50% */
unsigned long sysctl_overcommit_kbytes __read_mostly;
int sysctl_max_map_count __read_mostly = DEFAULT_MAX_MAP_COUNT;
<<<<<<< HEAD
=======
unsigned long sysctl_user_reserve_kbytes __read_mostly = 1UL << 17; /* 128MB */
unsigned long sysctl_admin_reserve_kbytes __read_mostly = 1UL << 13; /* 8MB */
>>>>>>> c3ade0e0
unsigned long sysctl_heap_stack_gap __read_mostly = 64*1024;
/*
 * Make sure vm_committed_as in one cacheline and not cacheline shared with
 * other variables. It can be updated by several CPUs frequently.
 */
struct percpu_counter vm_committed_as ____cacheline_aligned_in_smp;

/*
 * The global memory commitment made in the system can be a metric
 * that can be used to drive ballooning decisions when Linux is hosted
 * as a guest. On Hyper-V, the host implements a policy engine for dynamically
 * balancing memory across competing virtual machines that are hosted.
 * Several metrics drive this policy engine including the guest reported
 * memory commitment.
 */
unsigned long vm_memory_committed(void)
{
	return percpu_counter_read_positive(&vm_committed_as);
}
EXPORT_SYMBOL_GPL(vm_memory_committed);

/*
 * Check that a process has enough memory to allocate a new virtual
 * mapping. 0 means there is enough memory for the allocation to
 * succeed and -ENOMEM implies there is not.
 *
 * We currently support three overcommit policies, which are set via the
 * vm.overcommit_memory sysctl.  See Documentation/vm/overcommit-accounting
 *
 * Strict overcommit modes added 2002 Feb 26 by Alan Cox.
 * Additional code 2002 Jul 20 by Robert Love.
 *
 * cap_sys_admin is 1 if the process has admin privileges, 0 otherwise.
 *
 * Note this is a helper function intended to be used by LSMs which
 * wish to use this logic.
 */
int __vm_enough_memory(struct mm_struct *mm, long pages, int cap_sys_admin)
{
	unsigned long free, allowed, reserve;

	vm_acct_memory(pages);

	/*
	 * Sometimes we want to use more memory than we have
	 */
	if (sysctl_overcommit_memory == OVERCOMMIT_ALWAYS)
		return 0;

	if (sysctl_overcommit_memory == OVERCOMMIT_GUESS) {
		free = global_page_state(NR_FREE_PAGES);
		free += global_page_state(NR_FILE_PAGES);

		/*
		 * shmem pages shouldn't be counted as free in this
		 * case, they can't be purged, only swapped out, and
		 * that won't affect the overall amount of available
		 * memory in the system.
		 */
		free -= global_page_state(NR_SHMEM);

		free += get_nr_swap_pages();

		/*
		 * Any slabs which are created with the
		 * SLAB_RECLAIM_ACCOUNT flag claim to have contents
		 * which are reclaimable, under pressure.  The dentry
		 * cache and most inode caches should fall into this
		 */
		free += global_page_state(NR_SLAB_RECLAIMABLE);

		/*
		 * Leave reserved pages. The pages are not for anonymous pages.
		 */
		if (free <= totalreserve_pages)
			goto error;
		else
			free -= totalreserve_pages;

		/*
		 * Reserve some for root
		 */
		if (!cap_sys_admin)
			free -= sysctl_admin_reserve_kbytes >> (PAGE_SHIFT - 10);

		if (free > pages)
			return 0;

		goto error;
	}

	allowed = vm_commit_limit();
	/*
	 * Reserve some for root
	 */
	if (!cap_sys_admin)
		allowed -= sysctl_admin_reserve_kbytes >> (PAGE_SHIFT - 10);

	/*
	 * Don't let a single process grow so big a user can't recover
	 */
	if (mm) {
		reserve = sysctl_user_reserve_kbytes >> (PAGE_SHIFT - 10);
		allowed -= min(mm->total_vm / 32, reserve);
	}

	if (percpu_counter_read_positive(&vm_committed_as) < allowed)
		return 0;
error:
	vm_unacct_memory(pages);

	return -ENOMEM;
}

/*
 * Requires inode->i_mapping->i_mmap_mutex
 */
static void __remove_shared_vm_struct(struct vm_area_struct *vma,
		struct file *file, struct address_space *mapping)
{
	if (vma->vm_flags & VM_DENYWRITE)
		atomic_inc(&file_inode(file)->i_writecount);
	if (vma->vm_flags & VM_SHARED)
		mapping->i_mmap_writable--;

	flush_dcache_mmap_lock(mapping);
	if (unlikely(vma->vm_flags & VM_NONLINEAR))
		list_del_init(&vma->shared.nonlinear);
	else
		vma_interval_tree_remove(vma, &mapping->i_mmap);
	flush_dcache_mmap_unlock(mapping);
}

/*
 * Unlink a file-based vm structure from its interval tree, to hide
 * vma from rmap and vmtruncate before freeing its page tables.
 */
void unlink_file_vma(struct vm_area_struct *vma)
{
	struct file *file = vma->vm_file;

	if (file) {
		struct address_space *mapping = file->f_mapping;
		mutex_lock(&mapping->i_mmap_mutex);
		__remove_shared_vm_struct(vma, file, mapping);
		mutex_unlock(&mapping->i_mmap_mutex);
	}
}

/*
 * Close a vm structure and free it, returning the next.
 */
static struct vm_area_struct *remove_vma(struct vm_area_struct *vma)
{
	struct vm_area_struct *next = vma->vm_next;

	might_sleep();
	BUG_ON(vma->vm_mirror);
	if (vma->vm_ops && vma->vm_ops->close)
		vma->vm_ops->close(vma);
	if (vma->vm_file)
		fput(vma->vm_file);
	mpol_put(vma_policy(vma));
	kmem_cache_free(vm_area_cachep, vma);
	return next;
}

static unsigned long do_brk(unsigned long addr, unsigned long len);

SYSCALL_DEFINE1(brk, unsigned long, brk)
{
	unsigned long rlim, retval;
	unsigned long newbrk, oldbrk;
	struct mm_struct *mm = current->mm;
	unsigned long min_brk;
	bool populate;

	down_write(&mm->mmap_sem);

#ifdef CONFIG_COMPAT_BRK
	/*
	 * CONFIG_COMPAT_BRK can still be overridden by setting
	 * randomize_va_space to 2, which will still cause mm->start_brk
	 * to be arbitrarily shifted
	 */
	if (current->brk_randomized)
		min_brk = mm->start_brk;
	else
		min_brk = mm->end_data;
#else
	min_brk = mm->start_brk;
#endif
	if (brk < min_brk)
		goto out;

	/*
	 * Check against rlimit here. If this check is done later after the test
	 * of oldbrk with newbrk then it can escape the test and let the data
	 * segment grow beyond its set limit the in case where the limit is
	 * not page aligned -Ram Gupta
	 */
	rlim = rlimit(RLIMIT_DATA);
	gr_learn_resource(current, RLIMIT_DATA, (brk - mm->start_brk) + (mm->end_data - mm->start_data), 1);
	if (rlim < RLIM_INFINITY && (brk - mm->start_brk) +
			(mm->end_data - mm->start_data) > rlim)
		goto out;

	newbrk = PAGE_ALIGN(brk);
	oldbrk = PAGE_ALIGN(mm->brk);
	if (oldbrk == newbrk)
		goto set_brk;

	/* Always allow shrinking brk. */
	if (brk <= mm->brk) {
		if (!do_munmap(mm, newbrk, oldbrk-newbrk))
			goto set_brk;
		goto out;
	}

	/* Check against existing mmap mappings. */
	if (find_vma_intersection(mm, oldbrk, newbrk+PAGE_SIZE))
		goto out;

	/* Ok, looks good - let it rip. */
	if (do_brk(oldbrk, newbrk-oldbrk) != oldbrk)
		goto out;

set_brk:
	mm->brk = brk;
	populate = newbrk > oldbrk && (mm->def_flags & VM_LOCKED) != 0;
	up_write(&mm->mmap_sem);
	if (populate)
		mm_populate(oldbrk, newbrk - oldbrk);
	return brk;

out:
	retval = mm->brk;
	up_write(&mm->mmap_sem);
	return retval;
}

static long vma_compute_subtree_gap(struct vm_area_struct *vma)
{
	unsigned long max, subtree_gap;
	max = vma->vm_start;
	if (vma->vm_prev)
		max -= vma->vm_prev->vm_end;
	if (vma->vm_rb.rb_left) {
		subtree_gap = rb_entry(vma->vm_rb.rb_left,
				struct vm_area_struct, vm_rb)->rb_subtree_gap;
		if (subtree_gap > max)
			max = subtree_gap;
	}
	if (vma->vm_rb.rb_right) {
		subtree_gap = rb_entry(vma->vm_rb.rb_right,
				struct vm_area_struct, vm_rb)->rb_subtree_gap;
		if (subtree_gap > max)
			max = subtree_gap;
	}
	return max;
}

#ifdef CONFIG_DEBUG_VM_RB
static int browse_rb(struct rb_root *root)
{
	int i = 0, j, bug = 0;
	struct rb_node *nd, *pn = NULL;
	unsigned long prev = 0, pend = 0;

	for (nd = rb_first(root); nd; nd = rb_next(nd)) {
		struct vm_area_struct *vma;
		vma = rb_entry(nd, struct vm_area_struct, vm_rb);
		if (vma->vm_start < prev) {
			printk("vm_start %lx prev %lx\n", vma->vm_start, prev);
			bug = 1;
		}
		if (vma->vm_start < pend) {
			printk("vm_start %lx pend %lx\n", vma->vm_start, pend);
			bug = 1;
		}
		if (vma->vm_start > vma->vm_end) {
			printk("vm_end %lx < vm_start %lx\n",
				vma->vm_end, vma->vm_start);
			bug = 1;
		}
		if (vma->rb_subtree_gap != vma_compute_subtree_gap(vma)) {
			printk("free gap %lx, correct %lx\n",
			       vma->rb_subtree_gap,
			       vma_compute_subtree_gap(vma));
			bug = 1;
		}
		i++;
		pn = nd;
		prev = vma->vm_start;
		pend = vma->vm_end;
	}
	j = 0;
	for (nd = pn; nd; nd = rb_prev(nd))
		j++;
	if (i != j) {
		printk("backwards %d, forwards %d\n", j, i);
		bug = 1;
	}
	return bug ? -1 : i;
}

static void validate_mm_rb(struct rb_root *root, struct vm_area_struct *ignore)
{
	struct rb_node *nd;

	for (nd = rb_first(root); nd; nd = rb_next(nd)) {
		struct vm_area_struct *vma;
		vma = rb_entry(nd, struct vm_area_struct, vm_rb);
		BUG_ON(vma != ignore &&
		       vma->rb_subtree_gap != vma_compute_subtree_gap(vma));
	}
}

void validate_mm(struct mm_struct *mm)
{
	int bug = 0;
	int i = 0;
	unsigned long highest_address = 0;
	struct vm_area_struct *vma = mm->mmap;
	while (vma) {
		struct anon_vma_chain *avc;
		vma_lock_anon_vma(vma);
		list_for_each_entry(avc, &vma->anon_vma_chain, same_vma)
			anon_vma_interval_tree_verify(avc);
		vma_unlock_anon_vma(vma);
		highest_address = vma->vm_end;
		vma = vma->vm_next;
		i++;
	}
	if (i != mm->map_count) {
		printk("map_count %d vm_next %d\n", mm->map_count, i);
		bug = 1;
	}
	if (highest_address != mm->highest_vm_end) {
		printk("mm->highest_vm_end %lx, found %lx\n",
		       mm->highest_vm_end, highest_address);
		bug = 1;
	}
	i = browse_rb(&mm->mm_rb);
	if (i != mm->map_count) {
		printk("map_count %d rb %d\n", mm->map_count, i);
		bug = 1;
	}
	BUG_ON(bug);
}
#else
#define validate_mm_rb(root, ignore) do { } while (0)
#define validate_mm(mm) do { } while (0)
#endif

RB_DECLARE_CALLBACKS(static, vma_gap_callbacks, struct vm_area_struct, vm_rb,
		     unsigned long, rb_subtree_gap, vma_compute_subtree_gap)

/*
 * Update augmented rbtree rb_subtree_gap values after vma->vm_start or
 * vma->vm_prev->vm_end values changed, without modifying the vma's position
 * in the rbtree.
 */
static void vma_gap_update(struct vm_area_struct *vma)
{
	/*
	 * As it turns out, RB_DECLARE_CALLBACKS() already created a callback
	 * function that does exacltly what we want.
	 */
	vma_gap_callbacks_propagate(&vma->vm_rb, NULL);
}

static inline void vma_rb_insert(struct vm_area_struct *vma,
				 struct rb_root *root)
{
	/* All rb_subtree_gap values must be consistent prior to insertion */
	validate_mm_rb(root, NULL);

	rb_insert_augmented(&vma->vm_rb, root, &vma_gap_callbacks);
}

static void vma_rb_erase(struct vm_area_struct *vma, struct rb_root *root)
{
	/*
	 * All rb_subtree_gap values must be consistent prior to erase,
	 * with the possible exception of the vma being erased.
	 */
	validate_mm_rb(root, vma);

	/*
	 * Note rb_erase_augmented is a fairly large inline function,
	 * so make sure we instantiate it only once with our desired
	 * augmented rbtree callbacks.
	 */
	rb_erase_augmented(&vma->vm_rb, root, &vma_gap_callbacks);
}

/*
 * vma has some anon_vma assigned, and is already inserted on that
 * anon_vma's interval trees.
 *
 * Before updating the vma's vm_start / vm_end / vm_pgoff fields, the
 * vma must be removed from the anon_vma's interval trees using
 * anon_vma_interval_tree_pre_update_vma().
 *
 * After the update, the vma will be reinserted using
 * anon_vma_interval_tree_post_update_vma().
 *
 * The entire update must be protected by exclusive mmap_sem and by
 * the root anon_vma's mutex.
 */
static inline void
anon_vma_interval_tree_pre_update_vma(struct vm_area_struct *vma)
{
	struct anon_vma_chain *avc;

	list_for_each_entry(avc, &vma->anon_vma_chain, same_vma)
		anon_vma_interval_tree_remove(avc, &avc->anon_vma->rb_root);
}

static inline void
anon_vma_interval_tree_post_update_vma(struct vm_area_struct *vma)
{
	struct anon_vma_chain *avc;

	list_for_each_entry(avc, &vma->anon_vma_chain, same_vma)
		anon_vma_interval_tree_insert(avc, &avc->anon_vma->rb_root);
}

static int find_vma_links(struct mm_struct *mm, unsigned long addr,
		unsigned long end, struct vm_area_struct **pprev,
		struct rb_node ***rb_link, struct rb_node **rb_parent)
{
	struct rb_node **__rb_link, *__rb_parent, *rb_prev;

	__rb_link = &mm->mm_rb.rb_node;
	rb_prev = __rb_parent = NULL;

	while (*__rb_link) {
		struct vm_area_struct *vma_tmp;

		__rb_parent = *__rb_link;
		vma_tmp = rb_entry(__rb_parent, struct vm_area_struct, vm_rb);

		if (vma_tmp->vm_end > addr) {
			/* Fail if an existing vma overlaps the area */
			if (vma_tmp->vm_start < end)
				return -ENOMEM;
			__rb_link = &__rb_parent->rb_left;
		} else {
			rb_prev = __rb_parent;
			__rb_link = &__rb_parent->rb_right;
		}
	}

	*pprev = NULL;
	if (rb_prev)
		*pprev = rb_entry(rb_prev, struct vm_area_struct, vm_rb);
	*rb_link = __rb_link;
	*rb_parent = __rb_parent;
	return 0;
}

static unsigned long count_vma_pages_range(struct mm_struct *mm,
		unsigned long addr, unsigned long end)
{
	unsigned long nr_pages = 0;
	struct vm_area_struct *vma;

	/* Find first overlaping mapping */
	vma = find_vma_intersection(mm, addr, end);
	if (!vma)
		return 0;

	nr_pages = (min(end, vma->vm_end) -
		max(addr, vma->vm_start)) >> PAGE_SHIFT;

	/* Iterate over the rest of the overlaps */
	for (vma = vma->vm_next; vma; vma = vma->vm_next) {
		unsigned long overlap_len;

		if (vma->vm_start > end)
			break;

		overlap_len = min(end, vma->vm_end) - vma->vm_start;
		nr_pages += overlap_len >> PAGE_SHIFT;
	}

	return nr_pages;
}

void __vma_link_rb(struct mm_struct *mm, struct vm_area_struct *vma,
		struct rb_node **rb_link, struct rb_node *rb_parent)
{
	/* Update tracking information for the gap following the new vma. */
	if (vma->vm_next)
		vma_gap_update(vma->vm_next);
	else
		mm->highest_vm_end = vma->vm_end;

	/*
	 * vma->vm_prev wasn't known when we followed the rbtree to find the
	 * correct insertion point for that vma. As a result, we could not
	 * update the vma vm_rb parents rb_subtree_gap values on the way down.
	 * So, we first insert the vma with a zero rb_subtree_gap value
	 * (to be consistent with what we did on the way down), and then
	 * immediately update the gap to the correct value. Finally we
	 * rebalance the rbtree after all augmented values have been set.
	 */
	rb_link_node(&vma->vm_rb, rb_parent, rb_link);
	vma->rb_subtree_gap = 0;
	vma_gap_update(vma);
	vma_rb_insert(vma, &mm->mm_rb);
}

static void __vma_link_file(struct vm_area_struct *vma)
{
	struct file *file;

	file = vma->vm_file;
	if (file) {
		struct address_space *mapping = file->f_mapping;

		if (vma->vm_flags & VM_DENYWRITE)
			atomic_dec(&file_inode(file)->i_writecount);
		if (vma->vm_flags & VM_SHARED)
			mapping->i_mmap_writable++;

		flush_dcache_mmap_lock(mapping);
		if (unlikely(vma->vm_flags & VM_NONLINEAR))
			vma_nonlinear_insert(vma, &mapping->i_mmap_nonlinear);
		else
			vma_interval_tree_insert(vma, &mapping->i_mmap);
		flush_dcache_mmap_unlock(mapping);
	}
}

static void
__vma_link(struct mm_struct *mm, struct vm_area_struct *vma,
	struct vm_area_struct *prev, struct rb_node **rb_link,
	struct rb_node *rb_parent)
{
	__vma_link_list(mm, vma, prev, rb_parent);
	__vma_link_rb(mm, vma, rb_link, rb_parent);
}

static void vma_link(struct mm_struct *mm, struct vm_area_struct *vma,
			struct vm_area_struct *prev, struct rb_node **rb_link,
			struct rb_node *rb_parent)
{
	struct address_space *mapping = NULL;

	if (vma->vm_file)
		mapping = vma->vm_file->f_mapping;

	if (mapping)
		mutex_lock(&mapping->i_mmap_mutex);

	__vma_link(mm, vma, prev, rb_link, rb_parent);
	__vma_link_file(vma);

	if (mapping)
		mutex_unlock(&mapping->i_mmap_mutex);

	mm->map_count++;
	validate_mm(mm);
}

/*
 * Helper for vma_adjust() in the split_vma insert case: insert a vma into the
 * mm's list and rbtree.  It has already been inserted into the interval tree.
 */
static void __insert_vm_struct(struct mm_struct *mm, struct vm_area_struct *vma)
{
	struct vm_area_struct *prev;
	struct rb_node **rb_link, *rb_parent;

	if (find_vma_links(mm, vma->vm_start, vma->vm_end,
			   &prev, &rb_link, &rb_parent))
		BUG();
	__vma_link(mm, vma, prev, rb_link, rb_parent);
	mm->map_count++;
}

static inline void
__vma_unlink(struct mm_struct *mm, struct vm_area_struct *vma,
		struct vm_area_struct *prev)
{
	struct vm_area_struct *next;

	vma_rb_erase(vma, &mm->mm_rb);
	prev->vm_next = next = vma->vm_next;
	if (next)
		next->vm_prev = prev;
	if (mm->mmap_cache == vma)
		mm->mmap_cache = prev;
}

/*
 * We cannot adjust vm_start, vm_end, vm_pgoff fields of a vma that
 * is already present in an i_mmap tree without adjusting the tree.
 * The following helper function should be used when such adjustments
 * are necessary.  The "insert" vma (if any) is to be inserted
 * before we drop the necessary locks.
 */
int vma_adjust(struct vm_area_struct *vma, unsigned long start,
	unsigned long end, pgoff_t pgoff, struct vm_area_struct *insert)
{
	struct mm_struct *mm = vma->vm_mm;
	struct vm_area_struct *next = vma->vm_next;
	struct vm_area_struct *importer = NULL;
	struct address_space *mapping = NULL;
	struct rb_root *root = NULL;
	struct anon_vma *anon_vma = NULL;
	struct file *file = vma->vm_file;
	bool start_changed = false, end_changed = false;
	long adjust_next = 0;
	int remove_next = 0;

	if (next && !insert) {
		struct vm_area_struct *exporter = NULL;

		if (end >= next->vm_end) {
			/*
			 * vma expands, overlapping all the next, and
			 * perhaps the one after too (mprotect case 6).
			 */
again:			remove_next = 1 + (end > next->vm_end);
			end = next->vm_end;
			exporter = next;
			importer = vma;
		} else if (end > next->vm_start) {
			/*
			 * vma expands, overlapping part of the next:
			 * mprotect case 5 shifting the boundary up.
			 */
			adjust_next = (end - next->vm_start) >> PAGE_SHIFT;
			exporter = next;
			importer = vma;
		} else if (end < vma->vm_end) {
			/*
			 * vma shrinks, and !insert tells it's not
			 * split_vma inserting another: so it must be
			 * mprotect case 4 shifting the boundary down.
			 */
			adjust_next = - ((vma->vm_end - end) >> PAGE_SHIFT);
			exporter = vma;
			importer = next;
		}

		/*
		 * Easily overlooked: when mprotect shifts the boundary,
		 * make sure the expanding vma has anon_vma set if the
		 * shrinking vma had, to cover any anon pages imported.
		 */
		if (exporter && exporter->anon_vma && !importer->anon_vma) {
			if (anon_vma_clone(importer, exporter))
				return -ENOMEM;
			importer->anon_vma = exporter->anon_vma;
		}
	}

	if (file) {
		mapping = file->f_mapping;
		if (!(vma->vm_flags & VM_NONLINEAR)) {
			root = &mapping->i_mmap;
			uprobe_munmap(vma, vma->vm_start, vma->vm_end);

			if (adjust_next)
				uprobe_munmap(next, next->vm_start,
							next->vm_end);
		}

		mutex_lock(&mapping->i_mmap_mutex);
		if (insert) {
			/*
			 * Put into interval tree now, so instantiated pages
			 * are visible to arm/parisc __flush_dcache_page
			 * throughout; but we cannot insert into address
			 * space until vma start or end is updated.
			 */
			__vma_link_file(insert);
		}
	}

	vma_adjust_trans_huge(vma, start, end, adjust_next);

	anon_vma = vma->anon_vma;
	if (!anon_vma && adjust_next)
		anon_vma = next->anon_vma;
	if (anon_vma) {
		VM_BUG_ON(adjust_next && next->anon_vma &&
			  anon_vma != next->anon_vma);
		anon_vma_lock_write(anon_vma);
		anon_vma_interval_tree_pre_update_vma(vma);
		if (adjust_next)
			anon_vma_interval_tree_pre_update_vma(next);
	}

	if (root) {
		flush_dcache_mmap_lock(mapping);
		vma_interval_tree_remove(vma, root);
		if (adjust_next)
			vma_interval_tree_remove(next, root);
	}

	if (start != vma->vm_start) {
		vma->vm_start = start;
		start_changed = true;
	}
	if (end != vma->vm_end) {
		vma->vm_end = end;
		end_changed = true;
	}
	vma->vm_pgoff = pgoff;
	if (adjust_next) {
		next->vm_start += adjust_next << PAGE_SHIFT;
		next->vm_pgoff += adjust_next;
	}

	if (root) {
		if (adjust_next)
			vma_interval_tree_insert(next, root);
		vma_interval_tree_insert(vma, root);
		flush_dcache_mmap_unlock(mapping);
	}

	if (remove_next) {
		/*
		 * vma_merge has merged next into vma, and needs
		 * us to remove next before dropping the locks.
		 */
		__vma_unlink(mm, next, vma);
		if (file)
			__remove_shared_vm_struct(next, file, mapping);
	} else if (insert) {
		/*
		 * split_vma has split insert from vma, and needs
		 * us to insert it before dropping the locks
		 * (it may either follow vma or precede it).
		 */
		__insert_vm_struct(mm, insert);
	} else {
		if (start_changed)
			vma_gap_update(vma);
		if (end_changed) {
			if (!next)
				mm->highest_vm_end = end;
			else if (!adjust_next)
				vma_gap_update(next);
		}
	}

	if (anon_vma) {
		anon_vma_interval_tree_post_update_vma(vma);
		if (adjust_next)
			anon_vma_interval_tree_post_update_vma(next);
		anon_vma_unlock_write(anon_vma);
	}
	if (mapping)
		mutex_unlock(&mapping->i_mmap_mutex);

	if (root) {
		uprobe_mmap(vma);

		if (adjust_next)
			uprobe_mmap(next);
	}

	if (remove_next) {
		if (file) {
			uprobe_munmap(next, next->vm_start, next->vm_end);
			fput(file);
		}
		if (next->anon_vma)
			anon_vma_merge(vma, next);
		mm->map_count--;
		mpol_put(vma_policy(next));
		kmem_cache_free(vm_area_cachep, next);
		/*
		 * In mprotect's case 6 (see comments on vma_merge),
		 * we must remove another next too. It would clutter
		 * up the code too much to do both in one go.
		 */
		next = vma->vm_next;
		if (remove_next == 2)
			goto again;
		else if (next)
			vma_gap_update(next);
		else
			mm->highest_vm_end = end;
	}
	if (insert && file)
		uprobe_mmap(insert);

	validate_mm(mm);

	return 0;
}

/*
 * If the vma has a ->close operation then the driver probably needs to release
 * per-vma resources, so we don't attempt to merge those.
 */
static inline int is_mergeable_vma(struct vm_area_struct *vma,
			struct file *file, unsigned long vm_flags)
{
	/*
	 * VM_SOFTDIRTY should not prevent from VMA merging, if we
	 * match the flags but dirty bit -- the caller should mark
	 * merged VMA as dirty. If dirty bit won't be excluded from
	 * comparison, we increase pressue on the memory system forcing
	 * the kernel to generate new VMAs when old one could be
	 * extended instead.
	 */
	if ((vma->vm_flags ^ vm_flags) & ~VM_SOFTDIRTY)
		return 0;
	if (vma->vm_file != file)
		return 0;
	if (vma->vm_ops && vma->vm_ops->close)
		return 0;
	return 1;
}

static inline int is_mergeable_anon_vma(struct anon_vma *anon_vma1,
					struct anon_vma *anon_vma2,
					struct vm_area_struct *vma)
{
	/*
	 * The list_is_singular() test is to avoid merging VMA cloned from
	 * parents. This can improve scalability caused by anon_vma lock.
	 */
	if ((!anon_vma1 || !anon_vma2) && (!vma ||
		list_is_singular(&vma->anon_vma_chain)))
		return 1;
	return anon_vma1 == anon_vma2;
}

/*
 * Return true if we can merge this (vm_flags,anon_vma,file,vm_pgoff)
 * in front of (at a lower virtual address and file offset than) the vma.
 *
 * We cannot merge two vmas if they have differently assigned (non-NULL)
 * anon_vmas, nor if same anon_vma is assigned but offsets incompatible.
 *
 * We don't check here for the merged mmap wrapping around the end of pagecache
 * indices (16TB on ia32) because do_mmap_pgoff() does not permit mmap's which
 * wrap, nor mmaps which cover the final page at index -1UL.
 */
static int
can_vma_merge_before(struct vm_area_struct *vma, unsigned long vm_flags,
	struct anon_vma *anon_vma, struct file *file, pgoff_t vm_pgoff)
{

#ifdef CONFIG_PAX_SEGMEXEC
	if ((vma->vm_mm->pax_flags & MF_PAX_SEGMEXEC) && vma->vm_start == SEGMEXEC_TASK_SIZE)
		return 0;
#endif

	if (is_mergeable_vma(vma, file, vm_flags) &&
	    is_mergeable_anon_vma(anon_vma, vma->anon_vma, vma)) {
		if (vma->vm_pgoff == vm_pgoff)
			return 1;
	}
	return 0;
}

/*
 * Return true if we can merge this (vm_flags,anon_vma,file,vm_pgoff)
 * beyond (at a higher virtual address and file offset than) the vma.
 *
 * We cannot merge two vmas if they have differently assigned (non-NULL)
 * anon_vmas, nor if same anon_vma is assigned but offsets incompatible.
 */
static int
can_vma_merge_after(struct vm_area_struct *vma, unsigned long vm_flags,
	struct anon_vma *anon_vma, struct file *file, pgoff_t vm_pgoff)
{

#ifdef CONFIG_PAX_SEGMEXEC
	if ((vma->vm_mm->pax_flags & MF_PAX_SEGMEXEC) && vma->vm_end == SEGMEXEC_TASK_SIZE)
		return 0;
#endif

	if (is_mergeable_vma(vma, file, vm_flags) &&
	    is_mergeable_anon_vma(anon_vma, vma->anon_vma, vma)) {
		pgoff_t vm_pglen;
		vm_pglen = vma_pages(vma);
		if (vma->vm_pgoff + vm_pglen == vm_pgoff)
			return 1;
	}
	return 0;
}

/*
 * Given a mapping request (addr,end,vm_flags,file,pgoff), figure out
 * whether that can be merged with its predecessor or its successor.
 * Or both (it neatly fills a hole).
 *
 * In most cases - when called for mmap, brk or mremap - [addr,end) is
 * certain not to be mapped by the time vma_merge is called; but when
 * called for mprotect, it is certain to be already mapped (either at
 * an offset within prev, or at the start of next), and the flags of
 * this area are about to be changed to vm_flags - and the no-change
 * case has already been eliminated.
 *
 * The following mprotect cases have to be considered, where AAAA is
 * the area passed down from mprotect_fixup, never extending beyond one
 * vma, PPPPPP is the prev vma specified, and NNNNNN the next vma after:
 *
 *     AAAA             AAAA                AAAA          AAAA
 *    PPPPPPNNNNNN    PPPPPPNNNNNN    PPPPPPNNNNNN    PPPPNNNNXXXX
 *    cannot merge    might become    might become    might become
 *                    PPNNNNNNNNNN    PPPPPPPPPPNN    PPPPPPPPPPPP 6 or
 *    mmap, brk or    case 4 below    case 5 below    PPPPPPPPXXXX 7 or
 *    mremap move:                                    PPPPNNNNNNNN 8
 *        AAAA
 *    PPPP    NNNN    PPPPPPPPPPPP    PPPPPPPPNNNN    PPPPNNNNNNNN
 *    might become    case 1 below    case 2 below    case 3 below
 *
 * Odd one out? Case 8, because it extends NNNN but needs flags of XXXX:
 * mprotect_fixup updates vm_flags & vm_page_prot on successful return.
 */
struct vm_area_struct *vma_merge(struct mm_struct *mm,
			struct vm_area_struct *prev, unsigned long addr,
			unsigned long end, unsigned long vm_flags,
			struct anon_vma *anon_vma, struct file *file,
			pgoff_t pgoff, struct mempolicy *policy)
{
	pgoff_t pglen = (end - addr) >> PAGE_SHIFT;
	struct vm_area_struct *area, *next;
	int err;

#ifdef CONFIG_PAX_SEGMEXEC
	unsigned long addr_m = addr + SEGMEXEC_TASK_SIZE, end_m = end + SEGMEXEC_TASK_SIZE;
	struct vm_area_struct *area_m = NULL, *next_m = NULL, *prev_m = NULL;

	BUG_ON((mm->pax_flags & MF_PAX_SEGMEXEC) && SEGMEXEC_TASK_SIZE < end);
#endif

	/*
	 * We later require that vma->vm_flags == vm_flags,
	 * so this tests vma->vm_flags & VM_SPECIAL, too.
	 */
	if (vm_flags & VM_SPECIAL)
		return NULL;

	if (prev)
		next = prev->vm_next;
	else
		next = mm->mmap;
	area = next;
	if (next && next->vm_end == end)		/* cases 6, 7, 8 */
		next = next->vm_next;

#ifdef CONFIG_PAX_SEGMEXEC
	if (prev)
		prev_m = pax_find_mirror_vma(prev);
	if (area)
		area_m = pax_find_mirror_vma(area);
	if (next)
		next_m = pax_find_mirror_vma(next);
#endif

	/*
	 * Can it merge with the predecessor?
	 */
	if (prev && prev->vm_end == addr &&
  			mpol_equal(vma_policy(prev), policy) &&
			can_vma_merge_after(prev, vm_flags,
						anon_vma, file, pgoff)) {
		/*
		 * OK, it can.  Can we now merge in the successor as well?
		 */
		if (next && end == next->vm_start &&
				mpol_equal(policy, vma_policy(next)) &&
				can_vma_merge_before(next, vm_flags,
					anon_vma, file, pgoff+pglen) &&
				is_mergeable_anon_vma(prev->anon_vma,
						      next->anon_vma, NULL)) {
							/* cases 1, 6 */
			err = vma_adjust(prev, prev->vm_start,
				next->vm_end, prev->vm_pgoff, NULL);

#ifdef CONFIG_PAX_SEGMEXEC
			if (!err && prev_m)
				err = vma_adjust(prev_m, prev_m->vm_start,
					next_m->vm_end, prev_m->vm_pgoff, NULL);
#endif

		} else {				/* cases 2, 5, 7 */
			err = vma_adjust(prev, prev->vm_start,
				end, prev->vm_pgoff, NULL);

#ifdef CONFIG_PAX_SEGMEXEC
			if (!err && prev_m)
				err = vma_adjust(prev_m, prev_m->vm_start,
						end_m, prev_m->vm_pgoff, NULL);
#endif

		}
		if (err)
			return NULL;
		khugepaged_enter_vma_merge(prev);
		return prev;
	}

	/*
	 * Can this new request be merged in front of next?
	 */
	if (next && end == next->vm_start &&
 			mpol_equal(policy, vma_policy(next)) &&
			can_vma_merge_before(next, vm_flags,
					anon_vma, file, pgoff+pglen)) {
		if (prev && addr < prev->vm_end) {	/* case 4 */
			err = vma_adjust(prev, prev->vm_start,
				addr, prev->vm_pgoff, NULL);

#ifdef CONFIG_PAX_SEGMEXEC
			if (!err && prev_m)
				err = vma_adjust(prev_m, prev_m->vm_start,
						addr_m, prev_m->vm_pgoff, NULL);
#endif

		} else {				/* cases 3, 8 */
			err = vma_adjust(area, addr, next->vm_end,
				next->vm_pgoff - pglen, NULL);

#ifdef CONFIG_PAX_SEGMEXEC
			if (!err && area_m)
				err = vma_adjust(area_m, addr_m, next_m->vm_end,
						next_m->vm_pgoff - pglen, NULL);
#endif

		}
		if (err)
			return NULL;
		khugepaged_enter_vma_merge(area);
		return area;
	}

	return NULL;
}

/*
 * Rough compatbility check to quickly see if it's even worth looking
 * at sharing an anon_vma.
 *
 * They need to have the same vm_file, and the flags can only differ
 * in things that mprotect may change.
 *
 * NOTE! The fact that we share an anon_vma doesn't _have_ to mean that
 * we can merge the two vma's. For example, we refuse to merge a vma if
 * there is a vm_ops->close() function, because that indicates that the
 * driver is doing some kind of reference counting. But that doesn't
 * really matter for the anon_vma sharing case.
 */
static int anon_vma_compatible(struct vm_area_struct *a, struct vm_area_struct *b)
{
	return a->vm_end == b->vm_start &&
		mpol_equal(vma_policy(a), vma_policy(b)) &&
		a->vm_file == b->vm_file &&
		!((a->vm_flags ^ b->vm_flags) & ~(VM_READ|VM_WRITE|VM_EXEC|VM_SOFTDIRTY)) &&
		b->vm_pgoff == a->vm_pgoff + ((b->vm_start - a->vm_start) >> PAGE_SHIFT);
}

/*
 * Do some basic sanity checking to see if we can re-use the anon_vma
 * from 'old'. The 'a'/'b' vma's are in VM order - one of them will be
 * the same as 'old', the other will be the new one that is trying
 * to share the anon_vma.
 *
 * NOTE! This runs with mm_sem held for reading, so it is possible that
 * the anon_vma of 'old' is concurrently in the process of being set up
 * by another page fault trying to merge _that_. But that's ok: if it
 * is being set up, that automatically means that it will be a singleton
 * acceptable for merging, so we can do all of this optimistically. But
 * we do that ACCESS_ONCE() to make sure that we never re-load the pointer.
 *
 * IOW: that the "list_is_singular()" test on the anon_vma_chain only
 * matters for the 'stable anon_vma' case (ie the thing we want to avoid
 * is to return an anon_vma that is "complex" due to having gone through
 * a fork).
 *
 * We also make sure that the two vma's are compatible (adjacent,
 * and with the same memory policies). That's all stable, even with just
 * a read lock on the mm_sem.
 */
static struct anon_vma *reusable_anon_vma(struct vm_area_struct *old, struct vm_area_struct *a, struct vm_area_struct *b)
{
	if (anon_vma_compatible(a, b)) {
		struct anon_vma *anon_vma = ACCESS_ONCE(old->anon_vma);

		if (anon_vma && list_is_singular(&old->anon_vma_chain))
			return anon_vma;
	}
	return NULL;
}

/*
 * find_mergeable_anon_vma is used by anon_vma_prepare, to check
 * neighbouring vmas for a suitable anon_vma, before it goes off
 * to allocate a new anon_vma.  It checks because a repetitive
 * sequence of mprotects and faults may otherwise lead to distinct
 * anon_vmas being allocated, preventing vma merge in subsequent
 * mprotect.
 */
struct anon_vma *find_mergeable_anon_vma(struct vm_area_struct *vma)
{
	struct anon_vma *anon_vma;
	struct vm_area_struct *near;

	near = vma->vm_next;
	if (!near)
		goto try_prev;

	anon_vma = reusable_anon_vma(near, vma, near);
	if (anon_vma)
		return anon_vma;
try_prev:
	near = vma->vm_prev;
	if (!near)
		goto none;

	anon_vma = reusable_anon_vma(near, near, vma);
	if (anon_vma)
		return anon_vma;
none:
	/*
	 * There's no absolute need to look only at touching neighbours:
	 * we could search further afield for "compatible" anon_vmas.
	 * But it would probably just be a waste of time searching,
	 * or lead to too many vmas hanging off the same anon_vma.
	 * We're trying to allow mprotect remerging later on,
	 * not trying to minimize memory used for anon_vmas.
	 */
	return NULL;
}

#ifdef CONFIG_PROC_FS
void vm_stat_account(struct mm_struct *mm, unsigned long flags,
						struct file *file, long pages)
{

#ifdef CONFIG_PAX_RANDMMAP
	if (!(mm->pax_flags & MF_PAX_RANDMMAP) || (flags & (VM_MAYREAD | VM_MAYWRITE | VM_MAYEXEC)))
#endif

	mm->total_vm += pages;

	if (file) {
		mm->shared_vm += pages;
		if ((flags & (VM_EXEC|VM_WRITE)) == VM_EXEC)
			mm->exec_vm += pages;
	} else if (flags & (VM_GROWSUP|VM_GROWSDOWN))
		mm->stack_vm += pages;
<<<<<<< HEAD
#ifdef CONFIG_PAX_RANDMMAP
	if (!(mm->pax_flags & MF_PAX_RANDMMAP) || (flags & (VM_MAYREAD | VM_MAYWRITE | VM_MAYEXEC)))
#endif
	if (flags & (VM_RESERVED|VM_IO))
		mm->reserved_vm += pages;
=======
>>>>>>> c3ade0e0
}
#endif /* CONFIG_PROC_FS */

/*
 * If a hint addr is less than mmap_min_addr change hint to be as
 * low as possible but still greater than mmap_min_addr
 */
static inline unsigned long round_hint_to_min(unsigned long hint)
{
	hint &= PAGE_MASK;
	if (((void *)hint != NULL) &&
	    (hint < mmap_min_addr))
		return PAGE_ALIGN(mmap_min_addr);
	return hint;
}

static inline int mlock_future_check(struct mm_struct *mm,
				     unsigned long flags,
				     unsigned long len)
{
	unsigned long locked, lock_limit;

	/*  mlock MCL_FUTURE? */
	if (flags & VM_LOCKED) {
		locked = len >> PAGE_SHIFT;
		locked += mm->locked_vm;
		lock_limit = rlimit(RLIMIT_MEMLOCK);
		lock_limit >>= PAGE_SHIFT;
		gr_learn_resource(current, RLIMIT_MEMLOCK, locked << PAGE_SHIFT, 1);
		if (locked > lock_limit && !capable(CAP_IPC_LOCK))
			return -EAGAIN;
	}
	return 0;
}

/*
 * The caller must hold down_write(&current->mm->mmap_sem).
 */

unsigned long do_mmap_pgoff(struct file *file, unsigned long addr,
			unsigned long len, unsigned long prot,
			unsigned long flags, unsigned long pgoff,
			unsigned long *populate)
{
	struct mm_struct * mm = current->mm;
	vm_flags_t vm_flags;

	*populate = 0;

	/*
	 * Does the application expect PROT_READ to imply PROT_EXEC?
	 *
	 * (the exception is when the underlying filesystem is noexec
	 *  mounted, in which case we dont add PROT_EXEC.)
	 */
	if ((prot & (PROT_READ | PROT_WRITE)) && (current->personality & READ_IMPLIES_EXEC))
		if (!(file && (file->f_path.mnt->mnt_flags & MNT_NOEXEC)))
			prot |= PROT_EXEC;

	if (!len)
		return -EINVAL;

	if (!(flags & MAP_FIXED))
		addr = round_hint_to_min(addr);

	/* Careful about overflows.. */
	len = PAGE_ALIGN(len);
	if (!len)
		return -ENOMEM;

	/* offset overflow? */
	if ((pgoff + (len >> PAGE_SHIFT)) < pgoff)
               return -EOVERFLOW;

	/* Too many mappings? */
	if (mm->map_count > sysctl_max_map_count)
		return -ENOMEM;

	/* Obtain the address to map to. we verify (or select) it and ensure
	 * that it represents a valid section of the address space.
	 */
	addr = get_unmapped_area(file, addr, len, pgoff, flags | ((prot & PROT_EXEC) ? MAP_EXECUTABLE : 0));
	if (addr & ~PAGE_MASK)
		return addr;

	/* Do simple checking here so the lower-level routines won't have
	 * to. we assume access permissions have been handled by the open
	 * of the memory object, so we don't do any here.
	 */
	vm_flags = calc_vm_prot_bits(prot) | calc_vm_flag_bits(flags) |
			mm->def_flags | VM_MAYREAD | VM_MAYWRITE | VM_MAYEXEC;

#ifdef CONFIG_PAX_MPROTECT
	if (mm->pax_flags & MF_PAX_MPROTECT) {

#ifdef CONFIG_GRKERNSEC_RWXMAP_LOG
		if (file && !pgoff && (vm_flags & VM_EXEC) && mm->binfmt &&
		    mm->binfmt->handle_mmap)
			mm->binfmt->handle_mmap(file);
#endif

#ifndef CONFIG_PAX_MPROTECT_COMPAT
		if ((vm_flags & (VM_WRITE | VM_EXEC)) == (VM_WRITE | VM_EXEC)) {
			gr_log_rwxmmap(file);

#ifdef CONFIG_PAX_EMUPLT
			vm_flags &= ~VM_EXEC;
#else
<<<<<<< HEAD
			return -EPERM;
#endif

		}

		if (!(vm_flags & VM_EXEC))
			vm_flags &= ~VM_MAYEXEC;
#else
		if ((vm_flags & (VM_WRITE | VM_EXEC)) != VM_EXEC)
			vm_flags &= ~(VM_EXEC | VM_MAYEXEC);
#endif
		else
			vm_flags &= ~VM_MAYWRITE;
	}
#endif

#if defined(CONFIG_PAX_PAGEEXEC) && defined(CONFIG_X86_32)
	if ((mm->pax_flags & MF_PAX_PAGEEXEC) && file)
		vm_flags &= ~VM_PAGEEXEC;
#endif

	if (flags & MAP_LOCKED)
		if (!can_do_mlock())
=======
>>>>>>> c3ade0e0
			return -EPERM;
#endif

<<<<<<< HEAD
	/* mlock MCL_FUTURE? */
	if (vm_flags & VM_LOCKED) {
		unsigned long locked, lock_limit;
		locked = len >> PAGE_SHIFT;
		locked += mm->locked_vm;
		lock_limit = rlimit(RLIMIT_MEMLOCK);
		lock_limit >>= PAGE_SHIFT;
		gr_learn_resource(current, RLIMIT_MEMLOCK, locked << PAGE_SHIFT, 1);
		if (locked > lock_limit && !capable(CAP_IPC_LOCK))
			return -EAGAIN;
=======
		}

		if (!(vm_flags & VM_EXEC))
			vm_flags &= ~VM_MAYEXEC;
#else
		if ((vm_flags & (VM_WRITE | VM_EXEC)) != VM_EXEC)
			vm_flags &= ~(VM_EXEC | VM_MAYEXEC);
#endif
		else
			vm_flags &= ~VM_MAYWRITE;
>>>>>>> c3ade0e0
	}
#endif

#if defined(CONFIG_PAX_PAGEEXEC) && defined(CONFIG_X86_32)
	if ((mm->pax_flags & MF_PAX_PAGEEXEC) && file)
		vm_flags &= ~VM_PAGEEXEC;
#endif

	if (flags & MAP_LOCKED)
		if (!can_do_mlock())
			return -EPERM;

	if (mlock_future_check(mm, vm_flags, len))
		return -EAGAIN;

	if (file) {
		struct inode *inode = file_inode(file);

		switch (flags & MAP_TYPE) {
		case MAP_SHARED:
			if ((prot&PROT_WRITE) && !(file->f_mode&FMODE_WRITE))
				return -EACCES;

			/*
			 * Make sure we don't allow writing to an append-only
			 * file..
			 */
			if (IS_APPEND(inode) && (file->f_mode & FMODE_WRITE))
				return -EACCES;

			/*
			 * Make sure there are no mandatory locks on the file.
			 */
			if (locks_verify_locked(inode))
				return -EAGAIN;

			vm_flags |= VM_SHARED | VM_MAYSHARE;
			if (!(file->f_mode & FMODE_WRITE))
				vm_flags &= ~(VM_MAYWRITE | VM_SHARED);

			/* fall through */
		case MAP_PRIVATE:
			if (!(file->f_mode & FMODE_READ))
				return -EACCES;
			if (file->f_path.mnt->mnt_flags & MNT_NOEXEC) {
				if (vm_flags & VM_EXEC)
					return -EPERM;
				vm_flags &= ~VM_MAYEXEC;
			}

			if (!file->f_op->mmap)
				return -ENODEV;
			if (vm_flags & (VM_GROWSDOWN|VM_GROWSUP))
				return -EINVAL;
			break;

		default:
			return -EINVAL;
		}
	} else {
		switch (flags & MAP_TYPE) {
		case MAP_SHARED:
			if (vm_flags & (VM_GROWSDOWN|VM_GROWSUP))
				return -EINVAL;
			/*
			 * Ignore pgoff.
			 */
			pgoff = 0;
			vm_flags |= VM_SHARED | VM_MAYSHARE;
			break;
		case MAP_PRIVATE:
			/*
			 * Set pgoff according to addr for anon_vma.
			 */
			pgoff = addr >> PAGE_SHIFT;
			break;
		default:
			return -EINVAL;
		}
	}

	/*
	 * Set 'VM_NORESERVE' if we should not account for the
	 * memory use of this mapping.
	 */
	if (flags & MAP_NORESERVE) {
		/* We honor MAP_NORESERVE if allowed to overcommit */
		if (sysctl_overcommit_memory != OVERCOMMIT_NEVER)
			vm_flags |= VM_NORESERVE;

		/* hugetlb applies strict overcommit unless MAP_NORESERVE */
		if (file && is_file_hugepages(file))
			vm_flags |= VM_NORESERVE;
	}

	if (!gr_acl_handle_mmap(file, prot))
		return -EACCES;
<<<<<<< HEAD

	return mmap_region(file, addr, len, flags, vm_flags, pgoff);
=======
	
	addr = mmap_region(file, addr, len, vm_flags, pgoff);
	if (!IS_ERR_VALUE(addr) &&
	    ((vm_flags & VM_LOCKED) ||
	     (flags & (MAP_POPULATE | MAP_NONBLOCK)) == MAP_POPULATE))
		*populate = len;
	return addr;
>>>>>>> c3ade0e0
}

SYSCALL_DEFINE6(mmap_pgoff, unsigned long, addr, unsigned long, len,
		unsigned long, prot, unsigned long, flags,
		unsigned long, fd, unsigned long, pgoff)
{
	struct file *file = NULL;
	unsigned long retval = -EBADF;

	if (!(flags & MAP_ANONYMOUS)) {
		audit_mmap_fd(fd, flags);
		file = fget(fd);
		if (!file)
			goto out;
		if (is_file_hugepages(file))
			len = ALIGN(len, huge_page_size(hstate_file(file)));
		retval = -EINVAL;
		if (unlikely(flags & MAP_HUGETLB && !is_file_hugepages(file)))
			goto out_fput;
	} else if (flags & MAP_HUGETLB) {
		struct user_struct *user = NULL;
		struct hstate *hs;

		hs = hstate_sizelog((flags >> MAP_HUGE_SHIFT) & SHM_HUGE_MASK);
		if (!hs)
			return -EINVAL;

		len = ALIGN(len, huge_page_size(hs));
		/*
		 * VM_NORESERVE is used because the reservations will be
		 * taken when vm_ops->mmap() is called
		 * A dummy user value is used because we are not locking
		 * memory so no accounting is necessary
		 */
		file = hugetlb_file_setup(HUGETLB_ANON_FILE, len,
				VM_NORESERVE,
				&user, HUGETLB_ANONHUGE_INODE,
				(flags >> MAP_HUGE_SHIFT) & MAP_HUGE_MASK);
		if (IS_ERR(file))
			return PTR_ERR(file);
	}

	flags &= ~(MAP_EXECUTABLE | MAP_DENYWRITE);

	retval = vm_mmap_pgoff(file, addr, len, prot, flags, pgoff);
out_fput:
	if (file)
		fput(file);
out:
	return retval;
}

#ifdef __ARCH_WANT_SYS_OLD_MMAP
struct mmap_arg_struct {
	unsigned long addr;
	unsigned long len;
	unsigned long prot;
	unsigned long flags;
	unsigned long fd;
	unsigned long offset;
};

SYSCALL_DEFINE1(old_mmap, struct mmap_arg_struct __user *, arg)
{
	struct mmap_arg_struct a;

	if (copy_from_user(&a, arg, sizeof(a)))
		return -EFAULT;
	if (a.offset & ~PAGE_MASK)
		return -EINVAL;

	return sys_mmap_pgoff(a.addr, a.len, a.prot, a.flags, a.fd,
			      a.offset >> PAGE_SHIFT);
}
#endif /* __ARCH_WANT_SYS_OLD_MMAP */

/*
 * Some shared mappigns will want the pages marked read-only
 * to track write events. If so, we'll downgrade vm_page_prot
 * to the private version (using protection_map[] without the
 * VM_SHARED bit).
 */
int vma_wants_writenotify(struct vm_area_struct *vma)
{
	vm_flags_t vm_flags = vma->vm_flags;

	/* If it was private or non-writable, the write bit is already clear */
	if ((vm_flags & (VM_WRITE|VM_SHARED)) != (VM_WRITE|VM_SHARED))
		return 0;

	/* The backer wishes to know when pages are first written to? */
	if (vma->vm_ops && vma->vm_ops->page_mkwrite)
		return 1;

	/* The open routine did something to the protections already? */
	if (pgprot_val(vma->vm_page_prot) !=
	    pgprot_val(vm_get_page_prot(vm_flags)))
		return 0;

	/* Specialty mapping? */
	if (vm_flags & VM_PFNMAP)
		return 0;

	/* Can the mapping track the dirty pages? */
	return vma->vm_file && vma->vm_file->f_mapping &&
		mapping_cap_account_dirty(vma->vm_file->f_mapping);
}

/*
 * We account for memory if it's a private writeable mapping,
 * not hugepages and VM_NORESERVE wasn't set.
 */
static inline int accountable_mapping(struct file *file, vm_flags_t vm_flags)
{
	/*
	 * hugetlb has its own accounting separate from the core VM
	 * VM_HUGETLB may not be set yet so we cannot check for that flag.
	 */
	if (file && is_file_hugepages(file))
		return 0;

	return (vm_flags & (VM_NORESERVE | VM_SHARED | VM_WRITE)) == VM_WRITE;
}

unsigned long mmap_region(struct file *file, unsigned long addr,
		unsigned long len, vm_flags_t vm_flags, unsigned long pgoff)
{
	struct mm_struct *mm = current->mm;
	struct vm_area_struct *vma, *prev;
	int error;
	struct rb_node **rb_link, *rb_parent;
	unsigned long charged = 0;

#ifdef CONFIG_PAX_SEGMEXEC
	struct vm_area_struct *vma_m = NULL;
#endif

	/*
	 * mm->mmap_sem is required to protect against another thread
	 * changing the mappings in case we sleep.
	 */
	verify_mm_writelocked(mm);

	/* Check against address space limit. */

#ifdef CONFIG_PAX_RANDMMAP
	if (!(mm->pax_flags & MF_PAX_RANDMMAP) || (vm_flags & (VM_MAYREAD | VM_MAYWRITE | VM_MAYEXEC)))
#endif

	if (!may_expand_vm(mm, len >> PAGE_SHIFT)) {
		unsigned long nr_pages;

		/*
		 * MAP_FIXED may remove pages of mappings that intersects with
		 * requested mapping. Account for the pages it would unmap.
		 */
		if (!(vm_flags & MAP_FIXED))
			return -ENOMEM;

		nr_pages = count_vma_pages_range(mm, addr, addr + len);

		if (!may_expand_vm(mm, (len >> PAGE_SHIFT) - nr_pages))
			return -ENOMEM;
	}

#ifdef CONFIG_PAX_SEGMEXEC
	struct vm_area_struct *vma_m = NULL;
#endif

	/*
	 * mm->mmap_sem is required to protect against another thread
	 * changing the mappings in case we sleep.
	 */
	verify_mm_writelocked(mm);

	/* Clear old maps */
	error = -ENOMEM;
<<<<<<< HEAD
	vma = find_vma_prepare(mm, addr, &prev, &rb_link, &rb_parent);
	if (vma && vma->vm_start < addr + len) {
		if (do_munmap(mm, addr, len))
			return -ENOMEM;
		vma = find_vma_prepare(mm, addr, &prev, &rb_link, &rb_parent);
		BUG_ON(vma && vma->vm_start < addr + len);
	}

	/* Check against address space limit. */

#ifdef CONFIG_PAX_RANDMMAP
	if (!(mm->pax_flags & MF_PAX_RANDMMAP) || (vm_flags & (VM_MAYREAD | VM_MAYWRITE | VM_MAYEXEC)))
#endif

	if (!may_expand_vm(mm, len >> PAGE_SHIFT))
		return -ENOMEM;

	/*
	 * Set 'VM_NORESERVE' if we should not account for the
	 * memory use of this mapping.
	 */
	if ((flags & MAP_NORESERVE)) {
		/* We honor MAP_NORESERVE if allowed to overcommit */
		if (sysctl_overcommit_memory != OVERCOMMIT_NEVER)
			vm_flags |= VM_NORESERVE;

		/* hugetlb applies strict overcommit unless MAP_NORESERVE */
		if (file && is_file_hugepages(file))
			vm_flags |= VM_NORESERVE;
=======
	if (find_vma_links(mm, addr, addr + len, &prev, &rb_link, &rb_parent)) {
		if (do_munmap(mm, addr, len))
			return -ENOMEM;
		BUG_ON(find_vma_links(mm, addr, addr + len, &prev, &rb_link, &rb_parent));
>>>>>>> c3ade0e0
	}

	/*
	 * Private writable mapping: check memory availability
	 */
	if (accountable_mapping(file, vm_flags)) {
		charged = len >> PAGE_SHIFT;
		if (security_vm_enough_memory_mm(mm, charged))
			return -ENOMEM;
		vm_flags |= VM_ACCOUNT;
	}

	/*
	 * Can we just expand an old mapping?
	 */
	vma = vma_merge(mm, prev, addr, addr + len, vm_flags, NULL, file, pgoff, NULL);
	if (vma)
		goto out;

	/*
	 * Determine the object being mapped and call the appropriate
	 * specific mapper. the address has already been validated, but
	 * not unmapped, but the maps are removed from the list.
	 */
	vma = kmem_cache_zalloc(vm_area_cachep, GFP_KERNEL);
	if (!vma) {
		error = -ENOMEM;
		goto unacct_error;
	}

#ifdef CONFIG_PAX_SEGMEXEC
	if ((mm->pax_flags & MF_PAX_SEGMEXEC) && (vm_flags & VM_EXEC)) {
		vma_m = kmem_cache_zalloc(vm_area_cachep, GFP_KERNEL);
		if (!vma_m) {
			error = -ENOMEM;
			goto free_vma;
		}
	}
#endif

	vma->vm_mm = mm;
	vma->vm_start = addr;
	vma->vm_end = addr + len;
	vma->vm_flags = vm_flags;
	vma->vm_page_prot = vm_get_page_prot(vm_flags);
	vma->vm_pgoff = pgoff;
	INIT_LIST_HEAD(&vma->anon_vma_chain);

	error = -EINVAL;	/* when rejecting VM_GROWSDOWN|VM_GROWSUP */

	if (file) {
<<<<<<< HEAD
		if (vm_flags & (VM_GROWSDOWN|VM_GROWSUP))
			goto free_vma;
=======
>>>>>>> c3ade0e0
		if (vm_flags & VM_DENYWRITE) {
			error = deny_write_access(file);
			if (error)
				goto free_vma;
		}
		vma->vm_file = get_file(file);
		error = file->f_op->mmap(file, vma);
		if (error)
			goto unmap_and_free_vma;

<<<<<<< HEAD
#ifdef CONFIG_PAX_SEGMEXEC
		if (vma_m && (vm_flags & VM_EXECUTABLE))
			added_exe_file_vma(mm);
#endif

=======
>>>>>>> c3ade0e0
#if defined(CONFIG_PAX_PAGEEXEC) && defined(CONFIG_X86_32)
		if ((mm->pax_flags & MF_PAX_PAGEEXEC) && !(vma->vm_flags & VM_SPECIAL)) {
			vma->vm_flags |= VM_PAGEEXEC;
			vma->vm_page_prot = vm_get_page_prot(vma->vm_flags);
		}
#endif
<<<<<<< HEAD

		if (vm_flags & VM_EXECUTABLE)
			added_exe_file_vma(mm);
=======
>>>>>>> c3ade0e0

		/* Can addr have changed??
		 *
		 * Answer: Yes, several device drivers can do it in their
		 *         f_op->mmap method. -DaveM
		 * Bug: If addr is changed, prev, rb_link, rb_parent should
		 *      be updated for vma_link()
		 */
		WARN_ON_ONCE(addr != vma->vm_start);

		addr = vma->vm_start;
		vm_flags = vma->vm_flags;
	} else if (vm_flags & VM_SHARED) {
		if (unlikely(vm_flags & (VM_GROWSDOWN|VM_GROWSUP)))
			goto free_vma;
		error = shmem_zero_setup(vma);
		if (error)
			goto free_vma;
	}

	if (vma_wants_writenotify(vma)) {
		pgprot_t pprot = vma->vm_page_prot;

		/* Can vma->vm_page_prot have changed??
		 *
		 * Answer: Yes, drivers may have changed it in their
		 *         f_op->mmap method.
		 *
		 * Ensures that vmas marked as uncached stay that way.
		 */
		vma->vm_page_prot = vm_get_page_prot(vm_flags & ~VM_SHARED);
		if (pgprot_val(pprot) == pgprot_val(pgprot_noncached(pprot)))
			vma->vm_page_prot = pgprot_noncached(vma->vm_page_prot);
	}

	vma_link(mm, vma, prev, rb_link, rb_parent);

#ifdef CONFIG_PAX_SEGMEXEC
	if (vma_m)
		BUG_ON(pax_mirror_vma(vma_m, vma));
#endif

#ifdef CONFIG_PAX_SEGMEXEC
	if (vma_m)
		BUG_ON(pax_mirror_vma(vma_m, vma));
#endif

	/* Once vma denies write, undo our temporary denial count */
	if (vm_flags & VM_DENYWRITE)
		allow_write_access(file);
	file = vma->vm_file;
out:
	perf_event_mmap(vma);

	vm_stat_account(mm, vm_flags, file, len >> PAGE_SHIFT);
	track_exec_limit(mm, addr, addr + len, vm_flags);
	if (vm_flags & VM_LOCKED) {
		if (!((vm_flags & VM_SPECIAL) || is_vm_hugetlb_page(vma) ||
					vma == get_gate_vma(current->mm)))
			mm->locked_vm += (len >> PAGE_SHIFT);
		else
			vma->vm_flags &= ~VM_LOCKED;
	}

	if (file)
		uprobe_mmap(vma);

	/*
	 * New (or expanded) vma always get soft dirty status.
	 * Otherwise user-space soft-dirty page tracker won't
	 * be able to distinguish situation when vma area unmapped,
	 * then new mapped in-place (which must be aimed as
	 * a completely new data area).
	 */
	vma->vm_flags |= VM_SOFTDIRTY;

	return addr;

unmap_and_free_vma:
	if (vm_flags & VM_DENYWRITE)
		allow_write_access(file);
	vma->vm_file = NULL;
	fput(file);

	/* Undo any partial mapping done by a device driver. */
	unmap_region(mm, vma, prev, vma->vm_start, vma->vm_end);
	charged = 0;
free_vma:

#ifdef CONFIG_PAX_SEGMEXEC
	if (vma_m)
		kmem_cache_free(vm_area_cachep, vma_m);
#endif

	kmem_cache_free(vm_area_cachep, vma);
unacct_error:
	if (charged)
		vm_unacct_memory(charged);
	return error;
}

#ifdef CONFIG_GRKERNSEC_RAND_THREADSTACK
unsigned long gr_rand_threadstack_offset(const struct mm_struct *mm, const struct file *filp, unsigned long flags)
{
	if ((mm->pax_flags & MF_PAX_RANDMMAP) && !filp && (flags & MAP_STACK))
<<<<<<< HEAD
		return ((random32() & 0xFF) + 1) << PAGE_SHIFT;
=======
		return ((prandom_u32() & 0xFF) + 1) << PAGE_SHIFT;
>>>>>>> c3ade0e0

	return 0;
}
#endif

<<<<<<< HEAD
bool check_heap_stack_gap(const struct vm_area_struct *vma, unsigned long *addr, unsigned long len, unsigned long offset)
{
	if (!vma) {
#ifdef CONFIG_STACK_GROWSUP
		if (*addr > sysctl_heap_stack_gap)
			vma = find_vma(current->mm, *addr - sysctl_heap_stack_gap);
=======
bool check_heap_stack_gap(const struct vm_area_struct *vma, unsigned long addr, unsigned long len, unsigned long offset)
{
	if (!vma) {
#ifdef CONFIG_STACK_GROWSUP
		if (addr > sysctl_heap_stack_gap)
			vma = find_vma(current->mm, addr - sysctl_heap_stack_gap);
>>>>>>> c3ade0e0
		else
			vma = find_vma(current->mm, 0);
		if (vma && (vma->vm_flags & VM_GROWSUP))
			return false;
#endif
		return true;
	}

<<<<<<< HEAD
	if (*addr + len > vma->vm_start)
		return false;

	if (offset) {
		if (vma->vm_prev && *addr == vma->vm_prev->vm_end && (vma->vm_start - len - vma->vm_prev->vm_end >= offset)) {
			*addr = vma->vm_prev->vm_end + offset;
			return true;
		}
		return offset <= vma->vm_start - *addr - len;
	} else if (vma->vm_flags & VM_GROWSDOWN)
		return sysctl_heap_stack_gap <= vma->vm_start - *addr - len;
#ifdef CONFIG_STACK_GROWSUP
	else if (vma->vm_prev && (vma->vm_prev->vm_flags & VM_GROWSUP)) {
		if (*addr - vma->vm_prev->vm_end >= sysctl_heap_stack_gap)
			return true;
		if (vma->vm_start - len - vma->vm_prev->vm_end >= sysctl_heap_stack_gap) {
			*addr = vma->vm_start - len;
			return true;
		}
		return false;
	}
#endif
=======
	if (addr + len > vma->vm_start)
		return false;

	if (vma->vm_flags & VM_GROWSDOWN)
		return sysctl_heap_stack_gap <= vma->vm_start - addr - len;
#ifdef CONFIG_STACK_GROWSUP
	else if (vma->vm_prev && (vma->vm_prev->vm_flags & VM_GROWSUP))
		return addr - vma->vm_prev->vm_end >= sysctl_heap_stack_gap;
#endif
	else if (offset)
		return offset <= vma->vm_start - addr - len;
>>>>>>> c3ade0e0

	return true;
}

unsigned long skip_heap_stack_gap(const struct vm_area_struct *vma, unsigned long len, unsigned long offset)
{
	if (vma->vm_start < len)
		return -ENOMEM;

	if (!(vma->vm_flags & VM_GROWSDOWN)) {
		if (offset <= vma->vm_start - len)
			return vma->vm_start - len - offset;
		else
			return -ENOMEM;
	}

	if (sysctl_heap_stack_gap <= vma->vm_start - len)
		return vma->vm_start - len - sysctl_heap_stack_gap;
	return -ENOMEM;
}

<<<<<<< HEAD
=======
unsigned long unmapped_area(const struct vm_unmapped_area_info *info)
{
	/*
	 * We implement the search by looking for an rbtree node that
	 * immediately follows a suitable gap. That is,
	 * - gap_start = vma->vm_prev->vm_end <= info->high_limit - length;
	 * - gap_end   = vma->vm_start        >= info->low_limit  + length;
	 * - gap_end - gap_start >= length
	 */

	struct mm_struct *mm = current->mm;
	struct vm_area_struct *vma;
	unsigned long length, low_limit, high_limit, gap_start, gap_end;

	/* Adjust search length to account for worst case alignment overhead */
	length = info->length + info->align_mask;
	if (length < info->length)
		return -ENOMEM;

	/* Adjust search limits by the desired length */
	if (info->high_limit < length)
		return -ENOMEM;
	high_limit = info->high_limit - length;

	if (info->low_limit > high_limit)
		return -ENOMEM;
	low_limit = info->low_limit + length;

	/* Check if rbtree root looks promising */
	if (RB_EMPTY_ROOT(&mm->mm_rb))
		goto check_highest;
	vma = rb_entry(mm->mm_rb.rb_node, struct vm_area_struct, vm_rb);
	if (vma->rb_subtree_gap < length)
		goto check_highest;

	while (true) {
		/* Visit left subtree if it looks promising */
		gap_end = vma->vm_start;
		if (gap_end >= low_limit && vma->vm_rb.rb_left) {
			struct vm_area_struct *left =
				rb_entry(vma->vm_rb.rb_left,
					 struct vm_area_struct, vm_rb);
			if (left->rb_subtree_gap >= length) {
				vma = left;
				continue;
			}
		}

		gap_start = vma->vm_prev ? vma->vm_prev->vm_end: 0;
check_current:
		/* Check if current node has a suitable gap */
		if (gap_start > high_limit)
			return -ENOMEM;

		if (gap_end - gap_start > info->threadstack_offset)
			gap_start += info->threadstack_offset;
		else
			gap_start = gap_end;

		if (vma->vm_prev && (vma->vm_prev->vm_flags & VM_GROWSUP)) {
			if (gap_end - gap_start > sysctl_heap_stack_gap)
				gap_start += sysctl_heap_stack_gap;
			else
				gap_start = gap_end;
		}
		if (vma->vm_flags & VM_GROWSDOWN) {
			if (gap_end - gap_start > sysctl_heap_stack_gap)
				gap_end -= sysctl_heap_stack_gap;
			else
				gap_end = gap_start;
		}
		if (gap_end >= low_limit && gap_end - gap_start >= length)
			goto found;

		/* Visit right subtree if it looks promising */
		if (vma->vm_rb.rb_right) {
			struct vm_area_struct *right =
				rb_entry(vma->vm_rb.rb_right,
					 struct vm_area_struct, vm_rb);
			if (right->rb_subtree_gap >= length) {
				vma = right;
				continue;
			}
		}

		/* Go back up the rbtree to find next candidate node */
		while (true) {
			struct rb_node *prev = &vma->vm_rb;
			if (!rb_parent(prev))
				goto check_highest;
			vma = rb_entry(rb_parent(prev),
				       struct vm_area_struct, vm_rb);
			if (prev == vma->vm_rb.rb_left) {
				gap_start = vma->vm_prev->vm_end;
				gap_end = vma->vm_start;
				goto check_current;
			}
		}
	}

check_highest:
	/* Check highest gap, which does not precede any rbtree node */
	gap_start = mm->highest_vm_end;
	gap_end = ULONG_MAX;  /* Only for VM_BUG_ON below */
	if (gap_start > high_limit)
		return -ENOMEM;

found:
	/* We found a suitable gap. Clip it with the original low_limit. */
	if (gap_start < info->low_limit)
		gap_start = info->low_limit;

	/* Adjust gap address to the desired alignment */
	gap_start += (info->align_offset - gap_start) & info->align_mask;

	VM_BUG_ON(gap_start + info->length > info->high_limit);
	VM_BUG_ON(gap_start + info->length > gap_end);
	return gap_start;
}

unsigned long unmapped_area_topdown(const struct vm_unmapped_area_info *info)
{
	struct mm_struct *mm = current->mm;
	struct vm_area_struct *vma;
	unsigned long length, low_limit, high_limit, gap_start, gap_end;

	/* Adjust search length to account for worst case alignment overhead */
	length = info->length + info->align_mask;
	if (length < info->length)
		return -ENOMEM;

	/*
	 * Adjust search limits by the desired length.
	 * See implementation comment at top of unmapped_area().
	 */
	gap_end = info->high_limit;
	if (gap_end < length)
		return -ENOMEM;
	high_limit = gap_end - length;

	if (info->low_limit > high_limit)
		return -ENOMEM;
	low_limit = info->low_limit + length;

	/* Check highest gap, which does not precede any rbtree node */
	gap_start = mm->highest_vm_end;
	if (gap_start <= high_limit)
		goto found_highest;

	/* Check if rbtree root looks promising */
	if (RB_EMPTY_ROOT(&mm->mm_rb))
		return -ENOMEM;
	vma = rb_entry(mm->mm_rb.rb_node, struct vm_area_struct, vm_rb);
	if (vma->rb_subtree_gap < length)
		return -ENOMEM;

	while (true) {
		/* Visit right subtree if it looks promising */
		gap_start = vma->vm_prev ? vma->vm_prev->vm_end : 0;
		if (gap_start <= high_limit && vma->vm_rb.rb_right) {
			struct vm_area_struct *right =
				rb_entry(vma->vm_rb.rb_right,
					 struct vm_area_struct, vm_rb);
			if (right->rb_subtree_gap >= length) {
				vma = right;
				continue;
			}
		}

check_current:
		/* Check if current node has a suitable gap */
		gap_end = vma->vm_start;
		if (gap_end < low_limit)
			return -ENOMEM;

		if (gap_end - gap_start > info->threadstack_offset)
			gap_end -= info->threadstack_offset;
		else
			gap_end = gap_start;

		if (vma->vm_prev && (vma->vm_prev->vm_flags & VM_GROWSUP)) {
			if (gap_end - gap_start > sysctl_heap_stack_gap)
				gap_start += sysctl_heap_stack_gap;
			else
				gap_start = gap_end;
		}
		if (vma->vm_flags & VM_GROWSDOWN) {
			if (gap_end - gap_start > sysctl_heap_stack_gap)
				gap_end -= sysctl_heap_stack_gap;
			else
				gap_end = gap_start;
		}
		if (gap_start <= high_limit && gap_end - gap_start >= length)
			goto found;

		/* Visit left subtree if it looks promising */
		if (vma->vm_rb.rb_left) {
			struct vm_area_struct *left =
				rb_entry(vma->vm_rb.rb_left,
					 struct vm_area_struct, vm_rb);
			if (left->rb_subtree_gap >= length) {
				vma = left;
				continue;
			}
		}

		/* Go back up the rbtree to find next candidate node */
		while (true) {
			struct rb_node *prev = &vma->vm_rb;
			if (!rb_parent(prev))
				return -ENOMEM;
			vma = rb_entry(rb_parent(prev),
				       struct vm_area_struct, vm_rb);
			if (prev == vma->vm_rb.rb_right) {
				gap_start = vma->vm_prev ?
					vma->vm_prev->vm_end : 0;
				goto check_current;
			}
		}
	}

found:
	/* We found a suitable gap. Clip it with the original high_limit. */
	if (gap_end > info->high_limit)
		gap_end = info->high_limit;

found_highest:
	/* Compute highest gap address at the desired alignment */
	gap_end -= info->length;
	gap_end -= (gap_end - info->align_offset) & info->align_mask;

	VM_BUG_ON(gap_end < info->low_limit);
	VM_BUG_ON(gap_end < gap_start);
	return gap_end;
}

>>>>>>> c3ade0e0
/* Get an address range which is currently unmapped.
 * For shmat() with addr=0.
 *
 * Ugly calling convention alert:
 * Return value with the low bits set means error value,
 * ie
 *	if (ret & ~PAGE_MASK)
 *		error = ret;
 *
 * This function "knows" that -ENOMEM has the bits set.
 */
#ifndef HAVE_ARCH_UNMAPPED_AREA
unsigned long
arch_get_unmapped_area(struct file *filp, unsigned long addr,
		unsigned long len, unsigned long pgoff, unsigned long flags)
{
	struct mm_struct *mm = current->mm;
	struct vm_area_struct *vma;
<<<<<<< HEAD
	unsigned long start_addr;
=======
	struct vm_unmapped_area_info info;
>>>>>>> c3ade0e0
	unsigned long offset = gr_rand_threadstack_offset(mm, filp, flags);

	if (len > TASK_SIZE - mmap_min_addr)
		return -ENOMEM;

	if (flags & MAP_FIXED)
		return addr;

#ifdef CONFIG_PAX_RANDMMAP
	if (!(mm->pax_flags & MF_PAX_RANDMMAP))
#endif

	if (addr) {
		addr = PAGE_ALIGN(addr);
<<<<<<< HEAD
		if (TASK_SIZE - len >= addr) {
			vma = find_vma(mm, addr);
			if (addr >= mmap_min_addr && check_heap_stack_gap(vma, &addr, len, offset))
				return addr;
		}
	}
	if (len > mm->cached_hole_size) {
		start_addr = addr = mm->free_area_cache;
	} else {
		start_addr = addr = mm->mmap_base;
		mm->cached_hole_size = 0;
	}

full_search:
	for (vma = find_vma(mm, addr); ; vma = vma->vm_next) {
		/* At this point:  (!vma || addr < vma->vm_end). */
		if (TASK_SIZE - len < addr) {
			/*
			 * Start a new search - just in case we missed
			 * some holes.
			 */
			if (start_addr != mm->mmap_base) {
				start_addr = addr = mm->mmap_base;
				mm->cached_hole_size = 0;
				goto full_search;
			}
			return -ENOMEM;
		}
		if (check_heap_stack_gap(vma, &addr, len, offset))
			break;
		if (addr + mm->cached_hole_size < vma->vm_start)
		        mm->cached_hole_size = vma->vm_start - addr;
		addr = vma->vm_end;
	}

	/*
	 * Remember the place where we stopped the search:
	 */
	mm->free_area_cache = addr + len;
	return addr;
}
#endif	

void arch_unmap_area(struct mm_struct *mm, unsigned long addr)
{

#ifdef CONFIG_PAX_SEGMEXEC
	if ((mm->pax_flags & MF_PAX_SEGMEXEC) && SEGMEXEC_TASK_SIZE <= addr)
		return;
#endif

	/*
	 * Is this a new hole at the lowest possible address?
	 */
	if (addr >= mm->mmap_base && addr < mm->free_area_cache) {
		mm->free_area_cache = addr;
		mm->cached_hole_size = ~0UL;
	}
}

=======
		vma = find_vma(mm, addr);
		if (TASK_SIZE - len >= addr && addr >= mmap_min_addr &&
		    check_heap_stack_gap(vma, addr, len, offset))
			return addr;
	}

	info.flags = 0;
	info.length = len;
	info.low_limit = mm->mmap_base;
	info.high_limit = TASK_SIZE;
	info.align_mask = 0;
	info.threadstack_offset = offset;
	return vm_unmapped_area(&info);
}
#endif	

>>>>>>> c3ade0e0
/*
 * This mmap-allocator allocates new areas top-down from below the
 * stack's low limit (the base):
 */
#ifndef HAVE_ARCH_UNMAPPED_AREA_TOPDOWN
unsigned long
arch_get_unmapped_area_topdown(struct file *filp, const unsigned long addr0,
			  const unsigned long len, const unsigned long pgoff,
			  const unsigned long flags)
{
	struct vm_area_struct *vma;
	struct mm_struct *mm = current->mm;
<<<<<<< HEAD
	unsigned long base = mm->mmap_base, addr = addr0;
	unsigned long offset = gr_rand_threadstack_offset(mm, filp, flags);
	unsigned long low_limit = max(PAGE_SIZE, mmap_min_addr);
=======
	unsigned long addr = addr0;
	struct vm_unmapped_area_info info;
	unsigned long offset = gr_rand_threadstack_offset(mm, filp, flags);
>>>>>>> c3ade0e0

	/* requested length too big for entire address space */
	if (len > TASK_SIZE - mmap_min_addr)
		return -ENOMEM;

	if (flags & MAP_FIXED)
		return addr;

#ifdef CONFIG_PAX_RANDMMAP
	if (!(mm->pax_flags & MF_PAX_RANDMMAP))
#endif

	/* requesting a specific address */
	if (addr) {
		addr = PAGE_ALIGN(addr);
<<<<<<< HEAD
		if (TASK_SIZE - len >= addr && addr >= mmap_min_addr) {
			vma = find_vma(mm, addr);
			if (check_heap_stack_gap(vma, &addr, len, offset))
				return addr;
		}
	}

	/* check if free_area_cache is useful for us */
	if (len <= mm->cached_hole_size) {
 	        mm->cached_hole_size = 0;
 		mm->free_area_cache = mm->mmap_base;
 	}

	/* either no address requested or can't fit in requested address hole */
	addr = mm->free_area_cache;

	/* make sure it can fit in the remaining address space */
	if (addr >= low_limit + len) {
		addr -= len;
		vma = find_vma(mm, addr);
		if (check_heap_stack_gap(vma, &addr, len, offset))
			/* remember the address as a hint for next time */
			return (mm->free_area_cache = addr);
	}

	if (mm->mmap_base < low_limit + len)
		goto bottomup;

	addr = mm->mmap_base-len;

	do {
		/*
		 * Lookup failure means no vma is above this address,
		 * else if new region fits below vma->vm_start,
		 * return with success:
		 */
		vma = find_vma(mm, addr);
		if (check_heap_stack_gap(vma, &addr, len, offset))
			/* remember the address as a hint for next time */
			return (mm->free_area_cache = addr);

 		/* remember the largest hole we saw so far */
 		if (addr + mm->cached_hole_size < vma->vm_start)
 		        mm->cached_hole_size = vma->vm_start - addr;

		/* try just below the current vma->vm_start */
		addr = skip_heap_stack_gap(vma, len, offset);
	} while (!IS_ERR_VALUE(addr) && addr >= low_limit);

bottomup:
=======
		vma = find_vma(mm, addr);
		if (TASK_SIZE - len >= addr && addr >= mmap_min_addr &&
				check_heap_stack_gap(vma, addr, len, offset))
			return addr;
	}

	info.flags = VM_UNMAPPED_AREA_TOPDOWN;
	info.length = len;
	info.low_limit = max(PAGE_SIZE, mmap_min_addr);
	info.high_limit = mm->mmap_base;
	info.align_mask = 0;
	info.threadstack_offset = offset;
	addr = vm_unmapped_area(&info);

>>>>>>> c3ade0e0
	/*
	 * A failed mmap() very likely causes application failure,
	 * so fall back to the bottom-up function here. This scenario
	 * can happen with large stack limits and large mmap()
	 * allocations.
	 */
<<<<<<< HEAD
	mm->mmap_base = TASK_UNMAPPED_BASE;

#ifdef CONFIG_PAX_RANDMMAP
	if (mm->pax_flags & MF_PAX_RANDMMAP)
		mm->mmap_base += mm->delta_mmap;
#endif

	mm->free_area_cache = mm->mmap_base;
	mm->cached_hole_size = ~0UL;
	addr = arch_get_unmapped_area(filp, addr0, len, pgoff, flags);
	/*
	 * Restore the topdown base:
	 */
	mm->mmap_base = base;
	mm->free_area_cache = base;
	mm->cached_hole_size = ~0UL;

	return addr;
}
#endif

void arch_unmap_area_topdown(struct mm_struct *mm, unsigned long addr)
{

#ifdef CONFIG_PAX_SEGMEXEC
	if ((mm->pax_flags & MF_PAX_SEGMEXEC) && SEGMEXEC_TASK_SIZE <= addr)
		return;
#endif

	/*
	 * Is this a new hole at the highest possible address?
	 */
	if (addr > mm->free_area_cache)
		mm->free_area_cache = addr;

	/* dont allow allocations above current base */
	if (mm->free_area_cache > mm->mmap_base) {
		mm->free_area_cache = mm->mmap_base;
		mm->cached_hole_size = ~0UL;
	}
=======
	if (addr & ~PAGE_MASK) {
		VM_BUG_ON(addr != -ENOMEM);
		info.flags = 0;
		info.low_limit = TASK_UNMAPPED_BASE;

#ifdef CONFIG_PAX_RANDMMAP
		if (mm->pax_flags & MF_PAX_RANDMMAP)
			info.low_limit += mm->delta_mmap;
#endif

		info.high_limit = TASK_SIZE;
		addr = vm_unmapped_area(&info);
	}

	return addr;
>>>>>>> c3ade0e0
}
#endif

unsigned long
get_unmapped_area(struct file *file, unsigned long addr, unsigned long len,
		unsigned long pgoff, unsigned long flags)
{
	unsigned long (*get_area)(struct file *, unsigned long,
				  unsigned long, unsigned long, unsigned long);

	unsigned long error = arch_mmap_check(addr, len, flags);
	if (error)
		return error;

	/* Careful about overflows.. */
	if (len > TASK_SIZE)
		return -ENOMEM;

	get_area = current->mm->get_unmapped_area;
	if (file && file->f_op->get_unmapped_area)
		get_area = file->f_op->get_unmapped_area;
	addr = get_area(file, addr, len, pgoff, flags);
	if (IS_ERR_VALUE(addr))
		return addr;

	if (addr > TASK_SIZE - len)
		return -ENOMEM;
	if (addr & ~PAGE_MASK)
		return -EINVAL;

	addr = arch_rebalance_pgtables(addr, len);
	error = security_mmap_addr(addr);
	return error ? error : addr;
}

EXPORT_SYMBOL(get_unmapped_area);

/* Look up the first VMA which satisfies  addr < vm_end,  NULL if none. */
struct vm_area_struct *find_vma(struct mm_struct *mm, unsigned long addr)
{
	struct vm_area_struct *vma = NULL;

<<<<<<< HEAD
	if (mm) {
		/* Check the cache first. */
		/* (Cache hit rate is typically around 35%.) */
		vma = ACCESS_ONCE(mm->mmap_cache);
		if (!(vma && vma->vm_end > addr && vma->vm_start <= addr)) {
			struct rb_node * rb_node;

			rb_node = mm->mm_rb.rb_node;
			vma = NULL;

			while (rb_node) {
				struct vm_area_struct * vma_tmp;

				vma_tmp = rb_entry(rb_node,
						struct vm_area_struct, vm_rb);

				if (vma_tmp->vm_end > addr) {
					vma = vma_tmp;
					if (vma_tmp->vm_start <= addr)
						break;
					rb_node = rb_node->rb_left;
				} else
					rb_node = rb_node->rb_right;
			}
			if (vma)
				mm->mmap_cache = vma;
=======
	/* Check the cache first. */
	/* (Cache hit rate is typically around 35%.) */
	vma = ACCESS_ONCE(mm->mmap_cache);
	if (!(vma && vma->vm_end > addr && vma->vm_start <= addr)) {
		struct rb_node *rb_node;

		rb_node = mm->mm_rb.rb_node;
		vma = NULL;

		while (rb_node) {
			struct vm_area_struct *vma_tmp;

			vma_tmp = rb_entry(rb_node,
					   struct vm_area_struct, vm_rb);

			if (vma_tmp->vm_end > addr) {
				vma = vma_tmp;
				if (vma_tmp->vm_start <= addr)
					break;
				rb_node = rb_node->rb_left;
			} else
				rb_node = rb_node->rb_right;
>>>>>>> c3ade0e0
		}
		if (vma)
			mm->mmap_cache = vma;
	}
	return vma;
}

EXPORT_SYMBOL(find_vma);

/*
 * Same as find_vma, but also return a pointer to the previous VMA in *pprev.
 */
struct vm_area_struct *
find_vma_prev(struct mm_struct *mm, unsigned long addr,
			struct vm_area_struct **pprev)
{
	struct vm_area_struct *vma;

	vma = find_vma(mm, addr);
	if (vma) {
		*pprev = vma->vm_prev;
	} else {
		struct rb_node *rb_node = mm->mm_rb.rb_node;
		*pprev = NULL;
		while (rb_node) {
			*pprev = rb_entry(rb_node, struct vm_area_struct, vm_rb);
			rb_node = rb_node->rb_right;
		}
	}
	return vma;
}

#ifdef CONFIG_PAX_SEGMEXEC
struct vm_area_struct *pax_find_mirror_vma(struct vm_area_struct *vma)
{
	struct vm_area_struct *vma_m;

	BUG_ON(!vma || vma->vm_start >= vma->vm_end);
	if (!(vma->vm_mm->pax_flags & MF_PAX_SEGMEXEC) || !(vma->vm_flags & VM_EXEC)) {
		BUG_ON(vma->vm_mirror);
		return NULL;
	}
	BUG_ON(vma->vm_start < SEGMEXEC_TASK_SIZE && SEGMEXEC_TASK_SIZE < vma->vm_end);
	vma_m = vma->vm_mirror;
	BUG_ON(!vma_m || vma_m->vm_mirror != vma);
	BUG_ON(vma->vm_file != vma_m->vm_file);
	BUG_ON(vma->vm_end - vma->vm_start != vma_m->vm_end - vma_m->vm_start);
	BUG_ON(vma->vm_pgoff != vma_m->vm_pgoff);
	BUG_ON(vma->anon_vma != vma_m->anon_vma && vma->anon_vma->root != vma_m->anon_vma->root);
<<<<<<< HEAD
	BUG_ON((vma->vm_flags ^ vma_m->vm_flags) & ~(VM_WRITE | VM_MAYWRITE | VM_ACCOUNT | VM_LOCKED | VM_RESERVED));
=======
	BUG_ON((vma->vm_flags ^ vma_m->vm_flags) & ~(VM_WRITE | VM_MAYWRITE | VM_ACCOUNT | VM_LOCKED));
>>>>>>> c3ade0e0
	return vma_m;
}
#endif

/*
 * Verify that the stack growth is acceptable and
 * update accounting. This is shared with both the
 * grow-up and grow-down cases.
 */
static int acct_stack_growth(struct vm_area_struct *vma, unsigned long size, unsigned long grow)
{
	struct mm_struct *mm = vma->vm_mm;
	struct rlimit *rlim = current->signal->rlim;
	unsigned long new_start;

	/* address space limit tests */
	if (!may_expand_vm(mm, grow))
		return -ENOMEM;

	/* Stack limit test */
	gr_learn_resource(current, RLIMIT_STACK, size, 1);
	if (size > ACCESS_ONCE(rlim[RLIMIT_STACK].rlim_cur))
		return -ENOMEM;

	/* mlock limit tests */
	if (vma->vm_flags & VM_LOCKED) {
		unsigned long locked;
		unsigned long limit;
		locked = mm->locked_vm + grow;
		limit = ACCESS_ONCE(rlim[RLIMIT_MEMLOCK].rlim_cur);
		limit >>= PAGE_SHIFT;
		gr_learn_resource(current, RLIMIT_MEMLOCK, locked << PAGE_SHIFT, 1);
		if (locked > limit && !capable(CAP_IPC_LOCK))
			return -ENOMEM;
	}

	/* Check to ensure the stack will not grow into a hugetlb-only region */
	new_start = (vma->vm_flags & VM_GROWSUP) ? vma->vm_start :
			vma->vm_end - size;
	if (is_hugepage_only_range(vma->vm_mm, new_start, size))
		return -EFAULT;

	/*
	 * Overcommit..  This must be the final test, as it will
	 * update security statistics.
	 */
	if (security_vm_enough_memory_mm(mm, grow))
		return -ENOMEM;

	/* Ok, everything looks good - let it rip */
	if (vma->vm_flags & VM_LOCKED)
		mm->locked_vm += grow;
	vm_stat_account(mm, vma->vm_flags, vma->vm_file, grow);
	return 0;
}

#if defined(CONFIG_STACK_GROWSUP) || defined(CONFIG_IA64)
/*
 * PA-RISC uses this for its stack; IA64 for its Register Backing Store.
 * vma is the last one with address > vma->vm_end.  Have to extend vma.
 */
#ifndef CONFIG_IA64
static
#endif
int expand_upwards(struct vm_area_struct *vma, unsigned long address)
{
	int error;
	bool locknext;

	if (!(vma->vm_flags & VM_GROWSUP))
		return -EFAULT;

	/* Also guard against wrapping around to address 0. */
	if (address < PAGE_ALIGN(address+1))
		address = PAGE_ALIGN(address+1);
	else
		return -ENOMEM;

	/*
	 * We must make sure the anon_vma is allocated
	 * so that the anon_vma locking is not a noop.
	 */
	if (unlikely(anon_vma_prepare(vma)))
		return -ENOMEM;
	locknext = vma->vm_next && (vma->vm_next->vm_flags & VM_GROWSDOWN);
	if (locknext && anon_vma_prepare(vma->vm_next))
		return -ENOMEM;
	vma_lock_anon_vma(vma);
	if (locknext)
		vma_lock_anon_vma(vma->vm_next);

	/*
	 * vma->vm_start/vm_end cannot change under us because the caller
	 * is required to hold the mmap_sem in read mode.  We need the
	 * anon_vma locks to serialize against concurrent expand_stacks
	 * and expand_upwards.
	 */
	error = 0;

	/* Somebody else might have raced and expanded it already */
	if (vma->vm_next && (vma->vm_next->vm_flags & (VM_READ | VM_WRITE | VM_EXEC)) && vma->vm_next->vm_start - address < sysctl_heap_stack_gap)
		error = -ENOMEM;
	else if (address > vma->vm_end && (!locknext || vma->vm_next->vm_start >= address)) {
		unsigned long size, grow;

		size = address - vma->vm_start;
		grow = (address - vma->vm_end) >> PAGE_SHIFT;

		error = -ENOMEM;
		if (vma->vm_pgoff + (size >> PAGE_SHIFT) >= vma->vm_pgoff) {
			error = acct_stack_growth(vma, size, grow);
			if (!error) {
				/*
				 * vma_gap_update() doesn't support concurrent
				 * updates, but we only hold a shared mmap_sem
				 * lock here, so we need to protect against
				 * concurrent vma expansions.
				 * vma_lock_anon_vma() doesn't help here, as
				 * we don't guarantee that all growable vmas
				 * in a mm share the same root anon vma.
				 * So, we reuse mm->page_table_lock to guard
				 * against concurrent vma expansions.
				 */
				spin_lock(&vma->vm_mm->page_table_lock);
				anon_vma_interval_tree_pre_update_vma(vma);
				vma->vm_end = address;
				anon_vma_interval_tree_post_update_vma(vma);
				if (vma->vm_next)
					vma_gap_update(vma->vm_next);
				else
					vma->vm_mm->highest_vm_end = address;
				spin_unlock(&vma->vm_mm->page_table_lock);

				perf_event_mmap(vma);
			}
		}
	}
	if (locknext)
		vma_unlock_anon_vma(vma->vm_next);
	vma_unlock_anon_vma(vma);
	khugepaged_enter_vma_merge(vma);
	validate_mm(vma->vm_mm);
	return error;
}
#endif /* CONFIG_STACK_GROWSUP || CONFIG_IA64 */

/*
 * vma is the first one with address < vma->vm_start.  Have to extend vma.
 */
int expand_downwards(struct vm_area_struct *vma,
				   unsigned long address)
{
	int error;
	bool lockprev = false;
	struct vm_area_struct *prev;

	/*
	 * We must make sure the anon_vma is allocated
	 * so that the anon_vma locking is not a noop.
	 */
	if (unlikely(anon_vma_prepare(vma)))
		return -ENOMEM;

	address &= PAGE_MASK;
	error = security_mmap_addr(address);
	if (error)
		return error;

	prev = vma->vm_prev;
#if defined(CONFIG_STACK_GROWSUP) || defined(CONFIG_IA64)
	lockprev = prev && (prev->vm_flags & VM_GROWSUP);
#endif
	if (lockprev && anon_vma_prepare(prev))
		return -ENOMEM;
	if (lockprev)
		vma_lock_anon_vma(prev);

	vma_lock_anon_vma(vma);

	/*
	 * vma->vm_start/vm_end cannot change under us because the caller
	 * is required to hold the mmap_sem in read mode.  We need the
	 * anon_vma lock to serialize against concurrent expand_stacks.
	 */

	/* Somebody else might have raced and expanded it already */
	if (prev && (prev->vm_flags & (VM_READ | VM_WRITE | VM_EXEC)) && address - prev->vm_end < sysctl_heap_stack_gap)
		error = -ENOMEM;
	else if (address < vma->vm_start && (!lockprev || prev->vm_end <= address)) {
		unsigned long size, grow;

#ifdef CONFIG_PAX_SEGMEXEC
		struct vm_area_struct *vma_m;

		vma_m = pax_find_mirror_vma(vma);
#endif

		size = vma->vm_end - address;
		grow = (vma->vm_start - address) >> PAGE_SHIFT;

		error = -ENOMEM;
		if (grow <= vma->vm_pgoff) {
			error = acct_stack_growth(vma, size, grow);
			if (!error) {
				/*
				 * vma_gap_update() doesn't support concurrent
				 * updates, but we only hold a shared mmap_sem
				 * lock here, so we need to protect against
				 * concurrent vma expansions.
				 * vma_lock_anon_vma() doesn't help here, as
				 * we don't guarantee that all growable vmas
				 * in a mm share the same root anon vma.
				 * So, we reuse mm->page_table_lock to guard
				 * against concurrent vma expansions.
				 */
				spin_lock(&vma->vm_mm->page_table_lock);
				anon_vma_interval_tree_pre_update_vma(vma);
				vma->vm_start = address;
				vma->vm_pgoff -= grow;
<<<<<<< HEAD
				track_exec_limit(vma->vm_mm, vma->vm_start, vma->vm_end, vma->vm_flags);

#ifdef CONFIG_PAX_SEGMEXEC
				if (vma_m) {
					vma_m->vm_start -= grow << PAGE_SHIFT;
					vma_m->vm_pgoff -= grow;
				}
#endif

=======
				anon_vma_interval_tree_post_update_vma(vma);
				vma_gap_update(vma);

#ifdef CONFIG_PAX_SEGMEXEC
				if (vma_m) {
					anon_vma_interval_tree_pre_update_vma(vma_m);
					vma_m->vm_start -= grow << PAGE_SHIFT;
					vma_m->vm_pgoff -= grow;
					anon_vma_interval_tree_post_update_vma(vma_m);
					vma_gap_update(vma_m);
				}
#endif

				spin_unlock(&vma->vm_mm->page_table_lock);

				track_exec_limit(vma->vm_mm, vma->vm_start, vma->vm_end, vma->vm_flags);
>>>>>>> c3ade0e0
				perf_event_mmap(vma);
			}
		}
	}
	vma_unlock_anon_vma(vma);
	if (lockprev)
		vma_unlock_anon_vma(prev);
	khugepaged_enter_vma_merge(vma);
	validate_mm(vma->vm_mm);
	return error;
}

/*
 * Note how expand_stack() refuses to expand the stack all the way to
 * abut the next virtual mapping, *unless* that mapping itself is also
 * a stack mapping. We want to leave room for a guard page, after all
 * (the guard page itself is not added here, that is done by the
 * actual page faulting logic)
 *
 * This matches the behavior of the guard page logic (see mm/memory.c:
 * check_stack_guard_page()), which only allows the guard page to be
 * removed under these circumstances.
 */
#ifdef CONFIG_STACK_GROWSUP
int expand_stack(struct vm_area_struct *vma, unsigned long address)
{
	struct vm_area_struct *next;

	address &= PAGE_MASK;
	next = vma->vm_next;
	if (next && next->vm_start == address + PAGE_SIZE) {
		if (!(next->vm_flags & VM_GROWSUP))
			return -ENOMEM;
	}
	return expand_upwards(vma, address);
}

struct vm_area_struct *
find_extend_vma(struct mm_struct *mm, unsigned long addr)
{
	struct vm_area_struct *vma, *prev;

	addr &= PAGE_MASK;
	vma = find_vma_prev(mm, addr, &prev);
	if (vma && (vma->vm_start <= addr))
		return vma;
	if (!prev || expand_stack(prev, addr))
		return NULL;
	if (prev->vm_flags & VM_LOCKED)
		__mlock_vma_pages_range(prev, addr, prev->vm_end, NULL);
	return prev;
}
#else
int expand_stack(struct vm_area_struct *vma, unsigned long address)
{
	struct vm_area_struct *prev;

	address &= PAGE_MASK;
	prev = vma->vm_prev;
	if (prev && prev->vm_end == address) {
		if (!(prev->vm_flags & VM_GROWSDOWN))
			return -ENOMEM;
	}
	return expand_downwards(vma, address);
}

struct vm_area_struct *
find_extend_vma(struct mm_struct * mm, unsigned long addr)
{
	struct vm_area_struct * vma;
	unsigned long start;

	addr &= PAGE_MASK;
	vma = find_vma(mm,addr);
	if (!vma)
		return NULL;
	if (vma->vm_start <= addr)
		return vma;
	if (!(vma->vm_flags & VM_GROWSDOWN))
		return NULL;
	start = vma->vm_start;
	if (expand_stack(vma, addr))
		return NULL;
	if (vma->vm_flags & VM_LOCKED)
		__mlock_vma_pages_range(vma, addr, start, NULL);
	return vma;
}
#endif

/*
 * Ok - we have the memory areas we should free on the vma list,
 * so release them, and do the vma updates.
 *
 * Called with the mm semaphore held.
 */
static void remove_vma_list(struct mm_struct *mm, struct vm_area_struct *vma)
{
	unsigned long nr_accounted = 0;

	/* Update high watermark before we lower total_vm */
	update_hiwater_vm(mm);
	do {
		long nrpages = vma_pages(vma);

#ifdef CONFIG_PAX_SEGMEXEC
		if ((mm->pax_flags & MF_PAX_SEGMEXEC) && (vma->vm_start >= SEGMEXEC_TASK_SIZE)) {
			vma = remove_vma(vma);
			continue;
		}
#endif

<<<<<<< HEAD
=======
		if (vma->vm_flags & VM_ACCOUNT)
			nr_accounted += nrpages;
>>>>>>> c3ade0e0
		vm_stat_account(mm, vma->vm_flags, vma->vm_file, -nrpages);
		vma = remove_vma(vma);
	} while (vma);
	vm_unacct_memory(nr_accounted);
	validate_mm(mm);
}

/*
 * Get rid of page table information in the indicated region.
 *
 * Called with the mm semaphore held.
 */
static void unmap_region(struct mm_struct *mm,
		struct vm_area_struct *vma, struct vm_area_struct *prev,
		unsigned long start, unsigned long end)
{
	struct vm_area_struct *next = prev? prev->vm_next: mm->mmap;
	struct mmu_gather tlb;

	lru_add_drain();
	tlb_gather_mmu(&tlb, mm, start, end);
	update_hiwater_rss(mm);
	unmap_vmas(&tlb, vma, start, end);
	free_pgtables(&tlb, vma, prev ? prev->vm_end : FIRST_USER_ADDRESS,
				 next ? next->vm_start : USER_PGTABLES_CEILING);
	tlb_finish_mmu(&tlb, start, end);
}

/*
 * Create a list of vma's touched by the unmap, removing them from the mm's
 * vma list as we go..
 */
static void
detach_vmas_to_be_unmapped(struct mm_struct *mm, struct vm_area_struct *vma,
	struct vm_area_struct *prev, unsigned long end)
{
	struct vm_area_struct **insertion_point;
	struct vm_area_struct *tail_vma = NULL;

	insertion_point = (prev ? &prev->vm_next : &mm->mmap);
	vma->vm_prev = NULL;
	do {

#ifdef CONFIG_PAX_SEGMEXEC
		if (vma->vm_mirror) {
			BUG_ON(!vma->vm_mirror->vm_mirror || vma->vm_mirror->vm_mirror != vma);
			vma->vm_mirror->vm_mirror = NULL;
			vma->vm_mirror->vm_flags &= ~VM_EXEC;
			vma->vm_mirror = NULL;
		}
#endif

<<<<<<< HEAD
		rb_erase(&vma->vm_rb, &mm->mm_rb);
=======
		vma_rb_erase(vma, &mm->mm_rb);
>>>>>>> c3ade0e0
		mm->map_count--;
		tail_vma = vma;
		vma = vma->vm_next;
	} while (vma && vma->vm_start < end);
	*insertion_point = vma;
	if (vma) {
		vma->vm_prev = prev;
		vma_gap_update(vma);
	} else
		mm->highest_vm_end = prev ? prev->vm_end : 0;
	tail_vma->vm_next = NULL;
	mm->mmap_cache = NULL;		/* Kill the cache. */
}

/*
 * __split_vma() bypasses sysctl_max_map_count checking.  We use this on the
 * munmap path where it doesn't make sense to fail.
 */
static int __split_vma(struct mm_struct * mm, struct vm_area_struct * vma,
	      unsigned long addr, int new_below)
{
	struct vm_area_struct *new;
	int err = -ENOMEM;

#ifdef CONFIG_PAX_SEGMEXEC
	struct vm_area_struct *vma_m, *new_m = NULL;
	unsigned long addr_m = addr + SEGMEXEC_TASK_SIZE;
#endif

	if (is_vm_hugetlb_page(vma) && (addr &
					~(huge_page_mask(hstate_vma(vma)))))
		return -EINVAL;

#ifdef CONFIG_PAX_SEGMEXEC
	vma_m = pax_find_mirror_vma(vma);
#endif

	new = kmem_cache_alloc(vm_area_cachep, GFP_KERNEL);
	if (!new)
		goto out_err;

#ifdef CONFIG_PAX_SEGMEXEC
	if (vma_m) {
		new_m = kmem_cache_alloc(vm_area_cachep, GFP_KERNEL);
		if (!new_m) {
			kmem_cache_free(vm_area_cachep, new);
			goto out_err;
		}
	}
#endif

	/* most fields are the same, copy all, and then fixup */
	*new = *vma;

	INIT_LIST_HEAD(&new->anon_vma_chain);

	if (new_below)
		new->vm_end = addr;
	else {
		new->vm_start = addr;
		new->vm_pgoff += ((addr - vma->vm_start) >> PAGE_SHIFT);
	}

#ifdef CONFIG_PAX_SEGMEXEC
	if (vma_m) {
		*new_m = *vma_m;
		INIT_LIST_HEAD(&new_m->anon_vma_chain);
		new_m->vm_mirror = new;
		new->vm_mirror = new_m;

		if (new_below)
			new_m->vm_end = addr_m;
		else {
			new_m->vm_start = addr_m;
			new_m->vm_pgoff += ((addr_m - vma_m->vm_start) >> PAGE_SHIFT);
		}
<<<<<<< HEAD
	}
#endif

	pol = mpol_dup(vma_policy(vma));
	if (IS_ERR(pol)) {
		err = PTR_ERR(pol);
		goto out_free_vma;
=======
>>>>>>> c3ade0e0
	}
#endif

	err = vma_dup_policy(vma, new);
	if (err)
		goto out_free_vma;

	if (anon_vma_clone(new, vma))
		goto out_free_mpol;

	if (new->vm_file)
		get_file(new->vm_file);

	if (new->vm_ops && new->vm_ops->open)
		new->vm_ops->open(new);

	if (new_below)
		err = vma_adjust(vma, addr, vma->vm_end, vma->vm_pgoff +
			((addr - new->vm_start) >> PAGE_SHIFT), new);
	else
		err = vma_adjust(vma, vma->vm_start, addr, vma->vm_pgoff, new);

#ifdef CONFIG_PAX_SEGMEXEC
	if (!err && vma_m) {
<<<<<<< HEAD
=======
		struct mempolicy *pol = vma_policy(new);

>>>>>>> c3ade0e0
		if (anon_vma_clone(new_m, vma_m))
			goto out_free_mpol;

		mpol_get(pol);
<<<<<<< HEAD
		vma_set_policy(new_m, pol);

		if (new_m->vm_file) {
			get_file(new_m->vm_file);
			if (vma_m->vm_flags & VM_EXECUTABLE)
				added_exe_file_vma(mm);
		}
=======
		set_vma_policy(new_m, pol);

		if (new_m->vm_file)
			get_file(new_m->vm_file);
>>>>>>> c3ade0e0

		if (new_m->vm_ops && new_m->vm_ops->open)
			new_m->vm_ops->open(new_m);

		if (new_below)
			err = vma_adjust(vma_m, addr_m, vma_m->vm_end, vma_m->vm_pgoff +
				((addr_m - new_m->vm_start) >> PAGE_SHIFT), new_m);
		else
			err = vma_adjust(vma_m, vma_m->vm_start, addr_m, vma_m->vm_pgoff, new_m);

		if (err) {
			if (new_m->vm_ops && new_m->vm_ops->close)
				new_m->vm_ops->close(new_m);
<<<<<<< HEAD
			if (new_m->vm_file) {
				if (vma_m->vm_flags & VM_EXECUTABLE)
					removed_exe_file_vma(mm);
				fput(new_m->vm_file);
			}
=======
			if (new_m->vm_file)
				fput(new_m->vm_file);
>>>>>>> c3ade0e0
			mpol_put(pol);
		}
	}
#endif

	/* Success. */
	if (!err)
		return 0;

	/* Clean everything up if vma_adjust failed. */
	if (new->vm_ops && new->vm_ops->close)
		new->vm_ops->close(new);
	if (new->vm_file)
		fput(new->vm_file);
<<<<<<< HEAD
	}
=======
>>>>>>> c3ade0e0
 out_free_mpol:
	mpol_put(vma_policy(new));
 out_free_vma:

#ifdef CONFIG_PAX_SEGMEXEC
	if (new_m) {
		unlink_anon_vmas(new_m);
		kmem_cache_free(vm_area_cachep, new_m);
	}
#endif

	unlink_anon_vmas(new);
	kmem_cache_free(vm_area_cachep, new);
 out_err:
	return err;
}

/*
 * Split a vma into two pieces at address 'addr', a new vma is allocated
 * either for the first part or the tail.
 */
int split_vma(struct mm_struct *mm, struct vm_area_struct *vma,
	      unsigned long addr, int new_below)
{

#ifdef CONFIG_PAX_SEGMEXEC
	if (mm->pax_flags & MF_PAX_SEGMEXEC) {
		BUG_ON(vma->vm_end > SEGMEXEC_TASK_SIZE);
		if (mm->map_count >= sysctl_max_map_count-1)
			return -ENOMEM;
	} else
#endif

	if (mm->map_count >= sysctl_max_map_count)
		return -ENOMEM;

	return __split_vma(mm, vma, addr, new_below);
}

/* Munmap is split into 2 main parts -- this part which finds
 * what needs doing, and the areas themselves, which do the
 * work.  This now handles partial unmappings.
 * Jeremy Fitzhardinge <jeremy@goop.org>
 */
#ifdef CONFIG_PAX_SEGMEXEC
int do_munmap(struct mm_struct *mm, unsigned long start, size_t len)
{
	int ret = __do_munmap(mm, start, len);
	if (ret || !(mm->pax_flags & MF_PAX_SEGMEXEC))
		return ret;

	return __do_munmap(mm, start + SEGMEXEC_TASK_SIZE, len);
}

int __do_munmap(struct mm_struct *mm, unsigned long start, size_t len)
#else
int do_munmap(struct mm_struct *mm, unsigned long start, size_t len)
#endif
{
	unsigned long end;
	struct vm_area_struct *vma, *prev, *last;

	/*
	 * mm->mmap_sem is required to protect against another thread
	 * changing the mappings in case we sleep.
	 */
	verify_mm_writelocked(mm);

	if ((start & ~PAGE_MASK) || start > TASK_SIZE || len > TASK_SIZE-start)
		return -EINVAL;

	if ((len = PAGE_ALIGN(len)) == 0)
		return -EINVAL;

	/* Find the first overlapping VMA */
	vma = find_vma(mm, start);
	if (!vma)
		return 0;
	prev = vma->vm_prev;
	/* we have  start < vma->vm_end  */

	/* if it doesn't overlap, we have nothing.. */
	end = start + len;
	if (vma->vm_start >= end)
		return 0;

	/*
	 * If we need to split any vma, do it now to save pain later.
	 *
	 * Note: mremap's move_vma VM_ACCOUNT handling assumes a partially
	 * unmapped vm_area_struct will remain in use: so lower split_vma
	 * places tmp vma above, and higher split_vma places tmp vma below.
	 */
	if (start > vma->vm_start) {
		int error;

		/*
		 * Make sure that map_count on return from munmap() will
		 * not exceed its limit; but let map_count go just above
		 * its limit temporarily, to help free resources as expected.
		 */
		if (end < vma->vm_end && mm->map_count >= sysctl_max_map_count)
			return -ENOMEM;

		error = __split_vma(mm, vma, start, 0);
		if (error)
			return error;
		prev = vma;
	}

	/* Does it split the last one? */
	last = find_vma(mm, end);
	if (last && end > last->vm_start) {
		int error = __split_vma(mm, last, end, 1);
		if (error)
			return error;
	}
	vma = prev? prev->vm_next: mm->mmap;

	/*
	 * unlock any mlock()ed ranges before detaching vmas
	 */
	if (mm->locked_vm) {
		struct vm_area_struct *tmp = vma;
		while (tmp && tmp->vm_start < end) {
			if (tmp->vm_flags & VM_LOCKED) {
				mm->locked_vm -= vma_pages(tmp);
				munlock_vma_pages_all(tmp);
			}
			tmp = tmp->vm_next;
		}
	}

	/*
	 * Remove the vma's, and unmap the actual pages
	 */
	detach_vmas_to_be_unmapped(mm, vma, prev, end);
	unmap_region(mm, vma, prev, start, end);

	/* Fix up all other VM information */
	remove_vma_list(mm, vma);

	track_exec_limit(mm, start, end, 0UL);

	return 0;
}

int vm_munmap(unsigned long start, size_t len)
{
	int ret;
	struct mm_struct *mm = current->mm;


#ifdef CONFIG_PAX_SEGMEXEC
	if ((mm->pax_flags & MF_PAX_SEGMEXEC) &&
	    (len > SEGMEXEC_TASK_SIZE || start > SEGMEXEC_TASK_SIZE-len))
		return -EINVAL;
#endif

#ifdef CONFIG_PAX_SEGMEXEC
	if ((mm->pax_flags & MF_PAX_SEGMEXEC) &&
	    (len > SEGMEXEC_TASK_SIZE || addr > SEGMEXEC_TASK_SIZE-len))
		return -EINVAL;
#endif

	down_write(&mm->mmap_sem);
	ret = do_munmap(mm, start, len);
	up_write(&mm->mmap_sem);
	return ret;
}
EXPORT_SYMBOL(vm_munmap);

<<<<<<< HEAD
=======
SYSCALL_DEFINE2(munmap, unsigned long, addr, size_t, len)
{
	profile_munmap(addr);
	return vm_munmap(addr, len);
}

>>>>>>> c3ade0e0
/*
 *  this is really a simplified "do_mmap".  it only handles
 *  anonymous maps.  eventually we may be able to do some
 *  brk-specific accounting here.
 */
static unsigned long do_brk(unsigned long addr, unsigned long len)
{
	struct mm_struct * mm = current->mm;
	struct vm_area_struct * vma, * prev;
	unsigned long flags;
	struct rb_node ** rb_link, * rb_parent;
	pgoff_t pgoff = addr >> PAGE_SHIFT;
	int error;
	unsigned long charged;

	len = PAGE_ALIGN(len);
	if (!len)
		return addr;

	flags = VM_DATA_DEFAULT_FLAGS | VM_ACCOUNT | mm->def_flags;

#if defined(CONFIG_PAX_PAGEEXEC) || defined(CONFIG_PAX_SEGMEXEC)
	if (mm->pax_flags & (MF_PAX_PAGEEXEC | MF_PAX_SEGMEXEC)) {
		flags &= ~VM_EXEC;

#ifdef CONFIG_PAX_MPROTECT
		if (mm->pax_flags & MF_PAX_MPROTECT)
			flags &= ~VM_MAYEXEC;
#endif

	}
#endif

	error = get_unmapped_area(NULL, addr, len, 0, MAP_FIXED);
	if (error & ~PAGE_MASK)
		return error;

	charged = len >> PAGE_SHIFT;

<<<<<<< HEAD
	/*
	 * mlock MCL_FUTURE?
	 */
	if (mm->def_flags & VM_LOCKED) {
		unsigned long locked, lock_limit;
		locked = charged;
		locked += mm->locked_vm;
		lock_limit = rlimit(RLIMIT_MEMLOCK);
		lock_limit >>= PAGE_SHIFT;
		if (locked > lock_limit && !capable(CAP_IPC_LOCK))
			return -EAGAIN;
	}
=======
	error = mlock_future_check(mm, mm->def_flags, len);
	if (error)
		return error;
>>>>>>> c3ade0e0

	/*
	 * mm->mmap_sem is required to protect against another thread
	 * changing the mappings in case we sleep.
	 */
	verify_mm_writelocked(mm);

	/*
	 * Clear old maps.  this also does some error checking for us
	 */
<<<<<<< HEAD
	vma = find_vma_prepare(mm, addr, &prev, &rb_link, &rb_parent);
	if (vma && vma->vm_start < addr + len) {
		if (do_munmap(mm, addr, len))
			return -ENOMEM;
		vma = find_vma_prepare(mm, addr, &prev, &rb_link, &rb_parent);
		BUG_ON(vma && vma->vm_start < addr + len);
=======
	if (find_vma_links(mm, addr, addr + len, &prev, &rb_link, &rb_parent)) {
		if (do_munmap(mm, addr, len))
			return -ENOMEM;
		BUG_ON(find_vma_links(mm, addr, addr + len, &prev, &rb_link, &rb_parent));
>>>>>>> c3ade0e0
	}

	/* Check against address space limits *after* clearing old maps... */
	if (!may_expand_vm(mm, charged))
		return -ENOMEM;

	if (mm->map_count > sysctl_max_map_count)
		return -ENOMEM;

<<<<<<< HEAD
	if (security_vm_enough_memory(charged))
=======
	if (security_vm_enough_memory_mm(mm, charged))
>>>>>>> c3ade0e0
		return -ENOMEM;

	/* Can we just expand an old private anonymous mapping? */
	vma = vma_merge(mm, prev, addr, addr + len, flags,
					NULL, NULL, pgoff, NULL);
	if (vma)
		goto out;

	/*
	 * create a vma struct for an anonymous mapping
	 */
	vma = kmem_cache_zalloc(vm_area_cachep, GFP_KERNEL);
	if (!vma) {
		vm_unacct_memory(charged);
		return -ENOMEM;
	}

	INIT_LIST_HEAD(&vma->anon_vma_chain);
	vma->vm_mm = mm;
	vma->vm_start = addr;
	vma->vm_end = addr + len;
	vma->vm_pgoff = pgoff;
	vma->vm_flags = flags;
	vma->vm_page_prot = vm_get_page_prot(flags);
	vma_link(mm, vma, prev, rb_link, rb_parent);
out:
	perf_event_mmap(vma);
	mm->total_vm += charged;
<<<<<<< HEAD
	if (flags & VM_LOCKED) {
		if (!mlock_vma_pages_range(vma, addr, addr + len))
			mm->locked_vm += charged;
	}
=======
	if (flags & VM_LOCKED)
		mm->locked_vm += charged;
	vma->vm_flags |= VM_SOFTDIRTY;
>>>>>>> c3ade0e0
	track_exec_limit(mm, addr, addr + len, flags);
	return addr;
}

unsigned long vm_brk(unsigned long addr, unsigned long len)
{
	struct mm_struct *mm = current->mm;
	unsigned long ret;
	bool populate;

	down_write(&mm->mmap_sem);
	ret = do_brk(addr, len);
	populate = ((mm->def_flags & VM_LOCKED) != 0);
	up_write(&mm->mmap_sem);
	if (populate)
		mm_populate(addr, len);
	return ret;
}
EXPORT_SYMBOL(vm_brk);

/* Release all mmaps. */
void exit_mmap(struct mm_struct *mm)
{
	struct mmu_gather tlb;
	struct vm_area_struct *vma;
	unsigned long nr_accounted = 0;

	/* mm's last user has gone, and its about to be pulled down */
	mmu_notifier_release(mm);

	if (mm->locked_vm) {
		vma = mm->mmap;
		while (vma) {
			if (vma->vm_flags & VM_LOCKED)
				munlock_vma_pages_all(vma);
			vma = vma->vm_next;
		}
	}

	arch_exit_mmap(mm);

	vma = mm->mmap;
	if (!vma)	/* Can happen if dup_mmap() received an OOM */
		return;

	lru_add_drain();
	flush_cache_mm(mm);
	tlb_gather_mmu(&tlb, mm, 0, -1);
	/* update_hiwater_rss(mm) here? but nobody should be looking */
	/* Use -1 here to ensure all VMAs in the mm are unmapped */
	unmap_vmas(&tlb, vma, 0, -1);

	free_pgtables(&tlb, vma, FIRST_USER_ADDRESS, USER_PGTABLES_CEILING);
	tlb_finish_mmu(&tlb, 0, -1);

	/*
	 * Walk the list again, actually closing and freeing it,
	 * with preemption enabled, without holding any MM locks.
	 */
	while (vma) {
<<<<<<< HEAD
		vma->vm_mirror = NULL;
		vma = remove_vma(vma);
	}
=======
		if (vma->vm_flags & VM_ACCOUNT)
			nr_accounted += vma_pages(vma);
		vma->vm_mirror = NULL;
		vma = remove_vma(vma);
	}
	vm_unacct_memory(nr_accounted);
>>>>>>> c3ade0e0

	WARN_ON(atomic_long_read(&mm->nr_ptes) >
			(FIRST_USER_ADDRESS+PMD_SIZE-1)>>PMD_SHIFT);
}

/* Insert vm structure into process list sorted by address
 * and into the inode's i_mmap tree.  If vm_file is non-NULL
 * then i_mmap_mutex is taken here.
 */
int insert_vm_struct(struct mm_struct *mm, struct vm_area_struct *vma)
{
	struct vm_area_struct *prev;
	struct rb_node **rb_link, *rb_parent;

#ifdef CONFIG_PAX_SEGMEXEC
	struct vm_area_struct *vma_m = NULL;
#endif

	if (security_mmap_addr(vma->vm_start))
		return -EPERM;

#ifdef CONFIG_PAX_SEGMEXEC
	struct vm_area_struct *vma_m = NULL;
#endif

	if (security_file_mmap(NULL, 0, 0, 0, vma->vm_start, 1))
		return -EPERM;

	/*
	 * The vm_pgoff of a purely anonymous vma should be irrelevant
	 * until its first write fault, when page's anon_vma and index
	 * are set.  But now set the vm_pgoff it will almost certainly
	 * end up with (unless mremap moves it elsewhere before that
	 * first wfault), so /proc/pid/maps tells a consistent story.
	 *
	 * By setting it to reflect the virtual start address of the
	 * vma, merges and splits can happen in a seamless way, just
	 * using the existing file pgoff checks and manipulations.
	 * Similarly in do_mmap_pgoff and in do_brk.
	 */
	if (!vma->vm_file) {
		BUG_ON(vma->anon_vma);
		vma->vm_pgoff = vma->vm_start >> PAGE_SHIFT;
	}
	if (find_vma_links(mm, vma->vm_start, vma->vm_end,
			   &prev, &rb_link, &rb_parent))
		return -ENOMEM;
	if ((vma->vm_flags & VM_ACCOUNT) &&
	     security_vm_enough_memory_mm(mm, vma_pages(vma)))
		return -ENOMEM;

#ifdef CONFIG_PAX_SEGMEXEC
	if ((mm->pax_flags & MF_PAX_SEGMEXEC) && (vma->vm_flags & VM_EXEC)) {
		vma_m = kmem_cache_zalloc(vm_area_cachep, GFP_KERNEL);
		if (!vma_m)
			return -ENOMEM;
	}
#endif

	vma_link(mm, vma, prev, rb_link, rb_parent);

#ifdef CONFIG_PAX_SEGMEXEC
	if (vma_m)
		BUG_ON(pax_mirror_vma(vma_m, vma));
#endif

	return 0;
}

/*
 * Copy the vma structure to a new location in the same mm,
 * prior to moving page table entries, to effect an mremap move.
 */
struct vm_area_struct *copy_vma(struct vm_area_struct **vmap,
	unsigned long addr, unsigned long len, pgoff_t pgoff,
	bool *need_rmap_locks)
{
	struct vm_area_struct *vma = *vmap;
	unsigned long vma_start = vma->vm_start;
	struct mm_struct *mm = vma->vm_mm;
	struct vm_area_struct *new_vma, *prev;
	struct rb_node **rb_link, *rb_parent;
	bool faulted_in_anon_vma = true;

	BUG_ON(vma->vm_mirror);

	BUG_ON(vma->vm_mirror);

	/*
	 * If anonymous vma has not yet been faulted, update new pgoff
	 * to match new location, to increase its chance of merging.
	 */
	if (unlikely(!vma->vm_file && !vma->anon_vma)) {
		pgoff = addr >> PAGE_SHIFT;
		faulted_in_anon_vma = false;
	}

	if (find_vma_links(mm, addr, addr + len, &prev, &rb_link, &rb_parent))
		return NULL;	/* should never get here */
	new_vma = vma_merge(mm, prev, addr, addr + len, vma->vm_flags,
			vma->anon_vma, vma->vm_file, pgoff, vma_policy(vma));
	if (new_vma) {
		/*
		 * Source vma may have been merged into new_vma
		 */
		if (unlikely(vma_start >= new_vma->vm_start &&
			     vma_start < new_vma->vm_end)) {
			/*
			 * The only way we can get a vma_merge with
			 * self during an mremap is if the vma hasn't
			 * been faulted in yet and we were allowed to
			 * reset the dst vma->vm_pgoff to the
			 * destination address of the mremap to allow
			 * the merge to happen. mremap must change the
			 * vm_pgoff linearity between src and dst vmas
			 * (in turn preventing a vma_merge) to be
			 * safe. It is only safe to keep the vm_pgoff
			 * linear if there are no pages mapped yet.
			 */
			VM_BUG_ON(faulted_in_anon_vma);
			*vmap = vma = new_vma;
		}
		*need_rmap_locks = (new_vma->vm_pgoff <= vma->vm_pgoff);
	} else {
		new_vma = kmem_cache_alloc(vm_area_cachep, GFP_KERNEL);
		if (new_vma) {
			*new_vma = *vma;
			new_vma->vm_start = addr;
			new_vma->vm_end = addr + len;
			new_vma->vm_pgoff = pgoff;
			if (vma_dup_policy(vma, new_vma))
				goto out_free_vma;
			INIT_LIST_HEAD(&new_vma->anon_vma_chain);
			if (anon_vma_clone(new_vma, vma))
				goto out_free_mempol;
			if (new_vma->vm_file)
				get_file(new_vma->vm_file);
			if (new_vma->vm_ops && new_vma->vm_ops->open)
				new_vma->vm_ops->open(new_vma);
			vma_link(mm, new_vma, prev, rb_link, rb_parent);
			*need_rmap_locks = false;
		}
	}
	return new_vma;

 out_free_mempol:
	mpol_put(vma_policy(new_vma));
 out_free_vma:
	kmem_cache_free(vm_area_cachep, new_vma);
	return NULL;
}

#ifdef CONFIG_PAX_SEGMEXEC
long pax_mirror_vma(struct vm_area_struct *vma_m, struct vm_area_struct *vma)
{
	struct vm_area_struct *prev_m;
	struct rb_node **rb_link_m, *rb_parent_m;
	struct mempolicy *pol_m;

	BUG_ON(!(vma->vm_mm->pax_flags & MF_PAX_SEGMEXEC) || !(vma->vm_flags & VM_EXEC));
	BUG_ON(vma->vm_mirror || vma_m->vm_mirror);
	BUG_ON(!mpol_equal(vma_policy(vma), vma_policy(vma_m)));
	*vma_m = *vma;
	INIT_LIST_HEAD(&vma_m->anon_vma_chain);
	if (anon_vma_clone(vma_m, vma))
		return -ENOMEM;
	pol_m = vma_policy(vma_m);
	mpol_get(pol_m);
<<<<<<< HEAD
	vma_set_policy(vma_m, pol_m);
=======
	set_vma_policy(vma_m, pol_m);
>>>>>>> c3ade0e0
	vma_m->vm_start += SEGMEXEC_TASK_SIZE;
	vma_m->vm_end += SEGMEXEC_TASK_SIZE;
	vma_m->vm_flags &= ~(VM_WRITE | VM_MAYWRITE | VM_ACCOUNT | VM_LOCKED);
	vma_m->vm_page_prot = vm_get_page_prot(vma_m->vm_flags);
	if (vma_m->vm_file)
		get_file(vma_m->vm_file);
	if (vma_m->vm_ops && vma_m->vm_ops->open)
		vma_m->vm_ops->open(vma_m);
<<<<<<< HEAD
	find_vma_prepare(vma->vm_mm, vma_m->vm_start, &prev_m, &rb_link_m, &rb_parent_m);
=======
	BUG_ON(find_vma_links(vma->vm_mm, vma_m->vm_start, vma_m->vm_end, &prev_m, &rb_link_m, &rb_parent_m));
>>>>>>> c3ade0e0
	vma_link(vma->vm_mm, vma_m, prev_m, rb_link_m, rb_parent_m);
	vma_m->vm_mirror = vma;
	vma->vm_mirror = vma_m;
	return 0;
}
#endif

/*
 * Return true if the calling process may expand its vm space by the passed
 * number of pages
 */
int may_expand_vm(struct mm_struct *mm, unsigned long npages)
{
	unsigned long cur = mm->total_vm;	/* pages */
	unsigned long lim;

	lim = rlimit(RLIMIT_AS) >> PAGE_SHIFT;

	gr_learn_resource(current, RLIMIT_AS, (cur + npages) << PAGE_SHIFT, 1);
	if (cur + npages > lim)
		return 0;
	return 1;
}


static int special_mapping_fault(struct vm_area_struct *vma,
				struct vm_fault *vmf)
{
	pgoff_t pgoff;
	struct page **pages;

	/*
	 * special mappings have no vm_file, and in that case, the mm
	 * uses vm_pgoff internally. So we have to subtract it from here.
	 * We are allowed to do this because we are the mm; do not copy
	 * this code into drivers!
	 */
	pgoff = vmf->pgoff - vma->vm_pgoff;

	for (pages = vma->vm_private_data; pgoff && *pages; ++pages)
		pgoff--;

	if (*pages) {
		struct page *page = *pages;
		get_page(page);
		vmf->page = page;
		return 0;
	}

	return VM_FAULT_SIGBUS;
}

/*
 * Having a close hook prevents vma merging regardless of flags.
 */
static void special_mapping_close(struct vm_area_struct *vma)
{
}

static const struct vm_operations_struct special_mapping_vmops = {
	.close = special_mapping_close,
	.fault = special_mapping_fault,
};

/*
 * Called with mm->mmap_sem held for writing.
 * Insert a new vma covering the given region, with the given flags.
 * Its pages are supplied by the given array of struct page *.
 * The array can be shorter than len >> PAGE_SHIFT if it's null-terminated.
 * The region past the last page supplied will always produce SIGBUS.
 * The array pointer and the pages it points to are assumed to stay alive
 * for as long as this mapping might exist.
 */
int install_special_mapping(struct mm_struct *mm,
			    unsigned long addr, unsigned long len,
			    unsigned long vm_flags, struct page **pages)
{
	int ret;
	struct vm_area_struct *vma;

	vma = kmem_cache_zalloc(vm_area_cachep, GFP_KERNEL);
	if (unlikely(vma == NULL))
		return -ENOMEM;

	INIT_LIST_HEAD(&vma->anon_vma_chain);
	vma->vm_mm = mm;
	vma->vm_start = addr;
	vma->vm_end = addr + len;

#ifdef CONFIG_PAX_MPROTECT
	if (mm->pax_flags & MF_PAX_MPROTECT) {
#ifndef CONFIG_PAX_MPROTECT_COMPAT
		if ((vm_flags & (VM_WRITE | VM_EXEC)) == (VM_WRITE | VM_EXEC))
			return -EPERM;
		if (!(vm_flags & VM_EXEC))
			vm_flags &= ~VM_MAYEXEC;
#else
		if ((vm_flags & (VM_WRITE | VM_EXEC)) != VM_EXEC)
			vm_flags &= ~(VM_EXEC | VM_MAYEXEC);
#endif
		else
			vm_flags &= ~VM_MAYWRITE;
	}
#endif

<<<<<<< HEAD
	vma->vm_flags = vm_flags | mm->def_flags | VM_DONTEXPAND;
=======
	vma->vm_flags = vm_flags | mm->def_flags | VM_DONTEXPAND | VM_SOFTDIRTY;
>>>>>>> c3ade0e0
	vma->vm_page_prot = vm_get_page_prot(vma->vm_flags);

	vma->vm_ops = &special_mapping_vmops;
	vma->vm_private_data = pages;

	ret = insert_vm_struct(mm, vma);
	if (ret)
		goto out;

	mm->total_vm += len >> PAGE_SHIFT;

	perf_event_mmap(vma);

	return 0;

out:
	kmem_cache_free(vm_area_cachep, vma);
	return ret;
}

static DEFINE_MUTEX(mm_all_locks_mutex);

static void vm_lock_anon_vma(struct mm_struct *mm, struct anon_vma *anon_vma)
{
	if (!test_bit(0, (unsigned long *) &anon_vma->root->rb_root.rb_node)) {
		/*
		 * The LSB of head.next can't change from under us
		 * because we hold the mm_all_locks_mutex.
		 */
		down_write_nest_lock(&anon_vma->root->rwsem, &mm->mmap_sem);
		/*
		 * We can safely modify head.next after taking the
		 * anon_vma->root->rwsem. If some other vma in this mm shares
		 * the same anon_vma we won't take it again.
		 *
		 * No need of atomic instructions here, head.next
		 * can't change from under us thanks to the
		 * anon_vma->root->rwsem.
		 */
		if (__test_and_set_bit(0, (unsigned long *)
				       &anon_vma->root->rb_root.rb_node))
			BUG();
	}
}

static void vm_lock_mapping(struct mm_struct *mm, struct address_space *mapping)
{
	if (!test_bit(AS_MM_ALL_LOCKS, &mapping->flags)) {
		/*
		 * AS_MM_ALL_LOCKS can't change from under us because
		 * we hold the mm_all_locks_mutex.
		 *
		 * Operations on ->flags have to be atomic because
		 * even if AS_MM_ALL_LOCKS is stable thanks to the
		 * mm_all_locks_mutex, there may be other cpus
		 * changing other bitflags in parallel to us.
		 */
		if (test_and_set_bit(AS_MM_ALL_LOCKS, &mapping->flags))
			BUG();
		mutex_lock_nest_lock(&mapping->i_mmap_mutex, &mm->mmap_sem);
	}
}

/*
 * This operation locks against the VM for all pte/vma/mm related
 * operations that could ever happen on a certain mm. This includes
 * vmtruncate, try_to_unmap, and all page faults.
 *
 * The caller must take the mmap_sem in write mode before calling
 * mm_take_all_locks(). The caller isn't allowed to release the
 * mmap_sem until mm_drop_all_locks() returns.
 *
 * mmap_sem in write mode is required in order to block all operations
 * that could modify pagetables and free pages without need of
 * altering the vma layout (for example populate_range() with
 * nonlinear vmas). It's also needed in write mode to avoid new
 * anon_vmas to be associated with existing vmas.
 *
 * A single task can't take more than one mm_take_all_locks() in a row
 * or it would deadlock.
 *
 * The LSB in anon_vma->rb_root.rb_node and the AS_MM_ALL_LOCKS bitflag in
 * mapping->flags avoid to take the same lock twice, if more than one
 * vma in this mm is backed by the same anon_vma or address_space.
 *
 * We can take all the locks in random order because the VM code
 * taking i_mmap_mutex or anon_vma->rwsem outside the mmap_sem never
 * takes more than one of them in a row. Secondly we're protected
 * against a concurrent mm_take_all_locks() by the mm_all_locks_mutex.
 *
 * mm_take_all_locks() and mm_drop_all_locks are expensive operations
 * that may have to take thousand of locks.
 *
 * mm_take_all_locks() can fail if it's interrupted by signals.
 */
int mm_take_all_locks(struct mm_struct *mm)
{
	struct vm_area_struct *vma;
	struct anon_vma_chain *avc;

	BUG_ON(down_read_trylock(&mm->mmap_sem));

	mutex_lock(&mm_all_locks_mutex);

	for (vma = mm->mmap; vma; vma = vma->vm_next) {
		if (signal_pending(current))
			goto out_unlock;
		if (vma->vm_file && vma->vm_file->f_mapping)
			vm_lock_mapping(mm, vma->vm_file->f_mapping);
	}

	for (vma = mm->mmap; vma; vma = vma->vm_next) {
		if (signal_pending(current))
			goto out_unlock;
		if (vma->anon_vma)
			list_for_each_entry(avc, &vma->anon_vma_chain, same_vma)
				vm_lock_anon_vma(mm, avc->anon_vma);
	}

	return 0;

out_unlock:
	mm_drop_all_locks(mm);
	return -EINTR;
}

static void vm_unlock_anon_vma(struct anon_vma *anon_vma)
{
	if (test_bit(0, (unsigned long *) &anon_vma->root->rb_root.rb_node)) {
		/*
		 * The LSB of head.next can't change to 0 from under
		 * us because we hold the mm_all_locks_mutex.
		 *
		 * We must however clear the bitflag before unlocking
		 * the vma so the users using the anon_vma->rb_root will
		 * never see our bitflag.
		 *
		 * No need of atomic instructions here, head.next
		 * can't change from under us until we release the
		 * anon_vma->root->rwsem.
		 */
		if (!__test_and_clear_bit(0, (unsigned long *)
					  &anon_vma->root->rb_root.rb_node))
			BUG();
		anon_vma_unlock_write(anon_vma);
	}
}

static void vm_unlock_mapping(struct address_space *mapping)
{
	if (test_bit(AS_MM_ALL_LOCKS, &mapping->flags)) {
		/*
		 * AS_MM_ALL_LOCKS can't change to 0 from under us
		 * because we hold the mm_all_locks_mutex.
		 */
		mutex_unlock(&mapping->i_mmap_mutex);
		if (!test_and_clear_bit(AS_MM_ALL_LOCKS,
					&mapping->flags))
			BUG();
	}
}

/*
 * The mmap_sem cannot be released by the caller until
 * mm_drop_all_locks() returns.
 */
void mm_drop_all_locks(struct mm_struct *mm)
{
	struct vm_area_struct *vma;
	struct anon_vma_chain *avc;

	BUG_ON(down_read_trylock(&mm->mmap_sem));
	BUG_ON(!mutex_is_locked(&mm_all_locks_mutex));

	for (vma = mm->mmap; vma; vma = vma->vm_next) {
		if (vma->anon_vma)
			list_for_each_entry(avc, &vma->anon_vma_chain, same_vma)
				vm_unlock_anon_vma(avc->anon_vma);
		if (vma->vm_file && vma->vm_file->f_mapping)
			vm_unlock_mapping(vma->vm_file->f_mapping);
	}

	mutex_unlock(&mm_all_locks_mutex);
}

/*
 * initialise the VMA slab
 */
void __init mmap_init(void)
{
	int ret;

	ret = percpu_counter_init(&vm_committed_as, 0);
	VM_BUG_ON(ret);
}

/*
 * Initialise sysctl_user_reserve_kbytes.
 *
 * This is intended to prevent a user from starting a single memory hogging
 * process, such that they cannot recover (kill the hog) in OVERCOMMIT_NEVER
 * mode.
 *
 * The default value is min(3% of free memory, 128MB)
 * 128MB is enough to recover with sshd/login, bash, and top/kill.
 */
static int init_user_reserve(void)
{
	unsigned long free_kbytes;

	free_kbytes = global_page_state(NR_FREE_PAGES) << (PAGE_SHIFT - 10);

	sysctl_user_reserve_kbytes = min(free_kbytes / 32, 1UL << 17);
	return 0;
}
subsys_initcall(init_user_reserve);

/*
 * Initialise sysctl_admin_reserve_kbytes.
 *
 * The purpose of sysctl_admin_reserve_kbytes is to allow the sys admin
 * to log in and kill a memory hogging process.
 *
 * Systems with more than 256MB will reserve 8MB, enough to recover
 * with sshd, bash, and top in OVERCOMMIT_GUESS. Smaller systems will
 * only reserve 3% of free pages by default.
 */
static int init_admin_reserve(void)
{
	unsigned long free_kbytes;

	free_kbytes = global_page_state(NR_FREE_PAGES) << (PAGE_SHIFT - 10);

	sysctl_admin_reserve_kbytes = min(free_kbytes / 32, 1UL << 13);
	return 0;
}
subsys_initcall(init_admin_reserve);

/*
 * Reinititalise user and admin reserves if memory is added or removed.
 *
 * The default user reserve max is 128MB, and the default max for the
 * admin reserve is 8MB. These are usually, but not always, enough to
 * enable recovery from a memory hogging process using login/sshd, a shell,
 * and tools like top. It may make sense to increase or even disable the
 * reserve depending on the existence of swap or variations in the recovery
 * tools. So, the admin may have changed them.
 *
 * If memory is added and the reserves have been eliminated or increased above
 * the default max, then we'll trust the admin.
 *
 * If memory is removed and there isn't enough free memory, then we
 * need to reset the reserves.
 *
 * Otherwise keep the reserve set by the admin.
 */
static int reserve_mem_notifier(struct notifier_block *nb,
			     unsigned long action, void *data)
{
	unsigned long tmp, free_kbytes;

	switch (action) {
	case MEM_ONLINE:
		/* Default max is 128MB. Leave alone if modified by operator. */
		tmp = sysctl_user_reserve_kbytes;
		if (0 < tmp && tmp < (1UL << 17))
			init_user_reserve();

		/* Default max is 8MB.  Leave alone if modified by operator. */
		tmp = sysctl_admin_reserve_kbytes;
		if (0 < tmp && tmp < (1UL << 13))
			init_admin_reserve();

		break;
	case MEM_OFFLINE:
		free_kbytes = global_page_state(NR_FREE_PAGES) << (PAGE_SHIFT - 10);

		if (sysctl_user_reserve_kbytes > free_kbytes) {
			init_user_reserve();
			pr_info("vm.user_reserve_kbytes reset to %lu\n",
				sysctl_user_reserve_kbytes);
		}

		if (sysctl_admin_reserve_kbytes > free_kbytes) {
			init_admin_reserve();
			pr_info("vm.admin_reserve_kbytes reset to %lu\n",
				sysctl_admin_reserve_kbytes);
		}
		break;
	default:
		break;
	}
	return NOTIFY_OK;
}

static struct notifier_block reserve_mem_nb = {
	.notifier_call = reserve_mem_notifier,
};

static int __meminit init_reserve_notifier(void)
{
	if (register_hotmemory_notifier(&reserve_mem_nb))
		printk("Failed registering memory add/remove notifier for admin reserve");

	return 0;
}
subsys_initcall(init_reserve_notifier);<|MERGE_RESOLUTION|>--- conflicted
+++ resolved
@@ -31,14 +31,11 @@
 #include <linux/perf_event.h>
 #include <linux/audit.h>
 #include <linux/khugepaged.h>
-<<<<<<< HEAD
-=======
 #include <linux/uprobes.h>
 #include <linux/rbtree_augmented.h>
 #include <linux/sched/sysctl.h>
 #include <linux/notifier.h>
 #include <linux/memory.h>
->>>>>>> c3ade0e0
 #include <linux/random.h>
 
 #include <asm/uaccess.h>
@@ -111,11 +108,8 @@
 int sysctl_overcommit_ratio __read_mostly = 50;	/* default is 50% */
 unsigned long sysctl_overcommit_kbytes __read_mostly;
 int sysctl_max_map_count __read_mostly = DEFAULT_MAX_MAP_COUNT;
-<<<<<<< HEAD
-=======
 unsigned long sysctl_user_reserve_kbytes __read_mostly = 1UL << 17; /* 128MB */
 unsigned long sysctl_admin_reserve_kbytes __read_mostly = 1UL << 13; /* 8MB */
->>>>>>> c3ade0e0
 unsigned long sysctl_heap_stack_gap __read_mostly = 64*1024;
 /*
  * Make sure vm_committed_as in one cacheline and not cacheline shared with
@@ -1272,14 +1266,6 @@
 			mm->exec_vm += pages;
 	} else if (flags & (VM_GROWSUP|VM_GROWSDOWN))
 		mm->stack_vm += pages;
-<<<<<<< HEAD
-#ifdef CONFIG_PAX_RANDMMAP
-	if (!(mm->pax_flags & MF_PAX_RANDMMAP) || (flags & (VM_MAYREAD | VM_MAYWRITE | VM_MAYEXEC)))
-#endif
-	if (flags & (VM_RESERVED|VM_IO))
-		mm->reserved_vm += pages;
-=======
->>>>>>> c3ade0e0
 }
 #endif /* CONFIG_PROC_FS */
 
@@ -1388,7 +1374,6 @@
 #ifdef CONFIG_PAX_EMUPLT
 			vm_flags &= ~VM_EXEC;
 #else
-<<<<<<< HEAD
 			return -EPERM;
 #endif
 
@@ -1402,44 +1387,6 @@
 #endif
 		else
 			vm_flags &= ~VM_MAYWRITE;
-	}
-#endif
-
-#if defined(CONFIG_PAX_PAGEEXEC) && defined(CONFIG_X86_32)
-	if ((mm->pax_flags & MF_PAX_PAGEEXEC) && file)
-		vm_flags &= ~VM_PAGEEXEC;
-#endif
-
-	if (flags & MAP_LOCKED)
-		if (!can_do_mlock())
-=======
->>>>>>> c3ade0e0
-			return -EPERM;
-#endif
-
-<<<<<<< HEAD
-	/* mlock MCL_FUTURE? */
-	if (vm_flags & VM_LOCKED) {
-		unsigned long locked, lock_limit;
-		locked = len >> PAGE_SHIFT;
-		locked += mm->locked_vm;
-		lock_limit = rlimit(RLIMIT_MEMLOCK);
-		lock_limit >>= PAGE_SHIFT;
-		gr_learn_resource(current, RLIMIT_MEMLOCK, locked << PAGE_SHIFT, 1);
-		if (locked > lock_limit && !capable(CAP_IPC_LOCK))
-			return -EAGAIN;
-=======
-		}
-
-		if (!(vm_flags & VM_EXEC))
-			vm_flags &= ~VM_MAYEXEC;
-#else
-		if ((vm_flags & (VM_WRITE | VM_EXEC)) != VM_EXEC)
-			vm_flags &= ~(VM_EXEC | VM_MAYEXEC);
-#endif
-		else
-			vm_flags &= ~VM_MAYWRITE;
->>>>>>> c3ade0e0
 	}
 #endif
 
@@ -1537,10 +1484,6 @@
 
 	if (!gr_acl_handle_mmap(file, prot))
 		return -EACCES;
-<<<<<<< HEAD
-
-	return mmap_region(file, addr, len, flags, vm_flags, pgoff);
-=======
 	
 	addr = mmap_region(file, addr, len, vm_flags, pgoff);
 	if (!IS_ERR_VALUE(addr) &&
@@ -1548,7 +1491,6 @@
 	     (flags & (MAP_POPULATE | MAP_NONBLOCK)) == MAP_POPULATE))
 		*populate = len;
 	return addr;
->>>>>>> c3ade0e0
 }
 
 SYSCALL_DEFINE6(mmap_pgoff, unsigned long, addr, unsigned long, len,
@@ -1714,54 +1656,12 @@
 			return -ENOMEM;
 	}
 
-#ifdef CONFIG_PAX_SEGMEXEC
-	struct vm_area_struct *vma_m = NULL;
-#endif
-
-	/*
-	 * mm->mmap_sem is required to protect against another thread
-	 * changing the mappings in case we sleep.
-	 */
-	verify_mm_writelocked(mm);
-
 	/* Clear old maps */
 	error = -ENOMEM;
-<<<<<<< HEAD
-	vma = find_vma_prepare(mm, addr, &prev, &rb_link, &rb_parent);
-	if (vma && vma->vm_start < addr + len) {
-		if (do_munmap(mm, addr, len))
-			return -ENOMEM;
-		vma = find_vma_prepare(mm, addr, &prev, &rb_link, &rb_parent);
-		BUG_ON(vma && vma->vm_start < addr + len);
-	}
-
-	/* Check against address space limit. */
-
-#ifdef CONFIG_PAX_RANDMMAP
-	if (!(mm->pax_flags & MF_PAX_RANDMMAP) || (vm_flags & (VM_MAYREAD | VM_MAYWRITE | VM_MAYEXEC)))
-#endif
-
-	if (!may_expand_vm(mm, len >> PAGE_SHIFT))
-		return -ENOMEM;
-
-	/*
-	 * Set 'VM_NORESERVE' if we should not account for the
-	 * memory use of this mapping.
-	 */
-	if ((flags & MAP_NORESERVE)) {
-		/* We honor MAP_NORESERVE if allowed to overcommit */
-		if (sysctl_overcommit_memory != OVERCOMMIT_NEVER)
-			vm_flags |= VM_NORESERVE;
-
-		/* hugetlb applies strict overcommit unless MAP_NORESERVE */
-		if (file && is_file_hugepages(file))
-			vm_flags |= VM_NORESERVE;
-=======
 	if (find_vma_links(mm, addr, addr + len, &prev, &rb_link, &rb_parent)) {
 		if (do_munmap(mm, addr, len))
 			return -ENOMEM;
 		BUG_ON(find_vma_links(mm, addr, addr + len, &prev, &rb_link, &rb_parent));
->>>>>>> c3ade0e0
 	}
 
 	/*
@@ -1810,14 +1710,7 @@
 	vma->vm_pgoff = pgoff;
 	INIT_LIST_HEAD(&vma->anon_vma_chain);
 
-	error = -EINVAL;	/* when rejecting VM_GROWSDOWN|VM_GROWSUP */
-
 	if (file) {
-<<<<<<< HEAD
-		if (vm_flags & (VM_GROWSDOWN|VM_GROWSUP))
-			goto free_vma;
-=======
->>>>>>> c3ade0e0
 		if (vm_flags & VM_DENYWRITE) {
 			error = deny_write_access(file);
 			if (error)
@@ -1828,26 +1721,12 @@
 		if (error)
 			goto unmap_and_free_vma;
 
-<<<<<<< HEAD
-#ifdef CONFIG_PAX_SEGMEXEC
-		if (vma_m && (vm_flags & VM_EXECUTABLE))
-			added_exe_file_vma(mm);
-#endif
-
-=======
->>>>>>> c3ade0e0
 #if defined(CONFIG_PAX_PAGEEXEC) && defined(CONFIG_X86_32)
 		if ((mm->pax_flags & MF_PAX_PAGEEXEC) && !(vma->vm_flags & VM_SPECIAL)) {
 			vma->vm_flags |= VM_PAGEEXEC;
 			vma->vm_page_prot = vm_get_page_prot(vma->vm_flags);
 		}
 #endif
-<<<<<<< HEAD
-
-		if (vm_flags & VM_EXECUTABLE)
-			added_exe_file_vma(mm);
-=======
->>>>>>> c3ade0e0
 
 		/* Can addr have changed??
 		 *
@@ -1861,8 +1740,6 @@
 		addr = vma->vm_start;
 		vm_flags = vma->vm_flags;
 	} else if (vm_flags & VM_SHARED) {
-		if (unlikely(vm_flags & (VM_GROWSDOWN|VM_GROWSUP)))
-			goto free_vma;
 		error = shmem_zero_setup(vma);
 		if (error)
 			goto free_vma;
@@ -1890,11 +1767,6 @@
 		BUG_ON(pax_mirror_vma(vma_m, vma));
 #endif
 
-#ifdef CONFIG_PAX_SEGMEXEC
-	if (vma_m)
-		BUG_ON(pax_mirror_vma(vma_m, vma));
-#endif
-
 	/* Once vma denies write, undo our temporary denial count */
 	if (vm_flags & VM_DENYWRITE)
 		allow_write_access(file);
@@ -1953,31 +1825,18 @@
 unsigned long gr_rand_threadstack_offset(const struct mm_struct *mm, const struct file *filp, unsigned long flags)
 {
 	if ((mm->pax_flags & MF_PAX_RANDMMAP) && !filp && (flags & MAP_STACK))
-<<<<<<< HEAD
-		return ((random32() & 0xFF) + 1) << PAGE_SHIFT;
-=======
 		return ((prandom_u32() & 0xFF) + 1) << PAGE_SHIFT;
->>>>>>> c3ade0e0
 
 	return 0;
 }
 #endif
 
-<<<<<<< HEAD
-bool check_heap_stack_gap(const struct vm_area_struct *vma, unsigned long *addr, unsigned long len, unsigned long offset)
-{
-	if (!vma) {
-#ifdef CONFIG_STACK_GROWSUP
-		if (*addr > sysctl_heap_stack_gap)
-			vma = find_vma(current->mm, *addr - sysctl_heap_stack_gap);
-=======
 bool check_heap_stack_gap(const struct vm_area_struct *vma, unsigned long addr, unsigned long len, unsigned long offset)
 {
 	if (!vma) {
 #ifdef CONFIG_STACK_GROWSUP
 		if (addr > sysctl_heap_stack_gap)
 			vma = find_vma(current->mm, addr - sysctl_heap_stack_gap);
->>>>>>> c3ade0e0
 		else
 			vma = find_vma(current->mm, 0);
 		if (vma && (vma->vm_flags & VM_GROWSUP))
@@ -1986,30 +1845,6 @@
 		return true;
 	}
 
-<<<<<<< HEAD
-	if (*addr + len > vma->vm_start)
-		return false;
-
-	if (offset) {
-		if (vma->vm_prev && *addr == vma->vm_prev->vm_end && (vma->vm_start - len - vma->vm_prev->vm_end >= offset)) {
-			*addr = vma->vm_prev->vm_end + offset;
-			return true;
-		}
-		return offset <= vma->vm_start - *addr - len;
-	} else if (vma->vm_flags & VM_GROWSDOWN)
-		return sysctl_heap_stack_gap <= vma->vm_start - *addr - len;
-#ifdef CONFIG_STACK_GROWSUP
-	else if (vma->vm_prev && (vma->vm_prev->vm_flags & VM_GROWSUP)) {
-		if (*addr - vma->vm_prev->vm_end >= sysctl_heap_stack_gap)
-			return true;
-		if (vma->vm_start - len - vma->vm_prev->vm_end >= sysctl_heap_stack_gap) {
-			*addr = vma->vm_start - len;
-			return true;
-		}
-		return false;
-	}
-#endif
-=======
 	if (addr + len > vma->vm_start)
 		return false;
 
@@ -2021,7 +1856,6 @@
 #endif
 	else if (offset)
 		return offset <= vma->vm_start - addr - len;
->>>>>>> c3ade0e0
 
 	return true;
 }
@@ -2043,8 +1877,6 @@
 	return -ENOMEM;
 }
 
-<<<<<<< HEAD
-=======
 unsigned long unmapped_area(const struct vm_unmapped_area_info *info)
 {
 	/*
@@ -2281,7 +2113,6 @@
 	return gap_end;
 }
 
->>>>>>> c3ade0e0
 /* Get an address range which is currently unmapped.
  * For shmat() with addr=0.
  *
@@ -2300,11 +2131,7 @@
 {
 	struct mm_struct *mm = current->mm;
 	struct vm_area_struct *vma;
-<<<<<<< HEAD
-	unsigned long start_addr;
-=======
 	struct vm_unmapped_area_info info;
->>>>>>> c3ade0e0
 	unsigned long offset = gr_rand_threadstack_offset(mm, filp, flags);
 
 	if (len > TASK_SIZE - mmap_min_addr)
@@ -2319,68 +2146,6 @@
 
 	if (addr) {
 		addr = PAGE_ALIGN(addr);
-<<<<<<< HEAD
-		if (TASK_SIZE - len >= addr) {
-			vma = find_vma(mm, addr);
-			if (addr >= mmap_min_addr && check_heap_stack_gap(vma, &addr, len, offset))
-				return addr;
-		}
-	}
-	if (len > mm->cached_hole_size) {
-		start_addr = addr = mm->free_area_cache;
-	} else {
-		start_addr = addr = mm->mmap_base;
-		mm->cached_hole_size = 0;
-	}
-
-full_search:
-	for (vma = find_vma(mm, addr); ; vma = vma->vm_next) {
-		/* At this point:  (!vma || addr < vma->vm_end). */
-		if (TASK_SIZE - len < addr) {
-			/*
-			 * Start a new search - just in case we missed
-			 * some holes.
-			 */
-			if (start_addr != mm->mmap_base) {
-				start_addr = addr = mm->mmap_base;
-				mm->cached_hole_size = 0;
-				goto full_search;
-			}
-			return -ENOMEM;
-		}
-		if (check_heap_stack_gap(vma, &addr, len, offset))
-			break;
-		if (addr + mm->cached_hole_size < vma->vm_start)
-		        mm->cached_hole_size = vma->vm_start - addr;
-		addr = vma->vm_end;
-	}
-
-	/*
-	 * Remember the place where we stopped the search:
-	 */
-	mm->free_area_cache = addr + len;
-	return addr;
-}
-#endif	
-
-void arch_unmap_area(struct mm_struct *mm, unsigned long addr)
-{
-
-#ifdef CONFIG_PAX_SEGMEXEC
-	if ((mm->pax_flags & MF_PAX_SEGMEXEC) && SEGMEXEC_TASK_SIZE <= addr)
-		return;
-#endif
-
-	/*
-	 * Is this a new hole at the lowest possible address?
-	 */
-	if (addr >= mm->mmap_base && addr < mm->free_area_cache) {
-		mm->free_area_cache = addr;
-		mm->cached_hole_size = ~0UL;
-	}
-}
-
-=======
 		vma = find_vma(mm, addr);
 		if (TASK_SIZE - len >= addr && addr >= mmap_min_addr &&
 		    check_heap_stack_gap(vma, addr, len, offset))
@@ -2397,7 +2162,6 @@
 }
 #endif	
 
->>>>>>> c3ade0e0
 /*
  * This mmap-allocator allocates new areas top-down from below the
  * stack's low limit (the base):
@@ -2410,15 +2174,9 @@
 {
 	struct vm_area_struct *vma;
 	struct mm_struct *mm = current->mm;
-<<<<<<< HEAD
-	unsigned long base = mm->mmap_base, addr = addr0;
-	unsigned long offset = gr_rand_threadstack_offset(mm, filp, flags);
-	unsigned long low_limit = max(PAGE_SIZE, mmap_min_addr);
-=======
 	unsigned long addr = addr0;
 	struct vm_unmapped_area_info info;
 	unsigned long offset = gr_rand_threadstack_offset(mm, filp, flags);
->>>>>>> c3ade0e0
 
 	/* requested length too big for entire address space */
 	if (len > TASK_SIZE - mmap_min_addr)
@@ -2434,58 +2192,6 @@
 	/* requesting a specific address */
 	if (addr) {
 		addr = PAGE_ALIGN(addr);
-<<<<<<< HEAD
-		if (TASK_SIZE - len >= addr && addr >= mmap_min_addr) {
-			vma = find_vma(mm, addr);
-			if (check_heap_stack_gap(vma, &addr, len, offset))
-				return addr;
-		}
-	}
-
-	/* check if free_area_cache is useful for us */
-	if (len <= mm->cached_hole_size) {
- 	        mm->cached_hole_size = 0;
- 		mm->free_area_cache = mm->mmap_base;
- 	}
-
-	/* either no address requested or can't fit in requested address hole */
-	addr = mm->free_area_cache;
-
-	/* make sure it can fit in the remaining address space */
-	if (addr >= low_limit + len) {
-		addr -= len;
-		vma = find_vma(mm, addr);
-		if (check_heap_stack_gap(vma, &addr, len, offset))
-			/* remember the address as a hint for next time */
-			return (mm->free_area_cache = addr);
-	}
-
-	if (mm->mmap_base < low_limit + len)
-		goto bottomup;
-
-	addr = mm->mmap_base-len;
-
-	do {
-		/*
-		 * Lookup failure means no vma is above this address,
-		 * else if new region fits below vma->vm_start,
-		 * return with success:
-		 */
-		vma = find_vma(mm, addr);
-		if (check_heap_stack_gap(vma, &addr, len, offset))
-			/* remember the address as a hint for next time */
-			return (mm->free_area_cache = addr);
-
- 		/* remember the largest hole we saw so far */
- 		if (addr + mm->cached_hole_size < vma->vm_start)
- 		        mm->cached_hole_size = vma->vm_start - addr;
-
-		/* try just below the current vma->vm_start */
-		addr = skip_heap_stack_gap(vma, len, offset);
-	} while (!IS_ERR_VALUE(addr) && addr >= low_limit);
-
-bottomup:
-=======
 		vma = find_vma(mm, addr);
 		if (TASK_SIZE - len >= addr && addr >= mmap_min_addr &&
 				check_heap_stack_gap(vma, addr, len, offset))
@@ -2500,55 +2206,12 @@
 	info.threadstack_offset = offset;
 	addr = vm_unmapped_area(&info);
 
->>>>>>> c3ade0e0
 	/*
 	 * A failed mmap() very likely causes application failure,
 	 * so fall back to the bottom-up function here. This scenario
 	 * can happen with large stack limits and large mmap()
 	 * allocations.
 	 */
-<<<<<<< HEAD
-	mm->mmap_base = TASK_UNMAPPED_BASE;
-
-#ifdef CONFIG_PAX_RANDMMAP
-	if (mm->pax_flags & MF_PAX_RANDMMAP)
-		mm->mmap_base += mm->delta_mmap;
-#endif
-
-	mm->free_area_cache = mm->mmap_base;
-	mm->cached_hole_size = ~0UL;
-	addr = arch_get_unmapped_area(filp, addr0, len, pgoff, flags);
-	/*
-	 * Restore the topdown base:
-	 */
-	mm->mmap_base = base;
-	mm->free_area_cache = base;
-	mm->cached_hole_size = ~0UL;
-
-	return addr;
-}
-#endif
-
-void arch_unmap_area_topdown(struct mm_struct *mm, unsigned long addr)
-{
-
-#ifdef CONFIG_PAX_SEGMEXEC
-	if ((mm->pax_flags & MF_PAX_SEGMEXEC) && SEGMEXEC_TASK_SIZE <= addr)
-		return;
-#endif
-
-	/*
-	 * Is this a new hole at the highest possible address?
-	 */
-	if (addr > mm->free_area_cache)
-		mm->free_area_cache = addr;
-
-	/* dont allow allocations above current base */
-	if (mm->free_area_cache > mm->mmap_base) {
-		mm->free_area_cache = mm->mmap_base;
-		mm->cached_hole_size = ~0UL;
-	}
-=======
 	if (addr & ~PAGE_MASK) {
 		VM_BUG_ON(addr != -ENOMEM);
 		info.flags = 0;
@@ -2564,7 +2227,6 @@
 	}
 
 	return addr;
->>>>>>> c3ade0e0
 }
 #endif
 
@@ -2607,34 +2269,6 @@
 {
 	struct vm_area_struct *vma = NULL;
 
-<<<<<<< HEAD
-	if (mm) {
-		/* Check the cache first. */
-		/* (Cache hit rate is typically around 35%.) */
-		vma = ACCESS_ONCE(mm->mmap_cache);
-		if (!(vma && vma->vm_end > addr && vma->vm_start <= addr)) {
-			struct rb_node * rb_node;
-
-			rb_node = mm->mm_rb.rb_node;
-			vma = NULL;
-
-			while (rb_node) {
-				struct vm_area_struct * vma_tmp;
-
-				vma_tmp = rb_entry(rb_node,
-						struct vm_area_struct, vm_rb);
-
-				if (vma_tmp->vm_end > addr) {
-					vma = vma_tmp;
-					if (vma_tmp->vm_start <= addr)
-						break;
-					rb_node = rb_node->rb_left;
-				} else
-					rb_node = rb_node->rb_right;
-			}
-			if (vma)
-				mm->mmap_cache = vma;
-=======
 	/* Check the cache first. */
 	/* (Cache hit rate is typically around 35%.) */
 	vma = ACCESS_ONCE(mm->mmap_cache);
@@ -2657,7 +2291,6 @@
 				rb_node = rb_node->rb_left;
 			} else
 				rb_node = rb_node->rb_right;
->>>>>>> c3ade0e0
 		}
 		if (vma)
 			mm->mmap_cache = vma;
@@ -2707,11 +2340,7 @@
 	BUG_ON(vma->vm_end - vma->vm_start != vma_m->vm_end - vma_m->vm_start);
 	BUG_ON(vma->vm_pgoff != vma_m->vm_pgoff);
 	BUG_ON(vma->anon_vma != vma_m->anon_vma && vma->anon_vma->root != vma_m->anon_vma->root);
-<<<<<<< HEAD
-	BUG_ON((vma->vm_flags ^ vma_m->vm_flags) & ~(VM_WRITE | VM_MAYWRITE | VM_ACCOUNT | VM_LOCKED | VM_RESERVED));
-=======
 	BUG_ON((vma->vm_flags ^ vma_m->vm_flags) & ~(VM_WRITE | VM_MAYWRITE | VM_ACCOUNT | VM_LOCKED));
->>>>>>> c3ade0e0
 	return vma_m;
 }
 #endif
@@ -2931,17 +2560,6 @@
 				anon_vma_interval_tree_pre_update_vma(vma);
 				vma->vm_start = address;
 				vma->vm_pgoff -= grow;
-<<<<<<< HEAD
-				track_exec_limit(vma->vm_mm, vma->vm_start, vma->vm_end, vma->vm_flags);
-
-#ifdef CONFIG_PAX_SEGMEXEC
-				if (vma_m) {
-					vma_m->vm_start -= grow << PAGE_SHIFT;
-					vma_m->vm_pgoff -= grow;
-				}
-#endif
-
-=======
 				anon_vma_interval_tree_post_update_vma(vma);
 				vma_gap_update(vma);
 
@@ -2958,7 +2576,6 @@
 				spin_unlock(&vma->vm_mm->page_table_lock);
 
 				track_exec_limit(vma->vm_mm, vma->vm_start, vma->vm_end, vma->vm_flags);
->>>>>>> c3ade0e0
 				perf_event_mmap(vma);
 			}
 		}
@@ -3070,11 +2687,8 @@
 		}
 #endif
 
-<<<<<<< HEAD
-=======
 		if (vma->vm_flags & VM_ACCOUNT)
 			nr_accounted += nrpages;
->>>>>>> c3ade0e0
 		vm_stat_account(mm, vma->vm_flags, vma->vm_file, -nrpages);
 		vma = remove_vma(vma);
 	} while (vma);
@@ -3127,11 +2741,7 @@
 		}
 #endif
 
-<<<<<<< HEAD
-		rb_erase(&vma->vm_rb, &mm->mm_rb);
-=======
 		vma_rb_erase(vma, &mm->mm_rb);
->>>>>>> c3ade0e0
 		mm->map_count--;
 		tail_vma = vma;
 		vma = vma->vm_next;
@@ -3208,16 +2818,6 @@
 			new_m->vm_start = addr_m;
 			new_m->vm_pgoff += ((addr_m - vma_m->vm_start) >> PAGE_SHIFT);
 		}
-<<<<<<< HEAD
-	}
-#endif
-
-	pol = mpol_dup(vma_policy(vma));
-	if (IS_ERR(pol)) {
-		err = PTR_ERR(pol);
-		goto out_free_vma;
-=======
->>>>>>> c3ade0e0
 	}
 #endif
 
@@ -3242,29 +2842,16 @@
 
 #ifdef CONFIG_PAX_SEGMEXEC
 	if (!err && vma_m) {
-<<<<<<< HEAD
-=======
 		struct mempolicy *pol = vma_policy(new);
 
->>>>>>> c3ade0e0
 		if (anon_vma_clone(new_m, vma_m))
 			goto out_free_mpol;
 
 		mpol_get(pol);
-<<<<<<< HEAD
-		vma_set_policy(new_m, pol);
-
-		if (new_m->vm_file) {
-			get_file(new_m->vm_file);
-			if (vma_m->vm_flags & VM_EXECUTABLE)
-				added_exe_file_vma(mm);
-		}
-=======
 		set_vma_policy(new_m, pol);
 
 		if (new_m->vm_file)
 			get_file(new_m->vm_file);
->>>>>>> c3ade0e0
 
 		if (new_m->vm_ops && new_m->vm_ops->open)
 			new_m->vm_ops->open(new_m);
@@ -3278,16 +2865,8 @@
 		if (err) {
 			if (new_m->vm_ops && new_m->vm_ops->close)
 				new_m->vm_ops->close(new_m);
-<<<<<<< HEAD
-			if (new_m->vm_file) {
-				if (vma_m->vm_flags & VM_EXECUTABLE)
-					removed_exe_file_vma(mm);
-				fput(new_m->vm_file);
-			}
-=======
 			if (new_m->vm_file)
 				fput(new_m->vm_file);
->>>>>>> c3ade0e0
 			mpol_put(pol);
 		}
 	}
@@ -3302,10 +2881,6 @@
 		new->vm_ops->close(new);
 	if (new->vm_file)
 		fput(new->vm_file);
-<<<<<<< HEAD
-	}
-=======
->>>>>>> c3ade0e0
  out_free_mpol:
 	mpol_put(vma_policy(new));
  out_free_vma:
@@ -3465,12 +3040,6 @@
 		return -EINVAL;
 #endif
 
-#ifdef CONFIG_PAX_SEGMEXEC
-	if ((mm->pax_flags & MF_PAX_SEGMEXEC) &&
-	    (len > SEGMEXEC_TASK_SIZE || addr > SEGMEXEC_TASK_SIZE-len))
-		return -EINVAL;
-#endif
-
 	down_write(&mm->mmap_sem);
 	ret = do_munmap(mm, start, len);
 	up_write(&mm->mmap_sem);
@@ -3478,15 +3047,12 @@
 }
 EXPORT_SYMBOL(vm_munmap);
 
-<<<<<<< HEAD
-=======
 SYSCALL_DEFINE2(munmap, unsigned long, addr, size_t, len)
 {
 	profile_munmap(addr);
 	return vm_munmap(addr, len);
 }
 
->>>>>>> c3ade0e0
 /*
  *  this is really a simplified "do_mmap".  it only handles
  *  anonymous maps.  eventually we may be able to do some
@@ -3526,24 +3092,9 @@
 
 	charged = len >> PAGE_SHIFT;
 
-<<<<<<< HEAD
-	/*
-	 * mlock MCL_FUTURE?
-	 */
-	if (mm->def_flags & VM_LOCKED) {
-		unsigned long locked, lock_limit;
-		locked = charged;
-		locked += mm->locked_vm;
-		lock_limit = rlimit(RLIMIT_MEMLOCK);
-		lock_limit >>= PAGE_SHIFT;
-		if (locked > lock_limit && !capable(CAP_IPC_LOCK))
-			return -EAGAIN;
-	}
-=======
 	error = mlock_future_check(mm, mm->def_flags, len);
 	if (error)
 		return error;
->>>>>>> c3ade0e0
 
 	/*
 	 * mm->mmap_sem is required to protect against another thread
@@ -3554,19 +3105,10 @@
 	/*
 	 * Clear old maps.  this also does some error checking for us
 	 */
-<<<<<<< HEAD
-	vma = find_vma_prepare(mm, addr, &prev, &rb_link, &rb_parent);
-	if (vma && vma->vm_start < addr + len) {
-		if (do_munmap(mm, addr, len))
-			return -ENOMEM;
-		vma = find_vma_prepare(mm, addr, &prev, &rb_link, &rb_parent);
-		BUG_ON(vma && vma->vm_start < addr + len);
-=======
 	if (find_vma_links(mm, addr, addr + len, &prev, &rb_link, &rb_parent)) {
 		if (do_munmap(mm, addr, len))
 			return -ENOMEM;
 		BUG_ON(find_vma_links(mm, addr, addr + len, &prev, &rb_link, &rb_parent));
->>>>>>> c3ade0e0
 	}
 
 	/* Check against address space limits *after* clearing old maps... */
@@ -3576,11 +3118,7 @@
 	if (mm->map_count > sysctl_max_map_count)
 		return -ENOMEM;
 
-<<<<<<< HEAD
-	if (security_vm_enough_memory(charged))
-=======
 	if (security_vm_enough_memory_mm(mm, charged))
->>>>>>> c3ade0e0
 		return -ENOMEM;
 
 	/* Can we just expand an old private anonymous mapping? */
@@ -3609,16 +3147,9 @@
 out:
 	perf_event_mmap(vma);
 	mm->total_vm += charged;
-<<<<<<< HEAD
-	if (flags & VM_LOCKED) {
-		if (!mlock_vma_pages_range(vma, addr, addr + len))
-			mm->locked_vm += charged;
-	}
-=======
 	if (flags & VM_LOCKED)
 		mm->locked_vm += charged;
 	vma->vm_flags |= VM_SOFTDIRTY;
->>>>>>> c3ade0e0
 	track_exec_limit(mm, addr, addr + len, flags);
 	return addr;
 }
@@ -3679,18 +3210,12 @@
 	 * with preemption enabled, without holding any MM locks.
 	 */
 	while (vma) {
-<<<<<<< HEAD
-		vma->vm_mirror = NULL;
-		vma = remove_vma(vma);
-	}
-=======
 		if (vma->vm_flags & VM_ACCOUNT)
 			nr_accounted += vma_pages(vma);
 		vma->vm_mirror = NULL;
 		vma = remove_vma(vma);
 	}
 	vm_unacct_memory(nr_accounted);
->>>>>>> c3ade0e0
 
 	WARN_ON(atomic_long_read(&mm->nr_ptes) >
 			(FIRST_USER_ADDRESS+PMD_SIZE-1)>>PMD_SHIFT);
@@ -3710,13 +3235,6 @@
 #endif
 
 	if (security_mmap_addr(vma->vm_start))
-		return -EPERM;
-
-#ifdef CONFIG_PAX_SEGMEXEC
-	struct vm_area_struct *vma_m = NULL;
-#endif
-
-	if (security_file_mmap(NULL, 0, 0, 0, vma->vm_start, 1))
 		return -EPERM;
 
 	/*
@@ -3774,8 +3292,6 @@
 	struct vm_area_struct *new_vma, *prev;
 	struct rb_node **rb_link, *rb_parent;
 	bool faulted_in_anon_vma = true;
-
-	BUG_ON(vma->vm_mirror);
 
 	BUG_ON(vma->vm_mirror);
 
@@ -3859,11 +3375,7 @@
 		return -ENOMEM;
 	pol_m = vma_policy(vma_m);
 	mpol_get(pol_m);
-<<<<<<< HEAD
-	vma_set_policy(vma_m, pol_m);
-=======
 	set_vma_policy(vma_m, pol_m);
->>>>>>> c3ade0e0
 	vma_m->vm_start += SEGMEXEC_TASK_SIZE;
 	vma_m->vm_end += SEGMEXEC_TASK_SIZE;
 	vma_m->vm_flags &= ~(VM_WRITE | VM_MAYWRITE | VM_ACCOUNT | VM_LOCKED);
@@ -3872,11 +3384,7 @@
 		get_file(vma_m->vm_file);
 	if (vma_m->vm_ops && vma_m->vm_ops->open)
 		vma_m->vm_ops->open(vma_m);
-<<<<<<< HEAD
-	find_vma_prepare(vma->vm_mm, vma_m->vm_start, &prev_m, &rb_link_m, &rb_parent_m);
-=======
 	BUG_ON(find_vma_links(vma->vm_mm, vma_m->vm_start, vma_m->vm_end, &prev_m, &rb_link_m, &rb_parent_m));
->>>>>>> c3ade0e0
 	vma_link(vma->vm_mm, vma_m, prev_m, rb_link_m, rb_parent_m);
 	vma_m->vm_mirror = vma;
 	vma->vm_mirror = vma_m;
@@ -3982,11 +3490,7 @@
 	}
 #endif
 
-<<<<<<< HEAD
-	vma->vm_flags = vm_flags | mm->def_flags | VM_DONTEXPAND;
-=======
 	vma->vm_flags = vm_flags | mm->def_flags | VM_DONTEXPAND | VM_SOFTDIRTY;
->>>>>>> c3ade0e0
 	vma->vm_page_prot = vm_get_page_prot(vma->vm_flags);
 
 	vma->vm_ops = &special_mapping_vmops;
