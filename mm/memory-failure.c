--- conflicted
+++ resolved
@@ -61,11 +61,7 @@
 
 int sysctl_memory_failure_recovery __read_mostly = 1;
 
-<<<<<<< HEAD
-atomic_long_unchecked_t mce_bad_pages __read_mostly = ATOMIC_LONG_INIT(0);
-=======
 atomic_long_unchecked_t num_poisoned_pages __read_mostly = ATOMIC_LONG_INIT(0);
->>>>>>> c3ade0e0
 
 #if defined(CONFIG_HWPOISON_INJECT) || defined(CONFIG_HWPOISON_INJECT_MODULE)
 
@@ -206,10 +202,6 @@
 		pfn, t->comm, t->pid);
 	si.si_signo = SIGBUS;
 	si.si_errno = 0;
-<<<<<<< HEAD
-	si.si_code = BUS_MCEERR_AO;
-=======
->>>>>>> c3ade0e0
 	si.si_addr = (void __user *)addr;
 #ifdef __ARCH_SI_TRAPNO
 	si.si_trapno = trapno;
@@ -1059,10 +1051,6 @@
 		return 0;
 	}
 
-<<<<<<< HEAD
-	nr_pages = 1 << compound_trans_order(hpage);
-	atomic_long_add_unchecked(nr_pages, &mce_bad_pages);
-=======
 	/*
 	 * Currently errors on hugetlbfs pages are measured in hugepage units,
 	 * so nr_pages should be 1 << compound_order.  OTOH when errors are on
@@ -1075,7 +1063,6 @@
 	else /* normal page or thp */
 		nr_pages = 1;
 	atomic_long_add_unchecked(nr_pages, &num_poisoned_pages);
->>>>>>> c3ade0e0
 
 	/*
 	 * We need/can do nothing about count=0 pages.
@@ -1104,11 +1091,7 @@
 			if (PageHWPoison(hpage)) {
 				if ((hwpoison_filter(p) && TestClearPageHWPoison(p))
 				    || (p != hpage && TestSetPageHWPoison(hpage))) {
-<<<<<<< HEAD
-					atomic_long_sub_unchecked(nr_pages, &mce_bad_pages);
-=======
 					atomic_long_sub_unchecked(nr_pages, &num_poisoned_pages);
->>>>>>> c3ade0e0
 					unlock_page(hpage);
 					return 0;
 				}
@@ -1174,22 +1157,14 @@
 	 */
 	if (!PageHWPoison(p)) {
 		printk(KERN_ERR "MCE %#lx: just unpoisoned\n", pfn);
-<<<<<<< HEAD
-		atomic_long_sub_unchecked(nr_pages, &mce_bad_pages);
-=======
 		atomic_long_sub_unchecked(nr_pages, &num_poisoned_pages);
->>>>>>> c3ade0e0
 		put_page(hpage);
 		res = 0;
 		goto out;
 	}
 	if (hwpoison_filter(p)) {
 		if (TestClearPageHWPoison(p))
-<<<<<<< HEAD
-			atomic_long_sub_unchecked(nr_pages, &mce_bad_pages);
-=======
 			atomic_long_sub_unchecked(nr_pages, &num_poisoned_pages);
->>>>>>> c3ade0e0
 		unlock_page(hpage);
 		put_page(hpage);
 		return 0;
@@ -1411,11 +1386,7 @@
 			return 0;
 		}
 		if (TestClearPageHWPoison(p))
-<<<<<<< HEAD
-			atomic_long_sub_unchecked(nr_pages, &mce_bad_pages);
-=======
 			atomic_long_dec_unchecked(&num_poisoned_pages);
->>>>>>> c3ade0e0
 		pr_info("MCE: Software-unpoisoned free page %#lx\n", pfn);
 		return 0;
 	}
@@ -1429,11 +1400,7 @@
 	 */
 	if (TestClearPageHWPoison(page)) {
 		pr_info("MCE: Software-unpoisoned page %#lx\n", pfn);
-<<<<<<< HEAD
-		atomic_long_sub_unchecked(nr_pages, &mce_bad_pages);
-=======
 		atomic_long_sub_unchecked(nr_pages, &num_poisoned_pages);
->>>>>>> c3ade0e0
 		freeit = 1;
 		if (PageHuge(page))
 			clear_page_hwpoison_huge_page(page);
@@ -1539,16 +1506,9 @@
 	unlock_page(hpage);
 
 	/* Keep page count to indicate a given hugepage is isolated. */
-<<<<<<< HEAD
-
-	list_add(&hpage->lru, &pagelist);
-	ret = migrate_huge_pages(&pagelist, new_page, MPOL_MF_MOVE_ALL, false,
-				MIGRATE_SYNC);
-=======
 	list_move(&hpage->lru, &pagelist);
 	ret = migrate_pages(&pagelist, new_page, MPOL_MF_MOVE_ALL,
 				MIGRATE_SYNC, MR_MEMORY_FAILURE);
->>>>>>> c3ade0e0
 	if (ret) {
 		pr_info("soft offline: %#lx: migration failed %d, type %lx\n",
 			pfn, ret, page->flags);
@@ -1572,23 +1532,6 @@
 			atomic_long_inc_unchecked(&num_poisoned_pages);
 		}
 	}
-<<<<<<< HEAD
-done:
-	/* overcommit hugetlb page will be freed to buddy */
-	if (PageHuge(hpage)) {
-		if (!PageHWPoison(hpage))
-			atomic_long_add_unchecked(1 << compound_trans_order(hpage),
-					&mce_bad_pages);
-		set_page_hwpoison_huge_page(hpage);
-		dequeue_hwpoisoned_huge_page(hpage);
-	} else {
-		SetPageHWPoison(page);
-		atomic_long_inc_unchecked(&mce_bad_pages);
-	}
-
-	/* keep elevated page count for bad page */
-=======
->>>>>>> c3ade0e0
 	return ret;
 }
 
@@ -1596,27 +1539,7 @@
 {
 	int ret;
 	unsigned long pfn = page_to_pfn(page);
-	struct page *hpage = compound_trans_head(page);
-
-<<<<<<< HEAD
-	if (PageHuge(page))
-		return soft_offline_huge_page(page, flags);
-	if (PageTransHuge(hpage)) {
-		if (PageAnon(hpage) && unlikely(split_huge_page(hpage))) {
-			pr_info("soft offline: %#lx: failed to split THP\n",
-				pfn);
-			return -EBUSY;
-		}
-	}
-
-	ret = get_any_page(page, pfn, flags);
-	if (ret < 0)
-		return ret;
-	if (ret == 0)
-		goto done;
-
-=======
->>>>>>> c3ade0e0
+
 	/*
 	 * Check PageHWPoison again inside page lock because PageHWPoison
 	 * is set by memory_failure() outside page lock. Note that
@@ -1666,11 +1589,7 @@
 					page_is_file_cache(page));
 		list_add(&page->lru, &pagelist);
 		ret = migrate_pages(&pagelist, new_page, MPOL_MF_MOVE_ALL,
-<<<<<<< HEAD
-							false, MIGRATE_SYNC);
-=======
 					MIGRATE_SYNC, MR_MEMORY_FAILURE);
->>>>>>> c3ade0e0
 		if (ret) {
 			if (!list_empty(&pagelist)) {
 				list_del(&page->lru);
@@ -1709,12 +1628,6 @@
 	return ret;
 }
 
-<<<<<<< HEAD
-done:
-	atomic_long_add_unchecked(1, &mce_bad_pages);
-	SetPageHWPoison(page);
-	/* keep elevated page count for bad page */
-=======
 /**
  * soft_offline_page - Soft offline a page.
  * @page: page to offline
@@ -1788,6 +1701,5 @@
 		}
 	}
 	unset_migratetype_isolate(page, MIGRATE_MOVABLE);
->>>>>>> c3ade0e0
 	return ret;
 }