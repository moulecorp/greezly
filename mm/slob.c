/*
 * SLOB Allocator: Simple List Of Blocks
 *
 * Matt Mackall <mpm@selenic.com> 12/30/03
 *
 * NUMA support by Paul Mundt, 2007.
 *
 * How SLOB works:
 *
 * The core of SLOB is a traditional K&R style heap allocator, with
 * support for returning aligned objects. The granularity of this
 * allocator is as little as 2 bytes, however typically most architectures
 * will require 4 bytes on 32-bit and 8 bytes on 64-bit.
 *
 * The slob heap is a set of linked list of pages from alloc_pages(),
 * and within each page, there is a singly-linked list of free blocks
 * (slob_t). The heap is grown on demand. To reduce fragmentation,
 * heap pages are segregated into three lists, with objects less than
 * 256 bytes, objects less than 1024 bytes, and all other objects.
 *
 * Allocation from heap involves first searching for a page with
 * sufficient free blocks (using a next-fit-like approach) followed by
 * a first-fit scan of the page. Deallocation inserts objects back
 * into the free list in address order, so this is effectively an
 * address-ordered first fit.
 *
 * Above this is an implementation of kmalloc/kfree. Blocks returned
 * from kmalloc are prepended with a 4-byte header with the kmalloc size.
 * If kmalloc is asked for objects of PAGE_SIZE or larger, it calls
 * alloc_pages() directly, allocating compound pages so the page order
 * does not have to be separately tracked.
 * These objects are detected in kfree() because PageSlab()
 * is false for them.
 *
 * SLAB is emulated on top of SLOB by simply calling constructors and
 * destructors for every SLAB allocation. Objects are returned with the
 * 4-byte alignment unless the SLAB_HWCACHE_ALIGN flag is set, in which
 * case the low-level allocator will fragment blocks to create the proper
 * alignment. Again, objects of page-size or greater are allocated by
 * calling alloc_pages(). As SLAB objects know their size, no separate
 * size bookkeeping is necessary and there is essentially no allocation
 * space overhead, and compound pages aren't needed for multi-page
 * allocations.
 *
 * NUMA support in SLOB is fairly simplistic, pushing most of the real
 * logic down to the page allocator, and simply doing the node accounting
 * on the upper levels. In the event that a node id is explicitly
 * provided, alloc_pages_exact_node() with the specified node id is used
 * instead. The common case (or when the node id isn't explicitly provided)
 * will default to the current node, as per numa_node_id().
 *
 * Node aware pages are still inserted in to the global freelist, and
 * these are scanned for by matching against the node id encoded in the
 * page flags. As a result, block allocations that can be satisfied from
 * the freelist will only be done so on pages residing on the same node,
 * in order to prevent random node placement.
 */

#include <linux/kernel.h>
#include <linux/slab.h>

#include <linux/mm.h>
#include <linux/swap.h> /* struct reclaim_state */
#include <linux/cache.h>
#include <linux/init.h>
#include <linux/export.h>
#include <linux/rcupdate.h>
#include <linux/list.h>
#include <linux/kmemleak.h>

#include <trace/events/kmem.h>

#include <linux/atomic.h>

#include "slab.h"
/*
 * slob_block has a field 'units', which indicates size of block if +ve,
 * or offset of next block if -ve (in SLOB_UNITs).
 *
 * Free blocks of size 1 unit simply contain the offset of the next block.
 * Those with larger size contain their size in the first SLOB_UNIT of
 * memory, and the offset of the next free block in the second SLOB_UNIT.
 */
#if PAGE_SIZE <= (32767 * 2)
typedef s16 slobidx_t;
#else
typedef s32 slobidx_t;
#endif

struct slob_block {
	slobidx_t units;
};
typedef struct slob_block slob_t;

/*
 * All partially free slob pages go on these lists.
 */
#define SLOB_BREAK1 256
#define SLOB_BREAK2 1024
static LIST_HEAD(free_slob_small);
static LIST_HEAD(free_slob_medium);
static LIST_HEAD(free_slob_large);

/*
 * slob_page_free: true for pages on free_slob_pages list.
 */
static inline int slob_page_free(struct page *sp)
{
	return PageSlobFree(sp);
}

static void set_slob_page_free(struct page *sp, struct list_head *list)
{
	list_add(&sp->list, list);
	__SetPageSlobFree(sp);
}

static inline void clear_slob_page_free(struct page *sp)
{
	list_del(&sp->list);
	__ClearPageSlobFree(sp);
}

#define SLOB_UNIT sizeof(slob_t)
#define SLOB_UNITS(size) DIV_ROUND_UP(size, SLOB_UNIT)

/*
 * struct slob_rcu is inserted at the tail of allocated slob blocks, which
 * were created with a SLAB_DESTROY_BY_RCU slab. slob_rcu is used to free
 * the block using call_rcu.
 */
struct slob_rcu {
	struct rcu_head head;
	int size;
};

/*
 * slob_lock protects all slob allocator structures.
 */
static DEFINE_SPINLOCK(slob_lock);

/*
 * Encode the given size and next info into a free slob block s.
 */
static void set_slob(slob_t *s, slobidx_t size, slob_t *next)
{
	slob_t *base = (slob_t *)((unsigned long)s & PAGE_MASK);
	slobidx_t offset = next - base;

	if (size > 1) {
		s[0].units = size;
		s[1].units = offset;
	} else
		s[0].units = -offset;
}

/*
 * Return the size of a slob block.
 */
static slobidx_t slob_units(const slob_t *s)
{
	if (s->units > 0)
		return s->units;
	return 1;
}

/*
 * Return the next free slob block pointer after this one.
 */
static slob_t *slob_next(const slob_t *s)
{
	slob_t *base = (slob_t *)((unsigned long)s & PAGE_MASK);
	slobidx_t next;

	if (s[0].units < 0)
		next = -s[0].units;
	else
		next = s[1].units;
	return base+next;
}

/*
 * Returns true if s is the last free block in its page.
 */
static int slob_last(const slob_t *s)
{
	return !((unsigned long)slob_next(s) & ~PAGE_MASK);
}

static struct page *slob_new_pages(gfp_t gfp, unsigned int order, int node)
{
	struct page *page;

#ifdef CONFIG_NUMA
	if (node != NUMA_NO_NODE)
		page = alloc_pages_exact_node(node, gfp, order);
	else
#endif
		page = alloc_pages(gfp, order);

	if (!page)
		return NULL;

	__SetPageSlab(page);
	return page;
}

static void slob_free_pages(struct page *sp, int order)
{
	if (current->reclaim_state)
		current->reclaim_state->reclaimed_slab += 1 << order;
	__ClearPageSlab(sp);
	page_mapcount_reset(sp);
	sp->private = 0;
	__free_pages(sp, order);
}

/*
 * Allocate a slob block within a given slob_page sp.
 */
static void *slob_page_alloc(struct page *sp, size_t size, int align)
{
	slob_t *prev, *cur, *aligned = NULL;
	int delta = 0, units = SLOB_UNITS(size);

	for (prev = NULL, cur = sp->freelist; ; prev = cur, cur = slob_next(cur)) {
		slobidx_t avail = slob_units(cur);

		if (align) {
			aligned = (slob_t *)ALIGN((unsigned long)cur, align);
			delta = aligned - cur;
		}
		if (avail >= units + delta) { /* room enough? */
			slob_t *next;

			if (delta) { /* need to fragment head to align? */
				next = slob_next(cur);
				set_slob(aligned, avail - delta, next);
				set_slob(cur, delta, aligned);
				prev = cur;
				cur = aligned;
				avail = slob_units(cur);
			}

			next = slob_next(cur);
			if (avail == units) { /* exact fit? unlink. */
				if (prev)
					set_slob(prev, slob_units(prev), next);
				else
					sp->freelist = next;
			} else { /* fragment */
				if (prev)
					set_slob(prev, slob_units(prev), cur + units);
				else
					sp->freelist = cur + units;
				set_slob(cur + units, avail - units, next);
			}

			sp->units -= units;
			if (!sp->units)
				clear_slob_page_free(sp);
			return cur;
		}
		if (slob_last(cur))
			return NULL;
	}
}

/*
 * slob_alloc: entry point into the slob allocator.
 */
static void *slob_alloc(size_t size, gfp_t gfp, int align, int node)
{
	struct page *sp;
	struct list_head *prev;
	struct list_head *slob_list;
	slob_t *b = NULL;
	unsigned long flags;

	if (size < SLOB_BREAK1)
		slob_list = &free_slob_small;
	else if (size < SLOB_BREAK2)
		slob_list = &free_slob_medium;
	else
		slob_list = &free_slob_large;

	spin_lock_irqsave(&slob_lock, flags);
	/* Iterate through each partially free page, try to find room */
	list_for_each_entry(sp, slob_list, list) {
#ifdef CONFIG_NUMA
		/*
		 * If there's a node specification, search for a partial
		 * page with a matching node id in the freelist.
		 */
		if (node != NUMA_NO_NODE && page_to_nid(sp) != node)
			continue;
#endif
		/* Enough room on this page? */
		if (sp->units < SLOB_UNITS(size))
			continue;

		/* Attempt to alloc */
		prev = sp->list.prev;
		b = slob_page_alloc(sp, size, align);
		if (!b)
			continue;

		/* Improve fragment distribution and reduce our average
		 * search time by starting our next search here. (see
		 * Knuth vol 1, sec 2.5, pg 449) */
		if (prev != slob_list->prev &&
				slob_list->next != prev->next)
			list_move_tail(slob_list, prev->next);
		break;
	}
	spin_unlock_irqrestore(&slob_lock, flags);

	/* Not enough space: must allocate a new page */
	if (!b) {
		sp = slob_new_pages(gfp & ~__GFP_ZERO, 0, node);
		if (!sp)
			return NULL;
		b = page_address(sp);

		spin_lock_irqsave(&slob_lock, flags);
		sp->units = SLOB_UNITS(PAGE_SIZE);
		sp->freelist = b;
		sp->private = 0;
		INIT_LIST_HEAD(&sp->list);
		set_slob(b, SLOB_UNITS(PAGE_SIZE), b + SLOB_UNITS(PAGE_SIZE));
		set_slob_page_free(sp, slob_list);
		b = slob_page_alloc(sp, size, align);
		BUG_ON(!b);
		spin_unlock_irqrestore(&slob_lock, flags);
	}
	if (unlikely((gfp & __GFP_ZERO) && b))
		memset(b, 0, size);
	return b;
}

/*
 * slob_free: entry point into the slob allocator.
 */
static void slob_free(struct kmem_cache *c, void *block, int size)
{
	struct page *sp;
	slob_t *prev, *next, *b = (slob_t *)block;
	slobidx_t units;
	unsigned long flags;
	struct list_head *slob_list;

	if (unlikely(ZERO_OR_NULL_PTR(block)))
		return;
	BUG_ON(!size);

	sp = virt_to_page(block);
	units = SLOB_UNITS(size);

	spin_lock_irqsave(&slob_lock, flags);

	if (sp->units + units == SLOB_UNITS(PAGE_SIZE)) {
		/* Go directly to page allocator. Do not pass slob allocator */
		if (slob_page_free(sp))
			clear_slob_page_free(sp);
		spin_unlock_irqrestore(&slob_lock, flags);
		slob_free_pages(sp, 0);
		return;
	}

#ifdef CONFIG_PAX_MEMORY_SANITIZE
<<<<<<< HEAD
	if (pax_sanitize_slab)
=======
	if (pax_sanitize_slab && !(c && (c->flags & SLAB_NO_SANITIZE)))
>>>>>>> ab39e721
		memset(block, PAX_MEMORY_SANITIZE_VALUE, size);
#endif

	if (!slob_page_free(sp)) {
		/* This slob page is about to become partially free. Easy! */
		sp->units = units;
		sp->freelist = b;
		set_slob(b, units,
			(void *)((unsigned long)(b +
					SLOB_UNITS(PAGE_SIZE)) & PAGE_MASK));
		if (size < SLOB_BREAK1)
			slob_list = &free_slob_small;
		else if (size < SLOB_BREAK2)
			slob_list = &free_slob_medium;
		else
			slob_list = &free_slob_large;
		set_slob_page_free(sp, slob_list);
		goto out;
	}

	/*
	 * Otherwise the page is already partially free, so find reinsertion
	 * point.
	 */
	sp->units += units;

	if (b < (slob_t *)sp->freelist) {
		if (b + units == sp->freelist) {
			units += slob_units(sp->freelist);
			sp->freelist = slob_next(sp->freelist);
		}
		set_slob(b, units, sp->freelist);
		sp->freelist = b;
	} else {
		prev = sp->freelist;
		next = slob_next(prev);
		while (b > next) {
			prev = next;
			next = slob_next(prev);
		}

		if (!slob_last(prev) && b + units == next) {
			units += slob_units(next);
			set_slob(b, units, slob_next(next));
		} else
			set_slob(b, units, next);

		if (prev + slob_units(prev) == b) {
			units = slob_units(b) + slob_units(prev);
			set_slob(prev, units, slob_next(b));
		} else
			set_slob(prev, slob_units(prev), b);
	}
out:
	spin_unlock_irqrestore(&slob_lock, flags);
}

/*
 * End of slob allocator proper. Begin kmem_cache_alloc and kmalloc frontend.
 */

static __always_inline void *
__do_kmalloc_node_align(size_t size, gfp_t gfp, int node, unsigned long caller, int align)
{
	slob_t *m;
	void *ret = NULL;

	gfp &= gfp_allowed_mask;

	lockdep_trace_alloc(gfp);

	if (size < PAGE_SIZE - align) {
		if (!size)
			return ZERO_SIZE_PTR;

		m = slob_alloc(size + align, gfp, align, node);

		if (!m)
			return NULL;
		BUILD_BUG_ON(ARCH_KMALLOC_MINALIGN < 2 * SLOB_UNIT);
		BUILD_BUG_ON(ARCH_SLAB_MINALIGN < 2 * SLOB_UNIT);
		m[0].units = size;
		m[1].units = align;
		ret = (void *)m + align;

		trace_kmalloc_node(caller, ret,
				   size, size + align, gfp, node);
	} else {
		unsigned int order = get_order(size);
		struct page *page;

		if (likely(order))
			gfp |= __GFP_COMP;
		page = slob_new_pages(gfp, order, node);
		if (page) {
			ret = page_address(page);
			page->private = size;
		}

		trace_kmalloc_node(caller, ret,
				   size, PAGE_SIZE << order, gfp, node);
	}

	return ret;
}

static __always_inline void *
__do_kmalloc_node(size_t size, gfp_t gfp, int node, unsigned long caller)
{
	int align = max(ARCH_KMALLOC_MINALIGN, ARCH_SLAB_MINALIGN);
	void *ret = __do_kmalloc_node_align(size, gfp, node, caller, align);

	if (!ZERO_OR_NULL_PTR(ret))
		kmemleak_alloc(ret, size, 1, gfp);
	return ret;
}

void *__kmalloc(size_t size, gfp_t gfp)
{
	return __do_kmalloc_node(size, gfp, NUMA_NO_NODE, _RET_IP_);
}
EXPORT_SYMBOL(__kmalloc);

#ifdef CONFIG_TRACING
void *__kmalloc_track_caller(size_t size, gfp_t gfp, unsigned long caller)
{
	return __do_kmalloc_node(size, gfp, NUMA_NO_NODE, caller);
}

#ifdef CONFIG_NUMA
void *__kmalloc_node_track_caller(size_t size, gfp_t gfp,
					int node, unsigned long caller)
{
	return __do_kmalloc_node(size, gfp, node, caller);
}
#endif
#endif

void kfree(const void *block)
{
	struct page *sp;

	trace_kfree(_RET_IP_, block);

	if (unlikely(ZERO_OR_NULL_PTR(block)))
		return;
	kmemleak_free(block);

	VM_BUG_ON(!virt_addr_valid(block));
	sp = virt_to_page(block);
	VM_BUG_ON(!PageSlab(sp));
	if (!sp->private) {
		int align = max_t(size_t, ARCH_KMALLOC_MINALIGN, ARCH_SLAB_MINALIGN);
		slob_t *m = (slob_t *)(block - align);
<<<<<<< HEAD
		slob_free(m, m[0].units + align);
=======
		slob_free(NULL, m, m[0].units + align);
>>>>>>> ab39e721
	} else {
		__ClearPageSlab(sp);
		page_mapcount_reset(sp);
		sp->private = 0;
		__free_pages(sp, compound_order(sp));
	}
}
EXPORT_SYMBOL(kfree);

bool is_usercopy_object(const void *ptr)
{
	if (!slab_is_available())
		return false;

	// PAX: TODO

	return false;
}

#ifdef CONFIG_PAX_USERCOPY
const char *check_heap_object(const void *ptr, unsigned long n)
{
	struct page *page;
	const slob_t *free;
	const void *base;
	unsigned long flags;

	if (ZERO_OR_NULL_PTR(ptr))
		return "<null>";

	if (!virt_addr_valid(ptr))
		return NULL;

	page = virt_to_head_page(ptr);
	if (!PageSlab(page))
		return NULL;

	if (page->private) {
		base = page;
		if (base <= ptr && n <= page->private - (ptr - base))
			return NULL;
		return "<slob>";
	}

	/* some tricky double walking to find the chunk */
	spin_lock_irqsave(&slob_lock, flags);
	base = (void *)((unsigned long)ptr & PAGE_MASK);
	free = page->freelist;

	while (!slob_last(free) && (void *)free <= ptr) {
		base = free + slob_units(free);
		free = slob_next(free);
	}

	while (base < (void *)free) {
		slobidx_t m = ((slob_t *)base)[0].units, align = ((slob_t *)base)[1].units;
		int size = SLOB_UNIT * SLOB_UNITS(m + align);
		int offset;

		if (ptr < base + align)
			break;

		offset = ptr - base - align;
		if (offset >= m) {
			base += size;
			continue;
		}

		if (n > m - offset)
			break;

		spin_unlock_irqrestore(&slob_lock, flags);
		return NULL;
	}

	spin_unlock_irqrestore(&slob_lock, flags);
	return "<slob>";
}
#endif

/* can't use ksize for kmem_cache_alloc memory, only kmalloc */
size_t ksize(const void *block)
{
	struct page *sp;
	int align;
	slob_t *m;

	BUG_ON(!block);
	if (unlikely(block == ZERO_SIZE_PTR))
		return 0;

	sp = virt_to_page(block);
	VM_BUG_ON(!PageSlab(sp));
	if (sp->private)
		return sp->private;

	align = max_t(size_t, ARCH_KMALLOC_MINALIGN, ARCH_SLAB_MINALIGN);
	m = (slob_t *)(block - align);
	return SLOB_UNITS(m[0].units) * SLOB_UNIT;
}
EXPORT_SYMBOL(ksize);

int __kmem_cache_create(struct kmem_cache *c, unsigned long flags)
{
	if (flags & SLAB_DESTROY_BY_RCU) {
		/* leave room for rcu footer at the end of object */
		c->size += sizeof(struct slob_rcu);
	}
	c->flags = flags;
	return 0;
}

void *slob_alloc_node(struct kmem_cache *c, gfp_t flags, int node)
{
	void *b = NULL;

	flags &= gfp_allowed_mask;

	lockdep_trace_alloc(flags);

#ifdef CONFIG_PAX_USERCOPY_SLABS
	b = __do_kmalloc_node_align(c->size, flags, node, _RET_IP_, c->align);
#else
	if (c->size < PAGE_SIZE) {
		b = slob_alloc(c->size, flags, c->align, node);
		trace_kmem_cache_alloc_node(_RET_IP_, b, c->object_size,
					    SLOB_UNITS(c->size) * SLOB_UNIT,
					    flags, node);
	} else {
		struct page *sp;

		sp = slob_new_pages(flags, get_order(c->size), node);
		if (sp) {
			b = page_address(sp);
			sp->private = c->size;
		}
		trace_kmem_cache_alloc_node(_RET_IP_, b, c->object_size,
					    PAGE_SIZE << get_order(c->size),
					    flags, node);
	}
#endif

	if (b && c->ctor)
		c->ctor(b);

	kmemleak_alloc_recursive(b, c->size, 1, c->flags, flags);
	return b;
}
EXPORT_SYMBOL(slob_alloc_node);

void *kmem_cache_alloc(struct kmem_cache *cachep, gfp_t flags)
{
	return slob_alloc_node(cachep, flags, NUMA_NO_NODE);
}
EXPORT_SYMBOL(kmem_cache_alloc);

#ifdef CONFIG_NUMA
void *__kmalloc_node(size_t size, gfp_t gfp, int node)
{
	return __do_kmalloc_node(size, gfp, node, _RET_IP_);
}
EXPORT_SYMBOL(__kmalloc_node);

void *kmem_cache_alloc_node(struct kmem_cache *cachep, gfp_t gfp, int node)
{
	return slob_alloc_node(cachep, gfp, node);
}
EXPORT_SYMBOL(kmem_cache_alloc_node);
#endif

static void __kmem_cache_free(struct kmem_cache *c, void *b, int size)
{
	struct page *sp;

	sp = virt_to_page(b);
	BUG_ON(!PageSlab(sp));
	if (!sp->private)
<<<<<<< HEAD
		slob_free(b, size);
=======
		slob_free(c, b, size);
>>>>>>> ab39e721
	else
		slob_free_pages(sp, get_order(size));
}

static void kmem_rcu_free(struct rcu_head *head)
{
	struct slob_rcu *slob_rcu = (struct slob_rcu *)head;
	void *b = (void *)slob_rcu - (slob_rcu->size - sizeof(struct slob_rcu));

	__kmem_cache_free(NULL, b, slob_rcu->size);
}

void kmem_cache_free(struct kmem_cache *c, void *b)
{
	int size = c->size;

#ifdef CONFIG_PAX_USERCOPY_SLABS
	if (size + c->align < PAGE_SIZE) {
		size += c->align;
		b -= c->align;
	}
#endif

	kmemleak_free_recursive(b, c->flags);
	if (unlikely(c->flags & SLAB_DESTROY_BY_RCU)) {
		struct slob_rcu *slob_rcu;
		slob_rcu = b + (size - sizeof(struct slob_rcu));
		slob_rcu->size = size;
		call_rcu(&slob_rcu->head, kmem_rcu_free);
	} else {
<<<<<<< HEAD
		__kmem_cache_free(b, size);
=======
		__kmem_cache_free(c, b, size);
>>>>>>> ab39e721
	}

#ifdef CONFIG_PAX_USERCOPY_SLABS
	trace_kfree(_RET_IP_, b);
#else
	trace_kmem_cache_free(_RET_IP_, b);
#endif

}
EXPORT_SYMBOL(kmem_cache_free);

int __kmem_cache_shutdown(struct kmem_cache *c)
{
	/* No way to check for remaining objects */
	return 0;
}

int kmem_cache_shrink(struct kmem_cache *d)
{
	return 0;
}
EXPORT_SYMBOL(kmem_cache_shrink);

struct kmem_cache kmem_cache_boot = {
	.name = "kmem_cache",
	.size = sizeof(struct kmem_cache),
	.flags = SLAB_PANIC,
	.align = ARCH_KMALLOC_MINALIGN,
};

void __init kmem_cache_init(void)
{
	kmem_cache = &kmem_cache_boot;
	slab_state = UP;
}

void __init kmem_cache_init_late(void)
{
	slab_state = FULL;
}<|MERGE_RESOLUTION|>--- conflicted
+++ resolved
@@ -368,11 +368,7 @@
 	}
 
 #ifdef CONFIG_PAX_MEMORY_SANITIZE
-<<<<<<< HEAD
-	if (pax_sanitize_slab)
-=======
 	if (pax_sanitize_slab && !(c && (c->flags & SLAB_NO_SANITIZE)))
->>>>>>> ab39e721
 		memset(block, PAX_MEMORY_SANITIZE_VALUE, size);
 #endif
 
@@ -527,11 +523,7 @@
 	if (!sp->private) {
 		int align = max_t(size_t, ARCH_KMALLOC_MINALIGN, ARCH_SLAB_MINALIGN);
 		slob_t *m = (slob_t *)(block - align);
-<<<<<<< HEAD
-		slob_free(m, m[0].units + align);
-=======
 		slob_free(NULL, m, m[0].units + align);
->>>>>>> ab39e721
 	} else {
 		__ClearPageSlab(sp);
 		page_mapcount_reset(sp);
@@ -709,11 +701,7 @@
 	sp = virt_to_page(b);
 	BUG_ON(!PageSlab(sp));
 	if (!sp->private)
-<<<<<<< HEAD
-		slob_free(b, size);
-=======
 		slob_free(c, b, size);
->>>>>>> ab39e721
 	else
 		slob_free_pages(sp, get_order(size));
 }
@@ -744,11 +732,7 @@
 		slob_rcu->size = size;
 		call_rcu(&slob_rcu->head, kmem_rcu_free);
 	} else {
-<<<<<<< HEAD
-		__kmem_cache_free(b, size);
-=======
 		__kmem_cache_free(c, b, size);
->>>>>>> ab39e721
 	}
 
 #ifdef CONFIG_PAX_USERCOPY_SLABS
