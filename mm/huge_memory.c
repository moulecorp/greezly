/*
 *  Copyright (C) 2009  Red Hat, Inc.
 *
 *  This work is licensed under the terms of the GNU GPL, version 2. See
 *  the COPYING file in the top-level directory.
 */

#include <linux/mm.h>
#include <linux/sched.h>
#include <linux/highmem.h>
#include <linux/hugetlb.h>
#include <linux/mmu_notifier.h>
#include <linux/rmap.h>
#include <linux/swap.h>
#include <linux/shrinker.h>
#include <linux/mm_inline.h>
#include <linux/kthread.h>
#include <linux/khugepaged.h>
#include <linux/freezer.h>
#include <linux/mman.h>
#include <linux/pagemap.h>
#include <linux/migrate.h>
#include <linux/hashtable.h>

#include <asm/tlb.h>
#include <asm/pgalloc.h>
#include "internal.h"

/*
 * By default transparent hugepage support is disabled in order that avoid
 * to risk increase the memory footprint of applications without a guaranteed
 * benefit. When transparent hugepage support is enabled, is for all mappings,
 * and khugepaged scans all mappings.
 * Defrag is invoked by khugepaged hugepage allocations and by page faults
 * for all hugepage allocations.
 */
unsigned long transparent_hugepage_flags __read_mostly =
#ifdef CONFIG_TRANSPARENT_HUGEPAGE_ALWAYS
	(1<<TRANSPARENT_HUGEPAGE_FLAG)|
#endif
#ifdef CONFIG_TRANSPARENT_HUGEPAGE_MADVISE
	(1<<TRANSPARENT_HUGEPAGE_REQ_MADV_FLAG)|
#endif
	(1<<TRANSPARENT_HUGEPAGE_DEFRAG_FLAG)|
	(1<<TRANSPARENT_HUGEPAGE_DEFRAG_KHUGEPAGED_FLAG)|
	(1<<TRANSPARENT_HUGEPAGE_USE_ZERO_PAGE_FLAG);

/* default scan 8*512 pte (or vmas) every 30 second */
static unsigned int khugepaged_pages_to_scan __read_mostly = HPAGE_PMD_NR*8;
static unsigned int khugepaged_pages_collapsed;
static unsigned int khugepaged_full_scans;
static unsigned int khugepaged_scan_sleep_millisecs __read_mostly = 10000;
/* during fragmentation poll the hugepage allocator once every minute */
static unsigned int khugepaged_alloc_sleep_millisecs __read_mostly = 60000;
static struct task_struct *khugepaged_thread __read_mostly;
static DEFINE_MUTEX(khugepaged_mutex);
static DEFINE_SPINLOCK(khugepaged_mm_lock);
static DECLARE_WAIT_QUEUE_HEAD(khugepaged_wait);
/*
 * default collapse hugepages if there is at least one pte mapped like
 * it would have happened if the vma was large enough during page
 * fault.
 */
static unsigned int khugepaged_max_ptes_none __read_mostly = HPAGE_PMD_NR-1;

static int khugepaged(void *none);
static int khugepaged_slab_init(void);

#define MM_SLOTS_HASH_BITS 10
static __read_mostly DEFINE_HASHTABLE(mm_slots_hash, MM_SLOTS_HASH_BITS);

static struct kmem_cache *mm_slot_cache __read_mostly;

/**
 * struct mm_slot - hash lookup from mm to mm_slot
 * @hash: hash collision list
 * @mm_node: khugepaged scan list headed in khugepaged_scan.mm_head
 * @mm: the mm that this information is valid for
 */
struct mm_slot {
	struct hlist_node hash;
	struct list_head mm_node;
	struct mm_struct *mm;
};

/**
 * struct khugepaged_scan - cursor for scanning
 * @mm_head: the head of the mm list to scan
 * @mm_slot: the current mm_slot we are scanning
 * @address: the next address inside that to be scanned
 *
 * There is only the one khugepaged_scan instance of this cursor structure.
 */
struct khugepaged_scan {
	struct list_head mm_head;
	struct mm_slot *mm_slot;
	unsigned long address;
};
static struct khugepaged_scan khugepaged_scan = {
	.mm_head = LIST_HEAD_INIT(khugepaged_scan.mm_head),
};


static int set_recommended_min_free_kbytes(void)
{
	struct zone *zone;
	int nr_zones = 0;
	unsigned long recommended_min;

	if (!khugepaged_enabled())
		return 0;

	for_each_populated_zone(zone)
		nr_zones++;

	/* Make sure at least 2 hugepages are free for MIGRATE_RESERVE */
	recommended_min = pageblock_nr_pages * nr_zones * 2;

	/*
	 * Make sure that on average at least two pageblocks are almost free
	 * of another type, one for a migratetype to fall back to and a
	 * second to avoid subsequent fallbacks of other types There are 3
	 * MIGRATE_TYPES we care about.
	 */
	recommended_min += pageblock_nr_pages * nr_zones *
			   MIGRATE_PCPTYPES * MIGRATE_PCPTYPES;

	/* don't ever allow to reserve more than 5% of the lowmem */
	recommended_min = min(recommended_min,
			      (unsigned long) nr_free_buffer_pages() / 20);
	recommended_min <<= (PAGE_SHIFT-10);

	if (recommended_min > min_free_kbytes) {
		if (user_min_free_kbytes >= 0)
			pr_info("raising min_free_kbytes from %d to %lu "
				"to help transparent hugepage allocations\n",
				min_free_kbytes, recommended_min);

		min_free_kbytes = recommended_min;
	}
	setup_per_zone_wmarks();
	return 0;
}
late_initcall(set_recommended_min_free_kbytes);

static int start_khugepaged(void)
{
	int err = 0;
	if (khugepaged_enabled()) {
		if (!khugepaged_thread)
			khugepaged_thread = kthread_run(khugepaged, NULL,
							"khugepaged");
		if (unlikely(IS_ERR(khugepaged_thread))) {
			printk(KERN_ERR
			       "khugepaged: kthread_run(khugepaged) failed\n");
			err = PTR_ERR(khugepaged_thread);
			khugepaged_thread = NULL;
		}

		if (!list_empty(&khugepaged_scan.mm_head))
			wake_up_interruptible(&khugepaged_wait);

		set_recommended_min_free_kbytes();
	} else if (khugepaged_thread) {
		kthread_stop(khugepaged_thread);
		khugepaged_thread = NULL;
	}

	return err;
}

static atomic_t huge_zero_refcount;
static struct page *huge_zero_page __read_mostly;

static inline bool is_huge_zero_page(struct page *page)
{
	return ACCESS_ONCE(huge_zero_page) == page;
}

static inline bool is_huge_zero_pmd(pmd_t pmd)
{
	return is_huge_zero_page(pmd_page(pmd));
}

static struct page *get_huge_zero_page(void)
{
	struct page *zero_page;
retry:
	if (likely(atomic_inc_not_zero(&huge_zero_refcount)))
		return ACCESS_ONCE(huge_zero_page);

	zero_page = alloc_pages((GFP_TRANSHUGE | __GFP_ZERO) & ~__GFP_MOVABLE,
			HPAGE_PMD_ORDER);
	if (!zero_page) {
		count_vm_event(THP_ZERO_PAGE_ALLOC_FAILED);
		return NULL;
	}
	count_vm_event(THP_ZERO_PAGE_ALLOC);
	preempt_disable();
	if (cmpxchg(&huge_zero_page, NULL, zero_page)) {
		preempt_enable();
		__free_page(zero_page);
		goto retry;
	}

	/* We take additional reference here. It will be put back by shrinker */
	atomic_set(&huge_zero_refcount, 2);
	preempt_enable();
	return ACCESS_ONCE(huge_zero_page);
}

static void put_huge_zero_page(void)
{
	/*
	 * Counter should never go to zero here. Only shrinker can put
	 * last reference.
	 */
	BUG_ON(atomic_dec_and_test(&huge_zero_refcount));
}

static unsigned long shrink_huge_zero_page_count(struct shrinker *shrink,
					struct shrink_control *sc)
{
	/* we can free zero page only if last reference remains */
	return atomic_read(&huge_zero_refcount) == 1 ? HPAGE_PMD_NR : 0;
}

static unsigned long shrink_huge_zero_page_scan(struct shrinker *shrink,
				       struct shrink_control *sc)
{
	if (atomic_cmpxchg(&huge_zero_refcount, 1, 0) == 1) {
		struct page *zero_page = xchg(&huge_zero_page, NULL);
		BUG_ON(zero_page == NULL);
		__free_page(zero_page);
		return HPAGE_PMD_NR;
	}

	return 0;
}

static struct shrinker huge_zero_page_shrinker = {
	.count_objects = shrink_huge_zero_page_count,
	.scan_objects = shrink_huge_zero_page_scan,
	.seeks = DEFAULT_SEEKS,
};

#ifdef CONFIG_SYSFS

static ssize_t double_flag_show(struct kobject *kobj,
				struct kobj_attribute *attr, char *buf,
				enum transparent_hugepage_flag enabled,
				enum transparent_hugepage_flag req_madv)
{
	if (test_bit(enabled, &transparent_hugepage_flags)) {
		VM_BUG_ON(test_bit(req_madv, &transparent_hugepage_flags));
		return sprintf(buf, "[always] madvise never\n");
	} else if (test_bit(req_madv, &transparent_hugepage_flags))
		return sprintf(buf, "always [madvise] never\n");
	else
		return sprintf(buf, "always madvise [never]\n");
}
static ssize_t double_flag_store(struct kobject *kobj,
				 struct kobj_attribute *attr,
				 const char *buf, size_t count,
				 enum transparent_hugepage_flag enabled,
				 enum transparent_hugepage_flag req_madv)
{
	if (!memcmp("always", buf,
		    min(sizeof("always")-1, count))) {
		set_bit(enabled, &transparent_hugepage_flags);
		clear_bit(req_madv, &transparent_hugepage_flags);
	} else if (!memcmp("madvise", buf,
			   min(sizeof("madvise")-1, count))) {
		clear_bit(enabled, &transparent_hugepage_flags);
		set_bit(req_madv, &transparent_hugepage_flags);
	} else if (!memcmp("never", buf,
			   min(sizeof("never")-1, count))) {
		clear_bit(enabled, &transparent_hugepage_flags);
		clear_bit(req_madv, &transparent_hugepage_flags);
	} else
		return -EINVAL;

	return count;
}

static ssize_t enabled_show(struct kobject *kobj,
			    struct kobj_attribute *attr, char *buf)
{
	return double_flag_show(kobj, attr, buf,
				TRANSPARENT_HUGEPAGE_FLAG,
				TRANSPARENT_HUGEPAGE_REQ_MADV_FLAG);
}
static ssize_t enabled_store(struct kobject *kobj,
			     struct kobj_attribute *attr,
			     const char *buf, size_t count)
{
	ssize_t ret;

	ret = double_flag_store(kobj, attr, buf, count,
				TRANSPARENT_HUGEPAGE_FLAG,
				TRANSPARENT_HUGEPAGE_REQ_MADV_FLAG);

	if (ret > 0) {
		int err;

		mutex_lock(&khugepaged_mutex);
		err = start_khugepaged();
		mutex_unlock(&khugepaged_mutex);

		if (err)
			ret = err;
	}

	return ret;
}
static struct kobj_attribute enabled_attr =
	__ATTR(enabled, 0644, enabled_show, enabled_store);

static ssize_t single_flag_show(struct kobject *kobj,
				struct kobj_attribute *attr, char *buf,
				enum transparent_hugepage_flag flag)
{
	return sprintf(buf, "%d\n",
		       !!test_bit(flag, &transparent_hugepage_flags));
}

static ssize_t single_flag_store(struct kobject *kobj,
				 struct kobj_attribute *attr,
				 const char *buf, size_t count,
				 enum transparent_hugepage_flag flag)
{
	unsigned long value;
	int ret;

	ret = kstrtoul(buf, 10, &value);
	if (ret < 0)
		return ret;
	if (value > 1)
		return -EINVAL;

	if (value)
		set_bit(flag, &transparent_hugepage_flags);
	else
		clear_bit(flag, &transparent_hugepage_flags);

	return count;
}

/*
 * Currently defrag only disables __GFP_NOWAIT for allocation. A blind
 * __GFP_REPEAT is too aggressive, it's never worth swapping tons of
 * memory just to allocate one more hugepage.
 */
static ssize_t defrag_show(struct kobject *kobj,
			   struct kobj_attribute *attr, char *buf)
{
	return double_flag_show(kobj, attr, buf,
				TRANSPARENT_HUGEPAGE_DEFRAG_FLAG,
				TRANSPARENT_HUGEPAGE_DEFRAG_REQ_MADV_FLAG);
}
static ssize_t defrag_store(struct kobject *kobj,
			    struct kobj_attribute *attr,
			    const char *buf, size_t count)
{
	return double_flag_store(kobj, attr, buf, count,
				 TRANSPARENT_HUGEPAGE_DEFRAG_FLAG,
				 TRANSPARENT_HUGEPAGE_DEFRAG_REQ_MADV_FLAG);
}
static struct kobj_attribute defrag_attr =
	__ATTR(defrag, 0644, defrag_show, defrag_store);

static ssize_t use_zero_page_show(struct kobject *kobj,
		struct kobj_attribute *attr, char *buf)
{
	return single_flag_show(kobj, attr, buf,
				TRANSPARENT_HUGEPAGE_USE_ZERO_PAGE_FLAG);
}
static ssize_t use_zero_page_store(struct kobject *kobj,
		struct kobj_attribute *attr, const char *buf, size_t count)
{
	return single_flag_store(kobj, attr, buf, count,
				 TRANSPARENT_HUGEPAGE_USE_ZERO_PAGE_FLAG);
}
static struct kobj_attribute use_zero_page_attr =
	__ATTR(use_zero_page, 0644, use_zero_page_show, use_zero_page_store);
#ifdef CONFIG_DEBUG_VM
static ssize_t debug_cow_show(struct kobject *kobj,
				struct kobj_attribute *attr, char *buf)
{
	return single_flag_show(kobj, attr, buf,
				TRANSPARENT_HUGEPAGE_DEBUG_COW_FLAG);
}
static ssize_t debug_cow_store(struct kobject *kobj,
			       struct kobj_attribute *attr,
			       const char *buf, size_t count)
{
	return single_flag_store(kobj, attr, buf, count,
				 TRANSPARENT_HUGEPAGE_DEBUG_COW_FLAG);
}
static struct kobj_attribute debug_cow_attr =
	__ATTR(debug_cow, 0644, debug_cow_show, debug_cow_store);
#endif /* CONFIG_DEBUG_VM */

static struct attribute *hugepage_attr[] = {
	&enabled_attr.attr,
	&defrag_attr.attr,
	&use_zero_page_attr.attr,
#ifdef CONFIG_DEBUG_VM
	&debug_cow_attr.attr,
#endif
	NULL,
};

static struct attribute_group hugepage_attr_group = {
	.attrs = hugepage_attr,
};

static ssize_t scan_sleep_millisecs_show(struct kobject *kobj,
					 struct kobj_attribute *attr,
					 char *buf)
{
	return sprintf(buf, "%u\n", khugepaged_scan_sleep_millisecs);
}

static ssize_t scan_sleep_millisecs_store(struct kobject *kobj,
					  struct kobj_attribute *attr,
					  const char *buf, size_t count)
{
	unsigned long msecs;
	int err;

	err = kstrtoul(buf, 10, &msecs);
	if (err || msecs > UINT_MAX)
		return -EINVAL;

	khugepaged_scan_sleep_millisecs = msecs;
	wake_up_interruptible(&khugepaged_wait);

	return count;
}
static struct kobj_attribute scan_sleep_millisecs_attr =
	__ATTR(scan_sleep_millisecs, 0644, scan_sleep_millisecs_show,
	       scan_sleep_millisecs_store);

static ssize_t alloc_sleep_millisecs_show(struct kobject *kobj,
					  struct kobj_attribute *attr,
					  char *buf)
{
	return sprintf(buf, "%u\n", khugepaged_alloc_sleep_millisecs);
}

static ssize_t alloc_sleep_millisecs_store(struct kobject *kobj,
					   struct kobj_attribute *attr,
					   const char *buf, size_t count)
{
	unsigned long msecs;
	int err;

	err = kstrtoul(buf, 10, &msecs);
	if (err || msecs > UINT_MAX)
		return -EINVAL;

	khugepaged_alloc_sleep_millisecs = msecs;
	wake_up_interruptible(&khugepaged_wait);

	return count;
}
static struct kobj_attribute alloc_sleep_millisecs_attr =
	__ATTR(alloc_sleep_millisecs, 0644, alloc_sleep_millisecs_show,
	       alloc_sleep_millisecs_store);

static ssize_t pages_to_scan_show(struct kobject *kobj,
				  struct kobj_attribute *attr,
				  char *buf)
{
	return sprintf(buf, "%u\n", khugepaged_pages_to_scan);
}
static ssize_t pages_to_scan_store(struct kobject *kobj,
				   struct kobj_attribute *attr,
				   const char *buf, size_t count)
{
	int err;
	unsigned long pages;

	err = kstrtoul(buf, 10, &pages);
	if (err || !pages || pages > UINT_MAX)
		return -EINVAL;

	khugepaged_pages_to_scan = pages;

	return count;
}
static struct kobj_attribute pages_to_scan_attr =
	__ATTR(pages_to_scan, 0644, pages_to_scan_show,
	       pages_to_scan_store);

static ssize_t pages_collapsed_show(struct kobject *kobj,
				    struct kobj_attribute *attr,
				    char *buf)
{
	return sprintf(buf, "%u\n", khugepaged_pages_collapsed);
}
static struct kobj_attribute pages_collapsed_attr =
	__ATTR_RO(pages_collapsed);

static ssize_t full_scans_show(struct kobject *kobj,
			       struct kobj_attribute *attr,
			       char *buf)
{
	return sprintf(buf, "%u\n", khugepaged_full_scans);
}
static struct kobj_attribute full_scans_attr =
	__ATTR_RO(full_scans);

static ssize_t khugepaged_defrag_show(struct kobject *kobj,
				      struct kobj_attribute *attr, char *buf)
{
	return single_flag_show(kobj, attr, buf,
				TRANSPARENT_HUGEPAGE_DEFRAG_KHUGEPAGED_FLAG);
}
static ssize_t khugepaged_defrag_store(struct kobject *kobj,
				       struct kobj_attribute *attr,
				       const char *buf, size_t count)
{
	return single_flag_store(kobj, attr, buf, count,
				 TRANSPARENT_HUGEPAGE_DEFRAG_KHUGEPAGED_FLAG);
}
static struct kobj_attribute khugepaged_defrag_attr =
	__ATTR(defrag, 0644, khugepaged_defrag_show,
	       khugepaged_defrag_store);

/*
 * max_ptes_none controls if khugepaged should collapse hugepages over
 * any unmapped ptes in turn potentially increasing the memory
 * footprint of the vmas. When max_ptes_none is 0 khugepaged will not
 * reduce the available free memory in the system as it
 * runs. Increasing max_ptes_none will instead potentially reduce the
 * free memory in the system during the khugepaged scan.
 */
static ssize_t khugepaged_max_ptes_none_show(struct kobject *kobj,
					     struct kobj_attribute *attr,
					     char *buf)
{
	return sprintf(buf, "%u\n", khugepaged_max_ptes_none);
}
static ssize_t khugepaged_max_ptes_none_store(struct kobject *kobj,
					      struct kobj_attribute *attr,
					      const char *buf, size_t count)
{
	int err;
	unsigned long max_ptes_none;

	err = kstrtoul(buf, 10, &max_ptes_none);
	if (err || max_ptes_none > HPAGE_PMD_NR-1)
		return -EINVAL;

	khugepaged_max_ptes_none = max_ptes_none;

	return count;
}
static struct kobj_attribute khugepaged_max_ptes_none_attr =
	__ATTR(max_ptes_none, 0644, khugepaged_max_ptes_none_show,
	       khugepaged_max_ptes_none_store);

static struct attribute *khugepaged_attr[] = {
	&khugepaged_defrag_attr.attr,
	&khugepaged_max_ptes_none_attr.attr,
	&pages_to_scan_attr.attr,
	&pages_collapsed_attr.attr,
	&full_scans_attr.attr,
	&scan_sleep_millisecs_attr.attr,
	&alloc_sleep_millisecs_attr.attr,
	NULL,
};

static struct attribute_group khugepaged_attr_group = {
	.attrs = khugepaged_attr,
	.name = "khugepaged",
};

static int __init hugepage_init_sysfs(struct kobject **hugepage_kobj)
{
	int err;

	*hugepage_kobj = kobject_create_and_add("transparent_hugepage", mm_kobj);
	if (unlikely(!*hugepage_kobj)) {
		printk(KERN_ERR "hugepage: failed to create transparent hugepage kobject\n");
		return -ENOMEM;
	}

	err = sysfs_create_group(*hugepage_kobj, &hugepage_attr_group);
	if (err) {
		printk(KERN_ERR "hugepage: failed to register transparent hugepage group\n");
		goto delete_obj;
	}

	err = sysfs_create_group(*hugepage_kobj, &khugepaged_attr_group);
	if (err) {
		printk(KERN_ERR "hugepage: failed to register transparent hugepage group\n");
		goto remove_hp_group;
	}

	return 0;

remove_hp_group:
	sysfs_remove_group(*hugepage_kobj, &hugepage_attr_group);
delete_obj:
	kobject_put(*hugepage_kobj);
	return err;
}

static void __init hugepage_exit_sysfs(struct kobject *hugepage_kobj)
{
	sysfs_remove_group(hugepage_kobj, &khugepaged_attr_group);
	sysfs_remove_group(hugepage_kobj, &hugepage_attr_group);
	kobject_put(hugepage_kobj);
}
#else
static inline int hugepage_init_sysfs(struct kobject **hugepage_kobj)
{
	return 0;
}

static inline void hugepage_exit_sysfs(struct kobject *hugepage_kobj)
{
}
#endif /* CONFIG_SYSFS */

static int __init hugepage_init(void)
{
	int err;
	struct kobject *hugepage_kobj;

	if (!has_transparent_hugepage()) {
		transparent_hugepage_flags = 0;
		return -EINVAL;
	}

	err = hugepage_init_sysfs(&hugepage_kobj);
	if (err)
		return err;

	err = khugepaged_slab_init();
	if (err)
		goto out;

	register_shrinker(&huge_zero_page_shrinker);

	/*
	 * By default disable transparent hugepages on smaller systems,
	 * where the extra memory used could hurt more than TLB overhead
	 * is likely to save.  The admin can still enable it through /sys.
	 */
	if (totalram_pages < (512 << (20 - PAGE_SHIFT)))
		transparent_hugepage_flags = 0;

	start_khugepaged();

	return 0;
out:
	hugepage_exit_sysfs(hugepage_kobj);
	return err;
}
subsys_initcall(hugepage_init);

static int __init setup_transparent_hugepage(char *str)
{
	int ret = 0;
	if (!str)
		goto out;
	if (!strcmp(str, "always")) {
		set_bit(TRANSPARENT_HUGEPAGE_FLAG,
			&transparent_hugepage_flags);
		clear_bit(TRANSPARENT_HUGEPAGE_REQ_MADV_FLAG,
			  &transparent_hugepage_flags);
		ret = 1;
	} else if (!strcmp(str, "madvise")) {
		clear_bit(TRANSPARENT_HUGEPAGE_FLAG,
			  &transparent_hugepage_flags);
		set_bit(TRANSPARENT_HUGEPAGE_REQ_MADV_FLAG,
			&transparent_hugepage_flags);
		ret = 1;
	} else if (!strcmp(str, "never")) {
		clear_bit(TRANSPARENT_HUGEPAGE_FLAG,
			  &transparent_hugepage_flags);
		clear_bit(TRANSPARENT_HUGEPAGE_REQ_MADV_FLAG,
			  &transparent_hugepage_flags);
		ret = 1;
	}
out:
	if (!ret)
		printk(KERN_WARNING
		       "transparent_hugepage= cannot parse, ignored\n");
	return ret;
}
__setup("transparent_hugepage=", setup_transparent_hugepage);

pmd_t maybe_pmd_mkwrite(pmd_t pmd, struct vm_area_struct *vma)
{
	if (likely(vma->vm_flags & VM_WRITE))
		pmd = pmd_mkwrite(pmd);
	return pmd;
}

static inline pmd_t mk_huge_pmd(struct page *page, pgprot_t prot)
{
	pmd_t entry;
	entry = mk_pmd(page, prot);
	entry = pmd_mkhuge(entry);
	return entry;
}

static int __do_huge_pmd_anonymous_page(struct mm_struct *mm,
					struct vm_area_struct *vma,
					unsigned long haddr, pmd_t *pmd,
					struct page *page)
{
	pgtable_t pgtable;
	spinlock_t *ptl;

	VM_BUG_ON_PAGE(!PageCompound(page), page);
	pgtable = pte_alloc_one(mm, haddr);
	if (unlikely(!pgtable))
		return VM_FAULT_OOM;

	clear_huge_page(page, haddr, HPAGE_PMD_NR);
	/*
	 * The memory barrier inside __SetPageUptodate makes sure that
	 * clear_huge_page writes become visible before the set_pmd_at()
	 * write.
	 */
	__SetPageUptodate(page);

	ptl = pmd_lock(mm, pmd);
	if (unlikely(!pmd_none(*pmd))) {
		spin_unlock(ptl);
		mem_cgroup_uncharge_page(page);
		put_page(page);
		pte_free(mm, pgtable);
	} else {
		pmd_t entry;
		entry = mk_huge_pmd(page, vma->vm_page_prot);
		entry = maybe_pmd_mkwrite(pmd_mkdirty(entry), vma);
		page_add_new_anon_rmap(page, vma, haddr);
		pgtable_trans_huge_deposit(mm, pmd, pgtable);
		set_pmd_at(mm, haddr, pmd, entry);
		add_mm_counter(mm, MM_ANONPAGES, HPAGE_PMD_NR);
<<<<<<< HEAD
		mm->nr_ptes++;
		spin_unlock(&mm->page_table_lock);
=======
		atomic_long_inc(&mm->nr_ptes);
		spin_unlock(ptl);
>>>>>>> c3ade0e0
	}

	return 0;
}

static inline gfp_t alloc_hugepage_gfpmask(int defrag, gfp_t extra_gfp)
{
	return (GFP_TRANSHUGE & ~(defrag ? 0 : __GFP_WAIT)) | extra_gfp;
}

static inline struct page *alloc_hugepage_vma(int defrag,
					      struct vm_area_struct *vma,
					      unsigned long haddr, int nd,
					      gfp_t extra_gfp)
{
	return alloc_pages_vma(alloc_hugepage_gfpmask(defrag, extra_gfp),
			       HPAGE_PMD_ORDER, vma, haddr, nd);
}

/* Caller must hold page table lock. */
static bool set_huge_zero_page(pgtable_t pgtable, struct mm_struct *mm,
		struct vm_area_struct *vma, unsigned long haddr, pmd_t *pmd,
		struct page *zero_page)
{
	pmd_t entry;
	if (!pmd_none(*pmd))
		return false;
	entry = mk_pmd(zero_page, vma->vm_page_prot);
	entry = pmd_wrprotect(entry);
	entry = pmd_mkhuge(entry);
	pgtable_trans_huge_deposit(mm, pmd, pgtable);
	set_pmd_at(mm, haddr, pmd, entry);
	atomic_long_inc(&mm->nr_ptes);
	return true;
}

int do_huge_pmd_anonymous_page(struct mm_struct *mm, struct vm_area_struct *vma,
			       unsigned long address, pmd_t *pmd,
			       unsigned int flags)
{
	struct page *page;
	unsigned long haddr = address & HPAGE_PMD_MASK;

	if (haddr < vma->vm_start || haddr + HPAGE_PMD_SIZE > vma->vm_end)
		return VM_FAULT_FALLBACK;
	if (unlikely(anon_vma_prepare(vma)))
		return VM_FAULT_OOM;
	if (unlikely(khugepaged_enter(vma)))
		return VM_FAULT_OOM;
	if (!(flags & FAULT_FLAG_WRITE) &&
			transparent_hugepage_use_zero_page()) {
		spinlock_t *ptl;
		pgtable_t pgtable;
		struct page *zero_page;
		bool set;
		pgtable = pte_alloc_one(mm, haddr);
		if (unlikely(!pgtable))
			return VM_FAULT_OOM;
		zero_page = get_huge_zero_page();
		if (unlikely(!zero_page)) {
			pte_free(mm, pgtable);
			count_vm_event(THP_FAULT_FALLBACK);
			return VM_FAULT_FALLBACK;
		}
		ptl = pmd_lock(mm, pmd);
		set = set_huge_zero_page(pgtable, mm, vma, haddr, pmd,
				zero_page);
		spin_unlock(ptl);
		if (!set) {
			pte_free(mm, pgtable);
			put_huge_zero_page();
		}
<<<<<<< HEAD

		return __do_huge_pmd_anonymous_page(mm, vma, haddr, pmd, page);
	}
out:
	/*
	 * Use __pte_alloc instead of pte_alloc_map, because we can't
	 * run pte_offset_map on the pmd, if an huge pmd could
	 * materialize from under us from a different thread.
	 */
	if (unlikely(pmd_none(*pmd) && __pte_alloc(mm, vma, pmd, address)))
		return VM_FAULT_OOM;
	/* if an huge pmd materialized from under us just retry later */
	if (unlikely(pmd_trans_huge(*pmd)))
=======
>>>>>>> c3ade0e0
		return 0;
	}
	page = alloc_hugepage_vma(transparent_hugepage_defrag(vma),
			vma, haddr, numa_node_id(), 0);
	if (unlikely(!page)) {
		count_vm_event(THP_FAULT_FALLBACK);
		return VM_FAULT_FALLBACK;
	}
	if (unlikely(mem_cgroup_newpage_charge(page, mm, GFP_KERNEL))) {
		put_page(page);
		count_vm_event(THP_FAULT_FALLBACK);
		return VM_FAULT_FALLBACK;
	}
	if (unlikely(__do_huge_pmd_anonymous_page(mm, vma, haddr, pmd, page))) {
		mem_cgroup_uncharge_page(page);
		put_page(page);
		count_vm_event(THP_FAULT_FALLBACK);
		return VM_FAULT_FALLBACK;
	}

	count_vm_event(THP_FAULT_ALLOC);
	return 0;
}

int copy_huge_pmd(struct mm_struct *dst_mm, struct mm_struct *src_mm,
		  pmd_t *dst_pmd, pmd_t *src_pmd, unsigned long addr,
		  struct vm_area_struct *vma)
{
	spinlock_t *dst_ptl, *src_ptl;
	struct page *src_page;
	pmd_t pmd;
	pgtable_t pgtable;
	int ret;

	ret = -ENOMEM;
	pgtable = pte_alloc_one(dst_mm, addr);
	if (unlikely(!pgtable))
		goto out;

	dst_ptl = pmd_lock(dst_mm, dst_pmd);
	src_ptl = pmd_lockptr(src_mm, src_pmd);
	spin_lock_nested(src_ptl, SINGLE_DEPTH_NESTING);

	ret = -EAGAIN;
	pmd = *src_pmd;
	if (unlikely(!pmd_trans_huge(pmd))) {
		pte_free(dst_mm, pgtable);
		goto out_unlock;
	}
	/*
	 * When page table lock is held, the huge zero pmd should not be
	 * under splitting since we don't split the page itself, only pmd to
	 * a page table.
	 */
	if (is_huge_zero_pmd(pmd)) {
		struct page *zero_page;
		bool set;
		/*
		 * get_huge_zero_page() will never allocate a new page here,
		 * since we already have a zero page to copy. It just takes a
		 * reference.
		 */
		zero_page = get_huge_zero_page();
		set = set_huge_zero_page(pgtable, dst_mm, vma, addr, dst_pmd,
				zero_page);
		BUG_ON(!set); /* unexpected !pmd_none(dst_pmd) */
		ret = 0;
		goto out_unlock;
	}

	if (unlikely(pmd_trans_splitting(pmd))) {
		/* split huge page running from under us */
		spin_unlock(src_ptl);
		spin_unlock(dst_ptl);
		pte_free(dst_mm, pgtable);

		wait_split_huge_page(vma->anon_vma, src_pmd); /* src_vma */
		goto out;
	}
	src_page = pmd_page(pmd);
	VM_BUG_ON_PAGE(!PageHead(src_page), src_page);
	get_page(src_page);
	page_dup_rmap(src_page);
	add_mm_counter(dst_mm, MM_ANONPAGES, HPAGE_PMD_NR);

	pmdp_set_wrprotect(src_mm, addr, src_pmd);
	pmd = pmd_mkold(pmd_wrprotect(pmd));
	pgtable_trans_huge_deposit(dst_mm, dst_pmd, pgtable);
	set_pmd_at(dst_mm, addr, dst_pmd, pmd);
<<<<<<< HEAD
	prepare_pmd_huge_pte(pgtable, dst_mm);
	dst_mm->nr_ptes++;
=======
	atomic_long_inc(&dst_mm->nr_ptes);
>>>>>>> c3ade0e0

	ret = 0;
out_unlock:
	spin_unlock(src_ptl);
	spin_unlock(dst_ptl);
out:
	return ret;
}

void huge_pmd_set_accessed(struct mm_struct *mm,
			   struct vm_area_struct *vma,
			   unsigned long address,
			   pmd_t *pmd, pmd_t orig_pmd,
			   int dirty)
{
	spinlock_t *ptl;
	pmd_t entry;
	unsigned long haddr;

	ptl = pmd_lock(mm, pmd);
	if (unlikely(!pmd_same(*pmd, orig_pmd)))
		goto unlock;

	entry = pmd_mkyoung(orig_pmd);
	haddr = address & HPAGE_PMD_MASK;
	if (pmdp_set_access_flags(vma, haddr, pmd, entry, dirty))
		update_mmu_cache_pmd(vma, address, pmd);

unlock:
	spin_unlock(ptl);
}

static int do_huge_pmd_wp_zero_page_fallback(struct mm_struct *mm,
		struct vm_area_struct *vma, unsigned long address,
		pmd_t *pmd, pmd_t orig_pmd, unsigned long haddr)
{
	spinlock_t *ptl;
	pgtable_t pgtable;
	pmd_t _pmd;
	struct page *page;
	int i, ret = 0;
	unsigned long mmun_start;	/* For mmu_notifiers */
	unsigned long mmun_end;		/* For mmu_notifiers */

	page = alloc_page_vma(GFP_HIGHUSER_MOVABLE, vma, address);
	if (!page) {
		ret |= VM_FAULT_OOM;
		goto out;
	}

	if (mem_cgroup_newpage_charge(page, mm, GFP_KERNEL)) {
		put_page(page);
		ret |= VM_FAULT_OOM;
		goto out;
	}

	clear_user_highpage(page, address);
	__SetPageUptodate(page);

	mmun_start = haddr;
	mmun_end   = haddr + HPAGE_PMD_SIZE;
	mmu_notifier_invalidate_range_start(mm, mmun_start, mmun_end);

	ptl = pmd_lock(mm, pmd);
	if (unlikely(!pmd_same(*pmd, orig_pmd)))
		goto out_free_page;

	pmdp_clear_flush(vma, haddr, pmd);
	/* leave pmd empty until pte is filled */

	pgtable = pgtable_trans_huge_withdraw(mm, pmd);
	pmd_populate(mm, &_pmd, pgtable);

	for (i = 0; i < HPAGE_PMD_NR; i++, haddr += PAGE_SIZE) {
		pte_t *pte, entry;
		if (haddr == (address & PAGE_MASK)) {
			entry = mk_pte(page, vma->vm_page_prot);
			entry = maybe_mkwrite(pte_mkdirty(entry), vma);
			page_add_new_anon_rmap(page, vma, haddr);
		} else {
			entry = pfn_pte(my_zero_pfn(haddr), vma->vm_page_prot);
			entry = pte_mkspecial(entry);
		}
		pte = pte_offset_map(&_pmd, haddr);
		VM_BUG_ON(!pte_none(*pte));
		set_pte_at(mm, haddr, pte, entry);
		pte_unmap(pte);
	}
	smp_wmb(); /* make pte visible before pmd */
	pmd_populate(mm, pmd, pgtable);
	spin_unlock(ptl);
	put_huge_zero_page();
	inc_mm_counter(mm, MM_ANONPAGES);

	mmu_notifier_invalidate_range_end(mm, mmun_start, mmun_end);

	ret |= VM_FAULT_WRITE;
out:
	return ret;
out_free_page:
	spin_unlock(ptl);
	mmu_notifier_invalidate_range_end(mm, mmun_start, mmun_end);
	mem_cgroup_uncharge_page(page);
	put_page(page);
	goto out;
}

static int do_huge_pmd_wp_page_fallback(struct mm_struct *mm,
					struct vm_area_struct *vma,
					unsigned long address,
					pmd_t *pmd, pmd_t orig_pmd,
					struct page *page,
					unsigned long haddr)
{
	spinlock_t *ptl;
	pgtable_t pgtable;
	pmd_t _pmd;
	int ret = 0, i;
	struct page **pages;
	unsigned long mmun_start;	/* For mmu_notifiers */
	unsigned long mmun_end;		/* For mmu_notifiers */

	pages = kmalloc(sizeof(struct page *) * HPAGE_PMD_NR,
			GFP_KERNEL);
	if (unlikely(!pages)) {
		ret |= VM_FAULT_OOM;
		goto out;
	}

	for (i = 0; i < HPAGE_PMD_NR; i++) {
		pages[i] = alloc_page_vma_node(GFP_HIGHUSER_MOVABLE |
					       __GFP_OTHER_NODE,
					       vma, address, page_to_nid(page));
		if (unlikely(!pages[i] ||
			     mem_cgroup_newpage_charge(pages[i], mm,
						       GFP_KERNEL))) {
			if (pages[i])
				put_page(pages[i]);
			mem_cgroup_uncharge_start();
			while (--i >= 0) {
				mem_cgroup_uncharge_page(pages[i]);
				put_page(pages[i]);
			}
			mem_cgroup_uncharge_end();
			kfree(pages);
			ret |= VM_FAULT_OOM;
			goto out;
		}
	}

	for (i = 0; i < HPAGE_PMD_NR; i++) {
		copy_user_highpage(pages[i], page + i,
				   haddr + PAGE_SIZE * i, vma);
		__SetPageUptodate(pages[i]);
		cond_resched();
	}

	mmun_start = haddr;
	mmun_end   = haddr + HPAGE_PMD_SIZE;
	mmu_notifier_invalidate_range_start(mm, mmun_start, mmun_end);

	ptl = pmd_lock(mm, pmd);
	if (unlikely(!pmd_same(*pmd, orig_pmd)))
		goto out_free_pages;
	VM_BUG_ON_PAGE(!PageHead(page), page);

	pmdp_clear_flush(vma, haddr, pmd);
	/* leave pmd empty until pte is filled */

	pgtable = pgtable_trans_huge_withdraw(mm, pmd);
	pmd_populate(mm, &_pmd, pgtable);

	for (i = 0; i < HPAGE_PMD_NR; i++, haddr += PAGE_SIZE) {
		pte_t *pte, entry;
		entry = mk_pte(pages[i], vma->vm_page_prot);
		entry = maybe_mkwrite(pte_mkdirty(entry), vma);
		page_add_new_anon_rmap(pages[i], vma, haddr);
		pte = pte_offset_map(&_pmd, haddr);
		VM_BUG_ON(!pte_none(*pte));
		set_pte_at(mm, haddr, pte, entry);
		pte_unmap(pte);
	}
	kfree(pages);

	smp_wmb(); /* make pte visible before pmd */
	pmd_populate(mm, pmd, pgtable);
	page_remove_rmap(page);
	spin_unlock(ptl);

	mmu_notifier_invalidate_range_end(mm, mmun_start, mmun_end);

	ret |= VM_FAULT_WRITE;
	put_page(page);

out:
	return ret;

out_free_pages:
	spin_unlock(ptl);
	mmu_notifier_invalidate_range_end(mm, mmun_start, mmun_end);
	mem_cgroup_uncharge_start();
	for (i = 0; i < HPAGE_PMD_NR; i++) {
		mem_cgroup_uncharge_page(pages[i]);
		put_page(pages[i]);
	}
	mem_cgroup_uncharge_end();
	kfree(pages);
	goto out;
}

int do_huge_pmd_wp_page(struct mm_struct *mm, struct vm_area_struct *vma,
			unsigned long address, pmd_t *pmd, pmd_t orig_pmd)
{
	spinlock_t *ptl;
	int ret = 0;
	struct page *page = NULL, *new_page;
	unsigned long haddr;
	unsigned long mmun_start;	/* For mmu_notifiers */
	unsigned long mmun_end;		/* For mmu_notifiers */

	ptl = pmd_lockptr(mm, pmd);
	VM_BUG_ON(!vma->anon_vma);
	haddr = address & HPAGE_PMD_MASK;
	if (is_huge_zero_pmd(orig_pmd))
		goto alloc;
	spin_lock(ptl);
	if (unlikely(!pmd_same(*pmd, orig_pmd)))
		goto out_unlock;

	page = pmd_page(orig_pmd);
	VM_BUG_ON_PAGE(!PageCompound(page) || !PageHead(page), page);
	if (page_mapcount(page) == 1) {
		pmd_t entry;
		entry = pmd_mkyoung(orig_pmd);
		entry = maybe_pmd_mkwrite(pmd_mkdirty(entry), vma);
		if (pmdp_set_access_flags(vma, haddr, pmd, entry,  1))
			update_mmu_cache_pmd(vma, address, pmd);
		ret |= VM_FAULT_WRITE;
		goto out_unlock;
	}
	get_page(page);
	spin_unlock(ptl);
alloc:
	if (transparent_hugepage_enabled(vma) &&
	    !transparent_hugepage_debug_cow())
		new_page = alloc_hugepage_vma(transparent_hugepage_defrag(vma),
					      vma, haddr, numa_node_id(), 0);
	else
		new_page = NULL;

	if (unlikely(!new_page)) {
		if (!page) {
			ret = do_huge_pmd_wp_zero_page_fallback(mm, vma,
					address, pmd, orig_pmd, haddr);
		} else {
			ret = do_huge_pmd_wp_page_fallback(mm, vma, address,
					pmd, orig_pmd, page, haddr);
			if (ret & VM_FAULT_OOM) {
				split_huge_page(page);
				ret |= VM_FAULT_FALLBACK;
			}
			put_page(page);
		}
		count_vm_event(THP_FAULT_FALLBACK);
<<<<<<< HEAD
		ret = do_huge_pmd_wp_page_fallback(mm, vma, address,
						   pmd, orig_pmd, page, haddr);
		if (ret & VM_FAULT_OOM)
			split_huge_page(page);
		put_page(page);
=======
>>>>>>> c3ade0e0
		goto out;
	}

	if (unlikely(mem_cgroup_newpage_charge(new_page, mm, GFP_KERNEL))) {
		put_page(new_page);
<<<<<<< HEAD
		split_huge_page(page);
		put_page(page);
		ret |= VM_FAULT_OOM;
=======
		if (page) {
			split_huge_page(page);
			put_page(page);
		} else
			split_huge_page_pmd(vma, address, pmd);
		ret |= VM_FAULT_FALLBACK;
		count_vm_event(THP_FAULT_FALLBACK);
>>>>>>> c3ade0e0
		goto out;
	}

	count_vm_event(THP_FAULT_ALLOC);

	if (!page)
		clear_huge_page(new_page, haddr, HPAGE_PMD_NR);
	else
		copy_user_huge_page(new_page, page, haddr, vma, HPAGE_PMD_NR);
	__SetPageUptodate(new_page);

	mmun_start = haddr;
	mmun_end   = haddr + HPAGE_PMD_SIZE;
	mmu_notifier_invalidate_range_start(mm, mmun_start, mmun_end);

	spin_lock(ptl);
	if (page)
		put_page(page);
	if (unlikely(!pmd_same(*pmd, orig_pmd))) {
		spin_unlock(ptl);
		mem_cgroup_uncharge_page(new_page);
		put_page(new_page);
		goto out_mn;
	} else {
		pmd_t entry;
		entry = mk_huge_pmd(new_page, vma->vm_page_prot);
		entry = maybe_pmd_mkwrite(pmd_mkdirty(entry), vma);
		pmdp_clear_flush(vma, haddr, pmd);
		page_add_new_anon_rmap(new_page, vma, haddr);
		set_pmd_at(mm, haddr, pmd, entry);
		update_mmu_cache_pmd(vma, address, pmd);
		if (!page) {
			add_mm_counter(mm, MM_ANONPAGES, HPAGE_PMD_NR);
			put_huge_zero_page();
		} else {
			VM_BUG_ON_PAGE(!PageHead(page), page);
			page_remove_rmap(page);
			put_page(page);
		}
		ret |= VM_FAULT_WRITE;
	}
	spin_unlock(ptl);
out_mn:
	mmu_notifier_invalidate_range_end(mm, mmun_start, mmun_end);
out:
	return ret;
out_unlock:
	spin_unlock(ptl);
	return ret;
}

struct page *follow_trans_huge_pmd(struct vm_area_struct *vma,
				   unsigned long addr,
				   pmd_t *pmd,
				   unsigned int flags)
{
	struct mm_struct *mm = vma->vm_mm;
	struct page *page = NULL;

	assert_spin_locked(pmd_lockptr(mm, pmd));

	if (flags & FOLL_WRITE && !pmd_write(*pmd))
		goto out;

	/* Avoid dumping huge zero page */
	if ((flags & FOLL_DUMP) && is_huge_zero_pmd(*pmd))
		return ERR_PTR(-EFAULT);

	/* Full NUMA hinting faults to serialise migration in fault paths */
	if ((flags & FOLL_NUMA) && pmd_numa(*pmd))
		goto out;

	page = pmd_page(*pmd);
	VM_BUG_ON_PAGE(!PageHead(page), page);
	if (flags & FOLL_TOUCH) {
		pmd_t _pmd;
		/*
		 * We should set the dirty bit only for FOLL_WRITE but
		 * for now the dirty bit in the pmd is meaningless.
		 * And if the dirty bit will become meaningful and
		 * we'll only set it with FOLL_WRITE, an atomic
		 * set_bit will be required on the pmd to set the
		 * young bit, instead of the current set_pmd_at.
		 */
		_pmd = pmd_mkyoung(pmd_mkdirty(*pmd));
		if (pmdp_set_access_flags(vma, addr & HPAGE_PMD_MASK,
					  pmd, _pmd,  1))
			update_mmu_cache_pmd(vma, addr, pmd);
	}
	if ((flags & FOLL_MLOCK) && (vma->vm_flags & VM_LOCKED)) {
		if (page->mapping && trylock_page(page)) {
			lru_add_drain();
			if (page->mapping)
				mlock_vma_page(page);
			unlock_page(page);
		}
	}
	page += (addr & ~HPAGE_PMD_MASK) >> PAGE_SHIFT;
	VM_BUG_ON_PAGE(!PageCompound(page), page);
	if (flags & FOLL_GET)
		get_page_foll(page);

out:
	return page;
}

/* NUMA hinting page fault entry point for trans huge pmds */
int do_huge_pmd_numa_page(struct mm_struct *mm, struct vm_area_struct *vma,
				unsigned long addr, pmd_t pmd, pmd_t *pmdp)
{
	spinlock_t *ptl;
	struct anon_vma *anon_vma = NULL;
	struct page *page;
	unsigned long haddr = addr & HPAGE_PMD_MASK;
	int page_nid = -1, this_nid = numa_node_id();
	int target_nid, last_cpupid = -1;
	bool page_locked;
	bool migrated = false;
	int flags = 0;

	ptl = pmd_lock(mm, pmdp);
	if (unlikely(!pmd_same(pmd, *pmdp)))
		goto out_unlock;

	/*
	 * If there are potential migrations, wait for completion and retry
	 * without disrupting NUMA hinting information. Do not relock and
	 * check_same as the page may no longer be mapped.
	 */
	if (unlikely(pmd_trans_migrating(*pmdp))) {
		spin_unlock(ptl);
		wait_migrate_huge_page(vma->anon_vma, pmdp);
		goto out;
	}

	page = pmd_page(pmd);
	BUG_ON(is_huge_zero_page(page));
	page_nid = page_to_nid(page);
	last_cpupid = page_cpupid_last(page);
	count_vm_numa_event(NUMA_HINT_FAULTS);
	if (page_nid == this_nid) {
		count_vm_numa_event(NUMA_HINT_FAULTS_LOCAL);
		flags |= TNF_FAULT_LOCAL;
	}

	/*
	 * Avoid grouping on DSO/COW pages in specific and RO pages
	 * in general, RO pages shouldn't hurt as much anyway since
	 * they can be in shared cache state.
	 */
	if (!pmd_write(pmd))
		flags |= TNF_NO_GROUP;

	/*
	 * Acquire the page lock to serialise THP migrations but avoid dropping
	 * page_table_lock if at all possible
	 */
	page_locked = trylock_page(page);
	target_nid = mpol_misplaced(page, vma, haddr);
	if (target_nid == -1) {
		/* If the page was locked, there are no parallel migrations */
		if (page_locked)
			goto clear_pmdnuma;
	}

	/* Migration could have started since the pmd_trans_migrating check */
	if (!page_locked) {
		spin_unlock(ptl);
		wait_on_page_locked(page);
		page_nid = -1;
		goto out;
	}

	/*
	 * Page is misplaced. Page lock serialises migrations. Acquire anon_vma
	 * to serialises splits
	 */
	get_page(page);
	spin_unlock(ptl);
	anon_vma = page_lock_anon_vma_read(page);

	/* Confirm the PMD did not change while page_table_lock was released */
	spin_lock(ptl);
	if (unlikely(!pmd_same(pmd, *pmdp))) {
		unlock_page(page);
		put_page(page);
		page_nid = -1;
		goto out_unlock;
	}

	/* Bail if we fail to protect against THP splits for any reason */
	if (unlikely(!anon_vma)) {
		put_page(page);
		page_nid = -1;
		goto clear_pmdnuma;
	}

	/*
	 * Migrate the THP to the requested node, returns with page unlocked
	 * and pmd_numa cleared.
	 */
	spin_unlock(ptl);
	migrated = migrate_misplaced_transhuge_page(mm, vma,
				pmdp, pmd, addr, page, target_nid);
	if (migrated) {
		flags |= TNF_MIGRATED;
		page_nid = target_nid;
	}

	goto out;
clear_pmdnuma:
	BUG_ON(!PageLocked(page));
	pmd = pmd_mknonnuma(pmd);
	set_pmd_at(mm, haddr, pmdp, pmd);
	VM_BUG_ON(pmd_numa(*pmdp));
	update_mmu_cache_pmd(vma, addr, pmdp);
	unlock_page(page);
out_unlock:
	spin_unlock(ptl);

out:
	if (anon_vma)
		page_unlock_anon_vma_read(anon_vma);

	if (page_nid != -1)
		task_numa_fault(last_cpupid, page_nid, HPAGE_PMD_NR, flags);

	return 0;
}

int zap_huge_pmd(struct mmu_gather *tlb, struct vm_area_struct *vma,
		 pmd_t *pmd, unsigned long addr)
{
	spinlock_t *ptl;
	int ret = 0;

	if (__pmd_trans_huge_lock(pmd, vma, &ptl) == 1) {
		struct page *page;
		pgtable_t pgtable;
		pmd_t orig_pmd;
		/*
		 * For architectures like ppc64 we look at deposited pgtable
		 * when calling pmdp_get_and_clear. So do the
		 * pgtable_trans_huge_withdraw after finishing pmdp related
		 * operations.
		 */
		orig_pmd = pmdp_get_and_clear(tlb->mm, addr, pmd);
		tlb_remove_pmd_tlb_entry(tlb, pmd, addr);
		pgtable = pgtable_trans_huge_withdraw(tlb->mm, pmd);
		if (is_huge_zero_pmd(orig_pmd)) {
			atomic_long_dec(&tlb->mm->nr_ptes);
			spin_unlock(ptl);
			put_huge_zero_page();
		} else {
			page = pmd_page(orig_pmd);
			page_remove_rmap(page);
			VM_BUG_ON_PAGE(page_mapcount(page) < 0, page);
			add_mm_counter(tlb->mm, MM_ANONPAGES, -HPAGE_PMD_NR);
<<<<<<< HEAD
			VM_BUG_ON(!PageHead(page));
			tlb->mm->nr_ptes--;
			spin_unlock(&tlb->mm->page_table_lock);
=======
			VM_BUG_ON_PAGE(!PageHead(page), page);
			atomic_long_dec(&tlb->mm->nr_ptes);
			spin_unlock(ptl);
>>>>>>> c3ade0e0
			tlb_remove_page(tlb, page);
		}
		pte_free(tlb->mm, pgtable);
		ret = 1;
	}
	return ret;
}

int mincore_huge_pmd(struct vm_area_struct *vma, pmd_t *pmd,
		unsigned long addr, unsigned long end,
		unsigned char *vec)
{
	spinlock_t *ptl;
	int ret = 0;

	if (__pmd_trans_huge_lock(pmd, vma, &ptl) == 1) {
		/*
		 * All logical pages in the range are present
		 * if backed by a huge page.
		 */
		spin_unlock(ptl);
		memset(vec, 1, (end - addr) >> PAGE_SHIFT);
		ret = 1;
	}

	return ret;
}

int move_huge_pmd(struct vm_area_struct *vma, struct vm_area_struct *new_vma,
		  unsigned long old_addr,
		  unsigned long new_addr, unsigned long old_end,
		  pmd_t *old_pmd, pmd_t *new_pmd)
{
	spinlock_t *old_ptl, *new_ptl;
	int ret = 0;
	pmd_t pmd;

	struct mm_struct *mm = vma->vm_mm;

	if ((old_addr & ~HPAGE_PMD_MASK) ||
	    (new_addr & ~HPAGE_PMD_MASK) ||
	    old_end - old_addr < HPAGE_PMD_SIZE ||
	    (new_vma->vm_flags & VM_NOHUGEPAGE))
		goto out;

	/*
	 * The destination pmd shouldn't be established, free_pgtables()
	 * should have release it.
	 */
	if (WARN_ON(!pmd_none(*new_pmd))) {
		VM_BUG_ON(pmd_trans_huge(*new_pmd));
		goto out;
	}

	/*
	 * We don't have to worry about the ordering of src and dst
	 * ptlocks because exclusive mmap_sem prevents deadlock.
	 */
	ret = __pmd_trans_huge_lock(old_pmd, vma, &old_ptl);
	if (ret == 1) {
		new_ptl = pmd_lockptr(mm, new_pmd);
		if (new_ptl != old_ptl)
			spin_lock_nested(new_ptl, SINGLE_DEPTH_NESTING);
		pmd = pmdp_get_and_clear(mm, old_addr, old_pmd);
		VM_BUG_ON(!pmd_none(*new_pmd));

		if (pmd_move_must_withdraw(new_ptl, old_ptl)) {
			pgtable_t pgtable;
			pgtable = pgtable_trans_huge_withdraw(mm, old_pmd);
			pgtable_trans_huge_deposit(mm, new_pmd, pgtable);
		}
		set_pmd_at(mm, new_addr, new_pmd, pmd_mksoft_dirty(pmd));
		if (new_ptl != old_ptl)
			spin_unlock(new_ptl);
		spin_unlock(old_ptl);
	}
out:
	return ret;
}

/*
 * Returns
 *  - 0 if PMD could not be locked
 *  - 1 if PMD was locked but protections unchange and TLB flush unnecessary
 *  - HPAGE_PMD_NR is protections changed and TLB flush necessary
 */
int change_huge_pmd(struct vm_area_struct *vma, pmd_t *pmd,
		unsigned long addr, pgprot_t newprot, int prot_numa)
{
	struct mm_struct *mm = vma->vm_mm;
	spinlock_t *ptl;
	int ret = 0;

	if (__pmd_trans_huge_lock(pmd, vma, &ptl) == 1) {
		pmd_t entry;
		ret = 1;
		if (!prot_numa) {
			entry = pmdp_get_and_clear(mm, addr, pmd);
			if (pmd_numa(entry))
				entry = pmd_mknonnuma(entry);
			entry = pmd_modify(entry, newprot);
			ret = HPAGE_PMD_NR;
			set_pmd_at(mm, addr, pmd, entry);
			BUG_ON(pmd_write(entry));
		} else {
			struct page *page = pmd_page(*pmd);

			/*
			 * Do not trap faults against the zero page. The
			 * read-only data is likely to be read-cached on the
			 * local CPU cache and it is less useful to know about
			 * local vs remote hits on the zero page.
			 */
			if (!is_huge_zero_page(page) &&
			    !pmd_numa(*pmd)) {
				pmdp_set_numa(mm, addr, pmd);
				ret = HPAGE_PMD_NR;
			}
		}
		spin_unlock(ptl);
	}

	return ret;
}

/*
 * Returns 1 if a given pmd maps a stable (not under splitting) thp.
 * Returns -1 if it maps a thp under splitting. Returns 0 otherwise.
 *
 * Note that if it returns 1, this routine returns without unlocking page
 * table locks. So callers must unlock them.
 */
int __pmd_trans_huge_lock(pmd_t *pmd, struct vm_area_struct *vma,
		spinlock_t **ptl)
{
	*ptl = pmd_lock(vma->vm_mm, pmd);
	if (likely(pmd_trans_huge(*pmd))) {
		if (unlikely(pmd_trans_splitting(*pmd))) {
			spin_unlock(*ptl);
			wait_split_huge_page(vma->anon_vma, pmd);
			return -1;
		} else {
			/* Thp mapped by 'pmd' is stable, so we can
			 * handle it as it is. */
			return 1;
		}
	}
	spin_unlock(*ptl);
	return 0;
}

/*
 * This function returns whether a given @page is mapped onto the @address
 * in the virtual space of @mm.
 *
 * When it's true, this function returns *pmd with holding the page table lock
 * and passing it back to the caller via @ptl.
 * If it's false, returns NULL without holding the page table lock.
 */
pmd_t *page_check_address_pmd(struct page *page,
			      struct mm_struct *mm,
			      unsigned long address,
			      enum page_check_address_pmd_flag flag,
			      spinlock_t **ptl)
{
	pgd_t *pgd;
	pud_t *pud;
	pmd_t *pmd;

	if (address & ~HPAGE_PMD_MASK)
		return NULL;

	pgd = pgd_offset(mm, address);
	if (!pgd_present(*pgd))
		return NULL;
	pud = pud_offset(pgd, address);
	if (!pud_present(*pud))
		return NULL;
	pmd = pmd_offset(pud, address);

	*ptl = pmd_lock(mm, pmd);
	if (!pmd_present(*pmd))
		goto unlock;
	if (pmd_page(*pmd) != page)
		goto unlock;
	/*
	 * split_vma() may create temporary aliased mappings. There is
	 * no risk as long as all huge pmd are found and have their
	 * splitting bit set before __split_huge_page_refcount
	 * runs. Finding the same huge pmd more than once during the
	 * same rmap walk is not a problem.
	 */
	if (flag == PAGE_CHECK_ADDRESS_PMD_NOTSPLITTING_FLAG &&
	    pmd_trans_splitting(*pmd))
		goto unlock;
	if (pmd_trans_huge(*pmd)) {
		VM_BUG_ON(flag == PAGE_CHECK_ADDRESS_PMD_SPLITTING_FLAG &&
			  !pmd_trans_splitting(*pmd));
		return pmd;
	}
unlock:
	spin_unlock(*ptl);
	return NULL;
}

static int __split_huge_page_splitting(struct page *page,
				       struct vm_area_struct *vma,
				       unsigned long address)
{
	struct mm_struct *mm = vma->vm_mm;
	spinlock_t *ptl;
	pmd_t *pmd;
	int ret = 0;
	/* For mmu_notifiers */
	const unsigned long mmun_start = address;
	const unsigned long mmun_end   = address + HPAGE_PMD_SIZE;

	mmu_notifier_invalidate_range_start(mm, mmun_start, mmun_end);
	pmd = page_check_address_pmd(page, mm, address,
			PAGE_CHECK_ADDRESS_PMD_NOTSPLITTING_FLAG, &ptl);
	if (pmd) {
		/*
		 * We can't temporarily set the pmd to null in order
		 * to split it, the pmd must remain marked huge at all
		 * times or the VM won't take the pmd_trans_huge paths
		 * and it won't wait on the anon_vma->root->rwsem to
		 * serialize against split_huge_page*.
		 */
		pmdp_splitting_flush(vma, address, pmd);
		ret = 1;
		spin_unlock(ptl);
	}
	mmu_notifier_invalidate_range_end(mm, mmun_start, mmun_end);

	return ret;
}

static void __split_huge_page_refcount(struct page *page,
				       struct list_head *list)
{
	int i;
	struct zone *zone = page_zone(page);
	struct lruvec *lruvec;
	int tail_count = 0;

	/* prevent PageLRU to go away from under us, and freeze lru stats */
	spin_lock_irq(&zone->lru_lock);
	lruvec = mem_cgroup_page_lruvec(page, zone);

	compound_lock(page);
	/* complete memcg works before add pages to LRU */
	mem_cgroup_split_huge_fixup(page);

	for (i = HPAGE_PMD_NR - 1; i >= 1; i--) {
		struct page *page_tail = page + i;

		/* tail_page->_mapcount cannot change */
		BUG_ON(page_mapcount(page_tail) < 0);
		tail_count += page_mapcount(page_tail);
		/* check for overflow */
		BUG_ON(tail_count < 0);
		BUG_ON(atomic_read(&page_tail->_count) != 0);
		/*
		 * tail_page->_count is zero and not changing from
		 * under us. But get_page_unless_zero() may be running
		 * from under us on the tail_page. If we used
		 * atomic_set() below instead of atomic_add(), we
		 * would then run atomic_set() concurrently with
		 * get_page_unless_zero(), and atomic_set() is
		 * implemented in C not using locked ops. spin_unlock
		 * on x86 sometime uses locked ops because of PPro
		 * errata 66, 92, so unless somebody can guarantee
		 * atomic_set() here would be safe on all archs (and
		 * not only on x86), it's safer to use atomic_add().
		 */
		atomic_add(page_mapcount(page) + page_mapcount(page_tail) + 1,
			   &page_tail->_count);

		/* after clearing PageTail the gup refcount can be released */
		smp_mb();

		/*
		 * retain hwpoison flag of the poisoned tail page:
		 *   fix for the unsuitable process killed on Guest Machine(KVM)
		 *   by the memory-failure.
		 */
		page_tail->flags &= ~PAGE_FLAGS_CHECK_AT_PREP | __PG_HWPOISON;
		page_tail->flags |= (page->flags &
				     ((1L << PG_referenced) |
				      (1L << PG_swapbacked) |
				      (1L << PG_mlocked) |
				      (1L << PG_uptodate) |
				      (1L << PG_active) |
				      (1L << PG_unevictable)));
		page_tail->flags |= (1L << PG_dirty);

		/* clear PageTail before overwriting first_page */
		smp_wmb();

		/*
		 * __split_huge_page_splitting() already set the
		 * splitting bit in all pmd that could map this
		 * hugepage, that will ensure no CPU can alter the
		 * mapcount on the head page. The mapcount is only
		 * accounted in the head page and it has to be
		 * transferred to all tail pages in the below code. So
		 * for this code to be safe, the split the mapcount
		 * can't change. But that doesn't mean userland can't
		 * keep changing and reading the page contents while
		 * we transfer the mapcount, so the pmd splitting
		 * status is achieved setting a reserved bit in the
		 * pmd, not by clearing the present bit.
		*/
		page_tail->_mapcount = page->_mapcount;

		BUG_ON(page_tail->mapping);
		page_tail->mapping = page->mapping;

		page_tail->index = page->index + i;
		page_cpupid_xchg_last(page_tail, page_cpupid_last(page));

		BUG_ON(!PageAnon(page_tail));
		BUG_ON(!PageUptodate(page_tail));
		BUG_ON(!PageDirty(page_tail));
		BUG_ON(!PageSwapBacked(page_tail));

		lru_add_page_tail(page, page_tail, lruvec, list);
	}
	atomic_sub(tail_count, &page->_count);
	BUG_ON(atomic_read(&page->_count) <= 0);

	__mod_zone_page_state(zone, NR_ANON_TRANSPARENT_HUGEPAGES, -1);

	ClearPageCompound(page);
	compound_unlock(page);
	spin_unlock_irq(&zone->lru_lock);

	for (i = 1; i < HPAGE_PMD_NR; i++) {
		struct page *page_tail = page + i;
		BUG_ON(page_count(page_tail) <= 0);
		/*
		 * Tail pages may be freed if there wasn't any mapping
		 * like if add_to_swap() is running on a lru page that
		 * had its mapping zapped. And freeing these pages
		 * requires taking the lru_lock so we do the put_page
		 * of the tail pages after the split is complete.
		 */
		put_page(page_tail);
	}

	/*
	 * Only the head page (now become a regular page) is required
	 * to be pinned by the caller.
	 */
	BUG_ON(page_count(page) <= 0);
}

static int __split_huge_page_map(struct page *page,
				 struct vm_area_struct *vma,
				 unsigned long address)
{
	struct mm_struct *mm = vma->vm_mm;
	spinlock_t *ptl;
	pmd_t *pmd, _pmd;
	int ret = 0, i;
	pgtable_t pgtable;
	unsigned long haddr;

	pmd = page_check_address_pmd(page, mm, address,
			PAGE_CHECK_ADDRESS_PMD_SPLITTING_FLAG, &ptl);
	if (pmd) {
		pgtable = pgtable_trans_huge_withdraw(mm, pmd);
		pmd_populate(mm, &_pmd, pgtable);

		haddr = address;
		for (i = 0; i < HPAGE_PMD_NR; i++, haddr += PAGE_SIZE) {
			pte_t *pte, entry;
			BUG_ON(PageCompound(page+i));
			entry = mk_pte(page + i, vma->vm_page_prot);
			entry = maybe_mkwrite(pte_mkdirty(entry), vma);
			if (!pmd_write(*pmd))
				entry = pte_wrprotect(entry);
			else
				BUG_ON(page_mapcount(page) != 1);
			if (!pmd_young(*pmd))
				entry = pte_mkold(entry);
			if (pmd_numa(*pmd))
				entry = pte_mknuma(entry);
			pte = pte_offset_map(&_pmd, haddr);
			BUG_ON(!pte_none(*pte));
			set_pte_at(mm, haddr, pte, entry);
			pte_unmap(pte);
		}

		smp_wmb(); /* make pte visible before pmd */
		/*
		 * Up to this point the pmd is present and huge and
		 * userland has the whole access to the hugepage
		 * during the split (which happens in place). If we
		 * overwrite the pmd with the not-huge version
		 * pointing to the pte here (which of course we could
		 * if all CPUs were bug free), userland could trigger
		 * a small page size TLB miss on the small sized TLB
		 * while the hugepage TLB entry is still established
		 * in the huge TLB. Some CPU doesn't like that. See
		 * http://support.amd.com/us/Processor_TechDocs/41322.pdf,
		 * Erratum 383 on page 93. Intel should be safe but is
		 * also warns that it's only safe if the permission
		 * and cache attributes of the two entries loaded in
		 * the two TLB is identical (which should be the case
		 * here). But it is generally safer to never allow
		 * small and huge TLB entries for the same virtual
		 * address to be loaded simultaneously. So instead of
		 * doing "pmd_populate(); flush_tlb_range();" we first
		 * mark the current pmd notpresent (atomically because
		 * here the pmd_trans_huge and pmd_trans_splitting
		 * must remain set at all times on the pmd until the
		 * split is complete for this pmd), then we flush the
		 * SMP TLB and finally we write the non-huge version
		 * of the pmd entry with pmd_populate.
		 */
		pmdp_invalidate(vma, address, pmd);
		pmd_populate(mm, pmd, pgtable);
		ret = 1;
		spin_unlock(ptl);
	}

	return ret;
}

/* must be called with anon_vma->root->rwsem held */
static void __split_huge_page(struct page *page,
			      struct anon_vma *anon_vma,
			      struct list_head *list)
{
	int mapcount, mapcount2;
	pgoff_t pgoff = page->index << (PAGE_CACHE_SHIFT - PAGE_SHIFT);
	struct anon_vma_chain *avc;

	BUG_ON(!PageHead(page));
	BUG_ON(PageTail(page));

	mapcount = 0;
	anon_vma_interval_tree_foreach(avc, &anon_vma->rb_root, pgoff, pgoff) {
		struct vm_area_struct *vma = avc->vma;
		unsigned long addr = vma_address(page, vma);
		BUG_ON(is_vma_temporary_stack(vma));
		mapcount += __split_huge_page_splitting(page, vma, addr);
	}
	/*
	 * It is critical that new vmas are added to the tail of the
	 * anon_vma list. This guarantes that if copy_huge_pmd() runs
	 * and establishes a child pmd before
	 * __split_huge_page_splitting() freezes the parent pmd (so if
	 * we fail to prevent copy_huge_pmd() from running until the
	 * whole __split_huge_page() is complete), we will still see
	 * the newly established pmd of the child later during the
	 * walk, to be able to set it as pmd_trans_splitting too.
	 */
	if (mapcount != page_mapcount(page))
		printk(KERN_ERR "mapcount %d page_mapcount %d\n",
		       mapcount, page_mapcount(page));
	BUG_ON(mapcount != page_mapcount(page));

	__split_huge_page_refcount(page, list);

	mapcount2 = 0;
	anon_vma_interval_tree_foreach(avc, &anon_vma->rb_root, pgoff, pgoff) {
		struct vm_area_struct *vma = avc->vma;
		unsigned long addr = vma_address(page, vma);
		BUG_ON(is_vma_temporary_stack(vma));
		mapcount2 += __split_huge_page_map(page, vma, addr);
	}
	if (mapcount != mapcount2)
		printk(KERN_ERR "mapcount %d mapcount2 %d page_mapcount %d\n",
		       mapcount, mapcount2, page_mapcount(page));
	BUG_ON(mapcount != mapcount2);
}

/*
 * Split a hugepage into normal pages. This doesn't change the position of head
 * page. If @list is null, tail pages will be added to LRU list, otherwise, to
 * @list. Both head page and tail pages will inherit mapping, flags, and so on
 * from the hugepage.
 * Return 0 if the hugepage is split successfully otherwise return 1.
 */
int split_huge_page_to_list(struct page *page, struct list_head *list)
{
	struct anon_vma *anon_vma;
	int ret = 1;

	BUG_ON(is_huge_zero_page(page));
	BUG_ON(!PageAnon(page));

	/*
	 * The caller does not necessarily hold an mmap_sem that would prevent
	 * the anon_vma disappearing so we first we take a reference to it
	 * and then lock the anon_vma for write. This is similar to
	 * page_lock_anon_vma_read except the write lock is taken to serialise
	 * against parallel split or collapse operations.
	 */
	anon_vma = page_get_anon_vma(page);
	if (!anon_vma)
		goto out;
	anon_vma_lock_write(anon_vma);

	ret = 0;
	if (!PageCompound(page))
		goto out_unlock;

	BUG_ON(!PageSwapBacked(page));
	__split_huge_page(page, anon_vma, list);
	count_vm_event(THP_SPLIT);

	BUG_ON(PageCompound(page));
out_unlock:
	anon_vma_unlock_write(anon_vma);
	put_anon_vma(anon_vma);
out:
	return ret;
}

#define VM_NO_THP (VM_SPECIAL | VM_HUGETLB | VM_SHARED | VM_MAYSHARE)

int hugepage_madvise(struct vm_area_struct *vma,
		     unsigned long *vm_flags, int advice)
{
	struct mm_struct *mm = vma->vm_mm;

	switch (advice) {
	case MADV_HUGEPAGE:
		/*
		 * Be somewhat over-protective like KSM for now!
		 */
		if (*vm_flags & (VM_HUGEPAGE | VM_NO_THP))
			return -EINVAL;
		if (mm->def_flags & VM_NOHUGEPAGE)
			return -EINVAL;
		*vm_flags &= ~VM_NOHUGEPAGE;
		*vm_flags |= VM_HUGEPAGE;
		/*
		 * If the vma become good for khugepaged to scan,
		 * register it here without waiting a page fault that
		 * may not happen any time soon.
		 */
		if (unlikely(khugepaged_enter_vma_merge(vma)))
			return -ENOMEM;
		break;
	case MADV_NOHUGEPAGE:
		/*
		 * Be somewhat over-protective like KSM for now!
		 */
		if (*vm_flags & (VM_NOHUGEPAGE | VM_NO_THP))
			return -EINVAL;
		*vm_flags &= ~VM_HUGEPAGE;
		*vm_flags |= VM_NOHUGEPAGE;
		/*
		 * Setting VM_NOHUGEPAGE will prevent khugepaged from scanning
		 * this vma even if we leave the mm registered in khugepaged if
		 * it got registered before VM_NOHUGEPAGE was set.
		 */
		break;
	}

	return 0;
}

static int __init khugepaged_slab_init(void)
{
	mm_slot_cache = kmem_cache_create("khugepaged_mm_slot",
					  sizeof(struct mm_slot),
					  __alignof__(struct mm_slot), 0, NULL);
	if (!mm_slot_cache)
		return -ENOMEM;

	return 0;
}

static inline struct mm_slot *alloc_mm_slot(void)
{
	if (!mm_slot_cache)	/* initialization failed */
		return NULL;
	return kmem_cache_zalloc(mm_slot_cache, GFP_KERNEL);
}

static inline void free_mm_slot(struct mm_slot *mm_slot)
{
	kmem_cache_free(mm_slot_cache, mm_slot);
}

static struct mm_slot *get_mm_slot(struct mm_struct *mm)
{
	struct mm_slot *mm_slot;

	hash_for_each_possible(mm_slots_hash, mm_slot, hash, (unsigned long)mm)
		if (mm == mm_slot->mm)
			return mm_slot;

	return NULL;
}

static void insert_to_mm_slots_hash(struct mm_struct *mm,
				    struct mm_slot *mm_slot)
{
	mm_slot->mm = mm;
	hash_add(mm_slots_hash, &mm_slot->hash, (long)mm);
}

static inline int khugepaged_test_exit(struct mm_struct *mm)
{
	return atomic_read(&mm->mm_users) == 0;
}

int __khugepaged_enter(struct mm_struct *mm)
{
	struct mm_slot *mm_slot;
	int wakeup;

	mm_slot = alloc_mm_slot();
	if (!mm_slot)
		return -ENOMEM;

	/* __khugepaged_exit() must not run from under us */
	VM_BUG_ON(khugepaged_test_exit(mm));
	if (unlikely(test_and_set_bit(MMF_VM_HUGEPAGE, &mm->flags))) {
		free_mm_slot(mm_slot);
		return 0;
	}

	spin_lock(&khugepaged_mm_lock);
	insert_to_mm_slots_hash(mm, mm_slot);
	/*
	 * Insert just behind the scanning cursor, to let the area settle
	 * down a little.
	 */
	wakeup = list_empty(&khugepaged_scan.mm_head);
	list_add_tail(&mm_slot->mm_node, &khugepaged_scan.mm_head);
	spin_unlock(&khugepaged_mm_lock);

	atomic_inc(&mm->mm_count);
	if (wakeup)
		wake_up_interruptible(&khugepaged_wait);

	return 0;
}

int khugepaged_enter_vma_merge(struct vm_area_struct *vma)
{
	unsigned long hstart, hend;
	if (!vma->anon_vma)
		/*
		 * Not yet faulted in so we will register later in the
		 * page fault if needed.
		 */
		return 0;
	if (vma->vm_ops)
		/* khugepaged not yet working on file or special mappings */
		return 0;
	VM_BUG_ON(vma->vm_flags & VM_NO_THP);
	hstart = (vma->vm_start + ~HPAGE_PMD_MASK) & HPAGE_PMD_MASK;
	hend = vma->vm_end & HPAGE_PMD_MASK;
	if (hstart < hend)
		return khugepaged_enter(vma);
	return 0;
}

void __khugepaged_exit(struct mm_struct *mm)
{
	struct mm_slot *mm_slot;
	int free = 0;

	spin_lock(&khugepaged_mm_lock);
	mm_slot = get_mm_slot(mm);
	if (mm_slot && khugepaged_scan.mm_slot != mm_slot) {
		hash_del(&mm_slot->hash);
		list_del(&mm_slot->mm_node);
		free = 1;
	}
	spin_unlock(&khugepaged_mm_lock);

	if (free) {
		clear_bit(MMF_VM_HUGEPAGE, &mm->flags);
		free_mm_slot(mm_slot);
		mmdrop(mm);
	} else if (mm_slot) {
		/*
		 * This is required to serialize against
		 * khugepaged_test_exit() (which is guaranteed to run
		 * under mmap sem read mode). Stop here (after we
		 * return all pagetables will be destroyed) until
		 * khugepaged has finished working on the pagetables
		 * under the mmap_sem.
		 */
		down_write(&mm->mmap_sem);
		up_write(&mm->mmap_sem);
	}
}

static void release_pte_page(struct page *page)
{
	/* 0 stands for page_is_file_cache(page) == false */
	dec_zone_page_state(page, NR_ISOLATED_ANON + 0);
	unlock_page(page);
	putback_lru_page(page);
}

static void release_pte_pages(pte_t *pte, pte_t *_pte)
{
	while (--_pte >= pte) {
		pte_t pteval = *_pte;
		if (!pte_none(pteval))
			release_pte_page(pte_page(pteval));
	}
}

static int __collapse_huge_page_isolate(struct vm_area_struct *vma,
					unsigned long address,
					pte_t *pte)
{
	struct page *page;
	pte_t *_pte;
	int referenced = 0, none = 0;
	for (_pte = pte; _pte < pte+HPAGE_PMD_NR;
	     _pte++, address += PAGE_SIZE) {
		pte_t pteval = *_pte;
		if (pte_none(pteval)) {
			if (++none <= khugepaged_max_ptes_none)
				continue;
			else
				goto out;
		}
		if (!pte_present(pteval) || !pte_write(pteval))
			goto out;
		page = vm_normal_page(vma, address, pteval);
		if (unlikely(!page))
			goto out;

		VM_BUG_ON_PAGE(PageCompound(page), page);
		VM_BUG_ON_PAGE(!PageAnon(page), page);
		VM_BUG_ON_PAGE(!PageSwapBacked(page), page);

		/* cannot use mapcount: can't collapse if there's a gup pin */
		if (page_count(page) != 1)
			goto out;
		/*
		 * We can do it before isolate_lru_page because the
		 * page can't be freed from under us. NOTE: PG_lock
		 * is needed to serialize against split_huge_page
		 * when invoked from the VM.
		 */
		if (!trylock_page(page))
			goto out;
		/*
		 * Isolate the page to avoid collapsing an hugepage
		 * currently in use by the VM.
		 */
		if (isolate_lru_page(page)) {
			unlock_page(page);
			goto out;
		}
		/* 0 stands for page_is_file_cache(page) == false */
		inc_zone_page_state(page, NR_ISOLATED_ANON + 0);
		VM_BUG_ON_PAGE(!PageLocked(page), page);
		VM_BUG_ON_PAGE(PageLRU(page), page);

		/* If there is no mapped pte young don't collapse the page */
		if (pte_young(pteval) || PageReferenced(page) ||
		    mmu_notifier_test_young(vma->vm_mm, address))
			referenced = 1;
	}
	if (likely(referenced))
		return 1;
out:
	release_pte_pages(pte, _pte);
	return 0;
}

static void __collapse_huge_page_copy(pte_t *pte, struct page *page,
				      struct vm_area_struct *vma,
				      unsigned long address,
				      spinlock_t *ptl)
{
	pte_t *_pte;
	for (_pte = pte; _pte < pte+HPAGE_PMD_NR; _pte++) {
		pte_t pteval = *_pte;
		struct page *src_page;

		if (pte_none(pteval)) {
			clear_user_highpage(page, address);
			add_mm_counter(vma->vm_mm, MM_ANONPAGES, 1);
		} else {
			src_page = pte_page(pteval);
			copy_user_highpage(page, src_page, address, vma);
			VM_BUG_ON_PAGE(page_mapcount(src_page) != 1, src_page);
			release_pte_page(src_page);
			/*
			 * ptl mostly unnecessary, but preempt has to
			 * be disabled to update the per-cpu stats
			 * inside page_remove_rmap().
			 */
			spin_lock(ptl);
			/*
			 * paravirt calls inside pte_clear here are
			 * superfluous.
			 */
			pte_clear(vma->vm_mm, address, _pte);
			page_remove_rmap(src_page);
			spin_unlock(ptl);
			free_page_and_swap_cache(src_page);
		}

		address += PAGE_SIZE;
		page++;
	}
}

static void khugepaged_alloc_sleep(void)
{
	wait_event_freezable_timeout(khugepaged_wait, false,
			msecs_to_jiffies(khugepaged_alloc_sleep_millisecs));
}

static int khugepaged_node_load[MAX_NUMNODES];

#ifdef CONFIG_NUMA
static int khugepaged_find_target_node(void)
{
	static int last_khugepaged_target_node = NUMA_NO_NODE;
	int nid, target_node = 0, max_value = 0;

	/* find first node with max normal pages hit */
	for (nid = 0; nid < MAX_NUMNODES; nid++)
		if (khugepaged_node_load[nid] > max_value) {
			max_value = khugepaged_node_load[nid];
			target_node = nid;
		}

	/* do some balance if several nodes have the same hit record */
	if (target_node <= last_khugepaged_target_node)
		for (nid = last_khugepaged_target_node + 1; nid < MAX_NUMNODES;
				nid++)
			if (max_value == khugepaged_node_load[nid]) {
				target_node = nid;
				break;
			}

	last_khugepaged_target_node = target_node;
	return target_node;
}

static bool khugepaged_prealloc_page(struct page **hpage, bool *wait)
{
	if (IS_ERR(*hpage)) {
		if (!*wait)
			return false;

		*wait = false;
		*hpage = NULL;
		khugepaged_alloc_sleep();
	} else if (*hpage) {
		put_page(*hpage);
		*hpage = NULL;
	}

	return true;
}

static struct page
*khugepaged_alloc_page(struct page **hpage, struct mm_struct *mm,
		       struct vm_area_struct *vma, unsigned long address,
		       int node)
{
	VM_BUG_ON_PAGE(*hpage, *hpage);
	/*
	 * Allocate the page while the vma is still valid and under
	 * the mmap_sem read mode so there is no memory allocation
	 * later when we take the mmap_sem in write mode. This is more
	 * friendly behavior (OTOH it may actually hide bugs) to
	 * filesystems in userland with daemons allocating memory in
	 * the userland I/O paths.  Allocating memory with the
	 * mmap_sem in read mode is good idea also to allow greater
	 * scalability.
	 */
	*hpage = alloc_pages_exact_node(node, alloc_hugepage_gfpmask(
		khugepaged_defrag(), __GFP_OTHER_NODE), HPAGE_PMD_ORDER);
	/*
	 * After allocating the hugepage, release the mmap_sem read lock in
	 * preparation for taking it in write mode.
	 */
	up_read(&mm->mmap_sem);
	if (unlikely(!*hpage)) {
		count_vm_event(THP_COLLAPSE_ALLOC_FAILED);
		*hpage = ERR_PTR(-ENOMEM);
		return NULL;
	}

	count_vm_event(THP_COLLAPSE_ALLOC);
	return *hpage;
}
#else
static int khugepaged_find_target_node(void)
{
	return 0;
}

static inline struct page *alloc_hugepage(int defrag)
{
	return alloc_pages(alloc_hugepage_gfpmask(defrag, 0),
			   HPAGE_PMD_ORDER);
}

static struct page *khugepaged_alloc_hugepage(bool *wait)
{
	struct page *hpage;

	do {
		hpage = alloc_hugepage(khugepaged_defrag());
		if (!hpage) {
			count_vm_event(THP_COLLAPSE_ALLOC_FAILED);
			if (!*wait)
				return NULL;

			*wait = false;
			khugepaged_alloc_sleep();
		} else
			count_vm_event(THP_COLLAPSE_ALLOC);
	} while (unlikely(!hpage) && likely(khugepaged_enabled()));

	return hpage;
}

static bool khugepaged_prealloc_page(struct page **hpage, bool *wait)
{
	if (!*hpage)
		*hpage = khugepaged_alloc_hugepage(wait);

	if (unlikely(!*hpage))
		return false;

	return true;
}

static struct page
*khugepaged_alloc_page(struct page **hpage, struct mm_struct *mm,
		       struct vm_area_struct *vma, unsigned long address,
		       int node)
{
	up_read(&mm->mmap_sem);
	VM_BUG_ON(!*hpage);
	return  *hpage;
}
#endif

static bool hugepage_vma_check(struct vm_area_struct *vma)
{
	if ((!(vma->vm_flags & VM_HUGEPAGE) && !khugepaged_always()) ||
	    (vma->vm_flags & VM_NOHUGEPAGE))
		return false;

	if (!vma->anon_vma || vma->vm_ops)
		return false;
	if (is_vma_temporary_stack(vma))
		return false;
	VM_BUG_ON(vma->vm_flags & VM_NO_THP);
	return true;
}

static void collapse_huge_page(struct mm_struct *mm,
				   unsigned long address,
				   struct page **hpage,
				   struct vm_area_struct *vma,
				   int node)
{
	pmd_t *pmd, _pmd;
	pte_t *pte;
	pgtable_t pgtable;
	struct page *new_page;
	spinlock_t *pmd_ptl, *pte_ptl;
	int isolated;
	unsigned long hstart, hend;
	unsigned long mmun_start;	/* For mmu_notifiers */
	unsigned long mmun_end;		/* For mmu_notifiers */

	VM_BUG_ON(address & ~HPAGE_PMD_MASK);

	/* release the mmap_sem read lock. */
	new_page = khugepaged_alloc_page(hpage, mm, vma, address, node);
	if (!new_page)
		return;

	if (unlikely(mem_cgroup_newpage_charge(new_page, mm, GFP_KERNEL)))
		return;

	/*
	 * Prevent all access to pagetables with the exception of
	 * gup_fast later hanlded by the ptep_clear_flush and the VM
	 * handled by the anon_vma lock + PG_lock.
	 */
	down_write(&mm->mmap_sem);
	if (unlikely(khugepaged_test_exit(mm)))
		goto out;

	vma = find_vma(mm, address);
	if (!vma)
		goto out;
	hstart = (vma->vm_start + ~HPAGE_PMD_MASK) & HPAGE_PMD_MASK;
	hend = vma->vm_end & HPAGE_PMD_MASK;
	if (address < hstart || address + HPAGE_PMD_SIZE > hend)
		goto out;
	if (!hugepage_vma_check(vma))
		goto out;
	pmd = mm_find_pmd(mm, address);
	if (!pmd)
		goto out;
	if (pmd_trans_huge(*pmd))
		goto out;

	anon_vma_lock_write(vma->anon_vma);

	pte = pte_offset_map(pmd, address);
	pte_ptl = pte_lockptr(mm, pmd);

	mmun_start = address;
	mmun_end   = address + HPAGE_PMD_SIZE;
	mmu_notifier_invalidate_range_start(mm, mmun_start, mmun_end);
	pmd_ptl = pmd_lock(mm, pmd); /* probably unnecessary */
	/*
	 * After this gup_fast can't run anymore. This also removes
	 * any huge TLB entry from the CPU so we won't allow
	 * huge and small TLB entries for the same virtual address
	 * to avoid the risk of CPU bugs in that area.
	 */
	_pmd = pmdp_clear_flush(vma, address, pmd);
	spin_unlock(pmd_ptl);
	mmu_notifier_invalidate_range_end(mm, mmun_start, mmun_end);

	spin_lock(pte_ptl);
	isolated = __collapse_huge_page_isolate(vma, address, pte);
	spin_unlock(pte_ptl);

	if (unlikely(!isolated)) {
		pte_unmap(pte);
		spin_lock(pmd_ptl);
		BUG_ON(!pmd_none(*pmd));
		/*
		 * We can only use set_pmd_at when establishing
		 * hugepmds and never for establishing regular pmds that
		 * points to regular pagetables. Use pmd_populate for that
		 */
		pmd_populate(mm, pmd, pmd_pgtable(_pmd));
<<<<<<< HEAD
		spin_unlock(&mm->page_table_lock);
		anon_vma_unlock(vma->anon_vma);
=======
		spin_unlock(pmd_ptl);
		anon_vma_unlock_write(vma->anon_vma);
>>>>>>> c3ade0e0
		goto out;
	}

	/*
	 * All pages are isolated and locked so anon_vma rmap
	 * can't run anymore.
	 */
	anon_vma_unlock_write(vma->anon_vma);

	__collapse_huge_page_copy(pte, new_page, vma, address, pte_ptl);
	pte_unmap(pte);
	__SetPageUptodate(new_page);
	pgtable = pmd_pgtable(_pmd);

	_pmd = mk_huge_pmd(new_page, vma->vm_page_prot);
	_pmd = maybe_pmd_mkwrite(pmd_mkdirty(_pmd), vma);

	/*
	 * spin_lock() below is not the equivalent of smp_wmb(), so
	 * this is needed to avoid the copy_huge_page writes to become
	 * visible after the set_pmd_at() write.
	 */
	smp_wmb();

	spin_lock(pmd_ptl);
	BUG_ON(!pmd_none(*pmd));
	page_add_new_anon_rmap(new_page, vma, address);
	pgtable_trans_huge_deposit(mm, pmd, pgtable);
	set_pmd_at(mm, address, pmd, _pmd);
<<<<<<< HEAD
	update_mmu_cache(vma, address, _pmd);
	prepare_pmd_huge_pte(pgtable, mm);
	spin_unlock(&mm->page_table_lock);
=======
	update_mmu_cache_pmd(vma, address, pmd);
	spin_unlock(pmd_ptl);
>>>>>>> c3ade0e0

	*hpage = NULL;

	khugepaged_pages_collapsed++;
out_up_write:
	up_write(&mm->mmap_sem);
	return;

out:
	mem_cgroup_uncharge_page(new_page);
	goto out_up_write;
}

static int khugepaged_scan_pmd(struct mm_struct *mm,
			       struct vm_area_struct *vma,
			       unsigned long address,
			       struct page **hpage)
{
	pmd_t *pmd;
	pte_t *pte, *_pte;
	int ret = 0, referenced = 0, none = 0;
	struct page *page;
	unsigned long _address;
	spinlock_t *ptl;
	int node = NUMA_NO_NODE;

	VM_BUG_ON(address & ~HPAGE_PMD_MASK);

	pmd = mm_find_pmd(mm, address);
	if (!pmd)
		goto out;
	if (pmd_trans_huge(*pmd))
		goto out;

	memset(khugepaged_node_load, 0, sizeof(khugepaged_node_load));
	pte = pte_offset_map_lock(mm, pmd, address, &ptl);
	for (_address = address, _pte = pte; _pte < pte+HPAGE_PMD_NR;
	     _pte++, _address += PAGE_SIZE) {
		pte_t pteval = *_pte;
		if (pte_none(pteval)) {
			if (++none <= khugepaged_max_ptes_none)
				continue;
			else
				goto out_unmap;
		}
		if (!pte_present(pteval) || !pte_write(pteval))
			goto out_unmap;
		page = vm_normal_page(vma, _address, pteval);
		if (unlikely(!page))
			goto out_unmap;
		/*
		 * Record which node the original page is from and save this
		 * information to khugepaged_node_load[].
		 * Khupaged will allocate hugepage from the node has the max
		 * hit record.
		 */
		node = page_to_nid(page);
		khugepaged_node_load[node]++;
		VM_BUG_ON_PAGE(PageCompound(page), page);
		if (!PageLRU(page) || PageLocked(page) || !PageAnon(page))
			goto out_unmap;
		/* cannot use mapcount: can't collapse if there's a gup pin */
		if (page_count(page) != 1)
			goto out_unmap;
		if (pte_young(pteval) || PageReferenced(page) ||
		    mmu_notifier_test_young(vma->vm_mm, address))
			referenced = 1;
	}
	if (referenced)
		ret = 1;
out_unmap:
	pte_unmap_unlock(pte, ptl);
	if (ret) {
		node = khugepaged_find_target_node();
		/* collapse_huge_page will return with the mmap_sem released */
		collapse_huge_page(mm, address, hpage, vma, node);
	}
out:
	return ret;
}

static void collect_mm_slot(struct mm_slot *mm_slot)
{
	struct mm_struct *mm = mm_slot->mm;

	VM_BUG_ON(NR_CPUS != 1 && !spin_is_locked(&khugepaged_mm_lock));

	if (khugepaged_test_exit(mm)) {
		/* free mm_slot */
		hash_del(&mm_slot->hash);
		list_del(&mm_slot->mm_node);

		/*
		 * Not strictly needed because the mm exited already.
		 *
		 * clear_bit(MMF_VM_HUGEPAGE, &mm->flags);
		 */

		/* khugepaged_mm_lock actually not necessary for the below */
		free_mm_slot(mm_slot);
		mmdrop(mm);
	}
}

static unsigned int khugepaged_scan_mm_slot(unsigned int pages,
					    struct page **hpage)
	__releases(&khugepaged_mm_lock)
	__acquires(&khugepaged_mm_lock)
{
	struct mm_slot *mm_slot;
	struct mm_struct *mm;
	struct vm_area_struct *vma;
	int progress = 0;

	VM_BUG_ON(!pages);
	VM_BUG_ON(NR_CPUS != 1 && !spin_is_locked(&khugepaged_mm_lock));

	if (khugepaged_scan.mm_slot)
		mm_slot = khugepaged_scan.mm_slot;
	else {
		mm_slot = list_entry(khugepaged_scan.mm_head.next,
				     struct mm_slot, mm_node);
		khugepaged_scan.address = 0;
		khugepaged_scan.mm_slot = mm_slot;
	}
	spin_unlock(&khugepaged_mm_lock);

	mm = mm_slot->mm;
	down_read(&mm->mmap_sem);
	if (unlikely(khugepaged_test_exit(mm)))
		vma = NULL;
	else
		vma = find_vma(mm, khugepaged_scan.address);

	progress++;
	for (; vma; vma = vma->vm_next) {
		unsigned long hstart, hend;

		cond_resched();
		if (unlikely(khugepaged_test_exit(mm))) {
			progress++;
			break;
		}
		if (!hugepage_vma_check(vma)) {
skip:
			progress++;
			continue;
		}
		hstart = (vma->vm_start + ~HPAGE_PMD_MASK) & HPAGE_PMD_MASK;
		hend = vma->vm_end & HPAGE_PMD_MASK;
		if (hstart >= hend)
			goto skip;
		if (khugepaged_scan.address > hend)
			goto skip;
		if (khugepaged_scan.address < hstart)
			khugepaged_scan.address = hstart;
		VM_BUG_ON(khugepaged_scan.address & ~HPAGE_PMD_MASK);

		while (khugepaged_scan.address < hend) {
			int ret;
			cond_resched();
			if (unlikely(khugepaged_test_exit(mm)))
				goto breakouterloop;

			VM_BUG_ON(khugepaged_scan.address < hstart ||
				  khugepaged_scan.address + HPAGE_PMD_SIZE >
				  hend);
			ret = khugepaged_scan_pmd(mm, vma,
						  khugepaged_scan.address,
						  hpage);
			/* move to next address */
			khugepaged_scan.address += HPAGE_PMD_SIZE;
			progress += HPAGE_PMD_NR;
			if (ret)
				/* we released mmap_sem so break loop */
				goto breakouterloop_mmap_sem;
			if (progress >= pages)
				goto breakouterloop;
		}
	}
breakouterloop:
	up_read(&mm->mmap_sem); /* exit_mmap will destroy ptes after this */
breakouterloop_mmap_sem:

	spin_lock(&khugepaged_mm_lock);
	VM_BUG_ON(khugepaged_scan.mm_slot != mm_slot);
	/*
	 * Release the current mm_slot if this mm is about to die, or
	 * if we scanned all vmas of this mm.
	 */
	if (khugepaged_test_exit(mm) || !vma) {
		/*
		 * Make sure that if mm_users is reaching zero while
		 * khugepaged runs here, khugepaged_exit will find
		 * mm_slot not pointing to the exiting mm.
		 */
		if (mm_slot->mm_node.next != &khugepaged_scan.mm_head) {
			khugepaged_scan.mm_slot = list_entry(
				mm_slot->mm_node.next,
				struct mm_slot, mm_node);
			khugepaged_scan.address = 0;
		} else {
			khugepaged_scan.mm_slot = NULL;
			khugepaged_full_scans++;
		}

		collect_mm_slot(mm_slot);
	}

	return progress;
}

static int khugepaged_has_work(void)
{
	return !list_empty(&khugepaged_scan.mm_head) &&
		khugepaged_enabled();
}

static int khugepaged_wait_event(void)
{
	return !list_empty(&khugepaged_scan.mm_head) ||
		kthread_should_stop();
}

static void khugepaged_do_scan(void)
{
	struct page *hpage = NULL;
	unsigned int progress = 0, pass_through_head = 0;
	unsigned int pages = khugepaged_pages_to_scan;
	bool wait = true;

	barrier(); /* write khugepaged_pages_to_scan to local stack */

	while (progress < pages) {
		if (!khugepaged_prealloc_page(&hpage, &wait))
			break;

		cond_resched();

		if (unlikely(kthread_should_stop() || freezing(current)))
			break;

		spin_lock(&khugepaged_mm_lock);
		if (!khugepaged_scan.mm_slot)
			pass_through_head++;
		if (khugepaged_has_work() &&
		    pass_through_head < 2)
			progress += khugepaged_scan_mm_slot(pages - progress,
							    &hpage);
		else
			progress = pages;
		spin_unlock(&khugepaged_mm_lock);
	}

	if (!IS_ERR_OR_NULL(hpage))
		put_page(hpage);
}

static void khugepaged_wait_work(void)
{
	try_to_freeze();

	if (khugepaged_has_work()) {
		if (!khugepaged_scan_sleep_millisecs)
			return;

		wait_event_freezable_timeout(khugepaged_wait,
					     kthread_should_stop(),
			msecs_to_jiffies(khugepaged_scan_sleep_millisecs));
		return;
	}

	if (khugepaged_enabled())
		wait_event_freezable(khugepaged_wait, khugepaged_wait_event());
}

static int khugepaged(void *none)
{
	struct mm_slot *mm_slot;

	set_freezable();
	set_user_nice(current, 19);

	while (!kthread_should_stop()) {
		khugepaged_do_scan();
		khugepaged_wait_work();
	}

	spin_lock(&khugepaged_mm_lock);
	mm_slot = khugepaged_scan.mm_slot;
	khugepaged_scan.mm_slot = NULL;
	if (mm_slot)
		collect_mm_slot(mm_slot);
	spin_unlock(&khugepaged_mm_lock);
	return 0;
}

static void __split_huge_zero_page_pmd(struct vm_area_struct *vma,
		unsigned long haddr, pmd_t *pmd)
{
	struct mm_struct *mm = vma->vm_mm;
	pgtable_t pgtable;
	pmd_t _pmd;
	int i;

	pmdp_clear_flush(vma, haddr, pmd);
	/* leave pmd empty until pte is filled */

	pgtable = pgtable_trans_huge_withdraw(mm, pmd);
	pmd_populate(mm, &_pmd, pgtable);

	for (i = 0; i < HPAGE_PMD_NR; i++, haddr += PAGE_SIZE) {
		pte_t *pte, entry;
		entry = pfn_pte(my_zero_pfn(haddr), vma->vm_page_prot);
		entry = pte_mkspecial(entry);
		pte = pte_offset_map(&_pmd, haddr);
		VM_BUG_ON(!pte_none(*pte));
		set_pte_at(mm, haddr, pte, entry);
		pte_unmap(pte);
	}
	smp_wmb(); /* make pte visible before pmd */
	pmd_populate(mm, pmd, pgtable);
	put_huge_zero_page();
}

void __split_huge_page_pmd(struct vm_area_struct *vma, unsigned long address,
		pmd_t *pmd)
{
	spinlock_t *ptl;
	struct page *page;
	struct mm_struct *mm = vma->vm_mm;
	unsigned long haddr = address & HPAGE_PMD_MASK;
	unsigned long mmun_start;	/* For mmu_notifiers */
	unsigned long mmun_end;		/* For mmu_notifiers */

	BUG_ON(vma->vm_start > haddr || vma->vm_end < haddr + HPAGE_PMD_SIZE);

	mmun_start = haddr;
	mmun_end   = haddr + HPAGE_PMD_SIZE;
again:
	mmu_notifier_invalidate_range_start(mm, mmun_start, mmun_end);
	ptl = pmd_lock(mm, pmd);
	if (unlikely(!pmd_trans_huge(*pmd))) {
		spin_unlock(ptl);
		mmu_notifier_invalidate_range_end(mm, mmun_start, mmun_end);
		return;
	}
	if (is_huge_zero_pmd(*pmd)) {
		__split_huge_zero_page_pmd(vma, haddr, pmd);
		spin_unlock(ptl);
		mmu_notifier_invalidate_range_end(mm, mmun_start, mmun_end);
		return;
	}
	page = pmd_page(*pmd);
	VM_BUG_ON_PAGE(!page_count(page), page);
	get_page(page);
	spin_unlock(ptl);
	mmu_notifier_invalidate_range_end(mm, mmun_start, mmun_end);

	split_huge_page(page);

	put_page(page);

	/*
	 * We don't always have down_write of mmap_sem here: a racing
	 * do_huge_pmd_wp_page() might have copied-on-write to another
	 * huge page before our split_huge_page() got the anon_vma lock.
	 */
	if (unlikely(pmd_trans_huge(*pmd)))
		goto again;
}

void split_huge_page_pmd_mm(struct mm_struct *mm, unsigned long address,
		pmd_t *pmd)
{
	struct vm_area_struct *vma;

	vma = find_vma(mm, address);
	BUG_ON(vma == NULL);
	split_huge_page_pmd(vma, address, pmd);
}

static void split_huge_page_address(struct mm_struct *mm,
				    unsigned long address)
{
	pmd_t *pmd;

	VM_BUG_ON(!(address & ~HPAGE_PMD_MASK));

	pmd = mm_find_pmd(mm, address);
	if (!pmd)
		return;
	/*
	 * Caller holds the mmap_sem write mode, so a huge pmd cannot
	 * materialize from under us.
	 */
	split_huge_page_pmd_mm(mm, address, pmd);
}

void __vma_adjust_trans_huge(struct vm_area_struct *vma,
			     unsigned long start,
			     unsigned long end,
			     long adjust_next)
{
	/*
	 * If the new start address isn't hpage aligned and it could
	 * previously contain an hugepage: check if we need to split
	 * an huge pmd.
	 */
	if (start & ~HPAGE_PMD_MASK &&
	    (start & HPAGE_PMD_MASK) >= vma->vm_start &&
	    (start & HPAGE_PMD_MASK) + HPAGE_PMD_SIZE <= vma->vm_end)
		split_huge_page_address(vma->vm_mm, start);

	/*
	 * If the new end address isn't hpage aligned and it could
	 * previously contain an hugepage: check if we need to split
	 * an huge pmd.
	 */
	if (end & ~HPAGE_PMD_MASK &&
	    (end & HPAGE_PMD_MASK) >= vma->vm_start &&
	    (end & HPAGE_PMD_MASK) + HPAGE_PMD_SIZE <= vma->vm_end)
		split_huge_page_address(vma->vm_mm, end);

	/*
	 * If we're also updating the vma->vm_next->vm_start, if the new
	 * vm_next->vm_start isn't page aligned and it could previously
	 * contain an hugepage: check if we need to split an huge pmd.
	 */
	if (adjust_next > 0) {
		struct vm_area_struct *next = vma->vm_next;
		unsigned long nstart = next->vm_start;
		nstart += adjust_next << PAGE_SHIFT;
		if (nstart & ~HPAGE_PMD_MASK &&
		    (nstart & HPAGE_PMD_MASK) >= next->vm_start &&
		    (nstart & HPAGE_PMD_MASK) + HPAGE_PMD_SIZE <= next->vm_end)
			split_huge_page_address(next->vm_mm, nstart);
	}
}<|MERGE_RESOLUTION|>--- conflicted
+++ resolved
@@ -745,13 +745,8 @@
 		pgtable_trans_huge_deposit(mm, pmd, pgtable);
 		set_pmd_at(mm, haddr, pmd, entry);
 		add_mm_counter(mm, MM_ANONPAGES, HPAGE_PMD_NR);
-<<<<<<< HEAD
-		mm->nr_ptes++;
-		spin_unlock(&mm->page_table_lock);
-=======
 		atomic_long_inc(&mm->nr_ptes);
 		spin_unlock(ptl);
->>>>>>> c3ade0e0
 	}
 
 	return 0;
@@ -824,22 +819,6 @@
 			pte_free(mm, pgtable);
 			put_huge_zero_page();
 		}
-<<<<<<< HEAD
-
-		return __do_huge_pmd_anonymous_page(mm, vma, haddr, pmd, page);
-	}
-out:
-	/*
-	 * Use __pte_alloc instead of pte_alloc_map, because we can't
-	 * run pte_offset_map on the pmd, if an huge pmd could
-	 * materialize from under us from a different thread.
-	 */
-	if (unlikely(pmd_none(*pmd) && __pte_alloc(mm, vma, pmd, address)))
-		return VM_FAULT_OOM;
-	/* if an huge pmd materialized from under us just retry later */
-	if (unlikely(pmd_trans_huge(*pmd)))
-=======
->>>>>>> c3ade0e0
 		return 0;
 	}
 	page = alloc_hugepage_vma(transparent_hugepage_defrag(vma),
@@ -929,12 +908,7 @@
 	pmd = pmd_mkold(pmd_wrprotect(pmd));
 	pgtable_trans_huge_deposit(dst_mm, dst_pmd, pgtable);
 	set_pmd_at(dst_mm, addr, dst_pmd, pmd);
-<<<<<<< HEAD
-	prepare_pmd_huge_pte(pgtable, dst_mm);
-	dst_mm->nr_ptes++;
-=======
 	atomic_long_inc(&dst_mm->nr_ptes);
->>>>>>> c3ade0e0
 
 	ret = 0;
 out_unlock:
@@ -1199,24 +1173,11 @@
 			put_page(page);
 		}
 		count_vm_event(THP_FAULT_FALLBACK);
-<<<<<<< HEAD
-		ret = do_huge_pmd_wp_page_fallback(mm, vma, address,
-						   pmd, orig_pmd, page, haddr);
-		if (ret & VM_FAULT_OOM)
-			split_huge_page(page);
-		put_page(page);
-=======
->>>>>>> c3ade0e0
 		goto out;
 	}
 
 	if (unlikely(mem_cgroup_newpage_charge(new_page, mm, GFP_KERNEL))) {
 		put_page(new_page);
-<<<<<<< HEAD
-		split_huge_page(page);
-		put_page(page);
-		ret |= VM_FAULT_OOM;
-=======
 		if (page) {
 			split_huge_page(page);
 			put_page(page);
@@ -1224,7 +1185,6 @@
 			split_huge_page_pmd(vma, address, pmd);
 		ret |= VM_FAULT_FALLBACK;
 		count_vm_event(THP_FAULT_FALLBACK);
->>>>>>> c3ade0e0
 		goto out;
 	}
 
@@ -1483,15 +1443,9 @@
 			page_remove_rmap(page);
 			VM_BUG_ON_PAGE(page_mapcount(page) < 0, page);
 			add_mm_counter(tlb->mm, MM_ANONPAGES, -HPAGE_PMD_NR);
-<<<<<<< HEAD
-			VM_BUG_ON(!PageHead(page));
-			tlb->mm->nr_ptes--;
-			spin_unlock(&tlb->mm->page_table_lock);
-=======
 			VM_BUG_ON_PAGE(!PageHead(page), page);
 			atomic_long_dec(&tlb->mm->nr_ptes);
 			spin_unlock(ptl);
->>>>>>> c3ade0e0
 			tlb_remove_page(tlb, page);
 		}
 		pte_free(tlb->mm, pgtable);
@@ -2542,13 +2496,8 @@
 		 * points to regular pagetables. Use pmd_populate for that
 		 */
 		pmd_populate(mm, pmd, pmd_pgtable(_pmd));
-<<<<<<< HEAD
-		spin_unlock(&mm->page_table_lock);
-		anon_vma_unlock(vma->anon_vma);
-=======
 		spin_unlock(pmd_ptl);
 		anon_vma_unlock_write(vma->anon_vma);
->>>>>>> c3ade0e0
 		goto out;
 	}
 
@@ -2578,14 +2527,8 @@
 	page_add_new_anon_rmap(new_page, vma, address);
 	pgtable_trans_huge_deposit(mm, pmd, pgtable);
 	set_pmd_at(mm, address, pmd, _pmd);
-<<<<<<< HEAD
-	update_mmu_cache(vma, address, _pmd);
-	prepare_pmd_huge_pte(pgtable, mm);
-	spin_unlock(&mm->page_table_lock);
-=======
 	update_mmu_cache_pmd(vma, address, pmd);
 	spin_unlock(pmd_ptl);
->>>>>>> c3ade0e0
 
 	*hpage = NULL;
 
