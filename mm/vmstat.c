/*
 *  linux/mm/vmstat.c
 *
 *  Manages VM statistics
 *  Copyright (C) 1991, 1992, 1993, 1994  Linus Torvalds
 *
 *  zoned VM statistics
 *  Copyright (C) 2006 Silicon Graphics, Inc.,
 *		Christoph Lameter <christoph@lameter.com>
 */
#include <linux/fs.h>
#include <linux/mm.h>
#include <linux/err.h>
#include <linux/module.h>
#include <linux/slab.h>
#include <linux/cpu.h>
#include <linux/vmstat.h>
#include <linux/sched.h>
#include <linux/math64.h>
#include <linux/writeback.h>
#include <linux/compaction.h>
#include <linux/mm_inline.h>
#include <linux/grsecurity.h>

#include "internal.h"

#ifdef CONFIG_VM_EVENT_COUNTERS
DEFINE_PER_CPU(struct vm_event_state, vm_event_states) = {{0}};
EXPORT_PER_CPU_SYMBOL(vm_event_states);

static void sum_vm_events(unsigned long *ret)
{
	int cpu;
	int i;

	memset(ret, 0, NR_VM_EVENT_ITEMS * sizeof(unsigned long));

	for_each_online_cpu(cpu) {
		struct vm_event_state *this = &per_cpu(vm_event_states, cpu);

		for (i = 0; i < NR_VM_EVENT_ITEMS; i++)
			ret[i] += this->event[i];
	}
}

/*
 * Accumulate the vm event counters across all CPUs.
 * The result is unavoidably approximate - it can change
 * during and after execution of this function.
*/
void all_vm_events(unsigned long *ret)
{
	get_online_cpus();
	sum_vm_events(ret);
	put_online_cpus();
}
EXPORT_SYMBOL_GPL(all_vm_events);

/*
 * Fold the foreign cpu events into our own.
 *
 * This is adding to the events on one processor
 * but keeps the global counts constant.
 */
void vm_events_fold_cpu(int cpu)
{
	struct vm_event_state *fold_state = &per_cpu(vm_event_states, cpu);
	int i;

	for (i = 0; i < NR_VM_EVENT_ITEMS; i++) {
		count_vm_events(i, fold_state->event[i]);
		fold_state->event[i] = 0;
	}
}

#endif /* CONFIG_VM_EVENT_COUNTERS */

/*
 * Manage combined zone based / global counters
 *
 * vm_stat contains the global counters
 */
atomic_long_unchecked_t vm_stat[NR_VM_ZONE_STAT_ITEMS] __cacheline_aligned_in_smp;
EXPORT_SYMBOL(vm_stat);

#ifdef CONFIG_SMP

int calculate_pressure_threshold(struct zone *zone)
{
	int threshold;
	int watermark_distance;

	/*
	 * As vmstats are not up to date, there is drift between the estimated
	 * and real values. For high thresholds and a high number of CPUs, it
	 * is possible for the min watermark to be breached while the estimated
	 * value looks fine. The pressure threshold is a reduced value such
	 * that even the maximum amount of drift will not accidentally breach
	 * the min watermark
	 */
	watermark_distance = low_wmark_pages(zone) - min_wmark_pages(zone);
	threshold = max(1, (int)(watermark_distance / num_online_cpus()));

	/*
	 * Maximum threshold is 125
	 */
	threshold = min(125, threshold);

	return threshold;
}

int calculate_normal_threshold(struct zone *zone)
{
	int threshold;
	int mem;	/* memory in 128 MB units */

	/*
	 * The threshold scales with the number of processors and the amount
	 * of memory per zone. More memory means that we can defer updates for
	 * longer, more processors could lead to more contention.
 	 * fls() is used to have a cheap way of logarithmic scaling.
	 *
	 * Some sample thresholds:
	 *
	 * Threshold	Processors	(fls)	Zonesize	fls(mem+1)
	 * ------------------------------------------------------------------
	 * 8		1		1	0.9-1 GB	4
	 * 16		2		2	0.9-1 GB	4
	 * 20 		2		2	1-2 GB		5
	 * 24		2		2	2-4 GB		6
	 * 28		2		2	4-8 GB		7
	 * 32		2		2	8-16 GB		8
	 * 4		2		2	<128M		1
	 * 30		4		3	2-4 GB		5
	 * 48		4		3	8-16 GB		8
	 * 32		8		4	1-2 GB		4
	 * 32		8		4	0.9-1GB		4
	 * 10		16		5	<128M		1
	 * 40		16		5	900M		4
	 * 70		64		7	2-4 GB		5
	 * 84		64		7	4-8 GB		6
	 * 108		512		9	4-8 GB		6
	 * 125		1024		10	8-16 GB		8
	 * 125		1024		10	16-32 GB	9
	 */

	mem = zone->managed_pages >> (27 - PAGE_SHIFT);

	threshold = 2 * fls(num_online_cpus()) * (1 + fls(mem));

	/*
	 * Maximum threshold is 125
	 */
	threshold = min(125, threshold);

	return threshold;
}

/*
 * Refresh the thresholds for each zone.
 */
void refresh_zone_stat_thresholds(void)
{
	struct zone *zone;
	int cpu;
	int threshold;

	for_each_populated_zone(zone) {
		unsigned long max_drift, tolerate_drift;

		threshold = calculate_normal_threshold(zone);

		for_each_online_cpu(cpu)
			per_cpu_ptr(zone->pageset, cpu)->stat_threshold
							= threshold;

		/*
		 * Only set percpu_drift_mark if there is a danger that
		 * NR_FREE_PAGES reports the low watermark is ok when in fact
		 * the min watermark could be breached by an allocation
		 */
		tolerate_drift = low_wmark_pages(zone) - min_wmark_pages(zone);
		max_drift = num_online_cpus() * threshold;
		if (max_drift > tolerate_drift)
			zone->percpu_drift_mark = high_wmark_pages(zone) +
					max_drift;
	}
}

void set_pgdat_percpu_threshold(pg_data_t *pgdat,
				int (*calculate_pressure)(struct zone *))
{
	struct zone *zone;
	int cpu;
	int threshold;
	int i;

	for (i = 0; i < pgdat->nr_zones; i++) {
		zone = &pgdat->node_zones[i];
		if (!zone->percpu_drift_mark)
			continue;

		threshold = (*calculate_pressure)(zone);
		for_each_possible_cpu(cpu)
			per_cpu_ptr(zone->pageset, cpu)->stat_threshold
							= threshold;
	}
}

/*
 * For use when we know that interrupts are disabled.
 */
void __mod_zone_page_state(struct zone *zone, enum zone_stat_item item,
				int delta)
{
	struct per_cpu_pageset __percpu *pcp = zone->pageset;
	s8 __percpu *p = pcp->vm_stat_diff + item;
	long x;
	long t;

	x = delta + __this_cpu_read(*p);

	t = __this_cpu_read(pcp->stat_threshold);

	if (unlikely(x > t || x < -t)) {
		zone_page_state_add(x, zone, item);
		x = 0;
	}
	__this_cpu_write(*p, x);
}
EXPORT_SYMBOL(__mod_zone_page_state);

/*
 * Optimized increment and decrement functions.
 *
 * These are only for a single page and therefore can take a struct page *
 * argument instead of struct zone *. This allows the inclusion of the code
 * generated for page_zone(page) into the optimized functions.
 *
 * No overflow check is necessary and therefore the differential can be
 * incremented or decremented in place which may allow the compilers to
 * generate better code.
 * The increment or decrement is known and therefore one boundary check can
 * be omitted.
 *
 * NOTE: These functions are very performance sensitive. Change only
 * with care.
 *
 * Some processors have inc/dec instructions that are atomic vs an interrupt.
 * However, the code must first determine the differential location in a zone
 * based on the processor number and then inc/dec the counter. There is no
 * guarantee without disabling preemption that the processor will not change
 * in between and therefore the atomicity vs. interrupt cannot be exploited
 * in a useful way here.
 */
void __inc_zone_state(struct zone *zone, enum zone_stat_item item)
{
	struct per_cpu_pageset __percpu *pcp = zone->pageset;
	s8 __percpu *p = pcp->vm_stat_diff + item;
	s8 v, t;

	v = __this_cpu_inc_return(*p);
	t = __this_cpu_read(pcp->stat_threshold);
	if (unlikely(v > t)) {
		s8 overstep = t >> 1;

		zone_page_state_add(v + overstep, zone, item);
		__this_cpu_write(*p, -overstep);
	}
}

void __inc_zone_page_state(struct page *page, enum zone_stat_item item)
{
	__inc_zone_state(page_zone(page), item);
}
EXPORT_SYMBOL(__inc_zone_page_state);

void __dec_zone_state(struct zone *zone, enum zone_stat_item item)
{
	struct per_cpu_pageset __percpu *pcp = zone->pageset;
	s8 __percpu *p = pcp->vm_stat_diff + item;
	s8 v, t;

	v = __this_cpu_dec_return(*p);
	t = __this_cpu_read(pcp->stat_threshold);
	if (unlikely(v < - t)) {
		s8 overstep = t >> 1;

		zone_page_state_add(v - overstep, zone, item);
		__this_cpu_write(*p, overstep);
	}
}

void __dec_zone_page_state(struct page *page, enum zone_stat_item item)
{
	__dec_zone_state(page_zone(page), item);
}
EXPORT_SYMBOL(__dec_zone_page_state);

#ifdef CONFIG_HAVE_CMPXCHG_LOCAL
/*
 * If we have cmpxchg_local support then we do not need to incur the overhead
 * that comes with local_irq_save/restore if we use this_cpu_cmpxchg.
 *
 * mod_state() modifies the zone counter state through atomic per cpu
 * operations.
 *
 * Overstep mode specifies how overstep should handled:
 *     0       No overstepping
 *     1       Overstepping half of threshold
 *     -1      Overstepping minus half of threshold
*/
static inline void mod_state(struct zone *zone,
       enum zone_stat_item item, int delta, int overstep_mode)
{
	struct per_cpu_pageset __percpu *pcp = zone->pageset;
	s8 __percpu *p = pcp->vm_stat_diff + item;
	long o, n, t, z;

	do {
		z = 0;  /* overflow to zone counters */

		/*
		 * The fetching of the stat_threshold is racy. We may apply
		 * a counter threshold to the wrong the cpu if we get
		 * rescheduled while executing here. However, the next
		 * counter update will apply the threshold again and
		 * therefore bring the counter under the threshold again.
		 *
		 * Most of the time the thresholds are the same anyways
		 * for all cpus in a zone.
		 */
		t = this_cpu_read(pcp->stat_threshold);

		o = this_cpu_read(*p);
		n = delta + o;

		if (n > t || n < -t) {
			int os = overstep_mode * (t >> 1) ;

			/* Overflow must be added to zone counters */
			z = n + os;
			n = -os;
		}
	} while (this_cpu_cmpxchg(*p, o, n) != o);

	if (z)
		zone_page_state_add(z, zone, item);
}

void mod_zone_page_state(struct zone *zone, enum zone_stat_item item,
					int delta)
{
	mod_state(zone, item, delta, 0);
}
EXPORT_SYMBOL(mod_zone_page_state);

void inc_zone_state(struct zone *zone, enum zone_stat_item item)
{
	mod_state(zone, item, 1, 1);
}

void inc_zone_page_state(struct page *page, enum zone_stat_item item)
{
	mod_state(page_zone(page), item, 1, 1);
}
EXPORT_SYMBOL(inc_zone_page_state);

void dec_zone_page_state(struct page *page, enum zone_stat_item item)
{
	mod_state(page_zone(page), item, -1, -1);
}
EXPORT_SYMBOL(dec_zone_page_state);
#else
/*
 * Use interrupt disable to serialize counter updates
 */
void mod_zone_page_state(struct zone *zone, enum zone_stat_item item,
					int delta)
{
	unsigned long flags;

	local_irq_save(flags);
	__mod_zone_page_state(zone, item, delta);
	local_irq_restore(flags);
}
EXPORT_SYMBOL(mod_zone_page_state);

void inc_zone_state(struct zone *zone, enum zone_stat_item item)
{
	unsigned long flags;

	local_irq_save(flags);
	__inc_zone_state(zone, item);
	local_irq_restore(flags);
}

void inc_zone_page_state(struct page *page, enum zone_stat_item item)
{
	unsigned long flags;
	struct zone *zone;

	zone = page_zone(page);
	local_irq_save(flags);
	__inc_zone_state(zone, item);
	local_irq_restore(flags);
}
EXPORT_SYMBOL(inc_zone_page_state);

void dec_zone_page_state(struct page *page, enum zone_stat_item item)
{
	unsigned long flags;

	local_irq_save(flags);
	__dec_zone_page_state(page, item);
	local_irq_restore(flags);
}
EXPORT_SYMBOL(dec_zone_page_state);
#endif

static inline void fold_diff(int *diff)
{
	int i;

	for (i = 0; i < NR_VM_ZONE_STAT_ITEMS; i++)
		if (diff[i])
			atomic_long_add_unchecked(diff[i], &vm_stat[i]);
}

/*
 * Update the zone counters for the current cpu.
 *
 * Note that refresh_cpu_vm_stats strives to only access
 * node local memory. The per cpu pagesets on remote zones are placed
 * in the memory local to the processor using that pageset. So the
 * loop over all zones will access a series of cachelines local to
 * the processor.
 *
 * The call to zone_page_state_add updates the cachelines with the
 * statistics in the remote zone struct as well as the global cachelines
 * with the global counters. These could cause remote node cache line
 * bouncing and will have to be only done when necessary.
 */
static void refresh_cpu_vm_stats(void)
{
	struct zone *zone;
	int i;
	int global_diff[NR_VM_ZONE_STAT_ITEMS] = { 0, };

	for_each_populated_zone(zone) {
		struct per_cpu_pageset __percpu *p = zone->pageset;

		for (i = 0; i < NR_VM_ZONE_STAT_ITEMS; i++) {
			int v;

			v = this_cpu_xchg(p->vm_stat_diff[i], 0);
			if (v) {

<<<<<<< HEAD
				local_irq_save(flags);
				v = p->vm_stat_diff[i];
				p->vm_stat_diff[i] = 0;
				local_irq_restore(flags);
=======
>>>>>>> c3ade0e0
				atomic_long_add_unchecked(v, &zone->vm_stat[i]);
				global_diff[i] += v;
#ifdef CONFIG_NUMA
				/* 3 seconds idle till flush */
				__this_cpu_write(p->expire, 3);
#endif
			}
		}
		cond_resched();
#ifdef CONFIG_NUMA
		/*
		 * Deal with draining the remote pageset of this
		 * processor
		 *
		 * Check if there are pages remaining in this pageset
		 * if not then there is nothing to expire.
		 */
		if (!__this_cpu_read(p->expire) ||
			       !__this_cpu_read(p->pcp.count))
			continue;

		/*
		 * We never drain zones local to this processor.
		 */
		if (zone_to_nid(zone) == numa_node_id()) {
			__this_cpu_write(p->expire, 0);
			continue;
		}


		if (__this_cpu_dec_return(p->expire))
			continue;

		if (__this_cpu_read(p->pcp.count))
			drain_zone_pages(zone, __this_cpu_ptr(&p->pcp));
#endif
	}
	fold_diff(global_diff);
}

<<<<<<< HEAD
	for (i = 0; i < NR_VM_ZONE_STAT_ITEMS; i++)
		if (global_diff[i])
			atomic_long_add_unchecked(global_diff[i], &vm_stat[i]);
=======
/*
 * Fold the data for an offline cpu into the global array.
 * There cannot be any access by the offline cpu and therefore
 * synchronization is simplified.
 */
void cpu_vm_stats_fold(int cpu)
{
	struct zone *zone;
	int i;
	int global_diff[NR_VM_ZONE_STAT_ITEMS] = { 0, };

	for_each_populated_zone(zone) {
		struct per_cpu_pageset *p;

		p = per_cpu_ptr(zone->pageset, cpu);

		for (i = 0; i < NR_VM_ZONE_STAT_ITEMS; i++)
			if (p->vm_stat_diff[i]) {
				int v;

				v = p->vm_stat_diff[i];
				p->vm_stat_diff[i] = 0;
				atomic_long_add_unchecked(v, &zone->vm_stat[i]);
				global_diff[i] += v;
			}
	}

	fold_diff(global_diff);
>>>>>>> c3ade0e0
}

/*
 * this is only called if !populated_zone(zone), which implies no other users of
 * pset->vm_stat_diff[] exsist.
 */
void drain_zonestat(struct zone *zone, struct per_cpu_pageset *pset)
{
	int i;

	for (i = 0; i < NR_VM_ZONE_STAT_ITEMS; i++)
		if (pset->vm_stat_diff[i]) {
			int v = pset->vm_stat_diff[i];
			pset->vm_stat_diff[i] = 0;
			atomic_long_add_unchecked(v, &zone->vm_stat[i]);
			atomic_long_add_unchecked(v, &vm_stat[i]);
		}
}
#endif

#ifdef CONFIG_NUMA
/*
 * zonelist = the list of zones passed to the allocator
 * z 	    = the zone from which the allocation occurred.
 *
 * Must be called with interrupts disabled.
 *
 * When __GFP_OTHER_NODE is set assume the node of the preferred
 * zone is the local node. This is useful for daemons who allocate
 * memory on behalf of other processes.
 */
void zone_statistics(struct zone *preferred_zone, struct zone *z, gfp_t flags)
{
	if (z->zone_pgdat == preferred_zone->zone_pgdat) {
		__inc_zone_state(z, NUMA_HIT);
	} else {
		__inc_zone_state(z, NUMA_MISS);
		__inc_zone_state(preferred_zone, NUMA_FOREIGN);
	}
	if (z->node == ((flags & __GFP_OTHER_NODE) ?
			preferred_zone->node : numa_node_id()))
		__inc_zone_state(z, NUMA_LOCAL);
	else
		__inc_zone_state(z, NUMA_OTHER);
}
#endif

#ifdef CONFIG_COMPACTION

struct contig_page_info {
	unsigned long free_pages;
	unsigned long free_blocks_total;
	unsigned long free_blocks_suitable;
};

/*
 * Calculate the number of free pages in a zone, how many contiguous
 * pages are free and how many are large enough to satisfy an allocation of
 * the target size. Note that this function makes no attempt to estimate
 * how many suitable free blocks there *might* be if MOVABLE pages were
 * migrated. Calculating that is possible, but expensive and can be
 * figured out from userspace
 */
static void fill_contig_page_info(struct zone *zone,
				unsigned int suitable_order,
				struct contig_page_info *info)
{
	unsigned int order;

	info->free_pages = 0;
	info->free_blocks_total = 0;
	info->free_blocks_suitable = 0;

	for (order = 0; order < MAX_ORDER; order++) {
		unsigned long blocks;

		/* Count number of free blocks */
		blocks = zone->free_area[order].nr_free;
		info->free_blocks_total += blocks;

		/* Count free base pages */
		info->free_pages += blocks << order;

		/* Count the suitable free blocks */
		if (order >= suitable_order)
			info->free_blocks_suitable += blocks <<
						(order - suitable_order);
	}
}

/*
 * A fragmentation index only makes sense if an allocation of a requested
 * size would fail. If that is true, the fragmentation index indicates
 * whether external fragmentation or a lack of memory was the problem.
 * The value can be used to determine if page reclaim or compaction
 * should be used
 */
static int __fragmentation_index(unsigned int order, struct contig_page_info *info)
{
	unsigned long requested = 1UL << order;

	if (!info->free_blocks_total)
		return 0;

	/* Fragmentation index only makes sense when a request would fail */
	if (info->free_blocks_suitable)
		return -1000;

	/*
	 * Index is between 0 and 1 so return within 3 decimal places
	 *
	 * 0 => allocation would fail due to lack of memory
	 * 1 => allocation would fail due to fragmentation
	 */
	return 1000 - div_u64( (1000+(div_u64(info->free_pages * 1000ULL, requested))), info->free_blocks_total);
}

/* Same as __fragmentation index but allocs contig_page_info on stack */
int fragmentation_index(struct zone *zone, unsigned int order)
{
	struct contig_page_info info;

	fill_contig_page_info(zone, order, &info);
	return __fragmentation_index(order, &info);
}
#endif

#if defined(CONFIG_PROC_FS) || defined(CONFIG_COMPACTION)
#include <linux/proc_fs.h>
#include <linux/seq_file.h>

static char * const migratetype_names[MIGRATE_TYPES] = {
	"Unmovable",
	"Reclaimable",
	"Movable",
	"Reserve",
#ifdef CONFIG_CMA
	"CMA",
#endif
#ifdef CONFIG_MEMORY_ISOLATION
	"Isolate",
#endif
};

static void *frag_start(struct seq_file *m, loff_t *pos)
{
	pg_data_t *pgdat;
	loff_t node = *pos;
	for (pgdat = first_online_pgdat();
	     pgdat && node;
	     pgdat = next_online_pgdat(pgdat))
		--node;

	return pgdat;
}

static void *frag_next(struct seq_file *m, void *arg, loff_t *pos)
{
	pg_data_t *pgdat = (pg_data_t *)arg;

	(*pos)++;
	return next_online_pgdat(pgdat);
}

static void frag_stop(struct seq_file *m, void *arg)
{
}

/* Walk all the zones in a node and print using a callback */
static void walk_zones_in_node(struct seq_file *m, pg_data_t *pgdat,
		void (*print)(struct seq_file *m, pg_data_t *, struct zone *))
{
	struct zone *zone;
	struct zone *node_zones = pgdat->node_zones;
	unsigned long flags;

	for (zone = node_zones; zone - node_zones < MAX_NR_ZONES; ++zone) {
		if (!populated_zone(zone))
			continue;

		spin_lock_irqsave(&zone->lock, flags);
		print(m, pgdat, zone);
		spin_unlock_irqrestore(&zone->lock, flags);
	}
}
#endif

#if defined(CONFIG_PROC_FS) || defined(CONFIG_SYSFS) || defined(CONFIG_NUMA)
#ifdef CONFIG_ZONE_DMA
#define TEXT_FOR_DMA(xx) xx "_dma",
#else
#define TEXT_FOR_DMA(xx)
#endif

#ifdef CONFIG_ZONE_DMA32
#define TEXT_FOR_DMA32(xx) xx "_dma32",
#else
#define TEXT_FOR_DMA32(xx)
#endif

#ifdef CONFIG_HIGHMEM
#define TEXT_FOR_HIGHMEM(xx) xx "_high",
#else
#define TEXT_FOR_HIGHMEM(xx)
#endif

#define TEXTS_FOR_ZONES(xx) TEXT_FOR_DMA(xx) TEXT_FOR_DMA32(xx) xx "_normal", \
					TEXT_FOR_HIGHMEM(xx) xx "_movable",

const char * const vmstat_text[] = {
	/* Zoned VM counters */
	"nr_free_pages",
	"nr_alloc_batch",
	"nr_inactive_anon",
	"nr_active_anon",
	"nr_inactive_file",
	"nr_active_file",
	"nr_unevictable",
	"nr_mlock",
	"nr_anon_pages",
	"nr_mapped",
	"nr_file_pages",
	"nr_dirty",
	"nr_writeback",
	"nr_slab_reclaimable",
	"nr_slab_unreclaimable",
	"nr_page_table_pages",
	"nr_kernel_stack",
	"nr_unstable",
	"nr_bounce",
	"nr_vmscan_write",
	"nr_vmscan_immediate_reclaim",
	"nr_writeback_temp",
	"nr_isolated_anon",
	"nr_isolated_file",
	"nr_shmem",
	"nr_dirtied",
	"nr_written",

#ifdef CONFIG_NUMA
	"numa_hit",
	"numa_miss",
	"numa_foreign",
	"numa_interleave",
	"numa_local",
	"numa_other",
#endif
	"nr_anon_transparent_hugepages",
	"nr_free_cma",
	"nr_dirty_threshold",
	"nr_dirty_background_threshold",

#ifdef CONFIG_VM_EVENT_COUNTERS
	"pgpgin",
	"pgpgout",
	"pswpin",
	"pswpout",

	TEXTS_FOR_ZONES("pgalloc")

	"pgfree",
	"pgactivate",
	"pgdeactivate",

	"pgfault",
	"pgmajfault",

	TEXTS_FOR_ZONES("pgrefill")
	TEXTS_FOR_ZONES("pgsteal_kswapd")
	TEXTS_FOR_ZONES("pgsteal_direct")
	TEXTS_FOR_ZONES("pgscan_kswapd")
	TEXTS_FOR_ZONES("pgscan_direct")
	"pgscan_direct_throttle",

#ifdef CONFIG_NUMA
	"zone_reclaim_failed",
#endif
	"pginodesteal",
	"slabs_scanned",
	"kswapd_inodesteal",
	"kswapd_low_wmark_hit_quickly",
	"kswapd_high_wmark_hit_quickly",
	"pageoutrun",
	"allocstall",

	"pgrotated",

#ifdef CONFIG_NUMA_BALANCING
	"numa_pte_updates",
	"numa_huge_pte_updates",
	"numa_hint_faults",
	"numa_hint_faults_local",
	"numa_pages_migrated",
#endif
#ifdef CONFIG_MIGRATION
	"pgmigrate_success",
	"pgmigrate_fail",
#endif
#ifdef CONFIG_COMPACTION
	"compact_migrate_scanned",
	"compact_free_scanned",
	"compact_isolated",
	"compact_stall",
	"compact_fail",
	"compact_success",
#endif

#ifdef CONFIG_HUGETLB_PAGE
	"htlb_buddy_alloc_success",
	"htlb_buddy_alloc_fail",
#endif
	"unevictable_pgs_culled",
	"unevictable_pgs_scanned",
	"unevictable_pgs_rescued",
	"unevictable_pgs_mlocked",
	"unevictable_pgs_munlocked",
	"unevictable_pgs_cleared",
	"unevictable_pgs_stranded",

#ifdef CONFIG_TRANSPARENT_HUGEPAGE
	"thp_fault_alloc",
	"thp_fault_fallback",
	"thp_collapse_alloc",
	"thp_collapse_alloc_failed",
	"thp_split",
	"thp_zero_page_alloc",
	"thp_zero_page_alloc_failed",
#endif
#ifdef CONFIG_DEBUG_TLBFLUSH
#ifdef CONFIG_SMP
	"nr_tlb_remote_flush",
	"nr_tlb_remote_flush_received",
#endif /* CONFIG_SMP */
	"nr_tlb_local_flush_all",
	"nr_tlb_local_flush_one",
#endif /* CONFIG_DEBUG_TLBFLUSH */

#endif /* CONFIG_VM_EVENTS_COUNTERS */
};
#endif /* CONFIG_PROC_FS || CONFIG_SYSFS || CONFIG_NUMA */


#ifdef CONFIG_PROC_FS
static void frag_show_print(struct seq_file *m, pg_data_t *pgdat,
						struct zone *zone)
{
	int order;

	seq_printf(m, "Node %d, zone %8s ", pgdat->node_id, zone->name);
	for (order = 0; order < MAX_ORDER; ++order)
		seq_printf(m, "%6lu ", zone->free_area[order].nr_free);
	seq_putc(m, '\n');
}

/*
 * This walks the free areas for each zone.
 */
static int frag_show(struct seq_file *m, void *arg)
{
	pg_data_t *pgdat = (pg_data_t *)arg;
	walk_zones_in_node(m, pgdat, frag_show_print);
	return 0;
}

static void pagetypeinfo_showfree_print(struct seq_file *m,
					pg_data_t *pgdat, struct zone *zone)
{
	int order, mtype;

	for (mtype = 0; mtype < MIGRATE_TYPES; mtype++) {
		seq_printf(m, "Node %4d, zone %8s, type %12s ",
					pgdat->node_id,
					zone->name,
					migratetype_names[mtype]);
		for (order = 0; order < MAX_ORDER; ++order) {
			unsigned long freecount = 0;
			struct free_area *area;
			struct list_head *curr;

			area = &(zone->free_area[order]);

			list_for_each(curr, &area->free_list[mtype])
				freecount++;
			seq_printf(m, "%6lu ", freecount);
		}
		seq_putc(m, '\n');
	}
}

/* Print out the free pages at each order for each migatetype */
static int pagetypeinfo_showfree(struct seq_file *m, void *arg)
{
	int order;
	pg_data_t *pgdat = (pg_data_t *)arg;

	/* Print header */
	seq_printf(m, "%-43s ", "Free pages count per migrate type at order");
	for (order = 0; order < MAX_ORDER; ++order)
		seq_printf(m, "%6d ", order);
	seq_putc(m, '\n');

	walk_zones_in_node(m, pgdat, pagetypeinfo_showfree_print);

	return 0;
}

static void pagetypeinfo_showblockcount_print(struct seq_file *m,
					pg_data_t *pgdat, struct zone *zone)
{
	int mtype;
	unsigned long pfn;
	unsigned long start_pfn = zone->zone_start_pfn;
	unsigned long end_pfn = zone_end_pfn(zone);
	unsigned long count[MIGRATE_TYPES] = { 0, };

	for (pfn = start_pfn; pfn < end_pfn; pfn += pageblock_nr_pages) {
		struct page *page;

		if (!pfn_valid(pfn))
			continue;

		page = pfn_to_page(pfn);

		/* Watch for unexpected holes punched in the memmap */
		if (!memmap_valid_within(pfn, page, zone))
			continue;

		mtype = get_pageblock_migratetype(page);

		if (mtype < MIGRATE_TYPES)
			count[mtype]++;
	}

	/* Print counts */
	seq_printf(m, "Node %d, zone %8s ", pgdat->node_id, zone->name);
	for (mtype = 0; mtype < MIGRATE_TYPES; mtype++)
		seq_printf(m, "%12lu ", count[mtype]);
	seq_putc(m, '\n');
}

/* Print out the free pages at each order for each migratetype */
static int pagetypeinfo_showblockcount(struct seq_file *m, void *arg)
{
	int mtype;
	pg_data_t *pgdat = (pg_data_t *)arg;

	seq_printf(m, "\n%-23s", "Number of blocks type ");
	for (mtype = 0; mtype < MIGRATE_TYPES; mtype++)
		seq_printf(m, "%12s ", migratetype_names[mtype]);
	seq_putc(m, '\n');
	walk_zones_in_node(m, pgdat, pagetypeinfo_showblockcount_print);

	return 0;
}

/*
 * This prints out statistics in relation to grouping pages by mobility.
 * It is expensive to collect so do not constantly read the file.
 */
static int pagetypeinfo_show(struct seq_file *m, void *arg)
{
	pg_data_t *pgdat = (pg_data_t *)arg;

	/* check memoryless node */
	if (!node_state(pgdat->node_id, N_MEMORY))
		return 0;

	seq_printf(m, "Page block order: %d\n", pageblock_order);
	seq_printf(m, "Pages per block:  %lu\n", pageblock_nr_pages);
	seq_putc(m, '\n');
	pagetypeinfo_showfree(m, pgdat);
	pagetypeinfo_showblockcount(m, pgdat);

	return 0;
}

static const struct seq_operations fragmentation_op = {
	.start	= frag_start,
	.next	= frag_next,
	.stop	= frag_stop,
	.show	= frag_show,
};

static int fragmentation_open(struct inode *inode, struct file *file)
{
	return seq_open(file, &fragmentation_op);
}

static const struct file_operations fragmentation_file_operations = {
	.open		= fragmentation_open,
	.read		= seq_read,
	.llseek		= seq_lseek,
	.release	= seq_release,
};

static const struct seq_operations pagetypeinfo_op = {
	.start	= frag_start,
	.next	= frag_next,
	.stop	= frag_stop,
	.show	= pagetypeinfo_show,
};

static int pagetypeinfo_open(struct inode *inode, struct file *file)
{
	return seq_open(file, &pagetypeinfo_op);
}

static const struct file_operations pagetypeinfo_file_ops = {
	.open		= pagetypeinfo_open,
	.read		= seq_read,
	.llseek		= seq_lseek,
	.release	= seq_release,
};

static void zoneinfo_show_print(struct seq_file *m, pg_data_t *pgdat,
							struct zone *zone)
{
	int i;
	seq_printf(m, "Node %d, zone %8s", pgdat->node_id, zone->name);
	seq_printf(m,
		   "\n  pages free     %lu"
		   "\n        min      %lu"
		   "\n        low      %lu"
		   "\n        high     %lu"
		   "\n        scanned  %lu"
		   "\n        spanned  %lu"
		   "\n        present  %lu"
		   "\n        managed  %lu",
		   zone_page_state(zone, NR_FREE_PAGES),
		   min_wmark_pages(zone),
		   low_wmark_pages(zone),
		   high_wmark_pages(zone),
		   zone->pages_scanned,
		   zone->spanned_pages,
		   zone->present_pages,
		   zone->managed_pages);

	for (i = 0; i < NR_VM_ZONE_STAT_ITEMS; i++)
		seq_printf(m, "\n    %-12s %lu", vmstat_text[i],
				zone_page_state(zone, i));

	seq_printf(m,
		   "\n        protection: (%lu",
		   zone->lowmem_reserve[0]);
	for (i = 1; i < ARRAY_SIZE(zone->lowmem_reserve); i++)
		seq_printf(m, ", %lu", zone->lowmem_reserve[i]);
	seq_printf(m,
		   ")"
		   "\n  pagesets");
	for_each_online_cpu(i) {
		struct per_cpu_pageset *pageset;

		pageset = per_cpu_ptr(zone->pageset, i);
		seq_printf(m,
			   "\n    cpu: %i"
			   "\n              count: %i"
			   "\n              high:  %i"
			   "\n              batch: %i",
			   i,
			   pageset->pcp.count,
			   pageset->pcp.high,
			   pageset->pcp.batch);
#ifdef CONFIG_SMP
		seq_printf(m, "\n  vm stats threshold: %d",
				pageset->stat_threshold);
#endif
	}
	seq_printf(m,
		   "\n  all_unreclaimable: %u"
		   "\n  start_pfn:         %lu"
		   "\n  inactive_ratio:    %u",
		   !zone_reclaimable(zone),
		   zone->zone_start_pfn,
		   zone->inactive_ratio);
	seq_putc(m, '\n');
}

/*
 * Output information about zones in @pgdat.
 */
static int zoneinfo_show(struct seq_file *m, void *arg)
{
	pg_data_t *pgdat = (pg_data_t *)arg;
	walk_zones_in_node(m, pgdat, zoneinfo_show_print);
	return 0;
}

static const struct seq_operations zoneinfo_op = {
	.start	= frag_start, /* iterate over all zones. The same as in
			       * fragmentation. */
	.next	= frag_next,
	.stop	= frag_stop,
	.show	= zoneinfo_show,
};

static int zoneinfo_open(struct inode *inode, struct file *file)
{
	return seq_open(file, &zoneinfo_op);
}

static const struct file_operations proc_zoneinfo_file_operations = {
	.open		= zoneinfo_open,
	.read		= seq_read,
	.llseek		= seq_lseek,
	.release	= seq_release,
};

enum writeback_stat_item {
	NR_DIRTY_THRESHOLD,
	NR_DIRTY_BG_THRESHOLD,
	NR_VM_WRITEBACK_STAT_ITEMS,
};

static void *vmstat_start(struct seq_file *m, loff_t *pos)
{
	unsigned long *v;
	int i, stat_items_size;

	if (*pos >= ARRAY_SIZE(vmstat_text))
		return NULL;
	stat_items_size = NR_VM_ZONE_STAT_ITEMS * sizeof(unsigned long) +
			  NR_VM_WRITEBACK_STAT_ITEMS * sizeof(unsigned long);

#ifdef CONFIG_VM_EVENT_COUNTERS
	stat_items_size += sizeof(struct vm_event_state);
#endif

	v = kzalloc(stat_items_size, GFP_KERNEL);
	m->private = v;
	if (!v)
		return ERR_PTR(-ENOMEM);

#ifdef CONFIG_GRKERNSEC_PROC_ADD
#if defined(CONFIG_GRKERNSEC_PROC_USER) || defined(CONFIG_GRKERNSEC_PROC_USERGROUP)
        if (!uid_eq(current_uid(), GLOBAL_ROOT_UID)
#ifdef CONFIG_GRKERNSEC_PROC_USERGROUP
                && !in_group_p(grsec_proc_gid)
#endif
        )
		return (unsigned long *)m->private + *pos;
#endif
#endif

	for (i = 0; i < NR_VM_ZONE_STAT_ITEMS; i++)
		v[i] = global_page_state(i);
	v += NR_VM_ZONE_STAT_ITEMS;

	global_dirty_limits(v + NR_DIRTY_BG_THRESHOLD,
			    v + NR_DIRTY_THRESHOLD);
	v += NR_VM_WRITEBACK_STAT_ITEMS;

#ifdef CONFIG_VM_EVENT_COUNTERS
	all_vm_events(v);
	v[PGPGIN] /= 2;		/* sectors -> kbytes */
	v[PGPGOUT] /= 2;
#endif
	return (unsigned long *)m->private + *pos;
}

static void *vmstat_next(struct seq_file *m, void *arg, loff_t *pos)
{
	(*pos)++;
	if (*pos >= ARRAY_SIZE(vmstat_text))
		return NULL;
	return (unsigned long *)m->private + *pos;
}

static int vmstat_show(struct seq_file *m, void *arg)
{
	unsigned long *l = arg;
	unsigned long off = l - (unsigned long *)m->private;

	seq_printf(m, "%s %lu\n", vmstat_text[off], *l);
	return 0;
}

static void vmstat_stop(struct seq_file *m, void *arg)
{
	kfree(m->private);
	m->private = NULL;
}

static const struct seq_operations vmstat_op = {
	.start	= vmstat_start,
	.next	= vmstat_next,
	.stop	= vmstat_stop,
	.show	= vmstat_show,
};

static int vmstat_open(struct inode *inode, struct file *file)
{
	return seq_open(file, &vmstat_op);
}

static const struct file_operations proc_vmstat_file_operations = {
	.open		= vmstat_open,
	.read		= seq_read,
	.llseek		= seq_lseek,
	.release	= seq_release,
};
#endif /* CONFIG_PROC_FS */

#ifdef CONFIG_SMP
static DEFINE_PER_CPU(struct delayed_work, vmstat_work);
int sysctl_stat_interval __read_mostly = HZ;

static void vmstat_update(struct work_struct *w)
{
	refresh_cpu_vm_stats();
	schedule_delayed_work(&__get_cpu_var(vmstat_work),
		round_jiffies_relative(sysctl_stat_interval));
}

static void start_cpu_timer(int cpu)
{
	struct delayed_work *work = &per_cpu(vmstat_work, cpu);

	INIT_DEFERRABLE_WORK(work, vmstat_update);
	schedule_delayed_work_on(cpu, work, __round_jiffies_relative(HZ, cpu));
}

static void vmstat_cpu_dead(int node)
{
	int cpu;

	get_online_cpus();
	for_each_online_cpu(cpu)
		if (cpu_to_node(cpu) == node)
			goto end;

	node_clear_state(node, N_CPU);
end:
	put_online_cpus();
}

/*
 * Use the cpu notifier to insure that the thresholds are recalculated
 * when necessary.
 */
static int vmstat_cpuup_callback(struct notifier_block *nfb,
		unsigned long action,
		void *hcpu)
{
	long cpu = (long)hcpu;

	switch (action) {
	case CPU_ONLINE:
	case CPU_ONLINE_FROZEN:
		refresh_zone_stat_thresholds();
		start_cpu_timer(cpu);
		node_set_state(cpu_to_node(cpu), N_CPU);
		break;
	case CPU_DOWN_PREPARE:
	case CPU_DOWN_PREPARE_FROZEN:
		cancel_delayed_work_sync(&per_cpu(vmstat_work, cpu));
		per_cpu(vmstat_work, cpu).work.func = NULL;
		break;
	case CPU_DOWN_FAILED:
	case CPU_DOWN_FAILED_FROZEN:
		start_cpu_timer(cpu);
		break;
	case CPU_DEAD:
	case CPU_DEAD_FROZEN:
		refresh_zone_stat_thresholds();
		vmstat_cpu_dead(cpu_to_node(cpu));
		break;
	default:
		break;
	}
	return NOTIFY_OK;
}

static struct notifier_block vmstat_notifier =
	{ &vmstat_cpuup_callback, NULL, 0 };
#endif

static int __init setup_vmstat(void)
{
#ifdef CONFIG_SMP
	int cpu;

	register_cpu_notifier(&vmstat_notifier);

	get_online_cpus();
	for_each_online_cpu(cpu) {
		start_cpu_timer(cpu);
		node_set_state(cpu_to_node(cpu), N_CPU);
	}
	put_online_cpus();
#endif
#ifdef CONFIG_PROC_FS
	{
		mode_t gr_mode = S_IRUGO;
#ifdef CONFIG_GRKERNSEC_PROC_ADD
		gr_mode = S_IRUSR;
#endif
		proc_create("buddyinfo", gr_mode, NULL, &fragmentation_file_operations);
		proc_create("pagetypeinfo", gr_mode, NULL, &pagetypeinfo_file_ops);
<<<<<<< HEAD
#ifdef CONFIG_GRKERNSEC_PROC_USERGROUP
		proc_create("vmstat", gr_mode | S_IRGRP, NULL, &proc_vmstat_file_operations);
#else
		proc_create("vmstat", gr_mode, NULL, &proc_vmstat_file_operations);
#endif
=======
		proc_create("vmstat", S_IRUGO, NULL, &proc_vmstat_file_operations);
>>>>>>> c3ade0e0
		proc_create("zoneinfo", gr_mode, NULL, &proc_zoneinfo_file_operations);
	}
#endif
	return 0;
}
module_init(setup_vmstat)

#if defined(CONFIG_DEBUG_FS) && defined(CONFIG_COMPACTION)
#include <linux/debugfs.h>


/*
 * Return an index indicating how much of the available free memory is
 * unusable for an allocation of the requested size.
 */
static int unusable_free_index(unsigned int order,
				struct contig_page_info *info)
{
	/* No free memory is interpreted as all free memory is unusable */
	if (info->free_pages == 0)
		return 1000;

	/*
	 * Index should be a value between 0 and 1. Return a value to 3
	 * decimal places.
	 *
	 * 0 => no fragmentation
	 * 1 => high fragmentation
	 */
	return div_u64((info->free_pages - (info->free_blocks_suitable << order)) * 1000ULL, info->free_pages);

}

static void unusable_show_print(struct seq_file *m,
					pg_data_t *pgdat, struct zone *zone)
{
	unsigned int order;
	int index;
	struct contig_page_info info;

	seq_printf(m, "Node %d, zone %8s ",
				pgdat->node_id,
				zone->name);
	for (order = 0; order < MAX_ORDER; ++order) {
		fill_contig_page_info(zone, order, &info);
		index = unusable_free_index(order, &info);
		seq_printf(m, "%d.%03d ", index / 1000, index % 1000);
	}

	seq_putc(m, '\n');
}

/*
 * Display unusable free space index
 *
 * The unusable free space index measures how much of the available free
 * memory cannot be used to satisfy an allocation of a given size and is a
 * value between 0 and 1. The higher the value, the more of free memory is
 * unusable and by implication, the worse the external fragmentation is. This
 * can be expressed as a percentage by multiplying by 100.
 */
static int unusable_show(struct seq_file *m, void *arg)
{
	pg_data_t *pgdat = (pg_data_t *)arg;

	/* check memoryless node */
	if (!node_state(pgdat->node_id, N_MEMORY))
		return 0;

	walk_zones_in_node(m, pgdat, unusable_show_print);

	return 0;
}

static const struct seq_operations unusable_op = {
	.start	= frag_start,
	.next	= frag_next,
	.stop	= frag_stop,
	.show	= unusable_show,
};

static int unusable_open(struct inode *inode, struct file *file)
{
	return seq_open(file, &unusable_op);
}

static const struct file_operations unusable_file_ops = {
	.open		= unusable_open,
	.read		= seq_read,
	.llseek		= seq_lseek,
	.release	= seq_release,
};

static void extfrag_show_print(struct seq_file *m,
					pg_data_t *pgdat, struct zone *zone)
{
	unsigned int order;
	int index;

	/* Alloc on stack as interrupts are disabled for zone walk */
	struct contig_page_info info;

	seq_printf(m, "Node %d, zone %8s ",
				pgdat->node_id,
				zone->name);
	for (order = 0; order < MAX_ORDER; ++order) {
		fill_contig_page_info(zone, order, &info);
		index = __fragmentation_index(order, &info);
		seq_printf(m, "%d.%03d ", index / 1000, index % 1000);
	}

	seq_putc(m, '\n');
}

/*
 * Display fragmentation index for orders that allocations would fail for
 */
static int extfrag_show(struct seq_file *m, void *arg)
{
	pg_data_t *pgdat = (pg_data_t *)arg;

	walk_zones_in_node(m, pgdat, extfrag_show_print);

	return 0;
}

static const struct seq_operations extfrag_op = {
	.start	= frag_start,
	.next	= frag_next,
	.stop	= frag_stop,
	.show	= extfrag_show,
};

static int extfrag_open(struct inode *inode, struct file *file)
{
	return seq_open(file, &extfrag_op);
}

static const struct file_operations extfrag_file_ops = {
	.open		= extfrag_open,
	.read		= seq_read,
	.llseek		= seq_lseek,
	.release	= seq_release,
};

static int __init extfrag_debug_init(void)
{
	struct dentry *extfrag_debug_root;

	extfrag_debug_root = debugfs_create_dir("extfrag", NULL);
	if (!extfrag_debug_root)
		return -ENOMEM;

	if (!debugfs_create_file("unusable_index", 0444,
			extfrag_debug_root, NULL, &unusable_file_ops))
		goto fail;

	if (!debugfs_create_file("extfrag_index", 0444,
			extfrag_debug_root, NULL, &extfrag_file_ops))
		goto fail;

	return 0;
fail:
	debugfs_remove_recursive(extfrag_debug_root);
	return -ENOMEM;
}

module_init(extfrag_debug_init);
#endif<|MERGE_RESOLUTION|>--- conflicted
+++ resolved
@@ -456,13 +456,6 @@
 			v = this_cpu_xchg(p->vm_stat_diff[i], 0);
 			if (v) {
 
-<<<<<<< HEAD
-				local_irq_save(flags);
-				v = p->vm_stat_diff[i];
-				p->vm_stat_diff[i] = 0;
-				local_irq_restore(flags);
-=======
->>>>>>> c3ade0e0
 				atomic_long_add_unchecked(v, &zone->vm_stat[i]);
 				global_diff[i] += v;
 #ifdef CONFIG_NUMA
@@ -503,11 +496,6 @@
 	fold_diff(global_diff);
 }
 
-<<<<<<< HEAD
-	for (i = 0; i < NR_VM_ZONE_STAT_ITEMS; i++)
-		if (global_diff[i])
-			atomic_long_add_unchecked(global_diff[i], &vm_stat[i]);
-=======
 /*
  * Fold the data for an offline cpu into the global array.
  * There cannot be any access by the offline cpu and therefore
@@ -536,7 +524,6 @@
 	}
 
 	fold_diff(global_diff);
->>>>>>> c3ade0e0
 }
 
 /*
@@ -1335,15 +1322,7 @@
 #endif
 		proc_create("buddyinfo", gr_mode, NULL, &fragmentation_file_operations);
 		proc_create("pagetypeinfo", gr_mode, NULL, &pagetypeinfo_file_ops);
-<<<<<<< HEAD
-#ifdef CONFIG_GRKERNSEC_PROC_USERGROUP
-		proc_create("vmstat", gr_mode | S_IRGRP, NULL, &proc_vmstat_file_operations);
-#else
-		proc_create("vmstat", gr_mode, NULL, &proc_vmstat_file_operations);
-#endif
-=======
 		proc_create("vmstat", S_IRUGO, NULL, &proc_vmstat_file_operations);
->>>>>>> c3ade0e0
 		proc_create("zoneinfo", gr_mode, NULL, &proc_zoneinfo_file_operations);
 	}
 #endif
