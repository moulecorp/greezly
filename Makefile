VERSION = 3
PATCHLEVEL = 14
SUBLEVEL = 44
EXTRAVERSION =
NAME = Remembering Coco

# *DOCUMENTATION*
# To see a list of typical targets execute "make help"
# More info can be located in ./README
# Comments in this file are targeted only to the developer, do not
# expect to learn how to build the kernel reading this file.

# Do not:
# o  use make's built-in rules and variables
#    (this increases performance and avoids hard-to-debug behaviour);
# o  print "Entering directory ...";
MAKEFLAGS += -rR --no-print-directory

# Avoid funny character set dependencies
unexport LC_ALL
LC_COLLATE=C
LC_NUMERIC=C
export LC_COLLATE LC_NUMERIC

# Avoid interference with shell env settings
unexport GREP_OPTIONS

# We are using a recursive build, so we need to do a little thinking
# to get the ordering right.
#
# Most importantly: sub-Makefiles should only ever modify files in
# their own directory. If in some directory we have a dependency on
# a file in another dir (which doesn't happen often, but it's often
# unavoidable when linking the built-in.o targets which finally
# turn into vmlinux), we will call a sub make in that other dir, and
# after that we are sure that everything which is in that other dir
# is now up to date.
#
# The only cases where we need to modify files which have global
# effects are thus separated out and done before the recursive
# descending is started. They are now explicitly listed as the
# prepare rule.

# To put more focus on warnings, be less verbose as default
# Use 'make V=1' to see the full commands

ifeq ("$(origin V)", "command line")
  KBUILD_VERBOSE = $(V)
endif
ifndef KBUILD_VERBOSE
  KBUILD_VERBOSE = 0
endif

# Call a source code checker (by default, "sparse") as part of the
# C compilation.
#
# Use 'make C=1' to enable checking of only re-compiled files.
# Use 'make C=2' to enable checking of *all* source files, regardless
# of whether they are re-compiled or not.
#
# See the file "Documentation/sparse.txt" for more details, including
# where to get the "sparse" utility.

ifeq ("$(origin C)", "command line")
  KBUILD_CHECKSRC = $(C)
endif
ifndef KBUILD_CHECKSRC
  KBUILD_CHECKSRC = 0
endif

# Use make M=dir to specify directory of external module to build
# Old syntax make ... SUBDIRS=$PWD is still supported
# Setting the environment variable KBUILD_EXTMOD take precedence
ifdef SUBDIRS
  KBUILD_EXTMOD ?= $(SUBDIRS)
endif

ifeq ("$(origin M)", "command line")
  KBUILD_EXTMOD := $(M)
endif

# kbuild supports saving output files in a separate directory.
# To locate output files in a separate directory two syntaxes are supported.
# In both cases the working directory must be the root of the kernel src.
# 1) O=
# Use "make O=dir/to/store/output/files/"
#
# 2) Set KBUILD_OUTPUT
# Set the environment variable KBUILD_OUTPUT to point to the directory
# where the output files shall be placed.
# export KBUILD_OUTPUT=dir/to/store/output/files/
# make
#
# The O= assignment takes precedence over the KBUILD_OUTPUT environment
# variable.


# KBUILD_SRC is set on invocation of make in OBJ directory
# KBUILD_SRC is not intended to be used by the regular user (for now)
ifeq ($(KBUILD_SRC),)

# OK, Make called in directory where kernel src resides
# Do we want to locate output files in a separate directory?
ifeq ("$(origin O)", "command line")
  KBUILD_OUTPUT := $(O)
endif

ifeq ("$(origin W)", "command line")
  export KBUILD_ENABLE_EXTRA_GCC_CHECKS := $(W)
endif

# That's our default target when none is given on the command line
PHONY := _all
_all:

# Cancel implicit rules on top Makefile
$(CURDIR)/Makefile Makefile: ;

ifneq ($(KBUILD_OUTPUT),)
# Invoke a second make in the output directory, passing relevant variables
# check that the output directory actually exists
saved-output := $(KBUILD_OUTPUT)
KBUILD_OUTPUT := $(shell cd $(KBUILD_OUTPUT) && /bin/pwd)
$(if $(KBUILD_OUTPUT),, \
     $(error output directory "$(saved-output)" does not exist))

PHONY += $(MAKECMDGOALS) sub-make

$(filter-out _all sub-make $(CURDIR)/Makefile, $(MAKECMDGOALS)) _all: sub-make
	@:

sub-make: FORCE
	$(if $(KBUILD_VERBOSE:1=),@)$(MAKE) -C $(KBUILD_OUTPUT) \
	KBUILD_SRC=$(CURDIR) \
	KBUILD_EXTMOD="$(KBUILD_EXTMOD)" -f $(CURDIR)/Makefile \
	$(filter-out _all sub-make,$(MAKECMDGOALS))

# Leave processing to above invocation of make
skip-makefile := 1
endif # ifneq ($(KBUILD_OUTPUT),)
endif # ifeq ($(KBUILD_SRC),)

# We process the rest of the Makefile if this is the final invocation of make
ifeq ($(skip-makefile),)

# If building an external module we do not care about the all: rule
# but instead _all depend on modules
PHONY += all
ifeq ($(KBUILD_EXTMOD),)
_all: all
else
_all: modules
endif

srctree		:= $(if $(KBUILD_SRC),$(KBUILD_SRC),$(CURDIR))
objtree		:= $(CURDIR)
src		:= $(srctree)
obj		:= $(objtree)

VPATH		:= $(srctree)$(if $(KBUILD_EXTMOD),:$(KBUILD_EXTMOD))

export srctree objtree VPATH


# SUBARCH tells the usermode build what the underlying arch is.  That is set
# first, and if a usermode build is happening, the "ARCH=um" on the command
# line overrides the setting of ARCH below.  If a native build is happening,
# then ARCH is assigned, getting whatever value it gets normally, and 
# SUBARCH is subsequently ignored.

SUBARCH := $(shell uname -m | sed -e s/i.86/x86/ -e s/x86_64/x86/ \
				  -e s/sun4u/sparc64/ \
				  -e s/arm.*/arm/ -e s/sa110/arm/ \
				  -e s/s390x/s390/ -e s/parisc64/parisc/ \
				  -e s/ppc.*/powerpc/ -e s/mips.*/mips/ \
				  -e s/sh[234].*/sh/ -e s/aarch64.*/arm64/ )

# Cross compiling and selecting different set of gcc/bin-utils
# ---------------------------------------------------------------------------
#
# When performing cross compilation for other architectures ARCH shall be set
# to the target architecture. (See arch/* for the possibilities).
# ARCH can be set during invocation of make:
# make ARCH=ia64
# Another way is to have ARCH set in the environment.
# The default ARCH is the host where make is executed.

# CROSS_COMPILE specify the prefix used for all executables used
# during compilation. Only gcc and related bin-utils executables
# are prefixed with $(CROSS_COMPILE).
# CROSS_COMPILE can be set on the command line
# make CROSS_COMPILE=ia64-linux-
# Alternatively CROSS_COMPILE can be set in the environment.
# A third alternative is to store a setting in .config so that plain
# "make" in the configured kernel build directory always uses that.
# Default value for CROSS_COMPILE is not to prefix executables
# Note: Some architectures assign CROSS_COMPILE in their arch/*/Makefile
ARCH		?= $(SUBARCH)
CROSS_COMPILE	?= $(CONFIG_CROSS_COMPILE:"%"=%)

# Architecture as present in compile.h
UTS_MACHINE 	:= $(ARCH)
SRCARCH 	:= $(ARCH)

# Additional ARCH settings for x86
ifeq ($(ARCH),i386)
        SRCARCH := x86
endif
ifeq ($(ARCH),x86_64)
        SRCARCH := x86
endif

# Additional ARCH settings for sparc
ifeq ($(ARCH),sparc32)
       SRCARCH := sparc
endif
ifeq ($(ARCH),sparc64)
       SRCARCH := sparc
endif

# Additional ARCH settings for sh
ifeq ($(ARCH),sh64)
       SRCARCH := sh
endif

# Additional ARCH settings for tile
ifeq ($(ARCH),tilepro)
       SRCARCH := tile
endif
ifeq ($(ARCH),tilegx)
       SRCARCH := tile
endif

# Where to locate arch specific headers
hdr-arch  := $(SRCARCH)

KCONFIG_CONFIG	?= .config
export KCONFIG_CONFIG

# SHELL used by kbuild
CONFIG_SHELL := $(shell if [ -x "$$BASH" ]; then echo $$BASH; \
	  else if [ -x /bin/bash ]; then echo /bin/bash; \
	  else echo sh; fi ; fi)

HOSTCC       = gcc
HOSTCXX      = g++
<<<<<<< HEAD
HOSTCFLAGS   = -Wall -W -Wmissing-prototypes -Wstrict-prototypes -Wno-unused-parameter -Wno-missing-field-initializers -O2 -fomit-frame-pointer -fno-delete-null-pointer-checks
=======
HOSTCFLAGS   = -Wall -W -Wmissing-prototypes -Wstrict-prototypes -Wno-unused-parameter -Wno-missing-field-initializers -O2 -fomit-frame-pointer -fno-delete-null-pointer-checks -std=gnu89
>>>>>>> 70e49e38
HOSTCFLAGS  += $(call cc-option, -Wno-empty-body)
HOSTCXXFLAGS = -O2 -Wall -W -Wno-array-bounds

# Decide whether to build built-in, modular, or both.
# Normally, just do built-in.

KBUILD_MODULES :=
KBUILD_BUILTIN := 1

#	If we have only "make modules", don't compile built-in objects.
#	When we're building modules with modversions, we need to consider
#	the built-in objects during the descend as well, in order to
#	make sure the checksums are up to date before we record them.

ifeq ($(MAKECMDGOALS),modules)
  KBUILD_BUILTIN := $(if $(CONFIG_MODVERSIONS),1)
endif

#	If we have "make <whatever> modules", compile modules
#	in addition to whatever we do anyway.
#	Just "make" or "make all" shall build modules as well

ifneq ($(filter all _all modules,$(MAKECMDGOALS)),)
  KBUILD_MODULES := 1
endif

ifeq ($(MAKECMDGOALS),)
  KBUILD_MODULES := 1
endif

export KBUILD_MODULES KBUILD_BUILTIN
export KBUILD_CHECKSRC KBUILD_SRC KBUILD_EXTMOD

# Beautify output
# ---------------------------------------------------------------------------
#
# Normally, we echo the whole command before executing it. By making
# that echo $($(quiet)$(cmd)), we now have the possibility to set
# $(quiet) to choose other forms of output instead, e.g.
#
#         quiet_cmd_cc_o_c = Compiling $(RELDIR)/$@
#         cmd_cc_o_c       = $(CC) $(c_flags) -c -o $@ $<
#
# If $(quiet) is empty, the whole command will be printed.
# If it is set to "quiet_", only the short version will be printed. 
# If it is set to "silent_", nothing will be printed at all, since
# the variable $(silent_cmd_cc_o_c) doesn't exist.
#
# A simple variant is to prefix commands with $(Q) - that's useful
# for commands that shall be hidden in non-verbose mode.
#
#	$(Q)ln $@ :<
#
# If KBUILD_VERBOSE equals 0 then the above command will be hidden.
# If KBUILD_VERBOSE equals 1 then the above command is displayed.

ifeq ($(KBUILD_VERBOSE),1)
  quiet =
  Q =
else
  quiet=quiet_
  Q = @
endif

# If the user is running make -s (silent mode), suppress echoing of
# commands

ifneq ($(filter 4.%,$(MAKE_VERSION)),)	# make-4
ifneq ($(filter %s ,$(firstword x$(MAKEFLAGS))),)
  quiet=silent_
endif
else					# make-3.8x
ifneq ($(filter s% -s%,$(MAKEFLAGS)),)
  quiet=silent_
endif
endif

export quiet Q KBUILD_VERBOSE


# Look for make include files relative to root of kernel src
MAKEFLAGS += --include-dir=$(srctree)

# We need some generic definitions (do not try to remake the file).
$(srctree)/scripts/Kbuild.include: ;
include $(srctree)/scripts/Kbuild.include

# Make variables (CC, etc...)

AS		= $(CROSS_COMPILE)as
LD		= $(CROSS_COMPILE)ld
CC		= $(CROSS_COMPILE)gcc
CPP		= $(CC) -E
AR		= $(CROSS_COMPILE)ar
NM		= $(CROSS_COMPILE)nm
STRIP		= $(CROSS_COMPILE)strip
OBJCOPY		= $(CROSS_COMPILE)objcopy
OBJDUMP		= $(CROSS_COMPILE)objdump
AWK		= awk
GENKSYMS	= scripts/genksyms/genksyms
INSTALLKERNEL  := installkernel
DEPMOD		= /sbin/depmod
PERL		= perl
CHECK		= sparse

CHECKFLAGS     := -D__linux__ -Dlinux -D__STDC__ -Dunix -D__unix__ \
		  -Wbitwise -Wno-return-void $(CF)
CFLAGS_MODULE   =
AFLAGS_MODULE   =
LDFLAGS_MODULE  =
CFLAGS_KERNEL	=
AFLAGS_KERNEL	=
CFLAGS_GCOV	= -fprofile-arcs -ftest-coverage


# Use USERINCLUDE when you must reference the UAPI directories only.
USERINCLUDE    := \
		-I$(srctree)/arch/$(hdr-arch)/include/uapi \
		-Iarch/$(hdr-arch)/include/generated/uapi \
		-I$(srctree)/include/uapi \
		-Iinclude/generated/uapi \
                -include $(srctree)/include/linux/kconfig.h

# Use LINUXINCLUDE when you must reference the include/ directory.
# Needed to be compatible with the O= option
LINUXINCLUDE    := \
		-I$(srctree)/arch/$(hdr-arch)/include \
		-Iarch/$(hdr-arch)/include/generated \
		$(if $(KBUILD_SRC), -I$(srctree)/include) \
		-Iinclude \
		$(USERINCLUDE)

KBUILD_CPPFLAGS := -D__KERNEL__

KBUILD_CFLAGS   := -Wall -Wundef -Wstrict-prototypes -Wno-trigraphs \
		   -fno-strict-aliasing -fno-common \
		   -Werror-implicit-function-declaration \
		   -Wno-format-security \
		   -fno-delete-null-pointer-checks \
		   -std=gnu89

KBUILD_AFLAGS_KERNEL :=
KBUILD_CFLAGS_KERNEL :=
KBUILD_AFLAGS   := -D__ASSEMBLY__
KBUILD_AFLAGS_MODULE  := -DMODULE
KBUILD_CFLAGS_MODULE  := -DMODULE
KBUILD_LDFLAGS_MODULE := -T $(srctree)/scripts/module-common.lds

# Read KERNELRELEASE from include/config/kernel.release (if it exists)
KERNELRELEASE = $(shell cat include/config/kernel.release 2> /dev/null)
KERNELVERSION = $(VERSION)$(if $(PATCHLEVEL),.$(PATCHLEVEL)$(if $(SUBLEVEL),.$(SUBLEVEL)))$(EXTRAVERSION)

export VERSION PATCHLEVEL SUBLEVEL KERNELRELEASE KERNELVERSION
export ARCH SRCARCH CONFIG_SHELL HOSTCC HOSTCFLAGS CROSS_COMPILE AS LD CC
export CPP AR NM STRIP OBJCOPY OBJDUMP
export MAKE AWK GENKSYMS INSTALLKERNEL PERL UTS_MACHINE
export HOSTCXX HOSTCXXFLAGS LDFLAGS_MODULE CHECK CHECKFLAGS

export KBUILD_CPPFLAGS NOSTDINC_FLAGS LINUXINCLUDE OBJCOPYFLAGS LDFLAGS
export KBUILD_CFLAGS CFLAGS_KERNEL CFLAGS_MODULE CFLAGS_GCOV
export KBUILD_AFLAGS AFLAGS_KERNEL AFLAGS_MODULE
export KBUILD_AFLAGS_MODULE KBUILD_CFLAGS_MODULE KBUILD_LDFLAGS_MODULE
export KBUILD_AFLAGS_KERNEL KBUILD_CFLAGS_KERNEL
export KBUILD_ARFLAGS

# When compiling out-of-tree modules, put MODVERDIR in the module
# tree rather than in the kernel tree. The kernel tree might
# even be read-only.
export MODVERDIR := $(if $(KBUILD_EXTMOD),$(firstword $(KBUILD_EXTMOD))/).tmp_versions

# Files to ignore in find ... statements

RCS_FIND_IGNORE := \( -name SCCS -o -name BitKeeper -o -name .svn -o -name CVS \
		   -o -name .pc -o -name .hg -o -name .git \) -prune -o
export RCS_TAR_IGNORE := --exclude SCCS --exclude BitKeeper --exclude .svn \
			 --exclude CVS --exclude .pc --exclude .hg --exclude .git

# ===========================================================================
# Rules shared between *config targets and build targets

# Basic helpers built in scripts/
PHONY += scripts_basic gcc-plugins
scripts_basic: gcc-plugins
	$(Q)$(MAKE) $(build)=scripts/basic
	$(Q)rm -f .tmp_quiet_recordmcount

# To avoid any implicit rule to kick in, define an empty command.
scripts/basic/%: scripts_basic ;

PHONY += outputmakefile
# outputmakefile generates a Makefile in the output directory, if using a
# separate output directory. This allows convenient use of make in the
# output directory.
outputmakefile:
ifneq ($(KBUILD_SRC),)
	$(Q)ln -fsn $(srctree) source
	$(Q)$(CONFIG_SHELL) $(srctree)/scripts/mkmakefile \
	    $(srctree) $(objtree) $(VERSION) $(PATCHLEVEL)
endif

# Support for using generic headers in asm-generic
PHONY += asm-generic
asm-generic:
	$(Q)$(MAKE) -f $(srctree)/scripts/Makefile.asm-generic \
	            src=asm obj=arch/$(SRCARCH)/include/generated/asm
	$(Q)$(MAKE) -f $(srctree)/scripts/Makefile.asm-generic \
	            src=uapi/asm obj=arch/$(SRCARCH)/include/generated/uapi/asm

# To make sure we do not include .config for any of the *config targets
# catch them early, and hand them over to scripts/kconfig/Makefile
# It is allowed to specify more targets when calling make, including
# mixing *config targets and build targets.
# For example 'make oldconfig all'.
# Detect when mixed targets is specified, and make a second invocation
# of make so .config is not included in this case either (for *config).

version_h := include/generated/uapi/linux/version.h

no-dot-config-targets := clean mrproper distclean \
			 cscope gtags TAGS tags help %docs check% coccicheck \
			 $(version_h) headers_% archheaders archscripts \
			 kernelversion %src-pkg

config-targets := 0
mixed-targets  := 0
dot-config     := 1

ifneq ($(filter $(no-dot-config-targets), $(MAKECMDGOALS)),)
	ifeq ($(filter-out $(no-dot-config-targets), $(MAKECMDGOALS)),)
		dot-config := 0
	endif
endif

ifeq ($(KBUILD_EXTMOD),)
        ifneq ($(filter config %config,$(MAKECMDGOALS)),)
                config-targets := 1
                ifneq ($(filter-out config %config,$(MAKECMDGOALS)),)
                        mixed-targets := 1
                endif
        endif
endif

ifeq ($(mixed-targets),1)
# ===========================================================================
# We're called with mixed targets (*config and build targets).
# Handle them one by one.

%:: FORCE
	$(Q)$(MAKE) -C $(srctree) KBUILD_SRC= $@

else
ifeq ($(config-targets),1)
# ===========================================================================
# *config targets only - make sure prerequisites are updated, and descend
# in scripts/kconfig to make the *config target

# Read arch specific Makefile to set KBUILD_DEFCONFIG as needed.
# KBUILD_DEFCONFIG may point out an alternative default configuration
# used for 'make defconfig'
include $(srctree)/arch/$(SRCARCH)/Makefile
export KBUILD_DEFCONFIG KBUILD_KCONFIG

config: scripts_basic outputmakefile FORCE
	$(Q)mkdir -p include/linux include/config
	$(Q)$(MAKE) $(build)=scripts/kconfig $@

%config: scripts_basic outputmakefile FORCE
	$(Q)mkdir -p include/linux include/config
	$(Q)$(MAKE) $(build)=scripts/kconfig $@

else
# ===========================================================================
# Build targets only - this includes vmlinux, arch specific targets, clean
# targets and others. In general all targets except *config targets.

ifeq ($(KBUILD_EXTMOD),)
# Additional helpers built in scripts/
# Carefully list dependencies so we do not try to build scripts twice
# in parallel
PHONY += scripts
scripts: scripts_basic include/config/auto.conf include/config/tristate.conf \
	 asm-generic
	$(Q)$(MAKE) $(build)=$(@)

# Objects we will link into vmlinux / subdirs we need to visit
init-y		:= init/
drivers-y	:= drivers/ sound/ firmware/
net-y		:= net/
libs-y		:= lib/
core-y		:= usr/
endif # KBUILD_EXTMOD

ifeq ($(dot-config),1)
# Read in config
-include include/config/auto.conf

ifeq ($(KBUILD_EXTMOD),)
# Read in dependencies to all Kconfig* files, make sure to run
# oldconfig if changes are detected.
-include include/config/auto.conf.cmd

# To avoid any implicit rule to kick in, define an empty command
$(KCONFIG_CONFIG) include/config/auto.conf.cmd: ;

# If .config is newer than include/config/auto.conf, someone tinkered
# with it and forgot to run make oldconfig.
# if auto.conf.cmd is missing then we are probably in a cleaned tree so
# we execute the config step to be sure to catch updated Kconfig files
include/config/%.conf: $(KCONFIG_CONFIG) include/config/auto.conf.cmd
	$(Q)$(MAKE) -f $(srctree)/Makefile silentoldconfig
else
# external modules needs include/generated/autoconf.h and include/config/auto.conf
# but do not care if they are up-to-date. Use auto.conf to trigger the test
PHONY += include/config/auto.conf

include/config/auto.conf:
	$(Q)test -e include/generated/autoconf.h -a -e $@ || (		\
	echo >&2;							\
	echo >&2 "  ERROR: Kernel configuration is invalid.";		\
	echo >&2 "         include/generated/autoconf.h or $@ are missing.";\
	echo >&2 "         Run 'make oldconfig && make prepare' on kernel src to fix it.";	\
	echo >&2 ;							\
	/bin/false)

endif # KBUILD_EXTMOD

else
# Dummy target needed, because used as prerequisite
include/config/auto.conf: ;
endif # $(dot-config)

# The all: target is the default when no target is given on the
# command line.
# This allow a user to issue only 'make' to build a kernel including modules
# Defaults to vmlinux, but the arch makefile usually adds further targets
all: vmlinux

ifdef CONFIG_CC_OPTIMIZE_FOR_SIZE
KBUILD_CFLAGS	+= -Os $(call cc-disable-warning,maybe-uninitialized,)
else
KBUILD_CFLAGS	+= -O2
endif

# Tell gcc to never replace conditional load with a non-conditional one
KBUILD_CFLAGS	+= $(call cc-option,--param=allow-store-data-races=0)

ifndef DISABLE_PAX_PLUGINS
ifeq ($(call cc-ifversion, -ge, 0408, y), y)
PLUGINCC := $(shell $(CONFIG_SHELL) $(srctree)/scripts/gcc-plugin.sh "$(HOSTCXX)" "$(HOSTCXX)" "$(CC)")
else
PLUGINCC := $(shell $(CONFIG_SHELL) $(srctree)/scripts/gcc-plugin.sh "$(HOSTCC)" "$(HOSTCXX)" "$(CC)")
endif
ifneq ($(PLUGINCC),)
ifdef CONFIG_PAX_CONSTIFY_PLUGIN
CONSTIFY_PLUGIN_CFLAGS := -fplugin=$(objtree)/tools/gcc/constify_plugin.so -DCONSTIFY_PLUGIN
endif
ifdef CONFIG_PAX_MEMORY_STACKLEAK
STACKLEAK_PLUGIN_CFLAGS := -fplugin=$(objtree)/tools/gcc/stackleak_plugin.so -DSTACKLEAK_PLUGIN
STACKLEAK_PLUGIN_CFLAGS += -fplugin-arg-stackleak_plugin-track-lowest-sp=100
endif
ifdef CONFIG_KALLOCSTAT_PLUGIN
KALLOCSTAT_PLUGIN_CFLAGS := -fplugin=$(objtree)/tools/gcc/kallocstat_plugin.so
endif
ifdef CONFIG_PAX_KERNEXEC_PLUGIN
KERNEXEC_PLUGIN_CFLAGS := -fplugin=$(objtree)/tools/gcc/kernexec_plugin.so
KERNEXEC_PLUGIN_CFLAGS += -fplugin-arg-kernexec_plugin-method=$(CONFIG_PAX_KERNEXEC_PLUGIN_METHOD) -DKERNEXEC_PLUGIN
KERNEXEC_PLUGIN_AFLAGS := -DKERNEXEC_PLUGIN
endif
ifdef CONFIG_GRKERNSEC_RANDSTRUCT
RANDSTRUCT_PLUGIN_CFLAGS := -fplugin=$(objtree)/tools/gcc/randomize_layout_plugin.so -DRANDSTRUCT_PLUGIN
ifdef CONFIG_GRKERNSEC_RANDSTRUCT_PERFORMANCE
RANDSTRUCT_PLUGIN_CFLAGS += -fplugin-arg-randomize_layout_plugin-performance-mode
endif
endif
ifdef CONFIG_CHECKER_PLUGIN
ifeq ($(call cc-ifversion, -ge, 0406, y), y)
CHECKER_PLUGIN_CFLAGS := -fplugin=$(objtree)/tools/gcc/checker_plugin.so -DCHECKER_PLUGIN
endif
endif
COLORIZE_PLUGIN_CFLAGS := -fplugin=$(objtree)/tools/gcc/colorize_plugin.so
ifdef CONFIG_PAX_SIZE_OVERFLOW
SIZE_OVERFLOW_PLUGIN_CFLAGS := -fplugin=$(objtree)/tools/gcc/size_overflow_plugin/size_overflow_plugin.so -DSIZE_OVERFLOW_PLUGIN
endif
ifdef CONFIG_PAX_LATENT_ENTROPY
LATENT_ENTROPY_PLUGIN_CFLAGS := -fplugin=$(objtree)/tools/gcc/latent_entropy_plugin.so -DLATENT_ENTROPY_PLUGIN
endif
ifdef CONFIG_PAX_MEMORY_STRUCTLEAK
STRUCTLEAK_PLUGIN_CFLAGS := -fplugin=$(objtree)/tools/gcc/structleak_plugin.so -DSTRUCTLEAK_PLUGIN
endif
GCC_PLUGINS_CFLAGS := $(CONSTIFY_PLUGIN_CFLAGS) $(STACKLEAK_PLUGIN_CFLAGS) $(KALLOCSTAT_PLUGIN_CFLAGS)
GCC_PLUGINS_CFLAGS += $(KERNEXEC_PLUGIN_CFLAGS) $(CHECKER_PLUGIN_CFLAGS) $(COLORIZE_PLUGIN_CFLAGS)
GCC_PLUGINS_CFLAGS += $(SIZE_OVERFLOW_PLUGIN_CFLAGS) $(LATENT_ENTROPY_PLUGIN_CFLAGS) $(STRUCTLEAK_PLUGIN_CFLAGS)
GCC_PLUGINS_CFLAGS += $(RANDSTRUCT_PLUGIN_CFLAGS)
GCC_PLUGINS_AFLAGS := $(KERNEXEC_PLUGIN_AFLAGS)
export PLUGINCC GCC_PLUGINS_CFLAGS GCC_PLUGINS_AFLAGS CONSTIFY_PLUGIN LATENT_ENTROPY_PLUGIN_CFLAGS
ifeq ($(KBUILD_EXTMOD),)
gcc-plugins:
	$(Q)$(MAKE) $(build)=tools/gcc
else
gcc-plugins: ;
endif
else
gcc-plugins:
ifeq ($(call cc-ifversion, -ge, 0405, y), y)
	$(error Your gcc installation does not support plugins.  If the necessary headers for plugin support are missing, they should be installed.  On Debian, apt-get install gcc-<ver>-plugin-dev.  If you choose to ignore this error and lessen the improvements provided by this patch, re-run make with the DISABLE_PAX_PLUGINS=y argument.))
else
	$(Q)echo "warning, your gcc version does not support plugins, you should upgrade it to gcc 4.5 at least"
endif
	$(Q)echo "PAX_MEMORY_STACKLEAK, constification, PAX_LATENT_ENTROPY and other features will be less secure.  PAX_SIZE_OVERFLOW will not be active."
endif
endif

include $(srctree)/arch/$(SRCARCH)/Makefile

ifdef CONFIG_READABLE_ASM
# Disable optimizations that make assembler listings hard to read.
# reorder blocks reorders the control in the function
# ipa clone creates specialized cloned functions
# partial inlining inlines only parts of functions
KBUILD_CFLAGS += $(call cc-option,-fno-reorder-blocks,) \
                 $(call cc-option,-fno-ipa-cp-clone,) \
                 $(call cc-option,-fno-partial-inlining)
endif

ifneq ($(CONFIG_FRAME_WARN),0)
KBUILD_CFLAGS += $(call cc-option,-Wframe-larger-than=${CONFIG_FRAME_WARN})
endif

# Handle stack protector mode.
ifdef CONFIG_CC_STACKPROTECTOR_REGULAR
  stackp-flag := -fstack-protector
  ifeq ($(call cc-option, $(stackp-flag)),)
    $(warning Cannot use CONFIG_CC_STACKPROTECTOR_REGULAR: \
             -fstack-protector not supported by compiler)
  endif
else
ifdef CONFIG_CC_STACKPROTECTOR_STRONG
  stackp-flag := -fstack-protector-strong
  ifeq ($(call cc-option, $(stackp-flag)),)
    $(warning Cannot use CONFIG_CC_STACKPROTECTOR_STRONG: \
	      -fstack-protector-strong not supported by compiler)
  endif
else
  # Force off for distro compilers that enable stack protector by default.
  stackp-flag := $(call cc-option, -fno-stack-protector)
endif
endif
KBUILD_CFLAGS += $(stackp-flag)

# This warning generated too much noise in a regular build.
# Use make W=1 to enable this warning (see scripts/Makefile.build)
KBUILD_CFLAGS += $(call cc-disable-warning, unused-but-set-variable)

ifdef CONFIG_FRAME_POINTER
KBUILD_CFLAGS	+= -fno-omit-frame-pointer -fno-optimize-sibling-calls
else
# Some targets (ARM with Thumb2, for example), can't be built with frame
# pointers.  For those, we don't have FUNCTION_TRACER automatically
# select FRAME_POINTER.  However, FUNCTION_TRACER adds -pg, and this is
# incompatible with -fomit-frame-pointer with current GCC, so we don't use
# -fomit-frame-pointer with FUNCTION_TRACER.
ifndef CONFIG_FUNCTION_TRACER
KBUILD_CFLAGS	+= -fomit-frame-pointer
endif
endif

KBUILD_CFLAGS   += $(call cc-option, -fno-var-tracking-assignments)

ifdef CONFIG_DEBUG_INFO
KBUILD_CFLAGS	+= -g
KBUILD_AFLAGS	+= -Wa,--gdwarf-2
endif

ifdef CONFIG_DEBUG_INFO_REDUCED
KBUILD_CFLAGS 	+= $(call cc-option, -femit-struct-debug-baseonly) \
		   $(call cc-option,-fno-var-tracking)
endif

ifdef CONFIG_FUNCTION_TRACER
ifdef CONFIG_HAVE_FENTRY
CC_USING_FENTRY	:= $(call cc-option, -mfentry -DCC_USING_FENTRY)
endif
KBUILD_CFLAGS	+= -pg $(CC_USING_FENTRY)
KBUILD_AFLAGS	+= $(CC_USING_FENTRY)
ifdef CONFIG_DYNAMIC_FTRACE
	ifdef CONFIG_HAVE_C_RECORDMCOUNT
		BUILD_C_RECORDMCOUNT := y
		export BUILD_C_RECORDMCOUNT
	endif
endif
endif

# We trigger additional mismatches with less inlining
ifdef CONFIG_DEBUG_SECTION_MISMATCH
KBUILD_CFLAGS += $(call cc-option, -fno-inline-functions-called-once)
endif

# arch Makefile may override CC so keep this after arch Makefile is included
NOSTDINC_FLAGS += -nostdinc -isystem $(shell $(CC) -print-file-name=include)
CHECKFLAGS     += $(NOSTDINC_FLAGS)

# warn about C99 declaration after statement
KBUILD_CFLAGS += $(call cc-option,-Wdeclaration-after-statement,)

# disable pointer signed / unsigned warnings in gcc 4.0
KBUILD_CFLAGS += $(call cc-disable-warning, pointer-sign)

# disable invalid "can't wrap" optimizations for signed / pointers
KBUILD_CFLAGS	+= $(call cc-option,-fno-strict-overflow)

# conserve stack if available
KBUILD_CFLAGS   += $(call cc-option,-fconserve-stack)

# disallow errors like 'EXPORT_GPL(foo);' with missing header
KBUILD_CFLAGS   += $(call cc-option,-Werror=implicit-int)

# require functions to have arguments in prototypes, not empty 'int foo()'
KBUILD_CFLAGS   += $(call cc-option,-Werror=strict-prototypes)

# Prohibit date/time macros, which would make the build non-deterministic
KBUILD_CFLAGS   += $(call cc-option,-Werror=date-time)

# use the deterministic mode of AR if available
KBUILD_ARFLAGS := $(call ar-option,D)

# check for 'asm goto'
ifeq ($(shell $(CONFIG_SHELL) $(srctree)/scripts/gcc-goto.sh $(CC)), y)
	KBUILD_CFLAGS += -DCC_HAVE_ASM_GOTO
endif

# Add user supplied CPPFLAGS, AFLAGS and CFLAGS as the last assignments
KBUILD_CPPFLAGS += $(KCPPFLAGS)
KBUILD_AFLAGS += $(KAFLAGS)
KBUILD_CFLAGS += $(KCFLAGS)

# Use --build-id when available.
LDFLAGS_BUILD_ID = $(patsubst -Wl$(comma)%,%,\
			      $(call cc-ldoption, -Wl$(comma)--build-id,))
KBUILD_LDFLAGS_MODULE += $(LDFLAGS_BUILD_ID)
LDFLAGS_vmlinux += $(LDFLAGS_BUILD_ID)

ifeq ($(CONFIG_STRIP_ASM_SYMS),y)
LDFLAGS_vmlinux	+= $(call ld-option, -X,)
endif

# Default kernel image to build when no specific target is given.
# KBUILD_IMAGE may be overruled on the command line or
# set in the environment
# Also any assignments in arch/$(ARCH)/Makefile take precedence over
# this default value
export KBUILD_IMAGE ?= vmlinux

#
# INSTALL_PATH specifies where to place the updated kernel and system map
# images. Default is /boot, but you can set it to other values
export	INSTALL_PATH ?= /boot

#
# INSTALL_MOD_PATH specifies a prefix to MODLIB for module directory
# relocations required by build roots.  This is not defined in the
# makefile but the argument can be passed to make if needed.
#

MODLIB	= $(INSTALL_MOD_PATH)/lib/modules/$(KERNELRELEASE)
export MODLIB

#
#  INSTALL_MOD_STRIP, if defined, will cause modules to be
#  stripped after they are installed.  If INSTALL_MOD_STRIP is '1', then
#  the default option --strip-debug will be used.  Otherwise,
#  INSTALL_MOD_STRIP value will be used as the options to the strip command.

ifdef INSTALL_MOD_STRIP
ifeq ($(INSTALL_MOD_STRIP),1)
mod_strip_cmd = $(STRIP) --strip-debug
else
mod_strip_cmd = $(STRIP) $(INSTALL_MOD_STRIP)
endif # INSTALL_MOD_STRIP=1
else
mod_strip_cmd = true
endif # INSTALL_MOD_STRIP
export mod_strip_cmd

# Select initial ramdisk compression format, default is gzip(1).
# This shall be used by the dracut(8) tool while creating an initramfs image.
#
INITRD_COMPRESS-y                  := gzip
INITRD_COMPRESS-$(CONFIG_RD_BZIP2) := bzip2
INITRD_COMPRESS-$(CONFIG_RD_LZMA)  := lzma
INITRD_COMPRESS-$(CONFIG_RD_XZ)    := xz
INITRD_COMPRESS-$(CONFIG_RD_LZO)   := lzo
INITRD_COMPRESS-$(CONFIG_RD_LZ4)   := lz4
# do not export INITRD_COMPRESS, since we didn't actually
# choose a sane default compression above.
# export INITRD_COMPRESS := $(INITRD_COMPRESS-y)

ifdef CONFIG_MODULE_SIG_ALL
MODSECKEY = ./signing_key.priv
MODPUBKEY = ./signing_key.x509
export MODPUBKEY
mod_sign_cmd = perl $(srctree)/scripts/sign-file $(CONFIG_MODULE_SIG_HASH) $(MODSECKEY) $(MODPUBKEY)
else
mod_sign_cmd = true
endif
export mod_sign_cmd


ifeq ($(KBUILD_EXTMOD),)
core-y		+= kernel/ mm/ fs/ ipc/ security/ crypto/ block/ grsecurity/

vmlinux-dirs	:= $(patsubst %/,%,$(filter %/, $(init-y) $(init-m) \
		     $(core-y) $(core-m) $(drivers-y) $(drivers-m) \
		     $(net-y) $(net-m) $(libs-y) $(libs-m)))

vmlinux-alldirs	:= $(sort $(vmlinux-dirs) $(patsubst %/,%,$(filter %/, \
		     $(init-n) $(init-) \
		     $(core-n) $(core-) $(drivers-n) $(drivers-) \
		     $(net-n)  $(net-)  $(libs-n)    $(libs-))))

init-y		:= $(patsubst %/, %/built-in.o, $(init-y))
core-y		:= $(patsubst %/, %/built-in.o, $(core-y))
drivers-y	:= $(patsubst %/, %/built-in.o, $(drivers-y))
net-y		:= $(patsubst %/, %/built-in.o, $(net-y))
libs-y1		:= $(patsubst %/, %/lib.a, $(libs-y))
libs-y2		:= $(patsubst %/, %/built-in.o, $(libs-y))
libs-y		:= $(libs-y1) $(libs-y2)

# Externally visible symbols (used by link-vmlinux.sh)
export KBUILD_VMLINUX_INIT := $(head-y) $(init-y)
export KBUILD_VMLINUX_MAIN := $(core-y) $(libs-y) $(drivers-y) $(net-y)
export KBUILD_LDS          := arch/$(SRCARCH)/kernel/vmlinux.lds
export LDFLAGS_vmlinux
# used by scripts/pacmage/Makefile
export KBUILD_ALLDIRS := $(sort $(filter-out arch/%,$(vmlinux-alldirs)) arch Documentation include samples scripts tools virt)

vmlinux-deps := $(KBUILD_LDS) $(KBUILD_VMLINUX_INIT) $(KBUILD_VMLINUX_MAIN)

# Final link of vmlinux
      cmd_link-vmlinux = $(CONFIG_SHELL) $< $(LD) $(LDFLAGS) $(LDFLAGS_vmlinux)
quiet_cmd_link-vmlinux = LINK    $@

# Include targets which we want to
# execute if the rest of the kernel build went well.
vmlinux: scripts/link-vmlinux.sh $(vmlinux-deps) FORCE
ifdef CONFIG_HEADERS_CHECK
	$(Q)$(MAKE) -f $(srctree)/Makefile headers_check
endif
ifdef CONFIG_SAMPLES
	$(Q)$(MAKE) $(build)=samples
endif
ifdef CONFIG_BUILD_DOCSRC
	$(Q)$(MAKE) $(build)=Documentation
endif
	+$(call if_changed,link-vmlinux)

# The actual objects are generated when descending, 
# make sure no implicit rule kicks in
$(filter-out $(init-y),$(vmlinux-deps)): KBUILD_CFLAGS += $(GCC_PLUGINS_CFLAGS)
$(filter-out $(init-y),$(vmlinux-deps)): KBUILD_AFLAGS += $(GCC_PLUGINS_AFLAGS)
$(sort $(vmlinux-deps)): $(vmlinux-dirs) ;

# Handle descending into subdirectories listed in $(vmlinux-dirs)
# Preset locale variables to speed up the build process. Limit locale
# tweaks to this spot to avoid wrong language settings when running
# make menuconfig etc.
# Error messages still appears in the original language

PHONY += $(vmlinux-dirs)
$(vmlinux-dirs): gcc-plugins prepare scripts
	$(Q)$(MAKE) $(build)=$@

define filechk_kernel.release
	echo "$(KERNELVERSION)$$($(CONFIG_SHELL) $(srctree)/scripts/setlocalversion $(srctree))"
endef

# Store (new) KERNELRELEASE string in include/config/kernel.release
include/config/kernel.release: include/config/auto.conf FORCE
	$(call filechk,kernel.release)


# Things we need to do before we recursively start building the kernel
# or the modules are listed in "prepare".
# A multi level approach is used. prepareN is processed before prepareN-1.
# archprepare is used in arch Makefiles and when processed asm symlink,
# version.h and scripts_basic is processed / created.

# Listed in dependency order
PHONY += prepare archprepare prepare0 prepare1 prepare2 prepare3

# prepare3 is used to check if we are building in a separate output directory,
# and if so do:
# 1) Check that make has not been executed in the kernel src $(srctree)
prepare3: include/config/kernel.release
ifneq ($(KBUILD_SRC),)
	@$(kecho) '  Using $(srctree) as source for kernel'
	$(Q)if [ -f $(srctree)/.config -o -d $(srctree)/include/config ]; then \
		echo >&2 "  $(srctree) is not clean, please run 'make mrproper'"; \
		echo >&2 "  in the '$(srctree)' directory.";\
		/bin/false; \
	fi;
endif

# prepare2 creates a makefile if using a separate output directory
prepare2: prepare3 outputmakefile asm-generic

prepare1: prepare2 $(version_h) include/generated/utsrelease.h \
                   include/config/auto.conf
	$(cmd_crmodverdir)

archprepare: archheaders archscripts prepare1 scripts_basic

prepare0: KBUILD_CFLAGS += $(GCC_PLUGINS_CFLAGS)
prepare0: KBUILD_AFLAGS += $(GCC_PLUGINS_AFLAGS)
prepare0: archprepare FORCE
	$(Q)$(MAKE) $(build)=.

# All the preparing..
prepare: KBUILD_CFLAGS := $(filter-out $(GCC_PLUGINS_CFLAGS),$(KBUILD_CFLAGS))
prepare: prepare0

# Generate some files
# ---------------------------------------------------------------------------

# KERNELRELEASE can change from a few different places, meaning version.h
# needs to be updated, so this check is forced on all builds

uts_len := 64
define filechk_utsrelease.h
	if [ `echo -n "$(KERNELRELEASE)" | wc -c ` -gt $(uts_len) ]; then \
	  echo '"$(KERNELRELEASE)" exceeds $(uts_len) characters' >&2;    \
	  exit 1;                                                         \
	fi;                                                               \
	(echo \#define UTS_RELEASE \"$(KERNELRELEASE)\";)
endef

define filechk_version.h
	(echo \#define LINUX_VERSION_CODE $(shell                         \
	expr $(VERSION) \* 65536 + 0$(PATCHLEVEL) \* 256 + 0$(SUBLEVEL)); \
	echo '#define KERNEL_VERSION(a,b,c) (((a) << 16) + ((b) << 8) + (c))';)
endef

$(version_h): $(srctree)/Makefile FORCE
	$(call filechk,version.h)

include/generated/utsrelease.h: include/config/kernel.release FORCE
	$(call filechk,utsrelease.h)

PHONY += headerdep
headerdep:
	$(Q)find $(srctree)/include/ -name '*.h' | xargs --max-args 1 \
	$(srctree)/scripts/headerdep.pl -I$(srctree)/include

# ---------------------------------------------------------------------------

PHONY += depend dep
depend dep:
	@echo '*** Warning: make $@ is unnecessary now.'

# ---------------------------------------------------------------------------
# Firmware install
INSTALL_FW_PATH=$(INSTALL_MOD_PATH)/lib/firmware
export INSTALL_FW_PATH

PHONY += firmware_install
firmware_install: FORCE
	@mkdir -p $(objtree)/firmware
	$(Q)$(MAKE) -f $(srctree)/scripts/Makefile.fwinst obj=firmware __fw_install

# ---------------------------------------------------------------------------
# Kernel headers

#Default location for installed headers
export INSTALL_HDR_PATH = $(objtree)/usr

hdr-inst := -rR -f $(srctree)/scripts/Makefile.headersinst obj

# If we do an all arch process set dst to asm-$(hdr-arch)
hdr-dst = $(if $(KBUILD_HEADERS), dst=include/asm-$(hdr-arch), dst=include/asm)

PHONY += archheaders
archheaders:

PHONY += archscripts
archscripts:

PHONY += __headers
__headers: $(version_h) scripts_basic asm-generic archheaders archscripts FORCE
	$(Q)$(MAKE) $(build)=scripts build_unifdef

PHONY += headers_install_all
headers_install_all:
	$(Q)$(CONFIG_SHELL) $(srctree)/scripts/headers.sh install

PHONY += headers_install
headers_install: __headers
	$(if $(wildcard $(srctree)/arch/$(hdr-arch)/include/uapi/asm/Kbuild),, \
	  $(error Headers not exportable for the $(SRCARCH) architecture))
	$(Q)$(MAKE) $(hdr-inst)=include/uapi
	$(Q)$(MAKE) $(hdr-inst)=arch/$(hdr-arch)/include/uapi/asm $(hdr-dst)

PHONY += headers_check_all
headers_check_all: headers_install_all
	$(Q)$(CONFIG_SHELL) $(srctree)/scripts/headers.sh check

PHONY += headers_check
headers_check: headers_install
	$(Q)$(MAKE) $(hdr-inst)=include/uapi HDRCHECK=1
	$(Q)$(MAKE) $(hdr-inst)=arch/$(hdr-arch)/include/uapi/asm $(hdr-dst) HDRCHECK=1

# ---------------------------------------------------------------------------
# Modules

ifdef CONFIG_MODULES

# By default, build modules as well

all: modules

#	Build modules
#
#	A module can be listed more than once in obj-m resulting in
#	duplicate lines in modules.order files.  Those are removed
#	using awk while concatenating to the final file.

PHONY += modules
modules: KBUILD_CFLAGS += $(GCC_PLUGINS_CFLAGS)
modules: KBUILD_AFLAGS += $(GCC_PLUGINS_AFLAGS)
modules: $(vmlinux-dirs) $(if $(KBUILD_BUILTIN),vmlinux) modules.builtin
	$(Q)$(AWK) '!x[$$0]++' $(vmlinux-dirs:%=$(objtree)/%/modules.order) > $(objtree)/modules.order
	@$(kecho) '  Building modules, stage 2.';
	$(Q)$(MAKE) -f $(srctree)/scripts/Makefile.modpost
	$(Q)$(MAKE) -f $(srctree)/scripts/Makefile.fwinst obj=firmware __fw_modbuild

modules.builtin: $(vmlinux-dirs:%=%/modules.builtin)
	$(Q)$(AWK) '!x[$$0]++' $^ > $(objtree)/modules.builtin

%/modules.builtin: include/config/auto.conf
	$(Q)$(MAKE) $(modbuiltin)=$*


# Target to prepare building external modules
PHONY += modules_prepare
modules_prepare: gcc-plugins prepare scripts

# Target to install modules
PHONY += modules_install
modules_install: _modinst_ _modinst_post

PHONY += _modinst_
_modinst_:
	@rm -rf $(MODLIB)/kernel
	@rm -f $(MODLIB)/source
	@mkdir -p $(MODLIB)/kernel
	@ln -s $(srctree) $(MODLIB)/source
	@if [ ! $(objtree) -ef  $(MODLIB)/build ]; then \
		rm -f $(MODLIB)/build ; \
		ln -s $(objtree) $(MODLIB)/build ; \
	fi
	@cp -f $(objtree)/modules.order $(MODLIB)/
	@cp -f $(objtree)/modules.builtin $(MODLIB)/
	$(Q)$(MAKE) -f $(srctree)/scripts/Makefile.modinst

# This depmod is only for convenience to give the initial
# boot a modules.dep even before / is mounted read-write.  However the
# boot script depmod is the master version.
PHONY += _modinst_post
_modinst_post: _modinst_
	$(Q)$(MAKE) -f $(srctree)/scripts/Makefile.fwinst obj=firmware __fw_modinst
	$(call cmd,depmod)

ifeq ($(CONFIG_MODULE_SIG), y)
PHONY += modules_sign
modules_sign:
	$(Q)$(MAKE) -f $(srctree)/scripts/Makefile.modsign
endif

else # CONFIG_MODULES

# Modules not configured
# ---------------------------------------------------------------------------

modules modules_install: FORCE
	@echo >&2
	@echo >&2 "The present kernel configuration has modules disabled."
	@echo >&2 "Type 'make config' and enable loadable module support."
	@echo >&2 "Then build a kernel with module support enabled."
	@echo >&2
	@exit 1

endif # CONFIG_MODULES

###
# Cleaning is done on three levels.
# make clean     Delete most generated files
#                Leave enough to build external modules
# make mrproper  Delete the current configuration, and all generated files
# make distclean Remove editor backup files, patch leftover files and the like

# Directories & files removed with 'make clean'
CLEAN_DIRS  += $(MODVERDIR)

# Directories & files removed with 'make mrproper'
MRPROPER_DIRS  += include/config usr/include include/generated          \
                  arch/*/include/generated
MRPROPER_FILES += .config .config.old .version .old_version $(version_h) \
		  Module.symvers tags TAGS cscope* GPATH GTAGS GRTAGS GSYMS \
		  signing_key.priv signing_key.x509 x509.genkey		\
		  extra_certificates signing_key.x509.keyid		\
		  signing_key.x509.signer				\
		  tools/gcc/size_overflow_plugin/size_overflow_hash_aux.h \
		  tools/gcc/size_overflow_plugin/size_overflow_hash.h \
		  tools/gcc/randomize_layout_seed.h

# clean - Delete most, but leave enough to build external modules
#
clean: rm-dirs  := $(CLEAN_DIRS)
clean: rm-files := $(CLEAN_FILES)
clean-dirs      := $(addprefix _clean_, . $(vmlinux-alldirs) Documentation samples)

PHONY += $(clean-dirs) clean archclean vmlinuxclean
$(clean-dirs):
	$(Q)$(MAKE) $(clean)=$(patsubst _clean_%,%,$@)

vmlinuxclean:
	$(Q)$(CONFIG_SHELL) $(srctree)/scripts/link-vmlinux.sh clean

clean: archclean vmlinuxclean

# mrproper - Delete all generated files, including .config
#
mrproper: rm-dirs  := $(wildcard $(MRPROPER_DIRS))
mrproper: rm-files := $(wildcard $(MRPROPER_FILES))
mrproper-dirs      := $(addprefix _mrproper_,Documentation/DocBook scripts)

PHONY += $(mrproper-dirs) mrproper archmrproper
$(mrproper-dirs):
	$(Q)$(MAKE) $(clean)=$(patsubst _mrproper_%,%,$@)

mrproper: clean archmrproper $(mrproper-dirs)
	$(call cmd,rmdirs)
	$(call cmd,rmfiles)

# distclean
#
PHONY += distclean

distclean: mrproper
	@find $(srctree) $(RCS_FIND_IGNORE) \
		\( -name '*.orig' -o -name '*.rej' -o -name '*~' \
		-o -name '*.bak' -o -name '#*#' -o -name '.*.orig' \
		-o -name '.*.rej' -o -name '*.so' \
		-o -name '*%' -o -name '.*.cmd' -o -name 'core' \) \
		-type f -print | xargs rm -f


# Packaging of the kernel to various formats
# ---------------------------------------------------------------------------
# rpm target kept for backward compatibility
package-dir	:= $(srctree)/scripts/package

%src-pkg: FORCE
	$(Q)$(MAKE) $(build)=$(package-dir) $@
%pkg: include/config/kernel.release FORCE
	$(Q)$(MAKE) $(build)=$(package-dir) $@
rpm: include/config/kernel.release FORCE
	$(Q)$(MAKE) $(build)=$(package-dir) $@

greezly-package-dir := $(srctree)/scripts/greezly/package

greezly%: FORCE
	$(Q)$(MAKE) $(build)=$(greezly-package-dir) $@


# Brief documentation of the typical targets used
# ---------------------------------------------------------------------------

boards := $(wildcard $(srctree)/arch/$(SRCARCH)/configs/*_defconfig)
boards := $(notdir $(boards))
board-dirs := $(dir $(wildcard $(srctree)/arch/$(SRCARCH)/configs/*/*_defconfig))
board-dirs := $(sort $(notdir $(board-dirs:/=)))

help:
	@echo  'Cleaning targets:'
	@echo  '  clean		  - Remove most generated files but keep the config and'
	@echo  '                    enough build support to build external modules'
	@echo  '  mrproper	  - Remove all generated files + config + various backup files'
	@echo  '  distclean	  - mrproper + remove editor backup and patch files'
	@echo  ''
	@echo  'Configuration targets:'
	@$(MAKE) -f $(srctree)/scripts/kconfig/Makefile help
	@echo  ''
	@echo  'Other generic targets:'
	@echo  '  all		  - Build all targets marked with [*]'
	@echo  '* vmlinux	  - Build the bare kernel'
	@echo  '* modules	  - Build all modules'
	@echo  '  modules_install - Install all modules to INSTALL_MOD_PATH (default: /)'
	@echo  '  firmware_install- Install all firmware to INSTALL_FW_PATH'
	@echo  '                    (default: $$(INSTALL_MOD_PATH)/lib/firmware)'
	@echo  '  dir/            - Build all files in dir and below'
	@echo  '  dir/file.[oisS] - Build specified target only'
	@echo  '  dir/file.lst    - Build specified mixed source/assembly target only'
	@echo  '                    (requires a recent binutils and recent build (System.map))'
	@echo  '  dir/file.ko     - Build module including final link'
	@echo  '  modules_prepare - Set up for building external modules'
	@echo  '  tags/TAGS	  - Generate tags file for editors'
	@echo  '  cscope	  - Generate cscope index'
	@echo  '  gtags           - Generate GNU GLOBAL index'
	@echo  '  kernelrelease	  - Output the release version string'
	@echo  '  kernelversion	  - Output the version stored in Makefile'
	@echo  '  image_name	  - Output the image name'
	@echo  '  headers_install - Install sanitised kernel headers to INSTALL_HDR_PATH'; \
	 echo  '                    (default: $(INSTALL_HDR_PATH))'; \
	 echo  ''
	@echo  'Static analysers'
	@echo  '  checkstack      - Generate a list of stack hogs'
	@echo  '  namespacecheck  - Name space analysis on compiled kernel'
	@echo  '  versioncheck    - Sanity check on version.h usage'
	@echo  '  includecheck    - Check for duplicate included header files'
	@echo  '  export_report   - List the usages of all exported symbols'
	@echo  '  headers_check   - Sanity check on exported headers'
	@echo  '  headerdep       - Detect inclusion cycles in headers'
	@$(MAKE) -f $(srctree)/scripts/Makefile.help checker-help
	@echo  ''
	@echo  'Kernel packaging:'
	@$(MAKE) $(build)=$(package-dir) help
	@$(MAKE) $(build)=$(greezly-package-dir) help
	@echo  ''
	@echo  'Documentation targets:'
	@$(MAKE) -f $(srctree)/Documentation/DocBook/Makefile dochelp
	@echo  ''
	@echo  'Architecture specific targets ($(SRCARCH)):'
	@$(if $(archhelp),$(archhelp),\
		echo '  No architecture specific help defined for $(SRCARCH)')
	@echo  ''
	@$(if $(boards), \
		$(foreach b, $(boards), \
		printf "  %-24s - Build for %s\\n" $(b) $(subst _defconfig,,$(b));) \
		echo '')
	@$(if $(board-dirs), \
		$(foreach b, $(board-dirs), \
		printf "  %-16s - Show %s-specific targets\\n" help-$(b) $(b);) \
		printf "  %-16s - Show all of the above\\n" help-boards; \
		echo '')

	@echo  '  make V=0|1 [targets] 0 => quiet build (default), 1 => verbose build'
	@echo  '  make V=2   [targets] 2 => give reason for rebuild of target'
	@echo  '  make O=dir [targets] Locate all output files in "dir", including .config'
	@echo  '  make C=1   [targets] Check all c source with $$CHECK (sparse by default)'
	@echo  '  make C=2   [targets] Force check of all c source with $$CHECK'
	@echo  '  make RECORDMCOUNT_WARN=1 [targets] Warn about ignored mcount sections'
	@echo  '  make W=n   [targets] Enable extra gcc checks, n=1,2,3 where'
	@echo  '		1: warnings which may be relevant and do not occur too often'
	@echo  '		2: warnings which occur quite often but may still be relevant'
	@echo  '		3: more obscure warnings, can most likely be ignored'
	@echo  '		Multiple levels can be combined with W=12 or W=123'
	@echo  ''
	@echo  'Execute "make" or "make all" to build all targets marked with [*] '
	@echo  'For further info see the ./README file'


help-board-dirs := $(addprefix help-,$(board-dirs))

help-boards: $(help-board-dirs)

boards-per-dir = $(notdir $(wildcard $(srctree)/arch/$(SRCARCH)/configs/$*/*_defconfig))

$(help-board-dirs): help-%:
	@echo  'Architecture specific targets ($(SRCARCH) $*):'
	@$(if $(boards-per-dir), \
		$(foreach b, $(boards-per-dir), \
		printf "  %-24s - Build for %s\\n" $*/$(b) $(subst _defconfig,,$(b));) \
		echo '')


# Documentation targets
# ---------------------------------------------------------------------------
%docs: scripts_basic FORCE
	$(Q)$(MAKE) $(build)=scripts build_docproc
	$(Q)$(MAKE) $(build)=Documentation/DocBook $@

else # KBUILD_EXTMOD

###
# External module support.
# When building external modules the kernel used as basis is considered
# read-only, and no consistency checks are made and the make
# system is not used on the basis kernel. If updates are required
# in the basis kernel ordinary make commands (without M=...) must
# be used.
#
# The following are the only valid targets when building external
# modules.
# make M=dir clean     Delete all automatically generated files
# make M=dir modules   Make all modules in specified dir
# make M=dir	       Same as 'make M=dir modules'
# make M=dir modules_install
#                      Install the modules built in the module directory
#                      Assumes install directory is already created

# We are always building modules
KBUILD_MODULES := 1
PHONY += crmodverdir
crmodverdir:
	$(cmd_crmodverdir)

PHONY += $(objtree)/Module.symvers
$(objtree)/Module.symvers:
	@test -e $(objtree)/Module.symvers || ( \
	echo; \
	echo "  WARNING: Symbol version dump $(objtree)/Module.symvers"; \
	echo "           is missing; modules will have no dependencies and modversions."; \
	echo )

module-dirs := $(addprefix _module_,$(KBUILD_EXTMOD))
PHONY += $(module-dirs) modules
$(module-dirs): crmodverdir $(objtree)/Module.symvers
	$(Q)$(MAKE) $(build)=$(patsubst _module_%,%,$@)

modules: KBUILD_CFLAGS += $(GCC_PLUGINS_CFLAGS)
modules: KBUILD_AFLAGS += $(GCC_PLUGINS_AFLAGS)
modules: $(module-dirs)
	@$(kecho) '  Building modules, stage 2.';
	$(Q)$(MAKE) -f $(srctree)/scripts/Makefile.modpost

PHONY += modules_install
modules_install: _emodinst_ _emodinst_post

install-dir := $(if $(INSTALL_MOD_DIR),$(INSTALL_MOD_DIR),extra)
PHONY += _emodinst_
_emodinst_:
	$(Q)mkdir -p $(MODLIB)/$(install-dir)
	$(Q)$(MAKE) -f $(srctree)/scripts/Makefile.modinst

PHONY += _emodinst_post
_emodinst_post: _emodinst_
	$(call cmd,depmod)

clean-dirs := $(addprefix _clean_,$(KBUILD_EXTMOD))

PHONY += $(clean-dirs) clean
$(clean-dirs):
	$(Q)$(MAKE) $(clean)=$(patsubst _clean_%,%,$@)

clean:	rm-dirs := $(MODVERDIR)
clean: rm-files := $(KBUILD_EXTMOD)/Module.symvers

help:
	@echo  '  Building external modules.'
	@echo  '  Syntax: make -C path/to/kernel/src M=$$PWD target'
	@echo  ''
	@echo  '  modules         - default target, build the module(s)'
	@echo  '  modules_install - install the module'
	@echo  '  clean           - remove generated files in module directory only'
	@echo  ''

# Dummies...
PHONY += prepare scripts
prepare: ;
scripts: ;
endif # KBUILD_EXTMOD

clean: $(clean-dirs)
	$(call cmd,rmdirs)
	$(call cmd,rmfiles)
	@find $(if $(KBUILD_EXTMOD), $(KBUILD_EXTMOD), .) $(RCS_FIND_IGNORE) \
		\( -name '*.[oas]' -o -name '*.ko' -o -name '.*.cmd' \
		-o -name '*.ko.*' \
		-o -name '.*.d' -o -name '.*.tmp' -o -name '*.mod.c' \
		-o -name '*.symtypes' -o -name 'modules.order' \
		-o -name modules.builtin -o -name '.tmp_*.o.*' \
		-o -name '*.gcno' \) -type f -print | xargs rm -f

# Generate tags for editors
# ---------------------------------------------------------------------------
quiet_cmd_tags = GEN     $@
      cmd_tags = $(CONFIG_SHELL) $(srctree)/scripts/tags.sh $@

tags TAGS cscope gtags: FORCE
	$(call cmd,tags)

# Scripts to check various things for consistency
# ---------------------------------------------------------------------------

PHONY += includecheck versioncheck coccicheck namespacecheck export_report

includecheck:
	find $(srctree)/* $(RCS_FIND_IGNORE) \
		-name '*.[hcS]' -type f -print | sort \
		| xargs $(PERL) -w $(srctree)/scripts/checkincludes.pl

versioncheck:
	find $(srctree)/* $(RCS_FIND_IGNORE) \
		-name '*.[hcS]' -type f -print | sort \
		| xargs $(PERL) -w $(srctree)/scripts/checkversion.pl

coccicheck:
	$(Q)$(CONFIG_SHELL) $(srctree)/scripts/$@

namespacecheck:
	$(PERL) $(srctree)/scripts/namespace.pl

export_report:
	$(PERL) $(srctree)/scripts/export_report.pl

endif #ifeq ($(config-targets),1)
endif #ifeq ($(mixed-targets),1)

PHONY += checkstack kernelrelease kernelversion image_name

# UML needs a little special treatment here.  It wants to use the host
# toolchain, so needs $(SUBARCH) passed to checkstack.pl.  Everyone
# else wants $(ARCH), including people doing cross-builds, which means
# that $(SUBARCH) doesn't work here.
ifeq ($(ARCH), um)
CHECKSTACK_ARCH := $(SUBARCH)
else
CHECKSTACK_ARCH := $(ARCH)
endif
checkstack:
	$(OBJDUMP) -d vmlinux $$(find . -name '*.ko') | \
	$(PERL) $(src)/scripts/checkstack.pl $(CHECKSTACK_ARCH)

kernelrelease:
	@echo "$(KERNELVERSION)$$($(CONFIG_SHELL) $(srctree)/scripts/setlocalversion $(srctree))"

kernelversion:
	@echo $(KERNELVERSION)

image_name:
	@echo $(KBUILD_IMAGE)

# Clear a bunch of variables before executing the submake
tools/: FORCE
	$(Q)mkdir -p $(objtree)/tools
	$(Q)$(MAKE) LDFLAGS= MAKEFLAGS="$(filter --j% -j,$(MAKEFLAGS))" O=$(objtree) subdir=tools -C $(src)/tools/

tools/%: FORCE
	$(Q)mkdir -p $(objtree)/tools
	$(Q)$(MAKE) LDFLAGS= MAKEFLAGS="$(filter --j% -j,$(MAKEFLAGS))" O=$(objtree) subdir=tools -C $(src)/tools/ $*

# Single targets
# ---------------------------------------------------------------------------
# Single targets are compatible with:
# - build with mixed source and output
# - build with separate output dir 'make O=...'
# - external modules
#
#  target-dir => where to store outputfile
#  build-dir  => directory in kernel source tree to use

ifeq ($(KBUILD_EXTMOD),)
        build-dir  = $(patsubst %/,%,$(dir $@))
        target-dir = $(dir $@)
else
        zap-slash=$(filter-out .,$(patsubst %/,%,$(dir $@)))
        build-dir  = $(KBUILD_EXTMOD)$(if $(zap-slash),/$(zap-slash))
        target-dir = $(if $(KBUILD_EXTMOD),$(dir $<),$(dir $@))
endif

%.s: KBUILD_CFLAGS += $(GCC_PLUGINS_CFLAGS)
%.s: KBUILD_AFLAGS += $(GCC_PLUGINS_AFLAGS)
%.s: %.c gcc-plugins prepare scripts FORCE
	$(Q)$(MAKE) $(build)=$(build-dir) $(target-dir)$(notdir $@)
%.i: %.c prepare scripts FORCE
	$(Q)$(MAKE) $(build)=$(build-dir) $(target-dir)$(notdir $@)
%.o: KBUILD_CFLAGS += $(GCC_PLUGINS_CFLAGS)
%.o: KBUILD_AFLAGS += $(GCC_PLUGINS_AFLAGS)
%.o: %.c gcc-plugins prepare scripts FORCE
	$(Q)$(MAKE) $(build)=$(build-dir) $(target-dir)$(notdir $@)
%.lst: %.c prepare scripts FORCE
	$(Q)$(MAKE) $(build)=$(build-dir) $(target-dir)$(notdir $@)
%.s: %.S gcc-plugins prepare scripts FORCE
	$(Q)$(MAKE) $(build)=$(build-dir) $(target-dir)$(notdir $@)
%.o: %.S gcc-plugins prepare scripts FORCE
	$(Q)$(MAKE) $(build)=$(build-dir) $(target-dir)$(notdir $@)
%.symtypes: %.c prepare scripts FORCE
	$(Q)$(MAKE) $(build)=$(build-dir) $(target-dir)$(notdir $@)

# Modules
/: prepare scripts FORCE
	$(cmd_crmodverdir)
	$(Q)$(MAKE) KBUILD_MODULES=$(if $(CONFIG_MODULES),1) \
	$(build)=$(build-dir)
%/: KBUILD_CFLAGS += $(GCC_PLUGINS_CFLAGS)
%/: KBUILD_AFLAGS += $(GCC_PLUGINS_AFLAGS)
%/: gcc-plugins prepare scripts FORCE
	$(cmd_crmodverdir)
	$(Q)$(MAKE) KBUILD_MODULES=$(if $(CONFIG_MODULES),1) \
	$(build)=$(build-dir)
%.ko: KBUILD_CFLAGS += $(GCC_PLUGINS_CFLAGS)
%.ko: KBUILD_AFLAGS += $(GCC_PLUGINS_AFLAGS)
%.ko: gcc-plugins prepare scripts FORCE
	$(cmd_crmodverdir)
	$(Q)$(MAKE) KBUILD_MODULES=$(if $(CONFIG_MODULES),1)   \
	$(build)=$(build-dir) $(@:.ko=.o)
	$(Q)$(MAKE) -f $(srctree)/scripts/Makefile.modpost

# FIXME Should go into a make.lib or something 
# ===========================================================================

quiet_cmd_rmdirs = $(if $(wildcard $(rm-dirs)),CLEAN   $(wildcard $(rm-dirs)))
      cmd_rmdirs = rm -rf $(rm-dirs)

quiet_cmd_rmfiles = $(if $(wildcard $(rm-files)),CLEAN   $(wildcard $(rm-files)))
      cmd_rmfiles = rm -f $(rm-files)

# Run depmod only if we have System.map and depmod is executable
quiet_cmd_depmod = DEPMOD  $(KERNELRELEASE)
      cmd_depmod = $(CONFIG_SHELL) $(srctree)/scripts/depmod.sh $(DEPMOD) \
                   $(KERNELRELEASE) "$(patsubst y,_,$(CONFIG_HAVE_UNDERSCORE_SYMBOL_PREFIX))"

# Create temporary dir for module support files
# clean it up only when building all modules
cmd_crmodverdir = $(Q)mkdir -p $(MODVERDIR) \
                  $(if $(KBUILD_MODULES),; rm -f $(MODVERDIR)/*)

# read all saved command lines

targets := $(wildcard $(sort $(targets)))
cmd_files := $(wildcard .*.cmd $(foreach f,$(targets),$(dir $(f)).$(notdir $(f)).cmd))

ifneq ($(cmd_files),)
  $(cmd_files): ;	# Do not try to update included dependency files
  include $(cmd_files)
endif

# Shorthand for $(Q)$(MAKE) -f scripts/Makefile.clean obj=dir
# Usage:
# $(Q)$(MAKE) $(clean)=dir
clean := -f $(if $(KBUILD_SRC),$(srctree)/)scripts/Makefile.clean obj

endif	# skip-makefile

PHONY += FORCE
FORCE:

# Declare the contents of the .PHONY variable as phony.  We keep that
# information in a variable so we can use it in if_changed and friends.
.PHONY: $(PHONY)<|MERGE_RESOLUTION|>--- conflicted
+++ resolved
@@ -244,11 +244,7 @@
 
 HOSTCC       = gcc
 HOSTCXX      = g++
-<<<<<<< HEAD
-HOSTCFLAGS   = -Wall -W -Wmissing-prototypes -Wstrict-prototypes -Wno-unused-parameter -Wno-missing-field-initializers -O2 -fomit-frame-pointer -fno-delete-null-pointer-checks
-=======
 HOSTCFLAGS   = -Wall -W -Wmissing-prototypes -Wstrict-prototypes -Wno-unused-parameter -Wno-missing-field-initializers -O2 -fomit-frame-pointer -fno-delete-null-pointer-checks -std=gnu89
->>>>>>> 70e49e38
 HOSTCFLAGS  += $(call cc-option, -Wno-empty-body)
 HOSTCXXFLAGS = -O2 -Wall -W -Wno-array-bounds
 
