VERSION = 3
PATCHLEVEL = 14
SUBLEVEL = 16
EXTRAVERSION =
NAME = Remembering Coco

# *DOCUMENTATION*
# To see a list of typical targets execute "make help"
# More info can be located in ./README
# Comments in this file are targeted only to the developer, do not
# expect to learn how to build the kernel reading this file.

# Do not:
# o  use make's built-in rules and variables
#    (this increases performance and avoids hard-to-debug behaviour);
# o  print "Entering directory ...";
MAKEFLAGS += -rR --no-print-directory

# Avoid funny character set dependencies
unexport LC_ALL
LC_COLLATE=C
LC_NUMERIC=C
export LC_COLLATE LC_NUMERIC

# Avoid interference with shell env settings
unexport GREP_OPTIONS

# We are using a recursive build, so we need to do a little thinking
# to get the ordering right.
#
# Most importantly: sub-Makefiles should only ever modify files in
# their own directory. If in some directory we have a dependency on
# a file in another dir (which doesn't happen often, but it's often
# unavoidable when linking the built-in.o targets which finally
# turn into vmlinux), we will call a sub make in that other dir, and
# after that we are sure that everything which is in that other dir
# is now up to date.
#
# The only cases where we need to modify files which have global
# effects are thus separated out and done before the recursive
# descending is started. They are now explicitly listed as the
# prepare rule.

# To put more focus on warnings, be less verbose as default
# Use 'make V=1' to see the full commands

ifeq ("$(origin V)", "command line")
  KBUILD_VERBOSE = $(V)
endif
ifndef KBUILD_VERBOSE
  KBUILD_VERBOSE = 0
endif

# Call a source code checker (by default, "sparse") as part of the
# C compilation.
#
# Use 'make C=1' to enable checking of only re-compiled files.
# Use 'make C=2' to enable checking of *all* source files, regardless
# of whether they are re-compiled or not.
#
# See the file "Documentation/sparse.txt" for more details, including
# where to get the "sparse" utility.

ifeq ("$(origin C)", "command line")
  KBUILD_CHECKSRC = $(C)
endif
ifndef KBUILD_CHECKSRC
  KBUILD_CHECKSRC = 0
endif

# Use make M=dir to specify directory of external module to build
# Old syntax make ... SUBDIRS=$PWD is still supported
# Setting the environment variable KBUILD_EXTMOD take precedence
ifdef SUBDIRS
  KBUILD_EXTMOD ?= $(SUBDIRS)
endif

ifeq ("$(origin M)", "command line")
  KBUILD_EXTMOD := $(M)
endif

# kbuild supports saving output files in a separate directory.
# To locate output files in a separate directory two syntaxes are supported.
# In both cases the working directory must be the root of the kernel src.
# 1) O=
# Use "make O=dir/to/store/output/files/"
#
# 2) Set KBUILD_OUTPUT
# Set the environment variable KBUILD_OUTPUT to point to the directory
# where the output files shall be placed.
# export KBUILD_OUTPUT=dir/to/store/output/files/
# make
#
# The O= assignment takes precedence over the KBUILD_OUTPUT environment
# variable.


# KBUILD_SRC is set on invocation of make in OBJ directory
# KBUILD_SRC is not intended to be used by the regular user (for now)
ifeq ($(KBUILD_SRC),)

# OK, Make called in directory where kernel src resides
# Do we want to locate output files in a separate directory?
ifeq ("$(origin O)", "command line")
  KBUILD_OUTPUT := $(O)
endif

ifeq ("$(origin W)", "command line")
  export KBUILD_ENABLE_EXTRA_GCC_CHECKS := $(W)
endif

# That's our default target when none is given on the command line
PHONY := _all
_all:

# Cancel implicit rules on top Makefile
$(CURDIR)/Makefile Makefile: ;

ifneq ($(KBUILD_OUTPUT),)
# Invoke a second make in the output directory, passing relevant variables
# check that the output directory actually exists
saved-output := $(KBUILD_OUTPUT)
KBUILD_OUTPUT := $(shell cd $(KBUILD_OUTPUT) && /bin/pwd)
$(if $(KBUILD_OUTPUT),, \
     $(error output directory "$(saved-output)" does not exist))

PHONY += $(MAKECMDGOALS) sub-make

$(filter-out _all sub-make $(CURDIR)/Makefile, $(MAKECMDGOALS)) _all: sub-make
	@:

sub-make: FORCE
	$(if $(KBUILD_VERBOSE:1=),@)$(MAKE) -C $(KBUILD_OUTPUT) \
	KBUILD_SRC=$(CURDIR) \
	KBUILD_EXTMOD="$(KBUILD_EXTMOD)" -f $(CURDIR)/Makefile \
	$(filter-out _all sub-make,$(MAKECMDGOALS))

# Leave processing to above invocation of make
skip-makefile := 1
endif # ifneq ($(KBUILD_OUTPUT),)
endif # ifeq ($(KBUILD_SRC),)

# We process the rest of the Makefile if this is the final invocation of make
ifeq ($(skip-makefile),)

# If building an external module we do not care about the all: rule
# but instead _all depend on modules
PHONY += all
ifeq ($(KBUILD_EXTMOD),)
_all: all
else
_all: modules
endif

srctree		:= $(if $(KBUILD_SRC),$(KBUILD_SRC),$(CURDIR))
objtree		:= $(CURDIR)
src		:= $(srctree)
obj		:= $(objtree)

VPATH		:= $(srctree)$(if $(KBUILD_EXTMOD),:$(KBUILD_EXTMOD))

export srctree objtree VPATH


# SUBARCH tells the usermode build what the underlying arch is.  That is set
# first, and if a usermode build is happening, the "ARCH=um" on the command
# line overrides the setting of ARCH below.  If a native build is happening,
# then ARCH is assigned, getting whatever value it gets normally, and 
# SUBARCH is subsequently ignored.

SUBARCH := $(shell uname -m | sed -e s/i.86/x86/ -e s/x86_64/x86/ \
				  -e s/sun4u/sparc64/ \
				  -e s/arm.*/arm/ -e s/sa110/arm/ \
				  -e s/s390x/s390/ -e s/parisc64/parisc/ \
				  -e s/ppc.*/powerpc/ -e s/mips.*/mips/ \
				  -e s/sh[234].*/sh/ -e s/aarch64.*/arm64/ )

# Cross compiling and selecting different set of gcc/bin-utils
# ---------------------------------------------------------------------------
#
# When performing cross compilation for other architectures ARCH shall be set
# to the target architecture. (See arch/* for the possibilities).
# ARCH can be set during invocation of make:
# make ARCH=ia64
# Another way is to have ARCH set in the environment.
# The default ARCH is the host where make is executed.

# CROSS_COMPILE specify the prefix used for all executables used
# during compilation. Only gcc and related bin-utils executables
# are prefixed with $(CROSS_COMPILE).
# CROSS_COMPILE can be set on the command line
# make CROSS_COMPILE=ia64-linux-
# Alternatively CROSS_COMPILE can be set in the environment.
# A third alternative is to store a setting in .config so that plain
# "make" in the configured kernel build directory always uses that.
# Default value for CROSS_COMPILE is not to prefix executables
# Note: Some architectures assign CROSS_COMPILE in their arch/*/Makefile
ARCH		?= $(SUBARCH)
CROSS_COMPILE	?= $(CONFIG_CROSS_COMPILE:"%"=%)

# Architecture as present in compile.h
UTS_MACHINE 	:= $(ARCH)
SRCARCH 	:= $(ARCH)

# Additional ARCH settings for x86
ifeq ($(ARCH),i386)
        SRCARCH := x86
endif
ifeq ($(ARCH),x86_64)
        SRCARCH := x86
endif

# Additional ARCH settings for sparc
ifeq ($(ARCH),sparc32)
       SRCARCH := sparc
endif
ifeq ($(ARCH),sparc64)
       SRCARCH := sparc
endif

# Additional ARCH settings for sh
ifeq ($(ARCH),sh64)
       SRCARCH := sh
endif

# Additional ARCH settings for tile
ifeq ($(ARCH),tilepro)
       SRCARCH := tile
endif
ifeq ($(ARCH),tilegx)
       SRCARCH := tile
endif

# Where to locate arch specific headers
hdr-arch  := $(SRCARCH)

KCONFIG_CONFIG	?= .config
export KCONFIG_CONFIG

# SHELL used by kbuild
CONFIG_SHELL := $(shell if [ -x "$$BASH" ]; then echo $$BASH; \
	  else if [ -x /bin/bash ]; then echo /bin/bash; \
	  else echo sh; fi ; fi)

HOSTCC       = gcc
HOSTCXX      = g++
HOSTCFLAGS   = -Wall -W -Wmissing-prototypes -Wstrict-prototypes -Wno-unused-parameter -Wno-missing-field-initializers -O2 -fomit-frame-pointer -fno-delete-null-pointer-checks
HOSTCFLAGS  += $(call cc-option, -Wno-empty-body)
HOSTCXXFLAGS = -O2 -Wall -W -Wno-array-bounds

# Decide whether to build built-in, modular, or both.
# Normally, just do built-in.

KBUILD_MODULES :=
KBUILD_BUILTIN := 1

#	If we have only "make modules", don't compile built-in objects.
#	When we're building modules with modversions, we need to consider
#	the built-in objects during the descend as well, in order to
#	make sure the checksums are up to date before we record them.

ifeq ($(MAKECMDGOALS),modules)
  KBUILD_BUILTIN := $(if $(CONFIG_MODVERSIONS),1)
endif

#	If we have "make <whatever> modules", compile modules
#	in addition to whatever we do anyway.
#	Just "make" or "make all" shall build modules as well

ifneq ($(filter all _all modules,$(MAKECMDGOALS)),)
  KBUILD_MODULES := 1
endif

ifeq ($(MAKECMDGOALS),)
  KBUILD_MODULES := 1
endif

export KBUILD_MODULES KBUILD_BUILTIN
export KBUILD_CHECKSRC KBUILD_SRC KBUILD_EXTMOD

# Beautify output
# ---------------------------------------------------------------------------
#
# Normally, we echo the whole command before executing it. By making
# that echo $($(quiet)$(cmd)), we now have the possibility to set
# $(quiet) to choose other forms of output instead, e.g.
#
#         quiet_cmd_cc_o_c = Compiling $(RELDIR)/$@
#         cmd_cc_o_c       = $(CC) $(c_flags) -c -o $@ $<
#
# If $(quiet) is empty, the whole command will be printed.
# If it is set to "quiet_", only the short version will be printed. 
# If it is set to "silent_", nothing will be printed at all, since
# the variable $(silent_cmd_cc_o_c) doesn't exist.
#
# A simple variant is to prefix commands with $(Q) - that's useful
# for commands that shall be hidden in non-verbose mode.
#
#	$(Q)ln $@ :<
#
# If KBUILD_VERBOSE equals 0 then the above command will be hidden.
# If KBUILD_VERBOSE equals 1 then the above command is displayed.

ifeq ($(KBUILD_VERBOSE),1)
  quiet =
  Q =
else
  quiet=quiet_
  Q = @
endif

# If the user is running make -s (silent mode), suppress echoing of
# commands

ifneq ($(filter 4.%,$(MAKE_VERSION)),)	# make-4
ifneq ($(filter %s ,$(firstword x$(MAKEFLAGS))),)
  quiet=silent_
endif
else					# make-3.8x
ifneq ($(filter s% -s%,$(MAKEFLAGS)),)
  quiet=silent_
endif
endif

export quiet Q KBUILD_VERBOSE


# Look for make include files relative to root of kernel src
MAKEFLAGS += --include-dir=$(srctree)

# We need some generic definitions (do not try to remake the file).
$(srctree)/scripts/Kbuild.include: ;
include $(srctree)/scripts/Kbuild.include

# Make variables (CC, etc...)

AS		= $(CROSS_COMPILE)as
LD		= $(CROSS_COMPILE)ld
CC		= $(CROSS_COMPILE)gcc
CPP		= $(CC) -E
AR		= $(CROSS_COMPILE)ar
NM		= $(CROSS_COMPILE)nm
STRIP		= $(CROSS_COMPILE)strip
OBJCOPY		= $(CROSS_COMPILE)objcopy
OBJDUMP		= $(CROSS_COMPILE)objdump
AWK		= awk
GENKSYMS	= scripts/genksyms/genksyms
INSTALLKERNEL  := installkernel
DEPMOD		= /sbin/depmod
PERL		= perl
CHECK		= sparse

CHECKFLAGS     := -D__linux__ -Dlinux -D__STDC__ -Dunix -D__unix__ \
		  -Wbitwise -Wno-return-void $(CF)
CFLAGS_MODULE   =
AFLAGS_MODULE   =
LDFLAGS_MODULE  =
CFLAGS_KERNEL	=
AFLAGS_KERNEL	=
CFLAGS_GCOV	= -fprofile-arcs -ftest-coverage


# Use USERINCLUDE when you must reference the UAPI directories only.
USERINCLUDE    := \
		-I$(srctree)/arch/$(hdr-arch)/include/uapi \
		-Iarch/$(hdr-arch)/include/generated/uapi \
		-I$(srctree)/include/uapi \
		-Iinclude/generated/uapi \
                -include $(srctree)/include/linux/kconfig.h

# Use LINUXINCLUDE when you must reference the include/ directory.
# Needed to be compatible with the O= option
LINUXINCLUDE    := \
		-I$(srctree)/arch/$(hdr-arch)/include \
		-Iarch/$(hdr-arch)/include/generated \
		$(if $(KBUILD_SRC), -I$(srctree)/include) \
		-Iinclude \
		$(USERINCLUDE)

KBUILD_CPPFLAGS := -D__KERNEL__

KBUILD_CFLAGS   := -Wall -Wundef -Wstrict-prototypes -Wno-trigraphs \
		   -fno-strict-aliasing -fno-common \
		   -Werror-implicit-function-declaration \
		   -Wno-format-security \
		   -fno-delete-null-pointer-checks
KBUILD_AFLAGS_KERNEL :=
KBUILD_CFLAGS_KERNEL :=
KBUILD_AFLAGS   := -D__ASSEMBLY__
KBUILD_AFLAGS_MODULE  := -DMODULE
KBUILD_CFLAGS_MODULE  := -DMODULE
KBUILD_LDFLAGS_MODULE := -T $(srctree)/scripts/module-common.lds

# Read KERNELRELEASE from include/config/kernel.release (if it exists)
KERNELRELEASE = $(shell cat include/config/kernel.release 2> /dev/null)
KERNELVERSION = $(VERSION)$(if $(PATCHLEVEL),.$(PATCHLEVEL)$(if $(SUBLEVEL),.$(SUBLEVEL)))$(EXTRAVERSION)

export VERSION PATCHLEVEL SUBLEVEL KERNELRELEASE KERNELVERSION
export ARCH SRCARCH CONFIG_SHELL HOSTCC HOSTCFLAGS CROSS_COMPILE AS LD CC
export CPP AR NM STRIP OBJCOPY OBJDUMP
export MAKE AWK GENKSYMS INSTALLKERNEL PERL UTS_MACHINE
export HOSTCXX HOSTCXXFLAGS LDFLAGS_MODULE CHECK CHECKFLAGS

export KBUILD_CPPFLAGS NOSTDINC_FLAGS LINUXINCLUDE OBJCOPYFLAGS LDFLAGS
export KBUILD_CFLAGS CFLAGS_KERNEL CFLAGS_MODULE CFLAGS_GCOV
export KBUILD_AFLAGS AFLAGS_KERNEL AFLAGS_MODULE
export KBUILD_AFLAGS_MODULE KBUILD_CFLAGS_MODULE KBUILD_LDFLAGS_MODULE
export KBUILD_AFLAGS_KERNEL KBUILD_CFLAGS_KERNEL
export KBUILD_ARFLAGS

# When compiling out-of-tree modules, put MODVERDIR in the module
# tree rather than in the kernel tree. The kernel tree might
# even be read-only.
export MODVERDIR := $(if $(KBUILD_EXTMOD),$(firstword $(KBUILD_EXTMOD))/).tmp_versions

# Files to ignore in find ... statements

RCS_FIND_IGNORE := \( -name SCCS -o -name BitKeeper -o -name .svn -o -name CVS \
		   -o -name .pc -o -name .hg -o -name .git \) -prune -o
export RCS_TAR_IGNORE := --exclude SCCS --exclude BitKeeper --exclude .svn \
			 --exclude CVS --exclude .pc --exclude .hg --exclude .git

# ===========================================================================
# Rules shared between *config targets and build targets

# Basic helpers built in scripts/
PHONY += scripts_basic gcc-plugins
scripts_basic: gcc-plugins
	$(Q)$(MAKE) $(build)=scripts/basic
	$(Q)rm -f .tmp_quiet_recordmcount

# To avoid any implicit rule to kick in, define an empty command.
scripts/basic/%: scripts_basic ;

PHONY += outputmakefile
# outputmakefile generates a Makefile in the output directory, if using a
# separate output directory. This allows convenient use of make in the
# output directory.
outputmakefile:
ifneq ($(KBUILD_SRC),)
	$(Q)ln -fsn $(srctree) source
	$(Q)$(CONFIG_SHELL) $(srctree)/scripts/mkmakefile \
	    $(srctree) $(objtree) $(VERSION) $(PATCHLEVEL)
endif

# Support for using generic headers in asm-generic
PHONY += asm-generic
asm-generic:
	$(Q)$(MAKE) -f $(srctree)/scripts/Makefile.asm-generic \
	            src=asm obj=arch/$(SRCARCH)/include/generated/asm
	$(Q)$(MAKE) -f $(srctree)/scripts/Makefile.asm-generic \
	            src=uapi/asm obj=arch/$(SRCARCH)/include/generated/uapi/asm

# To make sure we do not include .config for any of the *config targets
# catch them early, and hand them over to scripts/kconfig/Makefile
# It is allowed to specify more targets when calling make, including
# mixing *config targets and build targets.
# For example 'make oldconfig all'.
# Detect when mixed targets is specified, and make a second invocation
# of make so .config is not included in this case either (for *config).

version_h := include/generated/uapi/linux/version.h

no-dot-config-targets := clean mrproper distclean \
			 cscope gtags TAGS tags help %docs check% coccicheck \
			 $(version_h) headers_% archheaders archscripts \
			 kernelversion %src-pkg

config-targets := 0
mixed-targets  := 0
dot-config     := 1

ifneq ($(filter $(no-dot-config-targets), $(MAKECMDGOALS)),)
	ifeq ($(filter-out $(no-dot-config-targets), $(MAKECMDGOALS)),)
		dot-config := 0
	endif
endif

ifeq ($(KBUILD_EXTMOD),)
        ifneq ($(filter config %config,$(MAKECMDGOALS)),)
                config-targets := 1
                ifneq ($(filter-out config %config,$(MAKECMDGOALS)),)
                        mixed-targets := 1
                endif
        endif
endif

ifeq ($(mixed-targets),1)
# ===========================================================================
# We're called with mixed targets (*config and build targets).
# Handle them one by one.

%:: FORCE
	$(Q)$(MAKE) -C $(srctree) KBUILD_SRC= $@

else
ifeq ($(config-targets),1)
# ===========================================================================
# *config targets only - make sure prerequisites are updated, and descend
# in scripts/kconfig to make the *config target

# Read arch specific Makefile to set KBUILD_DEFCONFIG as needed.
# KBUILD_DEFCONFIG may point out an alternative default configuration
# used for 'make defconfig'
include $(srctree)/arch/$(SRCARCH)/Makefile
export KBUILD_DEFCONFIG KBUILD_KCONFIG

config: scripts_basic outputmakefile FORCE
	$(Q)mkdir -p include/linux include/config
	$(Q)$(MAKE) $(build)=scripts/kconfig $@

%config: scripts_basic outputmakefile FORCE
	$(Q)mkdir -p include/linux include/config
	$(Q)$(MAKE) $(build)=scripts/kconfig $@

else
# ===========================================================================
# Build targets only - this includes vmlinux, arch specific targets, clean
# targets and others. In general all targets except *config targets.

ifeq ($(KBUILD_EXTMOD),)
# Additional helpers built in scripts/
# Carefully list dependencies so we do not try to build scripts twice
# in parallel
PHONY += scripts
scripts: scripts_basic include/config/auto.conf include/config/tristate.conf \
	 asm-generic
	$(Q)$(MAKE) $(build)=$(@)

# Objects we will link into vmlinux / subdirs we need to visit
init-y		:= init/
drivers-y	:= drivers/ sound/ firmware/
net-y		:= net/
libs-y		:= lib/
core-y		:= usr/
endif # KBUILD_EXTMOD

ifeq ($(dot-config),1)
# Read in config
-include include/config/auto.conf

ifeq ($(KBUILD_EXTMOD),)
# Read in dependencies to all Kconfig* files, make sure to run
# oldconfig if changes are detected.
-include include/config/auto.conf.cmd

# To avoid any implicit rule to kick in, define an empty command
$(KCONFIG_CONFIG) include/config/auto.conf.cmd: ;

# If .config is newer than include/config/auto.conf, someone tinkered
# with it and forgot to run make oldconfig.
# if auto.conf.cmd is missing then we are probably in a cleaned tree so
# we execute the config step to be sure to catch updated Kconfig files
include/config/%.conf: $(KCONFIG_CONFIG) include/config/auto.conf.cmd
	$(Q)$(MAKE) -f $(srctree)/Makefile silentoldconfig
else
# external modules needs include/generated/autoconf.h and include/config/auto.conf
# but do not care if they are up-to-date. Use auto.conf to trigger the test
PHONY += include/config/auto.conf

include/config/auto.conf:
	$(Q)test -e include/generated/autoconf.h -a -e $@ || (		\
	echo >&2;							\
	echo >&2 "  ERROR: Kernel configuration is invalid.";		\
	echo >&2 "         include/generated/autoconf.h or $@ are missing.";\
	echo >&2 "         Run 'make oldconfig && make prepare' on kernel src to fix it.";	\
	echo >&2 ;							\
	/bin/false)

endif # KBUILD_EXTMOD

else
# Dummy target needed, because used as prerequisite
include/config/auto.conf: ;
endif # $(dot-config)

# The all: target is the default when no target is given on the
# command line.
# This allow a user to issue only 'make' to build a kernel including modules
# Defaults to vmlinux, but the arch makefile usually adds further targets
all: vmlinux

ifdef CONFIG_CC_OPTIMIZE_FOR_SIZE
KBUILD_CFLAGS	+= -Os $(call cc-disable-warning,maybe-uninitialized,)
else
KBUILD_CFLAGS	+= -O2
endif

<<<<<<< HEAD
=======
# Tell gcc to never replace conditional load with a non-conditional one
KBUILD_CFLAGS	+= $(call cc-option,--param=allow-store-data-races=0)

>>>>>>> 453aaad7
ifndef DISABLE_PAX_PLUGINS
ifeq ($(call cc-ifversion, -ge, 0408, y), y)
PLUGINCC := $(shell $(CONFIG_SHELL) $(srctree)/scripts/gcc-plugin.sh "$(HOSTCXX)" "$(HOSTCXX)" "$(CC)")
else
PLUGINCC := $(shell $(CONFIG_SHELL) $(srctree)/scripts/gcc-plugin.sh "$(HOSTCC)" "$(HOSTCXX)" "$(CC)")
endif
ifneq ($(PLUGINCC),)
ifdef CONFIG_PAX_CONSTIFY_PLUGIN
CONSTIFY_PLUGIN_CFLAGS := -fplugin=$(objtree)/tools/gcc/constify_plugin.so -DCONSTIFY_PLUGIN
endif
ifdef CONFIG_PAX_MEMORY_STACKLEAK
STACKLEAK_PLUGIN_CFLAGS := -fplugin=$(objtree)/tools/gcc/stackleak_plugin.so -DSTACKLEAK_PLUGIN
STACKLEAK_PLUGIN_CFLAGS += -fplugin-arg-stackleak_plugin-track-lowest-sp=100
endif
ifdef CONFIG_KALLOCSTAT_PLUGIN
KALLOCSTAT_PLUGIN_CFLAGS := -fplugin=$(objtree)/tools/gcc/kallocstat_plugin.so
endif
ifdef CONFIG_PAX_KERNEXEC_PLUGIN
KERNEXEC_PLUGIN_CFLAGS := -fplugin=$(objtree)/tools/gcc/kernexec_plugin.so
KERNEXEC_PLUGIN_CFLAGS += -fplugin-arg-kernexec_plugin-method=$(CONFIG_PAX_KERNEXEC_PLUGIN_METHOD) -DKERNEXEC_PLUGIN
KERNEXEC_PLUGIN_AFLAGS := -DKERNEXEC_PLUGIN
endif
ifdef CONFIG_GRKERNSEC_RANDSTRUCT
RANDSTRUCT_PLUGIN_CFLAGS := -fplugin=$(objtree)/tools/gcc/randomize_layout_plugin.so -DRANDSTRUCT_PLUGIN
ifdef CONFIG_GRKERNSEC_RANDSTRUCT_PERFORMANCE
RANDSTRUCT_PLUGIN_CFLAGS += -fplugin-arg-randomize_layout_plugin-performance-mode
endif
endif
ifdef CONFIG_CHECKER_PLUGIN
ifeq ($(call cc-ifversion, -ge, 0406, y), y)
CHECKER_PLUGIN_CFLAGS := -fplugin=$(objtree)/tools/gcc/checker_plugin.so -DCHECKER_PLUGIN
endif
endif
COLORIZE_PLUGIN_CFLAGS := -fplugin=$(objtree)/tools/gcc/colorize_plugin.so
ifdef CONFIG_PAX_SIZE_OVERFLOW
SIZE_OVERFLOW_PLUGIN_CFLAGS := -fplugin=$(objtree)/tools/gcc/size_overflow_plugin/size_overflow_plugin.so -DSIZE_OVERFLOW_PLUGIN
endif
ifdef CONFIG_PAX_LATENT_ENTROPY
LATENT_ENTROPY_PLUGIN_CFLAGS := -fplugin=$(objtree)/tools/gcc/latent_entropy_plugin.so -DLATENT_ENTROPY_PLUGIN
endif
ifdef CONFIG_PAX_MEMORY_STRUCTLEAK
STRUCTLEAK_PLUGIN_CFLAGS := -fplugin=$(objtree)/tools/gcc/structleak_plugin.so -DSTRUCTLEAK_PLUGIN
endif
GCC_PLUGINS_CFLAGS := $(CONSTIFY_PLUGIN_CFLAGS) $(STACKLEAK_PLUGIN_CFLAGS) $(KALLOCSTAT_PLUGIN_CFLAGS)
GCC_PLUGINS_CFLAGS += $(KERNEXEC_PLUGIN_CFLAGS) $(CHECKER_PLUGIN_CFLAGS) $(COLORIZE_PLUGIN_CFLAGS)
GCC_PLUGINS_CFLAGS += $(SIZE_OVERFLOW_PLUGIN_CFLAGS) $(LATENT_ENTROPY_PLUGIN_CFLAGS) $(STRUCTLEAK_PLUGIN_CFLAGS)
GCC_PLUGINS_CFLAGS += $(RANDSTRUCT_PLUGIN_CFLAGS)
GCC_PLUGINS_AFLAGS := $(KERNEXEC_PLUGIN_AFLAGS)
export PLUGINCC GCC_PLUGINS_CFLAGS GCC_PLUGINS_AFLAGS CONSTIFY_PLUGIN LATENT_ENTROPY_PLUGIN_CFLAGS
ifeq ($(KBUILD_EXTMOD),)
gcc-plugins:
	$(Q)$(MAKE) $(build)=tools/gcc
else
gcc-plugins: ;
endif
else
gcc-plugins:
ifeq ($(call cc-ifversion, -ge, 0405, y), y)
	$(error Your gcc installation does not support plugins.  If the necessary headers for plugin support are missing, they should be installed.  On Debian, apt-get install gcc-<ver>-plugin-dev.  If you choose to ignore this error and lessen the improvements provided by this patch, re-run make with the DISABLE_PAX_PLUGINS=y argument.))
else
	$(Q)echo "warning, your gcc version does not support plugins, you should upgrade it to gcc 4.5 at least"
endif
	$(Q)echo "PAX_MEMORY_STACKLEAK, constification, PAX_LATENT_ENTROPY and other features will be less secure.  PAX_SIZE_OVERFLOW will not be active."
endif
endif

include $(srctree)/arch/$(SRCARCH)/Makefile

ifdef CONFIG_READABLE_ASM
# Disable optimizations that make assembler listings hard to read.
# reorder blocks reorders the control in the function
# ipa clone creates specialized cloned functions
# partial inlining inlines only parts of functions
KBUILD_CFLAGS += $(call cc-option,-fno-reorder-blocks,) \
                 $(call cc-option,-fno-ipa-cp-clone,) \
                 $(call cc-option,-fno-partial-inlining)
endif

ifneq ($(CONFIG_FRAME_WARN),0)
KBUILD_CFLAGS += $(call cc-option,-Wframe-larger-than=${CONFIG_FRAME_WARN})
endif

# Handle stack protector mode.
ifdef CONFIG_CC_STACKPROTECTOR_REGULAR
  stackp-flag := -fstack-protector
  ifeq ($(call cc-option, $(stackp-flag)),)
    $(warning Cannot use CONFIG_CC_STACKPROTECTOR_REGULAR: \
             -fstack-protector not supported by compiler)
  endif
else
ifdef CONFIG_CC_STACKPROTECTOR_STRONG
  stackp-flag := -fstack-protector-strong
  ifeq ($(call cc-option, $(stackp-flag)),)
    $(warning Cannot use CONFIG_CC_STACKPROTECTOR_STRONG: \
	      -fstack-protector-strong not supported by compiler)
  endif
else
  # Force off for distro compilers that enable stack protector by default.
  stackp-flag := $(call cc-option, -fno-stack-protector)
endif
endif
KBUILD_CFLAGS += $(stackp-flag)

# This warning generated too much noise in a regular build.
# Use make W=1 to enable this warning (see scripts/Makefile.build)
KBUILD_CFLAGS += $(call cc-disable-warning, unused-but-set-variable)

ifdef CONFIG_FRAME_POINTER
KBUILD_CFLAGS	+= -fno-omit-frame-pointer -fno-optimize-sibling-calls
else
# Some targets (ARM with Thumb2, for example), can't be built with frame
# pointers.  For those, we don't have FUNCTION_TRACER automatically
# select FRAME_POINTER.  However, FUNCTION_TRACER adds -pg, and this is
# incompatible with -fomit-frame-pointer with current GCC, so we don't use
# -fomit-frame-pointer with FUNCTION_TRACER.
ifndef CONFIG_FUNCTION_TRACER
KBUILD_CFLAGS	+= -fomit-frame-pointer
endif
endif

KBUILD_CFLAGS   += $(call cc-option, -fno-var-tracking-assignments)

ifdef CONFIG_DEBUG_INFO
KBUILD_CFLAGS	+= -g
KBUILD_AFLAGS	+= -Wa,--gdwarf-2
endif

ifdef CONFIG_DEBUG_INFO_REDUCED
KBUILD_CFLAGS 	+= $(call cc-option, -femit-struct-debug-baseonly) \
		   $(call cc-option,-fno-var-tracking)
endif

ifdef CONFIG_FUNCTION_TRACER
ifdef CONFIG_HAVE_FENTRY
CC_USING_FENTRY	:= $(call cc-option, -mfentry -DCC_USING_FENTRY)
endif
KBUILD_CFLAGS	+= -pg $(CC_USING_FENTRY)
KBUILD_AFLAGS	+= $(CC_USING_FENTRY)
ifdef CONFIG_DYNAMIC_FTRACE
	ifdef CONFIG_HAVE_C_RECORDMCOUNT
		BUILD_C_RECORDMCOUNT := y
		export BUILD_C_RECORDMCOUNT
	endif
endif
endif

# We trigger additional mismatches with less inlining
ifdef CONFIG_DEBUG_SECTION_MISMATCH
KBUILD_CFLAGS += $(call cc-option, -fno-inline-functions-called-once)
endif

# arch Makefile may override CC so keep this after arch Makefile is included
NOSTDINC_FLAGS += -nostdinc -isystem $(shell $(CC) -print-file-name=include)
CHECKFLAGS     += $(NOSTDINC_FLAGS)

# warn about C99 declaration after statement
KBUILD_CFLAGS += $(call cc-option,-Wdeclaration-after-statement,)

# disable pointer signed / unsigned warnings in gcc 4.0
KBUILD_CFLAGS += $(call cc-disable-warning, pointer-sign)

# disable invalid "can't wrap" optimizations for signed / pointers
KBUILD_CFLAGS	+= $(call cc-option,-fno-strict-overflow)

# conserve stack if available
KBUILD_CFLAGS   += $(call cc-option,-fconserve-stack)

# disallow errors like 'EXPORT_GPL(foo);' with missing header
KBUILD_CFLAGS   += $(call cc-option,-Werror=implicit-int)

# require functions to have arguments in prototypes, not empty 'int foo()'
KBUILD_CFLAGS   += $(call cc-option,-Werror=strict-prototypes)

# Prohibit date/time macros, which would make the build non-deterministic
KBUILD_CFLAGS   += $(call cc-option,-Werror=date-time)

# use the deterministic mode of AR if available
KBUILD_ARFLAGS := $(call ar-option,D)

# check for 'asm goto'
ifeq ($(shell $(CONFIG_SHELL) $(srctree)/scripts/gcc-goto.sh $(CC)), y)
	KBUILD_CFLAGS += -DCC_HAVE_ASM_GOTO
endif

# Add user supplied CPPFLAGS, AFLAGS and CFLAGS as the last assignments
KBUILD_CPPFLAGS += $(KCPPFLAGS)
KBUILD_AFLAGS += $(KAFLAGS)
KBUILD_CFLAGS += $(KCFLAGS)

# Use --build-id when available.
LDFLAGS_BUILD_ID = $(patsubst -Wl$(comma)%,%,\
			      $(call cc-ldoption, -Wl$(comma)--build-id,))
KBUILD_LDFLAGS_MODULE += $(LDFLAGS_BUILD_ID)
LDFLAGS_vmlinux += $(LDFLAGS_BUILD_ID)

ifeq ($(CONFIG_STRIP_ASM_SYMS),y)
LDFLAGS_vmlinux	+= $(call ld-option, -X,)
endif

# Default kernel image to build when no specific target is given.
# KBUILD_IMAGE may be overruled on the command line or
# set in the environment
# Also any assignments in arch/$(ARCH)/Makefile take precedence over
# this default value
export KBUILD_IMAGE ?= vmlinux

#
# INSTALL_PATH specifies where to place the updated kernel and system map
# images. Default is /boot, but you can set it to other values
export	INSTALL_PATH ?= /boot

#
# INSTALL_MOD_PATH specifies a prefix to MODLIB for module directory
# relocations required by build roots.  This is not defined in the
# makefile but the argument can be passed to make if needed.
#

MODLIB	= $(INSTALL_MOD_PATH)/lib/modules/$(KERNELRELEASE)
export MODLIB

#
#  INSTALL_MOD_STRIP, if defined, will cause modules to be
#  stripped after they are installed.  If INSTALL_MOD_STRIP is '1', then
#  the default option --strip-debug will be used.  Otherwise,
#  INSTALL_MOD_STRIP value will be used as the options to the strip command.

ifdef INSTALL_MOD_STRIP
ifeq ($(INSTALL_MOD_STRIP),1)
mod_strip_cmd = $(STRIP) --strip-debug
else
mod_strip_cmd = $(STRIP) $(INSTALL_MOD_STRIP)
endif # INSTALL_MOD_STRIP=1
else
mod_strip_cmd = true
endif # INSTALL_MOD_STRIP
export mod_strip_cmd

# Select initial ramdisk compression format, default is gzip(1).
# This shall be used by the dracut(8) tool while creating an initramfs image.
#
INITRD_COMPRESS-y                  := gzip
INITRD_COMPRESS-$(CONFIG_RD_BZIP2) := bzip2
INITRD_COMPRESS-$(CONFIG_RD_LZMA)  := lzma
INITRD_COMPRESS-$(CONFIG_RD_XZ)    := xz
INITRD_COMPRESS-$(CONFIG_RD_LZO)   := lzo
INITRD_COMPRESS-$(CONFIG_RD_LZ4)   := lz4
# do not export INITRD_COMPRESS, since we didn't actually
# choose a sane default compression above.
# export INITRD_COMPRESS := $(INITRD_COMPRESS-y)

ifdef CONFIG_MODULE_SIG_ALL
MODSECKEY = ./signing_key.priv
MODPUBKEY = ./signing_key.x509
export MODPUBKEY
mod_sign_cmd = perl $(srctree)/scripts/sign-file $(CONFIG_MODULE_SIG_HASH) $(MODSECKEY) $(MODPUBKEY)
else
mod_sign_cmd = true
endif
export mod_sign_cmd


ifeq ($(KBUILD_EXTMOD),)
core-y		+= kernel/ mm/ fs/ ipc/ security/ crypto/ block/ grsecurity/

vmlinux-dirs	:= $(patsubst %/,%,$(filter %/, $(init-y) $(init-m) \
		     $(core-y) $(core-m) $(drivers-y) $(drivers-m) \
		     $(net-y) $(net-m) $(libs-y) $(libs-m)))

vmlinux-alldirs	:= $(sort $(vmlinux-dirs) $(patsubst %/,%,$(filter %/, \
		     $(init-n) $(init-) \
		     $(core-n) $(core-) $(drivers-n) $(drivers-) \
		     $(net-n)  $(net-)  $(libs-n)    $(libs-))))

init-y		:= $(patsubst %/, %/built-in.o, $(init-y))
core-y		:= $(patsubst %/, %/built-in.o, $(core-y))
drivers-y	:= $(patsubst %/, %/built-in.o, $(drivers-y))
net-y		:= $(patsubst %/, %/built-in.o, $(net-y))
libs-y1		:= $(patsubst %/, %/lib.a, $(libs-y))
libs-y2		:= $(patsubst %/, %/built-in.o, $(libs-y))
libs-y		:= $(libs-y1) $(libs-y2)

# Externally visible symbols (used by link-vmlinux.sh)
export KBUILD_VMLINUX_INIT := $(head-y) $(init-y)
export KBUILD_VMLINUX_MAIN := $(core-y) $(libs-y) $(drivers-y) $(net-y)
export KBUILD_LDS          := arch/$(SRCARCH)/kernel/vmlinux.lds
export LDFLAGS_vmlinux
# used by scripts/pacmage/Makefile
export KBUILD_ALLDIRS := $(sort $(filter-out arch/%,$(vmlinux-alldirs)) arch Documentation include samples scripts tools virt)

vmlinux-deps := $(KBUILD_LDS) $(KBUILD_VMLINUX_INIT) $(KBUILD_VMLINUX_MAIN)

# Final link of vmlinux
      cmd_link-vmlinux = $(CONFIG_SHELL) $< $(LD) $(LDFLAGS) $(LDFLAGS_vmlinux)
quiet_cmd_link-vmlinux = LINK    $@

# Include targets which we want to
# execute if the rest of the kernel build went well.
vmlinux: scripts/link-vmlinux.sh $(vmlinux-deps) FORCE
ifdef CONFIG_HEADERS_CHECK
	$(Q)$(MAKE) -f $(srctree)/Makefile headers_check
endif
ifdef CONFIG_SAMPLES
	$(Q)$(MAKE) $(build)=samples
endif
ifdef CONFIG_BUILD_DOCSRC
	$(Q)$(MAKE) $(build)=Documentation
endif
	+$(call if_changed,link-vmlinux)

# The actual objects are generated when descending, 
# make sure no implicit rule kicks in
$(filter-out $(init-y),$(vmlinux-deps)): KBUILD_CFLAGS += $(GCC_PLUGINS_CFLAGS)
$(filter-out $(init-y),$(vmlinux-deps)): KBUILD_AFLAGS += $(GCC_PLUGINS_AFLAGS)
$(sort $(vmlinux-deps)): $(vmlinux-dirs) ;

# Handle descending into subdirectories listed in $(vmlinux-dirs)
# Preset locale variables to speed up the build process. Limit locale
# tweaks to this spot to avoid wrong language settings when running
# make menuconfig etc.
# Error messages still appears in the original language

PHONY += $(vmlinux-dirs)
$(vmlinux-dirs): gcc-plugins prepare scripts
	$(Q)$(MAKE) $(build)=$@

define filechk_kernel.release
	echo "$(KERNELVERSION)$$($(CONFIG_SHELL) $(srctree)/scripts/setlocalversion $(srctree))"
endef

# Store (new) KERNELRELEASE string in include/config/kernel.release
include/config/kernel.release: include/config/auto.conf FORCE
	$(call filechk,kernel.release)


# Things we need to do before we recursively start building the kernel
# or the modules are listed in "prepare".
# A multi level approach is used. prepareN is processed before prepareN-1.
# archprepare is used in arch Makefiles and when processed asm symlink,
# version.h and scripts_basic is processed / created.

# Listed in dependency order
PHONY += prepare archprepare prepare0 prepare1 prepare2 prepare3

# prepare3 is used to check if we are building in a separate output directory,
# and if so do:
# 1) Check that make has not been executed in the kernel src $(srctree)
prepare3: include/config/kernel.release
ifneq ($(KBUILD_SRC),)
	@$(kecho) '  Using $(srctree) as source for kernel'
	$(Q)if [ -f $(srctree)/.config -o -d $(srctree)/include/config ]; then \
		echo >&2 "  $(srctree) is not clean, please run 'make mrproper'"; \
		echo >&2 "  in the '$(srctree)' directory.";\
		/bin/false; \
	fi;
endif

# prepare2 creates a makefile if using a separate output directory
prepare2: prepare3 outputmakefile asm-generic

prepare1: prepare2 $(version_h) include/generated/utsrelease.h \
                   include/config/auto.conf
	$(cmd_crmodverdir)

archprepare: archheaders archscripts prepare1 scripts_basic

prepare0: KBUILD_CFLAGS += $(GCC_PLUGINS_CFLAGS)
prepare0: KBUILD_AFLAGS += $(GCC_PLUGINS_AFLAGS)
prepare0: archprepare FORCE
	$(Q)$(MAKE) $(build)=.

# All the preparing..
prepare: KBUILD_CFLAGS := $(filter-out $(GCC_PLUGINS_CFLAGS),$(KBUILD_CFLAGS))
prepare: prepare0

# Generate some files
# ---------------------------------------------------------------------------

# KERNELRELEASE can change from a few different places, meaning version.h
# needs to be updated, so this check is forced on all builds

uts_len := 64
define filechk_utsrelease.h
	if [ `echo -n "$(KERNELRELEASE)" | wc -c ` -gt $(uts_len) ]; then \
	  echo '"$(KERNELRELEASE)" exceeds $(uts_len) characters' >&2;    \
	  exit 1;                                                         \
	fi;                                                               \
	(echo \#define UTS_RELEASE \"$(KERNELRELEASE)\";)
endef

define filechk_version.h
	(echo \#define LINUX_VERSION_CODE $(shell                         \
	expr $(VERSION) \* 65536 + 0$(PATCHLEVEL) \* 256 + 0$(SUBLEVEL)); \
	echo '#define KERNEL_VERSION(a,b,c) (((a) << 16) + ((b) << 8) + (c))';)
endef

$(version_h): $(srctree)/Makefile FORCE
	$(call filechk,version.h)

include/generated/utsrelease.h: include/config/kernel.release FORCE
	$(call filechk,utsrelease.h)

PHONY += headerdep
headerdep:
	$(Q)find $(srctree)/include/ -name '*.h' | xargs --max-args 1 \
	$(srctree)/scripts/headerdep.pl -I$(srctree)/include

# ---------------------------------------------------------------------------

PHONY += depend dep
depend dep:
	@echo '*** Warning: make $@ is unnecessary now.'

# ---------------------------------------------------------------------------
# Firmware install
INSTALL_FW_PATH=$(INSTALL_MOD_PATH)/lib/firmware
export INSTALL_FW_PATH

PHONY += firmware_install
firmware_install: FORCE
	@mkdir -p $(objtree)/firmware
	$(Q)$(MAKE) -f $(srctree)/scripts/Makefile.fwinst obj=firmware __fw_install

# ---------------------------------------------------------------------------
# Kernel headers

#Default location for installed headers
export INSTALL_HDR_PATH = $(objtree)/usr

hdr-inst := -rR -f $(srctree)/scripts/Makefile.headersinst obj

# If we do an all arch process set dst to asm-$(hdr-arch)
hdr-dst = $(if $(KBUILD_HEADERS), dst=include/asm-$(hdr-arch), dst=include/asm)

PHONY += archheaders
archheaders:

PHONY += archscripts
archscripts:

PHONY += __headers
__headers: $(version_h) scripts_basic asm-generic archheaders archscripts FORCE
	$(Q)$(MAKE) $(build)=scripts build_unifdef

PHONY += headers_install_all
headers_install_all:
	$(Q)$(CONFIG_SHELL) $(srctree)/scripts/headers.sh install

PHONY += headers_install
headers_install: __headers
	$(if $(wildcard $(srctree)/arch/$(hdr-arch)/include/uapi/asm/Kbuild),, \
	  $(error Headers not exportable for the $(SRCARCH) architecture))
	$(Q)$(MAKE) $(hdr-inst)=include/uapi
	$(Q)$(MAKE) $(hdr-inst)=arch/$(hdr-arch)/include/uapi/asm $(hdr-dst)

PHONY += headers_check_all
headers_check_all: headers_install_all
	$(Q)$(CONFIG_SHELL) $(srctree)/scripts/headers.sh check

PHONY += headers_check
headers_check: headers_install
	$(Q)$(MAKE) $(hdr-inst)=include/uapi HDRCHECK=1
	$(Q)$(MAKE) $(hdr-inst)=arch/$(hdr-arch)/include/uapi/asm $(hdr-dst) HDRCHECK=1

# ---------------------------------------------------------------------------
# Modules

ifdef CONFIG_MODULES

# By default, build modules as well

all: modules

#	Build modules
#
#	A module can be listed more than once in obj-m resulting in
#	duplicate lines in modules.order files.  Those are removed
#	using awk while concatenating to the final file.

PHONY += modules
modules: KBUILD_CFLAGS += $(GCC_PLUGINS_CFLAGS)
modules: KBUILD_AFLAGS += $(GCC_PLUGINS_AFLAGS)
modules: $(vmlinux-dirs) $(if $(KBUILD_BUILTIN),vmlinux) modules.builtin
	$(Q)$(AWK) '!x[$$0]++' $(vmlinux-dirs:%=$(objtree)/%/modules.order) > $(objtree)/modules.order
	@$(kecho) '  Building modules, stage 2.';
	$(Q)$(MAKE) -f $(srctree)/scripts/Makefile.modpost
	$(Q)$(MAKE) -f $(srctree)/scripts/Makefile.fwinst obj=firmware __fw_modbuild

modules.builtin: $(vmlinux-dirs:%=%/modules.builtin)
	$(Q)$(AWK) '!x[$$0]++' $^ > $(objtree)/modules.builtin

%/modules.builtin: include/config/auto.conf
	$(Q)$(MAKE) $(modbuiltin)=$*


# Target to prepare building external modules
PHONY += modules_prepare
modules_prepare: gcc-plugins prepare scripts

# Target to install modules
PHONY += modules_install
modules_install: _modinst_ _modinst_post

PHONY += _modinst_
_modinst_:
	@rm -rf $(MODLIB)/kernel
	@rm -f $(MODLIB)/source
	@mkdir -p $(MODLIB)/kernel
	@ln -s $(srctree) $(MODLIB)/source
	@if [ ! $(objtree) -ef  $(MODLIB)/build ]; then \
		rm -f $(MODLIB)/build ; \
		ln -s $(objtree) $(MODLIB)/build ; \
	fi
	@cp -f $(objtree)/modules.order $(MODLIB)/
	@cp -f $(objtree)/modules.builtin $(MODLIB)/
	$(Q)$(MAKE) -f $(srctree)/scripts/Makefile.modinst

# This depmod is only for convenience to give the initial
# boot a modules.dep even before / is mounted read-write.  However the
# boot script depmod is the master version.
PHONY += _modinst_post
_modinst_post: _modinst_
	$(Q)$(MAKE) -f $(srctree)/scripts/Makefile.fwinst obj=firmware __fw_modinst
	$(call cmd,depmod)

ifeq ($(CONFIG_MODULE_SIG), y)
PHONY += modules_sign
modules_sign:
	$(Q)$(MAKE) -f $(srctree)/scripts/Makefile.modsign
endif

else # CONFIG_MODULES

# Modules not configured
# ---------------------------------------------------------------------------

modules modules_install: FORCE
	@echo >&2
	@echo >&2 "The present kernel configuration has modules disabled."
	@echo >&2 "Type 'make config' and enable loadable module support."
	@echo >&2 "Then build a kernel with module support enabled."
	@echo >&2
	@exit 1

endif # CONFIG_MODULES

###
# Cleaning is done on three levels.
# make clean     Delete most generated files
#                Leave enough to build external modules
# make mrproper  Delete the current configuration, and all generated files
# make distclean Remove editor backup files, patch leftover files and the like

# Directories & files removed with 'make clean'
CLEAN_DIRS  += $(MODVERDIR)

# Directories & files removed with 'make mrproper'
MRPROPER_DIRS  += include/config usr/include include/generated          \
                  arch/*/include/generated
MRPROPER_FILES += .config .config.old .version .old_version $(version_h) \
		  Module.symvers tags TAGS cscope* GPATH GTAGS GRTAGS GSYMS \
		  signing_key.priv signing_key.x509 x509.genkey		\
		  extra_certificates signing_key.x509.keyid		\
		  signing_key.x509.signer				\
		  tools/gcc/size_overflow_plugin/size_overflow_hash_aux.h \
		  tools/gcc/size_overflow_plugin/size_overflow_hash.h \
		  tools/gcc/randomize_layout_seed.h

# clean - Delete most, but leave enough to build external modules
#
clean: rm-dirs  := $(CLEAN_DIRS)
clean: rm-files := $(CLEAN_FILES)
clean-dirs      := $(addprefix _clean_, . $(vmlinux-alldirs) Documentation samples)

PHONY += $(clean-dirs) clean archclean vmlinuxclean
$(clean-dirs):
	$(Q)$(MAKE) $(clean)=$(patsubst _clean_%,%,$@)

vmlinuxclean:
	$(Q)$(CONFIG_SHELL) $(srctree)/scripts/link-vmlinux.sh clean

clean: archclean vmlinuxclean

# mrproper - Delete all generated files, including .config
#
mrproper: rm-dirs  := $(wildcard $(MRPROPER_DIRS))
mrproper: rm-files := $(wildcard $(MRPROPER_FILES))
mrproper-dirs      := $(addprefix _mrproper_,Documentation/DocBook scripts)

PHONY += $(mrproper-dirs) mrproper archmrproper
$(mrproper-dirs):
	$(Q)$(MAKE) $(clean)=$(patsubst _mrproper_%,%,$@)

mrproper: clean archmrproper $(mrproper-dirs)
	$(call cmd,rmdirs)
	$(call cmd,rmfiles)

# distclean
#
PHONY += distclean

distclean: mrproper
	@find $(srctree) $(RCS_FIND_IGNORE) \
		\( -name '*.orig' -o -name '*.rej' -o -name '*~' \
		-o -name '*.bak' -o -name '#*#' -o -name '.*.orig' \
		-o -name '.*.rej' -o -name '*.so' \
		-o -name '*%' -o -name '.*.cmd' -o -name 'core' \) \
		-type f -print | xargs rm -f


# Packaging of the kernel to various formats
# ---------------------------------------------------------------------------
# rpm target kept for backward compatibility
package-dir	:= $(srctree)/scripts/package

%src-pkg: FORCE
	$(Q)$(MAKE) $(build)=$(package-dir) $@
%pkg: include/config/kernel.release FORCE
	$(Q)$(MAKE) $(build)=$(package-dir) $@
rpm: include/config/kernel.release FORCE
	$(Q)$(MAKE) $(build)=$(package-dir) $@

greezly-package-dir := $(srctree)/scripts/greezly/package

greezly%: FORCE
	$(Q)$(MAKE) $(build)=$(greezly-package-dir) $@


# Brief documentation of the typical targets used
# ---------------------------------------------------------------------------

boards := $(wildcard $(srctree)/arch/$(SRCARCH)/configs/*_defconfig)
boards := $(notdir $(boards))
board-dirs := $(dir $(wildcard $(srctree)/arch/$(SRCARCH)/configs/*/*_defconfig))
board-dirs := $(sort $(notdir $(board-dirs:/=)))

help:
	@echo  'Cleaning targets:'
	@echo  '  clean		  - Remove most generated files but keep the config and'
	@echo  '                    enough build support to build external modules'
	@echo  '  mrproper	  - Remove all generated files + config + various backup files'
	@echo  '  distclean	  - mrproper + remove editor backup and patch files'
	@echo  ''
	@echo  'Configuration targets:'
	@$(MAKE) -f $(srctree)/scripts/kconfig/Makefile help
	@echo  ''
	@echo  'Other generic targets:'
	@echo  '  all		  - Build all targets marked with [*]'
	@echo  '* vmlinux	  - Build the bare kernel'
	@echo  '* modules	  - Build all modules'
	@echo  '  modules_install - Install all modules to INSTALL_MOD_PATH (default: /)'
	@echo  '  firmware_install- Install all firmware to INSTALL_FW_PATH'
	@echo  '                    (default: $$(INSTALL_MOD_PATH)/lib/firmware)'
	@echo  '  dir/            - Build all files in dir and below'
	@echo  '  dir/file.[oisS] - Build specified target only'
	@echo  '  dir/file.lst    - Build specified mixed source/assembly target only'
	@echo  '                    (requires a recent binutils and recent build (System.map))'
	@echo  '  dir/file.ko     - Build module including final link'
	@echo  '  modules_prepare - Set up for building external modules'
	@echo  '  tags/TAGS	  - Generate tags file for editors'
	@echo  '  cscope	  - Generate cscope index'
	@echo  '  gtags           - Generate GNU GLOBAL index'
	@echo  '  kernelrelease	  - Output the release version string'
	@echo  '  kernelversion	  - Output the version stored in Makefile'
	@echo  '  image_name	  - Output the image name'
	@echo  '  headers_install - Install sanitised kernel headers to INSTALL_HDR_PATH'; \
	 echo  '                    (default: $(INSTALL_HDR_PATH))'; \
	 echo  ''
	@echo  'Static analysers'
	@echo  '  checkstack      - Generate a list of stack hogs'
	@echo  '  namespacecheck  - Name space analysis on compiled kernel'
	@echo  '  versioncheck    - Sanity check on version.h usage'
	@echo  '  includecheck    - Check for duplicate included header files'
	@echo  '  export_report   - List the usages of all exported symbols'
	@echo  '  headers_check   - Sanity check on exported headers'
	@echo  '  headerdep       - Detect inclusion cycles in headers'
	@$(MAKE) -f $(srctree)/scripts/Makefile.help checker-help
	@echo  ''
	@echo  'Kernel packaging:'
	@$(MAKE) $(build)=$(package-dir) help
	@$(MAKE) $(build)=$(greezly-package-dir) help
	@echo  ''
	@echo  'Documentation targets:'
	@$(MAKE) -f $(srctree)/Documentation/DocBook/Makefile dochelp
	@echo  ''
	@echo  'Architecture specific targets ($(SRCARCH)):'
	@$(if $(archhelp),$(archhelp),\
		echo '  No architecture specific help defined for $(SRCARCH)')
	@echo  ''
	@$(if $(boards), \
		$(foreach b, $(boards), \
		printf "  %-24s - Build for %s\\n" $(b) $(subst _defconfig,,$(b));) \
		echo '')
	@$(if $(board-dirs), \
		$(foreach b, $(board-dirs), \
		printf "  %-16s - Show %s-specific targets\\n" help-$(b) $(b);) \
		printf "  %-16s - Show all of the above\\n" help-boards; \
		echo '')

	@echo  '  make V=0|1 [targets] 0 => quiet build (default), 1 => verbose build'
	@echo  '  make V=2   [targets] 2 => give reason for rebuild of target'
	@echo  '  make O=dir [targets] Locate all output files in "dir", including .config'
	@echo  '  make C=1   [targets] Check all c source with $$CHECK (sparse by default)'
	@echo  '  make C=2   [targets] Force check of all c source with $$CHECK'
	@echo  '  make RECORDMCOUNT_WARN=1 [targets] Warn about ignored mcount sections'
	@echo  '  make W=n   [targets] Enable extra gcc checks, n=1,2,3 where'
	@echo  '		1: warnings which may be relevant and do not occur too often'
	@echo  '		2: warnings which occur quite often but may still be relevant'
	@echo  '		3: more obscure warnings, can most likely be ignored'
	@echo  '		Multiple levels can be combined with W=12 or W=123'
	@echo  ''
	@echo  'Execute "make" or "make all" to build all targets marked with [*] '
	@echo  'For further info see the ./README file'


help-board-dirs := $(addprefix help-,$(board-dirs))

help-boards: $(help-board-dirs)

boards-per-dir = $(notdir $(wildcard $(srctree)/arch/$(SRCARCH)/configs/$*/*_defconfig))

$(help-board-dirs): help-%:
	@echo  'Architecture specific targets ($(SRCARCH) $*):'
	@$(if $(boards-per-dir), \
		$(foreach b, $(boards-per-dir), \
		printf "  %-24s - Build for %s\\n" $*/$(b) $(subst _defconfig,,$(b));) \
		echo '')


# Documentation targets
# ---------------------------------------------------------------------------
%docs: scripts_basic FORCE
	$(Q)$(MAKE) $(build)=scripts build_docproc
	$(Q)$(MAKE) $(build)=Documentation/DocBook $@

else # KBUILD_EXTMOD

###
# External module support.
# When building external modules the kernel used as basis is considered
# read-only, and no consistency checks are made and the make
# system is not used on the basis kernel. If updates are required
# in the basis kernel ordinary make commands (without M=...) must
# be used.
#
# The following are the only valid targets when building external
# modules.
# make M=dir clean     Delete all automatically generated files
# make M=dir modules   Make all modules in specified dir
# make M=dir	       Same as 'make M=dir modules'
# make M=dir modules_install
#                      Install the modules built in the module directory
#                      Assumes install directory is already created

# We are always building modules
KBUILD_MODULES := 1
PHONY += crmodverdir
crmodverdir:
	$(cmd_crmodverdir)

PHONY += $(objtree)/Module.symvers
$(objtree)/Module.symvers:
	@test -e $(objtree)/Module.symvers || ( \
	echo; \
	echo "  WARNING: Symbol version dump $(objtree)/Module.symvers"; \
	echo "           is missing; modules will have no dependencies and modversions."; \
	echo )

module-dirs := $(addprefix _module_,$(KBUILD_EXTMOD))
PHONY += $(module-dirs) modules
$(module-dirs): crmodverdir $(objtree)/Module.symvers
	$(Q)$(MAKE) $(build)=$(patsubst _module_%,%,$@)

modules: KBUILD_CFLAGS += $(GCC_PLUGINS_CFLAGS)
modules: KBUILD_AFLAGS += $(GCC_PLUGINS_AFLAGS)
modules: $(module-dirs)
	@$(kecho) '  Building modules, stage 2.';
	$(Q)$(MAKE) -f $(srctree)/scripts/Makefile.modpost

PHONY += modules_install
modules_install: _emodinst_ _emodinst_post

install-dir := $(if $(INSTALL_MOD_DIR),$(INSTALL_MOD_DIR),extra)
PHONY += _emodinst_
_emodinst_:
	$(Q)mkdir -p $(MODLIB)/$(install-dir)
	$(Q)$(MAKE) -f $(srctree)/scripts/Makefile.modinst

PHONY += _emodinst_post
_emodinst_post: _emodinst_
	$(call cmd,depmod)

clean-dirs := $(addprefix _clean_,$(KBUILD_EXTMOD))

PHONY += $(clean-dirs) clean
$(clean-dirs):
	$(Q)$(MAKE) $(clean)=$(patsubst _clean_%,%,$@)

clean:	rm-dirs := $(MODVERDIR)
clean: rm-files := $(KBUILD_EXTMOD)/Module.symvers

help:
	@echo  '  Building external modules.'
	@echo  '  Syntax: make -C path/to/kernel/src M=$$PWD target'
	@echo  ''
	@echo  '  modules         - default target, build the module(s)'
	@echo  '  modules_install - install the module'
	@echo  '  clean           - remove generated files in module directory only'
	@echo  ''

# Dummies...
PHONY += prepare scripts
prepare: ;
scripts: ;
endif # KBUILD_EXTMOD

clean: $(clean-dirs)
	$(call cmd,rmdirs)
	$(call cmd,rmfiles)
	@find $(if $(KBUILD_EXTMOD), $(KBUILD_EXTMOD), .) $(RCS_FIND_IGNORE) \
		\( -name '*.[oas]' -o -name '*.ko' -o -name '.*.cmd' \
		-o -name '*.ko.*' \
		-o -name '.*.d' -o -name '.*.tmp' -o -name '*.mod.c' \
		-o -name '*.symtypes' -o -name 'modules.order' \
		-o -name modules.builtin -o -name '.tmp_*.o.*' \
		-o -name '*.gcno' \) -type f -print | xargs rm -f

# Generate tags for editors
# ---------------------------------------------------------------------------
quiet_cmd_tags = GEN     $@
      cmd_tags = $(CONFIG_SHELL) $(srctree)/scripts/tags.sh $@

tags TAGS cscope gtags: FORCE
	$(call cmd,tags)

# Scripts to check various things for consistency
# ---------------------------------------------------------------------------

PHONY += includecheck versioncheck coccicheck namespacecheck export_report

includecheck:
	find $(srctree)/* $(RCS_FIND_IGNORE) \
		-name '*.[hcS]' -type f -print | sort \
		| xargs $(PERL) -w $(srctree)/scripts/checkincludes.pl

versioncheck:
	find $(srctree)/* $(RCS_FIND_IGNORE) \
		-name '*.[hcS]' -type f -print | sort \
		| xargs $(PERL) -w $(srctree)/scripts/checkversion.pl

coccicheck:
	$(Q)$(CONFIG_SHELL) $(srctree)/scripts/$@

namespacecheck:
	$(PERL) $(srctree)/scripts/namespace.pl

export_report:
	$(PERL) $(srctree)/scripts/export_report.pl

endif #ifeq ($(config-targets),1)
endif #ifeq ($(mixed-targets),1)

PHONY += checkstack kernelrelease kernelversion image_name

# UML needs a little special treatment here.  It wants to use the host
# toolchain, so needs $(SUBARCH) passed to checkstack.pl.  Everyone
# else wants $(ARCH), including people doing cross-builds, which means
# that $(SUBARCH) doesn't work here.
ifeq ($(ARCH), um)
CHECKSTACK_ARCH := $(SUBARCH)
else
CHECKSTACK_ARCH := $(ARCH)
endif
checkstack:
	$(OBJDUMP) -d vmlinux $$(find . -name '*.ko') | \
	$(PERL) $(src)/scripts/checkstack.pl $(CHECKSTACK_ARCH)

kernelrelease:
	@echo "$(KERNELVERSION)$$($(CONFIG_SHELL) $(srctree)/scripts/setlocalversion $(srctree))"

kernelversion:
	@echo $(KERNELVERSION)

image_name:
	@echo $(KBUILD_IMAGE)

# Clear a bunch of variables before executing the submake
tools/: FORCE
	$(Q)mkdir -p $(objtree)/tools
	$(Q)$(MAKE) LDFLAGS= MAKEFLAGS="$(filter --j% -j,$(MAKEFLAGS))" O=$(objtree) subdir=tools -C $(src)/tools/

tools/%: FORCE
	$(Q)mkdir -p $(objtree)/tools
	$(Q)$(MAKE) LDFLAGS= MAKEFLAGS="$(filter --j% -j,$(MAKEFLAGS))" O=$(objtree) subdir=tools -C $(src)/tools/ $*

# Single targets
# ---------------------------------------------------------------------------
# Single targets are compatible with:
# - build with mixed source and output
# - build with separate output dir 'make O=...'
# - external modules
#
#  target-dir => where to store outputfile
#  build-dir  => directory in kernel source tree to use

ifeq ($(KBUILD_EXTMOD),)
        build-dir  = $(patsubst %/,%,$(dir $@))
        target-dir = $(dir $@)
else
        zap-slash=$(filter-out .,$(patsubst %/,%,$(dir $@)))
        build-dir  = $(KBUILD_EXTMOD)$(if $(zap-slash),/$(zap-slash))
        target-dir = $(if $(KBUILD_EXTMOD),$(dir $<),$(dir $@))
endif

%.s: KBUILD_CFLAGS += $(GCC_PLUGINS_CFLAGS)
%.s: KBUILD_AFLAGS += $(GCC_PLUGINS_AFLAGS)
%.s: %.c gcc-plugins prepare scripts FORCE
	$(Q)$(MAKE) $(build)=$(build-dir) $(target-dir)$(notdir $@)
%.i: %.c prepare scripts FORCE
	$(Q)$(MAKE) $(build)=$(build-dir) $(target-dir)$(notdir $@)
%.o: KBUILD_CFLAGS += $(GCC_PLUGINS_CFLAGS)
%.o: KBUILD_AFLAGS += $(GCC_PLUGINS_AFLAGS)
%.o: %.c gcc-plugins prepare scripts FORCE
	$(Q)$(MAKE) $(build)=$(build-dir) $(target-dir)$(notdir $@)
%.lst: %.c prepare scripts FORCE
	$(Q)$(MAKE) $(build)=$(build-dir) $(target-dir)$(notdir $@)
%.s: %.S gcc-plugins prepare scripts FORCE
	$(Q)$(MAKE) $(build)=$(build-dir) $(target-dir)$(notdir $@)
%.o: %.S gcc-plugins prepare scripts FORCE
	$(Q)$(MAKE) $(build)=$(build-dir) $(target-dir)$(notdir $@)
%.symtypes: %.c prepare scripts FORCE
	$(Q)$(MAKE) $(build)=$(build-dir) $(target-dir)$(notdir $@)

# Modules
/: prepare scripts FORCE
	$(cmd_crmodverdir)
	$(Q)$(MAKE) KBUILD_MODULES=$(if $(CONFIG_MODULES),1) \
	$(build)=$(build-dir)
%/: KBUILD_CFLAGS += $(GCC_PLUGINS_CFLAGS)
%/: KBUILD_AFLAGS += $(GCC_PLUGINS_AFLAGS)
%/: gcc-plugins prepare scripts FORCE
	$(cmd_crmodverdir)
	$(Q)$(MAKE) KBUILD_MODULES=$(if $(CONFIG_MODULES),1) \
	$(build)=$(build-dir)
%.ko: KBUILD_CFLAGS += $(GCC_PLUGINS_CFLAGS)
%.ko: KBUILD_AFLAGS += $(GCC_PLUGINS_AFLAGS)
%.ko: gcc-plugins prepare scripts FORCE
	$(cmd_crmodverdir)
	$(Q)$(MAKE) KBUILD_MODULES=$(if $(CONFIG_MODULES),1)   \
	$(build)=$(build-dir) $(@:.ko=.o)
	$(Q)$(MAKE) -f $(srctree)/scripts/Makefile.modpost

# FIXME Should go into a make.lib or something 
# ===========================================================================

quiet_cmd_rmdirs = $(if $(wildcard $(rm-dirs)),CLEAN   $(wildcard $(rm-dirs)))
      cmd_rmdirs = rm -rf $(rm-dirs)

quiet_cmd_rmfiles = $(if $(wildcard $(rm-files)),CLEAN   $(wildcard $(rm-files)))
      cmd_rmfiles = rm -f $(rm-files)

# Run depmod only if we have System.map and depmod is executable
quiet_cmd_depmod = DEPMOD  $(KERNELRELEASE)
      cmd_depmod = $(CONFIG_SHELL) $(srctree)/scripts/depmod.sh $(DEPMOD) \
                   $(KERNELRELEASE) "$(patsubst y,_,$(CONFIG_HAVE_UNDERSCORE_SYMBOL_PREFIX))"

# Create temporary dir for module support files
# clean it up only when building all modules
cmd_crmodverdir = $(Q)mkdir -p $(MODVERDIR) \
                  $(if $(KBUILD_MODULES),; rm -f $(MODVERDIR)/*)

# read all saved command lines

targets := $(wildcard $(sort $(targets)))
cmd_files := $(wildcard .*.cmd $(foreach f,$(targets),$(dir $(f)).$(notdir $(f)).cmd))

ifneq ($(cmd_files),)
  $(cmd_files): ;	# Do not try to update included dependency files
  include $(cmd_files)
endif

# Shorthand for $(Q)$(MAKE) -f scripts/Makefile.clean obj=dir
# Usage:
# $(Q)$(MAKE) $(clean)=dir
clean := -f $(if $(KBUILD_SRC),$(srctree)/)scripts/Makefile.clean obj

endif	# skip-makefile

PHONY += FORCE
FORCE:

# Declare the contents of the .PHONY variable as phony.  We keep that
# information in a variable so we can use it in if_changed and friends.
.PHONY: $(PHONY)<|MERGE_RESOLUTION|>--- conflicted
+++ resolved
@@ -586,12 +586,9 @@
 KBUILD_CFLAGS	+= -O2
 endif
 
-<<<<<<< HEAD
-=======
 # Tell gcc to never replace conditional load with a non-conditional one
 KBUILD_CFLAGS	+= $(call cc-option,--param=allow-store-data-races=0)
 
->>>>>>> 453aaad7
 ifndef DISABLE_PAX_PLUGINS
 ifeq ($(call cc-ifversion, -ge, 0408, y), y)
 PLUGINCC := $(shell $(CONFIG_SHELL) $(srctree)/scripts/gcc-plugin.sh "$(HOSTCXX)" "$(HOSTCXX)" "$(CC)")
