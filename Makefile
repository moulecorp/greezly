VERSION = 3
<<<<<<< HEAD
PATCHLEVEL = 2
SUBLEVEL = 60
=======
PATCHLEVEL = 14
SUBLEVEL = 8
>>>>>>> c3ade0e0
EXTRAVERSION =
NAME = Remembering Coco

# *DOCUMENTATION*
# To see a list of typical targets execute "make help"
# More info can be located in ./README
# Comments in this file are targeted only to the developer, do not
# expect to learn how to build the kernel reading this file.

# Do not:
# o  use make's built-in rules and variables
#    (this increases performance and avoids hard-to-debug behaviour);
# o  print "Entering directory ...";
MAKEFLAGS += -rR --no-print-directory

# Avoid funny character set dependencies
unexport LC_ALL
LC_COLLATE=C
LC_NUMERIC=C
export LC_COLLATE LC_NUMERIC

# Avoid interference with shell env settings
unexport GREP_OPTIONS

# We are using a recursive build, so we need to do a little thinking
# to get the ordering right.
#
# Most importantly: sub-Makefiles should only ever modify files in
# their own directory. If in some directory we have a dependency on
# a file in another dir (which doesn't happen often, but it's often
# unavoidable when linking the built-in.o targets which finally
# turn into vmlinux), we will call a sub make in that other dir, and
# after that we are sure that everything which is in that other dir
# is now up to date.
#
# The only cases where we need to modify files which have global
# effects are thus separated out and done before the recursive
# descending is started. They are now explicitly listed as the
# prepare rule.

# To put more focus on warnings, be less verbose as default
# Use 'make V=1' to see the full commands

ifeq ("$(origin V)", "command line")
  KBUILD_VERBOSE = $(V)
endif
ifndef KBUILD_VERBOSE
  KBUILD_VERBOSE = 0
endif

# Call a source code checker (by default, "sparse") as part of the
# C compilation.
#
# Use 'make C=1' to enable checking of only re-compiled files.
# Use 'make C=2' to enable checking of *all* source files, regardless
# of whether they are re-compiled or not.
#
# See the file "Documentation/sparse.txt" for more details, including
# where to get the "sparse" utility.

ifeq ("$(origin C)", "command line")
  KBUILD_CHECKSRC = $(C)
endif
ifndef KBUILD_CHECKSRC
  KBUILD_CHECKSRC = 0
endif

# Use make M=dir to specify directory of external module to build
# Old syntax make ... SUBDIRS=$PWD is still supported
# Setting the environment variable KBUILD_EXTMOD take precedence
ifdef SUBDIRS
  KBUILD_EXTMOD ?= $(SUBDIRS)
endif

ifeq ("$(origin M)", "command line")
  KBUILD_EXTMOD := $(M)
endif

# kbuild supports saving output files in a separate directory.
# To locate output files in a separate directory two syntaxes are supported.
# In both cases the working directory must be the root of the kernel src.
# 1) O=
# Use "make O=dir/to/store/output/files/"
#
# 2) Set KBUILD_OUTPUT
# Set the environment variable KBUILD_OUTPUT to point to the directory
# where the output files shall be placed.
# export KBUILD_OUTPUT=dir/to/store/output/files/
# make
#
# The O= assignment takes precedence over the KBUILD_OUTPUT environment
# variable.


# KBUILD_SRC is set on invocation of make in OBJ directory
# KBUILD_SRC is not intended to be used by the regular user (for now)
ifeq ($(KBUILD_SRC),)

# OK, Make called in directory where kernel src resides
# Do we want to locate output files in a separate directory?
ifeq ("$(origin O)", "command line")
  KBUILD_OUTPUT := $(O)
endif

ifeq ("$(origin W)", "command line")
  export KBUILD_ENABLE_EXTRA_GCC_CHECKS := $(W)
endif

# That's our default target when none is given on the command line
PHONY := _all
_all:

# Cancel implicit rules on top Makefile
$(CURDIR)/Makefile Makefile: ;

ifneq ($(KBUILD_OUTPUT),)
# Invoke a second make in the output directory, passing relevant variables
# check that the output directory actually exists
saved-output := $(KBUILD_OUTPUT)
KBUILD_OUTPUT := $(shell cd $(KBUILD_OUTPUT) && /bin/pwd)
$(if $(KBUILD_OUTPUT),, \
     $(error output directory "$(saved-output)" does not exist))

PHONY += $(MAKECMDGOALS) sub-make

$(filter-out _all sub-make $(CURDIR)/Makefile, $(MAKECMDGOALS)) _all: sub-make
	@:

sub-make: FORCE
	$(if $(KBUILD_VERBOSE:1=),@)$(MAKE) -C $(KBUILD_OUTPUT) \
	KBUILD_SRC=$(CURDIR) \
	KBUILD_EXTMOD="$(KBUILD_EXTMOD)" -f $(CURDIR)/Makefile \
	$(filter-out _all sub-make,$(MAKECMDGOALS))

# Leave processing to above invocation of make
skip-makefile := 1
endif # ifneq ($(KBUILD_OUTPUT),)
endif # ifeq ($(KBUILD_SRC),)

# We process the rest of the Makefile if this is the final invocation of make
ifeq ($(skip-makefile),)

# If building an external module we do not care about the all: rule
# but instead _all depend on modules
PHONY += all
ifeq ($(KBUILD_EXTMOD),)
_all: all
else
_all: modules
endif

srctree		:= $(if $(KBUILD_SRC),$(KBUILD_SRC),$(CURDIR))
objtree		:= $(CURDIR)
src		:= $(srctree)
obj		:= $(objtree)

VPATH		:= $(srctree)$(if $(KBUILD_EXTMOD),:$(KBUILD_EXTMOD))

export srctree objtree VPATH


# SUBARCH tells the usermode build what the underlying arch is.  That is set
# first, and if a usermode build is happening, the "ARCH=um" on the command
# line overrides the setting of ARCH below.  If a native build is happening,
# then ARCH is assigned, getting whatever value it gets normally, and 
# SUBARCH is subsequently ignored.

SUBARCH := $(shell uname -m | sed -e s/i.86/x86/ -e s/x86_64/x86/ \
				  -e s/sun4u/sparc64/ \
				  -e s/arm.*/arm/ -e s/sa110/arm/ \
				  -e s/s390x/s390/ -e s/parisc64/parisc/ \
				  -e s/ppc.*/powerpc/ -e s/mips.*/mips/ \
				  -e s/sh[234].*/sh/ -e s/aarch64.*/arm64/ )

# Cross compiling and selecting different set of gcc/bin-utils
# ---------------------------------------------------------------------------
#
# When performing cross compilation for other architectures ARCH shall be set
# to the target architecture. (See arch/* for the possibilities).
# ARCH can be set during invocation of make:
# make ARCH=ia64
# Another way is to have ARCH set in the environment.
# The default ARCH is the host where make is executed.

# CROSS_COMPILE specify the prefix used for all executables used
# during compilation. Only gcc and related bin-utils executables
# are prefixed with $(CROSS_COMPILE).
# CROSS_COMPILE can be set on the command line
# make CROSS_COMPILE=ia64-linux-
# Alternatively CROSS_COMPILE can be set in the environment.
# A third alternative is to store a setting in .config so that plain
# "make" in the configured kernel build directory always uses that.
# Default value for CROSS_COMPILE is not to prefix executables
# Note: Some architectures assign CROSS_COMPILE in their arch/*/Makefile
ARCH		?= $(SUBARCH)
CROSS_COMPILE	?= $(CONFIG_CROSS_COMPILE:"%"=%)

# Architecture as present in compile.h
UTS_MACHINE 	:= $(ARCH)
SRCARCH 	:= $(ARCH)

# Additional ARCH settings for x86
ifeq ($(ARCH),i386)
        SRCARCH := x86
endif
ifeq ($(ARCH),x86_64)
        SRCARCH := x86
endif

# Additional ARCH settings for sparc
ifeq ($(ARCH),sparc32)
       SRCARCH := sparc
endif
ifeq ($(ARCH),sparc64)
       SRCARCH := sparc
endif

# Additional ARCH settings for sh
ifeq ($(ARCH),sh64)
       SRCARCH := sh
endif

# Additional ARCH settings for tile
ifeq ($(ARCH),tilepro)
       SRCARCH := tile
endif
ifeq ($(ARCH),tilegx)
       SRCARCH := tile
endif

# Where to locate arch specific headers
hdr-arch  := $(SRCARCH)

KCONFIG_CONFIG	?= .config
export KCONFIG_CONFIG

# SHELL used by kbuild
CONFIG_SHELL := $(shell if [ -x "$$BASH" ]; then echo $$BASH; \
	  else if [ -x /bin/bash ]; then echo /bin/bash; \
	  else echo sh; fi ; fi)

HOSTCC       = gcc
HOSTCXX      = g++
HOSTCFLAGS   = -Wall -W -Wmissing-prototypes -Wstrict-prototypes -Wno-unused-parameter -Wno-missing-field-initializers -O2 -fomit-frame-pointer -fno-delete-null-pointer-checks
HOSTCFLAGS  += $(call cc-option, -Wno-empty-body)
HOSTCXXFLAGS = -O2 -Wall -W -Wno-array-bounds

# Decide whether to build built-in, modular, or both.
# Normally, just do built-in.

KBUILD_MODULES :=
KBUILD_BUILTIN := 1

#	If we have only "make modules", don't compile built-in objects.
#	When we're building modules with modversions, we need to consider
#	the built-in objects during the descend as well, in order to
#	make sure the checksums are up to date before we record them.

ifeq ($(MAKECMDGOALS),modules)
  KBUILD_BUILTIN := $(if $(CONFIG_MODVERSIONS),1)
endif

#	If we have "make <whatever> modules", compile modules
#	in addition to whatever we do anyway.
#	Just "make" or "make all" shall build modules as well

ifneq ($(filter all _all modules,$(MAKECMDGOALS)),)
  KBUILD_MODULES := 1
endif

ifeq ($(MAKECMDGOALS),)
  KBUILD_MODULES := 1
endif

export KBUILD_MODULES KBUILD_BUILTIN
export KBUILD_CHECKSRC KBUILD_SRC KBUILD_EXTMOD

# Beautify output
# ---------------------------------------------------------------------------
#
# Normally, we echo the whole command before executing it. By making
# that echo $($(quiet)$(cmd)), we now have the possibility to set
# $(quiet) to choose other forms of output instead, e.g.
#
#         quiet_cmd_cc_o_c = Compiling $(RELDIR)/$@
#         cmd_cc_o_c       = $(CC) $(c_flags) -c -o $@ $<
#
# If $(quiet) is empty, the whole command will be printed.
# If it is set to "quiet_", only the short version will be printed. 
# If it is set to "silent_", nothing will be printed at all, since
# the variable $(silent_cmd_cc_o_c) doesn't exist.
#
# A simple variant is to prefix commands with $(Q) - that's useful
# for commands that shall be hidden in non-verbose mode.
#
#	$(Q)ln $@ :<
#
# If KBUILD_VERBOSE equals 0 then the above command will be hidden.
# If KBUILD_VERBOSE equals 1 then the above command is displayed.

ifeq ($(KBUILD_VERBOSE),1)
  quiet =
  Q =
else
  quiet=quiet_
  Q = @
endif

# If the user is running make -s (silent mode), suppress echoing of
# commands

ifneq ($(filter 4.%,$(MAKE_VERSION)),)	# make-4
ifneq ($(filter %s ,$(firstword x$(MAKEFLAGS))),)
<<<<<<< HEAD
 quiet=silent_
endif
else					# make-3.8x
ifneq ($(findstring s,$(MAKEFLAGS)),)
  quiet=silent_
endif
=======
  quiet=silent_
endif
else					# make-3.8x
ifneq ($(filter s% -s%,$(MAKEFLAGS)),)
  quiet=silent_
endif
>>>>>>> c3ade0e0
endif

export quiet Q KBUILD_VERBOSE


# Look for make include files relative to root of kernel src
MAKEFLAGS += --include-dir=$(srctree)

# We need some generic definitions (do not try to remake the file).
$(srctree)/scripts/Kbuild.include: ;
include $(srctree)/scripts/Kbuild.include

# Make variables (CC, etc...)

AS		= $(CROSS_COMPILE)as
LD		= $(CROSS_COMPILE)ld
CC		= $(CROSS_COMPILE)gcc
CPP		= $(CC) -E
AR		= $(CROSS_COMPILE)ar
NM		= $(CROSS_COMPILE)nm
STRIP		= $(CROSS_COMPILE)strip
OBJCOPY		= $(CROSS_COMPILE)objcopy
OBJDUMP		= $(CROSS_COMPILE)objdump
AWK		= awk
GENKSYMS	= scripts/genksyms/genksyms
INSTALLKERNEL  := installkernel
DEPMOD		= /sbin/depmod
PERL		= perl
CHECK		= sparse

CHECKFLAGS     := -D__linux__ -Dlinux -D__STDC__ -Dunix -D__unix__ \
		  -Wbitwise -Wno-return-void $(CF)
CFLAGS_MODULE   =
AFLAGS_MODULE   =
LDFLAGS_MODULE  =
CFLAGS_KERNEL	=
AFLAGS_KERNEL	=
CFLAGS_GCOV	= -fprofile-arcs -ftest-coverage


# Use USERINCLUDE when you must reference the UAPI directories only.
USERINCLUDE    := \
		-I$(srctree)/arch/$(hdr-arch)/include/uapi \
		-Iarch/$(hdr-arch)/include/generated/uapi \
		-I$(srctree)/include/uapi \
		-Iinclude/generated/uapi \
                -include $(srctree)/include/linux/kconfig.h

# Use LINUXINCLUDE when you must reference the include/ directory.
# Needed to be compatible with the O= option
LINUXINCLUDE    := \
		-I$(srctree)/arch/$(hdr-arch)/include \
		-Iarch/$(hdr-arch)/include/generated \
		$(if $(KBUILD_SRC), -I$(srctree)/include) \
		-Iinclude \
		$(USERINCLUDE)

KBUILD_CPPFLAGS := -D__KERNEL__

KBUILD_CFLAGS   := -Wall -Wundef -Wstrict-prototypes -Wno-trigraphs \
		   -fno-strict-aliasing -fno-common \
		   -Werror-implicit-function-declaration \
		   -Wno-format-security \
		   -fno-delete-null-pointer-checks
KBUILD_AFLAGS_KERNEL :=
KBUILD_CFLAGS_KERNEL :=
KBUILD_AFLAGS   := -D__ASSEMBLY__
KBUILD_AFLAGS_MODULE  := -DMODULE
KBUILD_CFLAGS_MODULE  := -DMODULE
KBUILD_LDFLAGS_MODULE := -T $(srctree)/scripts/module-common.lds

# Read KERNELRELEASE from include/config/kernel.release (if it exists)
KERNELRELEASE = $(shell cat include/config/kernel.release 2> /dev/null)
KERNELVERSION = $(VERSION)$(if $(PATCHLEVEL),.$(PATCHLEVEL)$(if $(SUBLEVEL),.$(SUBLEVEL)))$(EXTRAVERSION)

export VERSION PATCHLEVEL SUBLEVEL KERNELRELEASE KERNELVERSION
export ARCH SRCARCH CONFIG_SHELL HOSTCC HOSTCFLAGS CROSS_COMPILE AS LD CC
export CPP AR NM STRIP OBJCOPY OBJDUMP
export MAKE AWK GENKSYMS INSTALLKERNEL PERL UTS_MACHINE
export HOSTCXX HOSTCXXFLAGS LDFLAGS_MODULE CHECK CHECKFLAGS

export KBUILD_CPPFLAGS NOSTDINC_FLAGS LINUXINCLUDE OBJCOPYFLAGS LDFLAGS
export KBUILD_CFLAGS CFLAGS_KERNEL CFLAGS_MODULE CFLAGS_GCOV
export KBUILD_AFLAGS AFLAGS_KERNEL AFLAGS_MODULE
export KBUILD_AFLAGS_MODULE KBUILD_CFLAGS_MODULE KBUILD_LDFLAGS_MODULE
export KBUILD_AFLAGS_KERNEL KBUILD_CFLAGS_KERNEL
export KBUILD_ARFLAGS

# When compiling out-of-tree modules, put MODVERDIR in the module
# tree rather than in the kernel tree. The kernel tree might
# even be read-only.
export MODVERDIR := $(if $(KBUILD_EXTMOD),$(firstword $(KBUILD_EXTMOD))/).tmp_versions

# Files to ignore in find ... statements

RCS_FIND_IGNORE := \( -name SCCS -o -name BitKeeper -o -name .svn -o -name CVS \
		   -o -name .pc -o -name .hg -o -name .git \) -prune -o
export RCS_TAR_IGNORE := --exclude SCCS --exclude BitKeeper --exclude .svn \
			 --exclude CVS --exclude .pc --exclude .hg --exclude .git

# ===========================================================================
# Rules shared between *config targets and build targets

# Basic helpers built in scripts/
PHONY += scripts_basic gcc-plugins
scripts_basic: gcc-plugins
	$(Q)$(MAKE) $(build)=scripts/basic
	$(Q)rm -f .tmp_quiet_recordmcount

# To avoid any implicit rule to kick in, define an empty command.
scripts/basic/%: scripts_basic ;

PHONY += outputmakefile
# outputmakefile generates a Makefile in the output directory, if using a
# separate output directory. This allows convenient use of make in the
# output directory.
outputmakefile:
ifneq ($(KBUILD_SRC),)
	$(Q)ln -fsn $(srctree) source
	$(Q)$(CONFIG_SHELL) $(srctree)/scripts/mkmakefile \
	    $(srctree) $(objtree) $(VERSION) $(PATCHLEVEL)
endif

# Support for using generic headers in asm-generic
PHONY += asm-generic
asm-generic:
	$(Q)$(MAKE) -f $(srctree)/scripts/Makefile.asm-generic \
	            src=asm obj=arch/$(SRCARCH)/include/generated/asm
	$(Q)$(MAKE) -f $(srctree)/scripts/Makefile.asm-generic \
	            src=uapi/asm obj=arch/$(SRCARCH)/include/generated/uapi/asm

# To make sure we do not include .config for any of the *config targets
# catch them early, and hand them over to scripts/kconfig/Makefile
# It is allowed to specify more targets when calling make, including
# mixing *config targets and build targets.
# For example 'make oldconfig all'.
# Detect when mixed targets is specified, and make a second invocation
# of make so .config is not included in this case either (for *config).

version_h := include/generated/uapi/linux/version.h

no-dot-config-targets := clean mrproper distclean \
			 cscope gtags TAGS tags help %docs check% coccicheck \
<<<<<<< HEAD
			 include/linux/version.h headers_% archscripts \
=======
			 $(version_h) headers_% archheaders archscripts \
>>>>>>> c3ade0e0
			 kernelversion %src-pkg

config-targets := 0
mixed-targets  := 0
dot-config     := 1

ifneq ($(filter $(no-dot-config-targets), $(MAKECMDGOALS)),)
	ifeq ($(filter-out $(no-dot-config-targets), $(MAKECMDGOALS)),)
		dot-config := 0
	endif
endif

ifeq ($(KBUILD_EXTMOD),)
        ifneq ($(filter config %config,$(MAKECMDGOALS)),)
                config-targets := 1
                ifneq ($(filter-out config %config,$(MAKECMDGOALS)),)
                        mixed-targets := 1
                endif
        endif
endif

ifeq ($(mixed-targets),1)
# ===========================================================================
# We're called with mixed targets (*config and build targets).
# Handle them one by one.

%:: FORCE
	$(Q)$(MAKE) -C $(srctree) KBUILD_SRC= $@

else
ifeq ($(config-targets),1)
# ===========================================================================
# *config targets only - make sure prerequisites are updated, and descend
# in scripts/kconfig to make the *config target

# Read arch specific Makefile to set KBUILD_DEFCONFIG as needed.
# KBUILD_DEFCONFIG may point out an alternative default configuration
# used for 'make defconfig'
include $(srctree)/arch/$(SRCARCH)/Makefile
export KBUILD_DEFCONFIG KBUILD_KCONFIG

config: scripts_basic outputmakefile FORCE
	$(Q)mkdir -p include/linux include/config
	$(Q)$(MAKE) $(build)=scripts/kconfig $@

%config: scripts_basic outputmakefile FORCE
	$(Q)mkdir -p include/linux include/config
	$(Q)$(MAKE) $(build)=scripts/kconfig $@

else
# ===========================================================================
# Build targets only - this includes vmlinux, arch specific targets, clean
# targets and others. In general all targets except *config targets.

ifeq ($(KBUILD_EXTMOD),)
# Additional helpers built in scripts/
# Carefully list dependencies so we do not try to build scripts twice
# in parallel
PHONY += scripts
scripts: scripts_basic include/config/auto.conf include/config/tristate.conf \
	 asm-generic
	$(Q)$(MAKE) $(build)=$(@)

# Objects we will link into vmlinux / subdirs we need to visit
init-y		:= init/
drivers-y	:= drivers/ sound/ firmware/
net-y		:= net/
libs-y		:= lib/
core-y		:= usr/
endif # KBUILD_EXTMOD

ifeq ($(dot-config),1)
# Read in config
-include include/config/auto.conf

ifeq ($(KBUILD_EXTMOD),)
# Read in dependencies to all Kconfig* files, make sure to run
# oldconfig if changes are detected.
-include include/config/auto.conf.cmd

# To avoid any implicit rule to kick in, define an empty command
$(KCONFIG_CONFIG) include/config/auto.conf.cmd: ;

# If .config is newer than include/config/auto.conf, someone tinkered
# with it and forgot to run make oldconfig.
# if auto.conf.cmd is missing then we are probably in a cleaned tree so
# we execute the config step to be sure to catch updated Kconfig files
include/config/%.conf: $(KCONFIG_CONFIG) include/config/auto.conf.cmd
	$(Q)$(MAKE) -f $(srctree)/Makefile silentoldconfig
else
# external modules needs include/generated/autoconf.h and include/config/auto.conf
# but do not care if they are up-to-date. Use auto.conf to trigger the test
PHONY += include/config/auto.conf

include/config/auto.conf:
	$(Q)test -e include/generated/autoconf.h -a -e $@ || (		\
	echo >&2;							\
	echo >&2 "  ERROR: Kernel configuration is invalid.";		\
	echo >&2 "         include/generated/autoconf.h or $@ are missing.";\
	echo >&2 "         Run 'make oldconfig && make prepare' on kernel src to fix it.";	\
	echo >&2 ;							\
	/bin/false)

endif # KBUILD_EXTMOD

else
# Dummy target needed, because used as prerequisite
include/config/auto.conf: ;
endif # $(dot-config)

# The all: target is the default when no target is given on the
# command line.
# This allow a user to issue only 'make' to build a kernel including modules
# Defaults to vmlinux, but the arch makefile usually adds further targets
all: vmlinux

ifdef CONFIG_CC_OPTIMIZE_FOR_SIZE
KBUILD_CFLAGS	+= -Os $(call cc-disable-warning,maybe-uninitialized,)
else
KBUILD_CFLAGS	+= -O2
endif

ifndef DISABLE_PAX_PLUGINS
ifeq ($(call cc-ifversion, -ge, 0408, y), y)
PLUGINCC := $(shell $(CONFIG_SHELL) $(srctree)/scripts/gcc-plugin.sh "$(HOSTCXX)" "$(HOSTCXX)" "$(CC)")
else
PLUGINCC := $(shell $(CONFIG_SHELL) $(srctree)/scripts/gcc-plugin.sh "$(HOSTCC)" "$(HOSTCXX)" "$(CC)")
endif
ifneq ($(PLUGINCC),)
ifdef CONFIG_PAX_CONSTIFY_PLUGIN
CONSTIFY_PLUGIN_CFLAGS := -fplugin=$(objtree)/tools/gcc/constify_plugin.so -DCONSTIFY_PLUGIN
endif
ifdef CONFIG_PAX_MEMORY_STACKLEAK
STACKLEAK_PLUGIN_CFLAGS := -fplugin=$(objtree)/tools/gcc/stackleak_plugin.so -DSTACKLEAK_PLUGIN
STACKLEAK_PLUGIN_CFLAGS += -fplugin-arg-stackleak_plugin-track-lowest-sp=100
endif
ifdef CONFIG_KALLOCSTAT_PLUGIN
KALLOCSTAT_PLUGIN_CFLAGS := -fplugin=$(objtree)/tools/gcc/kallocstat_plugin.so
endif
ifdef CONFIG_PAX_KERNEXEC_PLUGIN
KERNEXEC_PLUGIN_CFLAGS := -fplugin=$(objtree)/tools/gcc/kernexec_plugin.so
KERNEXEC_PLUGIN_CFLAGS += -fplugin-arg-kernexec_plugin-method=$(CONFIG_PAX_KERNEXEC_PLUGIN_METHOD) -DKERNEXEC_PLUGIN
KERNEXEC_PLUGIN_AFLAGS := -DKERNEXEC_PLUGIN
endif
ifdef CONFIG_GRKERNSEC_RANDSTRUCT
RANDSTRUCT_PLUGIN_CFLAGS := -fplugin=$(objtree)/tools/gcc/randomize_layout_plugin.so -DRANDSTRUCT_PLUGIN
ifdef CONFIG_GRKERNSEC_RANDSTRUCT_PERFORMANCE
RANDSTRUCT_PLUGIN_CFLAGS += -fplugin-arg-randomize_layout_plugin-performance-mode
endif
endif
ifdef CONFIG_CHECKER_PLUGIN
ifeq ($(call cc-ifversion, -ge, 0406, y), y)
CHECKER_PLUGIN_CFLAGS := -fplugin=$(objtree)/tools/gcc/checker_plugin.so -DCHECKER_PLUGIN
endif
endif
COLORIZE_PLUGIN_CFLAGS := -fplugin=$(objtree)/tools/gcc/colorize_plugin.so
ifdef CONFIG_PAX_SIZE_OVERFLOW
SIZE_OVERFLOW_PLUGIN_CFLAGS := -fplugin=$(objtree)/tools/gcc/size_overflow_plugin/size_overflow_plugin.so -DSIZE_OVERFLOW_PLUGIN
endif
ifdef CONFIG_PAX_LATENT_ENTROPY
LATENT_ENTROPY_PLUGIN_CFLAGS := -fplugin=$(objtree)/tools/gcc/latent_entropy_plugin.so -DLATENT_ENTROPY_PLUGIN
endif
ifdef CONFIG_PAX_MEMORY_STRUCTLEAK
STRUCTLEAK_PLUGIN_CFLAGS := -fplugin=$(objtree)/tools/gcc/structleak_plugin.so -DSTRUCTLEAK_PLUGIN
endif
GCC_PLUGINS_CFLAGS := $(CONSTIFY_PLUGIN_CFLAGS) $(STACKLEAK_PLUGIN_CFLAGS) $(KALLOCSTAT_PLUGIN_CFLAGS)
GCC_PLUGINS_CFLAGS += $(KERNEXEC_PLUGIN_CFLAGS) $(CHECKER_PLUGIN_CFLAGS) $(COLORIZE_PLUGIN_CFLAGS)
GCC_PLUGINS_CFLAGS += $(SIZE_OVERFLOW_PLUGIN_CFLAGS) $(LATENT_ENTROPY_PLUGIN_CFLAGS) $(STRUCTLEAK_PLUGIN_CFLAGS)
GCC_PLUGINS_CFLAGS += $(RANDSTRUCT_PLUGIN_CFLAGS)
GCC_PLUGINS_AFLAGS := $(KERNEXEC_PLUGIN_AFLAGS)
<<<<<<< HEAD
export PLUGINCC CONSTIFY_PLUGIN LATENT_ENTROPY_PLUGIN_CFLAGS
=======
export PLUGINCC GCC_PLUGINS_CFLAGS GCC_PLUGINS_AFLAGS CONSTIFY_PLUGIN LATENT_ENTROPY_PLUGIN_CFLAGS
>>>>>>> c3ade0e0
ifeq ($(KBUILD_EXTMOD),)
gcc-plugins:
	$(Q)$(MAKE) $(build)=tools/gcc
else
gcc-plugins: ;
endif
else
gcc-plugins:
ifeq ($(call cc-ifversion, -ge, 0405, y), y)
	$(error Your gcc installation does not support plugins.  If the necessary headers for plugin support are missing, they should be installed.  On Debian, apt-get install gcc-<ver>-plugin-dev.  If you choose to ignore this error and lessen the improvements provided by this patch, re-run make with the DISABLE_PAX_PLUGINS=y argument.))
else
	$(Q)echo "warning, your gcc version does not support plugins, you should upgrade it to gcc 4.5 at least"
endif
	$(Q)echo "PAX_MEMORY_STACKLEAK, constification, PAX_LATENT_ENTROPY and other features will be less secure.  PAX_SIZE_OVERFLOW will not be active."
endif
endif

include $(srctree)/arch/$(SRCARCH)/Makefile

ifdef CONFIG_READABLE_ASM
# Disable optimizations that make assembler listings hard to read.
# reorder blocks reorders the control in the function
# ipa clone creates specialized cloned functions
# partial inlining inlines only parts of functions
KBUILD_CFLAGS += $(call cc-option,-fno-reorder-blocks,) \
                 $(call cc-option,-fno-ipa-cp-clone,) \
                 $(call cc-option,-fno-partial-inlining)
endif

ifneq ($(CONFIG_FRAME_WARN),0)
KBUILD_CFLAGS += $(call cc-option,-Wframe-larger-than=${CONFIG_FRAME_WARN})
endif

# Handle stack protector mode.
ifdef CONFIG_CC_STACKPROTECTOR_REGULAR
  stackp-flag := -fstack-protector
  ifeq ($(call cc-option, $(stackp-flag)),)
    $(warning Cannot use CONFIG_CC_STACKPROTECTOR_REGULAR: \
             -fstack-protector not supported by compiler)
  endif
else
ifdef CONFIG_CC_STACKPROTECTOR_STRONG
  stackp-flag := -fstack-protector-strong
  ifeq ($(call cc-option, $(stackp-flag)),)
    $(warning Cannot use CONFIG_CC_STACKPROTECTOR_STRONG: \
	      -fstack-protector-strong not supported by compiler)
  endif
else
  # Force off for distro compilers that enable stack protector by default.
  stackp-flag := $(call cc-option, -fno-stack-protector)
endif
endif
KBUILD_CFLAGS += $(stackp-flag)

# This warning generated too much noise in a regular build.
# Use make W=1 to enable this warning (see scripts/Makefile.build)
KBUILD_CFLAGS += $(call cc-disable-warning, unused-but-set-variable)

ifdef CONFIG_FRAME_POINTER
KBUILD_CFLAGS	+= -fno-omit-frame-pointer -fno-optimize-sibling-calls
else
# Some targets (ARM with Thumb2, for example), can't be built with frame
# pointers.  For those, we don't have FUNCTION_TRACER automatically
# select FRAME_POINTER.  However, FUNCTION_TRACER adds -pg, and this is
# incompatible with -fomit-frame-pointer with current GCC, so we don't use
# -fomit-frame-pointer with FUNCTION_TRACER.
ifndef CONFIG_FUNCTION_TRACER
KBUILD_CFLAGS	+= -fomit-frame-pointer
endif
endif

ifdef CONFIG_DEBUG_INFO
KBUILD_CFLAGS	+= -g
KBUILD_AFLAGS	+= -Wa,--gdwarf-2
endif

ifdef CONFIG_DEBUG_INFO_REDUCED
KBUILD_CFLAGS 	+= $(call cc-option, -femit-struct-debug-baseonly) \
		   $(call cc-option,-fno-var-tracking)
endif

ifdef CONFIG_FUNCTION_TRACER
ifdef CONFIG_HAVE_FENTRY
CC_USING_FENTRY	:= $(call cc-option, -mfentry -DCC_USING_FENTRY)
endif
KBUILD_CFLAGS	+= -pg $(CC_USING_FENTRY)
KBUILD_AFLAGS	+= $(CC_USING_FENTRY)
ifdef CONFIG_DYNAMIC_FTRACE
	ifdef CONFIG_HAVE_C_RECORDMCOUNT
		BUILD_C_RECORDMCOUNT := y
		export BUILD_C_RECORDMCOUNT
	endif
endif
endif

# We trigger additional mismatches with less inlining
ifdef CONFIG_DEBUG_SECTION_MISMATCH
KBUILD_CFLAGS += $(call cc-option, -fno-inline-functions-called-once)
endif

# arch Makefile may override CC so keep this after arch Makefile is included
NOSTDINC_FLAGS += -nostdinc -isystem $(shell $(CC) -print-file-name=include)
CHECKFLAGS     += $(NOSTDINC_FLAGS)

# warn about C99 declaration after statement
KBUILD_CFLAGS += $(call cc-option,-Wdeclaration-after-statement,)

# disable pointer signed / unsigned warnings in gcc 4.0
KBUILD_CFLAGS += $(call cc-disable-warning, pointer-sign)

# disable invalid "can't wrap" optimizations for signed / pointers
KBUILD_CFLAGS	+= $(call cc-option,-fno-strict-overflow)

# conserve stack if available
KBUILD_CFLAGS   += $(call cc-option,-fconserve-stack)

# disallow errors like 'EXPORT_GPL(foo);' with missing header
KBUILD_CFLAGS   += $(call cc-option,-Werror=implicit-int)

# require functions to have arguments in prototypes, not empty 'int foo()'
KBUILD_CFLAGS   += $(call cc-option,-Werror=strict-prototypes)

# Prohibit date/time macros, which would make the build non-deterministic
KBUILD_CFLAGS   += $(call cc-option,-Werror=date-time)

# use the deterministic mode of AR if available
KBUILD_ARFLAGS := $(call ar-option,D)

# check for 'asm goto'
ifeq ($(shell $(CONFIG_SHELL) $(srctree)/scripts/gcc-goto.sh $(CC)), y)
	KBUILD_CFLAGS += -DCC_HAVE_ASM_GOTO
endif

# Add user supplied CPPFLAGS, AFLAGS and CFLAGS as the last assignments
KBUILD_CPPFLAGS += $(KCPPFLAGS)
KBUILD_AFLAGS += $(KAFLAGS)
KBUILD_CFLAGS += $(KCFLAGS)

# Use --build-id when available.
LDFLAGS_BUILD_ID = $(patsubst -Wl$(comma)%,%,\
			      $(call cc-ldoption, -Wl$(comma)--build-id,))
KBUILD_LDFLAGS_MODULE += $(LDFLAGS_BUILD_ID)
LDFLAGS_vmlinux += $(LDFLAGS_BUILD_ID)

ifeq ($(CONFIG_STRIP_ASM_SYMS),y)
LDFLAGS_vmlinux	+= $(call ld-option, -X,)
endif

# Default kernel image to build when no specific target is given.
# KBUILD_IMAGE may be overruled on the command line or
# set in the environment
# Also any assignments in arch/$(ARCH)/Makefile take precedence over
# this default value
export KBUILD_IMAGE ?= vmlinux

#
# INSTALL_PATH specifies where to place the updated kernel and system map
# images. Default is /boot, but you can set it to other values
export	INSTALL_PATH ?= /boot

#
# INSTALL_MOD_PATH specifies a prefix to MODLIB for module directory
# relocations required by build roots.  This is not defined in the
# makefile but the argument can be passed to make if needed.
#

MODLIB	= $(INSTALL_MOD_PATH)/lib/modules/$(KERNELRELEASE)
export MODLIB

#
#  INSTALL_MOD_STRIP, if defined, will cause modules to be
#  stripped after they are installed.  If INSTALL_MOD_STRIP is '1', then
#  the default option --strip-debug will be used.  Otherwise,
#  INSTALL_MOD_STRIP value will be used as the options to the strip command.

ifdef INSTALL_MOD_STRIP
ifeq ($(INSTALL_MOD_STRIP),1)
mod_strip_cmd = $(STRIP) --strip-debug
else
mod_strip_cmd = $(STRIP) $(INSTALL_MOD_STRIP)
endif # INSTALL_MOD_STRIP=1
else
mod_strip_cmd = true
endif # INSTALL_MOD_STRIP
export mod_strip_cmd

# Select initial ramdisk compression format, default is gzip(1).
# This shall be used by the dracut(8) tool while creating an initramfs image.
#
INITRD_COMPRESS-y                  := gzip
INITRD_COMPRESS-$(CONFIG_RD_BZIP2) := bzip2
INITRD_COMPRESS-$(CONFIG_RD_LZMA)  := lzma
INITRD_COMPRESS-$(CONFIG_RD_XZ)    := xz
INITRD_COMPRESS-$(CONFIG_RD_LZO)   := lzo
INITRD_COMPRESS-$(CONFIG_RD_LZ4)   := lz4
# do not export INITRD_COMPRESS, since we didn't actually
# choose a sane default compression above.
# export INITRD_COMPRESS := $(INITRD_COMPRESS-y)

ifdef CONFIG_MODULE_SIG_ALL
MODSECKEY = ./signing_key.priv
MODPUBKEY = ./signing_key.x509
export MODPUBKEY
mod_sign_cmd = perl $(srctree)/scripts/sign-file $(CONFIG_MODULE_SIG_HASH) $(MODSECKEY) $(MODPUBKEY)
else
mod_sign_cmd = true
endif
export mod_sign_cmd


ifeq ($(KBUILD_EXTMOD),)
core-y		+= kernel/ mm/ fs/ ipc/ security/ crypto/ block/ grsecurity/

vmlinux-dirs	:= $(patsubst %/,%,$(filter %/, $(init-y) $(init-m) \
		     $(core-y) $(core-m) $(drivers-y) $(drivers-m) \
		     $(net-y) $(net-m) $(libs-y) $(libs-m)))

vmlinux-alldirs	:= $(sort $(vmlinux-dirs) $(patsubst %/,%,$(filter %/, \
		     $(init-n) $(init-) \
		     $(core-n) $(core-) $(drivers-n) $(drivers-) \
		     $(net-n)  $(net-)  $(libs-n)    $(libs-))))

init-y		:= $(patsubst %/, %/built-in.o, $(init-y))
core-y		:= $(patsubst %/, %/built-in.o, $(core-y))
drivers-y	:= $(patsubst %/, %/built-in.o, $(drivers-y))
net-y		:= $(patsubst %/, %/built-in.o, $(net-y))
libs-y1		:= $(patsubst %/, %/lib.a, $(libs-y))
libs-y2		:= $(patsubst %/, %/built-in.o, $(libs-y))
libs-y		:= $(libs-y1) $(libs-y2)

# Externally visible symbols (used by link-vmlinux.sh)
export KBUILD_VMLINUX_INIT := $(head-y) $(init-y)
export KBUILD_VMLINUX_MAIN := $(core-y) $(libs-y) $(drivers-y) $(net-y)
export KBUILD_LDS          := arch/$(SRCARCH)/kernel/vmlinux.lds
export LDFLAGS_vmlinux
# used by scripts/pacmage/Makefile
export KBUILD_ALLDIRS := $(sort $(filter-out arch/%,$(vmlinux-alldirs)) arch Documentation include samples scripts tools virt)

vmlinux-deps := $(KBUILD_LDS) $(KBUILD_VMLINUX_INIT) $(KBUILD_VMLINUX_MAIN)

# Final link of vmlinux
      cmd_link-vmlinux = $(CONFIG_SHELL) $< $(LD) $(LDFLAGS) $(LDFLAGS_vmlinux)
quiet_cmd_link-vmlinux = LINK    $@

# Include targets which we want to
# execute if the rest of the kernel build went well.
vmlinux: scripts/link-vmlinux.sh $(vmlinux-deps) FORCE
ifdef CONFIG_HEADERS_CHECK
	$(Q)$(MAKE) -f $(srctree)/Makefile headers_check
endif
ifdef CONFIG_SAMPLES
	$(Q)$(MAKE) $(build)=samples
endif
ifdef CONFIG_BUILD_DOCSRC
	$(Q)$(MAKE) $(build)=Documentation
endif
	+$(call if_changed,link-vmlinux)

# The actual objects are generated when descending, 
# make sure no implicit rule kicks in
<<<<<<< HEAD
$(sort $(vmlinux-init) $(vmlinux-main)) $(vmlinux-lds): KBUILD_CFLAGS += $(GCC_PLUGINS_CFLAGS)
$(sort $(vmlinux-init) $(vmlinux-main)) $(vmlinux-lds): KBUILD_AFLAGS += $(GCC_PLUGINS_AFLAGS)
$(sort $(vmlinux-init) $(vmlinux-main)) $(vmlinux-lds): $(vmlinux-dirs) ;
=======
$(filter-out $(init-y),$(vmlinux-deps)): KBUILD_CFLAGS += $(GCC_PLUGINS_CFLAGS)
$(filter-out $(init-y),$(vmlinux-deps)): KBUILD_AFLAGS += $(GCC_PLUGINS_AFLAGS)
$(sort $(vmlinux-deps)): $(vmlinux-dirs) ;
>>>>>>> c3ade0e0

# Handle descending into subdirectories listed in $(vmlinux-dirs)
# Preset locale variables to speed up the build process. Limit locale
# tweaks to this spot to avoid wrong language settings when running
# make menuconfig etc.
# Error messages still appears in the original language

PHONY += $(vmlinux-dirs)
$(vmlinux-dirs): gcc-plugins prepare scripts
	$(Q)$(MAKE) $(build)=$@

define filechk_kernel.release
	echo "$(KERNELVERSION)$$($(CONFIG_SHELL) $(srctree)/scripts/setlocalversion $(srctree))"
endef

# Store (new) KERNELRELEASE string in include/config/kernel.release
include/config/kernel.release: include/config/auto.conf FORCE
	$(call filechk,kernel.release)


# Things we need to do before we recursively start building the kernel
# or the modules are listed in "prepare".
# A multi level approach is used. prepareN is processed before prepareN-1.
# archprepare is used in arch Makefiles and when processed asm symlink,
# version.h and scripts_basic is processed / created.

# Listed in dependency order
PHONY += prepare archprepare prepare0 prepare1 prepare2 prepare3

# prepare3 is used to check if we are building in a separate output directory,
# and if so do:
# 1) Check that make has not been executed in the kernel src $(srctree)
prepare3: include/config/kernel.release
ifneq ($(KBUILD_SRC),)
	@$(kecho) '  Using $(srctree) as source for kernel'
	$(Q)if [ -f $(srctree)/.config -o -d $(srctree)/include/config ]; then \
		echo >&2 "  $(srctree) is not clean, please run 'make mrproper'"; \
		echo >&2 "  in the '$(srctree)' directory.";\
		/bin/false; \
	fi;
endif

# prepare2 creates a makefile if using a separate output directory
prepare2: prepare3 outputmakefile asm-generic

prepare1: prepare2 $(version_h) include/generated/utsrelease.h \
                   include/config/auto.conf
	$(cmd_crmodverdir)

<<<<<<< HEAD
archprepare: archscripts prepare1 scripts_basic
=======
archprepare: archheaders archscripts prepare1 scripts_basic
>>>>>>> c3ade0e0

prepare0: KBUILD_CFLAGS += $(GCC_PLUGINS_CFLAGS)
prepare0: KBUILD_AFLAGS += $(GCC_PLUGINS_AFLAGS)
prepare0: archprepare FORCE
	$(Q)$(MAKE) $(build)=.

# All the preparing..
prepare: KBUILD_CFLAGS := $(filter-out $(GCC_PLUGINS_CFLAGS),$(KBUILD_CFLAGS))
prepare: prepare0

# Generate some files
# ---------------------------------------------------------------------------

# KERNELRELEASE can change from a few different places, meaning version.h
# needs to be updated, so this check is forced on all builds

uts_len := 64
define filechk_utsrelease.h
	if [ `echo -n "$(KERNELRELEASE)" | wc -c ` -gt $(uts_len) ]; then \
	  echo '"$(KERNELRELEASE)" exceeds $(uts_len) characters' >&2;    \
	  exit 1;                                                         \
	fi;                                                               \
	(echo \#define UTS_RELEASE \"$(KERNELRELEASE)\";)
endef

define filechk_version.h
	(echo \#define LINUX_VERSION_CODE $(shell                         \
	expr $(VERSION) \* 65536 + 0$(PATCHLEVEL) \* 256 + 0$(SUBLEVEL)); \
	echo '#define KERNEL_VERSION(a,b,c) (((a) << 16) + ((b) << 8) + (c))';)
endef

$(version_h): $(srctree)/Makefile FORCE
	$(call filechk,version.h)

include/generated/utsrelease.h: include/config/kernel.release FORCE
	$(call filechk,utsrelease.h)

PHONY += headerdep
headerdep:
	$(Q)find $(srctree)/include/ -name '*.h' | xargs --max-args 1 \
	$(srctree)/scripts/headerdep.pl -I$(srctree)/include

# ---------------------------------------------------------------------------

PHONY += depend dep
depend dep:
	@echo '*** Warning: make $@ is unnecessary now.'

# ---------------------------------------------------------------------------
# Firmware install
INSTALL_FW_PATH=$(INSTALL_MOD_PATH)/lib/firmware
export INSTALL_FW_PATH

PHONY += firmware_install
firmware_install: FORCE
	@mkdir -p $(objtree)/firmware
	$(Q)$(MAKE) -f $(srctree)/scripts/Makefile.fwinst obj=firmware __fw_install

# ---------------------------------------------------------------------------
# Kernel headers

#Default location for installed headers
export INSTALL_HDR_PATH = $(objtree)/usr

hdr-inst := -rR -f $(srctree)/scripts/Makefile.headersinst obj

# If we do an all arch process set dst to asm-$(hdr-arch)
hdr-dst = $(if $(KBUILD_HEADERS), dst=include/asm-$(hdr-arch), dst=include/asm)

<<<<<<< HEAD
=======
PHONY += archheaders
archheaders:

>>>>>>> c3ade0e0
PHONY += archscripts
archscripts:

PHONY += __headers
<<<<<<< HEAD
__headers: include/linux/version.h scripts_basic asm-generic archscripts FORCE
=======
__headers: $(version_h) scripts_basic asm-generic archheaders archscripts FORCE
>>>>>>> c3ade0e0
	$(Q)$(MAKE) $(build)=scripts build_unifdef

PHONY += headers_install_all
headers_install_all:
	$(Q)$(CONFIG_SHELL) $(srctree)/scripts/headers.sh install

PHONY += headers_install
headers_install: __headers
	$(if $(wildcard $(srctree)/arch/$(hdr-arch)/include/uapi/asm/Kbuild),, \
	  $(error Headers not exportable for the $(SRCARCH) architecture))
	$(Q)$(MAKE) $(hdr-inst)=include/uapi
	$(Q)$(MAKE) $(hdr-inst)=arch/$(hdr-arch)/include/uapi/asm $(hdr-dst)

PHONY += headers_check_all
headers_check_all: headers_install_all
	$(Q)$(CONFIG_SHELL) $(srctree)/scripts/headers.sh check

PHONY += headers_check
headers_check: headers_install
	$(Q)$(MAKE) $(hdr-inst)=include/uapi HDRCHECK=1
	$(Q)$(MAKE) $(hdr-inst)=arch/$(hdr-arch)/include/uapi/asm $(hdr-dst) HDRCHECK=1

# ---------------------------------------------------------------------------
# Modules

ifdef CONFIG_MODULES

# By default, build modules as well

all: modules

#	Build modules
#
#	A module can be listed more than once in obj-m resulting in
#	duplicate lines in modules.order files.  Those are removed
#	using awk while concatenating to the final file.

PHONY += modules
modules: KBUILD_CFLAGS += $(GCC_PLUGINS_CFLAGS)
modules: KBUILD_AFLAGS += $(GCC_PLUGINS_AFLAGS)
modules: $(vmlinux-dirs) $(if $(KBUILD_BUILTIN),vmlinux) modules.builtin
	$(Q)$(AWK) '!x[$$0]++' $(vmlinux-dirs:%=$(objtree)/%/modules.order) > $(objtree)/modules.order
	@$(kecho) '  Building modules, stage 2.';
	$(Q)$(MAKE) -f $(srctree)/scripts/Makefile.modpost
	$(Q)$(MAKE) -f $(srctree)/scripts/Makefile.fwinst obj=firmware __fw_modbuild

modules.builtin: $(vmlinux-dirs:%=%/modules.builtin)
	$(Q)$(AWK) '!x[$$0]++' $^ > $(objtree)/modules.builtin

%/modules.builtin: include/config/auto.conf
	$(Q)$(MAKE) $(modbuiltin)=$*


# Target to prepare building external modules
PHONY += modules_prepare
modules_prepare: gcc-plugins prepare scripts

# Target to install modules
PHONY += modules_install
modules_install: _modinst_ _modinst_post

PHONY += _modinst_
_modinst_:
	@rm -rf $(MODLIB)/kernel
	@rm -f $(MODLIB)/source
	@mkdir -p $(MODLIB)/kernel
	@ln -s $(srctree) $(MODLIB)/source
	@if [ ! $(objtree) -ef  $(MODLIB)/build ]; then \
		rm -f $(MODLIB)/build ; \
		ln -s $(objtree) $(MODLIB)/build ; \
	fi
	@cp -f $(objtree)/modules.order $(MODLIB)/
	@cp -f $(objtree)/modules.builtin $(MODLIB)/
	$(Q)$(MAKE) -f $(srctree)/scripts/Makefile.modinst

# This depmod is only for convenience to give the initial
# boot a modules.dep even before / is mounted read-write.  However the
# boot script depmod is the master version.
PHONY += _modinst_post
_modinst_post: _modinst_
	$(Q)$(MAKE) -f $(srctree)/scripts/Makefile.fwinst obj=firmware __fw_modinst
	$(call cmd,depmod)

ifeq ($(CONFIG_MODULE_SIG), y)
PHONY += modules_sign
modules_sign:
	$(Q)$(MAKE) -f $(srctree)/scripts/Makefile.modsign
endif

else # CONFIG_MODULES

# Modules not configured
# ---------------------------------------------------------------------------

modules modules_install: FORCE
	@echo >&2
	@echo >&2 "The present kernel configuration has modules disabled."
	@echo >&2 "Type 'make config' and enable loadable module support."
	@echo >&2 "Then build a kernel with module support enabled."
	@echo >&2
	@exit 1

endif # CONFIG_MODULES

###
# Cleaning is done on three levels.
# make clean     Delete most generated files
#                Leave enough to build external modules
# make mrproper  Delete the current configuration, and all generated files
# make distclean Remove editor backup files, patch leftover files and the like

# Directories & files removed with 'make clean'
CLEAN_DIRS  += $(MODVERDIR)

# Directories & files removed with 'make mrproper'
MRPROPER_DIRS  += include/config usr/include include/generated          \
                  arch/*/include/generated
<<<<<<< HEAD
MRPROPER_FILES += .config .config.old .version .old_version             \
                  include/linux/version.h                               \
                  tools/gcc/size_overflow_plugin/size_overflow_hash_aux.h \
                  tools/gcc/size_overflow_plugin/size_overflow_hash.h   \
		  tools/gcc/randomize_layout_seed.h \
		  Module.symvers tags TAGS cscope* GPATH GTAGS GRTAGS GSYMS
=======
MRPROPER_FILES += .config .config.old .version .old_version $(version_h) \
		  Module.symvers tags TAGS cscope* GPATH GTAGS GRTAGS GSYMS \
		  signing_key.priv signing_key.x509 x509.genkey		\
		  extra_certificates signing_key.x509.keyid		\
		  signing_key.x509.signer				\
		  tools/gcc/size_overflow_plugin/size_overflow_hash_aux.h \
		  tools/gcc/size_overflow_plugin/size_overflow_hash.h \
		  tools/gcc/randomize_layout_seed.h
>>>>>>> c3ade0e0

# clean - Delete most, but leave enough to build external modules
#
clean: rm-dirs  := $(CLEAN_DIRS)
clean: rm-files := $(CLEAN_FILES)
clean-dirs      := $(addprefix _clean_, . $(vmlinux-alldirs) Documentation samples)

PHONY += $(clean-dirs) clean archclean vmlinuxclean
$(clean-dirs):
	$(Q)$(MAKE) $(clean)=$(patsubst _clean_%,%,$@)

vmlinuxclean:
	$(Q)$(CONFIG_SHELL) $(srctree)/scripts/link-vmlinux.sh clean

clean: archclean vmlinuxclean

# mrproper - Delete all generated files, including .config
#
mrproper: rm-dirs  := $(wildcard $(MRPROPER_DIRS))
mrproper: rm-files := $(wildcard $(MRPROPER_FILES))
mrproper-dirs      := $(addprefix _mrproper_,Documentation/DocBook scripts)

PHONY += $(mrproper-dirs) mrproper archmrproper
$(mrproper-dirs):
	$(Q)$(MAKE) $(clean)=$(patsubst _mrproper_%,%,$@)

mrproper: clean archmrproper $(mrproper-dirs)
	$(call cmd,rmdirs)
	$(call cmd,rmfiles)

# distclean
#
PHONY += distclean

distclean: mrproper
	@find $(srctree) $(RCS_FIND_IGNORE) \
		\( -name '*.orig' -o -name '*.rej' -o -name '*~' \
		-o -name '*.bak' -o -name '#*#' -o -name '.*.orig' \
		-o -name '.*.rej' -o -name '*.so' \
		-o -name '*%' -o -name '.*.cmd' -o -name 'core' \) \
		-type f -print | xargs rm -f


# Packaging of the kernel to various formats
# ---------------------------------------------------------------------------
# rpm target kept for backward compatibility
package-dir	:= $(srctree)/scripts/package

%src-pkg: FORCE
	$(Q)$(MAKE) $(build)=$(package-dir) $@
%pkg: include/config/kernel.release FORCE
	$(Q)$(MAKE) $(build)=$(package-dir) $@
rpm: include/config/kernel.release FORCE
	$(Q)$(MAKE) $(build)=$(package-dir) $@

greezly-package-dir := $(srctree)/scripts/greezly/package

greezly%: FORCE
	$(Q)$(MAKE) $(build)=$(greezly-package-dir) $@


# Brief documentation of the typical targets used
# ---------------------------------------------------------------------------

boards := $(wildcard $(srctree)/arch/$(SRCARCH)/configs/*_defconfig)
boards := $(notdir $(boards))
board-dirs := $(dir $(wildcard $(srctree)/arch/$(SRCARCH)/configs/*/*_defconfig))
board-dirs := $(sort $(notdir $(board-dirs:/=)))

help:
	@echo  'Cleaning targets:'
	@echo  '  clean		  - Remove most generated files but keep the config and'
	@echo  '                    enough build support to build external modules'
	@echo  '  mrproper	  - Remove all generated files + config + various backup files'
	@echo  '  distclean	  - mrproper + remove editor backup and patch files'
	@echo  ''
	@echo  'Configuration targets:'
	@$(MAKE) -f $(srctree)/scripts/kconfig/Makefile help
	@echo  ''
	@echo  'Other generic targets:'
	@echo  '  all		  - Build all targets marked with [*]'
	@echo  '* vmlinux	  - Build the bare kernel'
	@echo  '* modules	  - Build all modules'
	@echo  '  modules_install - Install all modules to INSTALL_MOD_PATH (default: /)'
	@echo  '  firmware_install- Install all firmware to INSTALL_FW_PATH'
	@echo  '                    (default: $$(INSTALL_MOD_PATH)/lib/firmware)'
	@echo  '  dir/            - Build all files in dir and below'
	@echo  '  dir/file.[oisS] - Build specified target only'
	@echo  '  dir/file.lst    - Build specified mixed source/assembly target only'
	@echo  '                    (requires a recent binutils and recent build (System.map))'
	@echo  '  dir/file.ko     - Build module including final link'
	@echo  '  modules_prepare - Set up for building external modules'
	@echo  '  tags/TAGS	  - Generate tags file for editors'
	@echo  '  cscope	  - Generate cscope index'
	@echo  '  gtags           - Generate GNU GLOBAL index'
	@echo  '  kernelrelease	  - Output the release version string'
	@echo  '  kernelversion	  - Output the version stored in Makefile'
	@echo  '  image_name	  - Output the image name'
	@echo  '  headers_install - Install sanitised kernel headers to INSTALL_HDR_PATH'; \
	 echo  '                    (default: $(INSTALL_HDR_PATH))'; \
	 echo  ''
	@echo  'Static analysers'
	@echo  '  checkstack      - Generate a list of stack hogs'
	@echo  '  namespacecheck  - Name space analysis on compiled kernel'
	@echo  '  versioncheck    - Sanity check on version.h usage'
	@echo  '  includecheck    - Check for duplicate included header files'
	@echo  '  export_report   - List the usages of all exported symbols'
	@echo  '  headers_check   - Sanity check on exported headers'
	@echo  '  headerdep       - Detect inclusion cycles in headers'
	@$(MAKE) -f $(srctree)/scripts/Makefile.help checker-help
	@echo  ''
	@echo  'Kernel packaging:'
	@$(MAKE) $(build)=$(package-dir) help
	@$(MAKE) $(build)=$(greezly-package-dir) help
	@echo  ''
	@echo  'Documentation targets:'
	@$(MAKE) -f $(srctree)/Documentation/DocBook/Makefile dochelp
	@echo  ''
	@echo  'Architecture specific targets ($(SRCARCH)):'
	@$(if $(archhelp),$(archhelp),\
		echo '  No architecture specific help defined for $(SRCARCH)')
	@echo  ''
	@$(if $(boards), \
		$(foreach b, $(boards), \
		printf "  %-24s - Build for %s\\n" $(b) $(subst _defconfig,,$(b));) \
		echo '')
	@$(if $(board-dirs), \
		$(foreach b, $(board-dirs), \
		printf "  %-16s - Show %s-specific targets\\n" help-$(b) $(b);) \
		printf "  %-16s - Show all of the above\\n" help-boards; \
		echo '')

	@echo  '  make V=0|1 [targets] 0 => quiet build (default), 1 => verbose build'
	@echo  '  make V=2   [targets] 2 => give reason for rebuild of target'
	@echo  '  make O=dir [targets] Locate all output files in "dir", including .config'
	@echo  '  make C=1   [targets] Check all c source with $$CHECK (sparse by default)'
	@echo  '  make C=2   [targets] Force check of all c source with $$CHECK'
	@echo  '  make RECORDMCOUNT_WARN=1 [targets] Warn about ignored mcount sections'
	@echo  '  make W=n   [targets] Enable extra gcc checks, n=1,2,3 where'
	@echo  '		1: warnings which may be relevant and do not occur too often'
	@echo  '		2: warnings which occur quite often but may still be relevant'
	@echo  '		3: more obscure warnings, can most likely be ignored'
	@echo  '		Multiple levels can be combined with W=12 or W=123'
	@echo  ''
	@echo  'Execute "make" or "make all" to build all targets marked with [*] '
	@echo  'For further info see the ./README file'


help-board-dirs := $(addprefix help-,$(board-dirs))

help-boards: $(help-board-dirs)

boards-per-dir = $(notdir $(wildcard $(srctree)/arch/$(SRCARCH)/configs/$*/*_defconfig))

$(help-board-dirs): help-%:
	@echo  'Architecture specific targets ($(SRCARCH) $*):'
	@$(if $(boards-per-dir), \
		$(foreach b, $(boards-per-dir), \
		printf "  %-24s - Build for %s\\n" $*/$(b) $(subst _defconfig,,$(b));) \
		echo '')


# Documentation targets
# ---------------------------------------------------------------------------
%docs: scripts_basic FORCE
	$(Q)$(MAKE) $(build)=scripts build_docproc
	$(Q)$(MAKE) $(build)=Documentation/DocBook $@

else # KBUILD_EXTMOD

###
# External module support.
# When building external modules the kernel used as basis is considered
# read-only, and no consistency checks are made and the make
# system is not used on the basis kernel. If updates are required
# in the basis kernel ordinary make commands (without M=...) must
# be used.
#
# The following are the only valid targets when building external
# modules.
# make M=dir clean     Delete all automatically generated files
# make M=dir modules   Make all modules in specified dir
# make M=dir	       Same as 'make M=dir modules'
# make M=dir modules_install
#                      Install the modules built in the module directory
#                      Assumes install directory is already created

# We are always building modules
KBUILD_MODULES := 1
PHONY += crmodverdir
crmodverdir:
	$(cmd_crmodverdir)

PHONY += $(objtree)/Module.symvers
$(objtree)/Module.symvers:
	@test -e $(objtree)/Module.symvers || ( \
	echo; \
	echo "  WARNING: Symbol version dump $(objtree)/Module.symvers"; \
	echo "           is missing; modules will have no dependencies and modversions."; \
	echo )

module-dirs := $(addprefix _module_,$(KBUILD_EXTMOD))
PHONY += $(module-dirs) modules
$(module-dirs): crmodverdir $(objtree)/Module.symvers
	$(Q)$(MAKE) $(build)=$(patsubst _module_%,%,$@)

modules: KBUILD_CFLAGS += $(GCC_PLUGINS_CFLAGS)
modules: KBUILD_AFLAGS += $(GCC_PLUGINS_AFLAGS)
modules: $(module-dirs)
	@$(kecho) '  Building modules, stage 2.';
	$(Q)$(MAKE) -f $(srctree)/scripts/Makefile.modpost

PHONY += modules_install
modules_install: _emodinst_ _emodinst_post

install-dir := $(if $(INSTALL_MOD_DIR),$(INSTALL_MOD_DIR),extra)
PHONY += _emodinst_
_emodinst_:
	$(Q)mkdir -p $(MODLIB)/$(install-dir)
	$(Q)$(MAKE) -f $(srctree)/scripts/Makefile.modinst

PHONY += _emodinst_post
_emodinst_post: _emodinst_
	$(call cmd,depmod)

clean-dirs := $(addprefix _clean_,$(KBUILD_EXTMOD))

PHONY += $(clean-dirs) clean
$(clean-dirs):
	$(Q)$(MAKE) $(clean)=$(patsubst _clean_%,%,$@)

clean:	rm-dirs := $(MODVERDIR)
clean: rm-files := $(KBUILD_EXTMOD)/Module.symvers

help:
	@echo  '  Building external modules.'
	@echo  '  Syntax: make -C path/to/kernel/src M=$$PWD target'
	@echo  ''
	@echo  '  modules         - default target, build the module(s)'
	@echo  '  modules_install - install the module'
	@echo  '  clean           - remove generated files in module directory only'
	@echo  ''

# Dummies...
PHONY += prepare scripts
prepare: ;
scripts: ;
endif # KBUILD_EXTMOD

clean: $(clean-dirs)
	$(call cmd,rmdirs)
	$(call cmd,rmfiles)
	@find $(if $(KBUILD_EXTMOD), $(KBUILD_EXTMOD), .) $(RCS_FIND_IGNORE) \
		\( -name '*.[oas]' -o -name '*.ko' -o -name '.*.cmd' \
		-o -name '*.ko.*' \
		-o -name '.*.d' -o -name '.*.tmp' -o -name '*.mod.c' \
		-o -name '*.symtypes' -o -name 'modules.order' \
		-o -name modules.builtin -o -name '.tmp_*.o.*' \
		-o -name '*.gcno' \) -type f -print | xargs rm -f

# Generate tags for editors
# ---------------------------------------------------------------------------
quiet_cmd_tags = GEN     $@
      cmd_tags = $(CONFIG_SHELL) $(srctree)/scripts/tags.sh $@

tags TAGS cscope gtags: FORCE
	$(call cmd,tags)

# Scripts to check various things for consistency
# ---------------------------------------------------------------------------

PHONY += includecheck versioncheck coccicheck namespacecheck export_report

includecheck:
	find $(srctree)/* $(RCS_FIND_IGNORE) \
		-name '*.[hcS]' -type f -print | sort \
		| xargs $(PERL) -w $(srctree)/scripts/checkincludes.pl

versioncheck:
	find $(srctree)/* $(RCS_FIND_IGNORE) \
		-name '*.[hcS]' -type f -print | sort \
		| xargs $(PERL) -w $(srctree)/scripts/checkversion.pl

coccicheck:
	$(Q)$(CONFIG_SHELL) $(srctree)/scripts/$@

namespacecheck:
	$(PERL) $(srctree)/scripts/namespace.pl

export_report:
	$(PERL) $(srctree)/scripts/export_report.pl

endif #ifeq ($(config-targets),1)
endif #ifeq ($(mixed-targets),1)

PHONY += checkstack kernelrelease kernelversion image_name

# UML needs a little special treatment here.  It wants to use the host
# toolchain, so needs $(SUBARCH) passed to checkstack.pl.  Everyone
# else wants $(ARCH), including people doing cross-builds, which means
# that $(SUBARCH) doesn't work here.
ifeq ($(ARCH), um)
CHECKSTACK_ARCH := $(SUBARCH)
else
CHECKSTACK_ARCH := $(ARCH)
endif
checkstack:
	$(OBJDUMP) -d vmlinux $$(find . -name '*.ko') | \
	$(PERL) $(src)/scripts/checkstack.pl $(CHECKSTACK_ARCH)

kernelrelease:
	@echo "$(KERNELVERSION)$$($(CONFIG_SHELL) $(srctree)/scripts/setlocalversion $(srctree))"

kernelversion:
	@echo $(KERNELVERSION)

image_name:
	@echo $(KBUILD_IMAGE)

# Clear a bunch of variables before executing the submake
tools/: FORCE
	$(Q)mkdir -p $(objtree)/tools
	$(Q)$(MAKE) LDFLAGS= MAKEFLAGS="$(filter --j% -j,$(MAKEFLAGS))" O=$(objtree) subdir=tools -C $(src)/tools/

tools/%: FORCE
	$(Q)mkdir -p $(objtree)/tools
	$(Q)$(MAKE) LDFLAGS= MAKEFLAGS="$(filter --j% -j,$(MAKEFLAGS))" O=$(objtree) subdir=tools -C $(src)/tools/ $*

# Single targets
# ---------------------------------------------------------------------------
# Single targets are compatible with:
# - build with mixed source and output
# - build with separate output dir 'make O=...'
# - external modules
#
#  target-dir => where to store outputfile
#  build-dir  => directory in kernel source tree to use

ifeq ($(KBUILD_EXTMOD),)
        build-dir  = $(patsubst %/,%,$(dir $@))
        target-dir = $(dir $@)
else
        zap-slash=$(filter-out .,$(patsubst %/,%,$(dir $@)))
        build-dir  = $(KBUILD_EXTMOD)$(if $(zap-slash),/$(zap-slash))
        target-dir = $(if $(KBUILD_EXTMOD),$(dir $<),$(dir $@))
endif

%.s: KBUILD_CFLAGS += $(GCC_PLUGINS_CFLAGS)
%.s: KBUILD_AFLAGS += $(GCC_PLUGINS_AFLAGS)
%.s: %.c gcc-plugins prepare scripts FORCE
	$(Q)$(MAKE) $(build)=$(build-dir) $(target-dir)$(notdir $@)
%.i: %.c prepare scripts FORCE
	$(Q)$(MAKE) $(build)=$(build-dir) $(target-dir)$(notdir $@)
%.o: KBUILD_CFLAGS += $(GCC_PLUGINS_CFLAGS)
%.o: KBUILD_AFLAGS += $(GCC_PLUGINS_AFLAGS)
%.o: %.c gcc-plugins prepare scripts FORCE
	$(Q)$(MAKE) $(build)=$(build-dir) $(target-dir)$(notdir $@)
%.lst: %.c prepare scripts FORCE
	$(Q)$(MAKE) $(build)=$(build-dir) $(target-dir)$(notdir $@)
%.s: %.S gcc-plugins prepare scripts FORCE
	$(Q)$(MAKE) $(build)=$(build-dir) $(target-dir)$(notdir $@)
%.o: %.S gcc-plugins prepare scripts FORCE
	$(Q)$(MAKE) $(build)=$(build-dir) $(target-dir)$(notdir $@)
%.symtypes: %.c prepare scripts FORCE
	$(Q)$(MAKE) $(build)=$(build-dir) $(target-dir)$(notdir $@)

# Modules
/: prepare scripts FORCE
	$(cmd_crmodverdir)
	$(Q)$(MAKE) KBUILD_MODULES=$(if $(CONFIG_MODULES),1) \
	$(build)=$(build-dir)
%/: KBUILD_CFLAGS += $(GCC_PLUGINS_CFLAGS)
%/: KBUILD_AFLAGS += $(GCC_PLUGINS_AFLAGS)
%/: gcc-plugins prepare scripts FORCE
	$(cmd_crmodverdir)
	$(Q)$(MAKE) KBUILD_MODULES=$(if $(CONFIG_MODULES),1) \
	$(build)=$(build-dir)
%.ko: KBUILD_CFLAGS += $(GCC_PLUGINS_CFLAGS)
%.ko: KBUILD_AFLAGS += $(GCC_PLUGINS_AFLAGS)
%.ko: gcc-plugins prepare scripts FORCE
	$(cmd_crmodverdir)
	$(Q)$(MAKE) KBUILD_MODULES=$(if $(CONFIG_MODULES),1)   \
	$(build)=$(build-dir) $(@:.ko=.o)
	$(Q)$(MAKE) -f $(srctree)/scripts/Makefile.modpost

# FIXME Should go into a make.lib or something 
# ===========================================================================

quiet_cmd_rmdirs = $(if $(wildcard $(rm-dirs)),CLEAN   $(wildcard $(rm-dirs)))
      cmd_rmdirs = rm -rf $(rm-dirs)

quiet_cmd_rmfiles = $(if $(wildcard $(rm-files)),CLEAN   $(wildcard $(rm-files)))
      cmd_rmfiles = rm -f $(rm-files)

# Run depmod only if we have System.map and depmod is executable
quiet_cmd_depmod = DEPMOD  $(KERNELRELEASE)
      cmd_depmod = $(CONFIG_SHELL) $(srctree)/scripts/depmod.sh $(DEPMOD) \
                   $(KERNELRELEASE) "$(patsubst y,_,$(CONFIG_HAVE_UNDERSCORE_SYMBOL_PREFIX))"

# Create temporary dir for module support files
# clean it up only when building all modules
cmd_crmodverdir = $(Q)mkdir -p $(MODVERDIR) \
                  $(if $(KBUILD_MODULES),; rm -f $(MODVERDIR)/*)

# read all saved command lines

targets := $(wildcard $(sort $(targets)))
cmd_files := $(wildcard .*.cmd $(foreach f,$(targets),$(dir $(f)).$(notdir $(f)).cmd))

ifneq ($(cmd_files),)
  $(cmd_files): ;	# Do not try to update included dependency files
  include $(cmd_files)
endif

# Shorthand for $(Q)$(MAKE) -f scripts/Makefile.clean obj=dir
# Usage:
# $(Q)$(MAKE) $(clean)=dir
clean := -f $(if $(KBUILD_SRC),$(srctree)/)scripts/Makefile.clean obj

endif	# skip-makefile

PHONY += FORCE
FORCE:

# Declare the contents of the .PHONY variable as phony.  We keep that
# information in a variable so we can use it in if_changed and friends.
.PHONY: $(PHONY)<|MERGE_RESOLUTION|>--- conflicted
+++ resolved
@@ -1,11 +1,6 @@
 VERSION = 3
-<<<<<<< HEAD
-PATCHLEVEL = 2
-SUBLEVEL = 60
-=======
 PATCHLEVEL = 14
 SUBLEVEL = 8
->>>>>>> c3ade0e0
 EXTRAVERSION =
 NAME = Remembering Coco
 
@@ -319,21 +314,12 @@
 
 ifneq ($(filter 4.%,$(MAKE_VERSION)),)	# make-4
 ifneq ($(filter %s ,$(firstword x$(MAKEFLAGS))),)
-<<<<<<< HEAD
- quiet=silent_
-endif
-else					# make-3.8x
-ifneq ($(findstring s,$(MAKEFLAGS)),)
-  quiet=silent_
-endif
-=======
   quiet=silent_
 endif
 else					# make-3.8x
 ifneq ($(filter s% -s%,$(MAKEFLAGS)),)
   quiet=silent_
 endif
->>>>>>> c3ade0e0
 endif
 
 export quiet Q KBUILD_VERBOSE
@@ -477,11 +463,7 @@
 
 no-dot-config-targets := clean mrproper distclean \
 			 cscope gtags TAGS tags help %docs check% coccicheck \
-<<<<<<< HEAD
-			 include/linux/version.h headers_% archscripts \
-=======
 			 $(version_h) headers_% archheaders archscripts \
->>>>>>> c3ade0e0
 			 kernelversion %src-pkg
 
 config-targets := 0
@@ -652,11 +634,7 @@
 GCC_PLUGINS_CFLAGS += $(SIZE_OVERFLOW_PLUGIN_CFLAGS) $(LATENT_ENTROPY_PLUGIN_CFLAGS) $(STRUCTLEAK_PLUGIN_CFLAGS)
 GCC_PLUGINS_CFLAGS += $(RANDSTRUCT_PLUGIN_CFLAGS)
 GCC_PLUGINS_AFLAGS := $(KERNEXEC_PLUGIN_AFLAGS)
-<<<<<<< HEAD
-export PLUGINCC CONSTIFY_PLUGIN LATENT_ENTROPY_PLUGIN_CFLAGS
-=======
 export PLUGINCC GCC_PLUGINS_CFLAGS GCC_PLUGINS_AFLAGS CONSTIFY_PLUGIN LATENT_ENTROPY_PLUGIN_CFLAGS
->>>>>>> c3ade0e0
 ifeq ($(KBUILD_EXTMOD),)
 gcc-plugins:
 	$(Q)$(MAKE) $(build)=tools/gcc
@@ -917,15 +895,9 @@
 
 # The actual objects are generated when descending, 
 # make sure no implicit rule kicks in
-<<<<<<< HEAD
-$(sort $(vmlinux-init) $(vmlinux-main)) $(vmlinux-lds): KBUILD_CFLAGS += $(GCC_PLUGINS_CFLAGS)
-$(sort $(vmlinux-init) $(vmlinux-main)) $(vmlinux-lds): KBUILD_AFLAGS += $(GCC_PLUGINS_AFLAGS)
-$(sort $(vmlinux-init) $(vmlinux-main)) $(vmlinux-lds): $(vmlinux-dirs) ;
-=======
 $(filter-out $(init-y),$(vmlinux-deps)): KBUILD_CFLAGS += $(GCC_PLUGINS_CFLAGS)
 $(filter-out $(init-y),$(vmlinux-deps)): KBUILD_AFLAGS += $(GCC_PLUGINS_AFLAGS)
 $(sort $(vmlinux-deps)): $(vmlinux-dirs) ;
->>>>>>> c3ade0e0
 
 # Handle descending into subdirectories listed in $(vmlinux-dirs)
 # Preset locale variables to speed up the build process. Limit locale
@@ -975,11 +947,7 @@
                    include/config/auto.conf
 	$(cmd_crmodverdir)
 
-<<<<<<< HEAD
-archprepare: archscripts prepare1 scripts_basic
-=======
 archprepare: archheaders archscripts prepare1 scripts_basic
->>>>>>> c3ade0e0
 
 prepare0: KBUILD_CFLAGS += $(GCC_PLUGINS_CFLAGS)
 prepare0: KBUILD_AFLAGS += $(GCC_PLUGINS_AFLAGS)
@@ -1049,21 +1017,14 @@
 # If we do an all arch process set dst to asm-$(hdr-arch)
 hdr-dst = $(if $(KBUILD_HEADERS), dst=include/asm-$(hdr-arch), dst=include/asm)
 
-<<<<<<< HEAD
-=======
 PHONY += archheaders
 archheaders:
 
->>>>>>> c3ade0e0
 PHONY += archscripts
 archscripts:
 
 PHONY += __headers
-<<<<<<< HEAD
-__headers: include/linux/version.h scripts_basic asm-generic archscripts FORCE
-=======
 __headers: $(version_h) scripts_basic asm-generic archheaders archscripts FORCE
->>>>>>> c3ade0e0
 	$(Q)$(MAKE) $(build)=scripts build_unifdef
 
 PHONY += headers_install_all
@@ -1181,14 +1142,6 @@
 # Directories & files removed with 'make mrproper'
 MRPROPER_DIRS  += include/config usr/include include/generated          \
                   arch/*/include/generated
-<<<<<<< HEAD
-MRPROPER_FILES += .config .config.old .version .old_version             \
-                  include/linux/version.h                               \
-                  tools/gcc/size_overflow_plugin/size_overflow_hash_aux.h \
-                  tools/gcc/size_overflow_plugin/size_overflow_hash.h   \
-		  tools/gcc/randomize_layout_seed.h \
-		  Module.symvers tags TAGS cscope* GPATH GTAGS GRTAGS GSYMS
-=======
 MRPROPER_FILES += .config .config.old .version .old_version $(version_h) \
 		  Module.symvers tags TAGS cscope* GPATH GTAGS GRTAGS GSYMS \
 		  signing_key.priv signing_key.x509 x509.genkey		\
@@ -1197,7 +1150,6 @@
 		  tools/gcc/size_overflow_plugin/size_overflow_hash_aux.h \
 		  tools/gcc/size_overflow_plugin/size_overflow_hash.h \
 		  tools/gcc/randomize_layout_seed.h
->>>>>>> c3ade0e0
 
 # clean - Delete most, but leave enough to build external modules
 #
