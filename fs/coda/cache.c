--- conflicted
+++ resolved
@@ -33,11 +33,7 @@
 
 	spin_lock(&cii->c_lock);
 	cii->c_cached_epoch = atomic_read_unchecked(&permission_epoch);
-<<<<<<< HEAD
-	if (cii->c_uid != current_fsuid()) {
-=======
 	if (!uid_eq(cii->c_uid, current_fsuid())) {
->>>>>>> c3ade0e0
 		cii->c_uid = current_fsuid();
                 cii->c_cached_perm = mask;
         } else
@@ -69,11 +65,7 @@
 	
 	spin_lock(&cii->c_lock);
 	hit = (mask & cii->c_cached_perm) == mask &&
-<<<<<<< HEAD
-	    cii->c_uid == current_fsuid() &&
-=======
 	    uid_eq(cii->c_uid, current_fsuid()) &&
->>>>>>> c3ade0e0
 	    cii->c_cached_epoch == atomic_read_unchecked(&permission_epoch);
 	spin_unlock(&cii->c_lock);
 
