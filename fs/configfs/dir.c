/* -*- mode: c; c-basic-offset: 8; -*-
 * vim: noexpandtab sw=8 ts=8 sts=0:
 *
 * dir.c - Operations for configfs directories.
 *
 * This program is free software; you can redistribute it and/or
 * modify it under the terms of the GNU General Public
 * License as published by the Free Software Foundation; either
 * version 2 of the License, or (at your option) any later version.
 *
 * This program is distributed in the hope that it will be useful,
 * but WITHOUT ANY WARRANTY; without even the implied warranty of
 * MERCHANTABILITY or FITNESS FOR A PARTICULAR PURPOSE.  See the GNU
 * General Public License for more details.
 *
 * You should have received a copy of the GNU General Public
 * License along with this program; if not, write to the
 * Free Software Foundation, Inc., 59 Temple Place - Suite 330,
 * Boston, MA 021110-1307, USA.
 *
 * Based on sysfs:
 * 	sysfs is Copyright (C) 2001, 2002, 2003 Patrick Mochel
 *
 * configfs Copyright (C) 2005 Oracle.  All rights reserved.
 */

#undef DEBUG

#include <linux/fs.h>
#include <linux/mount.h>
#include <linux/module.h>
#include <linux/slab.h>
#include <linux/err.h>

#include <linux/configfs.h>
#include "configfs_internal.h"

DECLARE_RWSEM(configfs_rename_sem);
/*
 * Protects mutations of configfs_dirent linkage together with proper i_mutex
 * Also protects mutations of symlinks linkage to target configfs_dirent
 * Mutators of configfs_dirent linkage must *both* have the proper inode locked
 * and configfs_dirent_lock locked, in that order.
 * This allows one to safely traverse configfs_dirent trees and symlinks without
 * having to lock inodes.
 *
 * Protects setting of CONFIGFS_USET_DROPPING: checking the flag
 * unlocked is not reliable unless in detach_groups() called from
 * rmdir()/unregister() and from configfs_attach_group()
 */
DEFINE_SPINLOCK(configfs_dirent_lock);

static void configfs_d_iput(struct dentry * dentry,
			    struct inode * inode)
{
	struct configfs_dirent *sd = dentry->d_fsdata;

	if (sd) {
		/* Coordinate with configfs_readdir */
		spin_lock(&configfs_dirent_lock);
		/* Coordinate with configfs_attach_attr where will increase
		 * sd->s_count and update sd->s_dentry to new allocated one.
		 * Only set sd->dentry to null when this dentry is the only
		 * sd owner.
		 * If not do so, configfs_d_iput may run just after
		 * configfs_attach_attr and set sd->s_dentry to null
		 * even it's still in use.
		 */
		if (atomic_read(&sd->s_count) <= 2)
			sd->s_dentry = NULL;

		spin_unlock(&configfs_dirent_lock);
		configfs_put(sd);
	}
	iput(inode);
}

const struct dentry_operations configfs_dentry_ops = {
	.d_iput		= configfs_d_iput,
	.d_delete	= always_delete_dentry,
};

#ifdef CONFIG_LOCKDEP

/*
 * Helpers to make lockdep happy with our recursive locking of default groups'
 * inodes (see configfs_attach_group() and configfs_detach_group()).
 * We put default groups i_mutexes in separate classes according to their depth
 * from the youngest non-default group ancestor.
 *
 * For a non-default group A having default groups A/B, A/C, and A/C/D, default
 * groups A/B and A/C will have their inode's mutex in class
 * default_group_class[0], and default group A/C/D will be in
 * default_group_class[1].
 *
 * The lock classes are declared and assigned in inode.c, according to the
 * s_depth value.
 * The s_depth value is initialized to -1, adjusted to >= 0 when attaching
 * default groups, and reset to -1 when all default groups are attached. During
 * attachment, if configfs_create() sees s_depth > 0, the lock class of the new
 * inode's mutex is set to default_group_class[s_depth - 1].
 */

static void configfs_init_dirent_depth(struct configfs_dirent *sd)
{
	sd->s_depth = -1;
}

static void configfs_set_dir_dirent_depth(struct configfs_dirent *parent_sd,
					  struct configfs_dirent *sd)
{
	int parent_depth = parent_sd->s_depth;

	if (parent_depth >= 0)
		sd->s_depth = parent_depth + 1;
}

static void
configfs_adjust_dir_dirent_depth_before_populate(struct configfs_dirent *sd)
{
	/*
	 * item's i_mutex class is already setup, so s_depth is now only
	 * used to set new sub-directories s_depth, which is always done
	 * with item's i_mutex locked.
	 */
	/*
	 *  sd->s_depth == -1 iff we are a non default group.
	 *  else (we are a default group) sd->s_depth > 0 (see
	 *  create_dir()).
	 */
	if (sd->s_depth == -1)
		/*
		 * We are a non default group and we are going to create
		 * default groups.
		 */
		sd->s_depth = 0;
}

static void
configfs_adjust_dir_dirent_depth_after_populate(struct configfs_dirent *sd)
{
	/* We will not create default groups anymore. */
	sd->s_depth = -1;
}

#else /* CONFIG_LOCKDEP */

static void configfs_init_dirent_depth(struct configfs_dirent *sd)
{
}

static void configfs_set_dir_dirent_depth(struct configfs_dirent *parent_sd,
					  struct configfs_dirent *sd)
{
}

static void
configfs_adjust_dir_dirent_depth_before_populate(struct configfs_dirent *sd)
{
}

static void
configfs_adjust_dir_dirent_depth_after_populate(struct configfs_dirent *sd)
{
}

#endif /* CONFIG_LOCKDEP */

/*
 * Allocates a new configfs_dirent and links it to the parent configfs_dirent
 */
static struct configfs_dirent *configfs_new_dirent(struct configfs_dirent *parent_sd,
						   void *element, int type)
{
	struct configfs_dirent * sd;

	sd = kmem_cache_zalloc(configfs_dir_cachep, GFP_KERNEL);
	if (!sd)
		return ERR_PTR(-ENOMEM);

	atomic_set(&sd->s_count, 1);
	INIT_LIST_HEAD(&sd->s_links);
	INIT_LIST_HEAD(&sd->s_children);
	sd->s_element = element;
	sd->s_type = type;
	configfs_init_dirent_depth(sd);
	spin_lock(&configfs_dirent_lock);
	if (parent_sd->s_type & CONFIGFS_USET_DROPPING) {
		spin_unlock(&configfs_dirent_lock);
		kmem_cache_free(configfs_dir_cachep, sd);
		return ERR_PTR(-ENOENT);
	}
	list_add(&sd->s_sibling, &parent_sd->s_children);
	spin_unlock(&configfs_dirent_lock);

	return sd;
}

/*
 *
 * Return -EEXIST if there is already a configfs element with the same
 * name for the same parent.
 *
 * called with parent inode's i_mutex held
 */
static int configfs_dirent_exists(struct configfs_dirent *parent_sd,
				  const unsigned char *new)
{
	struct configfs_dirent * sd;

	list_for_each_entry(sd, &parent_sd->s_children, s_sibling) {
		if (sd->s_element) {
			const unsigned char *existing = configfs_get_name(sd);
			if (strcmp(existing, new))
				continue;
			else
				return -EEXIST;
		}
	}

	return 0;
}


int configfs_make_dirent(struct configfs_dirent * parent_sd,
			 struct dentry * dentry, void * element,
			 umode_t mode, int type)
{
	struct configfs_dirent * sd;

	sd = configfs_new_dirent(parent_sd, element, type);
	if (IS_ERR(sd))
		return PTR_ERR(sd);

	sd->s_mode = mode;
	sd->s_dentry = dentry;
	if (dentry)
		dentry->d_fsdata = configfs_get(sd);

	return 0;
}

static int init_dir(struct inode * inode)
{
	inode->i_op = &configfs_dir_inode_operations;
	inode->i_fop = &configfs_dir_operations;

	/* directory inodes start off with i_nlink == 2 (for "." entry) */
	inc_nlink(inode);
	return 0;
}

static int configfs_init_file(struct inode * inode)
{
	inode->i_size = PAGE_SIZE;
	inode->i_fop = &configfs_file_operations;
	return 0;
}

static int init_symlink(struct inode * inode)
{
	inode->i_op = &configfs_symlink_inode_operations;
	return 0;
}

static int create_dir(struct config_item *k, struct dentry *d)
{
	int error;
	umode_t mode = S_IFDIR| S_IRWXU | S_IRUGO | S_IXUGO;
	struct dentry *p = d->d_parent;

	BUG_ON(!k);

	error = configfs_dirent_exists(p->d_fsdata, d->d_name.name);
	if (!error)
		error = configfs_make_dirent(p->d_fsdata, d, k, mode,
					     CONFIGFS_DIR | CONFIGFS_USET_CREATING);
	if (!error) {
		configfs_set_dir_dirent_depth(p->d_fsdata, d->d_fsdata);
		error = configfs_create(d, mode, init_dir);
		if (!error) {
			inc_nlink(p->d_inode);
		} else {
			struct configfs_dirent *sd = d->d_fsdata;
			if (sd) {
				spin_lock(&configfs_dirent_lock);
				list_del_init(&sd->s_sibling);
				spin_unlock(&configfs_dirent_lock);
				configfs_put(sd);
			}
		}
	}
	return error;
}


/**
 *	configfs_create_dir - create a directory for an config_item.
 *	@item:		config_itemwe're creating directory for.
 *	@dentry:	config_item's dentry.
 *
 *	Note: user-created entries won't be allowed under this new directory
 *	until it is validated by configfs_dir_set_ready()
 */

static int configfs_create_dir(struct config_item * item, struct dentry *dentry)
{
	int error = create_dir(item, dentry);
	if (!error)
		item->ci_dentry = dentry;
	return error;
}

/*
 * Allow userspace to create new entries under a new directory created with
 * configfs_create_dir(), and under all of its chidlren directories recursively.
 * @sd		configfs_dirent of the new directory to validate
 *
 * Caller must hold configfs_dirent_lock.
 */
static void configfs_dir_set_ready(struct configfs_dirent *sd)
{
	struct configfs_dirent *child_sd;

	sd->s_type &= ~CONFIGFS_USET_CREATING;
	list_for_each_entry(child_sd, &sd->s_children, s_sibling)
		if (child_sd->s_type & CONFIGFS_USET_CREATING)
			configfs_dir_set_ready(child_sd);
}

/*
 * Check that a directory does not belong to a directory hierarchy being
 * attached and not validated yet.
 * @sd		configfs_dirent of the directory to check
 *
 * @return	non-zero iff the directory was validated
 *
 * Note: takes configfs_dirent_lock, so the result may change from false to true
 * in two consecutive calls, but never from true to false.
 */
int configfs_dirent_is_ready(struct configfs_dirent *sd)
{
	int ret;

	spin_lock(&configfs_dirent_lock);
	ret = !(sd->s_type & CONFIGFS_USET_CREATING);
	spin_unlock(&configfs_dirent_lock);

	return ret;
}

int configfs_create_link(struct configfs_symlink *sl,
			 struct dentry *parent,
			 struct dentry *dentry)
{
	int err = 0;
	umode_t mode = S_IFLNK | S_IRWXUGO;

	err = configfs_make_dirent(parent->d_fsdata, dentry, sl, mode,
				   CONFIGFS_ITEM_LINK);
	if (!err) {
		err = configfs_create(dentry, mode, init_symlink);
		if (err) {
			struct configfs_dirent *sd = dentry->d_fsdata;
			if (sd) {
				spin_lock(&configfs_dirent_lock);
				list_del_init(&sd->s_sibling);
				spin_unlock(&configfs_dirent_lock);
				configfs_put(sd);
			}
		}
	}
	return err;
}

static void remove_dir(struct dentry * d)
{
	struct dentry * parent = dget(d->d_parent);
	struct configfs_dirent * sd;

	sd = d->d_fsdata;
	spin_lock(&configfs_dirent_lock);
	list_del_init(&sd->s_sibling);
	spin_unlock(&configfs_dirent_lock);
	configfs_put(sd);
	if (d->d_inode)
		simple_rmdir(parent->d_inode,d);

	pr_debug(" o %s removing done (%d)\n",d->d_name.name, d_count(d));

	dput(parent);
}

/**
 * configfs_remove_dir - remove an config_item's directory.
 * @item:	config_item we're removing.
 *
 * The only thing special about this is that we remove any files in
 * the directory before we remove the directory, and we've inlined
 * what used to be configfs_rmdir() below, instead of calling separately.
 *
 * Caller holds the mutex of the item's inode
 */

static void configfs_remove_dir(struct config_item * item)
{
	struct dentry * dentry = dget(item->ci_dentry);

	if (!dentry)
		return;

	remove_dir(dentry);
	/**
	 * Drop reference from dget() on entrance.
	 */
	dput(dentry);
}


/* attaches attribute's configfs_dirent to the dentry corresponding to the
 * attribute file
 */
static int configfs_attach_attr(struct configfs_dirent * sd, struct dentry * dentry)
{
	struct configfs_attribute * attr = sd->s_element;
	int error;

	spin_lock(&configfs_dirent_lock);
	dentry->d_fsdata = configfs_get(sd);
	sd->s_dentry = dentry;
	spin_unlock(&configfs_dirent_lock);

	error = configfs_create(dentry, (attr->ca_mode & S_IALLUGO) | S_IFREG,
				configfs_init_file);
	if (error) {
		configfs_put(sd);
		return error;
	}

	d_rehash(dentry);

	return 0;
}

static struct dentry * configfs_lookup(struct inode *dir,
				       struct dentry *dentry,
				       unsigned int flags)
{
	struct configfs_dirent * parent_sd = dentry->d_parent->d_fsdata;
	struct configfs_dirent * sd;
	int found = 0;
	int err;

	/*
	 * Fake invisibility if dir belongs to a group/default groups hierarchy
	 * being attached
	 *
	 * This forbids userspace to read/write attributes of items which may
	 * not complete their initialization, since the dentries of the
	 * attributes won't be instantiated.
	 */
	err = -ENOENT;
	if (!configfs_dirent_is_ready(parent_sd))
		goto out;

	list_for_each_entry(sd, &parent_sd->s_children, s_sibling) {
		if (sd->s_type & CONFIGFS_NOT_PINNED) {
			const unsigned char * name = configfs_get_name(sd);

			if (strcmp(name, dentry->d_name.name))
				continue;

			found = 1;
			err = configfs_attach_attr(sd, dentry);
			break;
		}
	}

	if (!found) {
		/*
		 * If it doesn't exist and it isn't a NOT_PINNED item,
		 * it must be negative.
		 */
		if (dentry->d_name.len > NAME_MAX)
			return ERR_PTR(-ENAMETOOLONG);
		d_add(dentry, NULL);
		return NULL;
	}

out:
	return ERR_PTR(err);
}

/*
 * Only subdirectories count here.  Files (CONFIGFS_NOT_PINNED) are
 * attributes and are removed by rmdir().  We recurse, setting
 * CONFIGFS_USET_DROPPING on all children that are candidates for
 * default detach.
 * If there is an error, the caller will reset the flags via
 * configfs_detach_rollback().
 */
static int configfs_detach_prep(struct dentry *dentry, struct mutex **wait_mutex)
{
	struct configfs_dirent *parent_sd = dentry->d_fsdata;
	struct configfs_dirent *sd;
	int ret;

	/* Mark that we're trying to drop the group */
	parent_sd->s_type |= CONFIGFS_USET_DROPPING;

	ret = -EBUSY;
	if (!list_empty(&parent_sd->s_links))
		goto out;

	ret = 0;
	list_for_each_entry(sd, &parent_sd->s_children, s_sibling) {
		if (!sd->s_element ||
		    (sd->s_type & CONFIGFS_NOT_PINNED))
			continue;
		if (sd->s_type & CONFIGFS_USET_DEFAULT) {
			/* Abort if racing with mkdir() */
			if (sd->s_type & CONFIGFS_USET_IN_MKDIR) {
				if (wait_mutex)
					*wait_mutex = &sd->s_dentry->d_inode->i_mutex;
				return -EAGAIN;
			}

			/*
			 * Yup, recursive.  If there's a problem, blame
			 * deep nesting of default_groups
			 */
			ret = configfs_detach_prep(sd->s_dentry, wait_mutex);
			if (!ret)
				continue;
		} else
			ret = -ENOTEMPTY;

		break;
	}

out:
	return ret;
}

/*
 * Walk the tree, resetting CONFIGFS_USET_DROPPING wherever it was
 * set.
 */
static void configfs_detach_rollback(struct dentry *dentry)
{
	struct configfs_dirent *parent_sd = dentry->d_fsdata;
	struct configfs_dirent *sd;

	parent_sd->s_type &= ~CONFIGFS_USET_DROPPING;

	list_for_each_entry(sd, &parent_sd->s_children, s_sibling)
		if (sd->s_type & CONFIGFS_USET_DEFAULT)
			configfs_detach_rollback(sd->s_dentry);
}

static void detach_attrs(struct config_item * item)
{
	struct dentry * dentry = dget(item->ci_dentry);
	struct configfs_dirent * parent_sd;
	struct configfs_dirent * sd, * tmp;

	if (!dentry)
		return;

	pr_debug("configfs %s: dropping attrs for  dir\n",
		 dentry->d_name.name);

	parent_sd = dentry->d_fsdata;
	list_for_each_entry_safe(sd, tmp, &parent_sd->s_children, s_sibling) {
		if (!sd->s_element || !(sd->s_type & CONFIGFS_NOT_PINNED))
			continue;
		spin_lock(&configfs_dirent_lock);
		list_del_init(&sd->s_sibling);
		spin_unlock(&configfs_dirent_lock);
		configfs_drop_dentry(sd, dentry);
		configfs_put(sd);
	}

	/**
	 * Drop reference from dget() on entrance.
	 */
	dput(dentry);
}

static int populate_attrs(struct config_item *item)
{
	struct config_item_type *t = item->ci_type;
	struct configfs_attribute *attr;
	int error = 0;
	int i;

	if (!t)
		return -EINVAL;
	if (t->ct_attrs) {
		for (i = 0; (attr = t->ct_attrs[i]) != NULL; i++) {
			if ((error = configfs_create_file(item, attr)))
				break;
		}
	}

	if (error)
		detach_attrs(item);

	return error;
}

static int configfs_attach_group(struct config_item *parent_item,
				 struct config_item *item,
				 struct dentry *dentry);
static void configfs_detach_group(struct config_item *item);

static void detach_groups(struct config_group *group)
{
	struct dentry * dentry = dget(group->cg_item.ci_dentry);
	struct dentry *child;
	struct configfs_dirent *parent_sd;
	struct configfs_dirent *sd, *tmp;

	if (!dentry)
		return;

	parent_sd = dentry->d_fsdata;
	list_for_each_entry_safe(sd, tmp, &parent_sd->s_children, s_sibling) {
		if (!sd->s_element ||
		    !(sd->s_type & CONFIGFS_USET_DEFAULT))
			continue;

		child = sd->s_dentry;

		mutex_lock(&child->d_inode->i_mutex);

		configfs_detach_group(sd->s_element);
		child->d_inode->i_flags |= S_DEAD;
		dont_mount(child);

		mutex_unlock(&child->d_inode->i_mutex);

		d_delete(child);
		dput(child);
	}

	/**
	 * Drop reference from dget() on entrance.
	 */
	dput(dentry);
}

/*
 * This fakes mkdir(2) on a default_groups[] entry.  It
 * creates a dentry, attachs it, and then does fixup
 * on the sd->s_type.
 *
 * We could, perhaps, tweak our parent's ->mkdir for a minute and
 * try using vfs_mkdir.  Just a thought.
 */
static int create_default_group(struct config_group *parent_group,
				struct config_group *group)
{
	int ret;
	struct configfs_dirent *sd;
	/* We trust the caller holds a reference to parent */
	struct dentry *child, *parent = parent_group->cg_item.ci_dentry;

	if (!group->cg_item.ci_name)
		group->cg_item.ci_name = group->cg_item.ci_namebuf;

	ret = -ENOMEM;
	child = d_alloc_name(parent, group->cg_item.ci_name);
	if (child) {
		d_add(child, NULL);

		ret = configfs_attach_group(&parent_group->cg_item,
					    &group->cg_item, child);
		if (!ret) {
			sd = child->d_fsdata;
			sd->s_type |= CONFIGFS_USET_DEFAULT;
		} else {
			BUG_ON(child->d_inode);
			d_drop(child);
			dput(child);
		}
	}

	return ret;
}

static int populate_groups(struct config_group *group)
{
	struct config_group *new_group;
	int ret = 0;
	int i;

	if (group->default_groups) {
		for (i = 0; group->default_groups[i]; i++) {
			new_group = group->default_groups[i];

			ret = create_default_group(group, new_group);
			if (ret) {
				detach_groups(group);
				break;
			}
		}
	}

	return ret;
}

/*
 * All of link_obj/unlink_obj/link_group/unlink_group require that
 * subsys->su_mutex is held.
 */

static void unlink_obj(struct config_item *item)
{
	struct config_group *group;

	group = item->ci_group;
	if (group) {
		list_del_init(&item->ci_entry);

		item->ci_group = NULL;
		item->ci_parent = NULL;

		/* Drop the reference for ci_entry */
		config_item_put(item);

		/* Drop the reference for ci_parent */
		config_group_put(group);
	}
}

static void link_obj(struct config_item *parent_item, struct config_item *item)
{
	/*
	 * Parent seems redundant with group, but it makes certain
	 * traversals much nicer.
	 */
	item->ci_parent = parent_item;

	/*
	 * We hold a reference on the parent for the child's ci_parent
	 * link.
	 */
	item->ci_group = config_group_get(to_config_group(parent_item));
	list_add_tail(&item->ci_entry, &item->ci_group->cg_children);

	/*
	 * We hold a reference on the child for ci_entry on the parent's
	 * cg_children
	 */
	config_item_get(item);
}

static void unlink_group(struct config_group *group)
{
	int i;
	struct config_group *new_group;

	if (group->default_groups) {
		for (i = 0; group->default_groups[i]; i++) {
			new_group = group->default_groups[i];
			unlink_group(new_group);
		}
	}

	group->cg_subsys = NULL;
	unlink_obj(&group->cg_item);
}

static void link_group(struct config_group *parent_group, struct config_group *group)
{
	int i;
	struct config_group *new_group;
	struct configfs_subsystem *subsys = NULL; /* gcc is a turd */

	link_obj(&parent_group->cg_item, &group->cg_item);

	if (parent_group->cg_subsys)
		subsys = parent_group->cg_subsys;
	else if (configfs_is_root(&parent_group->cg_item))
		subsys = to_configfs_subsystem(group);
	else
		BUG();
	group->cg_subsys = subsys;

	if (group->default_groups) {
		for (i = 0; group->default_groups[i]; i++) {
			new_group = group->default_groups[i];
			link_group(group, new_group);
		}
	}
}

/*
 * The goal is that configfs_attach_item() (and
 * configfs_attach_group()) can be called from either the VFS or this
 * module.  That is, they assume that the items have been created,
 * the dentry allocated, and the dcache is all ready to go.
 *
 * If they fail, they must clean up after themselves as if they
 * had never been called.  The caller (VFS or local function) will
 * handle cleaning up the dcache bits.
 *
 * configfs_detach_group() and configfs_detach_item() behave similarly on
 * the way out.  They assume that the proper semaphores are held, they
 * clean up the configfs items, and they expect their callers will
 * handle the dcache bits.
 */
static int configfs_attach_item(struct config_item *parent_item,
				struct config_item *item,
				struct dentry *dentry)
{
	int ret;

	ret = configfs_create_dir(item, dentry);
	if (!ret) {
		ret = populate_attrs(item);
		if (ret) {
			/*
			 * We are going to remove an inode and its dentry but
			 * the VFS may already have hit and used them. Thus,
			 * we must lock them as rmdir() would.
			 */
			mutex_lock(&dentry->d_inode->i_mutex);
			configfs_remove_dir(item);
			dentry->d_inode->i_flags |= S_DEAD;
			dont_mount(dentry);
			mutex_unlock(&dentry->d_inode->i_mutex);
			d_delete(dentry);
		}
	}

	return ret;
}

/* Caller holds the mutex of the item's inode */
static void configfs_detach_item(struct config_item *item)
{
	detach_attrs(item);
	configfs_remove_dir(item);
}

static int configfs_attach_group(struct config_item *parent_item,
				 struct config_item *item,
				 struct dentry *dentry)
{
	int ret;
	struct configfs_dirent *sd;

	ret = configfs_attach_item(parent_item, item, dentry);
	if (!ret) {
		sd = dentry->d_fsdata;
		sd->s_type |= CONFIGFS_USET_DIR;

		/*
		 * FYI, we're faking mkdir in populate_groups()
		 * We must lock the group's inode to avoid races with the VFS
		 * which can already hit the inode and try to add/remove entries
		 * under it.
		 *
		 * We must also lock the inode to remove it safely in case of
		 * error, as rmdir() would.
		 */
		mutex_lock_nested(&dentry->d_inode->i_mutex, I_MUTEX_CHILD);
		configfs_adjust_dir_dirent_depth_before_populate(sd);
		ret = populate_groups(to_config_group(item));
		if (ret) {
			configfs_detach_item(item);
			dentry->d_inode->i_flags |= S_DEAD;
			dont_mount(dentry);
		}
		configfs_adjust_dir_dirent_depth_after_populate(sd);
		mutex_unlock(&dentry->d_inode->i_mutex);
		if (ret)
			d_delete(dentry);
	}

	return ret;
}

/* Caller holds the mutex of the group's inode */
static void configfs_detach_group(struct config_item *item)
{
	detach_groups(to_config_group(item));
	configfs_detach_item(item);
}

/*
 * After the item has been detached from the filesystem view, we are
 * ready to tear it out of the hierarchy.  Notify the client before
 * we do that so they can perform any cleanup that requires
 * navigating the hierarchy.  A client does not need to provide this
 * callback.  The subsystem semaphore MUST be held by the caller, and
 * references must be valid for both items.  It also assumes the
 * caller has validated ci_type.
 */
static void client_disconnect_notify(struct config_item *parent_item,
				     struct config_item *item)
{
	struct config_item_type *type;

	type = parent_item->ci_type;
	BUG_ON(!type);

	if (type->ct_group_ops && type->ct_group_ops->disconnect_notify)
		type->ct_group_ops->disconnect_notify(to_config_group(parent_item),
						      item);
}

/*
 * Drop the initial reference from make_item()/make_group()
 * This function assumes that reference is held on item
 * and that item holds a valid reference to the parent.  Also, it
 * assumes the caller has validated ci_type.
 */
static void client_drop_item(struct config_item *parent_item,
			     struct config_item *item)
{
	struct config_item_type *type;

	type = parent_item->ci_type;
	BUG_ON(!type);

	/*
	 * If ->drop_item() exists, it is responsible for the
	 * config_item_put().
	 */
	if (type->ct_group_ops && type->ct_group_ops->drop_item)
		type->ct_group_ops->drop_item(to_config_group(parent_item),
					      item);
	else
		config_item_put(item);
}

#ifdef DEBUG
static void configfs_dump_one(struct configfs_dirent *sd, int level)
{
	printk(KERN_INFO "%*s\"%s\":\n", level, " ", configfs_get_name(sd));

#define type_print(_type) if (sd->s_type & _type) printk(KERN_INFO "%*s %s\n", level, " ", #_type);
	type_print(CONFIGFS_ROOT);
	type_print(CONFIGFS_DIR);
	type_print(CONFIGFS_ITEM_ATTR);
	type_print(CONFIGFS_ITEM_LINK);
	type_print(CONFIGFS_USET_DIR);
	type_print(CONFIGFS_USET_DEFAULT);
	type_print(CONFIGFS_USET_DROPPING);
#undef type_print
}

static int configfs_dump(struct configfs_dirent *sd, int level)
{
	struct configfs_dirent *child_sd;
	int ret = 0;

	configfs_dump_one(sd, level);

	if (!(sd->s_type & (CONFIGFS_DIR|CONFIGFS_ROOT)))
		return 0;

	list_for_each_entry(child_sd, &sd->s_children, s_sibling) {
		ret = configfs_dump(child_sd, level + 2);
		if (ret)
			break;
	}

	return ret;
}
#endif


/*
 * configfs_depend_item() and configfs_undepend_item()
 *
 * WARNING: Do not call these from a configfs callback!
 *
 * This describes these functions and their helpers.
 *
 * Allow another kernel system to depend on a config_item.  If this
 * happens, the item cannot go away until the dependent can live without
 * it.  The idea is to give client modules as simple an interface as
 * possible.  When a system asks them to depend on an item, they just
 * call configfs_depend_item().  If the item is live and the client
 * driver is in good shape, we'll happily do the work for them.
 *
 * Why is the locking complex?  Because configfs uses the VFS to handle
 * all locking, but this function is called outside the normal
 * VFS->configfs path.  So it must take VFS locks to prevent the
 * VFS->configfs stuff (configfs_mkdir(), configfs_rmdir(), etc).  This is
 * why you can't call these functions underneath configfs callbacks.
 *
 * Note, btw, that this can be called at *any* time, even when a configfs
 * subsystem isn't registered, or when configfs is loading or unloading.
 * Just like configfs_register_subsystem().  So we take the same
 * precautions.  We pin the filesystem.  We lock configfs_dirent_lock.
 * If we can find the target item in the
 * configfs tree, it must be part of the subsystem tree as well, so we
 * do not need the subsystem semaphore.  Holding configfs_dirent_lock helps
 * locking out mkdir() and rmdir(), who might be racing us.
 */

/*
 * configfs_depend_prep()
 *
 * Only subdirectories count here.  Files (CONFIGFS_NOT_PINNED) are
 * attributes.  This is similar but not the same to configfs_detach_prep().
 * Note that configfs_detach_prep() expects the parent to be locked when it
 * is called, but we lock the parent *inside* configfs_depend_prep().  We
 * do that so we can unlock it if we find nothing.
 *
 * Here we do a depth-first search of the dentry hierarchy looking for
 * our object.
 * We deliberately ignore items tagged as dropping since they are virtually
 * dead, as well as items in the middle of attachment since they virtually
 * do not exist yet. This completes the locking out of racing mkdir() and
 * rmdir().
 * Note: subdirectories in the middle of attachment start with s_type =
 * CONFIGFS_DIR|CONFIGFS_USET_CREATING set by create_dir().  When
 * CONFIGFS_USET_CREATING is set, we ignore the item.  The actual set of
 * s_type is in configfs_new_dirent(), which has configfs_dirent_lock.
 *
 * If the target is not found, -ENOENT is bubbled up.
 *
 * This adds a requirement that all config_items be unique!
 *
 * This is recursive.  There isn't
 * much on the stack, though, so folks that need this function - be careful
 * about your stack!  Patches will be accepted to make it iterative.
 */
static int configfs_depend_prep(struct dentry *origin,
				struct config_item *target)
{
	struct configfs_dirent *child_sd, *sd;
	int ret = 0;

	BUG_ON(!origin || !origin->d_fsdata);
	sd = origin->d_fsdata;

	if (sd->s_element == target)  /* Boo-yah */
		goto out;

	list_for_each_entry(child_sd, &sd->s_children, s_sibling) {
		if ((child_sd->s_type & CONFIGFS_DIR) &&
		    !(child_sd->s_type & CONFIGFS_USET_DROPPING) &&
		    !(child_sd->s_type & CONFIGFS_USET_CREATING)) {
			ret = configfs_depend_prep(child_sd->s_dentry,
						   target);
			if (!ret)
				goto out;  /* Child path boo-yah */
		}
	}

	/* We looped all our children and didn't find target */
	ret = -ENOENT;

out:
	return ret;
}

int configfs_depend_item(struct configfs_subsystem *subsys,
			 struct config_item *target)
{
	int ret;
	struct configfs_dirent *p, *root_sd, *subsys_sd = NULL;
	struct config_item *s_item = &subsys->su_group.cg_item;
	struct dentry *root;

	/*
	 * Pin the configfs filesystem.  This means we can safely access
	 * the root of the configfs filesystem.
	 */
	root = configfs_pin_fs();
	if (IS_ERR(root))
		return PTR_ERR(root);

	/*
	 * Next, lock the root directory.  We're going to check that the
	 * subsystem is really registered, and so we need to lock out
	 * configfs_[un]register_subsystem().
	 */
	mutex_lock(&root->d_inode->i_mutex);

	root_sd = root->d_fsdata;

	list_for_each_entry(p, &root_sd->s_children, s_sibling) {
		if (p->s_type & CONFIGFS_DIR) {
			if (p->s_element == s_item) {
				subsys_sd = p;
				break;
			}
		}
	}

	if (!subsys_sd) {
		ret = -ENOENT;
		goto out_unlock_fs;
	}

	/* Ok, now we can trust subsys/s_item */

	spin_lock(&configfs_dirent_lock);
	/* Scan the tree, return 0 if found */
	ret = configfs_depend_prep(subsys_sd->s_dentry, target);
	if (ret)
		goto out_unlock_dirent_lock;

	/*
	 * We are sure that the item is not about to be removed by rmdir(), and
	 * not in the middle of attachment by mkdir().
	 */
	p = target->ci_dentry->d_fsdata;
	p->s_dependent_count += 1;

out_unlock_dirent_lock:
	spin_unlock(&configfs_dirent_lock);
out_unlock_fs:
	mutex_unlock(&root->d_inode->i_mutex);

	/*
	 * If we succeeded, the fs is pinned via other methods.  If not,
	 * we're done with it anyway.  So release_fs() is always right.
	 */
	configfs_release_fs();

	return ret;
}
EXPORT_SYMBOL(configfs_depend_item);

/*
 * Release the dependent linkage.  This is much simpler than
 * configfs_depend_item() because we know that that the client driver is
 * pinned, thus the subsystem is pinned, and therefore configfs is pinned.
 */
void configfs_undepend_item(struct configfs_subsystem *subsys,
			    struct config_item *target)
{
	struct configfs_dirent *sd;

	/*
	 * Since we can trust everything is pinned, we just need
	 * configfs_dirent_lock.
	 */
	spin_lock(&configfs_dirent_lock);

	sd = target->ci_dentry->d_fsdata;
	BUG_ON(sd->s_dependent_count < 1);

	sd->s_dependent_count -= 1;

	/*
	 * After this unlock, we cannot trust the item to stay alive!
	 * DO NOT REFERENCE item after this unlock.
	 */
	spin_unlock(&configfs_dirent_lock);
}
EXPORT_SYMBOL(configfs_undepend_item);

static int configfs_mkdir(struct inode *dir, struct dentry *dentry, umode_t mode)
{
	int ret = 0;
	int module_got = 0;
	struct config_group *group = NULL;
	struct config_item *item = NULL;
	struct config_item *parent_item;
	struct configfs_subsystem *subsys;
	struct configfs_dirent *sd;
	struct config_item_type *type;
	struct module *subsys_owner = NULL, *new_item_owner = NULL;
	char *name;

	sd = dentry->d_parent->d_fsdata;

	/*
	 * Fake invisibility if dir belongs to a group/default groups hierarchy
	 * being attached
	 */
	if (!configfs_dirent_is_ready(sd)) {
		ret = -ENOENT;
		goto out;
	}

	if (!(sd->s_type & CONFIGFS_USET_DIR)) {
		ret = -EPERM;
		goto out;
	}

	/* Get a working ref for the duration of this function */
	parent_item = configfs_get_config_item(dentry->d_parent);
	type = parent_item->ci_type;
	subsys = to_config_group(parent_item)->cg_subsys;
	BUG_ON(!subsys);

	if (!type || !type->ct_group_ops ||
	    (!type->ct_group_ops->make_group &&
	     !type->ct_group_ops->make_item)) {
		ret = -EPERM;  /* Lack-of-mkdir returns -EPERM */
		goto out_put;
	}

	/*
	 * The subsystem may belong to a different module than the item
	 * being created.  We don't want to safely pin the new item but
	 * fail to pin the subsystem it sits under.
	 */
	if (!subsys->su_group.cg_item.ci_type) {
		ret = -EINVAL;
		goto out_put;
	}
	subsys_owner = subsys->su_group.cg_item.ci_type->ct_owner;
	if (!try_module_get(subsys_owner)) {
		ret = -EINVAL;
		goto out_put;
	}

	name = kmalloc(dentry->d_name.len + 1, GFP_KERNEL);
	if (!name) {
		ret = -ENOMEM;
		goto out_subsys_put;
	}

	snprintf(name, dentry->d_name.len + 1, "%s", dentry->d_name.name);

	mutex_lock(&subsys->su_mutex);
	if (type->ct_group_ops->make_group) {
		group = type->ct_group_ops->make_group(to_config_group(parent_item), name);
		if (!group)
			group = ERR_PTR(-ENOMEM);
		if (!IS_ERR(group)) {
			link_group(to_config_group(parent_item), group);
			item = &group->cg_item;
		} else
			ret = PTR_ERR(group);
	} else {
		item = type->ct_group_ops->make_item(to_config_group(parent_item), name);
		if (!item)
			item = ERR_PTR(-ENOMEM);
		if (!IS_ERR(item))
			link_obj(parent_item, item);
		else
			ret = PTR_ERR(item);
	}
	mutex_unlock(&subsys->su_mutex);

	kfree(name);
	if (ret) {
		/*
		 * If ret != 0, then link_obj() was never called.
		 * There are no extra references to clean up.
		 */
		goto out_subsys_put;
	}

	/*
	 * link_obj() has been called (via link_group() for groups).
	 * From here on out, errors must clean that up.
	 */

	type = item->ci_type;
	if (!type) {
		ret = -EINVAL;
		goto out_unlink;
	}

	new_item_owner = type->ct_owner;
	if (!try_module_get(new_item_owner)) {
		ret = -EINVAL;
		goto out_unlink;
	}

	/*
	 * I hate doing it this way, but if there is
	 * an error,  module_put() probably should
	 * happen after any cleanup.
	 */
	module_got = 1;

	/*
	 * Make racing rmdir() fail if it did not tag parent with
	 * CONFIGFS_USET_DROPPING
	 * Note: if CONFIGFS_USET_DROPPING is already set, attach_group() will
	 * fail and let rmdir() terminate correctly
	 */
	spin_lock(&configfs_dirent_lock);
	/* This will make configfs_detach_prep() fail */
	sd->s_type |= CONFIGFS_USET_IN_MKDIR;
	spin_unlock(&configfs_dirent_lock);

	if (group)
		ret = configfs_attach_group(parent_item, item, dentry);
	else
		ret = configfs_attach_item(parent_item, item, dentry);

	spin_lock(&configfs_dirent_lock);
	sd->s_type &= ~CONFIGFS_USET_IN_MKDIR;
	if (!ret)
		configfs_dir_set_ready(dentry->d_fsdata);
	spin_unlock(&configfs_dirent_lock);

out_unlink:
	if (ret) {
		/* Tear down everything we built up */
		mutex_lock(&subsys->su_mutex);

		client_disconnect_notify(parent_item, item);
		if (group)
			unlink_group(group);
		else
			unlink_obj(item);
		client_drop_item(parent_item, item);

		mutex_unlock(&subsys->su_mutex);

		if (module_got)
			module_put(new_item_owner);
	}

out_subsys_put:
	if (ret)
		module_put(subsys_owner);

out_put:
	/*
	 * link_obj()/link_group() took a reference from child->parent,
	 * so the parent is safely pinned.  We can drop our working
	 * reference.
	 */
	config_item_put(parent_item);

out:
	return ret;
}

static int configfs_rmdir(struct inode *dir, struct dentry *dentry)
{
	struct config_item *parent_item;
	struct config_item *item;
	struct configfs_subsystem *subsys;
	struct configfs_dirent *sd;
	struct module *subsys_owner = NULL, *dead_item_owner = NULL;
	int ret;

	sd = dentry->d_fsdata;
	if (sd->s_type & CONFIGFS_USET_DEFAULT)
		return -EPERM;

	/* Get a working ref until we have the child */
	parent_item = configfs_get_config_item(dentry->d_parent);
	subsys = to_config_group(parent_item)->cg_subsys;
	BUG_ON(!subsys);

	if (!parent_item->ci_type) {
		config_item_put(parent_item);
		return -EINVAL;
	}

	/* configfs_mkdir() shouldn't have allowed this */
	BUG_ON(!subsys->su_group.cg_item.ci_type);
	subsys_owner = subsys->su_group.cg_item.ci_type->ct_owner;

	/*
	 * Ensure that no racing symlink() will make detach_prep() fail while
	 * the new link is temporarily attached
	 */
	do {
		struct mutex *wait_mutex;

		mutex_lock(&configfs_symlink_mutex);
		spin_lock(&configfs_dirent_lock);
		/*
		 * Here's where we check for dependents.  We're protected by
		 * configfs_dirent_lock.
		 * If no dependent, atomically tag the item as dropping.
		 */
		ret = sd->s_dependent_count ? -EBUSY : 0;
		if (!ret) {
			ret = configfs_detach_prep(dentry, &wait_mutex);
			if (ret)
				configfs_detach_rollback(dentry);
		}
		spin_unlock(&configfs_dirent_lock);
		mutex_unlock(&configfs_symlink_mutex);

		if (ret) {
			if (ret != -EAGAIN) {
				config_item_put(parent_item);
				return ret;
			}

			/* Wait until the racing operation terminates */
			mutex_lock(wait_mutex);
			mutex_unlock(wait_mutex);
		}
	} while (ret == -EAGAIN);

	/* Get a working ref for the duration of this function */
	item = configfs_get_config_item(dentry);

	/* Drop reference from above, item already holds one. */
	config_item_put(parent_item);

	if (item->ci_type)
		dead_item_owner = item->ci_type->ct_owner;

	if (sd->s_type & CONFIGFS_USET_DIR) {
		configfs_detach_group(item);

		mutex_lock(&subsys->su_mutex);
		client_disconnect_notify(parent_item, item);
		unlink_group(to_config_group(item));
	} else {
		configfs_detach_item(item);

		mutex_lock(&subsys->su_mutex);
		client_disconnect_notify(parent_item, item);
		unlink_obj(item);
	}

	client_drop_item(parent_item, item);
	mutex_unlock(&subsys->su_mutex);

	/* Drop our reference from above */
	config_item_put(item);

	module_put(dead_item_owner);
	module_put(subsys_owner);

	return 0;
}

const struct inode_operations configfs_dir_inode_operations = {
	.mkdir		= configfs_mkdir,
	.rmdir		= configfs_rmdir,
	.symlink	= configfs_symlink,
	.unlink		= configfs_unlink,
	.lookup		= configfs_lookup,
	.setattr	= configfs_setattr,
};

const struct inode_operations configfs_root_inode_operations = {
	.lookup		= configfs_lookup,
	.setattr	= configfs_setattr,
};

#if 0
int configfs_rename_dir(struct config_item * item, const char *new_name)
{
	int error = 0;
	struct dentry * new_dentry, * parent;

	if (!strcmp(config_item_name(item), new_name))
		return -EINVAL;

	if (!item->parent)
		return -EINVAL;

	down_write(&configfs_rename_sem);
	parent = item->parent->dentry;

	mutex_lock(&parent->d_inode->i_mutex);

	new_dentry = lookup_one_len(new_name, parent, strlen(new_name));
	if (!IS_ERR(new_dentry)) {
		if (!new_dentry->d_inode) {
			error = config_item_set_name(item, "%s", new_name);
			if (!error) {
				d_add(new_dentry, NULL);
				d_move(item->dentry, new_dentry);
			}
			else
				d_delete(new_dentry);
		} else
			error = -EEXIST;
		dput(new_dentry);
	}
	mutex_unlock(&parent->d_inode->i_mutex);
	up_write(&configfs_rename_sem);

	return error;
}
#endif

static int configfs_dir_open(struct inode *inode, struct file *file)
{
	struct dentry * dentry = file->f_path.dentry;
	struct configfs_dirent * parent_sd = dentry->d_fsdata;
	int err;

	mutex_lock(&dentry->d_inode->i_mutex);
	/*
	 * Fake invisibility if dir belongs to a group/default groups hierarchy
	 * being attached
	 */
	err = -ENOENT;
	if (configfs_dirent_is_ready(parent_sd)) {
		file->private_data = configfs_new_dirent(parent_sd, NULL, 0);
		if (IS_ERR(file->private_data))
			err = PTR_ERR(file->private_data);
		else
			err = 0;
	}
	mutex_unlock(&dentry->d_inode->i_mutex);

	return err;
}

static int configfs_dir_close(struct inode *inode, struct file *file)
{
	struct dentry * dentry = file->f_path.dentry;
	struct configfs_dirent * cursor = file->private_data;

	mutex_lock(&dentry->d_inode->i_mutex);
	spin_lock(&configfs_dirent_lock);
	list_del_init(&cursor->s_sibling);
	spin_unlock(&configfs_dirent_lock);
	mutex_unlock(&dentry->d_inode->i_mutex);

	release_configfs_dirent(cursor);

	return 0;
}

/* Relationship between s_mode and the DT_xxx types */
static inline unsigned char dt_type(struct configfs_dirent *sd)
{
	return (sd->s_mode >> 12) & 15;
}

static int configfs_readdir(struct file *file, struct dir_context *ctx)
{
	struct dentry *dentry = file->f_path.dentry;
	struct super_block *sb = dentry->d_sb;
	struct configfs_dirent * parent_sd = dentry->d_fsdata;
	struct configfs_dirent *cursor = file->private_data;
	struct list_head *p, *q = &cursor->s_sibling;
	ino_t ino = 0;

<<<<<<< HEAD
	switch (i) {
		case 0:
			ino = dentry->d_inode->i_ino;
			if (filldir(dirent, ".", 1, i, ino, DT_DIR) < 0)
				break;
			filp->f_pos++;
			i++;
			/* fallthrough */
		case 1:
			ino = parent_ino(dentry);
			if (filldir(dirent, "..", 2, i, ino, DT_DIR) < 0)
				break;
			filp->f_pos++;
			i++;
			/* fallthrough */
		default:
			if (filp->f_pos == 2) {
				spin_lock(&configfs_dirent_lock);
				list_move(q, &parent_sd->s_children);
				spin_unlock(&configfs_dirent_lock);
			}
			for (p=q->next; p!= &parent_sd->s_children; p=p->next) {
				struct configfs_dirent *next;
				const unsigned char * name;
				char d_name[sizeof(next->s_dentry->d_iname)];
				int len;
				struct inode *inode = NULL;

				next = list_entry(p, struct configfs_dirent,
						   s_sibling);
				if (!next->s_element)
					continue;

				name = configfs_get_name(next);
				if (next->s_dentry && name == next->s_dentry->d_iname) {
					len =  next->s_dentry->d_name.len;
					memcpy(d_name, name, len);
					name = d_name;
				} else
					len = strlen(name);

				/*
				 * We'll have a dentry and an inode for
				 * PINNED items and for open attribute
				 * files.  We lock here to prevent a race
				 * with configfs_d_iput() clearing
				 * s_dentry before calling iput().
				 *
				 * Why do we go to the trouble?  If
				 * someone has an attribute file open,
				 * the inode number should match until
				 * they close it.  Beyond that, we don't
				 * care.
				 */
				spin_lock(&configfs_dirent_lock);
				dentry = next->s_dentry;
				if (dentry)
					inode = dentry->d_inode;
				if (inode)
					ino = inode->i_ino;
				spin_unlock(&configfs_dirent_lock);
				if (!inode)
					ino = iunique(configfs_sb, 2);
=======
	if (!dir_emit_dots(file, ctx))
		return 0;
	if (ctx->pos == 2) {
		spin_lock(&configfs_dirent_lock);
		list_move(q, &parent_sd->s_children);
		spin_unlock(&configfs_dirent_lock);
	}
	for (p = q->next; p != &parent_sd->s_children; p = p->next) {
		struct configfs_dirent *next;
		const unsigned char * name;
		char d_name[sizeof(next->s_dentry->d_iname)];
		int len;
		struct inode *inode = NULL;

		next = list_entry(p, struct configfs_dirent, s_sibling);
		if (!next->s_element)
			continue;

		name = configfs_get_name(next);
		if (next->s_dentry && name == next->s_dentry->d_iname) {
			len =  next->s_dentry->d_name.len;
			memcpy(d_name, name, len);
			name = d_name;
		} else
			len = strlen(name);

		/*
		 * We'll have a dentry and an inode for
		 * PINNED items and for open attribute
		 * files.  We lock here to prevent a race
		 * with configfs_d_iput() clearing
		 * s_dentry before calling iput().
		 *
		 * Why do we go to the trouble?  If
		 * someone has an attribute file open,
		 * the inode number should match until
		 * they close it.  Beyond that, we don't
		 * care.
		 */
		spin_lock(&configfs_dirent_lock);
		dentry = next->s_dentry;
		if (dentry)
			inode = dentry->d_inode;
		if (inode)
			ino = inode->i_ino;
		spin_unlock(&configfs_dirent_lock);
		if (!inode)
			ino = iunique(sb, 2);
>>>>>>> c3ade0e0

		if (!dir_emit(ctx, name, len, ino, dt_type(next)))
			return 0;

		spin_lock(&configfs_dirent_lock);
		list_move(q, p);
		spin_unlock(&configfs_dirent_lock);
		p = q;
		ctx->pos++;
	}
	return 0;
}

static loff_t configfs_dir_lseek(struct file *file, loff_t offset, int whence)
{
	struct dentry * dentry = file->f_path.dentry;

	mutex_lock(&dentry->d_inode->i_mutex);
	switch (whence) {
		case 1:
			offset += file->f_pos;
		case 0:
			if (offset >= 0)
				break;
		default:
			mutex_unlock(&file_inode(file)->i_mutex);
			return -EINVAL;
	}
	if (offset != file->f_pos) {
		file->f_pos = offset;
		if (file->f_pos >= 2) {
			struct configfs_dirent *sd = dentry->d_fsdata;
			struct configfs_dirent *cursor = file->private_data;
			struct list_head *p;
			loff_t n = file->f_pos - 2;

			spin_lock(&configfs_dirent_lock);
			list_del(&cursor->s_sibling);
			p = sd->s_children.next;
			while (n && p != &sd->s_children) {
				struct configfs_dirent *next;
				next = list_entry(p, struct configfs_dirent,
						   s_sibling);
				if (next->s_element)
					n--;
				p = p->next;
			}
			list_add_tail(&cursor->s_sibling, p);
			spin_unlock(&configfs_dirent_lock);
		}
	}
	mutex_unlock(&dentry->d_inode->i_mutex);
	return offset;
}

const struct file_operations configfs_dir_operations = {
	.open		= configfs_dir_open,
	.release	= configfs_dir_close,
	.llseek		= configfs_dir_lseek,
	.read		= generic_read_dir,
	.iterate	= configfs_readdir,
};

int configfs_register_subsystem(struct configfs_subsystem *subsys)
{
	int err;
	struct config_group *group = &subsys->su_group;
	struct dentry *dentry;
	struct dentry *root;
	struct configfs_dirent *sd;

	root = configfs_pin_fs();
	if (IS_ERR(root))
		return PTR_ERR(root);

	if (!group->cg_item.ci_name)
		group->cg_item.ci_name = group->cg_item.ci_namebuf;

	sd = root->d_fsdata;
	link_group(to_config_group(sd->s_element), group);

	mutex_lock_nested(&root->d_inode->i_mutex, I_MUTEX_PARENT);

	err = -ENOMEM;
	dentry = d_alloc_name(root, group->cg_item.ci_name);
	if (dentry) {
		d_add(dentry, NULL);

		err = configfs_attach_group(sd->s_element, &group->cg_item,
					    dentry);
		if (err) {
			BUG_ON(dentry->d_inode);
			d_drop(dentry);
			dput(dentry);
		} else {
			spin_lock(&configfs_dirent_lock);
			configfs_dir_set_ready(dentry->d_fsdata);
			spin_unlock(&configfs_dirent_lock);
		}
	}

	mutex_unlock(&root->d_inode->i_mutex);

	if (err) {
		unlink_group(group);
		configfs_release_fs();
	}

	return err;
}

void configfs_unregister_subsystem(struct configfs_subsystem *subsys)
{
	struct config_group *group = &subsys->su_group;
	struct dentry *dentry = group->cg_item.ci_dentry;
	struct dentry *root = dentry->d_sb->s_root;

	if (dentry->d_parent != root) {
		printk(KERN_ERR "configfs: Tried to unregister non-subsystem!\n");
		return;
	}

	mutex_lock_nested(&root->d_inode->i_mutex,
			  I_MUTEX_PARENT);
	mutex_lock_nested(&dentry->d_inode->i_mutex, I_MUTEX_CHILD);
	mutex_lock(&configfs_symlink_mutex);
	spin_lock(&configfs_dirent_lock);
	if (configfs_detach_prep(dentry, NULL)) {
		printk(KERN_ERR "configfs: Tried to unregister non-empty subsystem!\n");
	}
	spin_unlock(&configfs_dirent_lock);
	mutex_unlock(&configfs_symlink_mutex);
	configfs_detach_group(&group->cg_item);
	dentry->d_inode->i_flags |= S_DEAD;
	dont_mount(dentry);
	mutex_unlock(&dentry->d_inode->i_mutex);

	d_delete(dentry);

	mutex_unlock(&root->d_inode->i_mutex);

	dput(dentry);

	unlink_group(group);
	configfs_release_fs();
}

EXPORT_SYMBOL(configfs_register_subsystem);
EXPORT_SYMBOL(configfs_unregister_subsystem);<|MERGE_RESOLUTION|>--- conflicted
+++ resolved
@@ -1539,71 +1539,6 @@
 	struct list_head *p, *q = &cursor->s_sibling;
 	ino_t ino = 0;
 
-<<<<<<< HEAD
-	switch (i) {
-		case 0:
-			ino = dentry->d_inode->i_ino;
-			if (filldir(dirent, ".", 1, i, ino, DT_DIR) < 0)
-				break;
-			filp->f_pos++;
-			i++;
-			/* fallthrough */
-		case 1:
-			ino = parent_ino(dentry);
-			if (filldir(dirent, "..", 2, i, ino, DT_DIR) < 0)
-				break;
-			filp->f_pos++;
-			i++;
-			/* fallthrough */
-		default:
-			if (filp->f_pos == 2) {
-				spin_lock(&configfs_dirent_lock);
-				list_move(q, &parent_sd->s_children);
-				spin_unlock(&configfs_dirent_lock);
-			}
-			for (p=q->next; p!= &parent_sd->s_children; p=p->next) {
-				struct configfs_dirent *next;
-				const unsigned char * name;
-				char d_name[sizeof(next->s_dentry->d_iname)];
-				int len;
-				struct inode *inode = NULL;
-
-				next = list_entry(p, struct configfs_dirent,
-						   s_sibling);
-				if (!next->s_element)
-					continue;
-
-				name = configfs_get_name(next);
-				if (next->s_dentry && name == next->s_dentry->d_iname) {
-					len =  next->s_dentry->d_name.len;
-					memcpy(d_name, name, len);
-					name = d_name;
-				} else
-					len = strlen(name);
-
-				/*
-				 * We'll have a dentry and an inode for
-				 * PINNED items and for open attribute
-				 * files.  We lock here to prevent a race
-				 * with configfs_d_iput() clearing
-				 * s_dentry before calling iput().
-				 *
-				 * Why do we go to the trouble?  If
-				 * someone has an attribute file open,
-				 * the inode number should match until
-				 * they close it.  Beyond that, we don't
-				 * care.
-				 */
-				spin_lock(&configfs_dirent_lock);
-				dentry = next->s_dentry;
-				if (dentry)
-					inode = dentry->d_inode;
-				if (inode)
-					ino = inode->i_ino;
-				spin_unlock(&configfs_dirent_lock);
-				if (!inode)
-					ino = iunique(configfs_sb, 2);
-=======
 	if (!dir_emit_dots(file, ctx))
 		return 0;
 	if (ctx->pos == 2) {
@@ -1652,7 +1587,6 @@
 		spin_unlock(&configfs_dirent_lock);
 		if (!inode)
 			ino = iunique(sb, 2);
->>>>>>> c3ade0e0
 
 		if (!dir_emit(ctx, name, len, ino, dt_type(next)))
 			return 0;
