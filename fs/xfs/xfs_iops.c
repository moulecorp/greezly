--- conflicted
+++ resolved
@@ -394,21 +394,6 @@
 	return NULL;
 }
 
-<<<<<<< HEAD
-STATIC void
-xfs_vn_put_link(
-	struct dentry	*dentry,
-	struct nameidata *nd,
-	void		*p)
-{
-	const char	*s = nd_get_link(nd);
-
-	if (!IS_ERR(s))
-		kfree(s);
-}
-
-=======
->>>>>>> c3ade0e0
 STATIC int
 xfs_vn_getattr(
 	struct vfsmount		*mnt,
@@ -465,30 +450,14 @@
 
 static void
 xfs_setattr_mode(
-<<<<<<< HEAD
-	struct xfs_trans	*tp,
 	struct xfs_inode	*ip,
 	struct iattr		*iattr)
 {
-	struct inode	*inode = VFS_I(ip);
-	umode_t		mode = iattr->ia_mode;
-
-	ASSERT(tp);
-	ASSERT(xfs_isilocked(ip, XFS_ILOCK_EXCL));
-
-	if (!in_group_p(inode->i_gid) && !capable(CAP_FSETID))
-		mode &= ~S_ISGID;
-
-=======
-	struct xfs_inode	*ip,
-	struct iattr		*iattr)
-{
 	struct inode		*inode = VFS_I(ip);
 	umode_t			mode = iattr->ia_mode;
 
 	ASSERT(xfs_isilocked(ip, XFS_ILOCK_EXCL));
 
->>>>>>> c3ade0e0
 	ip->i_d.di_mode &= S_IFMT;
 	ip->i_d.di_mode |= mode & ~S_IFMT;
 
@@ -496,8 +465,6 @@
 	inode->i_mode |= mode & ~S_IFMT;
 }
 
-<<<<<<< HEAD
-=======
 static void
 xfs_setattr_time(
 	struct xfs_inode	*ip,
@@ -524,7 +491,6 @@
 	}
 }
 
->>>>>>> c3ade0e0
 int
 xfs_setattr_nonsize(
 	struct xfs_inode	*ip,
@@ -679,40 +645,10 @@
 		}
 	}
 
-<<<<<<< HEAD
-	/*
-	 * Change file access modes.
-	 */
-	if (mask & ATTR_MODE)
-		xfs_setattr_mode(tp, ip, iattr);
-
-	/*
-	 * Change file access or modified times.
-	 */
-	if (mask & ATTR_ATIME) {
-		inode->i_atime = iattr->ia_atime;
-		ip->i_d.di_atime.t_sec = iattr->ia_atime.tv_sec;
-		ip->i_d.di_atime.t_nsec = iattr->ia_atime.tv_nsec;
-		ip->i_update_core = 1;
-	}
-	if (mask & ATTR_CTIME) {
-		inode->i_ctime = iattr->ia_ctime;
-		ip->i_d.di_ctime.t_sec = iattr->ia_ctime.tv_sec;
-		ip->i_d.di_ctime.t_nsec = iattr->ia_ctime.tv_nsec;
-		ip->i_update_core = 1;
-	}
-	if (mask & ATTR_MTIME) {
-		inode->i_mtime = iattr->ia_mtime;
-		ip->i_d.di_mtime.t_sec = iattr->ia_mtime.tv_sec;
-		ip->i_d.di_mtime.t_nsec = iattr->ia_mtime.tv_nsec;
-		ip->i_update_core = 1;
-	}
-=======
 	if (mask & ATTR_MODE)
 		xfs_setattr_mode(ip, iattr);
 	if (mask & (ATTR_ATIME|ATTR_CTIME|ATTR_MTIME))
 		xfs_setattr_time(ip, iattr);
->>>>>>> c3ade0e0
 
 	xfs_trans_log_inode(tp, ip, XFS_ILOG_CORE);
 
@@ -789,13 +725,8 @@
 
 	ASSERT(xfs_isilocked(ip, XFS_IOLOCK_EXCL));
 	ASSERT(S_ISREG(ip->i_d.di_mode));
-<<<<<<< HEAD
-	ASSERT((mask & (ATTR_UID|ATTR_GID|ATTR_ATIME|ATTR_ATIME_SET|
-			ATTR_MTIME_SET|ATTR_KILL_PRIV|ATTR_TIMES_SET)) == 0);
-=======
 	ASSERT((iattr->ia_valid & (ATTR_UID|ATTR_GID|ATTR_ATIME|ATTR_ATIME_SET|
 		ATTR_MTIME_SET|ATTR_KILL_PRIV|ATTR_TIMES_SET)) == 0);
->>>>>>> c3ade0e0
 
 	oldsize = inode->i_size;
 	newsize = iattr->ia_size;
@@ -928,28 +859,8 @@
 		 */
 		xfs_iflags_set(ip, XFS_ITRUNCATED);
 
-<<<<<<< HEAD
-	/*
-	 * Change file access modes.
-	 */
-	if (mask & ATTR_MODE)
-		xfs_setattr_mode(tp, ip, iattr);
-
-	if (mask & ATTR_CTIME) {
-		inode->i_ctime = iattr->ia_ctime;
-		ip->i_d.di_ctime.t_sec = iattr->ia_ctime.tv_sec;
-		ip->i_d.di_ctime.t_nsec = iattr->ia_ctime.tv_nsec;
-		ip->i_update_core = 1;
-	}
-	if (mask & ATTR_MTIME) {
-		inode->i_mtime = iattr->ia_mtime;
-		ip->i_d.di_mtime.t_sec = iattr->ia_mtime.tv_sec;
-		ip->i_d.di_mtime.t_nsec = iattr->ia_mtime.tv_nsec;
-		ip->i_update_core = 1;
-=======
 		/* A truncate down always removes post-EOF blocks. */
 		xfs_inode_clear_eofblocks_tag(ip);
->>>>>>> c3ade0e0
 	}
 
 	if (iattr->ia_valid & ATTR_MODE)
