--- conflicted
+++ resolved
@@ -60,42 +60,6 @@
  * Compute and fill in the value of the maximum depth of a bmap btree
  * in this filesystem.  Done once, during mount.
  */
-<<<<<<< HEAD
-STATIC void
-xfs_bmap_validate_ret(
-	xfs_fileoff_t		bno,
-	xfs_filblks_t		len,
-	int			flags,
-	xfs_bmbt_irec_t		*mval,
-	int			nmap,
-	int			ret_nmap);
-#else
-#define	xfs_bmap_validate_ret(bno,len,flags,mval,onmap,nmap) do {} while (0)
-#endif /* DEBUG */
-
-STATIC int
-xfs_bmap_count_tree(
-	xfs_mount_t     *mp,
-	xfs_trans_t     *tp,
-	xfs_ifork_t	*ifp,
-	xfs_fsblock_t   blockno,
-	int             levelin,
-	int		*count);
-
-STATIC void
-xfs_bmap_count_leaves(
-	xfs_ifork_t		*ifp,
-	xfs_extnum_t		idx,
-	int			numrecs,
-	int			*count);
-
-STATIC void
-xfs_bmap_disk_count_leaves(
-	struct xfs_mount	*mp,
-	struct xfs_btree_block	*block,
-	int			numrecs,
-	int			*count);
-=======
 void
 xfs_bmap_compute_maxlevels(
 	xfs_mount_t	*mp,		/* file system mount structure */
@@ -108,7 +72,6 @@
 	int		minleafrecs;	/* min records in leaf block */
 	int		minnoderecs;	/* min records in node block */
 	int		sz;		/* root block size */
->>>>>>> c3ade0e0
 
 	/*
 	 * The maximum number of extents in a file, hence the maximum
