/*
 * Copyright (C) 2010 Red Hat, Inc.
 * All Rights Reserved.
 *
 * This program is free software; you can redistribute it and/or
 * modify it under the terms of the GNU General Public License as
 * published by the Free Software Foundation.
 *
 * This program is distributed in the hope that it would be useful,
 * but WITHOUT ANY WARRANTY; without even the implied warranty of
 * MERCHANTABILITY or FITNESS FOR A PARTICULAR PURPOSE.  See the
 * GNU General Public License for more details.
 *
 * You should have received a copy of the GNU General Public License
 * along with this program; if not, write the Free Software Foundation,
 * Inc.,  51 Franklin St, Fifth Floor, Boston, MA  02110-1301  USA
 */
#include "xfs.h"
#include "xfs_format.h"
#include "xfs_log_format.h"
#include "xfs_trans_resv.h"
#include "xfs_sb.h"
#include "xfs_ag.h"
#include "xfs_mount.h"
#include "xfs_quota.h"
#include "xfs_inode.h"
#include "xfs_btree.h"
#include "xfs_alloc_btree.h"
#include "xfs_alloc.h"
#include "xfs_error.h"
#include "xfs_extent_busy.h"
#include "xfs_discard.h"
#include "xfs_trace.h"
#include "xfs_log.h"

STATIC int
xfs_trim_extents(
	struct xfs_mount	*mp,
	xfs_agnumber_t		agno,
	xfs_daddr_t		start,
	xfs_daddr_t		end,
	xfs_daddr_t		minlen,
	__uint64_t		*blocks_trimmed)
{
	struct block_device	*bdev = mp->m_ddev_targp->bt_bdev;
	struct xfs_btree_cur	*cur;
	struct xfs_buf		*agbp;
	struct xfs_perag	*pag;
	int			error;
	int			i;

	pag = xfs_perag_get(mp, agno);

	error = xfs_alloc_read_agf(mp, NULL, agno, 0, &agbp);
	if (error || !agbp)
		goto out_put_perag;

	cur = xfs_allocbt_init_cursor(mp, NULL, agbp, agno, XFS_BTNUM_CNT);

	/*
	 * Force out the log.  This means any transactions that might have freed
	 * space before we took the AGF buffer lock are now on disk, and the
	 * volatile disk cache is flushed.
	 */
	xfs_log_force(mp, XFS_LOG_SYNC);

	/*
	 * Look up the longest btree in the AGF and start with it.
	 */
<<<<<<< HEAD
	error = xfs_alloc_lookup_le(cur, 0,
=======
	error = xfs_alloc_lookup_ge(cur, 0,
>>>>>>> c3ade0e0
			    be32_to_cpu(XFS_BUF_TO_AGF(agbp)->agf_longest), &i);
	if (error)
		goto out_del_cursor;

	/*
	 * Loop until we are done with all extents that are large
	 * enough to be worth discarding.
	 */
	while (i) {
		xfs_agblock_t	fbno;
		xfs_extlen_t	flen;
		xfs_daddr_t	dbno;
		xfs_extlen_t	dlen;

		error = xfs_alloc_get_rec(cur, &fbno, &flen, &i);
		if (error)
			goto out_del_cursor;
		XFS_WANT_CORRUPTED_GOTO(i == 1, out_del_cursor);
		ASSERT(flen <= be32_to_cpu(XFS_BUF_TO_AGF(agbp)->agf_longest));
<<<<<<< HEAD
=======

		/*
		 * use daddr format for all range/len calculations as that is
		 * the format the range/len variables are supplied in by
		 * userspace.
		 */
		dbno = XFS_AGB_TO_DADDR(mp, agno, fbno);
		dlen = XFS_FSB_TO_BB(mp, flen);
>>>>>>> c3ade0e0

		/*
		 * Too small?  Give up.
		 */
		if (dlen < minlen) {
			trace_xfs_discard_toosmall(mp, agno, fbno, flen);
			goto out_del_cursor;
		}

		/*
		 * If the extent is entirely outside of the range we are
		 * supposed to discard skip it.  Do not bother to trim
		 * down partially overlapping ranges for now.
		 */
		if (dbno + dlen < start || dbno > end) {
			trace_xfs_discard_exclude(mp, agno, fbno, flen);
			goto next_extent;
		}

		/*
		 * If any blocks in the range are still busy, skip the
		 * discard and try again the next time.
		 */
		if (xfs_extent_busy_search(mp, agno, fbno, flen)) {
			trace_xfs_discard_busy(mp, agno, fbno, flen);
			goto next_extent;
		}

		trace_xfs_discard_extent(mp, agno, fbno, flen);
		error = -blkdev_issue_discard(bdev, dbno, dlen, GFP_NOFS, 0);
		if (error)
			goto out_del_cursor;
		*blocks_trimmed += flen;

next_extent:
		error = xfs_btree_decrement(cur, 0, &i);
		if (error)
			goto out_del_cursor;
	}

out_del_cursor:
	xfs_btree_del_cursor(cur, error ? XFS_BTREE_ERROR : XFS_BTREE_NOERROR);
	xfs_buf_relse(agbp);
out_put_perag:
	xfs_perag_put(pag);
	return error;
}

/*
 * trim a range of the filesystem.
 *
 * Note: the parameters passed from userspace are byte ranges into the
 * filesystem which does not match to the format we use for filesystem block
 * addressing. FSB addressing is sparse (AGNO|AGBNO), while the incoming format
 * is a linear address range. Hence we need to use DADDR based conversions and
 * comparisons for determining the correct offset and regions to trim.
 */
int
xfs_ioc_trim(
	struct xfs_mount		*mp,
	struct fstrim_range __user	*urange)
{
	struct request_queue	*q = bdev_get_queue(mp->m_ddev_targp->bt_bdev);
	unsigned int		granularity = q->limits.discard_granularity;
	struct fstrim_range	range;
	xfs_daddr_t		start, end, minlen;
	xfs_agnumber_t		start_agno, end_agno, agno;
	__uint64_t		blocks_trimmed = 0;
	int			error, last_error = 0;

	if (!capable(CAP_SYS_ADMIN))
		return -XFS_ERROR(EPERM);
	if (!blk_queue_discard(q))
		return -XFS_ERROR(EOPNOTSUPP);
	if (copy_from_user(&range, urange, sizeof(range)))
		return -XFS_ERROR(EFAULT);

	/*
	 * Truncating down the len isn't actually quite correct, but using
	 * BBTOB would mean we trivially get overflows for values
	 * of ULLONG_MAX or slightly lower.  And ULLONG_MAX is the default
	 * used by the fstrim application.  In the end it really doesn't
	 * matter as trimming blocks is an advisory interface.
	 */
	if (range.start >= XFS_FSB_TO_B(mp, mp->m_sb.sb_dblocks) ||
	    range.minlen > XFS_FSB_TO_B(mp, XFS_ALLOC_AG_MAX_USABLE(mp)) ||
	    range.len < mp->m_sb.sb_blocksize)
		return -XFS_ERROR(EINVAL);

	start = BTOBB(range.start);
	end = start + BTOBBT(range.len) - 1;
	minlen = BTOBB(max_t(u64, granularity, range.minlen));

	if (end > XFS_FSB_TO_BB(mp, mp->m_sb.sb_dblocks) - 1)
		end = XFS_FSB_TO_BB(mp, mp->m_sb.sb_dblocks)- 1;

	start_agno = xfs_daddr_to_agno(mp, start);
	end_agno = xfs_daddr_to_agno(mp, end);

	for (agno = start_agno; agno <= end_agno; agno++) {
		error = -xfs_trim_extents(mp, agno, start, end, minlen,
					  &blocks_trimmed);
		if (error)
			last_error = error;
	}

	if (last_error)
		return last_error;

	range.len = XFS_FSB_TO_B(mp, blocks_trimmed);
	if (copy_to_user(urange, &range, sizeof(range)))
		return -XFS_ERROR(EFAULT);
	return 0;
}

int
xfs_discard_extents(
	struct xfs_mount	*mp,
	struct list_head	*list)
{
	struct xfs_extent_busy	*busyp;
	int			error = 0;

	list_for_each_entry(busyp, list, list) {
		trace_xfs_discard_extent(mp, busyp->agno, busyp->bno,
					 busyp->length);

		error = -blkdev_issue_discard(mp->m_ddev_targp->bt_bdev,
				XFS_AGB_TO_DADDR(mp, busyp->agno, busyp->bno),
				XFS_FSB_TO_BB(mp, busyp->length),
				GFP_NOFS, 0);
		if (error && error != EOPNOTSUPP) {
			xfs_info(mp,
	 "discard failed for extent [0x%llu,%u], error %d",
				 (unsigned long long)busyp->bno,
				 busyp->length,
				 error);
			return error;
		}
	}

	return 0;
}<|MERGE_RESOLUTION|>--- conflicted
+++ resolved
@@ -67,11 +67,7 @@
 	/*
 	 * Look up the longest btree in the AGF and start with it.
 	 */
-<<<<<<< HEAD
-	error = xfs_alloc_lookup_le(cur, 0,
-=======
 	error = xfs_alloc_lookup_ge(cur, 0,
->>>>>>> c3ade0e0
 			    be32_to_cpu(XFS_BUF_TO_AGF(agbp)->agf_longest), &i);
 	if (error)
 		goto out_del_cursor;
@@ -91,8 +87,6 @@
 			goto out_del_cursor;
 		XFS_WANT_CORRUPTED_GOTO(i == 1, out_del_cursor);
 		ASSERT(flen <= be32_to_cpu(XFS_BUF_TO_AGF(agbp)->agf_longest));
-<<<<<<< HEAD
-=======
 
 		/*
 		 * use daddr format for all range/len calculations as that is
@@ -101,7 +95,6 @@
 		 */
 		dbno = XFS_AGB_TO_DADDR(mp, agno, fbno);
 		dlen = XFS_FSB_TO_BB(mp, flen);
->>>>>>> c3ade0e0
 
 		/*
 		 * Too small?  Give up.
