--- conflicted
+++ resolved
@@ -89,17 +89,6 @@
 		bh->b_end_io(bh, !ioend->io_error);
 	}
 
-<<<<<<< HEAD
-	if (ioend->io_iocb) {
-		inode_dio_done(ioend->io_inode);
-		if (ioend->io_isasync) {
-			aio_complete(ioend->io_iocb, ioend->io_error ?
-					ioend->io_error : ioend->io_result, 0);
-		}
-	}
-
-=======
->>>>>>> c3ade0e0
 	mempool_free(ioend, xfs_ioend_pool);
 }
 
