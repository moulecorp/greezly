/*
 * (C) 1997 Linus Torvalds
 * (C) 1999 Andrea Arcangeli <andrea@suse.de> (dynamic inode allocation)
 */
#include <linux/export.h>
#include <linux/fs.h>
#include <linux/mm.h>
#include <linux/backing-dev.h>
#include <linux/hash.h>
#include <linux/swap.h>
#include <linux/security.h>
#include <linux/cdev.h>
#include <linux/bootmem.h>
#include <linux/fsnotify.h>
#include <linux/mount.h>
#include <linux/posix_acl.h>
#include <linux/prefetch.h>
#include <linux/buffer_head.h> /* for inode_has_buffers */
#include <linux/ratelimit.h>
#include <linux/list_lru.h>
#include "internal.h"

/*
 * Inode locking rules:
 *
 * inode->i_lock protects:
 *   inode->i_state, inode->i_hash, __iget()
 * Inode LRU list locks protect:
 *   inode->i_sb->s_inode_lru, inode->i_lru
 * inode_sb_list_lock protects:
 *   sb->s_inodes, inode->i_sb_list
 * bdi->wb.list_lock protects:
 *   bdi->wb.b_{dirty,io,more_io}, inode->i_wb_list
 * inode_hash_lock protects:
 *   inode_hashtable, inode->i_hash
 *
 * Lock ordering:
 *
 * inode_sb_list_lock
 *   inode->i_lock
 *     Inode LRU list locks
 *
 * bdi->wb.list_lock
 *   inode->i_lock
 *
 * inode_hash_lock
 *   inode_sb_list_lock
 *   inode->i_lock
 *
 * iunique_lock
 *   inode_hash_lock
 */

static unsigned int i_hash_mask __read_mostly;
static unsigned int i_hash_shift __read_mostly;
static struct hlist_head *inode_hashtable __read_mostly;
static __cacheline_aligned_in_smp DEFINE_SPINLOCK(inode_hash_lock);

__cacheline_aligned_in_smp DEFINE_SPINLOCK(inode_sb_list_lock);

/*
 * Empty aops. Can be used for the cases where the user does not
 * define any of the address_space operations.
 */
const struct address_space_operations empty_aops = {
};
EXPORT_SYMBOL(empty_aops);

/*
 * Statistics gathering..
 */
struct inodes_stat_t inodes_stat;

static DEFINE_PER_CPU(unsigned long, nr_inodes);
static DEFINE_PER_CPU(unsigned long, nr_unused);

static struct kmem_cache *inode_cachep __read_mostly;

static long get_nr_inodes(void)
{
	int i;
	long sum = 0;
	for_each_possible_cpu(i)
		sum += per_cpu(nr_inodes, i);
	return sum < 0 ? 0 : sum;
}

static inline long get_nr_inodes_unused(void)
{
	int i;
	long sum = 0;
	for_each_possible_cpu(i)
		sum += per_cpu(nr_unused, i);
	return sum < 0 ? 0 : sum;
}

long get_nr_dirty_inodes(void)
{
	/* not actually dirty inodes, but a wild approximation */
	long nr_dirty = get_nr_inodes() - get_nr_inodes_unused();
	return nr_dirty > 0 ? nr_dirty : 0;
}

/*
 * Handle nr_inode sysctl
 */
#ifdef CONFIG_SYSCTL
int proc_nr_inodes(ctl_table *table, int write,
		   void __user *buffer, size_t *lenp, loff_t *ppos)
{
	inodes_stat.nr_inodes = get_nr_inodes();
	inodes_stat.nr_unused = get_nr_inodes_unused();
	return proc_doulongvec_minmax(table, write, buffer, lenp, ppos);
}
#endif

/**
 * inode_init_always - perform inode structure intialisation
 * @sb: superblock inode belongs to
 * @inode: inode to initialise
 *
 * These are initializations that need to be done on every inode
 * allocation as the fields are not initialised by slab allocation.
 */
int inode_init_always(struct super_block *sb, struct inode *inode)
{
	static const struct inode_operations empty_iops;
	static const struct file_operations empty_fops;
	struct address_space *const mapping = &inode->i_data;

	inode->i_sb = sb;
	inode->i_blkbits = sb->s_blocksize_bits;
	inode->i_flags = 0;
	atomic_set(&inode->i_count, 1);
	inode->i_op = &empty_iops;
	inode->i_fop = &empty_fops;
	inode->__i_nlink = 1;
	inode->i_opflags = 0;
	i_uid_write(inode, 0);
	i_gid_write(inode, 0);
	atomic_set(&inode->i_writecount, 0);
	inode->i_size = 0;
	inode->i_blocks = 0;
	inode->i_bytes = 0;
	inode->i_generation = 0;
#ifdef CONFIG_QUOTA
	memset(&inode->i_dquot, 0, sizeof(inode->i_dquot));
#endif
	inode->i_pipe = NULL;
	inode->i_bdev = NULL;
	inode->i_cdev = NULL;
	inode->i_rdev = 0;
	inode->dirtied_when = 0;

	if (security_inode_alloc(inode))
		goto out;
	spin_lock_init(&inode->i_lock);
	lockdep_set_class(&inode->i_lock, &sb->s_type->i_lock_key);

	mutex_init(&inode->i_mutex);
	lockdep_set_class(&inode->i_mutex, &sb->s_type->i_mutex_key);

	atomic_set(&inode->i_dio_count, 0);

	mapping->a_ops = &empty_aops;
	mapping->host = inode;
	mapping->flags = 0;
	mapping_set_gfp_mask(mapping, GFP_HIGHUSER_MOVABLE);
	mapping->private_data = NULL;
	mapping->backing_dev_info = &default_backing_dev_info;
	mapping->writeback_index = 0;

	/*
	 * If the block_device provides a backing_dev_info for client
	 * inodes then use that.  Otherwise the inode share the bdev's
	 * backing_dev_info.
	 */
	if (sb->s_bdev) {
		struct backing_dev_info *bdi;

		bdi = sb->s_bdev->bd_inode->i_mapping->backing_dev_info;
		mapping->backing_dev_info = bdi;
	}
	inode->i_private = NULL;
	inode->i_mapping = mapping;
	INIT_HLIST_HEAD(&inode->i_dentry);	/* buggered by rcu freeing */
#ifdef CONFIG_FS_POSIX_ACL
	inode->i_acl = inode->i_default_acl = ACL_NOT_CACHED;
#endif

#ifdef CONFIG_FSNOTIFY
	inode->i_fsnotify_mask = 0;
#endif

	this_cpu_inc(nr_inodes);

	return 0;
out:
	return -ENOMEM;
}
EXPORT_SYMBOL(inode_init_always);

static struct inode *alloc_inode(struct super_block *sb)
{
	struct inode *inode;

	if (sb->s_op->alloc_inode)
		inode = sb->s_op->alloc_inode(sb);
	else
		inode = kmem_cache_alloc(inode_cachep, GFP_KERNEL);

	if (!inode)
		return NULL;

	if (unlikely(inode_init_always(sb, inode))) {
		if (inode->i_sb->s_op->destroy_inode)
			inode->i_sb->s_op->destroy_inode(inode);
		else
			kmem_cache_free(inode_cachep, inode);
		return NULL;
	}

	return inode;
}

void free_inode_nonrcu(struct inode *inode)
{
	kmem_cache_free(inode_cachep, inode);
}
EXPORT_SYMBOL(free_inode_nonrcu);

void __destroy_inode(struct inode *inode)
{
	BUG_ON(inode_has_buffers(inode));
	security_inode_free(inode);
	fsnotify_inode_delete(inode);
	if (!inode->i_nlink) {
		WARN_ON(atomic_long_read(&inode->i_sb->s_remove_count) == 0);
		atomic_long_dec(&inode->i_sb->s_remove_count);
	}

#ifdef CONFIG_FS_POSIX_ACL
	if (inode->i_acl && inode->i_acl != ACL_NOT_CACHED)
		posix_acl_release(inode->i_acl);
	if (inode->i_default_acl && inode->i_default_acl != ACL_NOT_CACHED)
		posix_acl_release(inode->i_default_acl);
#endif
	this_cpu_dec(nr_inodes);
}
EXPORT_SYMBOL(__destroy_inode);

static void i_callback(struct rcu_head *head)
{
	struct inode *inode = container_of(head, struct inode, i_rcu);
	kmem_cache_free(inode_cachep, inode);
}

static void destroy_inode(struct inode *inode)
{
	BUG_ON(!list_empty(&inode->i_lru));
	__destroy_inode(inode);
	if (inode->i_sb->s_op->destroy_inode)
		inode->i_sb->s_op->destroy_inode(inode);
	else
		call_rcu(&inode->i_rcu, i_callback);
}

/**
 * drop_nlink - directly drop an inode's link count
 * @inode: inode
 *
 * This is a low-level filesystem helper to replace any
 * direct filesystem manipulation of i_nlink.  In cases
 * where we are attempting to track writes to the
 * filesystem, a decrement to zero means an imminent
 * write when the file is truncated and actually unlinked
 * on the filesystem.
 */
void drop_nlink(struct inode *inode)
{
	WARN_ON(inode->i_nlink == 0);
	inode->__i_nlink--;
	if (!inode->i_nlink)
		atomic_long_inc(&inode->i_sb->s_remove_count);
}
EXPORT_SYMBOL(drop_nlink);

/**
 * clear_nlink - directly zero an inode's link count
 * @inode: inode
 *
 * This is a low-level filesystem helper to replace any
 * direct filesystem manipulation of i_nlink.  See
 * drop_nlink() for why we care about i_nlink hitting zero.
 */
void clear_nlink(struct inode *inode)
{
	if (inode->i_nlink) {
		inode->__i_nlink = 0;
		atomic_long_inc(&inode->i_sb->s_remove_count);
	}
}
EXPORT_SYMBOL(clear_nlink);

/**
 * set_nlink - directly set an inode's link count
 * @inode: inode
 * @nlink: new nlink (should be non-zero)
 *
 * This is a low-level filesystem helper to replace any
 * direct filesystem manipulation of i_nlink.
 */
void set_nlink(struct inode *inode, unsigned int nlink)
{
	if (!nlink) {
		clear_nlink(inode);
	} else {
		/* Yes, some filesystems do change nlink from zero to one */
		if (inode->i_nlink == 0)
			atomic_long_dec(&inode->i_sb->s_remove_count);

		inode->__i_nlink = nlink;
	}
}
EXPORT_SYMBOL(set_nlink);

/**
 * inc_nlink - directly increment an inode's link count
 * @inode: inode
 *
 * This is a low-level filesystem helper to replace any
 * direct filesystem manipulation of i_nlink.  Currently,
 * it is only here for parity with dec_nlink().
 */
void inc_nlink(struct inode *inode)
{
	if (unlikely(inode->i_nlink == 0)) {
		WARN_ON(!(inode->i_state & I_LINKABLE));
		atomic_long_dec(&inode->i_sb->s_remove_count);
	}

	inode->__i_nlink++;
}
EXPORT_SYMBOL(inc_nlink);

void address_space_init_once(struct address_space *mapping)
{
	memset(mapping, 0, sizeof(*mapping));
	INIT_RADIX_TREE(&mapping->page_tree, GFP_ATOMIC);
	spin_lock_init(&mapping->tree_lock);
	mutex_init(&mapping->i_mmap_mutex);
	INIT_LIST_HEAD(&mapping->private_list);
	spin_lock_init(&mapping->private_lock);
	mapping->i_mmap = RB_ROOT;
	INIT_LIST_HEAD(&mapping->i_mmap_nonlinear);
}
EXPORT_SYMBOL(address_space_init_once);

/*
 * These are initializations that only need to be done
 * once, because the fields are idempotent across use
 * of the inode, so let the slab aware of that.
 */
void inode_init_once(struct inode *inode)
{
	memset(inode, 0, sizeof(*inode));
	INIT_HLIST_NODE(&inode->i_hash);
	INIT_LIST_HEAD(&inode->i_devices);
	INIT_LIST_HEAD(&inode->i_wb_list);
	INIT_LIST_HEAD(&inode->i_lru);
	address_space_init_once(&inode->i_data);
	i_size_ordered_init(inode);
#ifdef CONFIG_FSNOTIFY
	INIT_HLIST_HEAD(&inode->i_fsnotify_marks);
#endif
}
EXPORT_SYMBOL(inode_init_once);

static void init_once(void *foo)
{
	struct inode *inode = (struct inode *) foo;

	inode_init_once(inode);
}

/*
 * inode->i_lock must be held
 */
void __iget(struct inode *inode)
{
	atomic_inc(&inode->i_count);
}

/*
 * get additional reference to inode; caller must already hold one.
 */
void ihold(struct inode *inode)
{
	WARN_ON(atomic_inc_return(&inode->i_count) < 2);
}
EXPORT_SYMBOL(ihold);

static void inode_lru_list_add(struct inode *inode)
{
	if (list_lru_add(&inode->i_sb->s_inode_lru, &inode->i_lru))
		this_cpu_inc(nr_unused);
}

/*
 * Add inode to LRU if needed (inode is unused and clean).
 *
 * Needs inode->i_lock held.
 */
void inode_add_lru(struct inode *inode)
{
	if (!(inode->i_state & (I_DIRTY | I_SYNC | I_FREEING | I_WILL_FREE)) &&
	    !atomic_read(&inode->i_count) && inode->i_sb->s_flags & MS_ACTIVE)
		inode_lru_list_add(inode);
}


static void inode_lru_list_del(struct inode *inode)
{

	if (list_lru_del(&inode->i_sb->s_inode_lru, &inode->i_lru))
		this_cpu_dec(nr_unused);
}

/**
 * inode_sb_list_add - add inode to the superblock list of inodes
 * @inode: inode to add
 */
void inode_sb_list_add(struct inode *inode)
{
	spin_lock(&inode_sb_list_lock);
	list_add(&inode->i_sb_list, &inode->i_sb->s_inodes);
	spin_unlock(&inode_sb_list_lock);
}
EXPORT_SYMBOL_GPL(inode_sb_list_add);

static inline void inode_sb_list_del(struct inode *inode)
{
	if (!list_empty(&inode->i_sb_list)) {
		spin_lock(&inode_sb_list_lock);
		list_del_init(&inode->i_sb_list);
		spin_unlock(&inode_sb_list_lock);
	}
}

static unsigned long hash(struct super_block *sb, unsigned long hashval)
{
	unsigned long tmp;

	tmp = (hashval * (unsigned long)sb) ^ (GOLDEN_RATIO_PRIME + hashval) /
			L1_CACHE_BYTES;
	tmp = tmp ^ ((tmp ^ GOLDEN_RATIO_PRIME) >> i_hash_shift);
	return tmp & i_hash_mask;
}

/**
 *	__insert_inode_hash - hash an inode
 *	@inode: unhashed inode
 *	@hashval: unsigned long value used to locate this object in the
 *		inode_hashtable.
 *
 *	Add an inode to the inode hash for this superblock.
 */
void __insert_inode_hash(struct inode *inode, unsigned long hashval)
{
	struct hlist_head *b = inode_hashtable + hash(inode->i_sb, hashval);

	spin_lock(&inode_hash_lock);
	spin_lock(&inode->i_lock);
	hlist_add_head(&inode->i_hash, b);
	spin_unlock(&inode->i_lock);
	spin_unlock(&inode_hash_lock);
}
EXPORT_SYMBOL(__insert_inode_hash);

/**
 *	__remove_inode_hash - remove an inode from the hash
 *	@inode: inode to unhash
 *
 *	Remove an inode from the superblock.
 */
void __remove_inode_hash(struct inode *inode)
{
	spin_lock(&inode_hash_lock);
	spin_lock(&inode->i_lock);
	hlist_del_init(&inode->i_hash);
	spin_unlock(&inode->i_lock);
	spin_unlock(&inode_hash_lock);
}
EXPORT_SYMBOL(__remove_inode_hash);

void clear_inode(struct inode *inode)
{
	might_sleep();
	/*
	 * We have to cycle tree_lock here because reclaim can be still in the
	 * process of removing the last page (in __delete_from_page_cache())
	 * and we must not free mapping under it.
	 */
	spin_lock_irq(&inode->i_data.tree_lock);
	BUG_ON(inode->i_data.nrpages);
	spin_unlock_irq(&inode->i_data.tree_lock);
	BUG_ON(!list_empty(&inode->i_data.private_list));
	BUG_ON(!(inode->i_state & I_FREEING));
	BUG_ON(inode->i_state & I_CLEAR);
	/* don't need i_lock here, no concurrent mods to i_state */
	inode->i_state = I_FREEING | I_CLEAR;
}
EXPORT_SYMBOL(clear_inode);

/*
 * Free the inode passed in, removing it from the lists it is still connected
 * to. We remove any pages still attached to the inode and wait for any IO that
 * is still in progress before finally destroying the inode.
 *
 * An inode must already be marked I_FREEING so that we avoid the inode being
 * moved back onto lists if we race with other code that manipulates the lists
 * (e.g. writeback_single_inode). The caller is responsible for setting this.
 *
 * An inode must already be removed from the LRU list before being evicted from
 * the cache. This should occur atomically with setting the I_FREEING state
 * flag, so no inodes here should ever be on the LRU when being evicted.
 */
static void evict(struct inode *inode)
{
	const struct super_operations *op = inode->i_sb->s_op;

	BUG_ON(!(inode->i_state & I_FREEING));
	BUG_ON(!list_empty(&inode->i_lru));

	if (!list_empty(&inode->i_wb_list))
		inode_wb_list_del(inode);

	inode_sb_list_del(inode);

	/*
	 * Wait for flusher thread to be done with the inode so that filesystem
	 * does not start destroying it while writeback is still running. Since
	 * the inode has I_FREEING set, flusher thread won't start new work on
	 * the inode.  We just have to wait for running writeback to finish.
	 */
	inode_wait_for_writeback(inode);

	if (op->evict_inode) {
		op->evict_inode(inode);
	} else {
		if (inode->i_data.nrpages)
			truncate_inode_pages(&inode->i_data, 0);
		clear_inode(inode);
	}
	if (S_ISBLK(inode->i_mode) && inode->i_bdev)
		bd_forget(inode);
	if (S_ISCHR(inode->i_mode) && inode->i_cdev)
		cd_forget(inode);

	remove_inode_hash(inode);

	spin_lock(&inode->i_lock);
	wake_up_bit(&inode->i_state, __I_NEW);
	BUG_ON(inode->i_state != (I_FREEING | I_CLEAR));
	spin_unlock(&inode->i_lock);

	destroy_inode(inode);
}

/*
 * dispose_list - dispose of the contents of a local list
 * @head: the head of the list to free
 *
 * Dispose-list gets a local list with local inodes in it, so it doesn't
 * need to worry about list corruption and SMP locks.
 */
static void dispose_list(struct list_head *head)
{
	while (!list_empty(head)) {
		struct inode *inode;

		inode = list_first_entry(head, struct inode, i_lru);
		list_del_init(&inode->i_lru);

		evict(inode);
	}
}

/**
 * evict_inodes	- evict all evictable inodes for a superblock
 * @sb:		superblock to operate on
 *
 * Make sure that no inodes with zero refcount are retained.  This is
 * called by superblock shutdown after having MS_ACTIVE flag removed,
 * so any inode reaching zero refcount during or after that call will
 * be immediately evicted.
 */
void evict_inodes(struct super_block *sb)
{
	struct inode *inode, *next;
	LIST_HEAD(dispose);

	spin_lock(&inode_sb_list_lock);
	list_for_each_entry_safe(inode, next, &sb->s_inodes, i_sb_list) {
		if (atomic_read(&inode->i_count))
			continue;

		spin_lock(&inode->i_lock);
		if (inode->i_state & (I_NEW | I_FREEING | I_WILL_FREE)) {
			spin_unlock(&inode->i_lock);
			continue;
		}

		inode->i_state |= I_FREEING;
		inode_lru_list_del(inode);
		spin_unlock(&inode->i_lock);
		list_add(&inode->i_lru, &dispose);
	}
	spin_unlock(&inode_sb_list_lock);

	dispose_list(&dispose);
}

/**
 * invalidate_inodes	- attempt to free all inodes on a superblock
 * @sb:		superblock to operate on
 * @kill_dirty: flag to guide handling of dirty inodes
 *
 * Attempts to free all inodes for a given superblock.  If there were any
 * busy inodes return a non-zero value, else zero.
 * If @kill_dirty is set, discard dirty inodes too, otherwise treat
 * them as busy.
 */
int invalidate_inodes(struct super_block *sb, bool kill_dirty)
{
	int busy = 0;
	struct inode *inode, *next;
	LIST_HEAD(dispose);

	spin_lock(&inode_sb_list_lock);
	list_for_each_entry_safe(inode, next, &sb->s_inodes, i_sb_list) {
		spin_lock(&inode->i_lock);
		if (inode->i_state & (I_NEW | I_FREEING | I_WILL_FREE)) {
			spin_unlock(&inode->i_lock);
			continue;
		}
		if (inode->i_state & I_DIRTY && !kill_dirty) {
			spin_unlock(&inode->i_lock);
			busy = 1;
			continue;
		}
		if (atomic_read(&inode->i_count)) {
			spin_unlock(&inode->i_lock);
			busy = 1;
			continue;
		}

		inode->i_state |= I_FREEING;
		inode_lru_list_del(inode);
		spin_unlock(&inode->i_lock);
		list_add(&inode->i_lru, &dispose);
	}
	spin_unlock(&inode_sb_list_lock);

	dispose_list(&dispose);

	return busy;
}

/*
 * Isolate the inode from the LRU in preparation for freeing it.
 *
 * Any inodes which are pinned purely because of attached pagecache have their
 * pagecache removed.  If the inode has metadata buffers attached to
 * mapping->private_list then try to remove them.
 *
 * If the inode has the I_REFERENCED flag set, then it means that it has been
 * used recently - the flag is set in iput_final(). When we encounter such an
 * inode, clear the flag and move it to the back of the LRU so it gets another
 * pass through the LRU before it gets reclaimed. This is necessary because of
 * the fact we are doing lazy LRU updates to minimise lock contention so the
 * LRU does not have strict ordering. Hence we don't want to reclaim inodes
 * with this flag set because they are the inodes that are out of order.
 */
static enum lru_status
inode_lru_isolate(struct list_head *item, spinlock_t *lru_lock, void *arg)
{
	struct list_head *freeable = arg;
	struct inode	*inode = container_of(item, struct inode, i_lru);

	/*
	 * we are inverting the lru lock/inode->i_lock here, so use a trylock.
	 * If we fail to get the lock, just skip it.
	 */
	if (!spin_trylock(&inode->i_lock))
		return LRU_SKIP;

	/*
	 * Referenced or dirty inodes are still in use. Give them another pass
	 * through the LRU as we canot reclaim them now.
	 */
	if (atomic_read(&inode->i_count) ||
	    (inode->i_state & ~I_REFERENCED)) {
		list_del_init(&inode->i_lru);
		spin_unlock(&inode->i_lock);
		this_cpu_dec(nr_unused);
		return LRU_REMOVED;
	}

	/* recently referenced inodes get one more pass */
	if (inode->i_state & I_REFERENCED) {
		inode->i_state &= ~I_REFERENCED;
		spin_unlock(&inode->i_lock);
		return LRU_ROTATE;
	}

<<<<<<< HEAD
		/*
		 * we are inverting the sb->s_inode_lru_lock/inode->i_lock here,
		 * so use a trylock. If we fail to get the lock, just move the
		 * inode to the back of the list so we don't spin on it.
		 */
		if (!spin_trylock(&inode->i_lock)) {
			list_move(&inode->i_lru, &sb->s_inode_lru);
			continue;
=======
	if (inode_has_buffers(inode) || inode->i_data.nrpages) {
		__iget(inode);
		spin_unlock(&inode->i_lock);
		spin_unlock(lru_lock);
		if (remove_inode_buffers(inode)) {
			unsigned long reap;
			reap = invalidate_mapping_pages(&inode->i_data, 0, -1);
			if (current_is_kswapd())
				__count_vm_events(KSWAPD_INODESTEAL, reap);
			else
				__count_vm_events(PGINODESTEAL, reap);
			if (current->reclaim_state)
				current->reclaim_state->reclaimed_slab += reap;
>>>>>>> c3ade0e0
		}
		iput(inode);
		spin_lock(lru_lock);
		return LRU_RETRY;
	}

	WARN_ON(inode->i_state & I_NEW);
	inode->i_state |= I_FREEING;
	list_move(&inode->i_lru, freeable);
	spin_unlock(&inode->i_lock);

	this_cpu_dec(nr_unused);
	return LRU_REMOVED;
}

/*
 * Walk the superblock inode LRU for freeable inodes and attempt to free them.
 * This is called from the superblock shrinker function with a number of inodes
 * to trim from the LRU. Inodes to be freed are moved to a temporary list and
 * then are freed outside inode_lock by dispose_list().
 */
long prune_icache_sb(struct super_block *sb, unsigned long nr_to_scan,
		     int nid)
{
	LIST_HEAD(freeable);
	long freed;

	freed = list_lru_walk_node(&sb->s_inode_lru, nid, inode_lru_isolate,
				       &freeable, &nr_to_scan);
	dispose_list(&freeable);
	return freed;
}

static void __wait_on_freeing_inode(struct inode *inode);
/*
 * Called with the inode lock held.
 */
static struct inode *find_inode(struct super_block *sb,
				struct hlist_head *head,
				int (*test)(struct inode *, void *),
				void *data)
{
	struct inode *inode = NULL;

repeat:
	hlist_for_each_entry(inode, head, i_hash) {
		if (inode->i_sb != sb)
			continue;
		if (!test(inode, data))
			continue;
		spin_lock(&inode->i_lock);
		if (inode->i_state & (I_FREEING|I_WILL_FREE)) {
			__wait_on_freeing_inode(inode);
			goto repeat;
		}
		__iget(inode);
		spin_unlock(&inode->i_lock);
		return inode;
	}
	return NULL;
}

/*
 * find_inode_fast is the fast path version of find_inode, see the comment at
 * iget_locked for details.
 */
static struct inode *find_inode_fast(struct super_block *sb,
				struct hlist_head *head, unsigned long ino)
{
	struct inode *inode = NULL;

repeat:
	hlist_for_each_entry(inode, head, i_hash) {
		if (inode->i_ino != ino)
			continue;
		if (inode->i_sb != sb)
			continue;
		spin_lock(&inode->i_lock);
		if (inode->i_state & (I_FREEING|I_WILL_FREE)) {
			__wait_on_freeing_inode(inode);
			goto repeat;
		}
		__iget(inode);
		spin_unlock(&inode->i_lock);
		return inode;
	}
	return NULL;
}

/*
 * Each cpu owns a range of LAST_INO_BATCH numbers.
 * 'shared_last_ino' is dirtied only once out of LAST_INO_BATCH allocations,
 * to renew the exhausted range.
 *
 * This does not significantly increase overflow rate because every CPU can
 * consume at most LAST_INO_BATCH-1 unused inode numbers. So there is
 * NR_CPUS*(LAST_INO_BATCH-1) wastage. At 4096 and 1024, this is ~0.1% of the
 * 2^32 range, and is a worst-case. Even a 50% wastage would only increase
 * overflow rate by 2x, which does not seem too significant.
 *
 * On a 32bit, non LFS stat() call, glibc will generate an EOVERFLOW
 * error if st_ino won't fit in target struct field. Use 32bit counter
 * here to attempt to avoid that.
 */
#define LAST_INO_BATCH 1024
static DEFINE_PER_CPU(unsigned int, last_ino);

unsigned int get_next_ino(void)
{
	unsigned int *p = &get_cpu_var(last_ino);
	unsigned int res = *p;

start:

#ifdef CONFIG_SMP
	if (unlikely((res & (LAST_INO_BATCH-1)) == 0)) {
		static atomic_unchecked_t shared_last_ino;
		int next = atomic_add_return_unchecked(LAST_INO_BATCH, &shared_last_ino);

		res = next - LAST_INO_BATCH;
	}
#endif

	if (unlikely(!++res))
		goto start;	/* never zero */
	*p = res;
	put_cpu_var(last_ino);
	return res;
}
EXPORT_SYMBOL(get_next_ino);

/**
 *	new_inode_pseudo 	- obtain an inode
 *	@sb: superblock
 *
 *	Allocates a new inode for given superblock.
 *	Inode wont be chained in superblock s_inodes list
 *	This means :
 *	- fs can't be unmount
 *	- quotas, fsnotify, writeback can't work
 */
struct inode *new_inode_pseudo(struct super_block *sb)
{
	struct inode *inode = alloc_inode(sb);

	if (inode) {
		spin_lock(&inode->i_lock);
		inode->i_state = 0;
		spin_unlock(&inode->i_lock);
		INIT_LIST_HEAD(&inode->i_sb_list);
	}
	return inode;
}

/**
 *	new_inode 	- obtain an inode
 *	@sb: superblock
 *
 *	Allocates a new inode for given superblock. The default gfp_mask
 *	for allocations related to inode->i_mapping is GFP_HIGHUSER_MOVABLE.
 *	If HIGHMEM pages are unsuitable or it is known that pages allocated
 *	for the page cache are not reclaimable or migratable,
 *	mapping_set_gfp_mask() must be called with suitable flags on the
 *	newly created inode's mapping
 *
 */
struct inode *new_inode(struct super_block *sb)
{
	struct inode *inode;

	spin_lock_prefetch(&inode_sb_list_lock);

	inode = new_inode_pseudo(sb);
	if (inode)
		inode_sb_list_add(inode);
	return inode;
}
EXPORT_SYMBOL(new_inode);

#ifdef CONFIG_DEBUG_LOCK_ALLOC
void lockdep_annotate_inode_mutex_key(struct inode *inode)
{
	if (S_ISDIR(inode->i_mode)) {
		struct file_system_type *type = inode->i_sb->s_type;

		/* Set new key only if filesystem hasn't already changed it */
		if (lockdep_match_class(&inode->i_mutex, &type->i_mutex_key)) {
			/*
			 * ensure nobody is actually holding i_mutex
			 */
			mutex_destroy(&inode->i_mutex);
			mutex_init(&inode->i_mutex);
			lockdep_set_class(&inode->i_mutex,
					  &type->i_mutex_dir_key);
		}
	}
}
EXPORT_SYMBOL(lockdep_annotate_inode_mutex_key);
#endif

/**
 * unlock_new_inode - clear the I_NEW state and wake up any waiters
 * @inode:	new inode to unlock
 *
 * Called when the inode is fully initialised to clear the new state of the
 * inode and wake up anyone waiting for the inode to finish initialisation.
 */
void unlock_new_inode(struct inode *inode)
{
	lockdep_annotate_inode_mutex_key(inode);
	spin_lock(&inode->i_lock);
	WARN_ON(!(inode->i_state & I_NEW));
	inode->i_state &= ~I_NEW;
	smp_mb();
	wake_up_bit(&inode->i_state, __I_NEW);
	spin_unlock(&inode->i_lock);
}
EXPORT_SYMBOL(unlock_new_inode);

/**
 * lock_two_nondirectories - take two i_mutexes on non-directory objects
 * @inode1: first inode to lock
 * @inode2: second inode to lock
 */
void lock_two_nondirectories(struct inode *inode1, struct inode *inode2)
{
	WARN_ON_ONCE(S_ISDIR(inode1->i_mode));
	if (inode1 == inode2 || !inode2) {
		mutex_lock(&inode1->i_mutex);
		return;
	}
	WARN_ON_ONCE(S_ISDIR(inode2->i_mode));
	if (inode1 < inode2) {
		mutex_lock(&inode1->i_mutex);
		mutex_lock_nested(&inode2->i_mutex, I_MUTEX_NONDIR2);
	} else {
		mutex_lock(&inode2->i_mutex);
		mutex_lock_nested(&inode1->i_mutex, I_MUTEX_NONDIR2);
	}
}
EXPORT_SYMBOL(lock_two_nondirectories);

/**
 * unlock_two_nondirectories - release locks from lock_two_nondirectories()
 * @inode1: first inode to unlock
 * @inode2: second inode to unlock
 */
void unlock_two_nondirectories(struct inode *inode1, struct inode *inode2)
{
	mutex_unlock(&inode1->i_mutex);
	if (inode2 && inode2 != inode1)
		mutex_unlock(&inode2->i_mutex);
}
EXPORT_SYMBOL(unlock_two_nondirectories);

/**
 * iget5_locked - obtain an inode from a mounted file system
 * @sb:		super block of file system
 * @hashval:	hash value (usually inode number) to get
 * @test:	callback used for comparisons between inodes
 * @set:	callback used to initialize a new struct inode
 * @data:	opaque data pointer to pass to @test and @set
 *
 * Search for the inode specified by @hashval and @data in the inode cache,
 * and if present it is return it with an increased reference count. This is
 * a generalized version of iget_locked() for file systems where the inode
 * number is not sufficient for unique identification of an inode.
 *
 * If the inode is not in cache, allocate a new inode and return it locked,
 * hashed, and with the I_NEW flag set. The file system gets to fill it in
 * before unlocking it via unlock_new_inode().
 *
 * Note both @test and @set are called with the inode_hash_lock held, so can't
 * sleep.
 */
struct inode *iget5_locked(struct super_block *sb, unsigned long hashval,
		int (*test)(struct inode *, void *),
		int (*set)(struct inode *, void *), void *data)
{
	struct hlist_head *head = inode_hashtable + hash(sb, hashval);
	struct inode *inode;

	spin_lock(&inode_hash_lock);
	inode = find_inode(sb, head, test, data);
	spin_unlock(&inode_hash_lock);

	if (inode) {
		wait_on_inode(inode);
		return inode;
	}

	inode = alloc_inode(sb);
	if (inode) {
		struct inode *old;

		spin_lock(&inode_hash_lock);
		/* We released the lock, so.. */
		old = find_inode(sb, head, test, data);
		if (!old) {
			if (set(inode, data))
				goto set_failed;

			spin_lock(&inode->i_lock);
			inode->i_state = I_NEW;
			hlist_add_head(&inode->i_hash, head);
			spin_unlock(&inode->i_lock);
			inode_sb_list_add(inode);
			spin_unlock(&inode_hash_lock);

			/* Return the locked inode with I_NEW set, the
			 * caller is responsible for filling in the contents
			 */
			return inode;
		}

		/*
		 * Uhhuh, somebody else created the same inode under
		 * us. Use the old inode instead of the one we just
		 * allocated.
		 */
		spin_unlock(&inode_hash_lock);
		destroy_inode(inode);
		inode = old;
		wait_on_inode(inode);
	}
	return inode;

set_failed:
	spin_unlock(&inode_hash_lock);
	destroy_inode(inode);
	return NULL;
}
EXPORT_SYMBOL(iget5_locked);

/**
 * iget_locked - obtain an inode from a mounted file system
 * @sb:		super block of file system
 * @ino:	inode number to get
 *
 * Search for the inode specified by @ino in the inode cache and if present
 * return it with an increased reference count. This is for file systems
 * where the inode number is sufficient for unique identification of an inode.
 *
 * If the inode is not in cache, allocate a new inode and return it locked,
 * hashed, and with the I_NEW flag set.  The file system gets to fill it in
 * before unlocking it via unlock_new_inode().
 */
struct inode *iget_locked(struct super_block *sb, unsigned long ino)
{
	struct hlist_head *head = inode_hashtable + hash(sb, ino);
	struct inode *inode;

	spin_lock(&inode_hash_lock);
	inode = find_inode_fast(sb, head, ino);
	spin_unlock(&inode_hash_lock);
	if (inode) {
		wait_on_inode(inode);
		return inode;
	}

	inode = alloc_inode(sb);
	if (inode) {
		struct inode *old;

		spin_lock(&inode_hash_lock);
		/* We released the lock, so.. */
		old = find_inode_fast(sb, head, ino);
		if (!old) {
			inode->i_ino = ino;
			spin_lock(&inode->i_lock);
			inode->i_state = I_NEW;
			hlist_add_head(&inode->i_hash, head);
			spin_unlock(&inode->i_lock);
			inode_sb_list_add(inode);
			spin_unlock(&inode_hash_lock);

			/* Return the locked inode with I_NEW set, the
			 * caller is responsible for filling in the contents
			 */
			return inode;
		}

		/*
		 * Uhhuh, somebody else created the same inode under
		 * us. Use the old inode instead of the one we just
		 * allocated.
		 */
		spin_unlock(&inode_hash_lock);
		destroy_inode(inode);
		inode = old;
		wait_on_inode(inode);
	}
	return inode;
}
EXPORT_SYMBOL(iget_locked);

/*
 * search the inode cache for a matching inode number.
 * If we find one, then the inode number we are trying to
 * allocate is not unique and so we should not use it.
 *
 * Returns 1 if the inode number is unique, 0 if it is not.
 */
static int test_inode_iunique(struct super_block *sb, unsigned long ino)
{
	struct hlist_head *b = inode_hashtable + hash(sb, ino);
	struct inode *inode;

	spin_lock(&inode_hash_lock);
	hlist_for_each_entry(inode, b, i_hash) {
		if (inode->i_ino == ino && inode->i_sb == sb) {
			spin_unlock(&inode_hash_lock);
			return 0;
		}
	}
	spin_unlock(&inode_hash_lock);

	return 1;
}

/**
 *	iunique - get a unique inode number
 *	@sb: superblock
 *	@max_reserved: highest reserved inode number
 *
 *	Obtain an inode number that is unique on the system for a given
 *	superblock. This is used by file systems that have no natural
 *	permanent inode numbering system. An inode number is returned that
 *	is higher than the reserved limit but unique.
 *
 *	BUGS:
 *	With a large number of inodes live on the file system this function
 *	currently becomes quite slow.
 */
ino_t iunique(struct super_block *sb, ino_t max_reserved)
{
	/*
	 * On a 32bit, non LFS stat() call, glibc will generate an EOVERFLOW
	 * error if st_ino won't fit in target struct field. Use 32bit counter
	 * here to attempt to avoid that.
	 */
	static DEFINE_SPINLOCK(iunique_lock);
	static unsigned int counter;
	ino_t res;

	spin_lock(&iunique_lock);
	do {
		if (counter <= max_reserved)
			counter = max_reserved + 1;
		res = counter++;
	} while (!test_inode_iunique(sb, res));
	spin_unlock(&iunique_lock);

	return res;
}
EXPORT_SYMBOL(iunique);

struct inode *igrab(struct inode *inode)
{
	spin_lock(&inode->i_lock);
	if (!(inode->i_state & (I_FREEING|I_WILL_FREE))) {
		__iget(inode);
		spin_unlock(&inode->i_lock);
	} else {
		spin_unlock(&inode->i_lock);
		/*
		 * Handle the case where s_op->clear_inode is not been
		 * called yet, and somebody is calling igrab
		 * while the inode is getting freed.
		 */
		inode = NULL;
	}
	return inode;
}
EXPORT_SYMBOL(igrab);

/**
 * ilookup5_nowait - search for an inode in the inode cache
 * @sb:		super block of file system to search
 * @hashval:	hash value (usually inode number) to search for
 * @test:	callback used for comparisons between inodes
 * @data:	opaque data pointer to pass to @test
 *
 * Search for the inode specified by @hashval and @data in the inode cache.
 * If the inode is in the cache, the inode is returned with an incremented
 * reference count.
 *
 * Note: I_NEW is not waited upon so you have to be very careful what you do
 * with the returned inode.  You probably should be using ilookup5() instead.
 *
 * Note2: @test is called with the inode_hash_lock held, so can't sleep.
 */
struct inode *ilookup5_nowait(struct super_block *sb, unsigned long hashval,
		int (*test)(struct inode *, void *), void *data)
{
	struct hlist_head *head = inode_hashtable + hash(sb, hashval);
	struct inode *inode;

	spin_lock(&inode_hash_lock);
	inode = find_inode(sb, head, test, data);
	spin_unlock(&inode_hash_lock);

	return inode;
}
EXPORT_SYMBOL(ilookup5_nowait);

/**
 * ilookup5 - search for an inode in the inode cache
 * @sb:		super block of file system to search
 * @hashval:	hash value (usually inode number) to search for
 * @test:	callback used for comparisons between inodes
 * @data:	opaque data pointer to pass to @test
 *
 * Search for the inode specified by @hashval and @data in the inode cache,
 * and if the inode is in the cache, return the inode with an incremented
 * reference count.  Waits on I_NEW before returning the inode.
 * returned with an incremented reference count.
 *
 * This is a generalized version of ilookup() for file systems where the
 * inode number is not sufficient for unique identification of an inode.
 *
 * Note: @test is called with the inode_hash_lock held, so can't sleep.
 */
struct inode *ilookup5(struct super_block *sb, unsigned long hashval,
		int (*test)(struct inode *, void *), void *data)
{
	struct inode *inode = ilookup5_nowait(sb, hashval, test, data);

	if (inode)
		wait_on_inode(inode);
	return inode;
}
EXPORT_SYMBOL(ilookup5);

/**
 * ilookup - search for an inode in the inode cache
 * @sb:		super block of file system to search
 * @ino:	inode number to search for
 *
 * Search for the inode @ino in the inode cache, and if the inode is in the
 * cache, the inode is returned with an incremented reference count.
 */
struct inode *ilookup(struct super_block *sb, unsigned long ino)
{
	struct hlist_head *head = inode_hashtable + hash(sb, ino);
	struct inode *inode;

	spin_lock(&inode_hash_lock);
	inode = find_inode_fast(sb, head, ino);
	spin_unlock(&inode_hash_lock);

	if (inode)
		wait_on_inode(inode);
	return inode;
}
EXPORT_SYMBOL(ilookup);

int insert_inode_locked(struct inode *inode)
{
	struct super_block *sb = inode->i_sb;
	ino_t ino = inode->i_ino;
	struct hlist_head *head = inode_hashtable + hash(sb, ino);

	while (1) {
		struct inode *old = NULL;
		spin_lock(&inode_hash_lock);
		hlist_for_each_entry(old, head, i_hash) {
			if (old->i_ino != ino)
				continue;
			if (old->i_sb != sb)
				continue;
			spin_lock(&old->i_lock);
			if (old->i_state & (I_FREEING|I_WILL_FREE)) {
				spin_unlock(&old->i_lock);
				continue;
			}
			break;
		}
		if (likely(!old)) {
			spin_lock(&inode->i_lock);
			inode->i_state |= I_NEW;
			hlist_add_head(&inode->i_hash, head);
			spin_unlock(&inode->i_lock);
			spin_unlock(&inode_hash_lock);
			return 0;
		}
		__iget(old);
		spin_unlock(&old->i_lock);
		spin_unlock(&inode_hash_lock);
		wait_on_inode(old);
		if (unlikely(!inode_unhashed(old))) {
			iput(old);
			return -EBUSY;
		}
		iput(old);
	}
}
EXPORT_SYMBOL(insert_inode_locked);

int insert_inode_locked4(struct inode *inode, unsigned long hashval,
		int (*test)(struct inode *, void *), void *data)
{
	struct super_block *sb = inode->i_sb;
	struct hlist_head *head = inode_hashtable + hash(sb, hashval);

	while (1) {
		struct inode *old = NULL;

		spin_lock(&inode_hash_lock);
		hlist_for_each_entry(old, head, i_hash) {
			if (old->i_sb != sb)
				continue;
			if (!test(old, data))
				continue;
			spin_lock(&old->i_lock);
			if (old->i_state & (I_FREEING|I_WILL_FREE)) {
				spin_unlock(&old->i_lock);
				continue;
			}
			break;
		}
		if (likely(!old)) {
			spin_lock(&inode->i_lock);
			inode->i_state |= I_NEW;
			hlist_add_head(&inode->i_hash, head);
			spin_unlock(&inode->i_lock);
			spin_unlock(&inode_hash_lock);
			return 0;
		}
		__iget(old);
		spin_unlock(&old->i_lock);
		spin_unlock(&inode_hash_lock);
		wait_on_inode(old);
		if (unlikely(!inode_unhashed(old))) {
			iput(old);
			return -EBUSY;
		}
		iput(old);
	}
}
EXPORT_SYMBOL(insert_inode_locked4);


int generic_delete_inode(struct inode *inode)
{
	return 1;
}
EXPORT_SYMBOL(generic_delete_inode);

/*
 * Called when we're dropping the last reference
 * to an inode.
 *
 * Call the FS "drop_inode()" function, defaulting to
 * the legacy UNIX filesystem behaviour.  If it tells
 * us to evict inode, do so.  Otherwise, retain inode
 * in cache if fs is alive, sync and evict if fs is
 * shutting down.
 */
static void iput_final(struct inode *inode)
{
	struct super_block *sb = inode->i_sb;
	const struct super_operations *op = inode->i_sb->s_op;
	int drop;

	WARN_ON(inode->i_state & I_NEW);

	if (op->drop_inode)
		drop = op->drop_inode(inode);
	else
		drop = generic_drop_inode(inode);

	if (!drop && (sb->s_flags & MS_ACTIVE)) {
		inode->i_state |= I_REFERENCED;
		inode_add_lru(inode);
		spin_unlock(&inode->i_lock);
		return;
	}

	if (!drop) {
		inode->i_state |= I_WILL_FREE;
		spin_unlock(&inode->i_lock);
		write_inode_now(inode, 1);
		spin_lock(&inode->i_lock);
		WARN_ON(inode->i_state & I_NEW);
		inode->i_state &= ~I_WILL_FREE;
	}

	inode->i_state |= I_FREEING;
	if (!list_empty(&inode->i_lru))
		inode_lru_list_del(inode);
	spin_unlock(&inode->i_lock);

	evict(inode);
}

/**
 *	iput	- put an inode
 *	@inode: inode to put
 *
 *	Puts an inode, dropping its usage count. If the inode use count hits
 *	zero, the inode is then freed and may also be destroyed.
 *
 *	Consequently, iput() can sleep.
 */
void iput(struct inode *inode)
{
	if (inode) {
		BUG_ON(inode->i_state & I_CLEAR);

		if (atomic_dec_and_lock(&inode->i_count, &inode->i_lock))
			iput_final(inode);
	}
}
EXPORT_SYMBOL(iput);

/**
 *	bmap	- find a block number in a file
 *	@inode: inode of file
 *	@block: block to find
 *
 *	Returns the block number on the device holding the inode that
 *	is the disk block number for the block of the file requested.
 *	That is, asked for block 4 of inode 1 the function will return the
 *	disk block relative to the disk start that holds that block of the
 *	file.
 */
sector_t bmap(struct inode *inode, sector_t block)
{
	sector_t res = 0;
	if (inode->i_mapping->a_ops->bmap)
		res = inode->i_mapping->a_ops->bmap(inode->i_mapping, block);
	return res;
}
EXPORT_SYMBOL(bmap);

/*
 * With relative atime, only update atime if the previous atime is
 * earlier than either the ctime or mtime or if at least a day has
 * passed since the last atime update.
 */
static int relatime_need_update(struct vfsmount *mnt, struct inode *inode,
			     struct timespec now)
{

	if (!(mnt->mnt_flags & MNT_RELATIME))
		return 1;
	/*
	 * Is mtime younger than atime? If yes, update atime:
	 */
	if (timespec_compare(&inode->i_mtime, &inode->i_atime) >= 0)
		return 1;
	/*
	 * Is ctime younger than atime? If yes, update atime:
	 */
	if (timespec_compare(&inode->i_ctime, &inode->i_atime) >= 0)
		return 1;

	/*
	 * Is the previous atime value older than a day? If yes,
	 * update atime:
	 */
	if ((long)(now.tv_sec - inode->i_atime.tv_sec) >= 24*60*60)
		return 1;
	/*
	 * Good, we can skip the atime update:
	 */
	return 0;
}

/*
 * This does the actual work of updating an inodes time or version.  Must have
 * had called mnt_want_write() before calling this.
 */
static int update_time(struct inode *inode, struct timespec *time, int flags)
{
	if (inode->i_op->update_time)
		return inode->i_op->update_time(inode, time, flags);

	if (flags & S_ATIME)
		inode->i_atime = *time;
	if (flags & S_VERSION)
		inode_inc_iversion(inode);
	if (flags & S_CTIME)
		inode->i_ctime = *time;
	if (flags & S_MTIME)
		inode->i_mtime = *time;
	mark_inode_dirty_sync(inode);
	return 0;
}

/**
 *	touch_atime	-	update the access time
 *	@path: the &struct path to update
 *
 *	Update the accessed time on an inode and mark it for writeback.
 *	This function automatically handles read only file systems and media,
 *	as well as the "noatime" flag and inode specific "noatime" markers.
 */
void touch_atime(const struct path *path)
{
	struct vfsmount *mnt = path->mnt;
	struct inode *inode = path->dentry->d_inode;
	struct timespec now;

	if (inode->i_flags & S_NOATIME)
		return;
	if (IS_NOATIME(inode))
		return;
	if ((inode->i_sb->s_flags & MS_NODIRATIME) && S_ISDIR(inode->i_mode))
		return;

	if (mnt->mnt_flags & MNT_NOATIME)
		return;
	if ((mnt->mnt_flags & MNT_NODIRATIME) && S_ISDIR(inode->i_mode))
		return;

	now = current_fs_time(inode->i_sb);

	if (!relatime_need_update(mnt, inode, now))
		return;

	if (timespec_equal(&inode->i_atime, &now))
		return;

	if (!sb_start_write_trylock(inode->i_sb))
		return;

	if (__mnt_want_write(mnt))
		goto skip_update;
	/*
	 * File systems can error out when updating inodes if they need to
	 * allocate new space to modify an inode (such is the case for
	 * Btrfs), but since we touch atime while walking down the path we
	 * really don't care if we failed to update the atime of the file,
	 * so just ignore the return value.
	 * We may also fail on filesystems that have the ability to make parts
	 * of the fs read only, e.g. subvolumes in Btrfs.
	 */
	update_time(inode, &now, S_ATIME);
	__mnt_drop_write(mnt);
skip_update:
	sb_end_write(inode->i_sb);
}
EXPORT_SYMBOL(touch_atime);

/*
 * The logic we want is
 *
 *	if suid or (sgid and xgrp)
 *		remove privs
 */
int should_remove_suid(struct dentry *dentry)
{
	umode_t mode = dentry->d_inode->i_mode;
	int kill = 0;

	/* suid always must be killed */
	if (unlikely(mode & S_ISUID))
		kill = ATTR_KILL_SUID;

	/*
	 * sgid without any exec bits is just a mandatory locking mark; leave
	 * it alone.  If some exec bits are set, it's a real sgid; kill it.
	 */
	if (unlikely((mode & S_ISGID) && (mode & S_IXGRP)))
		kill |= ATTR_KILL_SGID;

	if (unlikely(kill && !capable(CAP_FSETID) && S_ISREG(mode)))
		return kill;

	return 0;
}
EXPORT_SYMBOL(should_remove_suid);

static int __remove_suid(struct dentry *dentry, int kill)
{
	struct iattr newattrs;

	newattrs.ia_valid = ATTR_FORCE | kill;
	/*
	 * Note we call this on write, so notify_change will not
	 * encounter any conflicting delegations:
	 */
	return notify_change(dentry, &newattrs, NULL);
}

int file_remove_suid(struct file *file)
{
	struct dentry *dentry = file->f_path.dentry;
	struct inode *inode = dentry->d_inode;
	int killsuid;
	int killpriv;
	int error = 0;

	/* Fast path for nothing security related */
	if (IS_NOSEC(inode))
		return 0;

	killsuid = should_remove_suid(dentry);
	killpriv = security_inode_need_killpriv(dentry);

	if (killpriv < 0)
		return killpriv;
	if (killpriv)
		error = security_inode_killpriv(dentry);
	if (!error && killsuid)
		error = __remove_suid(dentry, killsuid);
	if (!error && (inode->i_sb->s_flags & MS_NOSEC))
		inode->i_flags |= S_NOSEC;

	return error;
}
EXPORT_SYMBOL(file_remove_suid);

/**
 *	file_update_time	-	update mtime and ctime time
 *	@file: file accessed
 *
 *	Update the mtime and ctime members of an inode and mark the inode
 *	for writeback.  Note that this function is meant exclusively for
 *	usage in the file write path of filesystems, and filesystems may
 *	choose to explicitly ignore update via this function with the
 *	S_NOCMTIME inode flag, e.g. for network filesystem where these
 *	timestamps are handled by the server.  This can return an error for
 *	file systems who need to allocate space in order to update an inode.
 */

int file_update_time(struct file *file)
{
	struct inode *inode = file_inode(file);
	struct timespec now;
	int sync_it = 0;
	int ret;

	/* First try to exhaust all avenues to not sync */
	if (IS_NOCMTIME(inode))
		return 0;

	now = current_fs_time(inode->i_sb);
	if (!timespec_equal(&inode->i_mtime, &now))
		sync_it = S_MTIME;

	if (!timespec_equal(&inode->i_ctime, &now))
		sync_it |= S_CTIME;

	if (IS_I_VERSION(inode))
		sync_it |= S_VERSION;

	if (!sync_it)
		return 0;

	/* Finally allowed to write? Takes lock. */
	if (__mnt_want_write_file(file))
		return 0;

	ret = update_time(inode, &now, sync_it);
	__mnt_drop_write_file(file);

	return ret;
}
EXPORT_SYMBOL(file_update_time);

int inode_needs_sync(struct inode *inode)
{
	if (IS_SYNC(inode))
		return 1;
	if (S_ISDIR(inode->i_mode) && IS_DIRSYNC(inode))
		return 1;
	return 0;
}
EXPORT_SYMBOL(inode_needs_sync);

int inode_wait(void *word)
{
	schedule();
	return 0;
}
EXPORT_SYMBOL(inode_wait);

/*
 * If we try to find an inode in the inode hash while it is being
 * deleted, we have to wait until the filesystem completes its
 * deletion before reporting that it isn't found.  This function waits
 * until the deletion _might_ have completed.  Callers are responsible
 * to recheck inode state.
 *
 * It doesn't matter if I_NEW is not set initially, a call to
 * wake_up_bit(&inode->i_state, __I_NEW) after removing from the hash list
 * will DTRT.
 */
static void __wait_on_freeing_inode(struct inode *inode)
{
	wait_queue_head_t *wq;
	DEFINE_WAIT_BIT(wait, &inode->i_state, __I_NEW);
	wq = bit_waitqueue(&inode->i_state, __I_NEW);
	prepare_to_wait(wq, &wait.wait, TASK_UNINTERRUPTIBLE);
	spin_unlock(&inode->i_lock);
	spin_unlock(&inode_hash_lock);
	schedule();
	finish_wait(wq, &wait.wait);
	spin_lock(&inode_hash_lock);
}

static __initdata unsigned long ihash_entries;
static int __init set_ihash_entries(char *str)
{
	if (!str)
		return 0;
	ihash_entries = simple_strtoul(str, &str, 0);
	return 1;
}
__setup("ihash_entries=", set_ihash_entries);

/*
 * Initialize the waitqueues and inode hash table.
 */
void __init inode_init_early(void)
{
	unsigned int loop;

	/* If hashes are distributed across NUMA nodes, defer
	 * hash allocation until vmalloc space is available.
	 */
	if (hashdist)
		return;

	inode_hashtable =
		alloc_large_system_hash("Inode-cache",
					sizeof(struct hlist_head),
					ihash_entries,
					14,
					HASH_EARLY,
					&i_hash_shift,
					&i_hash_mask,
					0,
					0);

	for (loop = 0; loop < (1U << i_hash_shift); loop++)
		INIT_HLIST_HEAD(&inode_hashtable[loop]);
}

void __init inode_init(void)
{
	unsigned int loop;

	/* inode slab cache */
	inode_cachep = kmem_cache_create("inode_cache",
					 sizeof(struct inode),
					 0,
					 (SLAB_RECLAIM_ACCOUNT|SLAB_PANIC|
					 SLAB_MEM_SPREAD),
					 init_once);

	/* Hash may have been set up in inode_init_early */
	if (!hashdist)
		return;

	inode_hashtable =
		alloc_large_system_hash("Inode-cache",
					sizeof(struct hlist_head),
					ihash_entries,
					14,
					0,
					&i_hash_shift,
					&i_hash_mask,
					0,
					0);

	for (loop = 0; loop < (1U << i_hash_shift); loop++)
		INIT_HLIST_HEAD(&inode_hashtable[loop]);
}

void init_special_inode(struct inode *inode, umode_t mode, dev_t rdev)
{
	inode->i_mode = mode;
	if (S_ISCHR(mode)) {
		inode->i_fop = &def_chr_fops;
		inode->i_rdev = rdev;
	} else if (S_ISBLK(mode)) {
		inode->i_fop = &def_blk_fops;
		inode->i_rdev = rdev;
	} else if (S_ISFIFO(mode))
		inode->i_fop = &pipefifo_fops;
	else if (S_ISSOCK(mode))
		inode->i_fop = &bad_sock_fops;
	else
		printk(KERN_DEBUG "init_special_inode: bogus i_mode (%o) for"
				  " inode %s:%lu\n", mode, inode->i_sb->s_id,
				  inode->i_ino);
}
EXPORT_SYMBOL(init_special_inode);

/**
 * inode_init_owner - Init uid,gid,mode for new inode according to posix standards
 * @inode: New inode
 * @dir: Directory inode
 * @mode: mode of the new inode
 */
void inode_init_owner(struct inode *inode, const struct inode *dir,
			umode_t mode)
{
	inode->i_uid = current_fsuid();
	if (dir && dir->i_mode & S_ISGID) {
		inode->i_gid = dir->i_gid;
		if (S_ISDIR(mode))
			mode |= S_ISGID;
	} else
		inode->i_gid = current_fsgid();
	inode->i_mode = mode;
}
EXPORT_SYMBOL(inode_init_owner);

/**
 * inode_owner_or_capable - check current task permissions to inode
 * @inode: inode being checked
 *
 * Return true if current either has CAP_FOWNER in a namespace with the
 * inode owner uid mapped, or owns the file.
 */
bool inode_owner_or_capable(const struct inode *inode)
{
	struct user_namespace *ns;

	if (uid_eq(current_fsuid(), inode->i_uid))
		return true;

	ns = current_user_ns();
	if (ns_capable(ns, CAP_FOWNER) && kuid_has_mapping(ns, inode->i_uid))
		return true;
	return false;
}
EXPORT_SYMBOL(inode_owner_or_capable);

/*
 * Direct i/o helper functions
 */
static void __inode_dio_wait(struct inode *inode)
{
	wait_queue_head_t *wq = bit_waitqueue(&inode->i_state, __I_DIO_WAKEUP);
	DEFINE_WAIT_BIT(q, &inode->i_state, __I_DIO_WAKEUP);

	do {
		prepare_to_wait(wq, &q.wait, TASK_UNINTERRUPTIBLE);
		if (atomic_read(&inode->i_dio_count))
			schedule();
	} while (atomic_read(&inode->i_dio_count));
	finish_wait(wq, &q.wait);
}

/**
 * inode_dio_wait - wait for outstanding DIO requests to finish
 * @inode: inode to wait for
 *
 * Waits for all pending direct I/O requests to finish so that we can
 * proceed with a truncate or equivalent operation.
 *
 * Must be called under a lock that serializes taking new references
 * to i_dio_count, usually by inode->i_mutex.
 */
void inode_dio_wait(struct inode *inode)
{
	if (atomic_read(&inode->i_dio_count))
		__inode_dio_wait(inode);
}
EXPORT_SYMBOL(inode_dio_wait);

/*
 * inode_dio_done - signal finish of a direct I/O requests
 * @inode: inode the direct I/O happens on
 *
 * This is called once we've finished processing a direct I/O request,
 * and is used to wake up callers waiting for direct I/O to be quiesced.
 */
void inode_dio_done(struct inode *inode)
{
	if (atomic_dec_and_test(&inode->i_dio_count))
		wake_up_bit(&inode->i_state, __I_DIO_WAKEUP);
}
EXPORT_SYMBOL(inode_dio_done);<|MERGE_RESOLUTION|>--- conflicted
+++ resolved
@@ -714,16 +714,6 @@
 		return LRU_ROTATE;
 	}
 
-<<<<<<< HEAD
-		/*
-		 * we are inverting the sb->s_inode_lru_lock/inode->i_lock here,
-		 * so use a trylock. If we fail to get the lock, just move the
-		 * inode to the back of the list so we don't spin on it.
-		 */
-		if (!spin_trylock(&inode->i_lock)) {
-			list_move(&inode->i_lru, &sb->s_inode_lru);
-			continue;
-=======
 	if (inode_has_buffers(inode) || inode->i_data.nrpages) {
 		__iget(inode);
 		spin_unlock(&inode->i_lock);
@@ -737,7 +727,6 @@
 				__count_vm_events(PGINODESTEAL, reap);
 			if (current->reclaim_state)
 				current->reclaim_state->reclaimed_slab += reap;
->>>>>>> c3ade0e0
 		}
 		iput(inode);
 		spin_lock(lru_lock);
