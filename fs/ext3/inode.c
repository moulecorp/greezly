--- conflicted
+++ resolved
@@ -3081,11 +3081,8 @@
 	int err = 0, rc, block;
 	int need_datasync = 0;
 	__le32 disksize;
-<<<<<<< HEAD
-=======
 	uid_t i_uid;
 	gid_t i_gid;
->>>>>>> c3ade0e0
 
 again:
 	/* we can't allow multiple procs in here at once, its a bit racey */
