/*
 *  linux/fs/ext3/balloc.c
 *
 * Copyright (C) 1992, 1993, 1994, 1995
 * Remy Card (card@masi.ibp.fr)
 * Laboratoire MASI - Institut Blaise Pascal
 * Universite Pierre et Marie Curie (Paris VI)
 *
 *  Enhanced block allocation by Stephen Tweedie (sct@redhat.com), 1993
 *  Big-endian to little-endian byte-swapping/bitmaps by
 *        David S. Miller (davem@caip.rutgers.edu), 1995
 */

#include <linux/quotaops.h>
#include <linux/blkdev.h>
#include "ext3.h"

/*
 * balloc.c contains the blocks allocation and deallocation routines
 */

/*
 * The free blocks are managed by bitmaps.  A file system contains several
 * blocks groups.  Each group contains 1 bitmap block for blocks, 1 bitmap
 * block for inodes, N blocks for the inode table and data blocks.
 *
 * The file system contains group descriptors which are located after the
 * super block.  Each descriptor contains the number of the bitmap block and
 * the free blocks count in the block.  The descriptors are loaded in memory
 * when a file system is mounted (see ext3_fill_super).
 */


#define in_range(b, first, len)	((b) >= (first) && (b) <= (first) + (len) - 1)

/*
 * Calculate the block group number and offset, given a block number
 */
static void ext3_get_group_no_and_offset(struct super_block *sb,
	ext3_fsblk_t blocknr, unsigned long *blockgrpp, ext3_grpblk_t *offsetp)
{
	struct ext3_super_block *es = EXT3_SB(sb)->s_es;

	blocknr = blocknr - le32_to_cpu(es->s_first_data_block);
	if (offsetp)
		*offsetp = blocknr % EXT3_BLOCKS_PER_GROUP(sb);
	if (blockgrpp)
		*blockgrpp = blocknr / EXT3_BLOCKS_PER_GROUP(sb);
}

/**
 * ext3_get_group_desc() -- load group descriptor from disk
 * @sb:			super block
 * @block_group:	given block group
 * @bh:			pointer to the buffer head to store the block
 *			group descriptor
 */
struct ext3_group_desc * ext3_get_group_desc(struct super_block * sb,
					     unsigned int block_group,
					     struct buffer_head ** bh)
{
	unsigned long group_desc;
	unsigned long offset;
	struct ext3_group_desc * desc;
	struct ext3_sb_info *sbi = EXT3_SB(sb);

	if (block_group >= sbi->s_groups_count) {
		ext3_error (sb, "ext3_get_group_desc",
			    "block_group >= groups_count - "
			    "block_group = %d, groups_count = %lu",
			    block_group, sbi->s_groups_count);

		return NULL;
	}
	smp_rmb();

	group_desc = block_group >> EXT3_DESC_PER_BLOCK_BITS(sb);
	offset = block_group & (EXT3_DESC_PER_BLOCK(sb) - 1);
	if (!sbi->s_group_desc[group_desc]) {
		ext3_error (sb, "ext3_get_group_desc",
			    "Group descriptor not loaded - "
			    "block_group = %d, group_desc = %lu, desc = %lu",
			     block_group, group_desc, offset);
		return NULL;
	}

	desc = (struct ext3_group_desc *) sbi->s_group_desc[group_desc]->b_data;
	if (bh)
		*bh = sbi->s_group_desc[group_desc];
	return desc + offset;
}

static int ext3_valid_block_bitmap(struct super_block *sb,
					struct ext3_group_desc *desc,
					unsigned int block_group,
					struct buffer_head *bh)
{
	ext3_grpblk_t offset;
	ext3_grpblk_t next_zero_bit;
	ext3_fsblk_t bitmap_blk;
	ext3_fsblk_t group_first_block;

	group_first_block = ext3_group_first_block_no(sb, block_group);

	/* check whether block bitmap block number is set */
	bitmap_blk = le32_to_cpu(desc->bg_block_bitmap);
	offset = bitmap_blk - group_first_block;
	if (!ext3_test_bit(offset, bh->b_data))
		/* bad block bitmap */
		goto err_out;

	/* check whether the inode bitmap block number is set */
	bitmap_blk = le32_to_cpu(desc->bg_inode_bitmap);
	offset = bitmap_blk - group_first_block;
	if (!ext3_test_bit(offset, bh->b_data))
		/* bad block bitmap */
		goto err_out;

	/* check whether the inode table block number is set */
	bitmap_blk = le32_to_cpu(desc->bg_inode_table);
	offset = bitmap_blk - group_first_block;
	next_zero_bit = ext3_find_next_zero_bit(bh->b_data,
				offset + EXT3_SB(sb)->s_itb_per_group,
				offset);
	if (next_zero_bit >= offset + EXT3_SB(sb)->s_itb_per_group)
		/* good bitmap for inode tables */
		return 1;

err_out:
	ext3_error(sb, __func__,
			"Invalid block bitmap - "
			"block_group = %d, block = %lu",
			block_group, bitmap_blk);
	return 0;
}

/**
 * read_block_bitmap()
 * @sb:			super block
 * @block_group:	given block group
 *
 * Read the bitmap for a given block_group,and validate the
 * bits for block/inode/inode tables are set in the bitmaps
 *
 * Return buffer_head on success or NULL in case of failure.
 */
static struct buffer_head *
read_block_bitmap(struct super_block *sb, unsigned int block_group)
{
	struct ext3_group_desc * desc;
	struct buffer_head * bh = NULL;
	ext3_fsblk_t bitmap_blk;

	desc = ext3_get_group_desc(sb, block_group, NULL);
	if (!desc)
		return NULL;
	trace_ext3_read_block_bitmap(sb, block_group);
	bitmap_blk = le32_to_cpu(desc->bg_block_bitmap);
	bh = sb_getblk(sb, bitmap_blk);
	if (unlikely(!bh)) {
		ext3_error(sb, __func__,
			    "Cannot read block bitmap - "
			    "block_group = %d, block_bitmap = %u",
			    block_group, le32_to_cpu(desc->bg_block_bitmap));
		return NULL;
	}
	if (likely(bh_uptodate_or_lock(bh)))
		return bh;

	if (bh_submit_read(bh) < 0) {
		brelse(bh);
		ext3_error(sb, __func__,
			    "Cannot read block bitmap - "
			    "block_group = %d, block_bitmap = %u",
			    block_group, le32_to_cpu(desc->bg_block_bitmap));
		return NULL;
	}
	ext3_valid_block_bitmap(sb, desc, block_group, bh);
	/*
	 * file system mounted not to panic on error, continue with corrupt
	 * bitmap
	 */
	return bh;
}
/*
 * The reservation window structure operations
 * --------------------------------------------
 * Operations include:
 * dump, find, add, remove, is_empty, find_next_reservable_window, etc.
 *
 * We use a red-black tree to represent per-filesystem reservation
 * windows.
 *
 */

/**
 * __rsv_window_dump() -- Dump the filesystem block allocation reservation map
 * @rb_root:		root of per-filesystem reservation rb tree
 * @verbose:		verbose mode
 * @fn:			function which wishes to dump the reservation map
 *
 * If verbose is turned on, it will print the whole block reservation
 * windows(start, end).	Otherwise, it will only print out the "bad" windows,
 * those windows that overlap with their immediate neighbors.
 */
#if 1
static void __rsv_window_dump(struct rb_root *root, int verbose,
			      const char *fn)
{
	struct rb_node *n;
	struct ext3_reserve_window_node *rsv, *prev;
	int bad;

restart:
	n = rb_first(root);
	bad = 0;
	prev = NULL;

	printk("Block Allocation Reservation Windows Map (%s):\n", fn);
	while (n) {
		rsv = rb_entry(n, struct ext3_reserve_window_node, rsv_node);
		if (verbose)
			printk("reservation window 0x%p "
			       "start:  %lu, end:  %lu\n",
			       rsv, rsv->rsv_start, rsv->rsv_end);
		if (rsv->rsv_start && rsv->rsv_start >= rsv->rsv_end) {
			printk("Bad reservation %p (start >= end)\n",
			       rsv);
			bad = 1;
		}
		if (prev && prev->rsv_end >= rsv->rsv_start) {
			printk("Bad reservation %p (prev->end >= start)\n",
			       rsv);
			bad = 1;
		}
		if (bad) {
			if (!verbose) {
				printk("Restarting reservation walk in verbose mode\n");
				verbose = 1;
				goto restart;
			}
		}
		n = rb_next(n);
		prev = rsv;
	}
	printk("Window map complete.\n");
	BUG_ON(bad);
}
#define rsv_window_dump(root, verbose) \
	__rsv_window_dump((root), (verbose), __func__)
#else
#define rsv_window_dump(root, verbose) do {} while (0)
#endif

/**
 * goal_in_my_reservation()
 * @rsv:		inode's reservation window
 * @grp_goal:		given goal block relative to the allocation block group
 * @group:		the current allocation block group
 * @sb:			filesystem super block
 *
 * Test if the given goal block (group relative) is within the file's
 * own block reservation window range.
 *
 * If the reservation window is outside the goal allocation group, return 0;
 * grp_goal (given goal block) could be -1, which means no specific
 * goal block. In this case, always return 1.
 * If the goal block is within the reservation window, return 1;
 * otherwise, return 0;
 */
static int
goal_in_my_reservation(struct ext3_reserve_window *rsv, ext3_grpblk_t grp_goal,
			unsigned int group, struct super_block * sb)
{
	ext3_fsblk_t group_first_block, group_last_block;

	group_first_block = ext3_group_first_block_no(sb, group);
	group_last_block = group_first_block + (EXT3_BLOCKS_PER_GROUP(sb) - 1);

	if ((rsv->_rsv_start > group_last_block) ||
	    (rsv->_rsv_end < group_first_block))
		return 0;
	if ((grp_goal >= 0) && ((grp_goal + group_first_block < rsv->_rsv_start)
		|| (grp_goal + group_first_block > rsv->_rsv_end)))
		return 0;
	return 1;
}

/**
 * search_reserve_window()
 * @rb_root:		root of reservation tree
 * @goal:		target allocation block
 *
 * Find the reserved window which includes the goal, or the previous one
 * if the goal is not in any window.
 * Returns NULL if there are no windows or if all windows start after the goal.
 */
static struct ext3_reserve_window_node *
search_reserve_window(struct rb_root *root, ext3_fsblk_t goal)
{
	struct rb_node *n = root->rb_node;
	struct ext3_reserve_window_node *rsv;

	if (!n)
		return NULL;

	do {
		rsv = rb_entry(n, struct ext3_reserve_window_node, rsv_node);

		if (goal < rsv->rsv_start)
			n = n->rb_left;
		else if (goal > rsv->rsv_end)
			n = n->rb_right;
		else
			return rsv;
	} while (n);
	/*
	 * We've fallen off the end of the tree: the goal wasn't inside
	 * any particular node.  OK, the previous node must be to one
	 * side of the interval containing the goal.  If it's the RHS,
	 * we need to back up one.
	 */
	if (rsv->rsv_start > goal) {
		n = rb_prev(&rsv->rsv_node);
		rsv = rb_entry(n, struct ext3_reserve_window_node, rsv_node);
	}
	return rsv;
}

/**
 * ext3_rsv_window_add() -- Insert a window to the block reservation rb tree.
 * @sb:			super block
 * @rsv:		reservation window to add
 *
 * Must be called with rsv_lock hold.
 */
void ext3_rsv_window_add(struct super_block *sb,
		    struct ext3_reserve_window_node *rsv)
{
	struct rb_root *root = &EXT3_SB(sb)->s_rsv_window_root;
	struct rb_node *node = &rsv->rsv_node;
	ext3_fsblk_t start = rsv->rsv_start;

	struct rb_node ** p = &root->rb_node;
	struct rb_node * parent = NULL;
	struct ext3_reserve_window_node *this;

	trace_ext3_rsv_window_add(sb, rsv);
	while (*p)
	{
		parent = *p;
		this = rb_entry(parent, struct ext3_reserve_window_node, rsv_node);

		if (start < this->rsv_start)
			p = &(*p)->rb_left;
		else if (start > this->rsv_end)
			p = &(*p)->rb_right;
		else {
			rsv_window_dump(root, 1);
			BUG();
		}
	}

	rb_link_node(node, parent, p);
	rb_insert_color(node, root);
}

/**
 * ext3_rsv_window_remove() -- unlink a window from the reservation rb tree
 * @sb:			super block
 * @rsv:		reservation window to remove
 *
 * Mark the block reservation window as not allocated, and unlink it
 * from the filesystem reservation window rb tree. Must be called with
 * rsv_lock hold.
 */
static void rsv_window_remove(struct super_block *sb,
			      struct ext3_reserve_window_node *rsv)
{
	rsv->rsv_start = EXT3_RESERVE_WINDOW_NOT_ALLOCATED;
	rsv->rsv_end = EXT3_RESERVE_WINDOW_NOT_ALLOCATED;
	rsv->rsv_alloc_hit = 0;
	rb_erase(&rsv->rsv_node, &EXT3_SB(sb)->s_rsv_window_root);
}

/*
 * rsv_is_empty() -- Check if the reservation window is allocated.
 * @rsv:		given reservation window to check
 *
 * returns 1 if the end block is EXT3_RESERVE_WINDOW_NOT_ALLOCATED.
 */
static inline int rsv_is_empty(struct ext3_reserve_window *rsv)
{
	/* a valid reservation end block could not be 0 */
	return rsv->_rsv_end == EXT3_RESERVE_WINDOW_NOT_ALLOCATED;
}

/**
 * ext3_init_block_alloc_info()
 * @inode:		file inode structure
 *
 * Allocate and initialize the	reservation window structure, and
 * link the window to the ext3 inode structure at last
 *
 * The reservation window structure is only dynamically allocated
 * and linked to ext3 inode the first time the open file
 * needs a new block. So, before every ext3_new_block(s) call, for
 * regular files, we should check whether the reservation window
 * structure exists or not. In the latter case, this function is called.
 * Fail to do so will result in block reservation being turned off for that
 * open file.
 *
 * This function is called from ext3_get_blocks_handle(), also called
 * when setting the reservation window size through ioctl before the file
 * is open for write (needs block allocation).
 *
 * Needs truncate_mutex protection prior to call this function.
 */
void ext3_init_block_alloc_info(struct inode *inode)
{
	struct ext3_inode_info *ei = EXT3_I(inode);
	struct ext3_block_alloc_info *block_i;
	struct super_block *sb = inode->i_sb;

	block_i = kmalloc(sizeof(*block_i), GFP_NOFS);
	if (block_i) {
		struct ext3_reserve_window_node *rsv = &block_i->rsv_window_node;

		rsv->rsv_start = EXT3_RESERVE_WINDOW_NOT_ALLOCATED;
		rsv->rsv_end = EXT3_RESERVE_WINDOW_NOT_ALLOCATED;

		/*
		 * if filesystem is mounted with NORESERVATION, the goal
		 * reservation window size is set to zero to indicate
		 * block reservation is off
		 */
		if (!test_opt(sb, RESERVATION))
			rsv->rsv_goal_size = 0;
		else
			rsv->rsv_goal_size = EXT3_DEFAULT_RESERVE_BLOCKS;
		rsv->rsv_alloc_hit = 0;
		block_i->last_alloc_logical_block = 0;
		block_i->last_alloc_physical_block = 0;
	}
	ei->i_block_alloc_info = block_i;
}

/**
 * ext3_discard_reservation()
 * @inode:		inode
 *
 * Discard(free) block reservation window on last file close, or truncate
 * or at last iput().
 *
 * It is being called in three cases:
 *	ext3_release_file(): last writer close the file
 *	ext3_clear_inode(): last iput(), when nobody link to this file.
 *	ext3_truncate(): when the block indirect map is about to change.
 *
 */
void ext3_discard_reservation(struct inode *inode)
{
	struct ext3_inode_info *ei = EXT3_I(inode);
	struct ext3_block_alloc_info *block_i = ei->i_block_alloc_info;
	struct ext3_reserve_window_node *rsv;
	spinlock_t *rsv_lock = &EXT3_SB(inode->i_sb)->s_rsv_window_lock;

	if (!block_i)
		return;

	rsv = &block_i->rsv_window_node;
	if (!rsv_is_empty(&rsv->rsv_window)) {
		spin_lock(rsv_lock);
		if (!rsv_is_empty(&rsv->rsv_window)) {
			trace_ext3_discard_reservation(inode, rsv);
			rsv_window_remove(inode->i_sb, rsv);
		}
		spin_unlock(rsv_lock);
	}
}

/**
 * ext3_free_blocks_sb() -- Free given blocks and update quota
 * @handle:			handle to this transaction
 * @sb:				super block
 * @block:			start physical block to free
 * @count:			number of blocks to free
 * @pdquot_freed_blocks:	pointer to quota
 */
void ext3_free_blocks_sb(handle_t *handle, struct super_block *sb,
			 ext3_fsblk_t block, unsigned long count,
			 unsigned long *pdquot_freed_blocks)
{
	struct buffer_head *bitmap_bh = NULL;
	struct buffer_head *gd_bh;
	unsigned long block_group;
	ext3_grpblk_t bit;
	unsigned long i;
	unsigned long overflow;
	struct ext3_group_desc * desc;
	struct ext3_super_block * es;
	struct ext3_sb_info *sbi;
	int err = 0, ret;
	ext3_grpblk_t group_freed;

	*pdquot_freed_blocks = 0;
	sbi = EXT3_SB(sb);
	es = sbi->s_es;
	if (block < le32_to_cpu(es->s_first_data_block) ||
	    block + count < block ||
	    block + count > le32_to_cpu(es->s_blocks_count)) {
		ext3_error (sb, "ext3_free_blocks",
			    "Freeing blocks not in datazone - "
			    "block = "E3FSBLK", count = %lu", block, count);
		goto error_return;
	}

	ext3_debug ("freeing block(s) %lu-%lu\n", block, block + count - 1);

do_more:
	overflow = 0;
	block_group = (block - le32_to_cpu(es->s_first_data_block)) /
		      EXT3_BLOCKS_PER_GROUP(sb);
	bit = (block - le32_to_cpu(es->s_first_data_block)) %
		      EXT3_BLOCKS_PER_GROUP(sb);
	/*
	 * Check to see if we are freeing blocks across a group
	 * boundary.
	 */
	if (bit + count > EXT3_BLOCKS_PER_GROUP(sb)) {
		overflow = bit + count - EXT3_BLOCKS_PER_GROUP(sb);
		count -= overflow;
	}
	brelse(bitmap_bh);
	bitmap_bh = read_block_bitmap(sb, block_group);
	if (!bitmap_bh)
		goto error_return;
	desc = ext3_get_group_desc (sb, block_group, &gd_bh);
	if (!desc)
		goto error_return;

	if (in_range (le32_to_cpu(desc->bg_block_bitmap), block, count) ||
	    in_range (le32_to_cpu(desc->bg_inode_bitmap), block, count) ||
	    in_range (block, le32_to_cpu(desc->bg_inode_table),
		      sbi->s_itb_per_group) ||
	    in_range (block + count - 1, le32_to_cpu(desc->bg_inode_table),
		      sbi->s_itb_per_group)) {
		ext3_error (sb, "ext3_free_blocks",
			    "Freeing blocks in system zones - "
			    "Block = "E3FSBLK", count = %lu",
			    block, count);
		goto error_return;
	}

	/*
	 * We are about to start releasing blocks in the bitmap,
	 * so we need undo access.
	 */
	/* @@@ check errors */
	BUFFER_TRACE(bitmap_bh, "getting undo access");
	err = ext3_journal_get_undo_access(handle, bitmap_bh);
	if (err)
		goto error_return;

	/*
	 * We are about to modify some metadata.  Call the journal APIs
	 * to unshare ->b_data if a currently-committing transaction is
	 * using it
	 */
	BUFFER_TRACE(gd_bh, "get_write_access");
	err = ext3_journal_get_write_access(handle, gd_bh);
	if (err)
		goto error_return;

	jbd_lock_bh_state(bitmap_bh);

	for (i = 0, group_freed = 0; i < count; i++) {
		/*
		 * An HJ special.  This is expensive...
		 */
#ifdef CONFIG_JBD_DEBUG
		jbd_unlock_bh_state(bitmap_bh);
		{
			struct buffer_head *debug_bh;
			debug_bh = sb_find_get_block(sb, block + i);
			if (debug_bh) {
				BUFFER_TRACE(debug_bh, "Deleted!");
				if (!bh2jh(bitmap_bh)->b_committed_data)
					BUFFER_TRACE(debug_bh,
						"No committed data in bitmap");
				BUFFER_TRACE2(debug_bh, bitmap_bh, "bitmap");
				__brelse(debug_bh);
			}
		}
		jbd_lock_bh_state(bitmap_bh);
#endif
		if (need_resched()) {
			jbd_unlock_bh_state(bitmap_bh);
			cond_resched();
			jbd_lock_bh_state(bitmap_bh);
		}
		/* @@@ This prevents newly-allocated data from being
		 * freed and then reallocated within the same
		 * transaction.
		 *
		 * Ideally we would want to allow that to happen, but to
		 * do so requires making journal_forget() capable of
		 * revoking the queued write of a data block, which
		 * implies blocking on the journal lock.  *forget()
		 * cannot block due to truncate races.
		 *
		 * Eventually we can fix this by making journal_forget()
		 * return a status indicating whether or not it was able
		 * to revoke the buffer.  On successful revoke, it is
		 * safe not to set the allocation bit in the committed
		 * bitmap, because we know that there is no outstanding
		 * activity on the buffer any more and so it is safe to
		 * reallocate it.
		 */
		BUFFER_TRACE(bitmap_bh, "set in b_committed_data");
		J_ASSERT_BH(bitmap_bh,
				bh2jh(bitmap_bh)->b_committed_data != NULL);
		ext3_set_bit_atomic(sb_bgl_lock(sbi, block_group), bit + i,
				bh2jh(bitmap_bh)->b_committed_data);

		/*
		 * We clear the bit in the bitmap after setting the committed
		 * data bit, because this is the reverse order to that which
		 * the allocator uses.
		 */
		BUFFER_TRACE(bitmap_bh, "clear bit");
		if (!ext3_clear_bit_atomic(sb_bgl_lock(sbi, block_group),
						bit + i, bitmap_bh->b_data)) {
			jbd_unlock_bh_state(bitmap_bh);
			ext3_error(sb, __func__,
				"bit already cleared for block "E3FSBLK,
				 block + i);
			jbd_lock_bh_state(bitmap_bh);
			BUFFER_TRACE(bitmap_bh, "bit already cleared");
		} else {
			group_freed++;
		}
	}
	jbd_unlock_bh_state(bitmap_bh);

	spin_lock(sb_bgl_lock(sbi, block_group));
	le16_add_cpu(&desc->bg_free_blocks_count, group_freed);
	spin_unlock(sb_bgl_lock(sbi, block_group));
	percpu_counter_add(&sbi->s_freeblocks_counter, count);

	/* We dirtied the bitmap block */
	BUFFER_TRACE(bitmap_bh, "dirtied bitmap block");
	err = ext3_journal_dirty_metadata(handle, bitmap_bh);

	/* And the group descriptor block */
	BUFFER_TRACE(gd_bh, "dirtied group descriptor block");
	ret = ext3_journal_dirty_metadata(handle, gd_bh);
	if (!err) err = ret;
	*pdquot_freed_blocks += group_freed;

	if (overflow && !err) {
		block += count;
		count = overflow;
		goto do_more;
	}

error_return:
	brelse(bitmap_bh);
	ext3_std_error(sb, err);
	return;
}

/**
 * ext3_free_blocks() -- Free given blocks and update quota
 * @handle:		handle for this transaction
 * @inode:		inode
 * @block:		start physical block to free
 * @count:		number of blocks to count
 */
void ext3_free_blocks(handle_t *handle, struct inode *inode,
			ext3_fsblk_t block, unsigned long count)
{
	struct super_block *sb = inode->i_sb;
	unsigned long dquot_freed_blocks;

	trace_ext3_free_blocks(inode, block, count);
	ext3_free_blocks_sb(handle, sb, block, count, &dquot_freed_blocks);
	if (dquot_freed_blocks)
		dquot_free_block(inode, dquot_freed_blocks);
	return;
}

/**
 * ext3_test_allocatable()
 * @nr:			given allocation block group
 * @bh:			bufferhead contains the bitmap of the given block group
 *
 * For ext3 allocations, we must not reuse any blocks which are
 * allocated in the bitmap buffer's "last committed data" copy.  This
 * prevents deletes from freeing up the page for reuse until we have
 * committed the delete transaction.
 *
 * If we didn't do this, then deleting something and reallocating it as
 * data would allow the old block to be overwritten before the
 * transaction committed (because we force data to disk before commit).
 * This would lead to corruption if we crashed between overwriting the
 * data and committing the delete.
 *
 * @@@ We may want to make this allocation behaviour conditional on
 * data-writes at some point, and disable it for metadata allocations or
 * sync-data inodes.
 */
static int ext3_test_allocatable(ext3_grpblk_t nr, struct buffer_head *bh)
{
	int ret;
	struct journal_head *jh = bh2jh(bh);

	if (ext3_test_bit(nr, bh->b_data))
		return 0;

	jbd_lock_bh_state(bh);
	if (!jh->b_committed_data)
		ret = 1;
	else
		ret = !ext3_test_bit(nr, jh->b_committed_data);
	jbd_unlock_bh_state(bh);
	return ret;
}

/**
 * bitmap_search_next_usable_block()
 * @start:		the starting block (group relative) of the search
 * @bh:			bufferhead contains the block group bitmap
 * @maxblocks:		the ending block (group relative) of the reservation
 *
 * The bitmap search --- search forward alternately through the actual
 * bitmap on disk and the last-committed copy in journal, until we find a
 * bit free in both bitmaps.
 */
static ext3_grpblk_t
bitmap_search_next_usable_block(ext3_grpblk_t start, struct buffer_head *bh,
					ext3_grpblk_t maxblocks)
{
	ext3_grpblk_t next;
	struct journal_head *jh = bh2jh(bh);

	while (start < maxblocks) {
		next = ext3_find_next_zero_bit(bh->b_data, maxblocks, start);
		if (next >= maxblocks)
			return -1;
		if (ext3_test_allocatable(next, bh))
			return next;
		jbd_lock_bh_state(bh);
		if (jh->b_committed_data)
			start = ext3_find_next_zero_bit(jh->b_committed_data,
							maxblocks, next);
		jbd_unlock_bh_state(bh);
	}
	return -1;
}

/**
 * find_next_usable_block()
 * @start:		the starting block (group relative) to find next
 *			allocatable block in bitmap.
 * @bh:			bufferhead contains the block group bitmap
 * @maxblocks:		the ending block (group relative) for the search
 *
 * Find an allocatable block in a bitmap.  We honor both the bitmap and
 * its last-committed copy (if that exists), and perform the "most
 * appropriate allocation" algorithm of looking for a free block near
 * the initial goal; then for a free byte somewhere in the bitmap; then
 * for any free bit in the bitmap.
 */
static ext3_grpblk_t
find_next_usable_block(ext3_grpblk_t start, struct buffer_head *bh,
			ext3_grpblk_t maxblocks)
{
	ext3_grpblk_t here, next;
	char *p, *r;

	if (start > 0) {
		/*
		 * The goal was occupied; search forward for a free
		 * block within the next XX blocks.
		 *
		 * end_goal is more or less random, but it has to be
		 * less than EXT3_BLOCKS_PER_GROUP. Aligning up to the
		 * next 64-bit boundary is simple..
		 */
		ext3_grpblk_t end_goal = (start + 63) & ~63;
		if (end_goal > maxblocks)
			end_goal = maxblocks;
		here = ext3_find_next_zero_bit(bh->b_data, end_goal, start);
		if (here < end_goal && ext3_test_allocatable(here, bh))
			return here;
		ext3_debug("Bit not found near goal\n");
	}

	here = start;
	if (here < 0)
		here = 0;

	p = bh->b_data + (here >> 3);
	r = memscan(p, 0, ((maxblocks + 7) >> 3) - (here >> 3));
	next = (r - bh->b_data) << 3;

	if (next < maxblocks && next >= start && ext3_test_allocatable(next, bh))
		return next;

	/*
	 * The bitmap search --- search forward alternately through the actual
	 * bitmap and the last-committed copy until we find a bit free in
	 * both
	 */
	here = bitmap_search_next_usable_block(here, bh, maxblocks);
	return here;
}

/**
 * claim_block()
 * @lock:		the spin lock for this block group
 * @block:		the free block (group relative) to allocate
 * @bh:			the buffer_head contains the block group bitmap
 *
 * We think we can allocate this block in this bitmap.  Try to set the bit.
 * If that succeeds then check that nobody has allocated and then freed the
 * block since we saw that is was not marked in b_committed_data.  If it _was_
 * allocated and freed then clear the bit in the bitmap again and return
 * zero (failure).
 */
static inline int
claim_block(spinlock_t *lock, ext3_grpblk_t block, struct buffer_head *bh)
{
	struct journal_head *jh = bh2jh(bh);
	int ret;

	if (ext3_set_bit_atomic(lock, block, bh->b_data))
		return 0;
	jbd_lock_bh_state(bh);
	if (jh->b_committed_data && ext3_test_bit(block,jh->b_committed_data)) {
		ext3_clear_bit_atomic(lock, block, bh->b_data);
		ret = 0;
	} else {
		ret = 1;
	}
	jbd_unlock_bh_state(bh);
	return ret;
}

/**
 * ext3_try_to_allocate()
 * @sb:			superblock
 * @handle:		handle to this transaction
 * @group:		given allocation block group
 * @bitmap_bh:		bufferhead holds the block bitmap
 * @grp_goal:		given target block within the group
 * @count:		target number of blocks to allocate
 * @my_rsv:		reservation window
 *
 * Attempt to allocate blocks within a give range. Set the range of allocation
 * first, then find the first free bit(s) from the bitmap (within the range),
 * and at last, allocate the blocks by claiming the found free bit as allocated.
 *
 * To set the range of this allocation:
 *	if there is a reservation window, only try to allocate block(s) from the
 *	file's own reservation window;
 *	Otherwise, the allocation range starts from the give goal block, ends at
 *	the block group's last block.
 *
 * If we failed to allocate the desired block then we may end up crossing to a
 * new bitmap.  In that case we must release write access to the old one via
 * ext3_journal_release_buffer(), else we'll run out of credits.
 */
static ext3_grpblk_t
ext3_try_to_allocate(struct super_block *sb, handle_t *handle, int group,
			struct buffer_head *bitmap_bh, ext3_grpblk_t grp_goal,
			unsigned long *count, struct ext3_reserve_window *my_rsv)
{
	ext3_fsblk_t group_first_block;
	ext3_grpblk_t start, end;
	unsigned long num = 0;

	/* we do allocation within the reservation window if we have a window */
	if (my_rsv) {
		group_first_block = ext3_group_first_block_no(sb, group);
		if (my_rsv->_rsv_start >= group_first_block)
			start = my_rsv->_rsv_start - group_first_block;
		else
			/* reservation window cross group boundary */
			start = 0;
		end = my_rsv->_rsv_end - group_first_block + 1;
		if (end > EXT3_BLOCKS_PER_GROUP(sb))
			/* reservation window crosses group boundary */
			end = EXT3_BLOCKS_PER_GROUP(sb);
		if ((start <= grp_goal) && (grp_goal < end))
			start = grp_goal;
		else
			grp_goal = -1;
	} else {
		if (grp_goal > 0)
			start = grp_goal;
		else
			start = 0;
		end = EXT3_BLOCKS_PER_GROUP(sb);
	}

	BUG_ON(start > EXT3_BLOCKS_PER_GROUP(sb));

repeat:
	if (grp_goal < 0 || !ext3_test_allocatable(grp_goal, bitmap_bh)) {
		grp_goal = find_next_usable_block(start, bitmap_bh, end);
		if (grp_goal < 0)
			goto fail_access;
		if (!my_rsv) {
			int i;

			for (i = 0; i < 7 && grp_goal > start &&
					ext3_test_allocatable(grp_goal - 1,
								bitmap_bh);
					i++, grp_goal--)
				;
		}
	}
	start = grp_goal;

	if (!claim_block(sb_bgl_lock(EXT3_SB(sb), group),
		grp_goal, bitmap_bh)) {
		/*
		 * The block was allocated by another thread, or it was
		 * allocated and then freed by another thread
		 */
		start++;
		grp_goal++;
		if (start >= end)
			goto fail_access;
		goto repeat;
	}
	num++;
	grp_goal++;
	while (num < *count && grp_goal < end
		&& ext3_test_allocatable(grp_goal, bitmap_bh)
		&& claim_block(sb_bgl_lock(EXT3_SB(sb), group),
				grp_goal, bitmap_bh)) {
		num++;
		grp_goal++;
	}
	*count = num;
	return grp_goal - num;
fail_access:
	*count = num;
	return -1;
}

/**
 *	find_next_reservable_window():
 *		find a reservable space within the given range.
 *		It does not allocate the reservation window for now:
 *		alloc_new_reservation() will do the work later.
 *
 *	@search_head: the head of the searching list;
 *		This is not necessarily the list head of the whole filesystem
 *
 *		We have both head and start_block to assist the search
 *		for the reservable space. The list starts from head,
 *		but we will shift to the place where start_block is,
 *		then start from there, when looking for a reservable space.
 *
 *	@my_rsv: the reservation window
 *
 *	@sb: the super block
 *
 *	@start_block: the first block we consider to start
 *			the real search from
 *
 *	@last_block:
 *		the maximum block number that our goal reservable space
 *		could start from. This is normally the last block in this
 *		group. The search will end when we found the start of next
 *		possible reservable space is out of this boundary.
 *		This could handle the cross boundary reservation window
 *		request.
 *
 *	basically we search from the given range, rather than the whole
 *	reservation double linked list, (start_block, last_block)
 *	to find a free region that is of my size and has not
 *	been reserved.
 *
 */
static int find_next_reservable_window(
				struct ext3_reserve_window_node *search_head,
				struct ext3_reserve_window_node *my_rsv,
				struct super_block * sb,
				ext3_fsblk_t start_block,
				ext3_fsblk_t last_block)
{
	struct rb_node *next;
	struct ext3_reserve_window_node *rsv, *prev;
	ext3_fsblk_t cur;
	int size = my_rsv->rsv_goal_size;

	/* TODO: make the start of the reservation window byte-aligned */
	/* cur = *start_block & ~7;*/
	cur = start_block;
	rsv = search_head;
	if (!rsv)
		return -1;

	while (1) {
		if (cur <= rsv->rsv_end)
			cur = rsv->rsv_end + 1;

		/* TODO?
		 * in the case we could not find a reservable space
		 * that is what is expected, during the re-search, we could
		 * remember what's the largest reservable space we could have
		 * and return that one.
		 *
		 * For now it will fail if we could not find the reservable
		 * space with expected-size (or more)...
		 */
		if (cur > last_block)
			return -1;		/* fail */

		prev = rsv;
		next = rb_next(&rsv->rsv_node);
		rsv = rb_entry(next,struct ext3_reserve_window_node,rsv_node);

		/*
		 * Reached the last reservation, we can just append to the
		 * previous one.
		 */
		if (!next)
			break;

		if (cur + size <= rsv->rsv_start) {
			/*
			 * Found a reserveable space big enough.  We could
			 * have a reservation across the group boundary here
			 */
			break;
		}
	}
	/*
	 * we come here either :
	 * when we reach the end of the whole list,
	 * and there is empty reservable space after last entry in the list.
	 * append it to the end of the list.
	 *
	 * or we found one reservable space in the middle of the list,
	 * return the reservation window that we could append to.
	 * succeed.
	 */

	if ((prev != my_rsv) && (!rsv_is_empty(&my_rsv->rsv_window)))
		rsv_window_remove(sb, my_rsv);

	/*
	 * Let's book the whole available window for now.  We will check the
	 * disk bitmap later and then, if there are free blocks then we adjust
	 * the window size if it's larger than requested.
	 * Otherwise, we will remove this node from the tree next time
	 * call find_next_reservable_window.
	 */
	my_rsv->rsv_start = cur;
	my_rsv->rsv_end = cur + size - 1;
	my_rsv->rsv_alloc_hit = 0;

	if (prev != my_rsv)
		ext3_rsv_window_add(sb, my_rsv);

	return 0;
}

/**
 *	alloc_new_reservation()--allocate a new reservation window
 *
 *		To make a new reservation, we search part of the filesystem
 *		reservation list (the list that inside the group). We try to
 *		allocate a new reservation window near the allocation goal,
 *		or the beginning of the group, if there is no goal.
 *
 *		We first find a reservable space after the goal, then from
 *		there, we check the bitmap for the first free block after
 *		it. If there is no free block until the end of group, then the
 *		whole group is full, we failed. Otherwise, check if the free
 *		block is inside the expected reservable space, if so, we
 *		succeed.
 *		If the first free block is outside the reservable space, then
 *		start from the first free block, we search for next available
 *		space, and go on.
 *
 *	on succeed, a new reservation will be found and inserted into the list
 *	It contains at least one free block, and it does not overlap with other
 *	reservation windows.
 *
 *	failed: we failed to find a reservation window in this group
 *
 *	@my_rsv: the reservation window
 *
 *	@grp_goal: The goal (group-relative).  It is where the search for a
 *		free reservable space should start from.
 *		if we have a grp_goal(grp_goal >0 ), then start from there,
 *		no grp_goal(grp_goal = -1), we start from the first block
 *		of the group.
 *
 *	@sb: the super block
 *	@group: the group we are trying to allocate in
 *	@bitmap_bh: the block group block bitmap
 *
 */
static int alloc_new_reservation(struct ext3_reserve_window_node *my_rsv,
		ext3_grpblk_t grp_goal, struct super_block *sb,
		unsigned int group, struct buffer_head *bitmap_bh)
{
	struct ext3_reserve_window_node *search_head;
	ext3_fsblk_t group_first_block, group_end_block, start_block;
	ext3_grpblk_t first_free_block;
	struct rb_root *fs_rsv_root = &EXT3_SB(sb)->s_rsv_window_root;
	unsigned long size;
	int ret;
	spinlock_t *rsv_lock = &EXT3_SB(sb)->s_rsv_window_lock;

	group_first_block = ext3_group_first_block_no(sb, group);
	group_end_block = group_first_block + (EXT3_BLOCKS_PER_GROUP(sb) - 1);

	if (grp_goal < 0)
		start_block = group_first_block;
	else
		start_block = grp_goal + group_first_block;

	trace_ext3_alloc_new_reservation(sb, start_block);
	size = my_rsv->rsv_goal_size;

	if (!rsv_is_empty(&my_rsv->rsv_window)) {
		/*
		 * if the old reservation is cross group boundary
		 * and if the goal is inside the old reservation window,
		 * we will come here when we just failed to allocate from
		 * the first part of the window. We still have another part
		 * that belongs to the next group. In this case, there is no
		 * point to discard our window and try to allocate a new one
		 * in this group(which will fail). we should
		 * keep the reservation window, just simply move on.
		 *
		 * Maybe we could shift the start block of the reservation
		 * window to the first block of next group.
		 */

		if ((my_rsv->rsv_start <= group_end_block) &&
				(my_rsv->rsv_end > group_end_block) &&
				(start_block >= my_rsv->rsv_start))
			return -1;

		if ((my_rsv->rsv_alloc_hit >
		     (my_rsv->rsv_end - my_rsv->rsv_start + 1) / 2)) {
			/*
			 * if the previously allocation hit ratio is
			 * greater than 1/2, then we double the size of
			 * the reservation window the next time,
			 * otherwise we keep the same size window
			 */
			size = size * 2;
			if (size > EXT3_MAX_RESERVE_BLOCKS)
				size = EXT3_MAX_RESERVE_BLOCKS;
			my_rsv->rsv_goal_size= size;
		}
	}

	spin_lock(rsv_lock);
	/*
	 * shift the search start to the window near the goal block
	 */
	search_head = search_reserve_window(fs_rsv_root, start_block);

	/*
	 * find_next_reservable_window() simply finds a reservable window
	 * inside the given range(start_block, group_end_block).
	 *
	 * To make sure the reservation window has a free bit inside it, we
	 * need to check the bitmap after we found a reservable window.
	 */
retry:
	ret = find_next_reservable_window(search_head, my_rsv, sb,
						start_block, group_end_block);

	if (ret == -1) {
		if (!rsv_is_empty(&my_rsv->rsv_window))
			rsv_window_remove(sb, my_rsv);
		spin_unlock(rsv_lock);
		return -1;
	}

	/*
	 * On success, find_next_reservable_window() returns the
	 * reservation window where there is a reservable space after it.
	 * Before we reserve this reservable space, we need
	 * to make sure there is at least a free block inside this region.
	 *
	 * searching the first free bit on the block bitmap and copy of
	 * last committed bitmap alternatively, until we found a allocatable
	 * block. Search start from the start block of the reservable space
	 * we just found.
	 */
	spin_unlock(rsv_lock);
	first_free_block = bitmap_search_next_usable_block(
			my_rsv->rsv_start - group_first_block,
			bitmap_bh, group_end_block - group_first_block + 1);

	if (first_free_block < 0) {
		/*
		 * no free block left on the bitmap, no point
		 * to reserve the space. return failed.
		 */
		spin_lock(rsv_lock);
		if (!rsv_is_empty(&my_rsv->rsv_window))
			rsv_window_remove(sb, my_rsv);
		spin_unlock(rsv_lock);
		return -1;		/* failed */
	}

	start_block = first_free_block + group_first_block;
	/*
	 * check if the first free block is within the
	 * free space we just reserved
	 */
	if (start_block >= my_rsv->rsv_start &&
	    start_block <= my_rsv->rsv_end) {
		trace_ext3_reserved(sb, start_block, my_rsv);
		return 0;		/* success */
	}
	/*
	 * if the first free bit we found is out of the reservable space
	 * continue search for next reservable space,
	 * start from where the free block is,
	 * we also shift the list head to where we stopped last time
	 */
	search_head = my_rsv;
	spin_lock(rsv_lock);
	goto retry;
}

/**
 * try_to_extend_reservation()
 * @my_rsv:		given reservation window
 * @sb:			super block
 * @size:		the delta to extend
 *
 * Attempt to expand the reservation window large enough to have
 * required number of free blocks
 *
 * Since ext3_try_to_allocate() will always allocate blocks within
 * the reservation window range, if the window size is too small,
 * multiple blocks allocation has to stop at the end of the reservation
 * window. To make this more efficient, given the total number of
 * blocks needed and the current size of the window, we try to
 * expand the reservation window size if necessary on a best-effort
 * basis before ext3_new_blocks() tries to allocate blocks,
 */
static void try_to_extend_reservation(struct ext3_reserve_window_node *my_rsv,
			struct super_block *sb, int size)
{
	struct ext3_reserve_window_node *next_rsv;
	struct rb_node *next;
	spinlock_t *rsv_lock = &EXT3_SB(sb)->s_rsv_window_lock;

	if (!spin_trylock(rsv_lock))
		return;

	next = rb_next(&my_rsv->rsv_node);

	if (!next)
		my_rsv->rsv_end += size;
	else {
		next_rsv = rb_entry(next, struct ext3_reserve_window_node, rsv_node);

		if ((next_rsv->rsv_start - my_rsv->rsv_end - 1) >= size)
			my_rsv->rsv_end += size;
		else
			my_rsv->rsv_end = next_rsv->rsv_start - 1;
	}
	spin_unlock(rsv_lock);
}

/**
 * ext3_try_to_allocate_with_rsv()
 * @sb:			superblock
 * @handle:		handle to this transaction
 * @group:		given allocation block group
 * @bitmap_bh:		bufferhead holds the block bitmap
 * @grp_goal:		given target block within the group
 * @my_rsv:		reservation window
 * @count:		target number of blocks to allocate
 * @errp:		pointer to store the error code
 *
 * This is the main function used to allocate a new block and its reservation
 * window.
 *
 * Each time when a new block allocation is need, first try to allocate from
 * its own reservation.  If it does not have a reservation window, instead of
 * looking for a free bit on bitmap first, then look up the reservation list to
 * see if it is inside somebody else's reservation window, we try to allocate a
 * reservation window for it starting from the goal first. Then do the block
 * allocation within the reservation window.
 *
 * This will avoid keeping on searching the reservation list again and
 * again when somebody is looking for a free block (without
 * reservation), and there are lots of free blocks, but they are all
 * being reserved.
 *
 * We use a red-black tree for the per-filesystem reservation list.
 *
 */
static ext3_grpblk_t
ext3_try_to_allocate_with_rsv(struct super_block *sb, handle_t *handle,
			unsigned int group, struct buffer_head *bitmap_bh,
			ext3_grpblk_t grp_goal,
			struct ext3_reserve_window_node * my_rsv,
			unsigned long *count, int *errp)
{
	ext3_fsblk_t group_first_block, group_last_block;
	ext3_grpblk_t ret = 0;
	int fatal;
	unsigned long num = *count;

	*errp = 0;

	/*
	 * Make sure we use undo access for the bitmap, because it is critical
	 * that we do the frozen_data COW on bitmap buffers in all cases even
	 * if the buffer is in BJ_Forget state in the committing transaction.
	 */
	BUFFER_TRACE(bitmap_bh, "get undo access for new block");
	fatal = ext3_journal_get_undo_access(handle, bitmap_bh);
	if (fatal) {
		*errp = fatal;
		return -1;
	}

	/*
	 * we don't deal with reservation when
	 * filesystem is mounted without reservation
	 * or the file is not a regular file
	 * or last attempt to allocate a block with reservation turned on failed
	 */
	if (my_rsv == NULL ) {
		ret = ext3_try_to_allocate(sb, handle, group, bitmap_bh,
						grp_goal, count, NULL);
		goto out;
	}
	/*
	 * grp_goal is a group relative block number (if there is a goal)
	 * 0 <= grp_goal < EXT3_BLOCKS_PER_GROUP(sb)
	 * first block is a filesystem wide block number
	 * first block is the block number of the first block in this group
	 */
	group_first_block = ext3_group_first_block_no(sb, group);
	group_last_block = group_first_block + (EXT3_BLOCKS_PER_GROUP(sb) - 1);

	/*
	 * Basically we will allocate a new block from inode's reservation
	 * window.
	 *
	 * We need to allocate a new reservation window, if:
	 * a) inode does not have a reservation window; or
	 * b) last attempt to allocate a block from existing reservation
	 *    failed; or
	 * c) we come here with a goal and with a reservation window
	 *
	 * We do not need to allocate a new reservation window if we come here
	 * at the beginning with a goal and the goal is inside the window, or
	 * we don't have a goal but already have a reservation window.
	 * then we could go to allocate from the reservation window directly.
	 */
	while (1) {
		if (rsv_is_empty(&my_rsv->rsv_window) || (ret < 0) ||
			!goal_in_my_reservation(&my_rsv->rsv_window,
						grp_goal, group, sb)) {
			if (my_rsv->rsv_goal_size < *count)
				my_rsv->rsv_goal_size = *count;
			ret = alloc_new_reservation(my_rsv, grp_goal, sb,
							group, bitmap_bh);
			if (ret < 0)
				break;			/* failed */

			if (!goal_in_my_reservation(&my_rsv->rsv_window,
							grp_goal, group, sb))
				grp_goal = -1;
		} else if (grp_goal >= 0) {
			int curr = my_rsv->rsv_end -
					(grp_goal + group_first_block) + 1;

			if (curr < *count)
				try_to_extend_reservation(my_rsv, sb,
							*count - curr);
		}

		if ((my_rsv->rsv_start > group_last_block) ||
				(my_rsv->rsv_end < group_first_block)) {
			rsv_window_dump(&EXT3_SB(sb)->s_rsv_window_root, 1);
			BUG();
		}
		ret = ext3_try_to_allocate(sb, handle, group, bitmap_bh,
					   grp_goal, &num, &my_rsv->rsv_window);
		if (ret >= 0) {
			my_rsv->rsv_alloc_hit += num;
			*count = num;
			break;				/* succeed */
		}
		num = *count;
	}
out:
	if (ret >= 0) {
		BUFFER_TRACE(bitmap_bh, "journal_dirty_metadata for "
					"bitmap block");
		fatal = ext3_journal_dirty_metadata(handle, bitmap_bh);
		if (fatal) {
			*errp = fatal;
			return -1;
		}
		return ret;
	}

	BUFFER_TRACE(bitmap_bh, "journal_release_buffer");
	ext3_journal_release_buffer(handle, bitmap_bh);
	return ret;
}

/**
 * ext3_has_free_blocks()
 * @sbi:		in-core super block structure.
 *
 * Check if filesystem has at least 1 free block available for allocation.
 */
static int ext3_has_free_blocks(struct ext3_sb_info *sbi, int use_reservation)
{
	ext3_fsblk_t free_blocks, root_blocks;

	free_blocks = percpu_counter_read_positive(&sbi->s_freeblocks_counter);
	root_blocks = le32_to_cpu(sbi->s_es->s_r_blocks_count);
	if (free_blocks < root_blocks + 1 &&
<<<<<<< HEAD
		!use_reservation && sbi->s_resuid != current_fsuid() &&
		(sbi->s_resgid == 0 || !in_group_p (sbi->s_resgid)) &&
		!capable_nolog(CAP_SYS_RESOURCE)) {
=======
		!use_reservation && !uid_eq(sbi->s_resuid, current_fsuid()) &&
		(gid_eq(sbi->s_resgid, GLOBAL_ROOT_GID) ||
		 !in_group_p (sbi->s_resgid)) && !capable_nolog(CAP_SYS_RESOURCE)) {
>>>>>>> c3ade0e0
		return 0;
	}
	return 1;
}

/**
 * ext3_should_retry_alloc()
 * @sb:			super block
 * @retries		number of attemps has been made
 *
 * ext3_should_retry_alloc() is called when ENOSPC is returned, and if
 * it is profitable to retry the operation, this function will wait
 * for the current or committing transaction to complete, and then
 * return TRUE.
 *
 * if the total number of retries exceed three times, return FALSE.
 */
int ext3_should_retry_alloc(struct super_block *sb, int *retries)
{
	if (!ext3_has_free_blocks(EXT3_SB(sb), 0) || (*retries)++ > 3)
		return 0;

	jbd_debug(1, "%s: retrying operation after ENOSPC\n", sb->s_id);

	return journal_force_commit_nested(EXT3_SB(sb)->s_journal);
}

/**
 * ext3_new_blocks() -- core block(s) allocation function
 * @handle:		handle to this transaction
 * @inode:		file inode
 * @goal:		given target block(filesystem wide)
 * @count:		target number of blocks to allocate
 * @errp:		error code
 *
 * ext3_new_blocks uses a goal block to assist allocation.  It tries to
 * allocate block(s) from the block group contains the goal block first. If that
 * fails, it will try to allocate block(s) from other block groups without
 * any specific goal block.
 *
 */
ext3_fsblk_t ext3_new_blocks(handle_t *handle, struct inode *inode,
			ext3_fsblk_t goal, unsigned long *count, int *errp)
{
	struct buffer_head *bitmap_bh = NULL;
	struct buffer_head *gdp_bh;
	int group_no;
	int goal_group;
	ext3_grpblk_t grp_target_blk;	/* blockgroup relative goal block */
	ext3_grpblk_t grp_alloc_blk;	/* blockgroup-relative allocated block*/
	ext3_fsblk_t ret_block;		/* filesyetem-wide allocated block */
	int bgi;			/* blockgroup iteration index */
	int fatal = 0, err;
	int performed_allocation = 0;
	ext3_grpblk_t free_blocks;	/* number of free blocks in a group */
	struct super_block *sb;
	struct ext3_group_desc *gdp;
	struct ext3_super_block *es;
	struct ext3_sb_info *sbi;
	struct ext3_reserve_window_node *my_rsv = NULL;
	struct ext3_block_alloc_info *block_i;
	unsigned short windowsz = 0;
#ifdef EXT3FS_DEBUG
	static int goal_hits, goal_attempts;
#endif
	unsigned long ngroups;
	unsigned long num = *count;

	*errp = -ENOSPC;
	sb = inode->i_sb;

	/*
	 * Check quota for allocation of this block.
	 */
	err = dquot_alloc_block(inode, num);
	if (err) {
		*errp = err;
		return 0;
	}

	trace_ext3_request_blocks(inode, goal, num);

	sbi = EXT3_SB(sb);
	es = sbi->s_es;
	ext3_debug("goal=%lu.\n", goal);
	/*
	 * Allocate a block from reservation only when
	 * filesystem is mounted with reservation(default,-o reservation), and
	 * it's a regular file, and
	 * the desired window size is greater than 0 (One could use ioctl
	 * command EXT3_IOC_SETRSVSZ to set the window size to 0 to turn off
	 * reservation on that particular file)
	 */
	block_i = EXT3_I(inode)->i_block_alloc_info;
	if (block_i && ((windowsz = block_i->rsv_window_node.rsv_goal_size) > 0))
		my_rsv = &block_i->rsv_window_node;

	if (!ext3_has_free_blocks(sbi, IS_NOQUOTA(inode))) {
		*errp = -ENOSPC;
		goto out;
	}

	/*
	 * First, test whether the goal block is free.
	 */
	if (goal < le32_to_cpu(es->s_first_data_block) ||
	    goal >= le32_to_cpu(es->s_blocks_count))
		goal = le32_to_cpu(es->s_first_data_block);
	group_no = (goal - le32_to_cpu(es->s_first_data_block)) /
			EXT3_BLOCKS_PER_GROUP(sb);
	goal_group = group_no;
retry_alloc:
	gdp = ext3_get_group_desc(sb, group_no, &gdp_bh);
	if (!gdp)
		goto io_error;

	free_blocks = le16_to_cpu(gdp->bg_free_blocks_count);
	/*
	 * if there is not enough free blocks to make a new resevation
	 * turn off reservation for this allocation
	 */
	if (my_rsv && (free_blocks < windowsz)
		&& (free_blocks > 0)
		&& (rsv_is_empty(&my_rsv->rsv_window)))
		my_rsv = NULL;

	if (free_blocks > 0) {
		grp_target_blk = ((goal - le32_to_cpu(es->s_first_data_block)) %
				EXT3_BLOCKS_PER_GROUP(sb));
		bitmap_bh = read_block_bitmap(sb, group_no);
		if (!bitmap_bh)
			goto io_error;
		grp_alloc_blk = ext3_try_to_allocate_with_rsv(sb, handle,
					group_no, bitmap_bh, grp_target_blk,
					my_rsv,	&num, &fatal);
		if (fatal)
			goto out;
		if (grp_alloc_blk >= 0)
			goto allocated;
	}

	ngroups = EXT3_SB(sb)->s_groups_count;
	smp_rmb();

	/*
	 * Now search the rest of the groups.  We assume that
	 * group_no and gdp correctly point to the last group visited.
	 */
	for (bgi = 0; bgi < ngroups; bgi++) {
		group_no++;
		if (group_no >= ngroups)
			group_no = 0;
		gdp = ext3_get_group_desc(sb, group_no, &gdp_bh);
		if (!gdp)
			goto io_error;
		free_blocks = le16_to_cpu(gdp->bg_free_blocks_count);
		/*
		 * skip this group (and avoid loading bitmap) if there
		 * are no free blocks
		 */
		if (!free_blocks)
			continue;
		/*
		 * skip this group if the number of
		 * free blocks is less than half of the reservation
		 * window size.
		 */
		if (my_rsv && (free_blocks <= (windowsz/2)))
			continue;

		brelse(bitmap_bh);
		bitmap_bh = read_block_bitmap(sb, group_no);
		if (!bitmap_bh)
			goto io_error;
		/*
		 * try to allocate block(s) from this group, without a goal(-1).
		 */
		grp_alloc_blk = ext3_try_to_allocate_with_rsv(sb, handle,
					group_no, bitmap_bh, -1, my_rsv,
					&num, &fatal);
		if (fatal)
			goto out;
		if (grp_alloc_blk >= 0)
			goto allocated;
	}
	/*
	 * We may end up a bogus earlier ENOSPC error due to
	 * filesystem is "full" of reservations, but
	 * there maybe indeed free blocks available on disk
	 * In this case, we just forget about the reservations
	 * just do block allocation as without reservations.
	 */
	if (my_rsv) {
		my_rsv = NULL;
		windowsz = 0;
		group_no = goal_group;
		goto retry_alloc;
	}
	/* No space left on the device */
	*errp = -ENOSPC;
	goto out;

allocated:

	ext3_debug("using block group %d(%d)\n",
			group_no, gdp->bg_free_blocks_count);

	BUFFER_TRACE(gdp_bh, "get_write_access");
	fatal = ext3_journal_get_write_access(handle, gdp_bh);
	if (fatal)
		goto out;

	ret_block = grp_alloc_blk + ext3_group_first_block_no(sb, group_no);

	if (in_range(le32_to_cpu(gdp->bg_block_bitmap), ret_block, num) ||
	    in_range(le32_to_cpu(gdp->bg_inode_bitmap), ret_block, num) ||
	    in_range(ret_block, le32_to_cpu(gdp->bg_inode_table),
		      EXT3_SB(sb)->s_itb_per_group) ||
	    in_range(ret_block + num - 1, le32_to_cpu(gdp->bg_inode_table),
		      EXT3_SB(sb)->s_itb_per_group)) {
		ext3_error(sb, "ext3_new_block",
			    "Allocating block in system zone - "
			    "blocks from "E3FSBLK", length %lu",
			     ret_block, num);
		/*
		 * claim_block() marked the blocks we allocated as in use. So we
		 * may want to selectively mark some of the blocks as free.
		 */
		goto retry_alloc;
	}

	performed_allocation = 1;

#ifdef CONFIG_JBD_DEBUG
	{
		struct buffer_head *debug_bh;

		/* Record bitmap buffer state in the newly allocated block */
		debug_bh = sb_find_get_block(sb, ret_block);
		if (debug_bh) {
			BUFFER_TRACE(debug_bh, "state when allocated");
			BUFFER_TRACE2(debug_bh, bitmap_bh, "bitmap state");
			brelse(debug_bh);
		}
	}
	jbd_lock_bh_state(bitmap_bh);
	spin_lock(sb_bgl_lock(sbi, group_no));
	if (buffer_jbd(bitmap_bh) && bh2jh(bitmap_bh)->b_committed_data) {
		int i;

		for (i = 0; i < num; i++) {
			if (ext3_test_bit(grp_alloc_blk+i,
					bh2jh(bitmap_bh)->b_committed_data)) {
				printk("%s: block was unexpectedly set in "
					"b_committed_data\n", __func__);
			}
		}
	}
	ext3_debug("found bit %d\n", grp_alloc_blk);
	spin_unlock(sb_bgl_lock(sbi, group_no));
	jbd_unlock_bh_state(bitmap_bh);
#endif

	if (ret_block + num - 1 >= le32_to_cpu(es->s_blocks_count)) {
		ext3_error(sb, "ext3_new_block",
			    "block("E3FSBLK") >= blocks count(%d) - "
			    "block_group = %d, es == %p ", ret_block,
			le32_to_cpu(es->s_blocks_count), group_no, es);
		goto out;
	}

	/*
	 * It is up to the caller to add the new buffer to a journal
	 * list of some description.  We don't know in advance whether
	 * the caller wants to use it as metadata or data.
	 */
	ext3_debug("allocating block %lu. Goal hits %d of %d.\n",
			ret_block, goal_hits, goal_attempts);

	spin_lock(sb_bgl_lock(sbi, group_no));
	le16_add_cpu(&gdp->bg_free_blocks_count, -num);
	spin_unlock(sb_bgl_lock(sbi, group_no));
	percpu_counter_sub(&sbi->s_freeblocks_counter, num);

	BUFFER_TRACE(gdp_bh, "journal_dirty_metadata for group descriptor");
	err = ext3_journal_dirty_metadata(handle, gdp_bh);
	if (!fatal)
		fatal = err;

	if (fatal)
		goto out;

	*errp = 0;
	brelse(bitmap_bh);

	if (num < *count) {
		dquot_free_block(inode, *count-num);
		*count = num;
	}

	trace_ext3_allocate_blocks(inode, goal, num,
				   (unsigned long long)ret_block);

	return ret_block;

io_error:
	*errp = -EIO;
out:
	if (fatal) {
		*errp = fatal;
		ext3_std_error(sb, fatal);
	}
	/*
	 * Undo the block allocation
	 */
	if (!performed_allocation)
		dquot_free_block(inode, *count);
	brelse(bitmap_bh);
	return 0;
}

ext3_fsblk_t ext3_new_block(handle_t *handle, struct inode *inode,
			ext3_fsblk_t goal, int *errp)
{
	unsigned long count = 1;

	return ext3_new_blocks(handle, inode, goal, &count, errp);
}

/**
 * ext3_count_free_blocks() -- count filesystem free blocks
 * @sb:		superblock
 *
 * Adds up the number of free blocks from each block group.
 */
ext3_fsblk_t ext3_count_free_blocks(struct super_block *sb)
{
	ext3_fsblk_t desc_count;
	struct ext3_group_desc *gdp;
	int i;
	unsigned long ngroups = EXT3_SB(sb)->s_groups_count;
#ifdef EXT3FS_DEBUG
	struct ext3_super_block *es;
	ext3_fsblk_t bitmap_count;
	unsigned long x;
	struct buffer_head *bitmap_bh = NULL;

	es = EXT3_SB(sb)->s_es;
	desc_count = 0;
	bitmap_count = 0;
	gdp = NULL;

	smp_rmb();
	for (i = 0; i < ngroups; i++) {
		gdp = ext3_get_group_desc(sb, i, NULL);
		if (!gdp)
			continue;
		desc_count += le16_to_cpu(gdp->bg_free_blocks_count);
		brelse(bitmap_bh);
		bitmap_bh = read_block_bitmap(sb, i);
		if (bitmap_bh == NULL)
			continue;

		x = ext3_count_free(bitmap_bh, sb->s_blocksize);
		printk("group %d: stored = %d, counted = %lu\n",
			i, le16_to_cpu(gdp->bg_free_blocks_count), x);
		bitmap_count += x;
	}
	brelse(bitmap_bh);
	printk("ext3_count_free_blocks: stored = "E3FSBLK
		", computed = "E3FSBLK", "E3FSBLK"\n",
	       (ext3_fsblk_t)le32_to_cpu(es->s_free_blocks_count),
		desc_count, bitmap_count);
	return bitmap_count;
#else
	desc_count = 0;
	smp_rmb();
	for (i = 0; i < ngroups; i++) {
		gdp = ext3_get_group_desc(sb, i, NULL);
		if (!gdp)
			continue;
		desc_count += le16_to_cpu(gdp->bg_free_blocks_count);
	}

	return desc_count;
#endif
}

static inline int test_root(int a, int b)
{
	int num = b;

	while (a > num)
		num *= b;
	return num == a;
}

static int ext3_group_sparse(int group)
{
	if (group <= 1)
		return 1;
	if (!(group & 1))
		return 0;
	return (test_root(group, 7) || test_root(group, 5) ||
		test_root(group, 3));
}

/**
 *	ext3_bg_has_super - number of blocks used by the superblock in group
 *	@sb: superblock for filesystem
 *	@group: group number to check
 *
 *	Return the number of blocks used by the superblock (primary or backup)
 *	in this group.  Currently this will be only 0 or 1.
 */
int ext3_bg_has_super(struct super_block *sb, int group)
{
	if (EXT3_HAS_RO_COMPAT_FEATURE(sb,
				EXT3_FEATURE_RO_COMPAT_SPARSE_SUPER) &&
			!ext3_group_sparse(group))
		return 0;
	return 1;
}

static unsigned long ext3_bg_num_gdb_meta(struct super_block *sb, int group)
{
	unsigned long metagroup = group / EXT3_DESC_PER_BLOCK(sb);
	unsigned long first = metagroup * EXT3_DESC_PER_BLOCK(sb);
	unsigned long last = first + EXT3_DESC_PER_BLOCK(sb) - 1;

	if (group == first || group == first + 1 || group == last)
		return 1;
	return 0;
}

static unsigned long ext3_bg_num_gdb_nometa(struct super_block *sb, int group)
{
	return ext3_bg_has_super(sb, group) ? EXT3_SB(sb)->s_gdb_count : 0;
}

/**
 *	ext3_bg_num_gdb - number of blocks used by the group table in group
 *	@sb: superblock for filesystem
 *	@group: group number to check
 *
 *	Return the number of blocks used by the group descriptor table
 *	(primary or backup) in this group.  In the future there may be a
 *	different number of descriptor blocks in each group.
 */
unsigned long ext3_bg_num_gdb(struct super_block *sb, int group)
{
	unsigned long first_meta_bg =
			le32_to_cpu(EXT3_SB(sb)->s_es->s_first_meta_bg);
	unsigned long metagroup = group / EXT3_DESC_PER_BLOCK(sb);

	if (!EXT3_HAS_INCOMPAT_FEATURE(sb,EXT3_FEATURE_INCOMPAT_META_BG) ||
			metagroup < first_meta_bg)
		return ext3_bg_num_gdb_nometa(sb,group);

	return ext3_bg_num_gdb_meta(sb,group);

}

/**
 * ext3_trim_all_free -- function to trim all free space in alloc. group
 * @sb:			super block for file system
 * @group:		allocation group to trim
 * @start:		first group block to examine
 * @max:		last group block to examine
 * @gdp:		allocation group description structure
 * @minblocks:		minimum extent block count
 *
 * ext3_trim_all_free walks through group's block bitmap searching for free
 * blocks. When the free block is found, it tries to allocate this block and
 * consequent free block to get the biggest free extent possible, until it
 * reaches any used block. Then issue a TRIM command on this extent and free
 * the extent in the block bitmap. This is done until whole group is scanned.
 */
static ext3_grpblk_t ext3_trim_all_free(struct super_block *sb,
					unsigned int group,
					ext3_grpblk_t start, ext3_grpblk_t max,
					ext3_grpblk_t minblocks)
{
	handle_t *handle;
	ext3_grpblk_t next, free_blocks, bit, freed, count = 0;
	ext3_fsblk_t discard_block;
	struct ext3_sb_info *sbi;
	struct buffer_head *gdp_bh, *bitmap_bh = NULL;
	struct ext3_group_desc *gdp;
	int err = 0, ret = 0;

	/*
	 * We will update one block bitmap, and one group descriptor
	 */
	handle = ext3_journal_start_sb(sb, 2);
	if (IS_ERR(handle))
		return PTR_ERR(handle);

	bitmap_bh = read_block_bitmap(sb, group);
	if (!bitmap_bh) {
		err = -EIO;
		goto err_out;
	}

	BUFFER_TRACE(bitmap_bh, "getting undo access");
	err = ext3_journal_get_undo_access(handle, bitmap_bh);
	if (err)
		goto err_out;

	gdp = ext3_get_group_desc(sb, group, &gdp_bh);
	if (!gdp) {
		err = -EIO;
		goto err_out;
	}

	BUFFER_TRACE(gdp_bh, "get_write_access");
	err = ext3_journal_get_write_access(handle, gdp_bh);
	if (err)
		goto err_out;

	free_blocks = le16_to_cpu(gdp->bg_free_blocks_count);
	sbi = EXT3_SB(sb);

	 /* Walk through the whole group */
	while (start <= max) {
		start = bitmap_search_next_usable_block(start, bitmap_bh, max);
		if (start < 0)
			break;
		next = start;

		/*
		 * Allocate contiguous free extents by setting bits in the
		 * block bitmap
		 */
		while (next <= max
			&& claim_block(sb_bgl_lock(sbi, group),
					next, bitmap_bh)) {
			next++;
		}

		 /* We did not claim any blocks */
		if (next == start)
			continue;

		discard_block = (ext3_fsblk_t)start +
				ext3_group_first_block_no(sb, group);

		/* Update counters */
		spin_lock(sb_bgl_lock(sbi, group));
		le16_add_cpu(&gdp->bg_free_blocks_count, start - next);
		spin_unlock(sb_bgl_lock(sbi, group));
		percpu_counter_sub(&sbi->s_freeblocks_counter, next - start);

		free_blocks -= next - start;
		/* Do not issue a TRIM on extents smaller than minblocks */
		if ((next - start) < minblocks)
			goto free_extent;

		trace_ext3_discard_blocks(sb, discard_block, next - start);
		 /* Send the TRIM command down to the device */
		err = sb_issue_discard(sb, discard_block, next - start,
				       GFP_NOFS, 0);
		count += (next - start);
free_extent:
		freed = 0;

		/*
		 * Clear bits in the bitmap
		 */
		for (bit = start; bit < next; bit++) {
			BUFFER_TRACE(bitmap_bh, "clear bit");
			if (!ext3_clear_bit_atomic(sb_bgl_lock(sbi, group),
						bit, bitmap_bh->b_data)) {
				ext3_error(sb, __func__,
					"bit already cleared for block "E3FSBLK,
					 (unsigned long)bit);
				BUFFER_TRACE(bitmap_bh, "bit already cleared");
			} else {
				freed++;
			}
		}

		/* Update couters */
		spin_lock(sb_bgl_lock(sbi, group));
		le16_add_cpu(&gdp->bg_free_blocks_count, freed);
		spin_unlock(sb_bgl_lock(sbi, group));
		percpu_counter_add(&sbi->s_freeblocks_counter, freed);

		start = next;
		if (err < 0) {
			if (err != -EOPNOTSUPP)
				ext3_warning(sb, __func__, "Discard command "
					     "returned error %d\n", err);
			break;
		}

		if (fatal_signal_pending(current)) {
			err = -ERESTARTSYS;
			break;
		}

		cond_resched();

		/* No more suitable extents */
		if (free_blocks < minblocks)
			break;
	}

	/* We dirtied the bitmap block */
	BUFFER_TRACE(bitmap_bh, "dirtied bitmap block");
	ret = ext3_journal_dirty_metadata(handle, bitmap_bh);
	if (!err)
		err = ret;

	/* And the group descriptor block */
	BUFFER_TRACE(gdp_bh, "dirtied group descriptor block");
	ret = ext3_journal_dirty_metadata(handle, gdp_bh);
	if (!err)
		err = ret;

	ext3_debug("trimmed %d blocks in the group %d\n",
		count, group);

err_out:
	if (err)
		count = err;
	ext3_journal_stop(handle);
	brelse(bitmap_bh);

	return count;
}

/**
 * ext3_trim_fs() -- trim ioctl handle function
 * @sb:			superblock for filesystem
 * @start:		First Byte to trim
 * @len:		number of Bytes to trim from start
 * @minlen:		minimum extent length in Bytes
 *
 * ext3_trim_fs goes through all allocation groups containing Bytes from
 * start to start+len. For each such a group ext3_trim_all_free function
 * is invoked to trim all free space.
 */
int ext3_trim_fs(struct super_block *sb, struct fstrim_range *range)
{
	ext3_grpblk_t last_block, first_block;
	unsigned long group, first_group, last_group;
	struct ext3_group_desc *gdp;
	struct ext3_super_block *es = EXT3_SB(sb)->s_es;
	uint64_t start, minlen, end, trimmed = 0;
	ext3_fsblk_t first_data_blk =
			le32_to_cpu(EXT3_SB(sb)->s_es->s_first_data_block);
	ext3_fsblk_t max_blks = le32_to_cpu(es->s_blocks_count);
	int ret = 0;

	start = range->start >> sb->s_blocksize_bits;
	end = start + (range->len >> sb->s_blocksize_bits) - 1;
	minlen = range->minlen >> sb->s_blocksize_bits;

	if (minlen > EXT3_BLOCKS_PER_GROUP(sb) ||
	    start >= max_blks ||
	    range->len < sb->s_blocksize)
		return -EINVAL;
	if (end >= max_blks)
		end = max_blks - 1;
	if (end <= first_data_blk)
		goto out;
	if (start < first_data_blk)
		start = first_data_blk;

	smp_rmb();

	/* Determine first and last group to examine based on start and len */
	ext3_get_group_no_and_offset(sb, (ext3_fsblk_t) start,
				     &first_group, &first_block);
	ext3_get_group_no_and_offset(sb, (ext3_fsblk_t) end,
				     &last_group, &last_block);

	/* end now represents the last block to discard in this group */
	end = EXT3_BLOCKS_PER_GROUP(sb) - 1;

	for (group = first_group; group <= last_group; group++) {
		gdp = ext3_get_group_desc(sb, group, NULL);
		if (!gdp)
			break;

		/*
		 * For all the groups except the last one, last block will
		 * always be EXT3_BLOCKS_PER_GROUP(sb)-1, so we only need to
		 * change it for the last group, note that last_block is
		 * already computed earlier by ext3_get_group_no_and_offset()
		 */
		if (group == last_group)
			end = last_block;

		if (le16_to_cpu(gdp->bg_free_blocks_count) >= minlen) {
			ret = ext3_trim_all_free(sb, group, first_block,
						 end, minlen);
			if (ret < 0)
				break;
			trimmed += ret;
		}

		/*
		 * For every group except the first one, we are sure
		 * that the first block to discard will be block #0.
		 */
		first_block = 0;
	}

	if (ret > 0)
		ret = 0;

out:
	range->len = trimmed * sb->s_blocksize;
	return ret;
}<|MERGE_RESOLUTION|>--- conflicted
+++ resolved
@@ -1439,15 +1439,9 @@
 	free_blocks = percpu_counter_read_positive(&sbi->s_freeblocks_counter);
 	root_blocks = le32_to_cpu(sbi->s_es->s_r_blocks_count);
 	if (free_blocks < root_blocks + 1 &&
-<<<<<<< HEAD
-		!use_reservation && sbi->s_resuid != current_fsuid() &&
-		(sbi->s_resgid == 0 || !in_group_p (sbi->s_resgid)) &&
-		!capable_nolog(CAP_SYS_RESOURCE)) {
-=======
 		!use_reservation && !uid_eq(sbi->s_resuid, current_fsuid()) &&
 		(gid_eq(sbi->s_resgid, GLOBAL_ROOT_GID) ||
 		 !in_group_p (sbi->s_resgid)) && !capable_nolog(CAP_SYS_RESOURCE)) {
->>>>>>> c3ade0e0
 		return 0;
 	}
 	return 1;
