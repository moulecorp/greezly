/*
 * This file is part of UBIFS.
 *
 * Copyright (C) 2006-2008 Nokia Corporation
 *
 * This program is free software; you can redistribute it and/or modify it
 * under the terms of the GNU General Public License version 2 as published by
 * the Free Software Foundation.
 *
 * This program is distributed in the hope that it will be useful, but WITHOUT
 * ANY WARRANTY; without even the implied warranty of MERCHANTABILITY or
 * FITNESS FOR A PARTICULAR PURPOSE.  See the GNU General Public License for
 * more details.
 *
 * You should have received a copy of the GNU General Public License along with
 * this program; if not, write to the Free Software Foundation, Inc., 51
 * Franklin St, Fifth Floor, Boston, MA 02110-1301 USA
 *
 * Authors: Artem Bityutskiy (Битюцкий Артём)
 *          Adrian Hunter
 */

#ifndef __UBIFS_H__
#define __UBIFS_H__

#include <asm/div64.h>
#include <linux/statfs.h>
#include <linux/fs.h>
#include <linux/err.h>
#include <linux/sched.h>
#include <linux/slab.h>
#include <linux/vmalloc.h>
#include <linux/spinlock.h>
#include <linux/mutex.h>
#include <linux/rwsem.h>
#include <linux/mtd/ubi.h>
#include <linux/pagemap.h>
#include <linux/backing-dev.h>
#include "ubifs-media.h"

/* Version of this UBIFS implementation */
#define UBIFS_VERSION 1

/* Normal UBIFS messages */
#define ubifs_msg(fmt, ...) pr_notice("UBIFS: " fmt "\n", ##__VA_ARGS__)
/* UBIFS error messages */
#define ubifs_err(fmt, ...)                                         \
	pr_err("UBIFS error (pid %d): %s: " fmt "\n", current->pid, \
	       __func__, ##__VA_ARGS__)
/* UBIFS warning messages */
#define ubifs_warn(fmt, ...)                                        \
	pr_warn("UBIFS warning (pid %d): %s: " fmt "\n",            \
		current->pid, __func__, ##__VA_ARGS__)

/* UBIFS file system VFS magic number */
#define UBIFS_SUPER_MAGIC 0x24051905

/* Number of UBIFS blocks per VFS page */
#define UBIFS_BLOCKS_PER_PAGE (PAGE_CACHE_SIZE / UBIFS_BLOCK_SIZE)
#define UBIFS_BLOCKS_PER_PAGE_SHIFT (PAGE_CACHE_SHIFT - UBIFS_BLOCK_SHIFT)

/* "File system end of life" sequence number watermark */
#define SQNUM_WARN_WATERMARK 0xFFFFFFFF00000000ULL
#define SQNUM_WATERMARK      0xFFFFFFFFFF000000ULL

/*
 * Minimum amount of LEBs reserved for the index. At present the index needs at
 * least 2 LEBs: one for the index head and one for in-the-gaps method (which
 * currently does not cater for the index head and so excludes it from
 * consideration).
 */
#define MIN_INDEX_LEBS 2

/* Minimum amount of data UBIFS writes to the flash */
#define MIN_WRITE_SZ (UBIFS_DATA_NODE_SZ + 8)

/*
 * Currently we do not support inode number overlapping and re-using, so this
 * watermark defines dangerous inode number level. This should be fixed later,
 * although it is difficult to exceed current limit. Another option is to use
 * 64-bit inode numbers, but this means more overhead.
 */
#define INUM_WARN_WATERMARK 0xFFF00000
#define INUM_WATERMARK      0xFFFFFF00

/* Maximum number of entries in each LPT (LEB category) heap */
#define LPT_HEAP_SZ 256

/*
 * Background thread name pattern. The numbers are UBI device and volume
 * numbers.
 */
#define BGT_NAME_PATTERN "ubifs_bgt%d_%d"

/* Write-buffer synchronization timeout interval in seconds */
#define WBUF_TIMEOUT_SOFTLIMIT 3
#define WBUF_TIMEOUT_HARDLIMIT 5

/* Maximum possible inode number (only 32-bit inodes are supported now) */
#define MAX_INUM 0xFFFFFFFF

/* Number of non-data journal heads */
#define NONDATA_JHEADS_CNT 2

/* Shorter names for journal head numbers for internal usage */
#define GCHD   UBIFS_GC_HEAD
#define BASEHD UBIFS_BASE_HEAD
#define DATAHD UBIFS_DATA_HEAD

/* 'No change' value for 'ubifs_change_lp()' */
#define LPROPS_NC 0x80000001

/*
 * There is no notion of truncation key because truncation nodes do not exist
 * in TNC. However, when replaying, it is handy to introduce fake "truncation"
 * keys for truncation nodes because the code becomes simpler. So we define
 * %UBIFS_TRUN_KEY type.
 *
 * But otherwise, out of the journal reply scope, the truncation keys are
 * invalid.
 */
#define UBIFS_TRUN_KEY    UBIFS_KEY_TYPES_CNT
#define UBIFS_INVALID_KEY UBIFS_KEY_TYPES_CNT

/*
 * How much a directory entry/extended attribute entry adds to the parent/host
 * inode.
 */
#define CALC_DENT_SIZE(name_len) ALIGN(UBIFS_DENT_NODE_SZ + (name_len) + 1, 8)

/* How much an extended attribute adds to the host inode */
#define CALC_XATTR_BYTES(data_len) ALIGN(UBIFS_INO_NODE_SZ + (data_len) + 1, 8)

/*
 * Znodes which were not touched for 'OLD_ZNODE_AGE' seconds are considered
 * "old", and znode which were touched last 'YOUNG_ZNODE_AGE' seconds ago are
 * considered "young". This is used by shrinker when selecting znode to trim
 * off.
 */
#define OLD_ZNODE_AGE 20
#define YOUNG_ZNODE_AGE 5

/*
 * Some compressors, like LZO, may end up with more data then the input buffer.
 * So UBIFS always allocates larger output buffer, to be sure the compressor
 * will not corrupt memory in case of worst case compression.
 */
#define WORST_COMPR_FACTOR 2

/*
 * How much memory is needed for a buffer where we comress a data node.
 */
#define COMPRESSED_DATA_NODE_BUF_SZ \
	(UBIFS_DATA_NODE_SZ + UBIFS_BLOCK_SIZE * WORST_COMPR_FACTOR)

/* Maximum expected tree height for use by bottom_up_buf */
#define BOTTOM_UP_HEIGHT 64

/* Maximum number of data nodes to bulk-read */
#define UBIFS_MAX_BULK_READ 32

/*
 * Lockdep classes for UBIFS inode @ui_mutex.
 */
enum {
	WB_MUTEX_1 = 0,
	WB_MUTEX_2 = 1,
	WB_MUTEX_3 = 2,
};

/*
 * Znode flags (actually, bit numbers which store the flags).
 *
 * DIRTY_ZNODE: znode is dirty
 * COW_ZNODE: znode is being committed and a new instance of this znode has to
 *            be created before changing this znode
 * OBSOLETE_ZNODE: znode is obsolete, which means it was deleted, but it is
 *                 still in the commit list and the ongoing commit operation
 *                 will commit it, and delete this znode after it is done
 */
enum {
	DIRTY_ZNODE    = 0,
	COW_ZNODE      = 1,
	OBSOLETE_ZNODE = 2,
};

/*
 * Commit states.
 *
 * COMMIT_RESTING: commit is not wanted
 * COMMIT_BACKGROUND: background commit has been requested
 * COMMIT_REQUIRED: commit is required
 * COMMIT_RUNNING_BACKGROUND: background commit is running
 * COMMIT_RUNNING_REQUIRED: commit is running and it is required
 * COMMIT_BROKEN: commit failed
 */
enum {
	COMMIT_RESTING = 0,
	COMMIT_BACKGROUND,
	COMMIT_REQUIRED,
	COMMIT_RUNNING_BACKGROUND,
	COMMIT_RUNNING_REQUIRED,
	COMMIT_BROKEN,
};

/*
 * 'ubifs_scan_a_node()' return values.
 *
 * SCANNED_GARBAGE:  scanned garbage
 * SCANNED_EMPTY_SPACE: scanned empty space
 * SCANNED_A_NODE: scanned a valid node
 * SCANNED_A_CORRUPT_NODE: scanned a corrupted node
 * SCANNED_A_BAD_PAD_NODE: scanned a padding node with invalid pad length
 *
 * Greater than zero means: 'scanned that number of padding bytes'
 */
enum {
	SCANNED_GARBAGE        = 0,
	SCANNED_EMPTY_SPACE    = -1,
	SCANNED_A_NODE         = -2,
	SCANNED_A_CORRUPT_NODE = -3,
	SCANNED_A_BAD_PAD_NODE = -4,
};

/*
 * LPT cnode flag bits.
 *
 * DIRTY_CNODE: cnode is dirty
 * OBSOLETE_CNODE: cnode is being committed and has been copied (or deleted),
 *                 so it can (and must) be freed when the commit is finished
 * COW_CNODE: cnode is being committed and must be copied before writing
 */
enum {
	DIRTY_CNODE    = 0,
	OBSOLETE_CNODE = 1,
	COW_CNODE      = 2,
};

/*
 * Dirty flag bits (lpt_drty_flgs) for LPT special nodes.
 *
 * LTAB_DIRTY: ltab node is dirty
 * LSAVE_DIRTY: lsave node is dirty
 */
enum {
	LTAB_DIRTY  = 1,
	LSAVE_DIRTY = 2,
};

/*
 * Return codes used by the garbage collector.
 * @LEB_FREED: the logical eraseblock was freed and is ready to use
 * @LEB_FREED_IDX: indexing LEB was freed and can be used only after the commit
 * @LEB_RETAINED: the logical eraseblock was freed and retained for GC purposes
 */
enum {
	LEB_FREED,
	LEB_FREED_IDX,
	LEB_RETAINED,
};

/**
 * struct ubifs_old_idx - index node obsoleted since last commit start.
 * @rb: rb-tree node
 * @lnum: LEB number of obsoleted index node
 * @offs: offset of obsoleted index node
 */
struct ubifs_old_idx {
	struct rb_node rb;
	int lnum;
	int offs;
};

/* The below union makes it easier to deal with keys */
union ubifs_key {
	uint8_t u8[UBIFS_SK_LEN];
	uint32_t u32[UBIFS_SK_LEN/4];
	uint64_t u64[UBIFS_SK_LEN/8];
	__le32 j32[UBIFS_SK_LEN/4];
};

/**
 * struct ubifs_scan_node - UBIFS scanned node information.
 * @list: list of scanned nodes
 * @key: key of node scanned (if it has one)
 * @sqnum: sequence number
 * @type: type of node scanned
 * @offs: offset with LEB of node scanned
 * @len: length of node scanned
 * @node: raw node
 */
struct ubifs_scan_node {
	struct list_head list;
	union ubifs_key key;
	unsigned long long sqnum;
	int type;
	int offs;
	int len;
	void *node;
};

/**
 * struct ubifs_scan_leb - UBIFS scanned LEB information.
 * @lnum: logical eraseblock number
 * @nodes_cnt: number of nodes scanned
 * @nodes: list of struct ubifs_scan_node
 * @endpt: end point (and therefore the start of empty space)
 * @ecc: read returned -EBADMSG
 * @buf: buffer containing entire LEB scanned
 */
struct ubifs_scan_leb {
	int lnum;
	int nodes_cnt;
	struct list_head nodes;
	int endpt;
	int ecc;
	void *buf;
};

/**
 * struct ubifs_gced_idx_leb - garbage-collected indexing LEB.
 * @list: list
 * @lnum: LEB number
 * @unmap: OK to unmap this LEB
 *
 * This data structure is used to temporary store garbage-collected indexing
 * LEBs - they are not released immediately, but only after the next commit.
 * This is needed to guarantee recoverability.
 */
struct ubifs_gced_idx_leb {
	struct list_head list;
	int lnum;
	int unmap;
};

/**
 * struct ubifs_inode - UBIFS in-memory inode description.
 * @vfs_inode: VFS inode description object
 * @creat_sqnum: sequence number at time of creation
 * @del_cmtno: commit number corresponding to the time the inode was deleted,
 *             protected by @c->commit_sem;
 * @xattr_size: summarized size of all extended attributes in bytes
 * @xattr_cnt: count of extended attributes this inode has
 * @xattr_names: sum of lengths of all extended attribute names belonging to
 *               this inode
 * @dirty: non-zero if the inode is dirty
 * @xattr: non-zero if this is an extended attribute inode
 * @bulk_read: non-zero if bulk-read should be used
 * @ui_mutex: serializes inode write-back with the rest of VFS operations,
 *            serializes "clean <-> dirty" state changes, serializes bulk-read,
 *            protects @dirty, @bulk_read, @ui_size, and @xattr_size
 * @ui_lock: protects @synced_i_size
 * @synced_i_size: synchronized size of inode, i.e. the value of inode size
 *                 currently stored on the flash; used only for regular file
 *                 inodes
 * @ui_size: inode size used by UBIFS when writing to flash
 * @flags: inode flags (@UBIFS_COMPR_FL, etc)
 * @compr_type: default compression type used for this inode
 * @last_page_read: page number of last page read (for bulk read)
 * @read_in_a_row: number of consecutive pages read in a row (for bulk read)
 * @data_len: length of the data attached to the inode
 * @data: inode's data
 *
 * @ui_mutex exists for two main reasons. At first it prevents inodes from
 * being written back while UBIFS changing them, being in the middle of an VFS
 * operation. This way UBIFS makes sure the inode fields are consistent. For
 * example, in 'ubifs_rename()' we change 3 inodes simultaneously, and
 * write-back must not write any of them before we have finished.
 *
 * The second reason is budgeting - UBIFS has to budget all operations. If an
 * operation is going to mark an inode dirty, it has to allocate budget for
 * this. It cannot just mark it dirty because there is no guarantee there will
 * be enough flash space to write the inode back later. This means UBIFS has
 * to have full control over inode "clean <-> dirty" transitions (and pages
 * actually). But unfortunately, VFS marks inodes dirty in many places, and it
 * does not ask the file-system if it is allowed to do so (there is a notifier,
 * but it is not enough), i.e., there is no mechanism to synchronize with this.
 * So UBIFS has its own inode dirty flag and its own mutex to serialize
 * "clean <-> dirty" transitions.
 *
 * The @synced_i_size field is used to make sure we never write pages which are
 * beyond last synchronized inode size. See 'ubifs_writepage()' for more
 * information.
 *
 * The @ui_size is a "shadow" variable for @inode->i_size and UBIFS uses
 * @ui_size instead of @inode->i_size. The reason for this is that UBIFS cannot
 * make sure @inode->i_size is always changed under @ui_mutex, because it
 * cannot call 'truncate_setsize()' with @ui_mutex locked, because it would
 * deadlock with 'ubifs_writepage()' (see file.c). All the other inode fields
 * are changed under @ui_mutex, so they do not need "shadow" fields. Note, one
 * could consider to rework locking and base it on "shadow" fields.
 */
struct ubifs_inode {
	struct inode vfs_inode;
	unsigned long long creat_sqnum;
	unsigned long long del_cmtno;
	unsigned int xattr_size;
	unsigned int xattr_cnt;
	unsigned int xattr_names;
	unsigned int dirty:1;
	unsigned int xattr:1;
	unsigned int bulk_read:1;
	unsigned int compr_type:2;
	struct mutex ui_mutex;
	spinlock_t ui_lock;
	loff_t synced_i_size;
	loff_t ui_size;
	int flags;
	pgoff_t last_page_read;
	pgoff_t read_in_a_row;
	int data_len;
	void *data;
};

/**
 * struct ubifs_unclean_leb - records a LEB recovered under read-only mode.
 * @list: list
 * @lnum: LEB number of recovered LEB
 * @endpt: offset where recovery ended
 *
 * This structure records a LEB identified during recovery that needs to be
 * cleaned but was not because UBIFS was mounted read-only. The information
 * is used to clean the LEB when remounting to read-write mode.
 */
struct ubifs_unclean_leb {
	struct list_head list;
	int lnum;
	int endpt;
};

/*
 * LEB properties flags.
 *
 * LPROPS_UNCAT: not categorized
 * LPROPS_DIRTY: dirty > free, dirty >= @c->dead_wm, not index
 * LPROPS_DIRTY_IDX: dirty + free > @c->min_idx_node_sze and index
 * LPROPS_FREE: free > 0, dirty < @c->dead_wm, not empty, not index
 * LPROPS_HEAP_CNT: number of heaps used for storing categorized LEBs
 * LPROPS_EMPTY: LEB is empty, not taken
 * LPROPS_FREEABLE: free + dirty == leb_size, not index, not taken
 * LPROPS_FRDI_IDX: free + dirty == leb_size and index, may be taken
 * LPROPS_CAT_MASK: mask for the LEB categories above
 * LPROPS_TAKEN: LEB was taken (this flag is not saved on the media)
 * LPROPS_INDEX: LEB contains indexing nodes (this flag also exists on flash)
 */
enum {
	LPROPS_UNCAT     =  0,
	LPROPS_DIRTY     =  1,
	LPROPS_DIRTY_IDX =  2,
	LPROPS_FREE      =  3,
	LPROPS_HEAP_CNT  =  3,
	LPROPS_EMPTY     =  4,
	LPROPS_FREEABLE  =  5,
	LPROPS_FRDI_IDX  =  6,
	LPROPS_CAT_MASK  = 15,
	LPROPS_TAKEN     = 16,
	LPROPS_INDEX     = 32,
};

/**
 * struct ubifs_lprops - logical eraseblock properties.
 * @free: amount of free space in bytes
 * @dirty: amount of dirty space in bytes
 * @flags: LEB properties flags (see above)
 * @lnum: LEB number
 * @list: list of same-category lprops (for LPROPS_EMPTY and LPROPS_FREEABLE)
 * @hpos: heap position in heap of same-category lprops (other categories)
 */
struct ubifs_lprops {
	int free;
	int dirty;
	int flags;
	int lnum;
	union {
		struct list_head list;
		int hpos;
	};
};

/**
 * struct ubifs_lpt_lprops - LPT logical eraseblock properties.
 * @free: amount of free space in bytes
 * @dirty: amount of dirty space in bytes
 * @tgc: trivial GC flag (1 => unmap after commit end)
 * @cmt: commit flag (1 => reserved for commit)
 */
struct ubifs_lpt_lprops {
	int free;
	int dirty;
	unsigned tgc:1;
	unsigned cmt:1;
};

/**
 * struct ubifs_lp_stats - statistics of eraseblocks in the main area.
 * @empty_lebs: number of empty LEBs
 * @taken_empty_lebs: number of taken LEBs
 * @idx_lebs: number of indexing LEBs
 * @total_free: total free space in bytes (includes all LEBs)
 * @total_dirty: total dirty space in bytes (includes all LEBs)
 * @total_used: total used space in bytes (does not include index LEBs)
 * @total_dead: total dead space in bytes (does not include index LEBs)
 * @total_dark: total dark space in bytes (does not include index LEBs)
 *
 * The @taken_empty_lebs field counts the LEBs that are in the transient state
 * of having been "taken" for use but not yet written to. @taken_empty_lebs is
 * needed to account correctly for @gc_lnum, otherwise @empty_lebs could be
 * used by itself (in which case 'unused_lebs' would be a better name). In the
 * case of @gc_lnum, it is "taken" at mount time or whenever a LEB is retained
 * by GC, but unlike other empty LEBs that are "taken", it may not be written
 * straight away (i.e. before the next commit start or unmount), so either
 * @gc_lnum must be specially accounted for, or the current approach followed
 * i.e. count it under @taken_empty_lebs.
 *
 * @empty_lebs includes @taken_empty_lebs.
 *
 * @total_used, @total_dead and @total_dark fields do not account indexing
 * LEBs.
 */
struct ubifs_lp_stats {
	int empty_lebs;
	int taken_empty_lebs;
	int idx_lebs;
	long long total_free;
	long long total_dirty;
	long long total_used;
	long long total_dead;
	long long total_dark;
};

struct ubifs_nnode;

/**
 * struct ubifs_cnode - LEB Properties Tree common node.
 * @parent: parent nnode
 * @cnext: next cnode to commit
 * @flags: flags (%DIRTY_LPT_NODE or %OBSOLETE_LPT_NODE)
 * @iip: index in parent
 * @level: level in the tree (zero for pnodes, greater than zero for nnodes)
 * @num: node number
 */
struct ubifs_cnode {
	struct ubifs_nnode *parent;
	struct ubifs_cnode *cnext;
	unsigned long flags;
	int iip;
	int level;
	int num;
};

/**
 * struct ubifs_pnode - LEB Properties Tree leaf node.
 * @parent: parent nnode
 * @cnext: next cnode to commit
 * @flags: flags (%DIRTY_LPT_NODE or %OBSOLETE_LPT_NODE)
 * @iip: index in parent
 * @level: level in the tree (always zero for pnodes)
 * @num: node number
 * @lprops: LEB properties array
 */
struct ubifs_pnode {
	struct ubifs_nnode *parent;
	struct ubifs_cnode *cnext;
	unsigned long flags;
	int iip;
	int level;
	int num;
	struct ubifs_lprops lprops[UBIFS_LPT_FANOUT];
};

/**
 * struct ubifs_nbranch - LEB Properties Tree internal node branch.
 * @lnum: LEB number of child
 * @offs: offset of child
 * @nnode: nnode child
 * @pnode: pnode child
 * @cnode: cnode child
 */
struct ubifs_nbranch {
	int lnum;
	int offs;
	union {
		struct ubifs_nnode *nnode;
		struct ubifs_pnode *pnode;
		struct ubifs_cnode *cnode;
	};
};

/**
 * struct ubifs_nnode - LEB Properties Tree internal node.
 * @parent: parent nnode
 * @cnext: next cnode to commit
 * @flags: flags (%DIRTY_LPT_NODE or %OBSOLETE_LPT_NODE)
 * @iip: index in parent
 * @level: level in the tree (always greater than zero for nnodes)
 * @num: node number
 * @nbranch: branches to child nodes
 */
struct ubifs_nnode {
	struct ubifs_nnode *parent;
	struct ubifs_cnode *cnext;
	unsigned long flags;
	int iip;
	int level;
	int num;
	struct ubifs_nbranch nbranch[UBIFS_LPT_FANOUT];
};

/**
 * struct ubifs_lpt_heap - heap of categorized lprops.
 * @arr: heap array
 * @cnt: number in heap
 * @max_cnt: maximum number allowed in heap
 *
 * There are %LPROPS_HEAP_CNT heaps.
 */
struct ubifs_lpt_heap {
	struct ubifs_lprops **arr;
	int cnt;
	int max_cnt;
};

/*
 * Return codes for LPT scan callback function.
 *
 * LPT_SCAN_CONTINUE: continue scanning
 * LPT_SCAN_ADD: add the LEB properties scanned to the tree in memory
 * LPT_SCAN_STOP: stop scanning
 */
enum {
	LPT_SCAN_CONTINUE = 0,
	LPT_SCAN_ADD = 1,
	LPT_SCAN_STOP = 2,
};

struct ubifs_info;

/* Callback used by the 'ubifs_lpt_scan_nolock()' function */
typedef int (*ubifs_lpt_scan_callback)(struct ubifs_info *c,
				       const struct ubifs_lprops *lprops,
				       int in_tree, void *data);

/**
 * struct ubifs_wbuf - UBIFS write-buffer.
 * @c: UBIFS file-system description object
 * @buf: write-buffer (of min. flash I/O unit size)
 * @lnum: logical eraseblock number the write-buffer points to
 * @offs: write-buffer offset in this logical eraseblock
 * @avail: number of bytes available in the write-buffer
 * @used:  number of used bytes in the write-buffer
 * @size: write-buffer size (in [@c->min_io_size, @c->max_write_size] range)
 * @jhead: journal head the mutex belongs to (note, needed only to shut lockdep
 *         up by 'mutex_lock_nested()).
 * @sync_callback: write-buffer synchronization callback
 * @io_mutex: serializes write-buffer I/O
 * @lock: serializes @buf, @lnum, @offs, @avail, @used, @next_ino and @inodes
 *        fields
 * @softlimit: soft write-buffer timeout interval
 * @delta: hard and soft timeouts delta (the timer expire inteval is @softlimit
 *         and @softlimit + @delta)
 * @timer: write-buffer timer
 * @no_timer: non-zero if this write-buffer does not have a timer
 * @need_sync: non-zero if the timer expired and the wbuf needs sync'ing
 * @next_ino: points to the next position of the following inode number
 * @inodes: stores the inode numbers of the nodes which are in wbuf
 *
 * The write-buffer synchronization callback is called when the write-buffer is
 * synchronized in order to notify how much space was wasted due to
 * write-buffer padding and how much free space is left in the LEB.
 *
 * Note: the fields @buf, @lnum, @offs, @avail and @used can be read under
 * spin-lock or mutex because they are written under both mutex and spin-lock.
 * @buf is appended to under mutex but overwritten under both mutex and
 * spin-lock. Thus the data between @buf and @buf + @used can be read under
 * spinlock.
 */
struct ubifs_wbuf {
	struct ubifs_info *c;
	void *buf;
	int lnum;
	int offs;
	int avail;
	int used;
	int size;
	int jhead;
	int (*sync_callback)(struct ubifs_info *c, int lnum, int free, int pad);
	struct mutex io_mutex;
	spinlock_t lock;
	ktime_t softlimit;
	unsigned long long delta;
	struct hrtimer timer;
	unsigned int no_timer:1;
	unsigned int need_sync:1;
	int next_ino;
	ino_t *inodes;
};

/**
 * struct ubifs_bud - bud logical eraseblock.
 * @lnum: logical eraseblock number
 * @start: where the (uncommitted) bud data starts
 * @jhead: journal head number this bud belongs to
 * @list: link in the list buds belonging to the same journal head
 * @rb: link in the tree of all buds
 */
struct ubifs_bud {
	int lnum;
	int start;
	int jhead;
	struct list_head list;
	struct rb_node rb;
};

/**
 * struct ubifs_jhead - journal head.
 * @wbuf: head's write-buffer
 * @buds_list: list of bud LEBs belonging to this journal head
 * @grouped: non-zero if UBIFS groups nodes when writing to this journal head
 *
 * Note, the @buds list is protected by the @c->buds_lock.
 */
struct ubifs_jhead {
	struct ubifs_wbuf wbuf;
	struct list_head buds_list;
	unsigned int grouped:1;
};

/**
 * struct ubifs_zbranch - key/coordinate/length branch stored in znodes.
 * @key: key
 * @znode: znode address in memory
 * @lnum: LEB number of the target node (indexing node or data node)
 * @offs: target node offset within @lnum
 * @len: target node length
 */
struct ubifs_zbranch {
	union ubifs_key key;
	union {
		struct ubifs_znode *znode;
		void *leaf;
	};
	int lnum;
	int offs;
	int len;
};

/**
 * struct ubifs_znode - in-memory representation of an indexing node.
 * @parent: parent znode or NULL if it is the root
 * @cnext: next znode to commit
 * @flags: znode flags (%DIRTY_ZNODE, %COW_ZNODE or %OBSOLETE_ZNODE)
 * @time: last access time (seconds)
 * @level: level of the entry in the TNC tree
 * @child_cnt: count of child znodes
 * @iip: index in parent's zbranch array
 * @alt: lower bound of key range has altered i.e. child inserted at slot 0
 * @lnum: LEB number of the corresponding indexing node
 * @offs: offset of the corresponding indexing node
 * @len: length  of the corresponding indexing node
 * @zbranch: array of znode branches (@c->fanout elements)
 *
 * Note! The @lnum, @offs, and @len fields are not really needed - we have them
 * only for internal consistency check. They could be removed to save some RAM.
 */
struct ubifs_znode {
	struct ubifs_znode *parent;
	struct ubifs_znode *cnext;
	unsigned long flags;
	unsigned long time;
	int level;
	int child_cnt;
	int iip;
	int alt;
	int lnum;
	int offs;
	int len;
	struct ubifs_zbranch zbranch[];
};

/**
 * struct bu_info - bulk-read information.
 * @key: first data node key
 * @zbranch: zbranches of data nodes to bulk read
 * @buf: buffer to read into
 * @buf_len: buffer length
 * @gc_seq: GC sequence number to detect races with GC
 * @cnt: number of data nodes for bulk read
 * @blk_cnt: number of data blocks including holes
 * @oef: end of file reached
 */
struct bu_info {
	union ubifs_key key;
	struct ubifs_zbranch zbranch[UBIFS_MAX_BULK_READ];
	void *buf;
	int buf_len;
	int gc_seq;
	int cnt;
	int blk_cnt;
	int eof;
};

/**
 * struct ubifs_node_range - node length range description data structure.
 * @len: fixed node length
 * @min_len: minimum possible node length
 * @max_len: maximum possible node length
 *
 * If @max_len is %0, the node has fixed length @len.
 */
struct ubifs_node_range {
	union {
		int len;
		int min_len;
	};
	int max_len;
};

/**
 * struct ubifs_compressor - UBIFS compressor description structure.
 * @compr_type: compressor type (%UBIFS_COMPR_LZO, etc)
 * @cc: cryptoapi compressor handle
 * @comp_mutex: mutex used during compression
 * @decomp_mutex: mutex used during decompression
 * @name: compressor name
 * @capi_name: cryptoapi compressor name
 */
struct ubifs_compressor {
	int compr_type;
	struct crypto_comp *cc;
	struct mutex *comp_mutex;
	struct mutex *decomp_mutex;
	const char *name;
	const char *capi_name;
};

/**
 * struct ubifs_budget_req - budget requirements of an operation.
 *
 * @fast: non-zero if the budgeting should try to acquire budget quickly and
 *        should not try to call write-back
 * @recalculate: non-zero if @idx_growth, @data_growth, and @dd_growth fields
 *               have to be re-calculated
 * @new_page: non-zero if the operation adds a new page
 * @dirtied_page: non-zero if the operation makes a page dirty
 * @new_dent: non-zero if the operation adds a new directory entry
 * @mod_dent: non-zero if the operation removes or modifies an existing
 *            directory entry
 * @new_ino: non-zero if the operation adds a new inode
 * @new_ino_d: now much data newly created inode contains
 * @dirtied_ino: how many inodes the operation makes dirty
 * @dirtied_ino_d: now much data dirtied inode contains
 * @idx_growth: how much the index will supposedly grow
 * @data_growth: how much new data the operation will supposedly add
 * @dd_growth: how much data that makes other data dirty the operation will
 *             supposedly add
 *
 * @idx_growth, @data_growth and @dd_growth are not used in budget request. The
 * budgeting subsystem caches index and data growth values there to avoid
 * re-calculating them when the budget is released. However, if @idx_growth is
 * %-1, it is calculated by the release function using other fields.
 *
 * An inode may contain 4KiB of data at max., thus the widths of @new_ino_d
 * is 13 bits, and @dirtied_ino_d - 15, because up to 4 inodes may be made
 * dirty by the re-name operation.
 *
 * Note, UBIFS aligns node lengths to 8-bytes boundary, so the requester has to
 * make sure the amount of inode data which contribute to @new_ino_d and
 * @dirtied_ino_d fields are aligned.
 */
struct ubifs_budget_req {
	unsigned int fast:1;
	unsigned int recalculate:1;
#ifndef UBIFS_DEBUG
	unsigned int new_page:1;
	unsigned int dirtied_page:1;
	unsigned int new_dent:1;
	unsigned int mod_dent:1;
	unsigned int new_ino:1;
	unsigned int new_ino_d:13;
	unsigned int dirtied_ino:4;
	unsigned int dirtied_ino_d:15;
#else
	/* Not bit-fields to check for overflows */
	unsigned int new_page;
	unsigned int dirtied_page;
	unsigned int new_dent;
	unsigned int mod_dent;
	unsigned int new_ino;
	unsigned int new_ino_d;
	unsigned int dirtied_ino;
	unsigned int dirtied_ino_d;
#endif
	int idx_growth;
	int data_growth;
	int dd_growth;
};

/**
 * struct ubifs_orphan - stores the inode number of an orphan.
 * @rb: rb-tree node of rb-tree of orphans sorted by inode number
 * @list: list head of list of orphans in order added
 * @new_list: list head of list of orphans added since the last commit
 * @cnext: next orphan to commit
 * @dnext: next orphan to delete
 * @inum: inode number
 * @new: %1 => added since the last commit, otherwise %0
<<<<<<< HEAD
=======
 * @cmt: %1 => commit pending, otherwise %0
>>>>>>> c3ade0e0
 * @del: %1 => delete pending, otherwise %0
 */
struct ubifs_orphan {
	struct rb_node rb;
	struct list_head list;
	struct list_head new_list;
	struct ubifs_orphan *cnext;
	struct ubifs_orphan *dnext;
	ino_t inum;
<<<<<<< HEAD
	int new;
=======
	unsigned new:1;
	unsigned cmt:1;
>>>>>>> c3ade0e0
	unsigned del:1;
};

/**
 * struct ubifs_mount_opts - UBIFS-specific mount options information.
 * @unmount_mode: selected unmount mode (%0 default, %1 normal, %2 fast)
 * @bulk_read: enable/disable bulk-reads (%0 default, %1 disabe, %2 enable)
 * @chk_data_crc: enable/disable CRC data checking when reading data nodes
 *                (%0 default, %1 disabe, %2 enable)
 * @override_compr: override default compressor (%0 - do not override and use
 *                  superblock compressor, %1 - override and use compressor
 *                  specified in @compr_type)
 * @compr_type: compressor type to override the superblock compressor with
 *              (%UBIFS_COMPR_NONE, etc)
 */
struct ubifs_mount_opts {
	unsigned int unmount_mode:2;
	unsigned int bulk_read:2;
	unsigned int chk_data_crc:2;
	unsigned int override_compr:1;
	unsigned int compr_type:2;
};

/**
 * struct ubifs_budg_info - UBIFS budgeting information.
 * @idx_growth: amount of bytes budgeted for index growth
 * @data_growth: amount of bytes budgeted for cached data
 * @dd_growth: amount of bytes budgeted for cached data that will make
 *             other data dirty
 * @uncommitted_idx: amount of bytes were budgeted for growth of the index, but
 *                   which still have to be taken into account because the index
 *                   has not been committed so far
 * @old_idx_sz: size of index on flash
 * @min_idx_lebs: minimum number of LEBs required for the index
 * @nospace: non-zero if the file-system does not have flash space (used as
 *           optimization)
 * @nospace_rp: the same as @nospace, but additionally means that even reserved
 *              pool is full
 * @page_budget: budget for a page (constant, nenver changed after mount)
 * @inode_budget: budget for an inode (constant, nenver changed after mount)
 * @dent_budget: budget for a directory entry (constant, nenver changed after
 *               mount)
 */
struct ubifs_budg_info {
	long long idx_growth;
	long long data_growth;
	long long dd_growth;
	long long uncommitted_idx;
	unsigned long long old_idx_sz;
	int min_idx_lebs;
	unsigned int nospace:1;
	unsigned int nospace_rp:1;
	int page_budget;
	int inode_budget;
	int dent_budget;
};

struct ubifs_debug_info;

/**
 * struct ubifs_info - UBIFS file-system description data structure
 * (per-superblock).
 * @vfs_sb: VFS @struct super_block object
 * @bdi: backing device info object to make VFS happy and disable read-ahead
 *
 * @highest_inum: highest used inode number
 * @max_sqnum: current global sequence number
 * @cmt_no: commit number of the last successfully completed commit, protected
 *          by @commit_sem
 * @cnt_lock: protects @highest_inum and @max_sqnum counters
 * @fmt_version: UBIFS on-flash format version
 * @ro_compat_version: R/O compatibility version
 * @uuid: UUID from super block
 *
 * @lhead_lnum: log head logical eraseblock number
 * @lhead_offs: log head offset
 * @ltail_lnum: log tail logical eraseblock number (offset is always 0)
 * @log_mutex: protects the log, @lhead_lnum, @lhead_offs, @ltail_lnum, and
 *             @bud_bytes
 * @min_log_bytes: minimum required number of bytes in the log
 * @cmt_bud_bytes: used during commit to temporarily amount of bytes in
 *                 committed buds
 *
 * @buds: tree of all buds indexed by bud LEB number
 * @bud_bytes: how many bytes of flash is used by buds
 * @buds_lock: protects the @buds tree, @bud_bytes, and per-journal head bud
 *             lists
 * @jhead_cnt: count of journal heads
 * @jheads: journal heads (head zero is base head)
 * @max_bud_bytes: maximum number of bytes allowed in buds
 * @bg_bud_bytes: number of bud bytes when background commit is initiated
 * @old_buds: buds to be released after commit ends
 * @max_bud_cnt: maximum number of buds
 *
 * @commit_sem: synchronizes committer with other processes
 * @cmt_state: commit state
 * @cs_lock: commit state lock
 * @cmt_wq: wait queue to sleep on if the log is full and a commit is running
 *
 * @big_lpt: flag that LPT is too big to write whole during commit
 * @space_fixup: flag indicating that free space in LEBs needs to be cleaned up
 * @no_chk_data_crc: do not check CRCs when reading data nodes (except during
 *                   recovery)
 * @bulk_read: enable bulk-reads
 * @default_compr: default compression algorithm (%UBIFS_COMPR_LZO, etc)
 * @rw_incompat: the media is not R/W compatible
 *
 * @tnc_mutex: protects the Tree Node Cache (TNC), @zroot, @cnext, @enext, and
 *             @calc_idx_sz
 * @zroot: zbranch which points to the root index node and znode
 * @cnext: next znode to commit
 * @enext: next znode to commit to empty space
 * @gap_lebs: array of LEBs used by the in-gaps commit method
 * @cbuf: commit buffer
 * @ileb_buf: buffer for commit in-the-gaps method
 * @ileb_len: length of data in ileb_buf
 * @ihead_lnum: LEB number of index head
 * @ihead_offs: offset of index head
 * @ilebs: pre-allocated index LEBs
 * @ileb_cnt: number of pre-allocated index LEBs
 * @ileb_nxt: next pre-allocated index LEBs
 * @old_idx: tree of index nodes obsoleted since the last commit start
 * @bottom_up_buf: a buffer which is used by 'dirty_cow_bottom_up()' in tnc.c
 *
 * @mst_node: master node
 * @mst_offs: offset of valid master node
 * @mst_mutex: protects the master node area, @mst_node, and @mst_offs
 *
 * @max_bu_buf_len: maximum bulk-read buffer length
 * @bu_mutex: protects the pre-allocated bulk-read buffer and @c->bu
 * @bu: pre-allocated bulk-read information
 *
 * @write_reserve_mutex: protects @write_reserve_buf
 * @write_reserve_buf: on the write path we allocate memory, which might
 *                     sometimes be unavailable, in which case we use this
 *                     write reserve buffer
 *
 * @log_lebs: number of logical eraseblocks in the log
 * @log_bytes: log size in bytes
 * @log_last: last LEB of the log
 * @lpt_lebs: number of LEBs used for lprops table
 * @lpt_first: first LEB of the lprops table area
 * @lpt_last: last LEB of the lprops table area
 * @orph_lebs: number of LEBs used for the orphan area
 * @orph_first: first LEB of the orphan area
 * @orph_last: last LEB of the orphan area
 * @main_lebs: count of LEBs in the main area
 * @main_first: first LEB of the main area
 * @main_bytes: main area size in bytes
 *
 * @key_hash_type: type of the key hash
 * @key_hash: direntry key hash function
 * @key_fmt: key format
 * @key_len: key length
 * @fanout: fanout of the index tree (number of links per indexing node)
 *
 * @min_io_size: minimal input/output unit size
 * @min_io_shift: number of bits in @min_io_size minus one
 * @max_write_size: maximum amount of bytes the underlying flash can write at a
 *                  time (MTD write buffer size)
 * @max_write_shift: number of bits in @max_write_size minus one
 * @leb_size: logical eraseblock size in bytes
 * @leb_start: starting offset of logical eraseblocks within physical
 *             eraseblocks
 * @half_leb_size: half LEB size
 * @idx_leb_size: how many bytes of an LEB are effectively available when it is
 *                used to store indexing nodes (@leb_size - @max_idx_node_sz)
 * @leb_cnt: count of logical eraseblocks
 * @max_leb_cnt: maximum count of logical eraseblocks
 * @old_leb_cnt: count of logical eraseblocks before re-size
 * @ro_media: the underlying UBI volume is read-only
 * @ro_mount: the file-system was mounted as read-only
 * @ro_error: UBIFS switched to R/O mode because an error happened
 *
 * @dirty_pg_cnt: number of dirty pages (not used)
 * @dirty_zn_cnt: number of dirty znodes
 * @clean_zn_cnt: number of clean znodes
 *
 * @space_lock: protects @bi and @lst
 * @lst: lprops statistics
 * @bi: budgeting information
 * @calc_idx_sz: temporary variable which is used to calculate new index size
 *               (contains accurate new index size at end of TNC commit start)
 *
 * @ref_node_alsz: size of the LEB reference node aligned to the min. flash
 *                 I/O unit
 * @mst_node_alsz: master node aligned size
 * @min_idx_node_sz: minimum indexing node aligned on 8-bytes boundary
 * @max_idx_node_sz: maximum indexing node aligned on 8-bytes boundary
 * @max_inode_sz: maximum possible inode size in bytes
 * @max_znode_sz: size of znode in bytes
 *
 * @leb_overhead: how many bytes are wasted in an LEB when it is filled with
 *                data nodes of maximum size - used in free space reporting
 * @dead_wm: LEB dead space watermark
 * @dark_wm: LEB dark space watermark
 * @block_cnt: count of 4KiB blocks on the FS
 *
 * @ranges: UBIFS node length ranges
 * @ubi: UBI volume descriptor
 * @di: UBI device information
 * @vi: UBI volume information
 *
 * @orph_tree: rb-tree of orphan inode numbers
 * @orph_list: list of orphan inode numbers in order added
 * @orph_new: list of orphan inode numbers added since last commit
 * @orph_cnext: next orphan to commit
 * @orph_dnext: next orphan to delete
 * @orphan_lock: lock for orph_tree and orph_new
 * @orph_buf: buffer for orphan nodes
 * @new_orphans: number of orphans since last commit
 * @cmt_orphans: number of orphans being committed
 * @tot_orphans: number of orphans in the rb_tree
 * @max_orphans: maximum number of orphans allowed
 * @ohead_lnum: orphan head LEB number
 * @ohead_offs: orphan head offset
 * @no_orphs: non-zero if there are no orphans
 *
 * @bgt: UBIFS background thread
 * @bgt_name: background thread name
 * @need_bgt: if background thread should run
 * @need_wbuf_sync: if write-buffers have to be synchronized
 *
 * @gc_lnum: LEB number used for garbage collection
 * @sbuf: a buffer of LEB size used by GC and replay for scanning
 * @idx_gc: list of index LEBs that have been garbage collected
 * @idx_gc_cnt: number of elements on the idx_gc list
 * @gc_seq: incremented for every non-index LEB garbage collected
 * @gced_lnum: last non-index LEB that was garbage collected
 *
 * @infos_list: links all 'ubifs_info' objects
 * @umount_mutex: serializes shrinker and un-mount
 * @shrinker_run_no: shrinker run number
 *
 * @space_bits: number of bits needed to record free or dirty space
 * @lpt_lnum_bits: number of bits needed to record a LEB number in the LPT
 * @lpt_offs_bits: number of bits needed to record an offset in the LPT
 * @lpt_spc_bits: number of bits needed to space in the LPT
 * @pcnt_bits: number of bits needed to record pnode or nnode number
 * @lnum_bits: number of bits needed to record LEB number
 * @nnode_sz: size of on-flash nnode
 * @pnode_sz: size of on-flash pnode
 * @ltab_sz: size of on-flash LPT lprops table
 * @lsave_sz: size of on-flash LPT save table
 * @pnode_cnt: number of pnodes
 * @nnode_cnt: number of nnodes
 * @lpt_hght: height of the LPT
 * @pnodes_have: number of pnodes in memory
 *
 * @lp_mutex: protects lprops table and all the other lprops-related fields
 * @lpt_lnum: LEB number of the root nnode of the LPT
 * @lpt_offs: offset of the root nnode of the LPT
 * @nhead_lnum: LEB number of LPT head
 * @nhead_offs: offset of LPT head
 * @lpt_drty_flgs: dirty flags for LPT special nodes e.g. ltab
 * @dirty_nn_cnt: number of dirty nnodes
 * @dirty_pn_cnt: number of dirty pnodes
 * @check_lpt_free: flag that indicates LPT GC may be needed
 * @lpt_sz: LPT size
 * @lpt_nod_buf: buffer for an on-flash nnode or pnode
 * @lpt_buf: buffer of LEB size used by LPT
 * @nroot: address in memory of the root nnode of the LPT
 * @lpt_cnext: next LPT node to commit
 * @lpt_heap: array of heaps of categorized lprops
 * @dirty_idx: a (reverse sorted) copy of the LPROPS_DIRTY_IDX heap as at
 *             previous commit start
 * @uncat_list: list of un-categorized LEBs
 * @empty_list: list of empty LEBs
 * @freeable_list: list of freeable non-index LEBs (free + dirty == @leb_size)
 * @frdi_idx_list: list of freeable index LEBs (free + dirty == @leb_size)
 * @freeable_cnt: number of freeable LEBs in @freeable_list
 * @in_a_category_cnt: count of lprops which are in a certain category, which
 *                     basically meants that they were loaded from the flash
 *
 * @ltab_lnum: LEB number of LPT's own lprops table
 * @ltab_offs: offset of LPT's own lprops table
 * @ltab: LPT's own lprops table
 * @ltab_cmt: LPT's own lprops table (commit copy)
 * @lsave_cnt: number of LEB numbers in LPT's save table
 * @lsave_lnum: LEB number of LPT's save table
 * @lsave_offs: offset of LPT's save table
 * @lsave: LPT's save table
 * @lscan_lnum: LEB number of last LPT scan
 *
 * @rp_size: size of the reserved pool in bytes
 * @report_rp_size: size of the reserved pool reported to user-space
 * @rp_uid: reserved pool user ID
 * @rp_gid: reserved pool group ID
 *
 * @empty: %1 if the UBI device is empty
 * @need_recovery: %1 if the file-system needs recovery
 * @replaying: %1 during journal replay
 * @mounting: %1 while mounting
 * @remounting_rw: %1 while re-mounting from R/O mode to R/W mode
 * @replay_list: temporary list used during journal replay
 * @replay_buds: list of buds to replay
 * @cs_sqnum: sequence number of first node in the log (commit start node)
 * @replay_sqnum: sequence number of node currently being replayed
 * @unclean_leb_list: LEBs to recover when re-mounting R/O mounted FS to R/W
 *                    mode
 * @rcvrd_mst_node: recovered master node to write when re-mounting R/O mounted
 *                  FS to R/W mode
 * @size_tree: inode size information for recovery
 * @mount_opts: UBIFS-specific mount options
 *
 * @dbg: debugging-related information
 */
struct ubifs_info {
	struct super_block *vfs_sb;
	struct backing_dev_info bdi;

	ino_t highest_inum;
	unsigned long long max_sqnum;
	unsigned long long cmt_no;
	spinlock_t cnt_lock;
	int fmt_version;
	int ro_compat_version;
	unsigned char uuid[16];

	int lhead_lnum;
	int lhead_offs;
	int ltail_lnum;
	struct mutex log_mutex;
	int min_log_bytes;
	long long cmt_bud_bytes;

	struct rb_root buds;
	long long bud_bytes;
	spinlock_t buds_lock;
	int jhead_cnt;
	struct ubifs_jhead *jheads;
	long long max_bud_bytes;
	long long bg_bud_bytes;
	struct list_head old_buds;
	int max_bud_cnt;

	struct rw_semaphore commit_sem;
	int cmt_state;
	spinlock_t cs_lock;
	wait_queue_head_t cmt_wq;

	unsigned int big_lpt:1;
	unsigned int space_fixup:1;
	unsigned int no_chk_data_crc:1;
	unsigned int bulk_read:1;
	unsigned int default_compr:2;
	unsigned int rw_incompat:1;

	struct mutex tnc_mutex;
	struct ubifs_zbranch zroot;
	struct ubifs_znode *cnext;
	struct ubifs_znode *enext;
	int *gap_lebs;
	void *cbuf;
	void *ileb_buf;
	int ileb_len;
	int ihead_lnum;
	int ihead_offs;
	int *ilebs;
	int ileb_cnt;
	int ileb_nxt;
	struct rb_root old_idx;
	int *bottom_up_buf;

	struct ubifs_mst_node *mst_node;
	int mst_offs;
	struct mutex mst_mutex;

	int max_bu_buf_len;
	struct mutex bu_mutex;
	struct bu_info bu;

	struct mutex write_reserve_mutex;
	void *write_reserve_buf;

	int log_lebs;
	long long log_bytes;
	int log_last;
	int lpt_lebs;
	int lpt_first;
	int lpt_last;
	int orph_lebs;
	int orph_first;
	int orph_last;
	int main_lebs;
	int main_first;
	long long main_bytes;

	uint8_t key_hash_type;
	uint32_t (*key_hash)(const char *str, int len);
	int key_fmt;
	int key_len;
	int fanout;

	int min_io_size;
	int min_io_shift;
	int max_write_size;
	int max_write_shift;
	int leb_size;
	int leb_start;
	int half_leb_size;
	int idx_leb_size;
	int leb_cnt;
	int max_leb_cnt;
	int old_leb_cnt;
	unsigned int ro_media:1;
	unsigned int ro_mount:1;
	unsigned int ro_error:1;

	atomic_long_t dirty_pg_cnt;
	atomic_long_t dirty_zn_cnt;
	atomic_long_t clean_zn_cnt;

	spinlock_t space_lock;
	struct ubifs_lp_stats lst;
	struct ubifs_budg_info bi;
	unsigned long long calc_idx_sz;

	int ref_node_alsz;
	int mst_node_alsz;
	int min_idx_node_sz;
	int max_idx_node_sz;
	long long max_inode_sz;
	int max_znode_sz;

	int leb_overhead;
	int dead_wm;
	int dark_wm;
	int block_cnt;

	struct ubifs_node_range ranges[UBIFS_NODE_TYPES_CNT];
	struct ubi_volume_desc *ubi;
	struct ubi_device_info di;
	struct ubi_volume_info vi;

	struct rb_root orph_tree;
	struct list_head orph_list;
	struct list_head orph_new;
	struct ubifs_orphan *orph_cnext;
	struct ubifs_orphan *orph_dnext;
	spinlock_t orphan_lock;
	void *orph_buf;
	int new_orphans;
	int cmt_orphans;
	int tot_orphans;
	int max_orphans;
	int ohead_lnum;
	int ohead_offs;
	int no_orphs;

	struct task_struct *bgt;
	char bgt_name[sizeof(BGT_NAME_PATTERN) + 9];
	int need_bgt;
	int need_wbuf_sync;

	int gc_lnum;
	void *sbuf;
	struct list_head idx_gc;
	int idx_gc_cnt;
	int gc_seq;
	int gced_lnum;

	struct list_head infos_list;
	struct mutex umount_mutex;
	unsigned int shrinker_run_no;

	int space_bits;
	int lpt_lnum_bits;
	int lpt_offs_bits;
	int lpt_spc_bits;
	int pcnt_bits;
	int lnum_bits;
	int nnode_sz;
	int pnode_sz;
	int ltab_sz;
	int lsave_sz;
	int pnode_cnt;
	int nnode_cnt;
	int lpt_hght;
	int pnodes_have;

	struct mutex lp_mutex;
	int lpt_lnum;
	int lpt_offs;
	int nhead_lnum;
	int nhead_offs;
	int lpt_drty_flgs;
	int dirty_nn_cnt;
	int dirty_pn_cnt;
	int check_lpt_free;
	long long lpt_sz;
	void *lpt_nod_buf;
	void *lpt_buf;
	struct ubifs_nnode *nroot;
	struct ubifs_cnode *lpt_cnext;
	struct ubifs_lpt_heap lpt_heap[LPROPS_HEAP_CNT];
	struct ubifs_lpt_heap dirty_idx;
	struct list_head uncat_list;
	struct list_head empty_list;
	struct list_head freeable_list;
	struct list_head frdi_idx_list;
	int freeable_cnt;
	int in_a_category_cnt;

	int ltab_lnum;
	int ltab_offs;
	struct ubifs_lpt_lprops *ltab;
	struct ubifs_lpt_lprops *ltab_cmt;
	int lsave_cnt;
	int lsave_lnum;
	int lsave_offs;
	int *lsave;
	int lscan_lnum;

	long long rp_size;
	long long report_rp_size;
	kuid_t rp_uid;
	kgid_t rp_gid;

	/* The below fields are used only during mounting and re-mounting */
	unsigned int empty:1;
	unsigned int need_recovery:1;
	unsigned int replaying:1;
	unsigned int mounting:1;
	unsigned int remounting_rw:1;
	struct list_head replay_list;
	struct list_head replay_buds;
	unsigned long long cs_sqnum;
	unsigned long long replay_sqnum;
	struct list_head unclean_leb_list;
	struct ubifs_mst_node *rcvrd_mst_node;
	struct rb_root size_tree;
	struct ubifs_mount_opts mount_opts;

	struct ubifs_debug_info *dbg;
};

extern struct list_head ubifs_infos;
extern spinlock_t ubifs_infos_lock;
extern atomic_long_t ubifs_clean_zn_cnt;
extern struct kmem_cache *ubifs_inode_slab;
extern const struct super_operations ubifs_super_operations;
extern const struct address_space_operations ubifs_file_address_operations;
extern const struct file_operations ubifs_file_operations;
extern const struct inode_operations ubifs_file_inode_operations;
extern const struct file_operations ubifs_dir_operations;
extern const struct inode_operations ubifs_dir_inode_operations;
extern const struct inode_operations ubifs_symlink_inode_operations;
extern struct backing_dev_info ubifs_backing_dev_info;
extern struct ubifs_compressor *ubifs_compressors[UBIFS_COMPR_TYPES_CNT];

/* io.c */
void ubifs_ro_mode(struct ubifs_info *c, int err);
int ubifs_leb_read(const struct ubifs_info *c, int lnum, void *buf, int offs,
		   int len, int even_ebadmsg);
int ubifs_leb_write(struct ubifs_info *c, int lnum, const void *buf, int offs,
		    int len);
int ubifs_leb_change(struct ubifs_info *c, int lnum, const void *buf, int len);
int ubifs_leb_unmap(struct ubifs_info *c, int lnum);
int ubifs_leb_map(struct ubifs_info *c, int lnum);
int ubifs_is_mapped(const struct ubifs_info *c, int lnum);
int ubifs_wbuf_write_nolock(struct ubifs_wbuf *wbuf, void *buf, int len);
int ubifs_wbuf_seek_nolock(struct ubifs_wbuf *wbuf, int lnum, int offs);
int ubifs_wbuf_init(struct ubifs_info *c, struct ubifs_wbuf *wbuf);
int ubifs_read_node(const struct ubifs_info *c, void *buf, int type, int len,
		    int lnum, int offs);
int ubifs_read_node_wbuf(struct ubifs_wbuf *wbuf, void *buf, int type, int len,
			 int lnum, int offs);
int ubifs_write_node(struct ubifs_info *c, void *node, int len, int lnum,
		     int offs);
int ubifs_check_node(const struct ubifs_info *c, const void *buf, int lnum,
		     int offs, int quiet, int must_chk_crc);
void ubifs_prepare_node(struct ubifs_info *c, void *buf, int len, int pad);
void ubifs_prep_grp_node(struct ubifs_info *c, void *node, int len, int last);
int ubifs_io_init(struct ubifs_info *c);
void ubifs_pad(const struct ubifs_info *c, void *buf, int pad);
int ubifs_wbuf_sync_nolock(struct ubifs_wbuf *wbuf);
int ubifs_bg_wbufs_sync(struct ubifs_info *c);
void ubifs_wbuf_add_ino_nolock(struct ubifs_wbuf *wbuf, ino_t inum);
int ubifs_sync_wbufs_by_inode(struct ubifs_info *c, struct inode *inode);

/* scan.c */
struct ubifs_scan_leb *ubifs_scan(const struct ubifs_info *c, int lnum,
				  int offs, void *sbuf, int quiet);
void ubifs_scan_destroy(struct ubifs_scan_leb *sleb);
int ubifs_scan_a_node(const struct ubifs_info *c, void *buf, int len, int lnum,
		      int offs, int quiet);
struct ubifs_scan_leb *ubifs_start_scan(const struct ubifs_info *c, int lnum,
					int offs, void *sbuf);
void ubifs_end_scan(const struct ubifs_info *c, struct ubifs_scan_leb *sleb,
		    int lnum, int offs);
int ubifs_add_snod(const struct ubifs_info *c, struct ubifs_scan_leb *sleb,
		   void *buf, int offs);
void ubifs_scanned_corruption(const struct ubifs_info *c, int lnum, int offs,
			      void *buf);

/* log.c */
void ubifs_add_bud(struct ubifs_info *c, struct ubifs_bud *bud);
void ubifs_create_buds_lists(struct ubifs_info *c);
int ubifs_add_bud_to_log(struct ubifs_info *c, int jhead, int lnum, int offs);
struct ubifs_bud *ubifs_search_bud(struct ubifs_info *c, int lnum);
struct ubifs_wbuf *ubifs_get_wbuf(struct ubifs_info *c, int lnum);
int ubifs_log_start_commit(struct ubifs_info *c, int *ltail_lnum);
int ubifs_log_end_commit(struct ubifs_info *c, int new_ltail_lnum);
int ubifs_log_post_commit(struct ubifs_info *c, int old_ltail_lnum);
int ubifs_consolidate_log(struct ubifs_info *c);

/* journal.c */
int ubifs_jnl_update(struct ubifs_info *c, const struct inode *dir,
		     const struct qstr *nm, const struct inode *inode,
		     int deletion, int xent);
int ubifs_jnl_write_data(struct ubifs_info *c, const struct inode *inode,
			 const union ubifs_key *key, const void *buf, int len);
int ubifs_jnl_write_inode(struct ubifs_info *c, const struct inode *inode);
int ubifs_jnl_delete_inode(struct ubifs_info *c, const struct inode *inode);
int ubifs_jnl_rename(struct ubifs_info *c, const struct inode *old_dir,
		     const struct dentry *old_dentry,
		     const struct inode *new_dir,
		     const struct dentry *new_dentry, int sync);
int ubifs_jnl_truncate(struct ubifs_info *c, const struct inode *inode,
		       loff_t old_size, loff_t new_size);
int ubifs_jnl_delete_xattr(struct ubifs_info *c, const struct inode *host,
			   const struct inode *inode, const struct qstr *nm);
int ubifs_jnl_change_xattr(struct ubifs_info *c, const struct inode *inode1,
			   const struct inode *inode2);

/* budget.c */
int ubifs_budget_space(struct ubifs_info *c, struct ubifs_budget_req *req);
void ubifs_release_budget(struct ubifs_info *c, struct ubifs_budget_req *req);
void ubifs_release_dirty_inode_budget(struct ubifs_info *c,
				      struct ubifs_inode *ui);
int ubifs_budget_inode_op(struct ubifs_info *c, struct inode *inode,
			  struct ubifs_budget_req *req);
void ubifs_release_ino_dirty(struct ubifs_info *c, struct inode *inode,
				struct ubifs_budget_req *req);
void ubifs_cancel_ino_op(struct ubifs_info *c, struct inode *inode,
			 struct ubifs_budget_req *req);
long long ubifs_get_free_space(struct ubifs_info *c);
long long ubifs_get_free_space_nolock(struct ubifs_info *c);
int ubifs_calc_min_idx_lebs(struct ubifs_info *c);
void ubifs_convert_page_budget(struct ubifs_info *c);
long long ubifs_reported_space(const struct ubifs_info *c, long long free);
long long ubifs_calc_available(const struct ubifs_info *c, int min_idx_lebs);

/* find.c */
int ubifs_find_free_space(struct ubifs_info *c, int min_space, int *offs,
			  int squeeze);
int ubifs_find_free_leb_for_idx(struct ubifs_info *c);
int ubifs_find_dirty_leb(struct ubifs_info *c, struct ubifs_lprops *ret_lp,
			 int min_space, int pick_free);
int ubifs_find_dirty_idx_leb(struct ubifs_info *c);
int ubifs_save_dirty_idx_lnums(struct ubifs_info *c);

/* tnc.c */
int ubifs_lookup_level0(struct ubifs_info *c, const union ubifs_key *key,
			struct ubifs_znode **zn, int *n);
int ubifs_tnc_lookup_nm(struct ubifs_info *c, const union ubifs_key *key,
			void *node, const struct qstr *nm);
int ubifs_tnc_locate(struct ubifs_info *c, const union ubifs_key *key,
		     void *node, int *lnum, int *offs);
int ubifs_tnc_add(struct ubifs_info *c, const union ubifs_key *key, int lnum,
		  int offs, int len);
int ubifs_tnc_replace(struct ubifs_info *c, const union ubifs_key *key,
		      int old_lnum, int old_offs, int lnum, int offs, int len);
int ubifs_tnc_add_nm(struct ubifs_info *c, const union ubifs_key *key,
		     int lnum, int offs, int len, const struct qstr *nm);
int ubifs_tnc_remove(struct ubifs_info *c, const union ubifs_key *key);
int ubifs_tnc_remove_nm(struct ubifs_info *c, const union ubifs_key *key,
			const struct qstr *nm);
int ubifs_tnc_remove_range(struct ubifs_info *c, union ubifs_key *from_key,
			   union ubifs_key *to_key);
int ubifs_tnc_remove_ino(struct ubifs_info *c, ino_t inum);
struct ubifs_dent_node *ubifs_tnc_next_ent(struct ubifs_info *c,
					   union ubifs_key *key,
					   const struct qstr *nm);
void ubifs_tnc_close(struct ubifs_info *c);
int ubifs_tnc_has_node(struct ubifs_info *c, union ubifs_key *key, int level,
		       int lnum, int offs, int is_idx);
int ubifs_dirty_idx_node(struct ubifs_info *c, union ubifs_key *key, int level,
			 int lnum, int offs);
/* Shared by tnc.c for tnc_commit.c */
void destroy_old_idx(struct ubifs_info *c);
int is_idx_node_in_tnc(struct ubifs_info *c, union ubifs_key *key, int level,
		       int lnum, int offs);
int insert_old_idx_znode(struct ubifs_info *c, struct ubifs_znode *znode);
int ubifs_tnc_get_bu_keys(struct ubifs_info *c, struct bu_info *bu);
int ubifs_tnc_bulk_read(struct ubifs_info *c, struct bu_info *bu);

/* tnc_misc.c */
struct ubifs_znode *ubifs_tnc_levelorder_next(struct ubifs_znode *zr,
					      struct ubifs_znode *znode);
int ubifs_search_zbranch(const struct ubifs_info *c,
			 const struct ubifs_znode *znode,
			 const union ubifs_key *key, int *n);
struct ubifs_znode *ubifs_tnc_postorder_first(struct ubifs_znode *znode);
struct ubifs_znode *ubifs_tnc_postorder_next(struct ubifs_znode *znode);
long ubifs_destroy_tnc_subtree(struct ubifs_znode *zr);
struct ubifs_znode *ubifs_load_znode(struct ubifs_info *c,
				     struct ubifs_zbranch *zbr,
				     struct ubifs_znode *parent, int iip);
int ubifs_tnc_read_node(struct ubifs_info *c, struct ubifs_zbranch *zbr,
			void *node);

/* tnc_commit.c */
int ubifs_tnc_start_commit(struct ubifs_info *c, struct ubifs_zbranch *zroot);
int ubifs_tnc_end_commit(struct ubifs_info *c);

/* shrinker.c */
unsigned long ubifs_shrink_scan(struct shrinker *shrink,
				struct shrink_control *sc);
unsigned long ubifs_shrink_count(struct shrinker *shrink,
				 struct shrink_control *sc);

/* commit.c */
int ubifs_bg_thread(void *info);
void ubifs_commit_required(struct ubifs_info *c);
void ubifs_request_bg_commit(struct ubifs_info *c);
int ubifs_run_commit(struct ubifs_info *c);
void ubifs_recovery_commit(struct ubifs_info *c);
int ubifs_gc_should_commit(struct ubifs_info *c);
void ubifs_wait_for_commit(struct ubifs_info *c);

/* master.c */
int ubifs_read_master(struct ubifs_info *c);
int ubifs_write_master(struct ubifs_info *c);

/* sb.c */
int ubifs_read_superblock(struct ubifs_info *c);
struct ubifs_sb_node *ubifs_read_sb_node(struct ubifs_info *c);
int ubifs_write_sb_node(struct ubifs_info *c, struct ubifs_sb_node *sup);
int ubifs_fixup_free_space(struct ubifs_info *c);

/* replay.c */
int ubifs_validate_entry(struct ubifs_info *c,
			 const struct ubifs_dent_node *dent);
int ubifs_replay_journal(struct ubifs_info *c);

/* gc.c */
int ubifs_garbage_collect(struct ubifs_info *c, int anyway);
int ubifs_gc_start_commit(struct ubifs_info *c);
int ubifs_gc_end_commit(struct ubifs_info *c);
void ubifs_destroy_idx_gc(struct ubifs_info *c);
int ubifs_get_idx_gc_leb(struct ubifs_info *c);
int ubifs_garbage_collect_leb(struct ubifs_info *c, struct ubifs_lprops *lp);

/* orphan.c */
int ubifs_add_orphan(struct ubifs_info *c, ino_t inum);
void ubifs_delete_orphan(struct ubifs_info *c, ino_t inum);
int ubifs_orphan_start_commit(struct ubifs_info *c);
int ubifs_orphan_end_commit(struct ubifs_info *c);
int ubifs_mount_orphans(struct ubifs_info *c, int unclean, int read_only);
int ubifs_clear_orphans(struct ubifs_info *c);

/* lpt.c */
int ubifs_calc_lpt_geom(struct ubifs_info *c);
int ubifs_create_dflt_lpt(struct ubifs_info *c, int *main_lebs, int lpt_first,
			  int *lpt_lebs, int *big_lpt);
int ubifs_lpt_init(struct ubifs_info *c, int rd, int wr);
struct ubifs_lprops *ubifs_lpt_lookup(struct ubifs_info *c, int lnum);
struct ubifs_lprops *ubifs_lpt_lookup_dirty(struct ubifs_info *c, int lnum);
int ubifs_lpt_scan_nolock(struct ubifs_info *c, int start_lnum, int end_lnum,
			  ubifs_lpt_scan_callback scan_cb, void *data);

/* Shared by lpt.c for lpt_commit.c */
void ubifs_pack_lsave(struct ubifs_info *c, void *buf, int *lsave);
void ubifs_pack_ltab(struct ubifs_info *c, void *buf,
		     struct ubifs_lpt_lprops *ltab);
void ubifs_pack_pnode(struct ubifs_info *c, void *buf,
		      struct ubifs_pnode *pnode);
void ubifs_pack_nnode(struct ubifs_info *c, void *buf,
		      struct ubifs_nnode *nnode);
struct ubifs_pnode *ubifs_get_pnode(struct ubifs_info *c,
				    struct ubifs_nnode *parent, int iip);
struct ubifs_nnode *ubifs_get_nnode(struct ubifs_info *c,
				    struct ubifs_nnode *parent, int iip);
int ubifs_read_nnode(struct ubifs_info *c, struct ubifs_nnode *parent, int iip);
void ubifs_add_lpt_dirt(struct ubifs_info *c, int lnum, int dirty);
void ubifs_add_nnode_dirt(struct ubifs_info *c, struct ubifs_nnode *nnode);
uint32_t ubifs_unpack_bits(uint8_t **addr, int *pos, int nrbits);
struct ubifs_nnode *ubifs_first_nnode(struct ubifs_info *c, int *hght);
/* Needed only in debugging code in lpt_commit.c */
int ubifs_unpack_nnode(const struct ubifs_info *c, void *buf,
		       struct ubifs_nnode *nnode);

/* lpt_commit.c */
int ubifs_lpt_start_commit(struct ubifs_info *c);
int ubifs_lpt_end_commit(struct ubifs_info *c);
int ubifs_lpt_post_commit(struct ubifs_info *c);
void ubifs_lpt_free(struct ubifs_info *c, int wr_only);

/* lprops.c */
const struct ubifs_lprops *ubifs_change_lp(struct ubifs_info *c,
					   const struct ubifs_lprops *lp,
					   int free, int dirty, int flags,
					   int idx_gc_cnt);
void ubifs_get_lp_stats(struct ubifs_info *c, struct ubifs_lp_stats *lst);
void ubifs_add_to_cat(struct ubifs_info *c, struct ubifs_lprops *lprops,
		      int cat);
void ubifs_replace_cat(struct ubifs_info *c, struct ubifs_lprops *old_lprops,
		       struct ubifs_lprops *new_lprops);
void ubifs_ensure_cat(struct ubifs_info *c, struct ubifs_lprops *lprops);
int ubifs_categorize_lprops(const struct ubifs_info *c,
			    const struct ubifs_lprops *lprops);
int ubifs_change_one_lp(struct ubifs_info *c, int lnum, int free, int dirty,
			int flags_set, int flags_clean, int idx_gc_cnt);
int ubifs_update_one_lp(struct ubifs_info *c, int lnum, int free, int dirty,
			int flags_set, int flags_clean);
int ubifs_read_one_lp(struct ubifs_info *c, int lnum, struct ubifs_lprops *lp);
const struct ubifs_lprops *ubifs_fast_find_free(struct ubifs_info *c);
const struct ubifs_lprops *ubifs_fast_find_empty(struct ubifs_info *c);
const struct ubifs_lprops *ubifs_fast_find_freeable(struct ubifs_info *c);
const struct ubifs_lprops *ubifs_fast_find_frdi_idx(struct ubifs_info *c);
int ubifs_calc_dark(const struct ubifs_info *c, int spc);

/* file.c */
int ubifs_fsync(struct file *file, loff_t start, loff_t end, int datasync);
int ubifs_setattr(struct dentry *dentry, struct iattr *attr);

/* dir.c */
struct inode *ubifs_new_inode(struct ubifs_info *c, const struct inode *dir,
			      umode_t mode);
int ubifs_getattr(struct vfsmount *mnt, struct dentry *dentry,
		  struct kstat *stat);

/* xattr.c */
int ubifs_setxattr(struct dentry *dentry, const char *name,
		   const void *value, size_t size, int flags);
ssize_t ubifs_getxattr(struct dentry *dentry, const char *name, void *buf,
		       size_t size);
ssize_t ubifs_listxattr(struct dentry *dentry, char *buffer, size_t size);
int ubifs_removexattr(struct dentry *dentry, const char *name);

/* super.c */
struct inode *ubifs_iget(struct super_block *sb, unsigned long inum);

/* recovery.c */
int ubifs_recover_master_node(struct ubifs_info *c);
int ubifs_write_rcvrd_mst_node(struct ubifs_info *c);
struct ubifs_scan_leb *ubifs_recover_leb(struct ubifs_info *c, int lnum,
					 int offs, void *sbuf, int jhead);
struct ubifs_scan_leb *ubifs_recover_log_leb(struct ubifs_info *c, int lnum,
					     int offs, void *sbuf);
int ubifs_recover_inl_heads(struct ubifs_info *c, void *sbuf);
int ubifs_clean_lebs(struct ubifs_info *c, void *sbuf);
int ubifs_rcvry_gc_commit(struct ubifs_info *c);
int ubifs_recover_size_accum(struct ubifs_info *c, union ubifs_key *key,
			     int deletion, loff_t new_size);
int ubifs_recover_size(struct ubifs_info *c);
void ubifs_destroy_size_tree(struct ubifs_info *c);

/* ioctl.c */
long ubifs_ioctl(struct file *file, unsigned int cmd, unsigned long arg);
void ubifs_set_inode_flags(struct inode *inode);
#ifdef CONFIG_COMPAT
long ubifs_compat_ioctl(struct file *file, unsigned int cmd, unsigned long arg);
#endif

/* compressor.c */
int __init ubifs_compressors_init(void);
void ubifs_compressors_exit(void);
void ubifs_compress(const void *in_buf, int in_len, void *out_buf, int *out_len,
		    int *compr_type);
int ubifs_decompress(const void *buf, int len, void *out, int *out_len,
		     int compr_type);

#include "debug.h"
#include "misc.h"
#include "key.h"

#endif /* !__UBIFS_H__ */<|MERGE_RESOLUTION|>--- conflicted
+++ resolved
@@ -904,10 +904,7 @@
  * @dnext: next orphan to delete
  * @inum: inode number
  * @new: %1 => added since the last commit, otherwise %0
-<<<<<<< HEAD
-=======
  * @cmt: %1 => commit pending, otherwise %0
->>>>>>> c3ade0e0
  * @del: %1 => delete pending, otherwise %0
  */
 struct ubifs_orphan {
@@ -917,12 +914,8 @@
 	struct ubifs_orphan *cnext;
 	struct ubifs_orphan *dnext;
 	ino_t inum;
-<<<<<<< HEAD
-	int new;
-=======
 	unsigned new:1;
 	unsigned cmt:1;
->>>>>>> c3ade0e0
 	unsigned del:1;
 };
 
