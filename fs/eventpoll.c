/*
 *  fs/eventpoll.c (Efficient event retrieval implementation)
 *  Copyright (C) 2001,...,2009	 Davide Libenzi
 *
 *  This program is free software; you can redistribute it and/or modify
 *  it under the terms of the GNU General Public License as published by
 *  the Free Software Foundation; either version 2 of the License, or
 *  (at your option) any later version.
 *
 *  Davide Libenzi <davidel@xmailserver.org>
 *
 */

#include <linux/init.h>
#include <linux/kernel.h>
#include <linux/sched.h>
#include <linux/fs.h>
#include <linux/file.h>
#include <linux/signal.h>
#include <linux/errno.h>
#include <linux/mm.h>
#include <linux/slab.h>
#include <linux/poll.h>
#include <linux/string.h>
#include <linux/list.h>
#include <linux/hash.h>
#include <linux/spinlock.h>
#include <linux/syscalls.h>
#include <linux/rbtree.h>
#include <linux/wait.h>
#include <linux/eventpoll.h>
#include <linux/mount.h>
#include <linux/bitops.h>
#include <linux/mutex.h>
#include <linux/anon_inodes.h>
#include <linux/device.h>
#include <asm/uaccess.h>
#include <asm/io.h>
#include <asm/mman.h>
#include <linux/atomic.h>
#include <linux/proc_fs.h>
#include <linux/seq_file.h>
#include <linux/compat.h>
#include <linux/rculist.h>

/*
 * LOCKING:
 * There are three level of locking required by epoll :
 *
 * 1) epmutex (mutex)
 * 2) ep->mtx (mutex)
 * 3) ep->lock (spinlock)
 *
 * The acquire order is the one listed above, from 1 to 3.
 * We need a spinlock (ep->lock) because we manipulate objects
 * from inside the poll callback, that might be triggered from
 * a wake_up() that in turn might be called from IRQ context.
 * So we can't sleep inside the poll callback and hence we need
 * a spinlock. During the event transfer loop (from kernel to
 * user space) we could end up sleeping due a copy_to_user(), so
 * we need a lock that will allow us to sleep. This lock is a
 * mutex (ep->mtx). It is acquired during the event transfer loop,
 * during epoll_ctl(EPOLL_CTL_DEL) and during eventpoll_release_file().
 * Then we also need a global mutex to serialize eventpoll_release_file()
 * and ep_free().
 * This mutex is acquired by ep_free() during the epoll file
 * cleanup path and it is also acquired by eventpoll_release_file()
 * if a file has been pushed inside an epoll set and it is then
 * close()d without a previous call to epoll_ctl(EPOLL_CTL_DEL).
 * It is also acquired when inserting an epoll fd onto another epoll
 * fd. We do this so that we walk the epoll tree and ensure that this
 * insertion does not create a cycle of epoll file descriptors, which
 * could lead to deadlock. We need a global mutex to prevent two
 * simultaneous inserts (A into B and B into A) from racing and
 * constructing a cycle without either insert observing that it is
 * going to.
 * It is necessary to acquire multiple "ep->mtx"es at once in the
 * case when one epoll fd is added to another. In this case, we
 * always acquire the locks in the order of nesting (i.e. after
 * epoll_ctl(e1, EPOLL_CTL_ADD, e2), e1->mtx will always be acquired
 * before e2->mtx). Since we disallow cycles of epoll file
 * descriptors, this ensures that the mutexes are well-ordered. In
 * order to communicate this nesting to lockdep, when walking a tree
 * of epoll file descriptors, we use the current recursion depth as
 * the lockdep subkey.
 * It is possible to drop the "ep->mtx" and to use the global
 * mutex "epmutex" (together with "ep->lock") to have it working,
 * but having "ep->mtx" will make the interface more scalable.
 * Events that require holding "epmutex" are very rare, while for
 * normal operations the epoll private "ep->mtx" will guarantee
 * a better scalability.
 */

/* Epoll private bits inside the event mask */
#define EP_PRIVATE_BITS (EPOLLWAKEUP | EPOLLONESHOT | EPOLLET)

/* Maximum number of nesting allowed inside epoll sets */
#define EP_MAX_NESTS 4

#define EP_MAX_EVENTS (INT_MAX / sizeof(struct epoll_event))

#define EP_UNACTIVE_PTR ((void *) -1L)

#define EP_ITEM_COST (sizeof(struct epitem) + sizeof(struct eppoll_entry))

struct epoll_filefd {
	struct file *file;
	int fd;
} __packed;

/*
 * Structure used to track possible nested calls, for too deep recursions
 * and loop cycles.
 */
struct nested_call_node {
	struct list_head llink;
	void *cookie;
	void *ctx;
};

/*
 * This structure is used as collector for nested calls, to check for
 * maximum recursion dept and loop cycles.
 */
struct nested_calls {
	struct list_head tasks_call_list;
	spinlock_t lock;
};

/*
 * Each file descriptor added to the eventpoll interface will
 * have an entry of this type linked to the "rbr" RB tree.
 * Avoid increasing the size of this struct, there can be many thousands
 * of these on a server and we do not want this to take another cache line.
 */
struct epitem {
	union {
		/* RB tree node links this structure to the eventpoll RB tree */
		struct rb_node rbn;
		/* Used to free the struct epitem */
		struct rcu_head rcu;
	};

	/* List header used to link this structure to the eventpoll ready list */
	struct list_head rdllink;

	/*
	 * Works together "struct eventpoll"->ovflist in keeping the
	 * single linked chain of items.
	 */
	struct epitem *next;

	/* The file descriptor information this item refers to */
	struct epoll_filefd ffd;

	/* Number of active wait queue attached to poll operations */
	int nwait;

	/* List containing poll wait queues */
	struct list_head pwqlist;

	/* The "container" of this item */
	struct eventpoll *ep;

	/* List header used to link this item to the "struct file" items list */
	struct list_head fllink;

	/* wakeup_source used when EPOLLWAKEUP is set */
	struct wakeup_source __rcu *ws;

	/* The structure that describe the interested events and the source fd */
	struct epoll_event event;
};

/*
 * This structure is stored inside the "private_data" member of the file
 * structure and represents the main data structure for the eventpoll
 * interface.
 */
struct eventpoll {
	/* Protect the access to this structure */
	spinlock_t lock;

	/*
	 * This mutex is used to ensure that files are not removed
	 * while epoll is using them. This is held during the event
	 * collection loop, the file cleanup path, the epoll file exit
	 * code and the ctl operations.
	 */
	struct mutex mtx;

	/* Wait queue used by sys_epoll_wait() */
	wait_queue_head_t wq;

	/* Wait queue used by file->poll() */
	wait_queue_head_t poll_wait;

	/* List of ready file descriptors */
	struct list_head rdllist;

	/* RB tree root used to store monitored fd structs */
	struct rb_root rbr;

	/*
	 * This is a single linked list that chains all the "struct epitem" that
	 * happened while transferring ready events to userspace w/out
	 * holding ->lock.
	 */
	struct epitem *ovflist;

	/* wakeup_source used when ep_scan_ready_list is running */
	struct wakeup_source *ws;

	/* The user that created the eventpoll descriptor */
	struct user_struct *user;

	struct file *file;

	/* used to optimize loop detection check */
	int visited;
	struct list_head visited_list_link;
};

/* Wait structure used by the poll hooks */
struct eppoll_entry {
	/* List header used to link this structure to the "struct epitem" */
	struct list_head llink;

	/* The "base" pointer is set to the container "struct epitem" */
	struct epitem *base;

	/*
	 * Wait queue item that will be linked to the target file wait
	 * queue head.
	 */
	wait_queue_t wait;

	/* The wait queue head that linked the "wait" wait queue item */
	wait_queue_head_t *whead;
};

/* Wrapper struct used by poll queueing */
struct ep_pqueue {
	poll_table pt;
	struct epitem *epi;
};

/* Used by the ep_send_events() function as callback private data */
struct ep_send_events_data {
	int maxevents;
	struct epoll_event __user *events;
};

/*
 * Configuration options available inside /proc/sys/fs/epoll/
 */
/* Maximum number of epoll watched descriptors, per user */
static long max_user_watches __read_mostly;

/*
 * This mutex is used to serialize ep_free() and eventpoll_release_file().
 */
static DEFINE_MUTEX(epmutex);

/* Used to check for epoll file descriptor inclusion loops */
static struct nested_calls poll_loop_ncalls;

/* Used for safe wake up implementation */
static struct nested_calls poll_safewake_ncalls;

/* Used to call file's f_op->poll() under the nested calls boundaries */
static struct nested_calls poll_readywalk_ncalls;

/* Slab cache used to allocate "struct epitem" */
static struct kmem_cache *epi_cache __read_mostly;

/* Slab cache used to allocate "struct eppoll_entry" */
static struct kmem_cache *pwq_cache __read_mostly;

/* Visited nodes during ep_loop_check(), so we can unset them when we finish */
static LIST_HEAD(visited_list);

/*
 * List of files with newly added links, where we may need to limit the number
 * of emanating paths. Protected by the epmutex.
 */
static LIST_HEAD(tfile_check_list);

#ifdef CONFIG_SYSCTL

#include <linux/sysctl.h>

static long zero;
static long long_max = LONG_MAX;

ctl_table epoll_table[] = {
	{
		.procname	= "max_user_watches",
		.data		= &max_user_watches,
		.maxlen		= sizeof(max_user_watches),
		.mode		= 0644,
		.proc_handler	= proc_doulongvec_minmax,
		.extra1		= &zero,
		.extra2		= &long_max,
	},
	{ }
};
#endif /* CONFIG_SYSCTL */

static const struct file_operations eventpoll_fops;

static inline int is_file_epoll(struct file *f)
{
	return f->f_op == &eventpoll_fops;
}

/* Setup the structure that is used as key for the RB tree */
static inline void ep_set_ffd(struct epoll_filefd *ffd,
			      struct file *file, int fd)
{
	ffd->file = file;
	ffd->fd = fd;
}

/* Compare RB tree keys */
static inline int ep_cmp_ffd(struct epoll_filefd *p1,
			     struct epoll_filefd *p2)
{
	return (p1->file > p2->file ? +1:
	        (p1->file < p2->file ? -1 : p1->fd - p2->fd));
}

/* Tells us if the item is currently linked */
static inline int ep_is_linked(struct list_head *p)
{
	return !list_empty(p);
}

static inline struct eppoll_entry *ep_pwq_from_wait(wait_queue_t *p)
{
	return container_of(p, struct eppoll_entry, wait);
}

/* Get the "struct epitem" from a wait queue pointer */
static inline struct epitem *ep_item_from_wait(wait_queue_t *p)
{
	return container_of(p, struct eppoll_entry, wait)->base;
}

/* Get the "struct epitem" from an epoll queue wrapper */
static inline struct epitem *ep_item_from_epqueue(poll_table *p)
{
	return container_of(p, struct ep_pqueue, pt)->epi;
}

/* Tells if the epoll_ctl(2) operation needs an event copy from userspace */
static inline int ep_op_has_event(int op)
{
	return op != EPOLL_CTL_DEL;
}

/* Initialize the poll safe wake up structure */
static void ep_nested_calls_init(struct nested_calls *ncalls)
{
	INIT_LIST_HEAD(&ncalls->tasks_call_list);
	spin_lock_init(&ncalls->lock);
}

/**
 * ep_events_available - Checks if ready events might be available.
 *
 * @ep: Pointer to the eventpoll context.
 *
 * Returns: Returns a value different than zero if ready events are available,
 *          or zero otherwise.
 */
static inline int ep_events_available(struct eventpoll *ep)
{
	return !list_empty(&ep->rdllist) || ep->ovflist != EP_UNACTIVE_PTR;
}

/**
 * ep_call_nested - Perform a bound (possibly) nested call, by checking
 *                  that the recursion limit is not exceeded, and that
 *                  the same nested call (by the meaning of same cookie) is
 *                  no re-entered.
 *
 * @ncalls: Pointer to the nested_calls structure to be used for this call.
 * @max_nests: Maximum number of allowed nesting calls.
 * @nproc: Nested call core function pointer.
 * @priv: Opaque data to be passed to the @nproc callback.
 * @cookie: Cookie to be used to identify this nested call.
 * @ctx: This instance context.
 *
 * Returns: Returns the code returned by the @nproc callback, or -1 if
 *          the maximum recursion limit has been exceeded.
 */
static int ep_call_nested(struct nested_calls *ncalls, int max_nests,
			  int (*nproc)(void *, void *, int), void *priv,
			  void *cookie, void *ctx)
{
	int error, call_nests = 0;
	unsigned long flags;
	struct list_head *lsthead = &ncalls->tasks_call_list;
	struct nested_call_node *tncur;
	struct nested_call_node tnode;

	spin_lock_irqsave(&ncalls->lock, flags);

	/*
	 * Try to see if the current task is already inside this wakeup call.
	 * We use a list here, since the population inside this set is always
	 * very much limited.
	 */
	list_for_each_entry(tncur, lsthead, llink) {
		if (tncur->ctx == ctx &&
		    (tncur->cookie == cookie || ++call_nests > max_nests)) {
			/*
			 * Ops ... loop detected or maximum nest level reached.
			 * We abort this wake by breaking the cycle itself.
			 */
			error = -1;
			goto out_unlock;
		}
	}

	/* Add the current task and cookie to the list */
	tnode.ctx = ctx;
	tnode.cookie = cookie;
	list_add(&tnode.llink, lsthead);

	spin_unlock_irqrestore(&ncalls->lock, flags);

	/* Call the nested function */
	error = (*nproc)(priv, cookie, call_nests);

	/* Remove the current task from the list */
	spin_lock_irqsave(&ncalls->lock, flags);
	list_del(&tnode.llink);
out_unlock:
	spin_unlock_irqrestore(&ncalls->lock, flags);

	return error;
}

/*
 * As described in commit 0ccf831cb lockdep: annotate epoll
 * the use of wait queues used by epoll is done in a very controlled
 * manner. Wake ups can nest inside each other, but are never done
 * with the same locking. For example:
 *
 *   dfd = socket(...);
 *   efd1 = epoll_create();
 *   efd2 = epoll_create();
 *   epoll_ctl(efd1, EPOLL_CTL_ADD, dfd, ...);
 *   epoll_ctl(efd2, EPOLL_CTL_ADD, efd1, ...);
 *
 * When a packet arrives to the device underneath "dfd", the net code will
 * issue a wake_up() on its poll wake list. Epoll (efd1) has installed a
 * callback wakeup entry on that queue, and the wake_up() performed by the
 * "dfd" net code will end up in ep_poll_callback(). At this point epoll
 * (efd1) notices that it may have some event ready, so it needs to wake up
 * the waiters on its poll wait list (efd2). So it calls ep_poll_safewake()
 * that ends up in another wake_up(), after having checked about the
 * recursion constraints. That are, no more than EP_MAX_POLLWAKE_NESTS, to
 * avoid stack blasting.
 *
 * When CONFIG_DEBUG_LOCK_ALLOC is enabled, make sure lockdep can handle
 * this special case of epoll.
 */
#ifdef CONFIG_DEBUG_LOCK_ALLOC
static inline void ep_wake_up_nested(wait_queue_head_t *wqueue,
				     unsigned long events, int subclass)
{
	unsigned long flags;

	spin_lock_irqsave_nested(&wqueue->lock, flags, subclass);
	wake_up_locked_poll(wqueue, events);
	spin_unlock_irqrestore(&wqueue->lock, flags);
}
#else
static inline void ep_wake_up_nested(wait_queue_head_t *wqueue,
				     unsigned long events, int subclass)
{
	wake_up_poll(wqueue, events);
}
#endif

static int ep_poll_wakeup_proc(void *priv, void *cookie, int call_nests)
{
	ep_wake_up_nested((wait_queue_head_t *) cookie, POLLIN,
			  1 + call_nests);
	return 0;
}

/*
 * Perform a safe wake up of the poll wait list. The problem is that
 * with the new callback'd wake up system, it is possible that the
 * poll callback is reentered from inside the call to wake_up() done
 * on the poll wait queue head. The rule is that we cannot reenter the
 * wake up code from the same task more than EP_MAX_NESTS times,
 * and we cannot reenter the same wait queue head at all. This will
 * enable to have a hierarchy of epoll file descriptor of no more than
 * EP_MAX_NESTS deep.
 */
static void ep_poll_safewake(wait_queue_head_t *wq)
{
	int this_cpu = get_cpu();

	ep_call_nested(&poll_safewake_ncalls, EP_MAX_NESTS,
		       ep_poll_wakeup_proc, NULL, wq, (void *) (long) this_cpu);

	put_cpu();
}

static void ep_remove_wait_queue(struct eppoll_entry *pwq)
{
	wait_queue_head_t *whead;

	rcu_read_lock();
	/* If it is cleared by POLLFREE, it should be rcu-safe */
	whead = rcu_dereference(pwq->whead);
	if (whead)
		remove_wait_queue(whead, &pwq->wait);
	rcu_read_unlock();
}

/*
 * This function unregisters poll callbacks from the associated file
 * descriptor.  Must be called with "mtx" held (or "epmutex" if called from
 * ep_free).
 */
static void ep_unregister_pollwait(struct eventpoll *ep, struct epitem *epi)
{
	struct list_head *lsthead = &epi->pwqlist;
	struct eppoll_entry *pwq;

	while (!list_empty(lsthead)) {
		pwq = list_first_entry(lsthead, struct eppoll_entry, llink);

		list_del(&pwq->llink);
		ep_remove_wait_queue(pwq);
		kmem_cache_free(pwq_cache, pwq);
	}
}

/* call only when ep->mtx is held */
static inline struct wakeup_source *ep_wakeup_source(struct epitem *epi)
{
	return rcu_dereference_check(epi->ws, lockdep_is_held(&epi->ep->mtx));
}

/* call only when ep->mtx is held */
static inline void ep_pm_stay_awake(struct epitem *epi)
{
	struct wakeup_source *ws = ep_wakeup_source(epi);

	if (ws)
		__pm_stay_awake(ws);
}

static inline bool ep_has_wakeup_source(struct epitem *epi)
{
	return rcu_access_pointer(epi->ws) ? true : false;
}

/* call when ep->mtx cannot be held (ep_poll_callback) */
static inline void ep_pm_stay_awake_rcu(struct epitem *epi)
{
	struct wakeup_source *ws;

	rcu_read_lock();
	ws = rcu_dereference(epi->ws);
	if (ws)
		__pm_stay_awake(ws);
	rcu_read_unlock();
}

/**
 * ep_scan_ready_list - Scans the ready list in a way that makes possible for
 *                      the scan code, to call f_op->poll(). Also allows for
 *                      O(NumReady) performance.
 *
 * @ep: Pointer to the epoll private data structure.
 * @sproc: Pointer to the scan callback.
 * @priv: Private opaque data passed to the @sproc callback.
 * @depth: The current depth of recursive f_op->poll calls.
 * @ep_locked: caller already holds ep->mtx
 *
 * Returns: The same integer error code returned by the @sproc callback.
 */
static int ep_scan_ready_list(struct eventpoll *ep,
			      int (*sproc)(struct eventpoll *,
					   struct list_head *, void *),
			      void *priv, int depth, bool ep_locked)
{
	int error, pwake = 0;
	unsigned long flags;
	struct epitem *epi, *nepi;
	LIST_HEAD(txlist);

	/*
	 * We need to lock this because we could be hit by
	 * eventpoll_release_file() and epoll_ctl().
	 */

	if (!ep_locked)
		mutex_lock_nested(&ep->mtx, depth);

	/*
	 * Steal the ready list, and re-init the original one to the
	 * empty list. Also, set ep->ovflist to NULL so that events
	 * happening while looping w/out locks, are not lost. We cannot
	 * have the poll callback to queue directly on ep->rdllist,
	 * because we want the "sproc" callback to be able to do it
	 * in a lockless way.
	 */
	spin_lock_irqsave(&ep->lock, flags);
	list_splice_init(&ep->rdllist, &txlist);
	ep->ovflist = NULL;
	spin_unlock_irqrestore(&ep->lock, flags);

	/*
	 * Now call the callback function.
	 */
	error = (*sproc)(ep, &txlist, priv);

	spin_lock_irqsave(&ep->lock, flags);
	/*
	 * During the time we spent inside the "sproc" callback, some
	 * other events might have been queued by the poll callback.
	 * We re-insert them inside the main ready-list here.
	 */
	for (nepi = ep->ovflist; (epi = nepi) != NULL;
	     nepi = epi->next, epi->next = EP_UNACTIVE_PTR) {
		/*
		 * We need to check if the item is already in the list.
		 * During the "sproc" callback execution time, items are
		 * queued into ->ovflist but the "txlist" might already
		 * contain them, and the list_splice() below takes care of them.
		 */
		if (!ep_is_linked(&epi->rdllink)) {
			list_add_tail(&epi->rdllink, &ep->rdllist);
			ep_pm_stay_awake(epi);
		}
	}
	/*
	 * We need to set back ep->ovflist to EP_UNACTIVE_PTR, so that after
	 * releasing the lock, events will be queued in the normal way inside
	 * ep->rdllist.
	 */
	ep->ovflist = EP_UNACTIVE_PTR;

	/*
	 * Quickly re-inject items left on "txlist".
	 */
	list_splice(&txlist, &ep->rdllist);
	__pm_relax(ep->ws);

	if (!list_empty(&ep->rdllist)) {
		/*
		 * Wake up (if active) both the eventpoll wait list and
		 * the ->poll() wait list (delayed after we release the lock).
		 */
		if (waitqueue_active(&ep->wq))
			wake_up_locked(&ep->wq);
		if (waitqueue_active(&ep->poll_wait))
			pwake++;
	}
	spin_unlock_irqrestore(&ep->lock, flags);

	if (!ep_locked)
		mutex_unlock(&ep->mtx);

	/* We have to call this outside the lock */
	if (pwake)
		ep_poll_safewake(&ep->poll_wait);

	return error;
}

static void epi_rcu_free(struct rcu_head *head)
{
	struct epitem *epi = container_of(head, struct epitem, rcu);
	kmem_cache_free(epi_cache, epi);
}

/*
 * Removes a "struct epitem" from the eventpoll RB tree and deallocates
 * all the associated resources. Must be called with "mtx" held.
 */
static int ep_remove(struct eventpoll *ep, struct epitem *epi)
{
	unsigned long flags;
	struct file *file = epi->ffd.file;

	/*
	 * Removes poll wait queue hooks. We _have_ to do this without holding
	 * the "ep->lock" otherwise a deadlock might occur. This because of the
	 * sequence of the lock acquisition. Here we do "ep->lock" then the wait
	 * queue head lock when unregistering the wait queue. The wakeup callback
	 * will run by holding the wait queue head lock and will call our callback
	 * that will try to get "ep->lock".
	 */
	ep_unregister_pollwait(ep, epi);

	/* Remove the current item from the list of epoll hooks */
	spin_lock(&file->f_lock);
	list_del_rcu(&epi->fllink);
	spin_unlock(&file->f_lock);

	rb_erase(&epi->rbn, &ep->rbr);

	spin_lock_irqsave(&ep->lock, flags);
	if (ep_is_linked(&epi->rdllink))
		list_del_init(&epi->rdllink);
	spin_unlock_irqrestore(&ep->lock, flags);

	wakeup_source_unregister(ep_wakeup_source(epi));
	/*
	 * At this point it is safe to free the eventpoll item. Use the union
	 * field epi->rcu, since we are trying to minimize the size of
	 * 'struct epitem'. The 'rbn' field is no longer in use. Protected by
	 * ep->mtx. The rcu read side, reverse_path_check_proc(), does not make
	 * use of the rbn field.
	 */
	call_rcu(&epi->rcu, epi_rcu_free);

	atomic_long_dec(&ep->user->epoll_watches);

	return 0;
}

static void ep_free(struct eventpoll *ep)
{
	struct rb_node *rbp;
	struct epitem *epi;

	/* We need to release all tasks waiting for these file */
	if (waitqueue_active(&ep->poll_wait))
		ep_poll_safewake(&ep->poll_wait);

	/*
	 * We need to lock this because we could be hit by
	 * eventpoll_release_file() while we're freeing the "struct eventpoll".
	 * We do not need to hold "ep->mtx" here because the epoll file
	 * is on the way to be removed and no one has references to it
	 * anymore. The only hit might come from eventpoll_release_file() but
	 * holding "epmutex" is sufficient here.
	 */
	mutex_lock(&epmutex);

	/*
	 * Walks through the whole tree by unregistering poll callbacks.
	 */
	for (rbp = rb_first(&ep->rbr); rbp; rbp = rb_next(rbp)) {
		epi = rb_entry(rbp, struct epitem, rbn);

		ep_unregister_pollwait(ep, epi);
		cond_resched();
	}

	/*
	 * Walks through the whole tree by freeing each "struct epitem". At this
	 * point we are sure no poll callbacks will be lingering around, and also by
	 * holding "epmutex" we can be sure that no file cleanup code will hit
	 * us during this operation. So we can avoid the lock on "ep->lock".
	 * We do not need to lock ep->mtx, either, we only do it to prevent
	 * a lockdep warning.
	 */
	mutex_lock(&ep->mtx);
	while ((rbp = rb_first(&ep->rbr)) != NULL) {
		epi = rb_entry(rbp, struct epitem, rbn);
		ep_remove(ep, epi);
		cond_resched();
	}
	mutex_unlock(&ep->mtx);

	mutex_unlock(&epmutex);
	mutex_destroy(&ep->mtx);
	free_uid(ep->user);
	wakeup_source_unregister(ep->ws);
	kfree(ep);
}

static int ep_eventpoll_release(struct inode *inode, struct file *file)
{
	struct eventpoll *ep = file->private_data;

	if (ep)
		ep_free(ep);

	return 0;
}

static inline unsigned int ep_item_poll(struct epitem *epi, poll_table *pt)
{
	pt->_key = epi->event.events;

	return epi->ffd.file->f_op->poll(epi->ffd.file, pt) & epi->event.events;
}

static int ep_read_events_proc(struct eventpoll *ep, struct list_head *head,
			       void *priv)
{
	struct epitem *epi, *tmp;
	poll_table pt;

	init_poll_funcptr(&pt, NULL);

	list_for_each_entry_safe(epi, tmp, head, rdllink) {
		if (ep_item_poll(epi, &pt))
			return POLLIN | POLLRDNORM;
		else {
			/*
			 * Item has been dropped into the ready list by the poll
			 * callback, but it's not actually ready, as far as
			 * caller requested events goes. We can remove it here.
			 */
			__pm_relax(ep_wakeup_source(epi));
			list_del_init(&epi->rdllink);
		}
	}

	return 0;
}

static void ep_ptable_queue_proc(struct file *file, wait_queue_head_t *whead,
				 poll_table *pt);

struct readyevents_arg {
	struct eventpoll *ep;
	bool locked;
};

static int ep_poll_readyevents_proc(void *priv, void *cookie, int call_nests)
{
	struct readyevents_arg *arg = priv;

	return ep_scan_ready_list(arg->ep, ep_read_events_proc, NULL,
				  call_nests + 1, arg->locked);
}

static unsigned int ep_eventpoll_poll(struct file *file, poll_table *wait)
{
	int pollflags;
	struct eventpoll *ep = file->private_data;
	struct readyevents_arg arg;

	/*
	 * During ep_insert() we already hold the ep->mtx for the tfile.
	 * Prevent re-aquisition.
	 */
	arg.locked = wait && (wait->_qproc == ep_ptable_queue_proc);
	arg.ep = ep;

	/* Insert inside our poll wait queue */
	poll_wait(file, &ep->poll_wait, wait);

	/*
	 * Proceed to find out if wanted events are really available inside
	 * the ready list. This need to be done under ep_call_nested()
	 * supervision, since the call to f_op->poll() done on listed files
	 * could re-enter here.
	 */
	pollflags = ep_call_nested(&poll_readywalk_ncalls, EP_MAX_NESTS,
				   ep_poll_readyevents_proc, &arg, ep, current);

	return pollflags != -1 ? pollflags : 0;
}

#ifdef CONFIG_PROC_FS
static int ep_show_fdinfo(struct seq_file *m, struct file *f)
{
	struct eventpoll *ep = f->private_data;
	struct rb_node *rbp;
	int ret = 0;

	mutex_lock(&ep->mtx);
	for (rbp = rb_first(&ep->rbr); rbp; rbp = rb_next(rbp)) {
		struct epitem *epi = rb_entry(rbp, struct epitem, rbn);

		ret = seq_printf(m, "tfd: %8d events: %8x data: %16llx\n",
				 epi->ffd.fd, epi->event.events,
				 (long long)epi->event.data);
		if (ret)
			break;
	}
	mutex_unlock(&ep->mtx);

	return ret;
}
#endif

/* File callbacks that implement the eventpoll file behaviour */
static const struct file_operations eventpoll_fops = {
#ifdef CONFIG_PROC_FS
	.show_fdinfo	= ep_show_fdinfo,
#endif
	.release	= ep_eventpoll_release,
	.poll		= ep_eventpoll_poll,
	.llseek		= noop_llseek,
};

/*
 * This is called from eventpoll_release() to unlink files from the eventpoll
 * interface. We need to have this facility to cleanup correctly files that are
 * closed without being removed from the eventpoll interface.
 */
void eventpoll_release_file(struct file *file)
{
	struct eventpoll *ep;
	struct epitem *epi;

	/*
	 * We don't want to get "file->f_lock" because it is not
	 * necessary. It is not necessary because we're in the "struct file"
	 * cleanup path, and this means that no one is using this file anymore.
	 * So, for example, epoll_ctl() cannot hit here since if we reach this
	 * point, the file counter already went to zero and fget() would fail.
	 * The only hit might come from ep_free() but by holding the mutex
	 * will correctly serialize the operation. We do need to acquire
	 * "ep->mtx" after "epmutex" because ep_remove() requires it when called
	 * from anywhere but ep_free().
	 *
	 * Besides, ep_remove() acquires the lock, so we can't hold it here.
	 */
	mutex_lock(&epmutex);
	list_for_each_entry_rcu(epi, &file->f_ep_links, fllink) {
		ep = epi->ep;
		mutex_lock_nested(&ep->mtx, 0);
		ep_remove(ep, epi);
		mutex_unlock(&ep->mtx);
	}
	mutex_unlock(&epmutex);
}

static int ep_alloc(struct eventpoll **pep)
{
	int error;
	struct user_struct *user;
	struct eventpoll *ep;

	user = get_current_user();
	error = -ENOMEM;
	ep = kzalloc(sizeof(*ep), GFP_KERNEL);
	if (unlikely(!ep))
		goto free_uid;

	spin_lock_init(&ep->lock);
	mutex_init(&ep->mtx);
	init_waitqueue_head(&ep->wq);
	init_waitqueue_head(&ep->poll_wait);
	INIT_LIST_HEAD(&ep->rdllist);
	ep->rbr = RB_ROOT;
	ep->ovflist = EP_UNACTIVE_PTR;
	ep->user = user;

	*pep = ep;

	return 0;

free_uid:
	free_uid(user);
	return error;
}

/*
 * Search the file inside the eventpoll tree. The RB tree operations
 * are protected by the "mtx" mutex, and ep_find() must be called with
 * "mtx" held.
 */
static struct epitem *ep_find(struct eventpoll *ep, struct file *file, int fd)
{
	int kcmp;
	struct rb_node *rbp;
	struct epitem *epi, *epir = NULL;
	struct epoll_filefd ffd;

	ep_set_ffd(&ffd, file, fd);
	for (rbp = ep->rbr.rb_node; rbp; ) {
		epi = rb_entry(rbp, struct epitem, rbn);
		kcmp = ep_cmp_ffd(&ffd, &epi->ffd);
		if (kcmp > 0)
			rbp = rbp->rb_right;
		else if (kcmp < 0)
			rbp = rbp->rb_left;
		else {
			epir = epi;
			break;
		}
	}

	return epir;
}

/*
 * This is the callback that is passed to the wait queue wakeup
 * mechanism. It is called by the stored file descriptors when they
 * have events to report.
 */
static int ep_poll_callback(wait_queue_t *wait, unsigned mode, int sync, void *key)
{
	int pwake = 0;
	unsigned long flags;
	struct epitem *epi = ep_item_from_wait(wait);
	struct eventpoll *ep = epi->ep;

	if ((unsigned long)key & POLLFREE) {
		ep_pwq_from_wait(wait)->whead = NULL;
		/*
		 * whead = NULL above can race with ep_remove_wait_queue()
		 * which can do another remove_wait_queue() after us, so we
		 * can't use __remove_wait_queue(). whead->lock is held by
		 * the caller.
		 */
		list_del_init(&wait->task_list);
	}

	spin_lock_irqsave(&ep->lock, flags);

	/*
	 * If the event mask does not contain any poll(2) event, we consider the
	 * descriptor to be disabled. This condition is likely the effect of the
	 * EPOLLONESHOT bit that disables the descriptor when an event is received,
	 * until the next EPOLL_CTL_MOD will be issued.
	 */
	if (!(epi->event.events & ~EP_PRIVATE_BITS))
		goto out_unlock;

	/*
	 * Check the events coming with the callback. At this stage, not
	 * every device reports the events in the "key" parameter of the
	 * callback. We need to be able to handle both cases here, hence the
	 * test for "key" != NULL before the event match test.
	 */
	if (key && !((unsigned long) key & epi->event.events))
		goto out_unlock;

	/*
	 * If we are transferring events to userspace, we can hold no locks
	 * (because we're accessing user memory, and because of linux f_op->poll()
	 * semantics). All the events that happen during that period of time are
	 * chained in ep->ovflist and requeued later on.
	 */
	if (unlikely(ep->ovflist != EP_UNACTIVE_PTR)) {
		if (epi->next == EP_UNACTIVE_PTR) {
			epi->next = ep->ovflist;
			ep->ovflist = epi;
			if (epi->ws) {
				/*
				 * Activate ep->ws since epi->ws may get
				 * deactivated at any time.
				 */
				__pm_stay_awake(ep->ws);
			}

		}
		goto out_unlock;
	}

	/* If this file is already in the ready list we exit soon */
	if (!ep_is_linked(&epi->rdllink)) {
		list_add_tail(&epi->rdllink, &ep->rdllist);
		ep_pm_stay_awake_rcu(epi);
	}

	/*
	 * Wake up ( if active ) both the eventpoll wait list and the ->poll()
	 * wait list.
	 */
	if (waitqueue_active(&ep->wq))
		wake_up_locked(&ep->wq);
	if (waitqueue_active(&ep->poll_wait))
		pwake++;

out_unlock:
	spin_unlock_irqrestore(&ep->lock, flags);

	/* We have to call this outside the lock */
	if (pwake)
		ep_poll_safewake(&ep->poll_wait);

	return 1;
}

/*
 * This is the callback that is used to add our wait queue to the
 * target file wakeup lists.
 */
static void ep_ptable_queue_proc(struct file *file, wait_queue_head_t *whead,
				 poll_table *pt)
{
	struct epitem *epi = ep_item_from_epqueue(pt);
	struct eppoll_entry *pwq;

	if (epi->nwait >= 0 && (pwq = kmem_cache_alloc(pwq_cache, GFP_KERNEL))) {
		init_waitqueue_func_entry(&pwq->wait, ep_poll_callback);
		pwq->whead = whead;
		pwq->base = epi;
		add_wait_queue(whead, &pwq->wait);
		list_add_tail(&pwq->llink, &epi->pwqlist);
		epi->nwait++;
	} else {
		/* We have to signal that an error occurred */
		epi->nwait = -1;
	}
}

static void ep_rbtree_insert(struct eventpoll *ep, struct epitem *epi)
{
	int kcmp;
	struct rb_node **p = &ep->rbr.rb_node, *parent = NULL;
	struct epitem *epic;

	while (*p) {
		parent = *p;
		epic = rb_entry(parent, struct epitem, rbn);
		kcmp = ep_cmp_ffd(&epi->ffd, &epic->ffd);
		if (kcmp > 0)
			p = &parent->rb_right;
		else
			p = &parent->rb_left;
	}
	rb_link_node(&epi->rbn, parent, p);
	rb_insert_color(&epi->rbn, &ep->rbr);
}



#define PATH_ARR_SIZE 5
/*
 * These are the number paths of length 1 to 5, that we are allowing to emanate
 * from a single file of interest. For example, we allow 1000 paths of length
 * 1, to emanate from each file of interest. This essentially represents the
 * potential wakeup paths, which need to be limited in order to avoid massive
 * uncontrolled wakeup storms. The common use case should be a single ep which
 * is connected to n file sources. In this case each file source has 1 path
 * of length 1. Thus, the numbers below should be more than sufficient. These
 * path limits are enforced during an EPOLL_CTL_ADD operation, since a modify
 * and delete can't add additional paths. Protected by the epmutex.
 */
static const int path_limits[PATH_ARR_SIZE] = { 1000, 500, 100, 50, 10 };
static int path_count[PATH_ARR_SIZE];

static int path_count_inc(int nests)
{
	/* Allow an arbitrary number of depth 1 paths */
	if (nests == 0)
		return 0;

	if (++path_count[nests] > path_limits[nests])
		return -1;
	return 0;
}

static void path_count_init(void)
{
	int i;

	for (i = 0; i < PATH_ARR_SIZE; i++)
		path_count[i] = 0;
}

static int reverse_path_check_proc(void *priv, void *cookie, int call_nests)
{
	int error = 0;
	struct file *file = priv;
	struct file *child_file;
	struct epitem *epi;

<<<<<<< HEAD
	list_for_each_entry(epi, &file->f_ep_links, fllink) {
=======
	/* CTL_DEL can remove links here, but that can't increase our count */
	rcu_read_lock();
	list_for_each_entry_rcu(epi, &file->f_ep_links, fllink) {
>>>>>>> c3ade0e0
		child_file = epi->ep->file;
		if (is_file_epoll(child_file)) {
			if (list_empty(&child_file->f_ep_links)) {
				if (path_count_inc(call_nests)) {
					error = -1;
					break;
				}
			} else {
				error = ep_call_nested(&poll_loop_ncalls,
							EP_MAX_NESTS,
							reverse_path_check_proc,
							child_file, child_file,
							current);
			}
			if (error != 0)
				break;
		} else {
			printk(KERN_ERR "reverse_path_check_proc: "
				"file is not an ep!\n");
		}
	}
<<<<<<< HEAD
=======
	rcu_read_unlock();
>>>>>>> c3ade0e0
	return error;
}

/**
 * reverse_path_check - The tfile_check_list is list of file *, which have
 *                      links that are proposed to be newly added. We need to
 *                      make sure that those added links don't add too many
 *                      paths such that we will spend all our time waking up
 *                      eventpoll objects.
 *
 * Returns: Returns zero if the proposed links don't create too many paths,
 *	    -1 otherwise.
 */
static int reverse_path_check(void)
{
<<<<<<< HEAD
	int length = 0;
=======
>>>>>>> c3ade0e0
	int error = 0;
	struct file *current_file;

	/* let's call this for all tfiles */
	list_for_each_entry(current_file, &tfile_check_list, f_tfile_llink) {
<<<<<<< HEAD
		length++;
=======
>>>>>>> c3ade0e0
		path_count_init();
		error = ep_call_nested(&poll_loop_ncalls, EP_MAX_NESTS,
					reverse_path_check_proc, current_file,
					current_file, current);
		if (error)
			break;
	}
	return error;
}

<<<<<<< HEAD
=======
static int ep_create_wakeup_source(struct epitem *epi)
{
	const char *name;
	struct wakeup_source *ws;

	if (!epi->ep->ws) {
		epi->ep->ws = wakeup_source_register("eventpoll");
		if (!epi->ep->ws)
			return -ENOMEM;
	}

	name = epi->ffd.file->f_path.dentry->d_name.name;
	ws = wakeup_source_register(name);

	if (!ws)
		return -ENOMEM;
	rcu_assign_pointer(epi->ws, ws);

	return 0;
}

/* rare code path, only used when EPOLL_CTL_MOD removes a wakeup source */
static noinline void ep_destroy_wakeup_source(struct epitem *epi)
{
	struct wakeup_source *ws = ep_wakeup_source(epi);

	RCU_INIT_POINTER(epi->ws, NULL);

	/*
	 * wait for ep_pm_stay_awake_rcu to finish, synchronize_rcu is
	 * used internally by wakeup_source_remove, too (called by
	 * wakeup_source_unregister), so we cannot use call_rcu
	 */
	synchronize_rcu();
	wakeup_source_unregister(ws);
}

>>>>>>> c3ade0e0
/*
 * Must be called with "mtx" held.
 */
static int ep_insert(struct eventpoll *ep, struct epoll_event *event,
		     struct file *tfile, int fd, int full_check)
{
	int error, revents, pwake = 0;
	unsigned long flags;
	long user_watches;
	struct epitem *epi;
	struct ep_pqueue epq;

	user_watches = atomic_long_read(&ep->user->epoll_watches);
	if (unlikely(user_watches >= max_user_watches))
		return -ENOSPC;
	if (!(epi = kmem_cache_alloc(epi_cache, GFP_KERNEL)))
		return -ENOMEM;

	/* Item initialization follow here ... */
	INIT_LIST_HEAD(&epi->rdllink);
	INIT_LIST_HEAD(&epi->fllink);
	INIT_LIST_HEAD(&epi->pwqlist);
	epi->ep = ep;
	ep_set_ffd(&epi->ffd, tfile, fd);
	epi->event = *event;
	epi->nwait = 0;
	epi->next = EP_UNACTIVE_PTR;
	if (epi->event.events & EPOLLWAKEUP) {
		error = ep_create_wakeup_source(epi);
		if (error)
			goto error_create_wakeup_source;
	} else {
		RCU_INIT_POINTER(epi->ws, NULL);
	}

	/* Initialize the poll table using the queue callback */
	epq.epi = epi;
	init_poll_funcptr(&epq.pt, ep_ptable_queue_proc);

	/*
	 * Attach the item to the poll hooks and get current event bits.
	 * We can safely use the file* here because its usage count has
	 * been increased by the caller of this function. Note that after
	 * this operation completes, the poll callback can start hitting
	 * the new item.
	 */
	revents = ep_item_poll(epi, &epq.pt);

	/*
	 * We have to check if something went wrong during the poll wait queue
	 * install process. Namely an allocation for a wait queue failed due
	 * high memory pressure.
	 */
	error = -ENOMEM;
	if (epi->nwait < 0)
		goto error_unregister;

	/* Add the current item to the list of active epoll hook for this file */
	spin_lock(&tfile->f_lock);
	list_add_tail_rcu(&epi->fllink, &tfile->f_ep_links);
	spin_unlock(&tfile->f_lock);

	/*
	 * Add the current item to the RB tree. All RB tree operations are
	 * protected by "mtx", and ep_insert() is called with "mtx" held.
	 */
	ep_rbtree_insert(ep, epi);

	/* now check if we've created too many backpaths */
	error = -EINVAL;
<<<<<<< HEAD
	if (reverse_path_check())
=======
	if (full_check && reverse_path_check())
>>>>>>> c3ade0e0
		goto error_remove_epi;

	/* We have to drop the new item inside our item list to keep track of it */
	spin_lock_irqsave(&ep->lock, flags);

	/* If the file is already "ready" we drop it inside the ready list */
	if ((revents & event->events) && !ep_is_linked(&epi->rdllink)) {
		list_add_tail(&epi->rdllink, &ep->rdllist);
		ep_pm_stay_awake(epi);

		/* Notify waiting tasks that events are available */
		if (waitqueue_active(&ep->wq))
			wake_up_locked(&ep->wq);
		if (waitqueue_active(&ep->poll_wait))
			pwake++;
	}

	spin_unlock_irqrestore(&ep->lock, flags);

	atomic_long_inc(&ep->user->epoll_watches);

	/* We have to call this outside the lock */
	if (pwake)
		ep_poll_safewake(&ep->poll_wait);

	return 0;

error_remove_epi:
	spin_lock(&tfile->f_lock);
<<<<<<< HEAD
	if (ep_is_linked(&epi->fllink))
		list_del_init(&epi->fllink);
=======
	list_del_rcu(&epi->fllink);
>>>>>>> c3ade0e0
	spin_unlock(&tfile->f_lock);

	rb_erase(&epi->rbn, &ep->rbr);

error_unregister:
	ep_unregister_pollwait(ep, epi);

	/*
	 * We need to do this because an event could have been arrived on some
	 * allocated wait queue. Note that we don't care about the ep->ovflist
	 * list, since that is used/cleaned only inside a section bound by "mtx".
	 * And ep_insert() is called with "mtx" held.
	 */
	spin_lock_irqsave(&ep->lock, flags);
	if (ep_is_linked(&epi->rdllink))
		list_del_init(&epi->rdllink);
	spin_unlock_irqrestore(&ep->lock, flags);

	wakeup_source_unregister(ep_wakeup_source(epi));

error_create_wakeup_source:
	kmem_cache_free(epi_cache, epi);

	return error;
}

/*
 * Modify the interest event mask by dropping an event if the new mask
 * has a match in the current file status. Must be called with "mtx" held.
 */
static int ep_modify(struct eventpoll *ep, struct epitem *epi, struct epoll_event *event)
{
	int pwake = 0;
	unsigned int revents;
	poll_table pt;

	init_poll_funcptr(&pt, NULL);

	/*
	 * Set the new event interest mask before calling f_op->poll();
	 * otherwise we might miss an event that happens between the
	 * f_op->poll() call and the new event set registering.
	 */
	epi->event.events = event->events; /* need barrier below */
	epi->event.data = event->data; /* protected by mtx */
	if (epi->event.events & EPOLLWAKEUP) {
		if (!ep_has_wakeup_source(epi))
			ep_create_wakeup_source(epi);
	} else if (ep_has_wakeup_source(epi)) {
		ep_destroy_wakeup_source(epi);
	}

	/*
	 * The following barrier has two effects:
	 *
	 * 1) Flush epi changes above to other CPUs.  This ensures
	 *    we do not miss events from ep_poll_callback if an
	 *    event occurs immediately after we call f_op->poll().
	 *    We need this because we did not take ep->lock while
	 *    changing epi above (but ep_poll_callback does take
	 *    ep->lock).
	 *
	 * 2) We also need to ensure we do not miss _past_ events
	 *    when calling f_op->poll().  This barrier also
	 *    pairs with the barrier in wq_has_sleeper (see
	 *    comments for wq_has_sleeper).
	 *
	 * This barrier will now guarantee ep_poll_callback or f_op->poll
	 * (or both) will notice the readiness of an item.
	 */
	smp_mb();

	/*
	 * The following barrier has two effects:
	 *
	 * 1) Flush epi changes above to other CPUs.  This ensures
	 *    we do not miss events from ep_poll_callback if an
	 *    event occurs immediately after we call f_op->poll().
	 *    We need this because we did not take ep->lock while
	 *    changing epi above (but ep_poll_callback does take
	 *    ep->lock).
	 *
	 * 2) We also need to ensure we do not miss _past_ events
	 *    when calling f_op->poll().  This barrier also
	 *    pairs with the barrier in wq_has_sleeper (see
	 *    comments for wq_has_sleeper).
	 *
	 * This barrier will now guarantee ep_poll_callback or f_op->poll
	 * (or both) will notice the readiness of an item.
	 */
	smp_mb();

	/*
	 * Get current event bits. We can safely use the file* here because
	 * its usage count has been increased by the caller of this function.
	 */
	revents = ep_item_poll(epi, &pt);

	/*
	 * If the item is "hot" and it is not registered inside the ready
	 * list, push it inside.
	 */
	if (revents & event->events) {
		spin_lock_irq(&ep->lock);
		if (!ep_is_linked(&epi->rdllink)) {
			list_add_tail(&epi->rdllink, &ep->rdllist);
			ep_pm_stay_awake(epi);

			/* Notify waiting tasks that events are available */
			if (waitqueue_active(&ep->wq))
				wake_up_locked(&ep->wq);
			if (waitqueue_active(&ep->poll_wait))
				pwake++;
		}
		spin_unlock_irq(&ep->lock);
	}

	/* We have to call this outside the lock */
	if (pwake)
		ep_poll_safewake(&ep->poll_wait);

	return 0;
}

static int ep_send_events_proc(struct eventpoll *ep, struct list_head *head,
			       void *priv)
{
	struct ep_send_events_data *esed = priv;
	int eventcnt;
	unsigned int revents;
	struct epitem *epi;
	struct epoll_event __user *uevent;
	struct wakeup_source *ws;
	poll_table pt;

	init_poll_funcptr(&pt, NULL);

	/*
	 * We can loop without lock because we are passed a task private list.
	 * Items cannot vanish during the loop because ep_scan_ready_list() is
	 * holding "mtx" during this call.
	 */
	for (eventcnt = 0, uevent = esed->events;
	     !list_empty(head) && eventcnt < esed->maxevents;) {
		epi = list_first_entry(head, struct epitem, rdllink);

		/*
		 * Activate ep->ws before deactivating epi->ws to prevent
		 * triggering auto-suspend here (in case we reactive epi->ws
		 * below).
		 *
		 * This could be rearranged to delay the deactivation of epi->ws
		 * instead, but then epi->ws would temporarily be out of sync
		 * with ep_is_linked().
		 */
		ws = ep_wakeup_source(epi);
		if (ws) {
			if (ws->active)
				__pm_stay_awake(ep->ws);
			__pm_relax(ws);
		}

		list_del_init(&epi->rdllink);

		revents = ep_item_poll(epi, &pt);

		/*
		 * If the event mask intersect the caller-requested one,
		 * deliver the event to userspace. Again, ep_scan_ready_list()
		 * is holding "mtx", so no operations coming from userspace
		 * can change the item.
		 */
		if (revents) {
			if (__put_user(revents, &uevent->events) ||
			    __put_user(epi->event.data, &uevent->data)) {
				list_add(&epi->rdllink, head);
				ep_pm_stay_awake(epi);
				return eventcnt ? eventcnt : -EFAULT;
			}
			eventcnt++;
			uevent++;
			if (epi->event.events & EPOLLONESHOT)
				epi->event.events &= EP_PRIVATE_BITS;
			else if (!(epi->event.events & EPOLLET)) {
				/*
				 * If this file has been added with Level
				 * Trigger mode, we need to insert back inside
				 * the ready list, so that the next call to
				 * epoll_wait() will check again the events
				 * availability. At this point, no one can insert
				 * into ep->rdllist besides us. The epoll_ctl()
				 * callers are locked out by
				 * ep_scan_ready_list() holding "mtx" and the
				 * poll callback will queue them in ep->ovflist.
				 */
				list_add_tail(&epi->rdllink, &ep->rdllist);
				ep_pm_stay_awake(epi);
			}
		}
	}

	return eventcnt;
}

static int ep_send_events(struct eventpoll *ep,
			  struct epoll_event __user *events, int maxevents)
{
	struct ep_send_events_data esed;

	esed.maxevents = maxevents;
	esed.events = events;

	return ep_scan_ready_list(ep, ep_send_events_proc, &esed, 0, false);
}

static inline struct timespec ep_set_mstimeout(long ms)
{
	struct timespec now, ts = {
		.tv_sec = ms / MSEC_PER_SEC,
		.tv_nsec = NSEC_PER_MSEC * (ms % MSEC_PER_SEC),
	};

	ktime_get_ts(&now);
	return timespec_add_safe(now, ts);
}

/**
 * ep_poll - Retrieves ready events, and delivers them to the caller supplied
 *           event buffer.
 *
 * @ep: Pointer to the eventpoll context.
 * @events: Pointer to the userspace buffer where the ready events should be
 *          stored.
 * @maxevents: Size (in terms of number of events) of the caller event buffer.
 * @timeout: Maximum timeout for the ready events fetch operation, in
 *           milliseconds. If the @timeout is zero, the function will not block,
 *           while if the @timeout is less than zero, the function will block
 *           until at least one event has been retrieved (or an error
 *           occurred).
 *
 * Returns: Returns the number of ready events which have been fetched, or an
 *          error code, in case of error.
 */
static int ep_poll(struct eventpoll *ep, struct epoll_event __user *events,
		   int maxevents, long timeout)
{
	int res = 0, eavail, timed_out = 0;
	unsigned long flags;
	long slack = 0;
	wait_queue_t wait;
	ktime_t expires, *to = NULL;

	if (timeout > 0) {
		struct timespec end_time = ep_set_mstimeout(timeout);

		slack = select_estimate_accuracy(&end_time);
		to = &expires;
		*to = timespec_to_ktime(end_time);
	} else if (timeout == 0) {
		/*
		 * Avoid the unnecessary trip to the wait queue loop, if the
		 * caller specified a non blocking operation.
		 */
		timed_out = 1;
		spin_lock_irqsave(&ep->lock, flags);
		goto check_events;
	}

fetch_events:
	spin_lock_irqsave(&ep->lock, flags);

	if (!ep_events_available(ep)) {
		/*
		 * We don't have any available event to return to the caller.
		 * We need to sleep here, and we will be wake up by
		 * ep_poll_callback() when events will become available.
		 */
		init_waitqueue_entry(&wait, current);
		__add_wait_queue_exclusive(&ep->wq, &wait);

		for (;;) {
			/*
			 * We don't want to sleep if the ep_poll_callback() sends us
			 * a wakeup in between. That's why we set the task state
			 * to TASK_INTERRUPTIBLE before doing the checks.
			 */
			set_current_state(TASK_INTERRUPTIBLE);
			if (ep_events_available(ep) || timed_out)
				break;
			if (signal_pending(current)) {
				res = -EINTR;
				break;
			}

			spin_unlock_irqrestore(&ep->lock, flags);
			if (!schedule_hrtimeout_range(to, slack, HRTIMER_MODE_ABS))
				timed_out = 1;

			spin_lock_irqsave(&ep->lock, flags);
		}
		__remove_wait_queue(&ep->wq, &wait);

		set_current_state(TASK_RUNNING);
	}
check_events:
	/* Is it worth to try to dig for events ? */
	eavail = ep_events_available(ep);

	spin_unlock_irqrestore(&ep->lock, flags);

	/*
	 * Try to transfer events to user space. In case we get 0 events and
	 * there's still timeout left over, we go trying again in search of
	 * more luck.
	 */
	if (!res && eavail &&
	    !(res = ep_send_events(ep, events, maxevents)) && !timed_out)
		goto fetch_events;

	return res;
}

/**
 * ep_loop_check_proc - Callback function to be passed to the @ep_call_nested()
 *                      API, to verify that adding an epoll file inside another
 *                      epoll structure, does not violate the constraints, in
 *                      terms of closed loops, or too deep chains (which can
 *                      result in excessive stack usage).
 *
 * @priv: Pointer to the epoll file to be currently checked.
 * @cookie: Original cookie for this call. This is the top-of-the-chain epoll
 *          data structure pointer.
 * @call_nests: Current dept of the @ep_call_nested() call stack.
 *
 * Returns: Returns zero if adding the epoll @file inside current epoll
 *          structure @ep does not violate the constraints, or -1 otherwise.
 */
static int ep_loop_check_proc(void *priv, void *cookie, int call_nests)
{
	int error = 0;
	struct file *file = priv;
	struct eventpoll *ep = file->private_data;
	struct eventpoll *ep_tovisit;
	struct rb_node *rbp;
	struct epitem *epi;

	mutex_lock_nested(&ep->mtx, call_nests + 1);
	ep->visited = 1;
	list_add(&ep->visited_list_link, &visited_list);
	for (rbp = rb_first(&ep->rbr); rbp; rbp = rb_next(rbp)) {
		epi = rb_entry(rbp, struct epitem, rbn);
		if (unlikely(is_file_epoll(epi->ffd.file))) {
			ep_tovisit = epi->ffd.file->private_data;
			if (ep_tovisit->visited)
				continue;
			error = ep_call_nested(&poll_loop_ncalls, EP_MAX_NESTS,
					ep_loop_check_proc, epi->ffd.file,
					ep_tovisit, current);
			if (error != 0)
				break;
		} else {
			/*
			 * If we've reached a file that is not associated with
			 * an ep, then we need to check if the newly added
			 * links are going to add too many wakeup paths. We do
			 * this by adding it to the tfile_check_list, if it's
			 * not already there, and calling reverse_path_check()
			 * during ep_insert().
			 */
			if (list_empty(&epi->ffd.file->f_tfile_llink))
				list_add(&epi->ffd.file->f_tfile_llink,
					 &tfile_check_list);
		}
	}
	mutex_unlock(&ep->mtx);

	return error;
}

/**
 * ep_loop_check - Performs a check to verify that adding an epoll file (@file)
 *                 another epoll file (represented by @ep) does not create
 *                 closed loops or too deep chains.
 *
 * @ep: Pointer to the epoll private data structure.
 * @file: Pointer to the epoll file to be checked.
 *
 * Returns: Returns zero if adding the epoll @file inside current epoll
 *          structure @ep does not violate the constraints, or -1 otherwise.
 */
static int ep_loop_check(struct eventpoll *ep, struct file *file)
{
	int ret;
	struct eventpoll *ep_cur, *ep_next;

	ret = ep_call_nested(&poll_loop_ncalls, EP_MAX_NESTS,
			      ep_loop_check_proc, file, ep, current);
	/* clear visited list */
	list_for_each_entry_safe(ep_cur, ep_next, &visited_list,
							visited_list_link) {
		ep_cur->visited = 0;
		list_del(&ep_cur->visited_list_link);
	}
	return ret;
}

static void clear_tfile_check_list(void)
{
	struct file *file;

	/* first clear the tfile_check_list */
	while (!list_empty(&tfile_check_list)) {
		file = list_first_entry(&tfile_check_list, struct file,
					f_tfile_llink);
		list_del_init(&file->f_tfile_llink);
	}
	INIT_LIST_HEAD(&tfile_check_list);
}

/*
 * Open an eventpoll file descriptor.
 */
SYSCALL_DEFINE1(epoll_create1, int, flags)
{
	int error, fd;
	struct eventpoll *ep = NULL;
	struct file *file;

	/* Check the EPOLL_* constant for consistency.  */
	BUILD_BUG_ON(EPOLL_CLOEXEC != O_CLOEXEC);

	if (flags & ~EPOLL_CLOEXEC)
		return -EINVAL;
	/*
	 * Create the internal data structure ("struct eventpoll").
	 */
	error = ep_alloc(&ep);
	if (error < 0)
		return error;
	/*
	 * Creates all the items needed to setup an eventpoll file. That is,
	 * a file structure and a free file descriptor.
	 */
	fd = get_unused_fd_flags(O_RDWR | (flags & O_CLOEXEC));
	if (fd < 0) {
		error = fd;
		goto out_free_ep;
	}
	file = anon_inode_getfile("[eventpoll]", &eventpoll_fops, ep,
				 O_RDWR | (flags & O_CLOEXEC));
	if (IS_ERR(file)) {
		error = PTR_ERR(file);
		goto out_free_fd;
	}
	ep->file = file;
	fd_install(fd, file);
	return fd;

out_free_fd:
	put_unused_fd(fd);
out_free_ep:
	ep_free(ep);
	return error;
}

SYSCALL_DEFINE1(epoll_create, int, size)
{
	if (size <= 0)
		return -EINVAL;

	return sys_epoll_create1(0);
}

/*
 * The following function implements the controller interface for
 * the eventpoll file that enables the insertion/removal/change of
 * file descriptors inside the interest set.
 */
SYSCALL_DEFINE4(epoll_ctl, int, epfd, int, op, int, fd,
		struct epoll_event __user *, event)
{
	int error;
	int full_check = 0;
	struct fd f, tf;
	struct eventpoll *ep;
	struct epitem *epi;
	struct epoll_event epds;
	struct eventpoll *tep = NULL;

	error = -EFAULT;
	if (ep_op_has_event(op) &&
	    copy_from_user(&epds, event, sizeof(struct epoll_event)))
		goto error_return;

	error = -EBADF;
	f = fdget(epfd);
	if (!f.file)
		goto error_return;

	/* Get the "struct file *" for the target file */
	tf = fdget(fd);
	if (!tf.file)
		goto error_fput;

	/* The target file descriptor must support poll */
	error = -EPERM;
	if (!tf.file->f_op->poll)
		goto error_tgt_fput;

	/* Check if EPOLLWAKEUP is allowed */
	ep_take_care_of_epollwakeup(&epds);

	/*
	 * We have to check that the file structure underneath the file descriptor
	 * the user passed to us _is_ an eventpoll file. And also we do not permit
	 * adding an epoll file descriptor inside itself.
	 */
	error = -EINVAL;
	if (f.file == tf.file || !is_file_epoll(f.file))
		goto error_tgt_fput;

	/*
	 * At this point it is safe to assume that the "private_data" contains
	 * our own data structure.
	 */
	ep = f.file->private_data;

	/*
	 * When we insert an epoll file descriptor, inside another epoll file
	 * descriptor, there is the change of creating closed loops, which are
	 * better be handled here, than in more critical paths. While we are
	 * checking for loops we also determine the list of files reachable
	 * and hang them on the tfile_check_list, so we can check that we
	 * haven't created too many possible wakeup paths.
	 *
<<<<<<< HEAD
	 * We need to hold the epmutex across both ep_insert and ep_remove
	 * b/c we want to make sure we are looking at a coherent view of
	 * epoll network.
	 */
	if (op == EPOLL_CTL_ADD || op == EPOLL_CTL_DEL) {
		mutex_lock(&epmutex);
		did_lock_epmutex = 1;
	}
	if (op == EPOLL_CTL_ADD) {
		if (is_file_epoll(tfile)) {
			error = -ELOOP;
			if (ep_loop_check(ep, tfile) != 0) {
				clear_tfile_check_list();
				goto error_tgt_fput;
			}
		} else
			list_add(&tfile->f_tfile_llink, &tfile_check_list);
	}

=======
	 * We do not need to take the global 'epumutex' on EPOLL_CTL_ADD when
	 * the epoll file descriptor is attaching directly to a wakeup source,
	 * unless the epoll file descriptor is nested. The purpose of taking the
	 * 'epmutex' on add is to prevent complex toplogies such as loops and
	 * deep wakeup paths from forming in parallel through multiple
	 * EPOLL_CTL_ADD operations.
	 */
>>>>>>> c3ade0e0
	mutex_lock_nested(&ep->mtx, 0);
	if (op == EPOLL_CTL_ADD) {
		if (!list_empty(&f.file->f_ep_links) ||
						is_file_epoll(tf.file)) {
			full_check = 1;
			mutex_unlock(&ep->mtx);
			mutex_lock(&epmutex);
			if (is_file_epoll(tf.file)) {
				error = -ELOOP;
				if (ep_loop_check(ep, tf.file) != 0) {
					clear_tfile_check_list();
					goto error_tgt_fput;
				}
			} else
				list_add(&tf.file->f_tfile_llink,
							&tfile_check_list);
			mutex_lock_nested(&ep->mtx, 0);
			if (is_file_epoll(tf.file)) {
				tep = tf.file->private_data;
				mutex_lock_nested(&tep->mtx, 1);
			}
		}
	}

	/*
	 * Try to lookup the file inside our RB tree, Since we grabbed "mtx"
	 * above, we can be sure to be able to use the item looked up by
	 * ep_find() till we release the mutex.
	 */
	epi = ep_find(ep, tf.file, fd);

	error = -EINVAL;
	switch (op) {
	case EPOLL_CTL_ADD:
		if (!epi) {
			epds.events |= POLLERR | POLLHUP;
			error = ep_insert(ep, &epds, tf.file, fd, full_check);
		} else
			error = -EEXIST;
<<<<<<< HEAD
		clear_tfile_check_list();
=======
		if (full_check)
			clear_tfile_check_list();
>>>>>>> c3ade0e0
		break;
	case EPOLL_CTL_DEL:
		if (epi)
			error = ep_remove(ep, epi);
		else
			error = -ENOENT;
		break;
	case EPOLL_CTL_MOD:
		if (epi) {
			epds.events |= POLLERR | POLLHUP;
			error = ep_modify(ep, epi, &epds);
		} else
			error = -ENOENT;
		break;
	}
	if (tep != NULL)
		mutex_unlock(&tep->mtx);
	mutex_unlock(&ep->mtx);

error_tgt_fput:
<<<<<<< HEAD
	if (did_lock_epmutex)
=======
	if (full_check)
>>>>>>> c3ade0e0
		mutex_unlock(&epmutex);

	fdput(tf);
error_fput:
	fdput(f);
error_return:

	return error;
}

/*
 * Implement the event wait interface for the eventpoll file. It is the kernel
 * part of the user space epoll_wait(2).
 */
SYSCALL_DEFINE4(epoll_wait, int, epfd, struct epoll_event __user *, events,
		int, maxevents, int, timeout)
{
	int error;
	struct fd f;
	struct eventpoll *ep;

	/* The maximum number of event must be greater than zero */
	if (maxevents <= 0 || maxevents > EP_MAX_EVENTS)
		return -EINVAL;

	/* Verify that the area passed by the user is writeable */
	if (!access_ok(VERIFY_WRITE, events, maxevents * sizeof(struct epoll_event)))
		return -EFAULT;

	/* Get the "struct file *" for the eventpoll file */
	f = fdget(epfd);
	if (!f.file)
		return -EBADF;

	/*
	 * We have to check that the file structure underneath the fd
	 * the user passed to us _is_ an eventpoll file.
	 */
	error = -EINVAL;
	if (!is_file_epoll(f.file))
		goto error_fput;

	/*
	 * At this point it is safe to assume that the "private_data" contains
	 * our own data structure.
	 */
	ep = f.file->private_data;

	/* Time to fish for events ... */
	error = ep_poll(ep, events, maxevents, timeout);

error_fput:
	fdput(f);
	return error;
}

/*
 * Implement the event wait interface for the eventpoll file. It is the kernel
 * part of the user space epoll_pwait(2).
 */
SYSCALL_DEFINE6(epoll_pwait, int, epfd, struct epoll_event __user *, events,
		int, maxevents, int, timeout, const sigset_t __user *, sigmask,
		size_t, sigsetsize)
{
	int error;
	sigset_t ksigmask, sigsaved;

	/*
	 * If the caller wants a certain signal mask to be set during the wait,
	 * we apply it here.
	 */
	if (sigmask) {
		if (sigsetsize != sizeof(sigset_t))
			return -EINVAL;
		if (copy_from_user(&ksigmask, sigmask, sizeof(ksigmask)))
			return -EFAULT;
		sigsaved = current->blocked;
		set_current_blocked(&ksigmask);
	}

	error = sys_epoll_wait(epfd, events, maxevents, timeout);

	/*
	 * If we changed the signal mask, we need to restore the original one.
	 * In case we've got a signal while waiting, we do not restore the
	 * signal mask yet, and we allow do_signal() to deliver the signal on
	 * the way back to userspace, before the signal mask is restored.
	 */
	if (sigmask) {
		if (error == -EINTR) {
			memcpy(&current->saved_sigmask, &sigsaved,
			       sizeof(sigsaved));
			set_restore_sigmask();
		} else
			set_current_blocked(&sigsaved);
	}

	return error;
}

#ifdef CONFIG_COMPAT
COMPAT_SYSCALL_DEFINE6(epoll_pwait, int, epfd,
			struct epoll_event __user *, events,
			int, maxevents, int, timeout,
			const compat_sigset_t __user *, sigmask,
			compat_size_t, sigsetsize)
{
	long err;
	compat_sigset_t csigmask;
	sigset_t ksigmask, sigsaved;

	/*
	 * If the caller wants a certain signal mask to be set during the wait,
	 * we apply it here.
	 */
	if (sigmask) {
		if (sigsetsize != sizeof(compat_sigset_t))
			return -EINVAL;
		if (copy_from_user(&csigmask, sigmask, sizeof(csigmask)))
			return -EFAULT;
		sigset_from_compat(&ksigmask, &csigmask);
		sigsaved = current->blocked;
		set_current_blocked(&ksigmask);
	}

	err = sys_epoll_wait(epfd, events, maxevents, timeout);

	/*
	 * If we changed the signal mask, we need to restore the original one.
	 * In case we've got a signal while waiting, we do not restore the
	 * signal mask yet, and we allow do_signal() to deliver the signal on
	 * the way back to userspace, before the signal mask is restored.
	 */
	if (sigmask) {
		if (err == -EINTR) {
			memcpy(&current->saved_sigmask, &sigsaved,
			       sizeof(sigsaved));
			set_restore_sigmask();
		} else
			set_current_blocked(&sigsaved);
	}

	return err;
}
#endif

static int __init eventpoll_init(void)
{
	struct sysinfo si;

	si_meminfo(&si);
	/*
	 * Allows top 4% of lomem to be allocated for epoll watches (per user).
	 */
	max_user_watches = (((si.totalram - si.totalhigh) / 25) << PAGE_SHIFT) /
		EP_ITEM_COST;
	BUG_ON(max_user_watches < 0);

	/*
	 * Initialize the structure used to perform epoll file descriptor
	 * inclusion loops checks.
	 */
	ep_nested_calls_init(&poll_loop_ncalls);

	/* Initialize the structure used to perform safe poll wait head wake ups */
	ep_nested_calls_init(&poll_safewake_ncalls);

	/* Initialize the structure used to perform file's f_op->poll() calls */
	ep_nested_calls_init(&poll_readywalk_ncalls);

	/*
	 * We can have many thousands of epitems, so prevent this from
	 * using an extra cache line on 64-bit (and smaller) CPUs
	 */
	BUILD_BUG_ON(sizeof(void *) <= 8 && sizeof(struct epitem) > 128);

	/* Allocates slab cache used to allocate "struct epitem" items */
	epi_cache = kmem_cache_create("eventpoll_epi", sizeof(struct epitem),
			0, SLAB_HWCACHE_ALIGN | SLAB_PANIC, NULL);

	/* Allocates slab cache used to allocate "struct eppoll_entry" */
	pwq_cache = kmem_cache_create("eventpoll_pwq",
			sizeof(struct eppoll_entry), 0, SLAB_PANIC, NULL);

	return 0;
}
fs_initcall(eventpoll_init);<|MERGE_RESOLUTION|>--- conflicted
+++ resolved
@@ -1169,13 +1169,9 @@
 	struct file *child_file;
 	struct epitem *epi;
 
-<<<<<<< HEAD
-	list_for_each_entry(epi, &file->f_ep_links, fllink) {
-=======
 	/* CTL_DEL can remove links here, but that can't increase our count */
 	rcu_read_lock();
 	list_for_each_entry_rcu(epi, &file->f_ep_links, fllink) {
->>>>>>> c3ade0e0
 		child_file = epi->ep->file;
 		if (is_file_epoll(child_file)) {
 			if (list_empty(&child_file->f_ep_links)) {
@@ -1197,10 +1193,7 @@
 				"file is not an ep!\n");
 		}
 	}
-<<<<<<< HEAD
-=======
 	rcu_read_unlock();
->>>>>>> c3ade0e0
 	return error;
 }
 
@@ -1216,19 +1209,11 @@
  */
 static int reverse_path_check(void)
 {
-<<<<<<< HEAD
-	int length = 0;
-=======
->>>>>>> c3ade0e0
 	int error = 0;
 	struct file *current_file;
 
 	/* let's call this for all tfiles */
 	list_for_each_entry(current_file, &tfile_check_list, f_tfile_llink) {
-<<<<<<< HEAD
-		length++;
-=======
->>>>>>> c3ade0e0
 		path_count_init();
 		error = ep_call_nested(&poll_loop_ncalls, EP_MAX_NESTS,
 					reverse_path_check_proc, current_file,
@@ -1239,8 +1224,6 @@
 	return error;
 }
 
-<<<<<<< HEAD
-=======
 static int ep_create_wakeup_source(struct epitem *epi)
 {
 	const char *name;
@@ -1278,7 +1261,6 @@
 	wakeup_source_unregister(ws);
 }
 
->>>>>>> c3ade0e0
 /*
  * Must be called with "mtx" held.
  */
@@ -1349,11 +1331,7 @@
 
 	/* now check if we've created too many backpaths */
 	error = -EINVAL;
-<<<<<<< HEAD
-	if (reverse_path_check())
-=======
 	if (full_check && reverse_path_check())
->>>>>>> c3ade0e0
 		goto error_remove_epi;
 
 	/* We have to drop the new item inside our item list to keep track of it */
@@ -1383,12 +1361,7 @@
 
 error_remove_epi:
 	spin_lock(&tfile->f_lock);
-<<<<<<< HEAD
-	if (ep_is_linked(&epi->fllink))
-		list_del_init(&epi->fllink);
-=======
 	list_del_rcu(&epi->fllink);
->>>>>>> c3ade0e0
 	spin_unlock(&tfile->f_lock);
 
 	rb_erase(&epi->rbn, &ep->rbr);
@@ -1440,26 +1413,6 @@
 	} else if (ep_has_wakeup_source(epi)) {
 		ep_destroy_wakeup_source(epi);
 	}
-
-	/*
-	 * The following barrier has two effects:
-	 *
-	 * 1) Flush epi changes above to other CPUs.  This ensures
-	 *    we do not miss events from ep_poll_callback if an
-	 *    event occurs immediately after we call f_op->poll().
-	 *    We need this because we did not take ep->lock while
-	 *    changing epi above (but ep_poll_callback does take
-	 *    ep->lock).
-	 *
-	 * 2) We also need to ensure we do not miss _past_ events
-	 *    when calling f_op->poll().  This barrier also
-	 *    pairs with the barrier in wq_has_sleeper (see
-	 *    comments for wq_has_sleeper).
-	 *
-	 * This barrier will now guarantee ep_poll_callback or f_op->poll
-	 * (or both) will notice the readiness of an item.
-	 */
-	smp_mb();
 
 	/*
 	 * The following barrier has two effects:
@@ -1924,27 +1877,6 @@
 	 * and hang them on the tfile_check_list, so we can check that we
 	 * haven't created too many possible wakeup paths.
 	 *
-<<<<<<< HEAD
-	 * We need to hold the epmutex across both ep_insert and ep_remove
-	 * b/c we want to make sure we are looking at a coherent view of
-	 * epoll network.
-	 */
-	if (op == EPOLL_CTL_ADD || op == EPOLL_CTL_DEL) {
-		mutex_lock(&epmutex);
-		did_lock_epmutex = 1;
-	}
-	if (op == EPOLL_CTL_ADD) {
-		if (is_file_epoll(tfile)) {
-			error = -ELOOP;
-			if (ep_loop_check(ep, tfile) != 0) {
-				clear_tfile_check_list();
-				goto error_tgt_fput;
-			}
-		} else
-			list_add(&tfile->f_tfile_llink, &tfile_check_list);
-	}
-
-=======
 	 * We do not need to take the global 'epumutex' on EPOLL_CTL_ADD when
 	 * the epoll file descriptor is attaching directly to a wakeup source,
 	 * unless the epoll file descriptor is nested. The purpose of taking the
@@ -1952,7 +1884,6 @@
 	 * deep wakeup paths from forming in parallel through multiple
 	 * EPOLL_CTL_ADD operations.
 	 */
->>>>>>> c3ade0e0
 	mutex_lock_nested(&ep->mtx, 0);
 	if (op == EPOLL_CTL_ADD) {
 		if (!list_empty(&f.file->f_ep_links) ||
@@ -1992,12 +1923,8 @@
 			error = ep_insert(ep, &epds, tf.file, fd, full_check);
 		} else
 			error = -EEXIST;
-<<<<<<< HEAD
-		clear_tfile_check_list();
-=======
 		if (full_check)
 			clear_tfile_check_list();
->>>>>>> c3ade0e0
 		break;
 	case EPOLL_CTL_DEL:
 		if (epi)
@@ -2018,11 +1945,7 @@
 	mutex_unlock(&ep->mtx);
 
 error_tgt_fput:
-<<<<<<< HEAD
-	if (did_lock_epmutex)
-=======
 	if (full_check)
->>>>>>> c3ade0e0
 		mutex_unlock(&epmutex);
 
 	fdput(tf);
