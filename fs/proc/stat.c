#include <linux/cpumask.h>
#include <linux/fs.h>
#include <linux/init.h>
#include <linux/interrupt.h>
#include <linux/kernel_stat.h>
#include <linux/proc_fs.h>
#include <linux/sched.h>
#include <linux/seq_file.h>
#include <linux/slab.h>
#include <linux/time.h>
#include <linux/irqnr.h>
#include <asm/cputime.h>
#include <linux/tick.h>
#include <linux/grsecurity.h>

#ifndef arch_irq_stat_cpu
#define arch_irq_stat_cpu(cpu) 0
#endif
#ifndef arch_irq_stat
#define arch_irq_stat() 0
#endif

#ifdef arch_idle_time

static cputime64_t get_idle_time(int cpu)
{
	cputime64_t idle;

	idle = kcpustat_cpu(cpu).cpustat[CPUTIME_IDLE];
	if (cpu_online(cpu) && !nr_iowait_cpu(cpu))
		idle += arch_idle_time(cpu);
	return idle;
}

static cputime64_t get_iowait_time(int cpu)
{
	cputime64_t iowait;

	iowait = kcpustat_cpu(cpu).cpustat[CPUTIME_IOWAIT];
	if (cpu_online(cpu) && nr_iowait_cpu(cpu))
		iowait += arch_idle_time(cpu);
	return iowait;
}

#else

static u64 get_idle_time(int cpu)
{
	u64 idle, idle_time = -1ULL;

	if (cpu_online(cpu))
		idle_time = get_cpu_idle_time_us(cpu, NULL);

	if (idle_time == -1ULL)
		/* !NO_HZ or cpu offline so we can rely on cpustat.idle */
		idle = kcpustat_cpu(cpu).cpustat[CPUTIME_IDLE];
	else
		idle = usecs_to_cputime64(idle_time);

	return idle;
}

static u64 get_iowait_time(int cpu)
{
	u64 iowait, iowait_time = -1ULL;

	if (cpu_online(cpu))
		iowait_time = get_cpu_iowait_time_us(cpu, NULL);

	if (iowait_time == -1ULL)
		/* !NO_HZ or cpu offline so we can rely on cpustat.iowait */
		iowait = kcpustat_cpu(cpu).cpustat[CPUTIME_IOWAIT];
	else
		iowait = usecs_to_cputime64(iowait_time);

	return iowait;
}

#endif

static int show_stat(struct seq_file *p, void *v)
{
	int i, j;
	unsigned long jif;
	u64 user, nice, system, idle, iowait, irq, softirq, steal;
	u64 guest, guest_nice;
	u64 sum = 0;
	u64 sum_softirq = 0;
	unsigned int per_softirq_sums[NR_SOFTIRQS] = {0};
	struct timespec boottime;
	int unrestricted = 1;

#ifdef CONFIG_GRKERNSEC_PROC_ADD
#if defined(CONFIG_GRKERNSEC_PROC_USER) || defined(CONFIG_GRKERNSEC_PROC_USERGROUP)
	if (!uid_eq(current_uid(), GLOBAL_ROOT_UID)
#ifdef CONFIG_GRKERNSEC_PROC_USERGROUP
		&& !in_group_p(grsec_proc_gid)
#endif
	)
		unrestricted = 0;
#endif
#endif

	user = nice = system = idle = iowait =
		irq = softirq = steal = 0;
	guest = guest_nice = 0;
	getboottime(&boottime);
	jif = boottime.tv_sec;

	for_each_possible_cpu(i) {
		user += kcpustat_cpu(i).cpustat[CPUTIME_USER];
		nice += kcpustat_cpu(i).cpustat[CPUTIME_NICE];
		system += kcpustat_cpu(i).cpustat[CPUTIME_SYSTEM];
		idle += get_idle_time(i);
		if (unrestricted) {
			iowait += get_iowait_time(i);
			irq += kcpustat_cpu(i).cpustat[CPUTIME_IRQ];
			softirq += kcpustat_cpu(i).cpustat[CPUTIME_SOFTIRQ];
			steal += kcpustat_cpu(i).cpustat[CPUTIME_STEAL];
			guest += kcpustat_cpu(i).cpustat[CPUTIME_GUEST];
			guest_nice += kcpustat_cpu(i).cpustat[CPUTIME_GUEST_NICE];
			sum += kstat_cpu_irqs_sum(i);
			sum += arch_irq_stat_cpu(i);
			for (j = 0; j < NR_SOFTIRQS; j++) {
				unsigned int softirq_stat = kstat_softirqs_cpu(j, i);

				per_softirq_sums[j] += softirq_stat;
				sum_softirq += softirq_stat;
			}
		}
	}
	if (unrestricted)
		sum += arch_irq_stat();

	seq_puts(p, "cpu ");
	seq_put_decimal_ull(p, ' ', cputime64_to_clock_t(user));
	seq_put_decimal_ull(p, ' ', cputime64_to_clock_t(nice));
	seq_put_decimal_ull(p, ' ', cputime64_to_clock_t(system));
	seq_put_decimal_ull(p, ' ', cputime64_to_clock_t(idle));
	seq_put_decimal_ull(p, ' ', cputime64_to_clock_t(iowait));
	seq_put_decimal_ull(p, ' ', cputime64_to_clock_t(irq));
	seq_put_decimal_ull(p, ' ', cputime64_to_clock_t(softirq));
	seq_put_decimal_ull(p, ' ', cputime64_to_clock_t(steal));
	seq_put_decimal_ull(p, ' ', cputime64_to_clock_t(guest));
	seq_put_decimal_ull(p, ' ', cputime64_to_clock_t(guest_nice));
	seq_putc(p, '\n');

	for_each_online_cpu(i) {
		/* Copy values here to work around gcc-2.95.3, gcc-2.96 */
		user = kcpustat_cpu(i).cpustat[CPUTIME_USER];
		nice = kcpustat_cpu(i).cpustat[CPUTIME_NICE];
		system = kcpustat_cpu(i).cpustat[CPUTIME_SYSTEM];
		idle = get_idle_time(i);
		if (unrestricted) {
			iowait = get_iowait_time(i);
			irq = kcpustat_cpu(i).cpustat[CPUTIME_IRQ];
			softirq = kcpustat_cpu(i).cpustat[CPUTIME_SOFTIRQ];
			steal = kcpustat_cpu(i).cpustat[CPUTIME_STEAL];
			guest = kcpustat_cpu(i).cpustat[CPUTIME_GUEST];
			guest_nice = kcpustat_cpu(i).cpustat[CPUTIME_GUEST_NICE];
		}
		seq_printf(p, "cpu%d", i);
		seq_put_decimal_ull(p, ' ', cputime64_to_clock_t(user));
		seq_put_decimal_ull(p, ' ', cputime64_to_clock_t(nice));
		seq_put_decimal_ull(p, ' ', cputime64_to_clock_t(system));
		seq_put_decimal_ull(p, ' ', cputime64_to_clock_t(idle));
		seq_put_decimal_ull(p, ' ', cputime64_to_clock_t(iowait));
		seq_put_decimal_ull(p, ' ', cputime64_to_clock_t(irq));
		seq_put_decimal_ull(p, ' ', cputime64_to_clock_t(softirq));
		seq_put_decimal_ull(p, ' ', cputime64_to_clock_t(steal));
		seq_put_decimal_ull(p, ' ', cputime64_to_clock_t(guest));
		seq_put_decimal_ull(p, ' ', cputime64_to_clock_t(guest_nice));
		seq_putc(p, '\n');
	}
	seq_printf(p, "intr %llu", (unsigned long long)sum);

	/* sum again ? it could be updated? */
	for_each_irq_nr(j)
<<<<<<< HEAD
		seq_put_decimal_ull(p, ' ', unrestricted ? kstat_irqs(j) : 0ULL);
=======
		seq_put_decimal_ull(p, ' ', unrestricted ? kstat_irqs_usr(j) : 0ULL);
>>>>>>> 29cfe5a2

	seq_printf(p,
		"\nctxt %llu\n"
		"btime %lu\n"
		"processes %lu\n"
		"procs_running %lu\n"
		"procs_blocked %lu\n",
		unrestricted ? nr_context_switches() : 0ULL,
		(unsigned long)jif,
		unrestricted ? total_forks : 0UL,
		unrestricted ? nr_running() : 0UL,
		unrestricted ? nr_iowait() : 0UL);

	seq_printf(p, "softirq %llu", (unsigned long long)sum_softirq);

	for (i = 0; i < NR_SOFTIRQS; i++)
		seq_put_decimal_ull(p, ' ', per_softirq_sums[i]);
	seq_putc(p, '\n');

	return 0;
}

static int stat_open(struct inode *inode, struct file *file)
{
	size_t size = 1024 + 128 * num_possible_cpus();
	char *buf;
	struct seq_file *m;
	int res;

	/* minimum size to display an interrupt count : 2 bytes */
	size += 2 * nr_irqs;

	/* don't ask for more than the kmalloc() max size */
	if (size > KMALLOC_MAX_SIZE)
		size = KMALLOC_MAX_SIZE;
	buf = kmalloc(size, GFP_KERNEL);
	if (!buf)
		return -ENOMEM;

	res = single_open(file, show_stat, NULL);
	if (!res) {
		m = file->private_data;
		m->buf = buf;
		m->size = ksize(buf);
	} else
		kfree(buf);
	return res;
}

static const struct file_operations proc_stat_operations = {
	.open		= stat_open,
	.read		= seq_read,
	.llseek		= seq_lseek,
	.release	= single_release,
};

static int __init proc_stat_init(void)
{
	proc_create("stat", 0, NULL, &proc_stat_operations);
	return 0;
}
fs_initcall(proc_stat_init);<|MERGE_RESOLUTION|>--- conflicted
+++ resolved
@@ -176,11 +176,7 @@
 
 	/* sum again ? it could be updated? */
 	for_each_irq_nr(j)
-<<<<<<< HEAD
-		seq_put_decimal_ull(p, ' ', unrestricted ? kstat_irqs(j) : 0ULL);
-=======
 		seq_put_decimal_ull(p, ' ', unrestricted ? kstat_irqs_usr(j) : 0ULL);
->>>>>>> 29cfe5a2
 
 	seq_printf(p,
 		"\nctxt %llu\n"
