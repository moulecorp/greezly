--- conflicted
+++ resolved
@@ -187,11 +187,7 @@
 		vmi.used >> 10,
 		vmi.largest_chunk >> 10
 #ifdef CONFIG_MEMORY_FAILURE
-<<<<<<< HEAD
-		,atomic_long_read_unchecked(&mce_bad_pages) << (PAGE_SHIFT - 10)
-=======
 		,atomic_long_read_unchecked(&num_poisoned_pages) << (PAGE_SHIFT - 10)
->>>>>>> c3ade0e0
 #endif
 #ifdef CONFIG_TRANSPARENT_HUGEPAGE
 		,K(global_page_state(NR_ANON_TRANSPARENT_HUGEPAGES) *
