/*
 * proc/fs/generic.c --- generic routines for the proc-fs
 *
 * This file contains generic proc-fs routines for handling
 * directories and files.
 * 
 * Copyright (C) 1991, 1992 Linus Torvalds.
 * Copyright (C) 1997 Theodore Ts'o
 */

#include <linux/errno.h>
#include <linux/time.h>
#include <linux/proc_fs.h>
#include <linux/stat.h>
#include <linux/mm.h>
#include <linux/module.h>
#include <linux/slab.h>
#include <linux/printk.h>
#include <linux/mount.h>
#include <linux/init.h>
#include <linux/idr.h>
#include <linux/namei.h>
#include <linux/bitops.h>
#include <linux/spinlock.h>
#include <linux/completion.h>
#include <linux/grsecurity.h>
#include <asm/uaccess.h>

#include "internal.h"

DEFINE_SPINLOCK(proc_subdir_lock);

static int proc_match(unsigned int len, const char *name, struct proc_dir_entry *de)
{
	if (de->namelen != len)
		return 0;
	return !memcmp(name, de->name, len);
}

static int proc_notify_change(struct dentry *dentry, struct iattr *iattr)
{
	struct inode *inode = dentry->d_inode;
	struct proc_dir_entry *de = PDE(inode);
	int error;

	error = inode_change_ok(inode, iattr);
	if (error)
		return error;

	setattr_copy(inode, iattr);
	mark_inode_dirty(inode);

	proc_set_user(de, inode->i_uid, inode->i_gid);
	de->mode = inode->i_mode;
	return 0;
}

static int proc_getattr(struct vfsmount *mnt, struct dentry *dentry,
			struct kstat *stat)
{
	struct inode *inode = dentry->d_inode;
	struct proc_dir_entry *de = PROC_I(inode)->pde;
	if (de && de->nlink)
		set_nlink(inode, de->nlink);

	generic_fillattr(inode, stat);
	return 0;
}

static const struct inode_operations proc_file_inode_operations = {
	.setattr	= proc_notify_change,
};

/*
 * This function parses a name such as "tty/driver/serial", and
 * returns the struct proc_dir_entry for "/proc/tty/driver", and
 * returns "serial" in residual.
 */
static int __xlate_proc_name(const char *name, struct proc_dir_entry **ret,
			     const char **residual)
{
	const char     		*cp = name, *next;
	struct proc_dir_entry	*de;
	unsigned int		len;

	de = *ret;
	if (!de)
		de = &proc_root;

	while (1) {
		next = strchr(cp, '/');
		if (!next)
			break;

		len = next - cp;
		for (de = de->subdir; de ; de = de->next) {
			if (proc_match(len, cp, de))
				break;
		}
		if (!de) {
			WARN(1, "name '%s'\n", name);
			return -ENOENT;
		}
		cp += len + 1;
	}
	*residual = cp;
	*ret = de;
	return 0;
}

static int xlate_proc_name(const char *name, struct proc_dir_entry **ret,
			   const char **residual)
{
	int rv;

	spin_lock(&proc_subdir_lock);
	rv = __xlate_proc_name(name, ret, residual);
	spin_unlock(&proc_subdir_lock);
	return rv;
}

static DEFINE_IDA(proc_inum_ida);
static DEFINE_SPINLOCK(proc_inum_lock); /* protects the above */

#define PROC_DYNAMIC_FIRST 0xF0000000U

/*
 * Return an inode number between PROC_DYNAMIC_FIRST and
 * 0xffffffff, or zero on failure.
 */
int proc_alloc_inum(unsigned int *inum)
{
	unsigned int i;
	int error;

retry:
	if (!ida_pre_get(&proc_inum_ida, GFP_KERNEL))
		return -ENOMEM;

	spin_lock_irq(&proc_inum_lock);
	error = ida_get_new(&proc_inum_ida, &i);
	spin_unlock_irq(&proc_inum_lock);
	if (error == -EAGAIN)
		goto retry;
	else if (error)
		return error;

	if (i > UINT_MAX - PROC_DYNAMIC_FIRST) {
		spin_lock_irq(&proc_inum_lock);
		ida_remove(&proc_inum_ida, i);
		spin_unlock_irq(&proc_inum_lock);
		return -ENOSPC;
	}
	*inum = PROC_DYNAMIC_FIRST + i;
	return 0;
}

void proc_free_inum(unsigned int inum)
{
	unsigned long flags;
	spin_lock_irqsave(&proc_inum_lock, flags);
	ida_remove(&proc_inum_ida, inum - PROC_DYNAMIC_FIRST);
	spin_unlock_irqrestore(&proc_inum_lock, flags);
}

static void *proc_follow_link(struct dentry *dentry, struct nameidata *nd)
{
	nd_set_link(nd, __PDE_DATA(dentry->d_inode));
	return NULL;
}

static const struct inode_operations proc_link_inode_operations = {
	.readlink	= generic_readlink,
	.follow_link	= proc_follow_link,
};

/*
 * Don't create negative dentries here, return -ENOENT by hand
 * instead.
 */
struct dentry *proc_lookup_de(struct proc_dir_entry *de, struct inode *dir,
		struct dentry *dentry)
{
	struct inode *inode;

	spin_lock(&proc_subdir_lock);
	for (de = de->subdir; de ; de = de->next) {
		if (de->namelen != dentry->d_name.len)
			continue;
		if (!memcmp(dentry->d_name.name, de->name, de->namelen)) {
			pde_get(de);
			spin_unlock(&proc_subdir_lock);
			inode = proc_get_inode(dir->i_sb, de);
			if (!inode)
				return ERR_PTR(-ENOMEM);
			d_set_d_op(dentry, &simple_dentry_operations);
			d_add(dentry, inode);
			return NULL;
		}
	}
	spin_unlock(&proc_subdir_lock);
	return ERR_PTR(-ENOENT);
}

struct dentry *proc_lookup(struct inode *dir, struct dentry *dentry,
		unsigned int flags)
{
	return proc_lookup_de(PDE(dir), dir, dentry);
}

struct dentry *proc_lookup_restrict(struct inode *dir, struct dentry *dentry,
<<<<<<< HEAD
		struct nameidata *nd)
=======
		unsigned int flags)
>>>>>>> c3ade0e0
{
	if (gr_proc_is_restricted())
		return ERR_PTR(-EACCES);

	return proc_lookup_de(PDE(dir), dir, dentry);
}

/*
 * This returns non-zero if at EOF, so that the /proc
 * root directory can use this and check if it should
 * continue with the <pid> entries..
 *
 * Note that the VFS-layer doesn't care about the return
 * value of the readdir() call, as long as it's non-negative
 * for success..
 */
int proc_readdir_de(struct proc_dir_entry *de, struct file *file,
		    struct dir_context *ctx)
{
	int i;

	if (!dir_emit_dots(file, ctx))
		return 0;

	spin_lock(&proc_subdir_lock);
	de = de->subdir;
	i = ctx->pos - 2;
	for (;;) {
		if (!de) {
			spin_unlock(&proc_subdir_lock);
			return 0;
		}
		if (!i)
			break;
		de = de->next;
		i--;
	}

	do {
		struct proc_dir_entry *next;
		pde_get(de);
		spin_unlock(&proc_subdir_lock);
		if (!dir_emit(ctx, de->name, de->namelen,
			    de->low_ino, de->mode >> 12)) {
			pde_put(de);
			return 0;
		}
		spin_lock(&proc_subdir_lock);
		ctx->pos++;
		next = de->next;
		pde_put(de);
		de = next;
	} while (de);
	spin_unlock(&proc_subdir_lock);
	return 1;
}

int proc_readdir(struct file *file, struct dir_context *ctx)
{
	struct inode *inode = file_inode(file);

	return proc_readdir_de(PDE(inode), file, ctx);
}

int proc_readdir_restrict(struct file *file, struct dir_context *ctx)
{
	struct inode *inode = file_inode(file);

	if (gr_proc_is_restricted())
		return -EACCES;

	return proc_readdir_de(PDE(inode), file, ctx);
}

int proc_readdir_restrict(struct file *filp, void *dirent, filldir_t filldir)
{
	struct inode *inode = filp->f_path.dentry->d_inode;

	if (gr_proc_is_restricted())
		return -EACCES;

	return proc_readdir_de(PDE(inode), filp, dirent, filldir);
}

/*
 * These are the generic /proc directory operations. They
 * use the in-memory "struct proc_dir_entry" tree to parse
 * the /proc directory.
 */
static const struct file_operations proc_dir_operations = {
	.llseek			= generic_file_llseek,
	.read			= generic_read_dir,
	.iterate		= proc_readdir,
};

static const struct file_operations proc_dir_restricted_operations = {
	.llseek			= generic_file_llseek,
	.read			= generic_read_dir,
	.iterate		= proc_readdir_restrict,
};

static const struct file_operations proc_dir_restricted_operations = {
	.llseek			= generic_file_llseek,
	.read			= generic_read_dir,
	.readdir		= proc_readdir_restrict,
};

/*
 * proc directories can do almost nothing..
 */
static const struct inode_operations proc_dir_inode_operations = {
	.lookup		= proc_lookup,
	.getattr	= proc_getattr,
	.setattr	= proc_notify_change,
};

static const struct inode_operations proc_dir_restricted_inode_operations = {
	.lookup		= proc_lookup_restrict,
	.getattr	= proc_getattr,
	.setattr	= proc_notify_change,
};

static int proc_register(struct proc_dir_entry * dir, struct proc_dir_entry * dp)
{
	struct proc_dir_entry *tmp;
	int ret;
	
	ret = proc_alloc_inum(&dp->low_ino);
	if (ret)
		return ret;

	if (S_ISDIR(dp->mode)) {
<<<<<<< HEAD
		if (dp->proc_iops == NULL) {
			if (dp->restricted) {
				dp->proc_fops = &proc_dir_restricted_operations;
				dp->proc_iops = &proc_dir_restricted_inode_operations;
			} else {
				dp->proc_fops = &proc_dir_operations;
				dp->proc_iops = &proc_dir_inode_operations;
			}
=======
		if (dp->restricted) {
			dp->proc_fops = &proc_dir_restricted_operations;
			dp->proc_iops = &proc_dir_restricted_inode_operations;
		} else {
			dp->proc_fops = &proc_dir_operations;
			dp->proc_iops = &proc_dir_inode_operations;
>>>>>>> c3ade0e0
		}
		dir->nlink++;
	} else if (S_ISLNK(dp->mode)) {
		dp->proc_iops = &proc_link_inode_operations;
	} else if (S_ISREG(dp->mode)) {
		BUG_ON(dp->proc_fops == NULL);
		dp->proc_iops = &proc_file_inode_operations;
	} else {
		WARN_ON(1);
		return -EINVAL;
	}

	spin_lock(&proc_subdir_lock);

	for (tmp = dir->subdir; tmp; tmp = tmp->next)
		if (strcmp(tmp->name, dp->name) == 0) {
			WARN(1, "proc_dir_entry '%s/%s' already registered\n",
				dir->name, dp->name);
			break;
		}

	dp->next = dir->subdir;
	dp->parent = dir;
	dir->subdir = dp;
	spin_unlock(&proc_subdir_lock);

	return 0;
}

static struct proc_dir_entry *__proc_create(struct proc_dir_entry **parent,
					  const char *name,
					  umode_t mode,
					  nlink_t nlink)
{
	struct proc_dir_entry *ent = NULL;
	const char *fn = name;
	unsigned int len;

	/* make sure name is valid */
	if (!name || !strlen(name))
		goto out;

	if (xlate_proc_name(name, parent, &fn) != 0)
		goto out;

	/* At this point there must not be any '/' characters beyond *fn */
	if (strchr(fn, '/'))
		goto out;

	len = strlen(fn);

	ent = kzalloc(sizeof(struct proc_dir_entry) + len + 1, GFP_KERNEL);
	if (!ent)
		goto out;

	memcpy(ent->name, fn, len + 1);
	ent->namelen = len;
	ent->mode = mode;
	ent->nlink = nlink;
	atomic_set(&ent->count, 1);
	spin_lock_init(&ent->pde_unload_lock);
	INIT_LIST_HEAD(&ent->pde_openers);
out:
	return ent;
}

struct proc_dir_entry *proc_symlink(const char *name,
		struct proc_dir_entry *parent, const char *dest)
{
	struct proc_dir_entry *ent;

	ent = __proc_create(&parent, name,
			  (S_IFLNK | S_IRUGO | S_IWUGO | S_IXUGO),1);

	if (ent) {
		ent->data = kmalloc((ent->size=strlen(dest))+1, GFP_KERNEL);
		if (ent->data) {
			strcpy((char*)ent->data,dest);
			if (proc_register(parent, ent) < 0) {
				kfree(ent->data);
				kfree(ent);
				ent = NULL;
			}
		} else {
			kfree(ent);
			ent = NULL;
		}
	}
	return ent;
}
EXPORT_SYMBOL(proc_symlink);

struct proc_dir_entry *proc_mkdir_data(const char *name, umode_t mode,
		struct proc_dir_entry *parent, void *data)
{
	struct proc_dir_entry *ent;

	if (mode == 0)
		mode = S_IRUGO | S_IXUGO;

	ent = __proc_create(&parent, name, S_IFDIR | mode, 2);
	if (ent) {
		ent->data = data;
		if (proc_register(parent, ent) < 0) {
			kfree(ent);
			ent = NULL;
		}
	}
	return ent;
}
EXPORT_SYMBOL_GPL(proc_mkdir_data);

<<<<<<< HEAD
struct proc_dir_entry *proc_mkdir_mode_restrict(const char *name, mode_t mode,
		struct proc_dir_entry *parent)
{
	struct proc_dir_entry *ent;

	ent = __proc_create(&parent, name, S_IFDIR | mode, 2);
	if (ent) {
		ent->restricted = 1;
		if (proc_register(parent, ent) < 0) {
			kfree(ent);
			ent = NULL;
		}
	}
	return ent;
}
EXPORT_SYMBOL(proc_mkdir_mode_restrict);

struct proc_dir_entry *proc_net_mkdir(struct net *net, const char *name,
		struct proc_dir_entry *parent)
=======
struct proc_dir_entry *proc_mkdir_data_restrict(const char *name, umode_t mode,
		struct proc_dir_entry *parent, void *data)
>>>>>>> c3ade0e0
{
	struct proc_dir_entry *ent;

	if (mode == 0)
		mode = S_IRUGO | S_IXUGO;

	ent = __proc_create(&parent, name, S_IFDIR | mode, 2);
	if (ent) {
<<<<<<< HEAD
		ent->data = net;
=======
		ent->data = data;
>>>>>>> c3ade0e0
		ent->restricted = 1;
		if (proc_register(parent, ent) < 0) {
			kfree(ent);
			ent = NULL;
		}
	}
	return ent;
}
EXPORT_SYMBOL_GPL(proc_mkdir_data_restrict);

struct proc_dir_entry *proc_mkdir_mode(const char *name, umode_t mode,
				       struct proc_dir_entry *parent)
{
	return proc_mkdir_data(name, mode, parent, NULL);
}
EXPORT_SYMBOL(proc_mkdir_mode);

struct proc_dir_entry *proc_mkdir(const char *name,
		struct proc_dir_entry *parent)
{
	return proc_mkdir_data(name, 0, parent, NULL);
}
EXPORT_SYMBOL(proc_mkdir);

struct proc_dir_entry *proc_mkdir_restrict(const char *name,
		struct proc_dir_entry *parent)
<<<<<<< HEAD
{
	return proc_mkdir_mode_restrict(name, S_IRUGO | S_IXUGO, parent);
}
EXPORT_SYMBOL(proc_mkdir_restrict);

struct proc_dir_entry *create_proc_entry(const char *name, mode_t mode,
					 struct proc_dir_entry *parent)
=======
>>>>>>> c3ade0e0
{
	return proc_mkdir_data_restrict(name, 0, parent, NULL);
}
EXPORT_SYMBOL(proc_mkdir_restrict);

struct proc_dir_entry *proc_create_data(const char *name, umode_t mode,
					struct proc_dir_entry *parent,
					const struct file_operations *proc_fops,
					void *data)
{
	struct proc_dir_entry *pde;
	if ((mode & S_IFMT) == 0)
		mode |= S_IFREG;

	if (!S_ISREG(mode)) {
		WARN_ON(1);	/* use proc_mkdir() */
		return NULL;
	}

	if ((mode & S_IALLUGO) == 0)
		mode |= S_IRUGO;
	pde = __proc_create(&parent, name, mode, 1);
	if (!pde)
		goto out;
	pde->proc_fops = proc_fops;
	pde->data = data;
	if (proc_register(parent, pde) < 0)
		goto out_free;
	return pde;
out_free:
	kfree(pde);
out:
	return NULL;
}
EXPORT_SYMBOL(proc_create_data);
 
void proc_set_size(struct proc_dir_entry *de, loff_t size)
{
	de->size = size;
}
EXPORT_SYMBOL(proc_set_size);

void proc_set_user(struct proc_dir_entry *de, kuid_t uid, kgid_t gid)
{
	de->uid = uid;
	de->gid = gid;
}
EXPORT_SYMBOL(proc_set_user);

static void free_proc_entry(struct proc_dir_entry *de)
{
	proc_free_inum(de->low_ino);

	if (S_ISLNK(de->mode))
		kfree(de->data);
	kfree(de);
}

void pde_put(struct proc_dir_entry *pde)
{
	if (atomic_dec_and_test(&pde->count))
		free_proc_entry(pde);
}

/*
 * Remove a /proc entry and free it if it's not currently in use.
 */
void remove_proc_entry(const char *name, struct proc_dir_entry *parent)
{
	struct proc_dir_entry **p;
	struct proc_dir_entry *de = NULL;
	const char *fn = name;
	unsigned int len;

	spin_lock(&proc_subdir_lock);
	if (__xlate_proc_name(name, &parent, &fn) != 0) {
		spin_unlock(&proc_subdir_lock);
		return;
	}
	len = strlen(fn);

	for (p = &parent->subdir; *p; p=&(*p)->next ) {
		if (proc_match(len, fn, *p)) {
			de = *p;
			*p = de->next;
			de->next = NULL;
			break;
		}
	}
	spin_unlock(&proc_subdir_lock);
	if (!de) {
		WARN(1, "name '%s'\n", name);
		return;
	}

	proc_entry_rundown(de);

	if (S_ISDIR(de->mode))
		parent->nlink--;
	de->nlink = 0;
	WARN(de->subdir, "%s: removing non-empty directory "
			 "'%s/%s', leaking at least '%s'\n", __func__,
			 de->parent->name, de->name, de->subdir->name);
	pde_put(de);
}
EXPORT_SYMBOL(remove_proc_entry);

int remove_proc_subtree(const char *name, struct proc_dir_entry *parent)
{
	struct proc_dir_entry **p;
	struct proc_dir_entry *root = NULL, *de, *next;
	const char *fn = name;
	unsigned int len;

	spin_lock(&proc_subdir_lock);
	if (__xlate_proc_name(name, &parent, &fn) != 0) {
		spin_unlock(&proc_subdir_lock);
		return -ENOENT;
	}
	len = strlen(fn);

	for (p = &parent->subdir; *p; p=&(*p)->next ) {
		if (proc_match(len, fn, *p)) {
			root = *p;
			*p = root->next;
			root->next = NULL;
			break;
		}
	}
	if (!root) {
		spin_unlock(&proc_subdir_lock);
		return -ENOENT;
	}
	de = root;
	while (1) {
		next = de->subdir;
		if (next) {
			de->subdir = next->next;
			next->next = NULL;
			de = next;
			continue;
		}
		spin_unlock(&proc_subdir_lock);

		proc_entry_rundown(de);
		next = de->parent;
		if (S_ISDIR(de->mode))
			next->nlink--;
		de->nlink = 0;
		if (de == root)
			break;
		pde_put(de);

		spin_lock(&proc_subdir_lock);
		de = next;
	}
	pde_put(root);
	return 0;
}
EXPORT_SYMBOL(remove_proc_subtree);

void *proc_get_parent_data(const struct inode *inode)
{
	struct proc_dir_entry *de = PDE(inode);
	return de->parent->data;
}
EXPORT_SYMBOL_GPL(proc_get_parent_data);

void proc_remove(struct proc_dir_entry *de)
{
	if (de)
		remove_proc_subtree(de->name, de->parent);
}
EXPORT_SYMBOL(proc_remove);

void *PDE_DATA(const struct inode *inode)
{
	return __PDE_DATA(inode);
}
EXPORT_SYMBOL(PDE_DATA);<|MERGE_RESOLUTION|>--- conflicted
+++ resolved
@@ -209,11 +209,7 @@
 }
 
 struct dentry *proc_lookup_restrict(struct inode *dir, struct dentry *dentry,
-<<<<<<< HEAD
-		struct nameidata *nd)
-=======
 		unsigned int flags)
->>>>>>> c3ade0e0
 {
 	if (gr_proc_is_restricted())
 		return ERR_PTR(-EACCES);
@@ -288,16 +284,6 @@
 	return proc_readdir_de(PDE(inode), file, ctx);
 }
 
-int proc_readdir_restrict(struct file *filp, void *dirent, filldir_t filldir)
-{
-	struct inode *inode = filp->f_path.dentry->d_inode;
-
-	if (gr_proc_is_restricted())
-		return -EACCES;
-
-	return proc_readdir_de(PDE(inode), filp, dirent, filldir);
-}
-
 /*
  * These are the generic /proc directory operations. They
  * use the in-memory "struct proc_dir_entry" tree to parse
@@ -313,12 +299,6 @@
 	.llseek			= generic_file_llseek,
 	.read			= generic_read_dir,
 	.iterate		= proc_readdir_restrict,
-};
-
-static const struct file_operations proc_dir_restricted_operations = {
-	.llseek			= generic_file_llseek,
-	.read			= generic_read_dir,
-	.readdir		= proc_readdir_restrict,
 };
 
 /*
@@ -346,23 +326,12 @@
 		return ret;
 
 	if (S_ISDIR(dp->mode)) {
-<<<<<<< HEAD
-		if (dp->proc_iops == NULL) {
-			if (dp->restricted) {
-				dp->proc_fops = &proc_dir_restricted_operations;
-				dp->proc_iops = &proc_dir_restricted_inode_operations;
-			} else {
-				dp->proc_fops = &proc_dir_operations;
-				dp->proc_iops = &proc_dir_inode_operations;
-			}
-=======
 		if (dp->restricted) {
 			dp->proc_fops = &proc_dir_restricted_operations;
 			dp->proc_iops = &proc_dir_restricted_inode_operations;
 		} else {
 			dp->proc_fops = &proc_dir_operations;
 			dp->proc_iops = &proc_dir_inode_operations;
->>>>>>> c3ade0e0
 		}
 		dir->nlink++;
 	} else if (S_ISLNK(dp->mode)) {
@@ -475,14 +444,17 @@
 }
 EXPORT_SYMBOL_GPL(proc_mkdir_data);
 
-<<<<<<< HEAD
-struct proc_dir_entry *proc_mkdir_mode_restrict(const char *name, mode_t mode,
-		struct proc_dir_entry *parent)
+struct proc_dir_entry *proc_mkdir_data_restrict(const char *name, umode_t mode,
+		struct proc_dir_entry *parent, void *data)
 {
 	struct proc_dir_entry *ent;
+
+	if (mode == 0)
+		mode = S_IRUGO | S_IXUGO;
 
 	ent = __proc_create(&parent, name, S_IFDIR | mode, 2);
 	if (ent) {
+		ent->data = data;
 		ent->restricted = 1;
 		if (proc_register(parent, ent) < 0) {
 			kfree(ent);
@@ -491,35 +463,6 @@
 	}
 	return ent;
 }
-EXPORT_SYMBOL(proc_mkdir_mode_restrict);
-
-struct proc_dir_entry *proc_net_mkdir(struct net *net, const char *name,
-		struct proc_dir_entry *parent)
-=======
-struct proc_dir_entry *proc_mkdir_data_restrict(const char *name, umode_t mode,
-		struct proc_dir_entry *parent, void *data)
->>>>>>> c3ade0e0
-{
-	struct proc_dir_entry *ent;
-
-	if (mode == 0)
-		mode = S_IRUGO | S_IXUGO;
-
-	ent = __proc_create(&parent, name, S_IFDIR | mode, 2);
-	if (ent) {
-<<<<<<< HEAD
-		ent->data = net;
-=======
-		ent->data = data;
->>>>>>> c3ade0e0
-		ent->restricted = 1;
-		if (proc_register(parent, ent) < 0) {
-			kfree(ent);
-			ent = NULL;
-		}
-	}
-	return ent;
-}
 EXPORT_SYMBOL_GPL(proc_mkdir_data_restrict);
 
 struct proc_dir_entry *proc_mkdir_mode(const char *name, umode_t mode,
@@ -538,16 +481,6 @@
 
 struct proc_dir_entry *proc_mkdir_restrict(const char *name,
 		struct proc_dir_entry *parent)
-<<<<<<< HEAD
-{
-	return proc_mkdir_mode_restrict(name, S_IRUGO | S_IXUGO, parent);
-}
-EXPORT_SYMBOL(proc_mkdir_restrict);
-
-struct proc_dir_entry *create_proc_entry(const char *name, mode_t mode,
-					 struct proc_dir_entry *parent)
-=======
->>>>>>> c3ade0e0
 {
 	return proc_mkdir_data_restrict(name, 0, parent, NULL);
 }
