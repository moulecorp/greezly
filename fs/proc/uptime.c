#include <linux/fs.h>
#include <linux/init.h>
#include <linux/proc_fs.h>
#include <linux/sched.h>
#include <linux/seq_file.h>
#include <linux/time.h>
#include <linux/kernel_stat.h>
#include <asm/cputime.h>

static int uptime_proc_show(struct seq_file *m, void *v)
{
	struct timespec uptime;
	struct timespec idle;
<<<<<<< HEAD
	cputime64_t idletime;
=======
	u64 idletime;
>>>>>>> c3ade0e0
	u64 nsec;
	u32 rem;
	int i;

	idletime = 0;
	for_each_possible_cpu(i)
		idletime += (__force u64) kcpustat_cpu(i).cpustat[CPUTIME_IDLE];

<<<<<<< HEAD
	do_posix_clock_monotonic_gettime(&uptime);
	monotonic_to_bootbased(&uptime);
=======
	get_monotonic_boottime(&uptime);
>>>>>>> c3ade0e0
	nsec = cputime64_to_jiffies64(idletime) * TICK_NSEC;
	idle.tv_sec = div_u64_rem(nsec, NSEC_PER_SEC, &rem);
	idle.tv_nsec = rem;
	seq_printf(m, "%lu.%02lu %lu.%02lu\n",
			(unsigned long) uptime.tv_sec,
			(uptime.tv_nsec / (NSEC_PER_SEC / 100)),
			(unsigned long) idle.tv_sec,
			(idle.tv_nsec / (NSEC_PER_SEC / 100)));
	return 0;
}

static int uptime_proc_open(struct inode *inode, struct file *file)
{
	return single_open(file, uptime_proc_show, NULL);
}

static const struct file_operations uptime_proc_fops = {
	.open		= uptime_proc_open,
	.read		= seq_read,
	.llseek		= seq_lseek,
	.release	= single_release,
};

static int __init proc_uptime_init(void)
{
	proc_create("uptime", 0, NULL, &uptime_proc_fops);
	return 0;
}
fs_initcall(proc_uptime_init);<|MERGE_RESOLUTION|>--- conflicted
+++ resolved
@@ -11,11 +11,7 @@
 {
 	struct timespec uptime;
 	struct timespec idle;
-<<<<<<< HEAD
-	cputime64_t idletime;
-=======
 	u64 idletime;
->>>>>>> c3ade0e0
 	u64 nsec;
 	u32 rem;
 	int i;
@@ -24,12 +20,7 @@
 	for_each_possible_cpu(i)
 		idletime += (__force u64) kcpustat_cpu(i).cpustat[CPUTIME_IDLE];
 
-<<<<<<< HEAD
-	do_posix_clock_monotonic_gettime(&uptime);
-	monotonic_to_bootbased(&uptime);
-=======
 	get_monotonic_boottime(&uptime);
->>>>>>> c3ade0e0
 	nsec = cputime64_to_jiffies64(idletime) * TICK_NSEC;
 	idle.tv_sec = div_u64_rem(nsec, NSEC_PER_SEC, &rem);
 	idle.tv_nsec = rem;
