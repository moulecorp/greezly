--- conflicted
+++ resolved
@@ -18,12 +18,6 @@
 struct ctl_table_header;
 struct mempolicy;
 
-<<<<<<< HEAD
-#ifdef CONFIG_MMU
-#define VMALLOC_TOTAL (VMALLOC_END - VMALLOC_START)
-extern void get_vmalloc_info(struct vmalloc_info *vmi);
-#else
-=======
 /*
  * This is not completely implemented yet. The idea is to
  * create an in-memory tree (like the actual /proc filesystem
@@ -64,7 +58,6 @@
 		struct pid_namespace *ns, struct pid *pid,
 		struct task_struct *task);
 };
->>>>>>> c3ade0e0
 
 struct proc_inode {
 	struct pid *pid;
@@ -77,28 +70,6 @@
 	struct inode vfs_inode;
 } __randomize_layout;
 
-<<<<<<< HEAD
-extern int proc_tid_stat(struct seq_file *m, struct pid_namespace *ns,
-				struct pid *pid, struct task_struct *task);
-extern int proc_tgid_stat(struct seq_file *m, struct pid_namespace *ns,
-				struct pid *pid, struct task_struct *task);
-extern int proc_pid_status(struct seq_file *m, struct pid_namespace *ns,
-				struct pid *pid, struct task_struct *task);
-extern int proc_pid_statm(struct seq_file *m, struct pid_namespace *ns,
-				struct pid *pid, struct task_struct *task);
-#ifdef CONFIG_GRKERNSEC_PROC_IPADDR
-extern int proc_pid_ipaddr(struct task_struct *task, char *buffer);
-#endif
-extern loff_t mem_lseek(struct file *file, loff_t offset, int orig);
-
-extern const struct file_operations proc_maps_operations;
-extern const struct file_operations proc_numa_maps_operations;
-extern const struct file_operations proc_smaps_operations;
-extern const struct file_operations proc_clear_refs_operations;
-extern const struct file_operations proc_pagemap_operations;
-extern const struct file_operations proc_net_operations;
-extern const struct inode_operations proc_net_inode_operations;
-=======
 /*
  * General functions
  */
@@ -106,7 +77,6 @@
 {
 	return container_of(inode, struct proc_inode, vfs_inode);
 }
->>>>>>> c3ade0e0
 
 static inline struct proc_dir_entry *PDE(const struct inode *inode)
 {
@@ -232,19 +202,12 @@
 /*
  * inode.c
  */
-<<<<<<< HEAD
-int proc_readdir(struct file *, void *, filldir_t);
-int proc_readdir_restrict(struct file *, void *, filldir_t);
-struct dentry *proc_lookup(struct inode *, struct dentry *, struct nameidata *);
-struct dentry *proc_lookup_restrict(struct inode *, struct dentry *, struct nameidata *);
-=======
 struct pde_opener {
 	struct file *file;
 	struct list_head lh;
 	int closing;
 	struct completion *c;
 };
->>>>>>> c3ade0e0
 
 extern const struct inode_operations proc_pid_link_inode_operations;
 
