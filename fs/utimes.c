#include <linux/compiler.h>
#include <linux/file.h>
#include <linux/fs.h>
#include <linux/security.h>
#include <linux/linkage.h>
#include <linux/mount.h>
#include <linux/namei.h>
#include <linux/sched.h>
#include <linux/stat.h>
#include <linux/utime.h>
#include <linux/syscalls.h>
#include <asm/uaccess.h>
#include <asm/unistd.h>

#ifdef __ARCH_WANT_SYS_UTIME

/*
 * sys_utime() can be implemented in user-level using sys_utimes().
 * Is this for backwards compatibility?  If so, why not move it
 * into the appropriate arch directory (for those architectures that
 * need it).
 */

/* If times==NULL, set access and modification to current time,
 * must be owner or have write permission.
 * Else, update from *times, must be owner or super user.
 */
SYSCALL_DEFINE2(utime, char __user *, filename, struct utimbuf __user *, times)
{
	struct timespec tv[2];

	if (times) {
		if (get_user(tv[0].tv_sec, &times->actime) ||
		    get_user(tv[1].tv_sec, &times->modtime))
			return -EFAULT;
		tv[0].tv_nsec = 0;
		tv[1].tv_nsec = 0;
	}
	return do_utimes(AT_FDCWD, filename, times ? tv : NULL, 0);
}

#endif

static bool nsec_valid(long nsec)
{
	if (nsec == UTIME_OMIT || nsec == UTIME_NOW)
		return true;

	return nsec >= 0 && nsec <= 999999999;
}

static int utimes_common(struct path *path, struct timespec *times)
{
	int error;
	struct iattr newattrs;
	struct inode *inode = path->dentry->d_inode;
	struct inode *delegated_inode = NULL;

	error = mnt_want_write(path->mnt);
	if (error)
		goto out;

	if (times && times[0].tv_nsec == UTIME_NOW &&
		     times[1].tv_nsec == UTIME_NOW)
		times = NULL;

	newattrs.ia_valid = ATTR_CTIME | ATTR_MTIME | ATTR_ATIME;
	if (times) {
		if (times[0].tv_nsec == UTIME_OMIT)
			newattrs.ia_valid &= ~ATTR_ATIME;
		else if (times[0].tv_nsec != UTIME_NOW) {
			newattrs.ia_atime.tv_sec = times[0].tv_sec;
			newattrs.ia_atime.tv_nsec = times[0].tv_nsec;
			newattrs.ia_valid |= ATTR_ATIME_SET;
		}

		if (times[1].tv_nsec == UTIME_OMIT)
			newattrs.ia_valid &= ~ATTR_MTIME;
		else if (times[1].tv_nsec != UTIME_NOW) {
			newattrs.ia_mtime.tv_sec = times[1].tv_sec;
			newattrs.ia_mtime.tv_nsec = times[1].tv_nsec;
			newattrs.ia_valid |= ATTR_MTIME_SET;
		}
		/*
		 * Tell inode_change_ok(), that this is an explicit time
		 * update, even if neither ATTR_ATIME_SET nor ATTR_MTIME_SET
		 * were used.
		 */
		newattrs.ia_valid |= ATTR_TIMES_SET;
	} else {
		/*
		 * If times is NULL (or both times are UTIME_NOW),
		 * then we need to check permissions, because
		 * inode_change_ok() won't do it.
		 */
		error = -EACCES;
                if (IS_IMMUTABLE(inode))
			goto mnt_drop_write_and_out;

		if (!inode_owner_or_capable(inode)) {
			error = inode_permission(inode, MAY_WRITE);
			if (error)
				goto mnt_drop_write_and_out;
		}
	}
<<<<<<< HEAD
=======
retry_deleg:
>>>>>>> c3ade0e0

	if (!gr_acl_handle_utime(path->dentry, path->mnt)) {
		error = -EACCES;
		goto mnt_drop_write_and_out;
	}

	mutex_lock(&inode->i_mutex);
	error = notify_change(path->dentry, &newattrs, &delegated_inode);
	mutex_unlock(&inode->i_mutex);
	if (delegated_inode) {
		error = break_deleg_wait(&delegated_inode);
		if (!error)
			goto retry_deleg;
	}

mnt_drop_write_and_out:
	mnt_drop_write(path->mnt);
out:
	return error;
}

/*
 * do_utimes - change times on filename or file descriptor
 * @dfd: open file descriptor, -1 or AT_FDCWD
 * @filename: path name or NULL
 * @times: new times or NULL
 * @flags: zero or more flags (only AT_SYMLINK_NOFOLLOW for the moment)
 *
 * If filename is NULL and dfd refers to an open file, then operate on
 * the file.  Otherwise look up filename, possibly using dfd as a
 * starting point.
 *
 * If times==NULL, set access and modification to current time,
 * must be owner or have write permission.
 * Else, update from *times, must be owner or super user.
 */
long do_utimes(int dfd, const char __user *filename, struct timespec *times,
	       int flags)
{
	int error = -EINVAL;

	if (times && (!nsec_valid(times[0].tv_nsec) ||
		      !nsec_valid(times[1].tv_nsec))) {
		goto out;
	}

	if (flags & ~AT_SYMLINK_NOFOLLOW)
		goto out;

	if (filename == NULL && dfd != AT_FDCWD) {
		struct fd f;

		if (flags & AT_SYMLINK_NOFOLLOW)
			goto out;

		f = fdget(dfd);
		error = -EBADF;
		if (!f.file)
			goto out;

		error = utimes_common(&f.file->f_path, times);
		fdput(f);
	} else {
		struct path path;
		int lookup_flags = 0;

		if (!(flags & AT_SYMLINK_NOFOLLOW))
			lookup_flags |= LOOKUP_FOLLOW;
retry:
		error = user_path_at(dfd, filename, lookup_flags, &path);
		if (error)
			goto out;

		error = utimes_common(&path, times);
		path_put(&path);
		if (retry_estale(error, lookup_flags)) {
			lookup_flags |= LOOKUP_REVAL;
			goto retry;
		}
	}

out:
	return error;
}

SYSCALL_DEFINE4(utimensat, int, dfd, const char __user *, filename,
		struct timespec __user *, utimes, int, flags)
{
	struct timespec tstimes[2];

	if (utimes) {
		if (copy_from_user(&tstimes, utimes, sizeof(tstimes)))
			return -EFAULT;

		/* Nothing to do, we must not even check the path.  */
		if (tstimes[0].tv_nsec == UTIME_OMIT &&
		    tstimes[1].tv_nsec == UTIME_OMIT)
			return 0;
	}

	return do_utimes(dfd, filename, utimes ? tstimes : NULL, flags);
}

SYSCALL_DEFINE3(futimesat, int, dfd, const char __user *, filename,
		struct timeval __user *, utimes)
{
	struct timeval times[2];
	struct timespec tstimes[2];

	if (utimes) {
		if (copy_from_user(&times, utimes, sizeof(times)))
			return -EFAULT;

		/* This test is needed to catch all invalid values.  If we
		   would test only in do_utimes we would miss those invalid
		   values truncated by the multiplication with 1000.  Note
		   that we also catch UTIME_{NOW,OMIT} here which are only
		   valid for utimensat.  */
		if (times[0].tv_usec >= 1000000 || times[0].tv_usec < 0 ||
		    times[1].tv_usec >= 1000000 || times[1].tv_usec < 0)
			return -EINVAL;

		tstimes[0].tv_sec = times[0].tv_sec;
		tstimes[0].tv_nsec = 1000 * times[0].tv_usec;
		tstimes[1].tv_sec = times[1].tv_sec;
		tstimes[1].tv_nsec = 1000 * times[1].tv_usec;
	}

	return do_utimes(dfd, filename, utimes ? tstimes : NULL, 0);
}

SYSCALL_DEFINE2(utimes, char __user *, filename,
		struct timeval __user *, utimes)
{
	return sys_futimesat(AT_FDCWD, filename, utimes);
}<|MERGE_RESOLUTION|>--- conflicted
+++ resolved
@@ -103,10 +103,7 @@
 				goto mnt_drop_write_and_out;
 		}
 	}
-<<<<<<< HEAD
-=======
 retry_deleg:
->>>>>>> c3ade0e0
 
 	if (!gr_acl_handle_utime(path->dentry, path->mnt)) {
 		error = -EACCES;
