/*
 *  linux/fs/file.c
 *
 *  Copyright (C) 1998-1999, Stephen Tweedie and Bill Hawes
 *
 *  Manage the dynamic fd arrays in the process files_struct.
 */

#include <linux/syscalls.h>
#include <linux/export.h>
#include <linux/fs.h>
#include <linux/mm.h>
#include <linux/mmzone.h>
#include <linux/time.h>
#include <linux/sched.h>
#include <linux/slab.h>
#include <linux/vmalloc.h>
#include <linux/file.h>
#include <linux/security.h>
#include <linux/fdtable.h>
#include <linux/bitops.h>
#include <linux/interrupt.h>
#include <linux/spinlock.h>
#include <linux/rcupdate.h>
#include <linux/workqueue.h>

int sysctl_nr_open __read_mostly = 1024*1024;
int sysctl_nr_open_min = BITS_PER_LONG;
int sysctl_nr_open_max = 1024 * 1024; /* raised later */

static void *alloc_fdmem(size_t size)
{
	/*
	 * Very large allocations can stress page reclaim, so fall back to
	 * vmalloc() if the allocation size will be considered "large" by the VM.
	 */
	if (size <= (PAGE_SIZE << PAGE_ALLOC_COSTLY_ORDER)) {
		void *data = kmalloc(size, GFP_KERNEL|__GFP_NOWARN|__GFP_NORETRY);
		if (data != NULL)
			return data;
	}
	return vmalloc(size);
}

static void free_fdmem(void *ptr)
{
	is_vmalloc_addr(ptr) ? vfree(ptr) : kfree(ptr);
}

static void __free_fdtable(struct fdtable *fdt)
{
	free_fdmem(fdt->fd);
	free_fdmem(fdt->open_fds);
	kfree(fdt);
}

static void free_fdtable_rcu(struct rcu_head *rcu)
{
	__free_fdtable(container_of(rcu, struct fdtable, rcu));
}

/*
 * Expand the fdset in the files_struct.  Called with the files spinlock
 * held for write.
 */
static void copy_fdtable(struct fdtable *nfdt, struct fdtable *ofdt)
{
	unsigned int cpy, set;

	BUG_ON(nfdt->max_fds < ofdt->max_fds);

	cpy = ofdt->max_fds * sizeof(struct file *);
	set = (nfdt->max_fds - ofdt->max_fds) * sizeof(struct file *);
	memcpy(nfdt->fd, ofdt->fd, cpy);
	memset((char *)(nfdt->fd) + cpy, 0, set);

	cpy = ofdt->max_fds / BITS_PER_BYTE;
	set = (nfdt->max_fds - ofdt->max_fds) / BITS_PER_BYTE;
	memcpy(nfdt->open_fds, ofdt->open_fds, cpy);
	memset((char *)(nfdt->open_fds) + cpy, 0, set);
	memcpy(nfdt->close_on_exec, ofdt->close_on_exec, cpy);
	memset((char *)(nfdt->close_on_exec) + cpy, 0, set);
}

static struct fdtable * alloc_fdtable(unsigned int nr)
{
	struct fdtable *fdt;
	void *data;

	/*
	 * Figure out how many fds we actually want to support in this fdtable.
	 * Allocation steps are keyed to the size of the fdarray, since it
	 * grows far faster than any of the other dynamic data. We try to fit
	 * the fdarray into comfortable page-tuned chunks: starting at 1024B
	 * and growing in powers of two from there on.
	 */
	nr /= (1024 / sizeof(struct file *));
	nr = roundup_pow_of_two(nr + 1);
	nr *= (1024 / sizeof(struct file *));
	/*
	 * Note that this can drive nr *below* what we had passed if sysctl_nr_open
	 * had been set lower between the check in expand_files() and here.  Deal
	 * with that in caller, it's cheaper that way.
	 *
	 * We make sure that nr remains a multiple of BITS_PER_LONG - otherwise
	 * bitmaps handling below becomes unpleasant, to put it mildly...
	 */
	if (unlikely(nr > sysctl_nr_open))
		nr = ((sysctl_nr_open - 1) | (BITS_PER_LONG - 1)) + 1;

	fdt = kmalloc(sizeof(struct fdtable), GFP_KERNEL);
	if (!fdt)
		goto out;
	fdt->max_fds = nr;
	data = alloc_fdmem(nr * sizeof(struct file *));
	if (!data)
		goto out_fdt;
	fdt->fd = data;

	data = alloc_fdmem(max_t(size_t,
				 2 * nr / BITS_PER_BYTE, L1_CACHE_BYTES));
	if (!data)
		goto out_arr;
	fdt->open_fds = data;
	data += nr / BITS_PER_BYTE;
	fdt->close_on_exec = data;

	return fdt;

out_arr:
	free_fdmem(fdt->fd);
out_fdt:
	kfree(fdt);
out:
	return NULL;
}

/*
 * Expand the file descriptor table.
 * This function will allocate a new fdtable and both fd array and fdset, of
 * the given size.
 * Return <0 error code on error; 1 on successful completion.
 * The files->file_lock should be held on entry, and will be held on exit.
 */
static int expand_fdtable(struct files_struct *files, unsigned int nr)
	__releases(files->file_lock)
	__acquires(files->file_lock)
{
	struct fdtable *new_fdt, *cur_fdt;

	spin_unlock(&files->file_lock);
	new_fdt = alloc_fdtable(nr);
	spin_lock(&files->file_lock);
	if (!new_fdt)
		return -ENOMEM;
	/*
	 * extremely unlikely race - sysctl_nr_open decreased between the check in
	 * caller and alloc_fdtable().  Cheaper to catch it here...
	 */
	if (unlikely(new_fdt->max_fds <= nr)) {
		__free_fdtable(new_fdt);
		return -EMFILE;
	}
	/*
	 * Check again since another task may have expanded the fd table while
	 * we dropped the lock
	 */
	cur_fdt = files_fdtable(files);
	if (nr >= cur_fdt->max_fds) {
		/* Continue as planned */
		copy_fdtable(new_fdt, cur_fdt);
		rcu_assign_pointer(files->fdt, new_fdt);
		if (cur_fdt != &files->fdtab)
			call_rcu(&cur_fdt->rcu, free_fdtable_rcu);
	} else {
		/* Somebody else expanded, so undo our attempt */
		__free_fdtable(new_fdt);
	}
	return 1;
}

/*
 * Expand files.
 * This function will expand the file structures, if the requested size exceeds
 * the current capacity and there is room for expansion.
 * Return <0 error code on error; 0 when nothing done; 1 when files were
 * expanded and execution may have blocked.
 * The files->file_lock should be held on entry, and will be held on exit.
 */
<<<<<<< HEAD
int expand_files(struct files_struct *files, unsigned int nr)
=======
static int expand_files(struct files_struct *files, unsigned int nr)
>>>>>>> c3ade0e0
{
	struct fdtable *fdt;

	fdt = files_fdtable(files);

<<<<<<< HEAD
	/*
	 * N.B. For clone tasks sharing a files structure, this test
	 * will limit the total number of files that can be opened.
	 */
	gr_learn_resource(current, RLIMIT_NOFILE, nr, 0);
	if (nr >= rlimit(RLIMIT_NOFILE))
		return -EMFILE;

=======
>>>>>>> c3ade0e0
	/* Do we need to expand? */
	if (nr < fdt->max_fds)
		return 0;

	/* Can we expand? */
	if (nr >= sysctl_nr_open)
		return -EMFILE;

	/* All good, so we try */
	return expand_fdtable(files, nr);
}

static inline void __set_close_on_exec(int fd, struct fdtable *fdt)
{
	__set_bit(fd, fdt->close_on_exec);
}

static inline void __clear_close_on_exec(int fd, struct fdtable *fdt)
{
	__clear_bit(fd, fdt->close_on_exec);
}

static inline void __set_open_fd(int fd, struct fdtable *fdt)
{
	__set_bit(fd, fdt->open_fds);
}

static inline void __clear_open_fd(int fd, struct fdtable *fdt)
{
	__clear_bit(fd, fdt->open_fds);
}

static int count_open_files(struct fdtable *fdt)
{
	int size = fdt->max_fds;
	int i;

	/* Find the last open fd */
	for (i = size / BITS_PER_LONG; i > 0; ) {
		if (fdt->open_fds[--i])
			break;
	}
	i = (i + 1) * BITS_PER_LONG;
	return i;
}

/*
 * Allocate a new files structure and copy contents from the
 * passed in files structure.
 * errorp will be valid only when the returned files_struct is NULL.
 */
struct files_struct *dup_fd(struct files_struct *oldf, int *errorp)
{
	struct files_struct *newf;
	struct file **old_fds, **new_fds;
	int open_files, size, i;
	struct fdtable *old_fdt, *new_fdt;

	*errorp = -ENOMEM;
	newf = kmem_cache_alloc(files_cachep, GFP_KERNEL);
	if (!newf)
		goto out;

	atomic_set(&newf->count, 1);

	spin_lock_init(&newf->file_lock);
	newf->next_fd = 0;
	new_fdt = &newf->fdtab;
	new_fdt->max_fds = NR_OPEN_DEFAULT;
	new_fdt->close_on_exec = newf->close_on_exec_init;
	new_fdt->open_fds = newf->open_fds_init;
	new_fdt->fd = &newf->fd_array[0];

	spin_lock(&oldf->file_lock);
	old_fdt = files_fdtable(oldf);
	open_files = count_open_files(old_fdt);

	/*
	 * Check whether we need to allocate a larger fd array and fd set.
	 */
	while (unlikely(open_files > new_fdt->max_fds)) {
		spin_unlock(&oldf->file_lock);

		if (new_fdt != &newf->fdtab)
			__free_fdtable(new_fdt);

		new_fdt = alloc_fdtable(open_files - 1);
		if (!new_fdt) {
			*errorp = -ENOMEM;
			goto out_release;
		}

		/* beyond sysctl_nr_open; nothing to do */
		if (unlikely(new_fdt->max_fds < open_files)) {
			__free_fdtable(new_fdt);
			*errorp = -EMFILE;
			goto out_release;
		}

		/*
		 * Reacquire the oldf lock and a pointer to its fd table
		 * who knows it may have a new bigger fd table. We need
		 * the latest pointer.
		 */
		spin_lock(&oldf->file_lock);
		old_fdt = files_fdtable(oldf);
		open_files = count_open_files(old_fdt);
	}

	old_fds = old_fdt->fd;
	new_fds = new_fdt->fd;

	memcpy(new_fdt->open_fds, old_fdt->open_fds, open_files / 8);
	memcpy(new_fdt->close_on_exec, old_fdt->close_on_exec, open_files / 8);

	for (i = open_files; i != 0; i--) {
		struct file *f = *old_fds++;
		if (f) {
			get_file(f);
		} else {
			/*
			 * The fd may be claimed in the fd bitmap but not yet
			 * instantiated in the files array if a sibling thread
			 * is partway through open().  So make sure that this
			 * fd is available to the new process.
			 */
			__clear_open_fd(open_files - i, new_fdt);
		}
		rcu_assign_pointer(*new_fds++, f);
	}
	spin_unlock(&oldf->file_lock);

	/* compute the remainder to be cleared */
	size = (new_fdt->max_fds - open_files) * sizeof(struct file *);

	/* This is long word aligned thus could use a optimized version */
	memset(new_fds, 0, size);

	if (new_fdt->max_fds > open_files) {
		int left = (new_fdt->max_fds - open_files) / 8;
		int start = open_files / BITS_PER_LONG;

		memset(&new_fdt->open_fds[start], 0, left);
		memset(&new_fdt->close_on_exec[start], 0, left);
	}

	rcu_assign_pointer(newf->fdt, new_fdt);

	return newf;

out_release:
	kmem_cache_free(files_cachep, newf);
out:
	return NULL;
}

static struct fdtable *close_files(struct files_struct * files)
{
	/*
	 * It is safe to dereference the fd table without RCU or
	 * ->file_lock because this is the last reference to the
	 * files structure.
	 */
	struct fdtable *fdt = rcu_dereference_raw(files->fdt);
	int i, j = 0;

	for (;;) {
		unsigned long set;
		i = j * BITS_PER_LONG;
		if (i >= fdt->max_fds)
			break;
		set = fdt->open_fds[j++];
		while (set) {
			if (set & 1) {
				struct file * file = xchg(&fdt->fd[i], NULL);
				if (file) {
					filp_close(file, files);
					cond_resched();
				}
			}
			i++;
			set >>= 1;
		}
	}

	return fdt;
}

struct files_struct *get_files_struct(struct task_struct *task)
{
	struct files_struct *files;

	task_lock(task);
	files = task->files;
	if (files)
		atomic_inc(&files->count);
	task_unlock(task);

	return files;
}

void put_files_struct(struct files_struct *files)
{
	if (atomic_dec_and_test(&files->count)) {
		struct fdtable *fdt = close_files(files);

		/* free the arrays if they are not embedded */
		if (fdt != &files->fdtab)
			__free_fdtable(fdt);
		kmem_cache_free(files_cachep, files);
	}
}

void reset_files_struct(struct files_struct *files)
{
	struct task_struct *tsk = current;
	struct files_struct *old;

	old = tsk->files;
	task_lock(tsk);
	tsk->files = files;
	task_unlock(tsk);
	put_files_struct(old);
}

void exit_files(struct task_struct *tsk)
{
	struct files_struct * files = tsk->files;

	if (files) {
		task_lock(tsk);
		tsk->files = NULL;
		task_unlock(tsk);
		put_files_struct(files);
	}
}

void __init files_defer_init(void)
{
	sysctl_nr_open_max = min((size_t)INT_MAX, ~(size_t)0/sizeof(void *)) &
			     -BITS_PER_LONG;
}

struct files_struct init_files = {
	.count		= ATOMIC_INIT(1),
	.fdt		= &init_files.fdtab,
	.fdtab		= {
		.max_fds	= NR_OPEN_DEFAULT,
		.fd		= &init_files.fd_array[0],
		.close_on_exec	= init_files.close_on_exec_init,
		.open_fds	= init_files.open_fds_init,
	},
	.file_lock	= __SPIN_LOCK_UNLOCKED(init_files.file_lock),
};

/*
 * allocate a file descriptor, mark it busy.
 */
int __alloc_fd(struct files_struct *files,
	       unsigned start, unsigned end, unsigned flags)
{
	unsigned int fd;
	int error;
	struct fdtable *fdt;

	spin_lock(&files->file_lock);
repeat:
	fdt = files_fdtable(files);
	fd = start;
	if (fd < files->next_fd)
		fd = files->next_fd;

	if (fd < fdt->max_fds)
		fd = find_next_zero_bit(fdt->open_fds, fdt->max_fds, fd);

	/*
	 * N.B. For clone tasks sharing a files structure, this test
	 * will limit the total number of files that can be opened.
	 */
	error = -EMFILE;
	if (fd >= end)
		goto out;

	error = expand_files(files, fd);
	if (error < 0)
		goto out;

	/*
	 * If we needed to expand the fs array we
	 * might have blocked - try again.
	 */
	if (error)
		goto repeat;

	if (start <= files->next_fd)
		files->next_fd = fd + 1;

	__set_open_fd(fd, fdt);
	if (flags & O_CLOEXEC)
		__set_close_on_exec(fd, fdt);
	else
		__clear_close_on_exec(fd, fdt);
	error = fd;
#if 1
	/* Sanity check */
	if (rcu_dereference_raw(fdt->fd[fd]) != NULL) {
		printk(KERN_WARNING "alloc_fd: slot %d not NULL!\n", fd);
		rcu_assign_pointer(fdt->fd[fd], NULL);
	}
#endif

out:
	spin_unlock(&files->file_lock);
	return error;
}

static int alloc_fd(unsigned start, unsigned flags)
{
	return __alloc_fd(current->files, start, rlimit(RLIMIT_NOFILE), flags);
}

int get_unused_fd_flags(unsigned flags)
{
	return __alloc_fd(current->files, 0, rlimit(RLIMIT_NOFILE), flags);
}
EXPORT_SYMBOL(get_unused_fd_flags);

static void __put_unused_fd(struct files_struct *files, unsigned int fd)
{
	struct fdtable *fdt = files_fdtable(files);
	__clear_open_fd(fd, fdt);
	if (fd < files->next_fd)
		files->next_fd = fd;
}

void put_unused_fd(unsigned int fd)
{
	struct files_struct *files = current->files;
	spin_lock(&files->file_lock);
	__put_unused_fd(files, fd);
	spin_unlock(&files->file_lock);
}

EXPORT_SYMBOL(put_unused_fd);

/*
 * Install a file pointer in the fd array.
 *
 * The VFS is full of places where we drop the files lock between
 * setting the open_fds bitmap and installing the file in the file
 * array.  At any such point, we are vulnerable to a dup2() race
 * installing a file in the array before us.  We need to detect this and
 * fput() the struct file we are about to overwrite in this case.
 *
 * It should never happen - if we allow dup2() do it, _really_ bad things
 * will follow.
 *
 * NOTE: __fd_install() variant is really, really low-level; don't
 * use it unless you are forced to by truly lousy API shoved down
 * your throat.  'files' *MUST* be either current->files or obtained
 * by get_files_struct(current) done by whoever had given it to you,
 * or really bad things will happen.  Normally you want to use
 * fd_install() instead.
 */

void __fd_install(struct files_struct *files, unsigned int fd,
		struct file *file)
{
	struct fdtable *fdt;
	spin_lock(&files->file_lock);
	fdt = files_fdtable(files);
	BUG_ON(fdt->fd[fd] != NULL);
	rcu_assign_pointer(fdt->fd[fd], file);
	spin_unlock(&files->file_lock);
}

void fd_install(unsigned int fd, struct file *file)
{
	__fd_install(current->files, fd, file);
}

EXPORT_SYMBOL(fd_install);

/*
 * The same warnings as for __alloc_fd()/__fd_install() apply here...
 */
int __close_fd(struct files_struct *files, unsigned fd)
{
	struct file *file;
	struct fdtable *fdt;

	spin_lock(&files->file_lock);
	fdt = files_fdtable(files);
	if (fd >= fdt->max_fds)
		goto out_unlock;
	file = fdt->fd[fd];
	if (!file)
		goto out_unlock;
	rcu_assign_pointer(fdt->fd[fd], NULL);
	__clear_close_on_exec(fd, fdt);
	__put_unused_fd(files, fd);
	spin_unlock(&files->file_lock);
	return filp_close(file, files);

out_unlock:
	spin_unlock(&files->file_lock);
	return -EBADF;
}

void do_close_on_exec(struct files_struct *files)
{
	unsigned i;
	struct fdtable *fdt;

	/* exec unshares first */
	spin_lock(&files->file_lock);
	for (i = 0; ; i++) {
		unsigned long set;
		unsigned fd = i * BITS_PER_LONG;
		fdt = files_fdtable(files);
		if (fd >= fdt->max_fds)
			break;
		set = fdt->close_on_exec[i];
		if (!set)
			continue;
		fdt->close_on_exec[i] = 0;
		for ( ; set ; fd++, set >>= 1) {
			struct file *file;
			if (!(set & 1))
				continue;
			file = fdt->fd[fd];
			if (!file)
				continue;
			rcu_assign_pointer(fdt->fd[fd], NULL);
			__put_unused_fd(files, fd);
			spin_unlock(&files->file_lock);
			filp_close(file, files);
			cond_resched();
			spin_lock(&files->file_lock);
		}

	}
	spin_unlock(&files->file_lock);
}

static struct file *__fget(unsigned int fd, fmode_t mask)
{
	struct files_struct *files = current->files;
	struct file *file;

	rcu_read_lock();
	file = fcheck_files(files, fd);
	if (file) {
		/* File object ref couldn't be taken */
		if ((file->f_mode & mask) ||
		    !atomic_long_inc_not_zero(&file->f_count))
			file = NULL;
	}
	rcu_read_unlock();

	return file;
}

struct file *fget(unsigned int fd)
{
	return __fget(fd, FMODE_PATH);
}
EXPORT_SYMBOL(fget);

struct file *fget_raw(unsigned int fd)
{
	return __fget(fd, 0);
}
EXPORT_SYMBOL(fget_raw);

/*
 * Lightweight file lookup - no refcnt increment if fd table isn't shared.
 *
 * You can use this instead of fget if you satisfy all of the following
 * conditions:
 * 1) You must call fput_light before exiting the syscall and returning control
 *    to userspace (i.e. you cannot remember the returned struct file * after
 *    returning to userspace).
 * 2) You must not call filp_close on the returned struct file * in between
 *    calls to fget_light and fput_light.
 * 3) You must not clone the current task in between the calls to fget_light
 *    and fput_light.
 *
 * The fput_needed flag returned by fget_light should be passed to the
 * corresponding fput_light.
 */
static unsigned long __fget_light(unsigned int fd, fmode_t mask)
{
	struct files_struct *files = current->files;
	struct file *file;

	if (atomic_read(&files->count) == 1) {
		file = __fcheck_files(files, fd);
		if (!file || unlikely(file->f_mode & mask))
			return 0;
		return (unsigned long)file;
	} else {
		file = __fget(fd, mask);
		if (!file)
			return 0;
		return FDPUT_FPUT | (unsigned long)file;
	}
}
unsigned long __fdget(unsigned int fd)
{
	return __fget_light(fd, FMODE_PATH);
}
EXPORT_SYMBOL(__fdget);

unsigned long __fdget_raw(unsigned int fd)
{
	return __fget_light(fd, 0);
}

unsigned long __fdget_pos(unsigned int fd)
{
	unsigned long v = __fdget(fd);
	struct file *file = (struct file *)(v & ~3);

	if (file && (file->f_mode & FMODE_ATOMIC_POS)) {
		if (file_count(file) > 1) {
			v |= FDPUT_POS_UNLOCK;
			mutex_lock(&file->f_pos_lock);
		}
	}
	return v;
}

/*
 * We only lock f_pos if we have threads or if the file might be
 * shared with another process. In both cases we'll have an elevated
 * file count (done either by fdget() or by fork()).
 */

void set_close_on_exec(unsigned int fd, int flag)
{
	struct files_struct *files = current->files;
	struct fdtable *fdt;
	spin_lock(&files->file_lock);
	fdt = files_fdtable(files);
	if (flag)
		__set_close_on_exec(fd, fdt);
	else
		__clear_close_on_exec(fd, fdt);
	spin_unlock(&files->file_lock);
}

bool get_close_on_exec(unsigned int fd)
{
	struct files_struct *files = current->files;
	struct fdtable *fdt;
	bool res;
	rcu_read_lock();
	fdt = files_fdtable(files);
	res = close_on_exec(fd, fdt);
	rcu_read_unlock();
	return res;
}

static int do_dup2(struct files_struct *files,
	struct file *file, unsigned fd, unsigned flags)
{
	struct file *tofree;
	struct fdtable *fdt;

	/*
	 * We need to detect attempts to do dup2() over allocated but still
	 * not finished descriptor.  NB: OpenBSD avoids that at the price of
	 * extra work in their equivalent of fget() - they insert struct
	 * file immediately after grabbing descriptor, mark it larval if
	 * more work (e.g. actual opening) is needed and make sure that
	 * fget() treats larval files as absent.  Potentially interesting,
	 * but while extra work in fget() is trivial, locking implications
	 * and amount of surgery on open()-related paths in VFS are not.
	 * FreeBSD fails with -EBADF in the same situation, NetBSD "solution"
	 * deadlocks in rather amusing ways, AFAICS.  All of that is out of
	 * scope of POSIX or SUS, since neither considers shared descriptor
	 * tables and this condition does not arise without those.
	 */
	fdt = files_fdtable(files);
	tofree = fdt->fd[fd];
	if (!tofree && fd_is_open(fd, fdt))
		goto Ebusy;
	get_file(file);
	rcu_assign_pointer(fdt->fd[fd], file);
	__set_open_fd(fd, fdt);
	if (flags & O_CLOEXEC)
		__set_close_on_exec(fd, fdt);
	else
		__clear_close_on_exec(fd, fdt);
	spin_unlock(&files->file_lock);

	if (tofree)
		filp_close(tofree, files);

	return fd;

Ebusy:
	spin_unlock(&files->file_lock);
	return -EBUSY;
}

int replace_fd(unsigned fd, struct file *file, unsigned flags)
{
	int err;
	struct files_struct *files = current->files;

	if (!file)
		return __close_fd(files, fd);

	gr_learn_resource(current, RLIMIT_NOFILE, fd, 0);
	if (fd >= rlimit(RLIMIT_NOFILE))
		return -EBADF;

	spin_lock(&files->file_lock);
	err = expand_files(files, fd);
	if (unlikely(err < 0))
		goto out_unlock;
	return do_dup2(files, file, fd, flags);

out_unlock:
	spin_unlock(&files->file_lock);
	return err;
}

SYSCALL_DEFINE3(dup3, unsigned int, oldfd, unsigned int, newfd, int, flags)
{
	int err = -EBADF;
	struct file *file;
	struct files_struct *files = current->files;

	if ((flags & ~O_CLOEXEC) != 0)
		return -EINVAL;

	if (unlikely(oldfd == newfd))
		return -EINVAL;

	gr_learn_resource(current, RLIMIT_NOFILE, newfd, 0);
	if (newfd >= rlimit(RLIMIT_NOFILE))
		return -EBADF;

	spin_lock(&files->file_lock);
	err = expand_files(files, newfd);
	file = fcheck(oldfd);
	if (unlikely(!file))
		goto Ebadf;
	if (unlikely(err < 0)) {
		if (err == -EMFILE)
			goto Ebadf;
		goto out_unlock;
	}
	return do_dup2(files, file, newfd, flags);

Ebadf:
	err = -EBADF;
out_unlock:
	spin_unlock(&files->file_lock);
	return err;
}

SYSCALL_DEFINE2(dup2, unsigned int, oldfd, unsigned int, newfd)
{
	if (unlikely(newfd == oldfd)) { /* corner case */
		struct files_struct *files = current->files;
		int retval = oldfd;

		rcu_read_lock();
		if (!fcheck_files(files, oldfd))
			retval = -EBADF;
		rcu_read_unlock();
		return retval;
	}
	return sys_dup3(oldfd, newfd, 0);
}

SYSCALL_DEFINE1(dup, unsigned int, fildes)
{
	int ret = -EBADF;
	struct file *file = fget_raw(fildes);

	if (file) {
		ret = get_unused_fd();
		if (ret >= 0)
			fd_install(ret, file);
		else
			fput(file);
	}
	return ret;
}

int f_dupfd(unsigned int from, struct file *file, unsigned flags)
{
	int err;
	gr_learn_resource(current, RLIMIT_NOFILE, from, 0);
	if (from >= rlimit(RLIMIT_NOFILE))
		return -EINVAL;
	err = alloc_fd(from, flags);
	if (err >= 0) {
		get_file(file);
		fd_install(err, file);
	}
	return err;
}

int iterate_fd(struct files_struct *files, unsigned n,
		int (*f)(const void *, struct file *, unsigned),
		const void *p)
{
	struct fdtable *fdt;
	int res = 0;
	if (!files)
		return 0;
	spin_lock(&files->file_lock);
	for (fdt = files_fdtable(files); n < fdt->max_fds; n++) {
		struct file *file;
		file = rcu_dereference_check_fdtable(files, fdt->fd[n]);
		if (!file)
			continue;
		res = f(p, file, n);
		if (res)
			break;
	}
	spin_unlock(&files->file_lock);
	return res;
}
EXPORT_SYMBOL(iterate_fd);<|MERGE_RESOLUTION|>--- conflicted
+++ resolved
@@ -187,27 +187,12 @@
  * expanded and execution may have blocked.
  * The files->file_lock should be held on entry, and will be held on exit.
  */
-<<<<<<< HEAD
-int expand_files(struct files_struct *files, unsigned int nr)
-=======
 static int expand_files(struct files_struct *files, unsigned int nr)
->>>>>>> c3ade0e0
 {
 	struct fdtable *fdt;
 
 	fdt = files_fdtable(files);
 
-<<<<<<< HEAD
-	/*
-	 * N.B. For clone tasks sharing a files structure, this test
-	 * will limit the total number of files that can be opened.
-	 */
-	gr_learn_resource(current, RLIMIT_NOFILE, nr, 0);
-	if (nr >= rlimit(RLIMIT_NOFILE))
-		return -EMFILE;
-
-=======
->>>>>>> c3ade0e0
 	/* Do we need to expand? */
 	if (nr < fdt->max_fds)
 		return 0;
