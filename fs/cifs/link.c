/*
 *   fs/cifs/link.c
 *
 *   Copyright (C) International Business Machines  Corp., 2002,2008
 *   Author(s): Steve French (sfrench@us.ibm.com)
 *
 *   This library is free software; you can redistribute it and/or modify
 *   it under the terms of the GNU Lesser General Public License as published
 *   by the Free Software Foundation; either version 2.1 of the License, or
 *   (at your option) any later version.
 *
 *   This library is distributed in the hope that it will be useful,
 *   but WITHOUT ANY WARRANTY; without even the implied warranty of
 *   MERCHANTABILITY or FITNESS FOR A PARTICULAR PURPOSE.  See
 *   the GNU Lesser General Public License for more details.
 *
 *   You should have received a copy of the GNU Lesser General Public License
 *   along with this library; if not, write to the Free Software
 *   Foundation, Inc., 59 Temple Place, Suite 330, Boston, MA 02111-1307 USA
 */
#include <linux/fs.h>
#include <linux/stat.h>
#include <linux/slab.h>
#include <linux/namei.h>
#include "cifsfs.h"
#include "cifspdu.h"
#include "cifsglob.h"
#include "cifsproto.h"
#include "cifs_debug.h"
#include "cifs_fs_sb.h"

/*
 * M-F Symlink Functions - Begin
 */

#define CIFS_MF_SYMLINK_LEN_OFFSET (4+1)
#define CIFS_MF_SYMLINK_MD5_OFFSET (CIFS_MF_SYMLINK_LEN_OFFSET+(4+1))
#define CIFS_MF_SYMLINK_LINK_OFFSET (CIFS_MF_SYMLINK_MD5_OFFSET+(32+1))
#define CIFS_MF_SYMLINK_LINK_MAXLEN (1024)
#define CIFS_MF_SYMLINK_FILE_SIZE \
	(CIFS_MF_SYMLINK_LINK_OFFSET + CIFS_MF_SYMLINK_LINK_MAXLEN)

#define CIFS_MF_SYMLINK_LEN_FORMAT "XSym\n%04u\n"
#define CIFS_MF_SYMLINK_MD5_FORMAT \
	"%02x%02x%02x%02x%02x%02x%02x%02x%02x%02x%02x%02x%02x%02x%02x%02x\n"
#define CIFS_MF_SYMLINK_MD5_ARGS(md5_hash) \
	md5_hash[0],  md5_hash[1],  md5_hash[2],  md5_hash[3], \
	md5_hash[4],  md5_hash[5],  md5_hash[6],  md5_hash[7], \
	md5_hash[8],  md5_hash[9],  md5_hash[10], md5_hash[11],\
	md5_hash[12], md5_hash[13], md5_hash[14], md5_hash[15]

static int
symlink_hash(unsigned int link_len, const char *link_str, u8 *md5_hash)
{
	int rc;
	unsigned int size;
	struct crypto_shash *md5;
	struct sdesc *sdescmd5;

	md5 = crypto_alloc_shash("md5", 0, 0);
	if (IS_ERR(md5)) {
		rc = PTR_ERR(md5);
		cifs_dbg(VFS, "%s: Crypto md5 allocation error %d\n",
			 __func__, rc);
		return rc;
	}
	size = sizeof(struct shash_desc) + crypto_shash_descsize(md5);
	sdescmd5 = kmalloc(size, GFP_KERNEL);
	if (!sdescmd5) {
		rc = -ENOMEM;
		goto symlink_hash_err;
	}
	sdescmd5->shash.tfm = md5;
	sdescmd5->shash.flags = 0x0;

	rc = crypto_shash_init(&sdescmd5->shash);
	if (rc) {
		cifs_dbg(VFS, "%s: Could not init md5 shash\n", __func__);
		goto symlink_hash_err;
	}
	rc = crypto_shash_update(&sdescmd5->shash, link_str, link_len);
	if (rc) {
		cifs_dbg(VFS, "%s: Could not update with link_str\n", __func__);
		goto symlink_hash_err;
	}
	rc = crypto_shash_final(&sdescmd5->shash, md5_hash);
	if (rc)
		cifs_dbg(VFS, "%s: Could not generate md5 hash\n", __func__);

symlink_hash_err:
	crypto_free_shash(md5);
	kfree(sdescmd5);

	return rc;
}

static int
parse_mf_symlink(const u8 *buf, unsigned int buf_len, unsigned int *_link_len,
		 char **_link_str)
{
	int rc;
	unsigned int link_len;
	const char *md5_str1;
	const char *link_str;
	u8 md5_hash[16];
	char md5_str2[34];

	if (buf_len != CIFS_MF_SYMLINK_FILE_SIZE)
		return -EINVAL;

	md5_str1 = (const char *)&buf[CIFS_MF_SYMLINK_MD5_OFFSET];
	link_str = (const char *)&buf[CIFS_MF_SYMLINK_LINK_OFFSET];

	rc = sscanf(buf, CIFS_MF_SYMLINK_LEN_FORMAT, &link_len);
	if (rc != 1)
		return -EINVAL;

	rc = symlink_hash(link_len, link_str, md5_hash);
	if (rc) {
		cifs_dbg(FYI, "%s: MD5 hash failure: %d\n", __func__, rc);
		return rc;
	}

	snprintf(md5_str2, sizeof(md5_str2),
		 CIFS_MF_SYMLINK_MD5_FORMAT,
		 CIFS_MF_SYMLINK_MD5_ARGS(md5_hash));

	if (strncmp(md5_str1, md5_str2, 17) != 0)
		return -EINVAL;

	if (_link_str) {
		*_link_str = kstrndup(link_str, link_len, GFP_KERNEL);
		if (!*_link_str)
			return -ENOMEM;
	}

	*_link_len = link_len;
	return 0;
}

static int
format_mf_symlink(u8 *buf, unsigned int buf_len, const char *link_str)
{
	int rc;
	unsigned int link_len;
	unsigned int ofs;
	u8 md5_hash[16];

	if (buf_len != CIFS_MF_SYMLINK_FILE_SIZE)
		return -EINVAL;

	link_len = strlen(link_str);

	if (link_len > CIFS_MF_SYMLINK_LINK_MAXLEN)
		return -ENAMETOOLONG;

	rc = symlink_hash(link_len, link_str, md5_hash);
	if (rc) {
		cifs_dbg(FYI, "%s: MD5 hash failure: %d\n", __func__, rc);
		return rc;
	}

	snprintf(buf, buf_len,
		 CIFS_MF_SYMLINK_LEN_FORMAT CIFS_MF_SYMLINK_MD5_FORMAT,
		 link_len,
		 CIFS_MF_SYMLINK_MD5_ARGS(md5_hash));

	ofs = CIFS_MF_SYMLINK_LINK_OFFSET;
	memcpy(buf + ofs, link_str, link_len);

	ofs += link_len;
	if (ofs < CIFS_MF_SYMLINK_FILE_SIZE) {
		buf[ofs] = '\n';
		ofs++;
	}

	while (ofs < CIFS_MF_SYMLINK_FILE_SIZE) {
		buf[ofs] = ' ';
		ofs++;
	}

	return 0;
}

bool
couldbe_mf_symlink(const struct cifs_fattr *fattr)
{
	if (!S_ISREG(fattr->cf_mode))
		/* it's not a symlink */
		return false;

	if (fattr->cf_eof != CIFS_MF_SYMLINK_FILE_SIZE)
		/* it's not a symlink */
		return false;

	return true;
}

static int
create_mf_symlink(const unsigned int xid, struct cifs_tcon *tcon,
		  struct cifs_sb_info *cifs_sb, const char *fromName,
		  const char *toName)
{
	int rc;
	u8 *buf;
	unsigned int bytes_written = 0;

	buf = kmalloc(CIFS_MF_SYMLINK_FILE_SIZE, GFP_KERNEL);
	if (!buf)
		return -ENOMEM;

	rc = format_mf_symlink(buf, CIFS_MF_SYMLINK_FILE_SIZE, toName);
	if (rc)
		goto out;

	rc = tcon->ses->server->ops->create_mf_symlink(xid, tcon, cifs_sb,
					fromName, buf, &bytes_written);
	if (rc)
		goto out;

	if (bytes_written != CIFS_MF_SYMLINK_FILE_SIZE)
		rc = -EIO;
out:
	kfree(buf);
	return rc;
}

static int
query_mf_symlink(const unsigned int xid, struct cifs_tcon *tcon,
		 struct cifs_sb_info *cifs_sb, const unsigned char *path,
		 char **symlinkinfo)
{
	int rc;
	u8 *buf = NULL;
	unsigned int link_len = 0;
	unsigned int bytes_read = 0;

	buf = kmalloc(CIFS_MF_SYMLINK_FILE_SIZE, GFP_KERNEL);
	if (!buf)
		return -ENOMEM;

	if (tcon->ses->server->ops->query_mf_symlink)
		rc = tcon->ses->server->ops->query_mf_symlink(xid, tcon,
					      cifs_sb, path, buf, &bytes_read);
	else
		rc = -ENOSYS;

	if (rc)
		goto out;

	if (bytes_read == 0) { /* not a symlink */
		rc = -EINVAL;
		goto out;
	}

	rc = parse_mf_symlink(buf, bytes_read, &link_len, symlinkinfo);
out:
	kfree(buf);
	return rc;
}

int
check_mf_symlink(unsigned int xid, struct cifs_tcon *tcon,
		 struct cifs_sb_info *cifs_sb, struct cifs_fattr *fattr,
		 const unsigned char *path)
{
	int rc;
	u8 *buf = NULL;
	unsigned int link_len = 0;
	unsigned int bytes_read = 0;

	if (!couldbe_mf_symlink(fattr))
		/* it's not a symlink */
		return 0;

	buf = kmalloc(CIFS_MF_SYMLINK_FILE_SIZE, GFP_KERNEL);
	if (!buf)
		return -ENOMEM;

	if (tcon->ses->server->ops->query_mf_symlink)
		rc = tcon->ses->server->ops->query_mf_symlink(xid, tcon,
					      cifs_sb, path, buf, &bytes_read);
	else
		rc = -ENOSYS;

	if (rc)
		goto out;

	if (bytes_read == 0) /* not a symlink */
		goto out;

	rc = parse_mf_symlink(buf, bytes_read, &link_len, NULL);
	if (rc == -EINVAL) {
		/* it's not a symlink */
		rc = 0;
		goto out;
	}

	if (rc != 0)
		goto out;

	/* it is a symlink */
	fattr->cf_eof = link_len;
	fattr->cf_mode &= ~S_IFMT;
	fattr->cf_mode |= S_IFLNK | S_IRWXU | S_IRWXG | S_IRWXO;
	fattr->cf_dtype = DT_LNK;
out:
	kfree(buf);
	return rc;
}

/*
 * SMB 1.0 Protocol specific functions
 */

int
cifs_query_mf_symlink(unsigned int xid, struct cifs_tcon *tcon,
		      struct cifs_sb_info *cifs_sb, const unsigned char *path,
		      char *pbuf, unsigned int *pbytes_read)
{
	int rc;
	int oplock = 0;
	struct cifs_fid fid;
	struct cifs_open_parms oparms;
	struct cifs_io_parms io_parms;
	int buf_type = CIFS_NO_BUFFER;
	FILE_ALL_INFO file_info;

	oparms.tcon = tcon;
	oparms.cifs_sb = cifs_sb;
	oparms.desired_access = GENERIC_READ;
	oparms.create_options = CREATE_NOT_DIR;
	oparms.disposition = FILE_OPEN;
	oparms.path = path;
	oparms.fid = &fid;
	oparms.reconnect = false;

	rc = CIFS_open(xid, &oparms, &oplock, &file_info);
	if (rc)
		return rc;

	if (file_info.EndOfFile != cpu_to_le64(CIFS_MF_SYMLINK_FILE_SIZE))
		/* it's not a symlink */
		goto out;

	io_parms.netfid = fid.netfid;
	io_parms.pid = current->tgid;
	io_parms.tcon = tcon;
	io_parms.offset = 0;
	io_parms.length = CIFS_MF_SYMLINK_FILE_SIZE;

	rc = CIFSSMBRead(xid, &io_parms, pbytes_read, &pbuf, &buf_type);
out:
	CIFSSMBClose(xid, tcon, fid.netfid);
	return rc;
}

int
cifs_create_mf_symlink(unsigned int xid, struct cifs_tcon *tcon,
		       struct cifs_sb_info *cifs_sb, const unsigned char *path,
		       char *pbuf, unsigned int *pbytes_written)
{
	int rc;
	int oplock = 0;
	struct cifs_fid fid;
	struct cifs_open_parms oparms;
	struct cifs_io_parms io_parms;
	int create_options = CREATE_NOT_DIR;

	if (backup_cred(cifs_sb))
		create_options |= CREATE_OPEN_BACKUP_INTENT;

	oparms.tcon = tcon;
	oparms.cifs_sb = cifs_sb;
	oparms.desired_access = GENERIC_WRITE;
	oparms.create_options = create_options;
	oparms.disposition = FILE_OPEN;
	oparms.path = path;
	oparms.fid = &fid;
	oparms.reconnect = false;

	rc = CIFS_open(xid, &oparms, &oplock, NULL);
	if (rc)
		return rc;

	io_parms.netfid = fid.netfid;
	io_parms.pid = current->tgid;
	io_parms.tcon = tcon;
	io_parms.offset = 0;
	io_parms.length = CIFS_MF_SYMLINK_FILE_SIZE;

	rc = CIFSSMBWrite(xid, &io_parms, pbytes_written, pbuf, NULL, 0);
	CIFSSMBClose(xid, tcon, fid.netfid);
	return rc;
}

/*
 * M-F Symlink Functions - End
 */

int
cifs_hardlink(struct dentry *old_file, struct inode *inode,
	      struct dentry *direntry)
{
	int rc = -EACCES;
	unsigned int xid;
	char *from_name = NULL;
	char *to_name = NULL;
	struct cifs_sb_info *cifs_sb = CIFS_SB(inode->i_sb);
	struct tcon_link *tlink;
	struct cifs_tcon *tcon;
	struct TCP_Server_Info *server;
	struct cifsInodeInfo *cifsInode;

	tlink = cifs_sb_tlink(cifs_sb);
	if (IS_ERR(tlink))
		return PTR_ERR(tlink);
	tcon = tlink_tcon(tlink);

	xid = get_xid();

	from_name = build_path_from_dentry(old_file);
	to_name = build_path_from_dentry(direntry);
	if ((from_name == NULL) || (to_name == NULL)) {
		rc = -ENOMEM;
		goto cifs_hl_exit;
	}

	if (tcon->unix_ext)
		rc = CIFSUnixCreateHardLink(xid, tcon, from_name, to_name,
					    cifs_sb->local_nls,
					    cifs_sb->mnt_cifs_flags &
						CIFS_MOUNT_MAP_SPECIAL_CHR);
	else {
		server = tcon->ses->server;
		if (!server->ops->create_hardlink) {
			rc = -ENOSYS;
			goto cifs_hl_exit;
		}
		rc = server->ops->create_hardlink(xid, tcon, from_name, to_name,
						  cifs_sb);
		if ((rc == -EIO) || (rc == -EINVAL))
			rc = -EOPNOTSUPP;
	}

	d_drop(direntry);	/* force new lookup from server of target */

	/*
	 * if source file is cached (oplocked) revalidate will not go to server
	 * until the file is closed or oplock broken so update nlinks locally
	 */
	if (old_file->d_inode) {
		cifsInode = CIFS_I(old_file->d_inode);
		if (rc == 0) {
			spin_lock(&old_file->d_inode->i_lock);
			inc_nlink(old_file->d_inode);
			spin_unlock(&old_file->d_inode->i_lock);
			/*
			 * BB should we make this contingent on superblock flag
			 * NOATIME?
			 */
			/* old_file->d_inode->i_ctime = CURRENT_TIME; */
			/*
			 * parent dir timestamps will update from srv within a
			 * second, would it really be worth it to set the parent
			 * dir cifs inode time to zero to force revalidate
			 * (faster) for it too?
			 */
		}
		/*
		 * if not oplocked will force revalidate to get info on source
		 * file from srv
		 */
		cifsInode->time = 0;

		/*
		 * Will update parent dir timestamps from srv within a second.
		 * Would it really be worth it to set the parent dir (cifs
		 * inode) time field to zero to force revalidate on parent
		 * directory faster ie
		 *
		 * CIFS_I(inode)->time = 0;
		 */
	}

cifs_hl_exit:
	kfree(from_name);
	kfree(to_name);
	free_xid(xid);
	cifs_put_tlink(tlink);
	return rc;
}

void *
cifs_follow_link(struct dentry *direntry, struct nameidata *nd)
{
	struct inode *inode = direntry->d_inode;
	int rc = -ENOMEM;
	unsigned int xid;
	char *full_path = NULL;
	char *target_path = NULL;
	struct cifs_sb_info *cifs_sb = CIFS_SB(inode->i_sb);
	struct tcon_link *tlink = NULL;
	struct cifs_tcon *tcon;
	struct TCP_Server_Info *server;

	xid = get_xid();

	tlink = cifs_sb_tlink(cifs_sb);
	if (IS_ERR(tlink)) {
		rc = PTR_ERR(tlink);
		tlink = NULL;
		goto out;
	}
	tcon = tlink_tcon(tlink);
	server = tcon->ses->server;

	full_path = build_path_from_dentry(direntry);
	if (!full_path)
		goto out;

	cifs_dbg(FYI, "Full path: %s inode = 0x%p\n", full_path, inode);

	rc = -EACCES;
	/*
	 * First try Minshall+French Symlinks, if configured
	 * and fallback to UNIX Extensions Symlinks.
	 */
	if (cifs_sb->mnt_cifs_flags & CIFS_MOUNT_MF_SYMLINKS)
		rc = query_mf_symlink(xid, tcon, cifs_sb, full_path,
				      &target_path);

	if (rc != 0 && server->ops->query_symlink)
		rc = server->ops->query_symlink(xid, tcon, full_path,
						&target_path, cifs_sb);

	kfree(full_path);
out:
	if (rc != 0) {
		kfree(target_path);
		target_path = ERR_PTR(rc);
	}

	free_xid(xid);
	if (tlink)
		cifs_put_tlink(tlink);
	nd_set_link(nd, target_path);
	return NULL;
}

int
cifs_symlink(struct inode *inode, struct dentry *direntry, const char *symname)
{
	int rc = -EOPNOTSUPP;
	unsigned int xid;
	struct cifs_sb_info *cifs_sb = CIFS_SB(inode->i_sb);
	struct tcon_link *tlink;
	struct cifs_tcon *pTcon;
	char *full_path = NULL;
	struct inode *newinode = NULL;

	xid = get_xid();

	tlink = cifs_sb_tlink(cifs_sb);
	if (IS_ERR(tlink)) {
		rc = PTR_ERR(tlink);
		goto symlink_exit;
	}
	pTcon = tlink_tcon(tlink);

	full_path = build_path_from_dentry(direntry);
	if (full_path == NULL) {
		rc = -ENOMEM;
		goto symlink_exit;
	}

	cifs_dbg(FYI, "Full path: %s\n", full_path);
	cifs_dbg(FYI, "symname is %s\n", symname);

	/* BB what if DFS and this volume is on different share? BB */
	if (cifs_sb->mnt_cifs_flags & CIFS_MOUNT_MF_SYMLINKS)
		rc = create_mf_symlink(xid, pTcon, cifs_sb, full_path, symname);
	else if (pTcon->unix_ext)
		rc = CIFSUnixCreateSymLink(xid, pTcon, full_path, symname,
					   cifs_sb->local_nls);
	/* else
	   rc = CIFSCreateReparseSymLink(xid, pTcon, fromName, toName,
					cifs_sb_target->local_nls); */

	if (rc == 0) {
		if (pTcon->unix_ext)
			rc = cifs_get_inode_info_unix(&newinode, full_path,
						      inode->i_sb, xid);
		else
			rc = cifs_get_inode_info(&newinode, full_path, NULL,
						 inode->i_sb, xid, NULL);

		if (rc != 0) {
			cifs_dbg(FYI, "Create symlink ok, getinodeinfo fail rc = %d\n",
				 rc);
		} else {
			d_instantiate(direntry, newinode);
		}
	}
symlink_exit:
	kfree(full_path);
	cifs_put_tlink(tlink);
	free_xid(xid);
	return rc;
<<<<<<< HEAD
}

void cifs_put_link(struct dentry *direntry, struct nameidata *nd, void *cookie)
{
	const char *p = nd_get_link(nd);
	if (!IS_ERR(p))
		kfree(p);
=======
>>>>>>> c3ade0e0
}<|MERGE_RESOLUTION|>--- conflicted
+++ resolved
@@ -607,14 +607,4 @@
 	cifs_put_tlink(tlink);
 	free_xid(xid);
 	return rc;
-<<<<<<< HEAD
-}
-
-void cifs_put_link(struct dentry *direntry, struct nameidata *nd, void *cookie)
-{
-	const char *p = nd_get_link(nd);
-	if (!IS_ERR(p))
-		kfree(p);
-=======
->>>>>>> c3ade0e0
 }