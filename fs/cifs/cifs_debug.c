--- conflicted
+++ resolved
@@ -301,29 +301,8 @@
 							  struct cifs_tcon,
 							  tcon_list);
 					atomic_set_unchecked(&tcon->num_smbs_sent, 0);
-<<<<<<< HEAD
-					atomic_set_unchecked(&tcon->num_writes, 0);
-					atomic_set_unchecked(&tcon->num_reads, 0);
-					atomic_set_unchecked(&tcon->num_oplock_brks, 0);
-					atomic_set_unchecked(&tcon->num_opens, 0);
-					atomic_set_unchecked(&tcon->num_posixopens, 0);
-					atomic_set_unchecked(&tcon->num_posixmkdirs, 0);
-					atomic_set_unchecked(&tcon->num_closes, 0);
-					atomic_set_unchecked(&tcon->num_deletes, 0);
-					atomic_set_unchecked(&tcon->num_mkdirs, 0);
-					atomic_set_unchecked(&tcon->num_rmdirs, 0);
-					atomic_set_unchecked(&tcon->num_renames, 0);
-					atomic_set_unchecked(&tcon->num_t2renames, 0);
-					atomic_set_unchecked(&tcon->num_ffirst, 0);
-					atomic_set_unchecked(&tcon->num_fnext, 0);
-					atomic_set_unchecked(&tcon->num_fclose, 0);
-					atomic_set_unchecked(&tcon->num_hardlinks, 0);
-					atomic_set_unchecked(&tcon->num_symlinks, 0);
-					atomic_set_unchecked(&tcon->num_locks, 0);
-=======
 					if (server->ops->clear_stats)
 						server->ops->clear_stats(tcon);
->>>>>>> c3ade0e0
 				}
 			}
 		}
@@ -382,49 +361,10 @@
 				seq_printf(m, "\n%d) %s", i, tcon->treeName);
 				if (tcon->need_reconnect)
 					seq_puts(m, "\tDISCONNECTED ");
-<<<<<<< HEAD
-				seq_printf(m, "\nSMBs: %d Oplock Breaks: %d",
-					atomic_read_unchecked(&tcon->num_smbs_sent),
-					atomic_read_unchecked(&tcon->num_oplock_brks));
-				seq_printf(m, "\nReads:  %d Bytes: %lld",
-					atomic_read_unchecked(&tcon->num_reads),
-					(long long)(tcon->bytes_read));
-				seq_printf(m, "\nWrites: %d Bytes: %lld",
-					atomic_read_unchecked(&tcon->num_writes),
-					(long long)(tcon->bytes_written));
-				seq_printf(m, "\nFlushes: %d",
-					atomic_read_unchecked(&tcon->num_flushes));
-				seq_printf(m, "\nLocks: %d HardLinks: %d "
-					      "Symlinks: %d",
-					atomic_read_unchecked(&tcon->num_locks),
-					atomic_read_unchecked(&tcon->num_hardlinks),
-					atomic_read_unchecked(&tcon->num_symlinks));
-				seq_printf(m, "\nOpens: %d Closes: %d "
-					      "Deletes: %d",
-					atomic_read_unchecked(&tcon->num_opens),
-					atomic_read_unchecked(&tcon->num_closes),
-					atomic_read_unchecked(&tcon->num_deletes));
-				seq_printf(m, "\nPosix Opens: %d "
-					      "Posix Mkdirs: %d",
-					atomic_read_unchecked(&tcon->num_posixopens),
-					atomic_read_unchecked(&tcon->num_posixmkdirs));
-				seq_printf(m, "\nMkdirs: %d Rmdirs: %d",
-					atomic_read_unchecked(&tcon->num_mkdirs),
-					atomic_read_unchecked(&tcon->num_rmdirs));
-				seq_printf(m, "\nRenames: %d T2 Renames %d",
-					atomic_read_unchecked(&tcon->num_renames),
-					atomic_read_unchecked(&tcon->num_t2renames));
-				seq_printf(m, "\nFindFirst: %d FNext %d "
-					      "FClose %d",
-					atomic_read_unchecked(&tcon->num_ffirst),
-					atomic_read_unchecked(&tcon->num_fnext),
-					atomic_read_unchecked(&tcon->num_fclose));
-=======
 				seq_printf(m, "\nSMBs: %d",
 					   atomic_read_unchecked(&tcon->num_smbs_sent));
 				if (server->ops->print_stats)
 					server->ops->print_stats(m, tcon);
->>>>>>> c3ade0e0
 			}
 		}
 	}
