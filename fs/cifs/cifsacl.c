--- conflicted
+++ resolved
@@ -135,42 +135,6 @@
 	return sidstr;
 }
 
-<<<<<<< HEAD
-static void
-cifs_copy_sid(struct cifs_sid *dst, const struct cifs_sid *src)
-{
-	memcpy(dst, src, sizeof(*dst));
-	dst->num_subauth = min_t(u8, src->num_subauth, NUM_SUBAUTHS);
-}
-
-static void
-id_rb_insert(struct rb_root *root, struct cifs_sid *sidptr,
-		struct cifs_sid_id **psidid, char *typestr)
-{
-	int rc;
-	char *strptr;
-	struct rb_node *node = root->rb_node;
-	struct rb_node *parent = NULL;
-	struct rb_node **linkto = &(root->rb_node);
-	struct cifs_sid_id *lsidid;
-
-	while (node) {
-		lsidid = rb_entry(node, struct cifs_sid_id, rbnode);
-		parent = node;
-		rc = compare_sids(sidptr, &((lsidid)->sid));
-		if (rc > 0) {
-			linkto = &(node->rb_left);
-			node = node->rb_left;
-		} else if (rc < 0) {
-			linkto = &(node->rb_right);
-			node = node->rb_right;
-		}
-	}
-
-	cifs_copy_sid(&(*psidid)->sid, sidptr);
-	(*psidid)->time = jiffies - (SID_MAP_RETRY + 1);
-	(*psidid)->refcount = 0;
-=======
 /*
  * if the two SIDs (roughly equivalent to a UUID for a user or group) are
  * the same returns zero, if they do not match returns non-zero.
@@ -180,7 +144,6 @@
 {
 	int i;
 	int num_subauth, num_sat, num_saw;
->>>>>>> c3ade0e0
 
 	if ((!ctsid) || (!cwsid))
 		return 1;
@@ -270,57 +233,6 @@
 	 * there are no subauthorities and the host has 8-byte pointers, then
 	 * it could be.
 	 */
-<<<<<<< HEAD
-	if (test_bit(SID_ID_MAPPED, &psidid->state)) {
-		cifs_copy_sid(ssid, &psidid->sid);
-		psidid->time = jiffies; /* update ts for accessing */
-		goto id_sid_out;
-	}
-
-	if (time_after(psidid->time + SID_MAP_RETRY, jiffies)) {
-		rc = -EINVAL;
-		goto id_sid_out;
-	}
-
-	if (!test_and_set_bit(SID_ID_PENDING, &psidid->state)) {
-		saved_cred = override_creds(root_cred);
-		sidkey = request_key(&cifs_idmap_key_type, psidid->sidstr, "");
-		if (IS_ERR(sidkey)) {
-			rc = -EINVAL;
-			cFYI(1, "%s: Can't map and id to a SID", __func__);
-		} else if (sidkey->datalen < sizeof(struct cifs_sid)) {
-			rc = -EIO;
-			cFYI(1, "%s: Downcall contained malformed key "
-				"(datalen=%hu)", __func__, sidkey->datalen);
-		} else {
-			lsid = (struct cifs_sid *)sidkey->payload.data;
-			cifs_copy_sid(&psidid->sid, lsid);
-			cifs_copy_sid(ssid, &psidid->sid);
-			set_bit(SID_ID_MAPPED, &psidid->state);
-			key_put(sidkey);
-			kfree(psidid->sidstr);
-		}
-		psidid->time = jiffies; /* update ts for accessing */
-		revert_creds(saved_cred);
-		clear_bit(SID_ID_PENDING, &psidid->state);
-		wake_up_bit(&psidid->state, SID_ID_PENDING);
-	} else {
-		rc = wait_on_bit(&psidid->state, SID_ID_PENDING,
-				sidid_pending_wait, TASK_INTERRUPTIBLE);
-		if (rc) {
-			cFYI(1, "%s: sidid_pending_wait interrupted %d",
-					__func__, rc);
-			--psidid->refcount;
-			return rc;
-		}
-		if (test_bit(SID_ID_MAPPED, &psidid->state))
-			cifs_copy_sid(ssid, &psidid->sid);
-		else
-			rc = -EINVAL;
-	}
-id_sid_out:
-	--psidid->refcount;
-=======
 	ksid = sidkey->datalen <= sizeof(sidkey->payload) ?
 		(struct cifs_sid *)&sidkey->payload.value :
 		(struct cifs_sid *)sidkey->payload.data;
@@ -338,7 +250,6 @@
 	key_put(sidkey);
 out_revert_creds:
 	revert_creds(saved_cred);
->>>>>>> c3ade0e0
 	return rc;
 
 invalidate_key:
