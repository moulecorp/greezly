--- conflicted
+++ resolved
@@ -86,47 +86,12 @@
 #endif /* CONFIG_CIFS_WEAK_PW_HASH */
 #endif /* CIFS_POSIX */
 
-<<<<<<< HEAD
-/* Forward declarations */
-static void cifs_readv_complete(struct work_struct *work);
-
-#ifdef CONFIG_HIGHMEM
-/*
- * On arches that have high memory, kmap address space is limited. By
- * serializing the kmap operations on those arches, we ensure that we don't
- * end up with a bunch of threads in writeback with partially mapped page
- * arrays, stuck waiting for kmap to come back. That situation prevents
- * progress and can deadlock.
- */
-static DEFINE_MUTEX(cifs_kmap_mutex);
-
-static inline void
-cifs_kmap_lock(void)
-{
-	mutex_lock(&cifs_kmap_mutex);
-}
-
-static inline void
-cifs_kmap_unlock(void)
-{
-	mutex_unlock(&cifs_kmap_mutex);
-}
-#else /* !CONFIG_HIGHMEM */
-#define cifs_kmap_lock() do { ; } while(0)
-#define cifs_kmap_unlock() do { ; } while(0)
-#endif /* CONFIG_HIGHMEM */
-
-/* Mark as invalid, all open files on tree connections since they
-   were closed when session to server was lost */
-static void mark_open_files_invalid(struct cifs_tcon *pTcon)
-=======
 /*
  * Mark as invalid, all open files on tree connections since they
  * were closed when session to server was lost.
  */
 void
 cifs_mark_open_files_invalid(struct cifs_tcon *tcon)
->>>>>>> c3ade0e0
 {
 	struct cifsFileInfo *open_file = NULL;
 	struct list_head *tmp;
@@ -632,91 +597,6 @@
 		could not negotiate a common dialect */
 		rc = -EOPNOTSUPP;
 		goto neg_err_exit;
-<<<<<<< HEAD
-#ifdef CONFIG_CIFS_WEAK_PW_HASH
-	} else if ((pSMBr->hdr.WordCount == 13)
-			&& ((server->dialect == LANMAN_PROT)
-				|| (server->dialect == LANMAN2_PROT))) {
-		__s16 tmp;
-		struct lanman_neg_rsp *rsp = (struct lanman_neg_rsp *)pSMBr;
-
-		if ((secFlags & CIFSSEC_MAY_LANMAN) ||
-			(secFlags & CIFSSEC_MAY_PLNTXT))
-			server->secType = LANMAN;
-		else {
-			cERROR(1, "mount failed weak security disabled"
-				   " in /proc/fs/cifs/SecurityFlags");
-			rc = -EOPNOTSUPP;
-			goto neg_err_exit;
-		}
-		server->sec_mode = (__u8)le16_to_cpu(rsp->SecurityMode);
-		server->maxReq = min_t(unsigned int,
-				       le16_to_cpu(rsp->MaxMpxCount),
-				       cifs_max_pending);
-		server->oplocks = server->maxReq > 1 ? enable_oplocks : false;
-		server->maxBuf = le16_to_cpu(rsp->MaxBufSize);
-		server->max_vcs = le16_to_cpu(rsp->MaxNumberVcs);
-		/* even though we do not use raw we might as well set this
-		accurately, in case we ever find a need for it */
-		if ((le16_to_cpu(rsp->RawMode) & RAW_ENABLE) == RAW_ENABLE) {
-			server->max_rw = 0xFF00;
-			server->capabilities = CAP_MPX_MODE | CAP_RAW_MODE;
-		} else {
-			server->max_rw = 0;/* do not need to use raw anyway */
-			server->capabilities = CAP_MPX_MODE;
-		}
-		tmp = (__s16)le16_to_cpu(rsp->ServerTimeZone);
-		if (tmp == -1) {
-			/* OS/2 often does not set timezone therefore
-			 * we must use server time to calc time zone.
-			 * Could deviate slightly from the right zone.
-			 * Smallest defined timezone difference is 15 minutes
-			 * (i.e. Nepal).  Rounding up/down is done to match
-			 * this requirement.
-			 */
-			int val, seconds, remain, result;
-			struct timespec ts, utc;
-			utc = CURRENT_TIME;
-			ts = cnvrtDosUnixTm(rsp->SrvTime.Date,
-					    rsp->SrvTime.Time, 0);
-			cFYI(1, "SrvTime %d sec since 1970 (utc: %d) diff: %d",
-				(int)ts.tv_sec, (int)utc.tv_sec,
-				(int)(utc.tv_sec - ts.tv_sec));
-			val = (int)(utc.tv_sec - ts.tv_sec);
-			seconds = abs(val);
-			result = (seconds / MIN_TZ_ADJ) * MIN_TZ_ADJ;
-			remain = seconds % MIN_TZ_ADJ;
-			if (remain >= (MIN_TZ_ADJ / 2))
-				result += MIN_TZ_ADJ;
-			if (val < 0)
-				result = -result;
-			server->timeAdj = result;
-		} else {
-			server->timeAdj = (int)tmp;
-			server->timeAdj *= 60; /* also in seconds */
-		}
-		cFYI(1, "server->timeAdj: %d seconds", server->timeAdj);
-
-
-		/* BB get server time for time conversions and add
-		code to use it and timezone since this is not UTC */
-
-		if (rsp->EncryptionKeyLength ==
-				cpu_to_le16(CIFS_CRYPTO_KEY_SIZE)) {
-			memcpy(ses->server->cryptkey, rsp->EncryptionKey,
-				CIFS_CRYPTO_KEY_SIZE);
-		} else if (server->sec_mode & SECMODE_PW_ENCRYPT) {
-			rc = -EIO; /* need cryptkey unless plain text */
-			goto neg_err_exit;
-		}
-
-		cFYI(1, "LANMAN negotiated");
-		/* we will not end up setting signing flags - as no signing
-		was in LANMAN and server did not return the flags on */
-		goto signing_check;
-#else /* weak security disabled */
-=======
->>>>>>> c3ade0e0
 	} else if (pSMBr->hdr.WordCount == 13) {
 		server->negflavor = CIFS_NEGFLAVOR_LANMAN;
 		rc = decode_lanman_negprot_rsp(server, pSMBr);
@@ -736,11 +616,7 @@
 	   little endian */
 	server->maxReq = min_t(unsigned int, le16_to_cpu(pSMBr->MaxMpxCount),
 			       cifs_max_pending);
-<<<<<<< HEAD
-	server->oplocks = server->maxReq > 1 ? enable_oplocks : false;
-=======
 	set_credits(server, server->maxReq);
->>>>>>> c3ade0e0
 	/* probably no need to store and check maxvcs */
 	server->maxBuf = le32_to_cpu(pSMBr->MaxBufferSize);
 	server->max_rw = le32_to_cpu(pSMBr->MaxRawSize);
@@ -1636,84 +1512,9 @@
 		return cifs_readv_discard(server, mid);
 	}
 
-<<<<<<< HEAD
-	/* marshal up the page array */
-	len = 0;
-	remaining = data_len;
-	rdata->nr_iov = 1;
-
-	/* determine the eof that the server (probably) has */
-	eof = CIFS_I(rdata->mapping->host)->server_eof;
-	eof_index = eof ? (eof - 1) >> PAGE_CACHE_SHIFT : 0;
-	cFYI(1, "eof=%llu eof_index=%lu", eof, eof_index);
-
-	cifs_kmap_lock();
-	list_for_each_entry_safe(page, tpage, &rdata->pages, lru) {
-		if (remaining >= PAGE_CACHE_SIZE) {
-			/* enough data to fill the page */
-			rdata->iov[rdata->nr_iov].iov_base = kmap(page);
-			rdata->iov[rdata->nr_iov].iov_len = PAGE_CACHE_SIZE;
-			cFYI(1, "%u: idx=%lu iov_base=%p iov_len=%zu",
-				rdata->nr_iov, page->index,
-				rdata->iov[rdata->nr_iov].iov_base,
-				rdata->iov[rdata->nr_iov].iov_len);
-			++rdata->nr_iov;
-			len += PAGE_CACHE_SIZE;
-			remaining -= PAGE_CACHE_SIZE;
-		} else if (remaining > 0) {
-			/* enough for partial page, fill and zero the rest */
-			rdata->iov[rdata->nr_iov].iov_base = kmap(page);
-			rdata->iov[rdata->nr_iov].iov_len = remaining;
-			cFYI(1, "%u: idx=%lu iov_base=%p iov_len=%zu",
-				rdata->nr_iov, page->index,
-				rdata->iov[rdata->nr_iov].iov_base,
-				rdata->iov[rdata->nr_iov].iov_len);
-			memset(rdata->iov[rdata->nr_iov].iov_base + remaining,
-				'\0', PAGE_CACHE_SIZE - remaining);
-			++rdata->nr_iov;
-			len += remaining;
-			remaining = 0;
-		} else if (page->index > eof_index) {
-			/*
-			 * The VFS will not try to do readahead past the
-			 * i_size, but it's possible that we have outstanding
-			 * writes with gaps in the middle and the i_size hasn't
-			 * caught up yet. Populate those with zeroed out pages
-			 * to prevent the VFS from repeatedly attempting to
-			 * fill them until the writes are flushed.
-			 */
-			zero_user(page, 0, PAGE_CACHE_SIZE);
-			list_del(&page->lru);
-			lru_cache_add_file(page);
-			flush_dcache_page(page);
-			SetPageUptodate(page);
-			unlock_page(page);
-			page_cache_release(page);
-		} else {
-			/* no need to hold page hostage */
-			list_del(&page->lru);
-			lru_cache_add_file(page);
-			unlock_page(page);
-			page_cache_release(page);
-		}
-	}
-	cifs_kmap_unlock();
-
-	/* issue the read if we have any iovecs left to fill */
-	if (rdata->nr_iov > 1) {
-		length = cifs_readv_from_socket(server, &rdata->iov[1],
-						rdata->nr_iov - 1, len);
-		if (length < 0)
-			return length;
-		server->total_read += length;
-	} else {
-		length = 0;
-	}
-=======
 	length = rdata->read_into_pages(server, rdata, data_len);
 	if (length < 0)
 		return length;
->>>>>>> c3ade0e0
 
 	server->total_read += length;
 	rdata->bytes = length;
@@ -2267,26 +2068,12 @@
 	iov.iov_len = be32_to_cpu(smb->hdr.smb_buf_length) + 4 + 1;
 	iov.iov_base = smb;
 
-<<<<<<< HEAD
-	/* marshal up the pages into iov array */
-	cifs_kmap_lock();
-	wdata->bytes = 0;
-	for (i = 0; i < wdata->nr_pages; i++) {
-		iov[i + 1].iov_len = min(inode->i_size -
-				      page_offset(wdata->pages[i]),
-					(loff_t)PAGE_CACHE_SIZE);
-		iov[i + 1].iov_base = kmap(wdata->pages[i]);
-		wdata->bytes += iov[i + 1].iov_len;
-	}
-	cifs_kmap_unlock();
-=======
 	rqst.rq_iov = &iov;
 	rqst.rq_nvec = 1;
 	rqst.rq_pages = wdata->pages;
 	rqst.rq_npages = wdata->nr_pages;
 	rqst.rq_pagesz = wdata->pagesz;
 	rqst.rq_tailsz = wdata->tailsz;
->>>>>>> c3ade0e0
 
 	cifs_dbg(FYI, "async write at %llu %u bytes\n",
 		 wdata->offset, wdata->bytes);
@@ -3604,11 +3391,7 @@
 		cifs_acl->default_entry_count = cpu_to_le16(count);
 		cifs_acl->access_entry_count = __constant_cpu_to_le16(0xFFFF);
 	} else {
-<<<<<<< HEAD
-		cFYI(1, "unknown ACL type %d", acl_type);
-=======
 		cifs_dbg(FYI, "unknown ACL type %d\n", acl_type);
->>>>>>> c3ade0e0
 		return 0;
 	}
 	for (i = 0; i < count; i++) {
@@ -4519,18 +4302,10 @@
 
 /* xid, tcon, searchName and codepage are input parms, rest are returned */
 int
-<<<<<<< HEAD
-CIFSFindFirst(const int xid, struct cifs_tcon *tcon,
-	      const char *searchName,
-	      const struct nls_table *nls_codepage,
-	      __u16 *pnetfid, __u16 search_flags,
-	      struct cifs_search_info *psrch_inf, int remap, const char dirsep)
-=======
 CIFSFindFirst(const unsigned int xid, struct cifs_tcon *tcon,
 	      const char *searchName, struct cifs_sb_info *cifs_sb,
 	      __u16 *pnetfid, __u16 search_flags,
 	      struct cifs_search_info *psrch_inf, bool msearch)
->>>>>>> c3ade0e0
 {
 /* level 257 SMB_ */
 	TRANSACTION2_FFIRST_REQ *pSMB = NULL;
@@ -4681,14 +4456,9 @@
 	return rc;
 }
 
-<<<<<<< HEAD
-int CIFSFindNext(const int xid, struct cifs_tcon *tcon, __u16 searchHandle,
-		 __u16 search_flags, struct cifs_search_info *psrch_inf)
-=======
 int CIFSFindNext(const unsigned int xid, struct cifs_tcon *tcon,
 		 __u16 searchHandle, __u16 search_flags,
 		 struct cifs_search_info *psrch_inf)
->>>>>>> c3ade0e0
 {
 	TRANSACTION2_FNEXT_REQ *pSMB = NULL;
 	TRANSACTION2_FNEXT_RSP *pSMBr = NULL;
@@ -5038,13 +4808,8 @@
 		/* copy link target UNC */
 		temp = (char *)ref + le16_to_cpu(ref->NetworkAddressOffset);
 		max_len = data_end - temp;
-<<<<<<< HEAD
-		node->node_name = cifs_strndup_from_ucs(temp, max_len,
-						      is_unicode, nls_codepage);
-=======
 		node->node_name = cifs_strndup_from_utf16(temp, max_len,
 						is_unicode, nls_codepage);
->>>>>>> c3ade0e0
 		if (!node->node_name) {
 			rc = -ENOMEM;
 			goto parse_DFS_referrals_exit;
