/*
 *   fs/cifs/cifsproto.h
 *
 *   Copyright (c) International Business Machines  Corp., 2002,2008
 *   Author(s): Steve French (sfrench@us.ibm.com)
 *
 *   This library is free software; you can redistribute it and/or modify
 *   it under the terms of the GNU Lesser General Public License as published
 *   by the Free Software Foundation; either version 2.1 of the License, or
 *   (at your option) any later version.
 *
 *   This library is distributed in the hope that it will be useful,
 *   but WITHOUT ANY WARRANTY; without even the implied warranty of
 *   MERCHANTABILITY or FITNESS FOR A PARTICULAR PURPOSE.  See
 *   the GNU Lesser General Public License for more details.
 *
 *   You should have received a copy of the GNU Lesser General Public License
 *   along with this library; if not, write to the Free Software
 *   Foundation, Inc., 59 Temple Place, Suite 330, Boston, MA 02111-1307 USA
 */
#ifndef _CIFSPROTO_H
#define _CIFSPROTO_H
#include <linux/nls.h>

struct statfs;
struct smb_vol;
struct smb_rqst;

/*
 *****************************************************************
 * All Prototypes
 *****************************************************************
 */

extern struct smb_hdr *cifs_buf_get(void);
extern void cifs_buf_release(void *);
extern struct smb_hdr *cifs_small_buf_get(void);
extern void cifs_small_buf_release(void *);
extern void cifs_rqst_page_to_kvec(struct smb_rqst *rqst, unsigned int idx,
					struct kvec *iov);
extern int smb_send(struct TCP_Server_Info *, struct smb_hdr *,
			unsigned int /* length */);
extern unsigned int _get_xid(void);
extern void _free_xid(unsigned int);
#define get_xid()						\
({								\
	unsigned int __xid = _get_xid();				\
	cifs_dbg(FYI, "CIFS VFS: in %s as Xid: %u with uid: %d\n",	\
		 __func__, __xid,					\
		 from_kuid(&init_user_ns, current_fsuid()));		\
	__xid;							\
})

#define free_xid(curr_xid)					\
do {								\
	_free_xid(curr_xid);					\
	cifs_dbg(FYI, "CIFS VFS: leaving %s (xid = %u) rc = %d\n",	\
		 __func__, curr_xid, (int)rc);				\
} while (0)
extern int init_cifs_idmap(void);
extern void exit_cifs_idmap(void);
extern char *build_path_from_dentry(struct dentry *);
extern char *cifs_build_path_to_root(struct smb_vol *vol,
				     struct cifs_sb_info *cifs_sb,
				     struct cifs_tcon *tcon);
extern char *build_wildcard_path_from_dentry(struct dentry *direntry);
extern char *cifs_compose_mount_options(const char *sb_mountdata,
		const char *fullpath, const struct dfs_info3_param *ref,
		char **devname);
/* extern void renew_parental_timestamps(struct dentry *direntry);*/
extern struct mid_q_entry *AllocMidQEntry(const struct smb_hdr *smb_buffer,
					struct TCP_Server_Info *server);
extern void DeleteMidQEntry(struct mid_q_entry *midEntry);
extern void cifs_delete_mid(struct mid_q_entry *mid);
extern void cifs_wake_up_task(struct mid_q_entry *mid);
extern int cifs_call_async(struct TCP_Server_Info *server,
			struct smb_rqst *rqst,
			mid_receive_t *receive, mid_callback_t *callback,
			void *cbdata, const int flags);
extern int SendReceive(const unsigned int /* xid */ , struct cifs_ses *,
			struct smb_hdr * /* input */ ,
			struct smb_hdr * /* out */ ,
			int * /* bytes returned */ , const int);
extern int SendReceiveNoRsp(const unsigned int xid, struct cifs_ses *ses,
			    char *in_buf, int flags);
extern struct mid_q_entry *cifs_setup_request(struct cifs_ses *,
				struct smb_rqst *);
extern struct mid_q_entry *cifs_setup_async_request(struct TCP_Server_Info *,
						struct smb_rqst *);
extern int cifs_check_receive(struct mid_q_entry *mid,
			struct TCP_Server_Info *server, bool log_error);
extern int SendReceive2(const unsigned int /* xid */ , struct cifs_ses *,
			struct kvec *, int /* nvec to send */,
			int * /* type of buf returned */ , const int flags);
extern int SendReceiveBlockingLock(const unsigned int xid,
			struct cifs_tcon *ptcon,
			struct smb_hdr *in_buf ,
			struct smb_hdr *out_buf,
			int *bytes_returned);
extern int cifs_reconnect(struct TCP_Server_Info *server);
extern int checkSMB(char *buf, unsigned int length);
extern bool is_valid_oplock_break(char *, struct TCP_Server_Info *);
extern bool backup_cred(struct cifs_sb_info *);
extern bool is_size_safe_to_change(struct cifsInodeInfo *, __u64 eof);
extern void cifs_update_eof(struct cifsInodeInfo *cifsi, loff_t offset,
			    unsigned int bytes_written);
extern struct cifsFileInfo *find_writable_file(struct cifsInodeInfo *, bool);
extern struct cifsFileInfo *find_readable_file(struct cifsInodeInfo *, bool);
extern unsigned int smbCalcSize(void *buf);
extern int decode_negTokenInit(unsigned char *security_blob, int length,
			struct TCP_Server_Info *server);
extern int cifs_convert_address(struct sockaddr *dst, const char *src, int len);
extern void cifs_set_port(struct sockaddr *addr, const unsigned short int port);
extern int map_smb_to_linux_error(char *buf, bool logErr);
extern void header_assemble(struct smb_hdr *, char /* command */ ,
			    const struct cifs_tcon *, int /* length of
			    fixed section (word count) in two byte units */);
extern int small_smb_init_no_tc(const int smb_cmd, const int wct,
				struct cifs_ses *ses,
				void **request_buf);
extern enum securityEnum select_sectype(struct TCP_Server_Info *server,
				enum securityEnum requested);
extern int CIFS_SessSetup(const unsigned int xid, struct cifs_ses *ses,
			  const struct nls_table *nls_cp);
extern struct timespec cifs_NTtimeToUnix(__le64 utc_nanoseconds_since_1601);
extern u64 cifs_UnixTimeToNT(struct timespec);
extern struct timespec cnvrtDosUnixTm(__le16 le_date, __le16 le_time,
				      int offset);
extern void cifs_set_oplock_level(struct cifsInodeInfo *cinode, __u32 oplock);
extern int cifs_get_writer(struct cifsInodeInfo *cinode);
extern void cifs_put_writer(struct cifsInodeInfo *cinode);
extern void cifs_done_oplock_break(struct cifsInodeInfo *cinode);
extern int cifs_unlock_range(struct cifsFileInfo *cfile,
			     struct file_lock *flock, const unsigned int xid);
extern int cifs_push_mandatory_locks(struct cifsFileInfo *cfile);

extern struct cifsFileInfo *cifs_new_fileinfo(struct cifs_fid *fid,
					      struct file *file,
					      struct tcon_link *tlink,
					      __u32 oplock);
extern int cifs_posix_open(char *full_path, struct inode **inode,
			   struct super_block *sb, int mode,
			   unsigned int f_flags, __u32 *oplock, __u16 *netfid,
			   unsigned int xid);
void cifs_fill_uniqueid(struct super_block *sb, struct cifs_fattr *fattr);
extern void cifs_unix_basic_to_fattr(struct cifs_fattr *fattr,
				     FILE_UNIX_BASIC_INFO *info,
				     struct cifs_sb_info *cifs_sb);
extern void cifs_dir_info_to_fattr(struct cifs_fattr *, FILE_DIRECTORY_INFO *,
					struct cifs_sb_info *);
extern void cifs_fattr_to_inode(struct inode *inode, struct cifs_fattr *fattr);
extern struct inode *cifs_iget(struct super_block *sb,
			       struct cifs_fattr *fattr);

extern int cifs_get_inode_info(struct inode **inode, const char *full_path,
			       FILE_ALL_INFO *data, struct super_block *sb,
			       int xid, const struct cifs_fid *fid);
extern int cifs_get_inode_info_unix(struct inode **pinode,
			const unsigned char *search_path,
			struct super_block *sb, unsigned int xid);
extern int cifs_set_file_info(struct inode *inode, struct iattr *attrs,
			      unsigned int xid, char *full_path, __u32 dosattr);
extern int cifs_rename_pending_delete(const char *full_path,
				      struct dentry *dentry,
				      const unsigned int xid);
extern int cifs_acl_to_fattr(struct cifs_sb_info *cifs_sb,
			      struct cifs_fattr *fattr, struct inode *inode,
			      const char *path, const struct cifs_fid *pfid);
extern int id_mode_to_cifs_acl(struct inode *inode, const char *path, __u64,
					kuid_t, kgid_t);
extern struct cifs_ntsd *get_cifs_acl(struct cifs_sb_info *, struct inode *,
					const char *, u32 *);
extern struct cifs_ntsd *get_cifs_acl_by_fid(struct cifs_sb_info *,
						const struct cifs_fid *, u32 *);
extern int set_cifs_acl(struct cifs_ntsd *, __u32, struct inode *,
				const char *, int);

extern void dequeue_mid(struct mid_q_entry *mid, bool malformed);
extern int cifs_read_from_socket(struct TCP_Server_Info *server, char *buf,
		     unsigned int to_read);
extern int cifs_readv_from_socket(struct TCP_Server_Info *server,
		struct kvec *iov_orig, unsigned int nr_segs,
		unsigned int to_read);
extern void cifs_setup_cifs_sb(struct smb_vol *pvolume_info,
			       struct cifs_sb_info *cifs_sb);
extern int cifs_match_super(struct super_block *, void *);
extern void cifs_cleanup_volume_info(struct smb_vol *pvolume_info);
extern struct smb_vol *cifs_get_volume_info(char *mount_data,
					    const char *devname);
extern int cifs_mount(struct cifs_sb_info *, struct smb_vol *);
extern void cifs_umount(struct cifs_sb_info *);
extern void cifs_mark_open_files_invalid(struct cifs_tcon *tcon);
extern bool cifs_find_lock_conflict(struct cifsFileInfo *cfile, __u64 offset,
				    __u64 length, __u8 type,
				    struct cifsLockInfo **conf_lock,
				    int rw_check);
extern void cifs_add_pending_open(struct cifs_fid *fid,
				  struct tcon_link *tlink,
				  struct cifs_pending_open *open);
extern void cifs_add_pending_open_locked(struct cifs_fid *fid,
					 struct tcon_link *tlink,
					 struct cifs_pending_open *open);
extern void cifs_del_pending_open(struct cifs_pending_open *open);

#if IS_ENABLED(CONFIG_CIFS_DFS_UPCALL)
extern void cifs_dfs_release_automount_timer(void);
#else /* ! IS_ENABLED(CONFIG_CIFS_DFS_UPCALL) */
#define cifs_dfs_release_automount_timer()	do { } while (0)
#endif /* ! IS_ENABLED(CONFIG_CIFS_DFS_UPCALL) */

void cifs_proc_init(void);
void cifs_proc_clean(void);

extern void cifs_move_llist(struct list_head *source, struct list_head *dest);
extern void cifs_free_llist(struct list_head *llist);
extern void cifs_del_lock_waiters(struct cifsLockInfo *lock);

extern int cifs_negotiate_protocol(const unsigned int xid,
				   struct cifs_ses *ses);
extern int cifs_setup_session(const unsigned int xid, struct cifs_ses *ses,
			      struct nls_table *nls_info);
extern int cifs_enable_signing(struct TCP_Server_Info *server, bool mnt_sign_required);
extern int CIFSSMBNegotiate(const unsigned int xid, struct cifs_ses *ses);

<<<<<<< HEAD
extern int CIFSFindFirst(const int xid, struct cifs_tcon *tcon,
		const char *searchName, const struct nls_table *nls_codepage,
		__u16 *searchHandle, __u16 search_flags,
		struct cifs_search_info *psrch_inf,
		int map, const char dirsep);

extern int CIFSFindNext(const int xid, struct cifs_tcon *tcon,
		__u16 searchHandle, __u16 search_flags,
		struct cifs_search_info *psrch_inf);
=======
extern int CIFSTCon(const unsigned int xid, struct cifs_ses *ses,
		    const char *tree, struct cifs_tcon *tcon,
		    const struct nls_table *);

extern int CIFSFindFirst(const unsigned int xid, struct cifs_tcon *tcon,
		const char *searchName, struct cifs_sb_info *cifs_sb,
		__u16 *searchHandle, __u16 search_flags,
		struct cifs_search_info *psrch_inf,
		bool msearch);
>>>>>>> c3ade0e0

extern int CIFSFindNext(const unsigned int xid, struct cifs_tcon *tcon,
		__u16 searchHandle, __u16 search_flags,
		struct cifs_search_info *psrch_inf);

extern int CIFSFindClose(const unsigned int xid, struct cifs_tcon *tcon,
			const __u16 search_handle);

extern int CIFSSMBQFileInfo(const unsigned int xid, struct cifs_tcon *tcon,
			u16 netfid, FILE_ALL_INFO *pFindData);
extern int CIFSSMBQPathInfo(const unsigned int xid, struct cifs_tcon *tcon,
			    const char *search_Name, FILE_ALL_INFO *data,
			    int legacy /* whether to use old info level */,
			    const struct nls_table *nls_codepage, int remap);
extern int SMBQueryInformation(const unsigned int xid, struct cifs_tcon *tcon,
			       const char *search_name, FILE_ALL_INFO *data,
			       const struct nls_table *nls_codepage, int remap);

extern int CIFSSMBUnixQFileInfo(const unsigned int xid, struct cifs_tcon *tcon,
			u16 netfid, FILE_UNIX_BASIC_INFO *pFindData);
extern int CIFSSMBUnixQPathInfo(const unsigned int xid,
			struct cifs_tcon *tcon,
			const unsigned char *searchName,
			FILE_UNIX_BASIC_INFO *pFindData,
			const struct nls_table *nls_codepage, int remap);

extern int CIFSGetDFSRefer(const unsigned int xid, struct cifs_ses *ses,
			   const char *search_name,
			   struct dfs_info3_param **target_nodes,
			   unsigned int *num_of_nodes,
			   const struct nls_table *nls_codepage, int remap);

extern int get_dfs_path(const unsigned int xid, struct cifs_ses *ses,
			const char *old_path,
			const struct nls_table *nls_codepage,
			unsigned int *num_referrals,
			struct dfs_info3_param **referrals, int remap);
extern void reset_cifs_unix_caps(unsigned int xid, struct cifs_tcon *tcon,
				 struct cifs_sb_info *cifs_sb,
				 struct smb_vol *vol);
extern int CIFSSMBQFSInfo(const unsigned int xid, struct cifs_tcon *tcon,
			struct kstatfs *FSData);
extern int SMBOldQFSInfo(const unsigned int xid, struct cifs_tcon *tcon,
			struct kstatfs *FSData);
extern int CIFSSMBSetFSUnixInfo(const unsigned int xid, struct cifs_tcon *tcon,
			__u64 cap);

extern int CIFSSMBQFSAttributeInfo(const unsigned int xid,
			struct cifs_tcon *tcon);
extern int CIFSSMBQFSDeviceInfo(const unsigned int xid, struct cifs_tcon *tcon);
extern int CIFSSMBQFSUnixInfo(const unsigned int xid, struct cifs_tcon *tcon);
extern int CIFSSMBQFSPosixInfo(const unsigned int xid, struct cifs_tcon *tcon,
			struct kstatfs *FSData);

extern int CIFSSMBSetPathInfo(const unsigned int xid, struct cifs_tcon *tcon,
			const char *fileName, const FILE_BASIC_INFO *data,
			const struct nls_table *nls_codepage,
			int remap_special_chars);
extern int CIFSSMBSetFileInfo(const unsigned int xid, struct cifs_tcon *tcon,
			const FILE_BASIC_INFO *data, __u16 fid,
			__u32 pid_of_opener);
extern int CIFSSMBSetFileDisposition(const unsigned int xid,
				     struct cifs_tcon *tcon,
				     bool delete_file, __u16 fid,
				     __u32 pid_of_opener);
#if 0
extern int CIFSSMBSetAttrLegacy(unsigned int xid, struct cifs_tcon *tcon,
			char *fileName, __u16 dos_attributes,
			const struct nls_table *nls_codepage);
#endif /* possibly unneeded function */
extern int CIFSSMBSetEOF(const unsigned int xid, struct cifs_tcon *tcon,
			 const char *file_name, __u64 size,
			 struct cifs_sb_info *cifs_sb, bool set_allocation);
extern int CIFSSMBSetFileSize(const unsigned int xid, struct cifs_tcon *tcon,
			      struct cifsFileInfo *cfile, __u64 size,
			      bool set_allocation);

struct cifs_unix_set_info_args {
	__u64	ctime;
	__u64	atime;
	__u64	mtime;
	__u64	mode;
	kuid_t	uid;
	kgid_t	gid;
	dev_t	device;
};

extern int CIFSSMBUnixSetFileInfo(const unsigned int xid,
				  struct cifs_tcon *tcon,
				  const struct cifs_unix_set_info_args *args,
				  u16 fid, u32 pid_of_opener);

extern int CIFSSMBUnixSetPathInfo(const unsigned int xid,
				  struct cifs_tcon *tcon, const char *file_name,
				  const struct cifs_unix_set_info_args *args,
				  const struct nls_table *nls_codepage,
				  int remap);

extern int CIFSSMBMkDir(const unsigned int xid, struct cifs_tcon *tcon,
			const char *name, struct cifs_sb_info *cifs_sb);
extern int CIFSSMBRmDir(const unsigned int xid, struct cifs_tcon *tcon,
			const char *name, struct cifs_sb_info *cifs_sb);
extern int CIFSPOSIXDelFile(const unsigned int xid, struct cifs_tcon *tcon,
			const char *name, __u16 type,
			const struct nls_table *nls_codepage,
			int remap_special_chars);
extern int CIFSSMBDelFile(const unsigned int xid, struct cifs_tcon *tcon,
			  const char *name, struct cifs_sb_info *cifs_sb);
extern int CIFSSMBRename(const unsigned int xid, struct cifs_tcon *tcon,
			 const char *from_name, const char *to_name,
			 struct cifs_sb_info *cifs_sb);
extern int CIFSSMBRenameOpenFile(const unsigned int xid, struct cifs_tcon *tcon,
				 int netfid, const char *target_name,
				 const struct nls_table *nls_codepage,
				 int remap_special_chars);
extern int CIFSCreateHardLink(const unsigned int xid, struct cifs_tcon *tcon,
			      const char *from_name, const char *to_name,
			      struct cifs_sb_info *cifs_sb);
extern int CIFSUnixCreateHardLink(const unsigned int xid,
			struct cifs_tcon *tcon,
			const char *fromName, const char *toName,
			const struct nls_table *nls_codepage,
			int remap_special_chars);
extern int CIFSUnixCreateSymLink(const unsigned int xid,
			struct cifs_tcon *tcon,
			const char *fromName, const char *toName,
			const struct nls_table *nls_codepage);
extern int CIFSSMBUnixQuerySymLink(const unsigned int xid,
			struct cifs_tcon *tcon,
			const unsigned char *searchName, char **syminfo,
			const struct nls_table *nls_codepage);
extern int CIFSSMBQuerySymLink(const unsigned int xid, struct cifs_tcon *tcon,
			       __u16 fid, char **symlinkinfo,
			       const struct nls_table *nls_codepage);
extern int CIFSSMB_set_compression(const unsigned int xid,
				   struct cifs_tcon *tcon, __u16 fid);
extern int CIFS_open(const unsigned int xid, struct cifs_open_parms *oparms,
		     int *oplock, FILE_ALL_INFO *buf);
extern int SMBLegacyOpen(const unsigned int xid, struct cifs_tcon *tcon,
			const char *fileName, const int disposition,
			const int access_flags, const int omode,
			__u16 *netfid, int *pOplock, FILE_ALL_INFO *,
			const struct nls_table *nls_codepage, int remap);
extern int CIFSPOSIXCreate(const unsigned int xid, struct cifs_tcon *tcon,
			u32 posix_flags, __u64 mode, __u16 *netfid,
			FILE_UNIX_BASIC_INFO *pRetData,
			__u32 *pOplock, const char *name,
			const struct nls_table *nls_codepage, int remap);
extern int CIFSSMBClose(const unsigned int xid, struct cifs_tcon *tcon,
			const int smb_file_id);

extern int CIFSSMBFlush(const unsigned int xid, struct cifs_tcon *tcon,
			const int smb_file_id);

extern int CIFSSMBRead(const unsigned int xid, struct cifs_io_parms *io_parms,
			unsigned int *nbytes, char **buf,
			int *return_buf_type);
extern int CIFSSMBWrite(const unsigned int xid, struct cifs_io_parms *io_parms,
			unsigned int *nbytes, const char *buf,
			const char __user *ubuf, const int long_op);
extern int CIFSSMBWrite2(const unsigned int xid, struct cifs_io_parms *io_parms,
			unsigned int *nbytes, struct kvec *iov, const int nvec);
extern int CIFSGetSrvInodeNumber(const unsigned int xid, struct cifs_tcon *tcon,
				 const char *search_name, __u64 *inode_number,
				 const struct nls_table *nls_codepage,
				 int remap);

extern int cifs_lockv(const unsigned int xid, struct cifs_tcon *tcon,
		      const __u16 netfid, const __u8 lock_type,
		      const __u32 num_unlock, const __u32 num_lock,
		      LOCKING_ANDX_RANGE *buf);
extern int CIFSSMBLock(const unsigned int xid, struct cifs_tcon *tcon,
			const __u16 netfid, const __u32 netpid, const __u64 len,
			const __u64 offset, const __u32 numUnlock,
			const __u32 numLock, const __u8 lockType,
			const bool waitFlag, const __u8 oplock_level);
extern int CIFSSMBPosixLock(const unsigned int xid, struct cifs_tcon *tcon,
			const __u16 smb_file_id, const __u32 netpid,
			const loff_t start_offset, const __u64 len,
			struct file_lock *, const __u16 lock_type,
			const bool waitFlag);
extern int CIFSSMBTDis(const unsigned int xid, struct cifs_tcon *tcon);
extern int CIFSSMBEcho(struct TCP_Server_Info *server);
extern int CIFSSMBLogoff(const unsigned int xid, struct cifs_ses *ses);

extern struct cifs_ses *sesInfoAlloc(void);
extern void sesInfoFree(struct cifs_ses *);
extern struct cifs_tcon *tconInfoAlloc(void);
extern void tconInfoFree(struct cifs_tcon *);

extern int cifs_sign_rqst(struct smb_rqst *rqst, struct TCP_Server_Info *server,
		   __u32 *pexpected_response_sequence_number);
extern int cifs_sign_smbv(struct kvec *iov, int n_vec, struct TCP_Server_Info *,
			  __u32 *);
extern int cifs_sign_smb(struct smb_hdr *, struct TCP_Server_Info *, __u32 *);
extern int cifs_verify_signature(struct smb_rqst *rqst,
				 struct TCP_Server_Info *server,
				__u32 expected_sequence_number);
extern int SMBNTencrypt(unsigned char *, unsigned char *, unsigned char *,
			const struct nls_table *);
extern int setup_ntlm_response(struct cifs_ses *, const struct nls_table *);
extern int setup_ntlmv2_rsp(struct cifs_ses *, const struct nls_table *);
extern void cifs_crypto_shash_release(struct TCP_Server_Info *);
extern int calc_seckey(struct cifs_ses *);
extern int generate_smb3signingkey(struct cifs_ses *);

#ifdef CONFIG_CIFS_WEAK_PW_HASH
extern int calc_lanman_hash(const char *password, const char *cryptkey,
				bool encrypt, char *lnm_session_key);
#endif /* CIFS_WEAK_PW_HASH */
#ifdef CONFIG_CIFS_DNOTIFY_EXPERIMENTAL /* unused temporarily */
extern int CIFSSMBNotify(const unsigned int xid, struct cifs_tcon *tcon,
			const int notify_subdirs, const __u16 netfid,
			__u32 filter, struct file *file, int multishot,
			const struct nls_table *nls_codepage);
#endif /* was needed for dnotify, and will be needed for inotify when VFS fix */
extern int CIFSSMBCopy(unsigned int xid,
			struct cifs_tcon *source_tcon,
			const char *fromName,
			const __u16 target_tid,
			const char *toName, const int flags,
			const struct nls_table *nls_codepage,
			int remap_special_chars);
extern ssize_t CIFSSMBQAllEAs(const unsigned int xid, struct cifs_tcon *tcon,
			const unsigned char *searchName,
			const unsigned char *ea_name, char *EAData,
			size_t bufsize, const struct nls_table *nls_codepage,
			int remap_special_chars);
extern int CIFSSMBSetEA(const unsigned int xid, struct cifs_tcon *tcon,
		const char *fileName, const char *ea_name,
		const void *ea_value, const __u16 ea_value_len,
		const struct nls_table *nls_codepage, int remap_special_chars);
extern int CIFSSMBGetCIFSACL(const unsigned int xid, struct cifs_tcon *tcon,
			__u16 fid, struct cifs_ntsd **acl_inf, __u32 *buflen);
extern int CIFSSMBSetCIFSACL(const unsigned int, struct cifs_tcon *, __u16,
			struct cifs_ntsd *, __u32, int);
extern int CIFSSMBGetPosixACL(const unsigned int xid, struct cifs_tcon *tcon,
		const unsigned char *searchName,
		char *acl_inf, const int buflen, const int acl_type,
		const struct nls_table *nls_codepage, int remap_special_chars);
extern int CIFSSMBSetPosixACL(const unsigned int xid, struct cifs_tcon *tcon,
		const unsigned char *fileName,
		const char *local_acl, const int buflen, const int acl_type,
		const struct nls_table *nls_codepage, int remap_special_chars);
extern int CIFSGetExtAttr(const unsigned int xid, struct cifs_tcon *tcon,
			const int netfid, __u64 *pExtAttrBits, __u64 *pMask);
extern void cifs_autodisable_serverino(struct cifs_sb_info *cifs_sb);
extern bool couldbe_mf_symlink(const struct cifs_fattr *fattr);
extern int check_mf_symlink(unsigned int xid, struct cifs_tcon *tcon,
			      struct cifs_sb_info *cifs_sb,
			      struct cifs_fattr *fattr,
			      const unsigned char *path);
extern int mdfour(unsigned char *, unsigned char *, int);
extern int E_md4hash(const unsigned char *passwd, unsigned char *p16,
			const struct nls_table *codepage);
extern int SMBencrypt(unsigned char *passwd, const unsigned char *c8,
			unsigned char *p24);

void cifs_readdata_release(struct kref *refcount);
int cifs_async_readv(struct cifs_readdata *rdata);
int cifs_readv_receive(struct TCP_Server_Info *server, struct mid_q_entry *mid);

int cifs_async_writev(struct cifs_writedata *wdata,
		      void (*release)(struct kref *kref));
void cifs_writev_complete(struct work_struct *work);
struct cifs_writedata *cifs_writedata_alloc(unsigned int nr_pages,
						work_func_t complete);
void cifs_writedata_release(struct kref *refcount);
int cifs_query_mf_symlink(unsigned int xid, struct cifs_tcon *tcon,
			  struct cifs_sb_info *cifs_sb,
			  const unsigned char *path, char *pbuf,
			  unsigned int *pbytes_read);
int cifs_create_mf_symlink(unsigned int xid, struct cifs_tcon *tcon,
			   struct cifs_sb_info *cifs_sb,
			   const unsigned char *path, char *pbuf,
			   unsigned int *pbytes_written);
#endif			/* _CIFSPROTO_H */<|MERGE_RESOLUTION|>--- conflicted
+++ resolved
@@ -222,17 +222,6 @@
 extern int cifs_enable_signing(struct TCP_Server_Info *server, bool mnt_sign_required);
 extern int CIFSSMBNegotiate(const unsigned int xid, struct cifs_ses *ses);
 
-<<<<<<< HEAD
-extern int CIFSFindFirst(const int xid, struct cifs_tcon *tcon,
-		const char *searchName, const struct nls_table *nls_codepage,
-		__u16 *searchHandle, __u16 search_flags,
-		struct cifs_search_info *psrch_inf,
-		int map, const char dirsep);
-
-extern int CIFSFindNext(const int xid, struct cifs_tcon *tcon,
-		__u16 searchHandle, __u16 search_flags,
-		struct cifs_search_info *psrch_inf);
-=======
 extern int CIFSTCon(const unsigned int xid, struct cifs_ses *ses,
 		    const char *tree, struct cifs_tcon *tcon,
 		    const struct nls_table *);
@@ -242,7 +231,6 @@
 		__u16 *searchHandle, __u16 search_flags,
 		struct cifs_search_info *psrch_inf,
 		bool msearch);
->>>>>>> c3ade0e0
 
 extern int CIFSFindNext(const unsigned int xid, struct cifs_tcon *tcon,
 		__u16 searchHandle, __u16 search_flags,
