/*
 *   fs/cifs/sess.c
 *
 *   SMB/CIFS session setup handling routines
 *
 *   Copyright (c) International Business Machines  Corp., 2006, 2009
 *   Author(s): Steve French (sfrench@us.ibm.com)
 *
 *   This library is free software; you can redistribute it and/or modify
 *   it under the terms of the GNU Lesser General Public License as published
 *   by the Free Software Foundation; either version 2.1 of the License, or
 *   (at your option) any later version.
 *
 *   This library is distributed in the hope that it will be useful,
 *   but WITHOUT ANY WARRANTY; without even the implied warranty of
 *   MERCHANTABILITY or FITNESS FOR A PARTICULAR PURPOSE.  See
 *   the GNU Lesser General Public License for more details.
 *
 *   You should have received a copy of the GNU Lesser General Public License
 *   along with this library; if not, write to the Free Software
 *   Foundation, Inc., 59 Temple Place, Suite 330, Boston, MA 02111-1307 USA
 */

#include "cifspdu.h"
#include "cifsglob.h"
#include "cifsproto.h"
#include "cifs_unicode.h"
#include "cifs_debug.h"
#include "ntlmssp.h"
#include "nterr.h"
#include <linux/utsname.h>
#include <linux/slab.h>
#include "cifs_spnego.h"

static __u32 cifs_ssetup_hdr(struct cifs_ses *ses, SESSION_SETUP_ANDX *pSMB)
{
	__u32 capabilities = 0;

	/* init fields common to all four types of SessSetup */
	/* Note that offsets for first seven fields in req struct are same  */
	/*	in CIFS Specs so does not matter which of 3 forms of struct */
	/*	that we use in next few lines                               */
	/* Note that header is initialized to zero in header_assemble */
	pSMB->req.AndXCommand = 0xFF;
	pSMB->req.MaxBufferSize = cpu_to_le16(min_t(u32,
					CIFSMaxBufSize + MAX_CIFS_HDR_SIZE - 4,
					USHRT_MAX));
	pSMB->req.MaxMpxCount = cpu_to_le16(ses->server->maxReq);
	pSMB->req.VcNumber = __constant_cpu_to_le16(1);

	/* Now no need to set SMBFLG_CASELESS or obsolete CANONICAL PATH */

	/* BB verify whether signing required on neg or just on auth frame
	   (and NTLM case) */

	capabilities = CAP_LARGE_FILES | CAP_NT_SMBS | CAP_LEVEL_II_OPLOCKS |
			CAP_LARGE_WRITE_X | CAP_LARGE_READ_X;

	if (ses->server->sign)
		pSMB->req.hdr.Flags2 |= SMBFLG2_SECURITY_SIGNATURE;

	if (ses->capabilities & CAP_UNICODE) {
		pSMB->req.hdr.Flags2 |= SMBFLG2_UNICODE;
		capabilities |= CAP_UNICODE;
	}
	if (ses->capabilities & CAP_STATUS32) {
		pSMB->req.hdr.Flags2 |= SMBFLG2_ERR_STATUS;
		capabilities |= CAP_STATUS32;
	}
	if (ses->capabilities & CAP_DFS) {
		pSMB->req.hdr.Flags2 |= SMBFLG2_DFS;
		capabilities |= CAP_DFS;
	}
	if (ses->capabilities & CAP_UNIX)
		capabilities |= CAP_UNIX;

	return capabilities;
}

static void
unicode_oslm_strings(char **pbcc_area, const struct nls_table *nls_cp)
{
	char *bcc_ptr = *pbcc_area;
	int bytes_ret = 0;

	/* Copy OS version */
	bytes_ret = cifs_strtoUTF16((__le16 *)bcc_ptr, "Linux version ", 32,
				    nls_cp);
	bcc_ptr += 2 * bytes_ret;
	bytes_ret = cifs_strtoUTF16((__le16 *) bcc_ptr, init_utsname()->release,
				    32, nls_cp);
	bcc_ptr += 2 * bytes_ret;
	bcc_ptr += 2; /* trailing null */

	bytes_ret = cifs_strtoUTF16((__le16 *) bcc_ptr, CIFS_NETWORK_OPSYS,
				    32, nls_cp);
	bcc_ptr += 2 * bytes_ret;
	bcc_ptr += 2; /* trailing null */

	*pbcc_area = bcc_ptr;
}

static void unicode_domain_string(char **pbcc_area, struct cifs_ses *ses,
				   const struct nls_table *nls_cp)
{
	char *bcc_ptr = *pbcc_area;
	int bytes_ret = 0;

	/* copy domain */
	if (ses->domainName == NULL) {
		/* Sending null domain better than using a bogus domain name (as
		we did briefly in 2.6.18) since server will use its default */
		*bcc_ptr = 0;
		*(bcc_ptr+1) = 0;
		bytes_ret = 0;
	} else
<<<<<<< HEAD
		bytes_ret = cifs_strtoUCS((__le16 *) bcc_ptr, ses->domainName,
					  CIFS_MAX_DOMAINNAME_LEN, nls_cp);
=======
		bytes_ret = cifs_strtoUTF16((__le16 *) bcc_ptr, ses->domainName,
					    CIFS_MAX_DOMAINNAME_LEN, nls_cp);
>>>>>>> c3ade0e0
	bcc_ptr += 2 * bytes_ret;
	bcc_ptr += 2;  /* account for null terminator */

	*pbcc_area = bcc_ptr;
}


static void unicode_ssetup_strings(char **pbcc_area, struct cifs_ses *ses,
				   const struct nls_table *nls_cp)
{
	char *bcc_ptr = *pbcc_area;
	int bytes_ret = 0;

	/* BB FIXME add check that strings total less
	than 335 or will need to send them as arrays */

	/* unicode strings, must be word aligned before the call */
/*	if ((long) bcc_ptr % 2)	{
		*bcc_ptr = 0;
		bcc_ptr++;
	} */
	/* copy user */
	if (ses->user_name == NULL) {
		/* null user mount */
		*bcc_ptr = 0;
		*(bcc_ptr+1) = 0;
	} else {
		bytes_ret = cifs_strtoUTF16((__le16 *) bcc_ptr, ses->user_name,
					    CIFS_MAX_USERNAME_LEN, nls_cp);
	}
	bcc_ptr += 2 * bytes_ret;
	bcc_ptr += 2; /* account for null termination */

	unicode_domain_string(&bcc_ptr, ses, nls_cp);
	unicode_oslm_strings(&bcc_ptr, nls_cp);

	*pbcc_area = bcc_ptr;
}

static void ascii_ssetup_strings(char **pbcc_area, struct cifs_ses *ses,
				 const struct nls_table *nls_cp)
{
	char *bcc_ptr = *pbcc_area;

	/* copy user */
	/* BB what about null user mounts - check that we do this BB */
	/* copy user */
	if (ses->user_name != NULL) {
<<<<<<< HEAD
		strncpy(bcc_ptr, ses->user_name, MAX_USERNAME_SIZE);
		bcc_ptr += strnlen(ses->user_name, MAX_USERNAME_SIZE);
=======
		strncpy(bcc_ptr, ses->user_name, CIFS_MAX_USERNAME_LEN);
		bcc_ptr += strnlen(ses->user_name, CIFS_MAX_USERNAME_LEN);
>>>>>>> c3ade0e0
	}
	/* else null user mount */
	*bcc_ptr = 0;
	bcc_ptr++; /* account for null termination */

	/* copy domain */
	if (ses->domainName != NULL) {
		strncpy(bcc_ptr, ses->domainName, CIFS_MAX_DOMAINNAME_LEN);
		bcc_ptr += strnlen(ses->domainName, CIFS_MAX_DOMAINNAME_LEN);
	} /* else we will send a null domain name
	     so the server will default to its own domain */
	*bcc_ptr = 0;
	bcc_ptr++;

	/* BB check for overflow here */

	strcpy(bcc_ptr, "Linux version ");
	bcc_ptr += strlen("Linux version ");
	strcpy(bcc_ptr, init_utsname()->release);
	bcc_ptr += strlen(init_utsname()->release) + 1;

	strcpy(bcc_ptr, CIFS_NETWORK_OPSYS);
	bcc_ptr += strlen(CIFS_NETWORK_OPSYS) + 1;

	*pbcc_area = bcc_ptr;
}

static void
decode_unicode_ssetup(char **pbcc_area, int bleft, struct cifs_ses *ses,
		      const struct nls_table *nls_cp)
{
	int len;
	char *data = *pbcc_area;

	cifs_dbg(FYI, "bleft %d\n", bleft);

	kfree(ses->serverOS);
	ses->serverOS = cifs_strndup_from_utf16(data, bleft, true, nls_cp);
	cifs_dbg(FYI, "serverOS=%s\n", ses->serverOS);
	len = (UniStrnlen((wchar_t *) data, bleft / 2) * 2) + 2;
	data += len;
	bleft -= len;
	if (bleft <= 0)
		return;

	kfree(ses->serverNOS);
	ses->serverNOS = cifs_strndup_from_utf16(data, bleft, true, nls_cp);
	cifs_dbg(FYI, "serverNOS=%s\n", ses->serverNOS);
	len = (UniStrnlen((wchar_t *) data, bleft / 2) * 2) + 2;
	data += len;
	bleft -= len;
	if (bleft <= 0)
		return;

	kfree(ses->serverDomain);
	ses->serverDomain = cifs_strndup_from_utf16(data, bleft, true, nls_cp);
	cifs_dbg(FYI, "serverDomain=%s\n", ses->serverDomain);

	return;
}

static void decode_ascii_ssetup(char **pbcc_area, __u16 bleft,
				struct cifs_ses *ses,
				const struct nls_table *nls_cp)
{
	int len;
	char *bcc_ptr = *pbcc_area;

	cifs_dbg(FYI, "decode sessetup ascii. bleft %d\n", bleft);

	len = strnlen(bcc_ptr, bleft);
	if (len >= bleft)
		return;

	kfree(ses->serverOS);

	ses->serverOS = kzalloc(len + 1, GFP_KERNEL);
	if (ses->serverOS)
		strncpy(ses->serverOS, bcc_ptr, len);
	if (strncmp(ses->serverOS, "OS/2", 4) == 0)
		cifs_dbg(FYI, "OS/2 server\n");

	bcc_ptr += len + 1;
	bleft -= len + 1;

	len = strnlen(bcc_ptr, bleft);
	if (len >= bleft)
		return;

	kfree(ses->serverNOS);

	ses->serverNOS = kzalloc(len + 1, GFP_KERNEL);
	if (ses->serverNOS)
		strncpy(ses->serverNOS, bcc_ptr, len);

	bcc_ptr += len + 1;
	bleft -= len + 1;

	len = strnlen(bcc_ptr, bleft);
	if (len > bleft)
		return;

	/* No domain field in LANMAN case. Domain is
	   returned by old servers in the SMB negprot response */
	/* BB For newer servers which do not support Unicode,
	   but thus do return domain here we could add parsing
	   for it later, but it is not very important */
	cifs_dbg(FYI, "ascii: bytes left %d\n", bleft);
}

int decode_ntlmssp_challenge(char *bcc_ptr, int blob_len,
				    struct cifs_ses *ses)
{
	unsigned int tioffset; /* challenge message target info area */
	unsigned int tilen; /* challenge message target info area length  */

	CHALLENGE_MESSAGE *pblob = (CHALLENGE_MESSAGE *)bcc_ptr;

	if (blob_len < sizeof(CHALLENGE_MESSAGE)) {
		cifs_dbg(VFS, "challenge blob len %d too small\n", blob_len);
		return -EINVAL;
	}

	if (memcmp(pblob->Signature, "NTLMSSP", 8)) {
		cifs_dbg(VFS, "blob signature incorrect %s\n",
			 pblob->Signature);
		return -EINVAL;
	}
	if (pblob->MessageType != NtLmChallenge) {
		cifs_dbg(VFS, "Incorrect message type %d\n",
			 pblob->MessageType);
		return -EINVAL;
	}

	memcpy(ses->ntlmssp->cryptkey, pblob->Challenge, CIFS_CRYPTO_KEY_SIZE);
	/* BB we could decode pblob->NegotiateFlags; some may be useful */
	/* In particular we can examine sign flags */
	/* BB spec says that if AvId field of MsvAvTimestamp is populated then
		we must set the MIC field of the AUTHENTICATE_MESSAGE */
	ses->ntlmssp->server_flags = le32_to_cpu(pblob->NegotiateFlags);
	tioffset = le32_to_cpu(pblob->TargetInfoArray.BufferOffset);
	tilen = le16_to_cpu(pblob->TargetInfoArray.Length);
	if (tioffset > blob_len || tioffset + tilen > blob_len) {
		cifs_dbg(VFS, "tioffset + tilen too high %u + %u",
			tioffset, tilen);
		return -EINVAL;
	}
	if (tilen) {
		ses->auth_key.response = kmemdup(bcc_ptr + tioffset, tilen,
						 GFP_KERNEL);
		if (!ses->auth_key.response) {
			cifs_dbg(VFS, "Challenge target info alloc failure");
			return -ENOMEM;
		}
		ses->auth_key.len = tilen;
	}

	return 0;
}

/* BB Move to ntlmssp.c eventually */

/* We do not malloc the blob, it is passed in pbuffer, because
   it is fixed size, and small, making this approach cleaner */
void build_ntlmssp_negotiate_blob(unsigned char *pbuffer,
					 struct cifs_ses *ses)
{
	NEGOTIATE_MESSAGE *sec_blob = (NEGOTIATE_MESSAGE *)pbuffer;
	__u32 flags;

	memset(pbuffer, 0, sizeof(NEGOTIATE_MESSAGE));
	memcpy(sec_blob->Signature, NTLMSSP_SIGNATURE, 8);
	sec_blob->MessageType = NtLmNegotiate;

	/* BB is NTLMV2 session security format easier to use here? */
	flags = NTLMSSP_NEGOTIATE_56 |	NTLMSSP_REQUEST_TARGET |
		NTLMSSP_NEGOTIATE_128 | NTLMSSP_NEGOTIATE_UNICODE |
		NTLMSSP_NEGOTIATE_NTLM | NTLMSSP_NEGOTIATE_EXTENDED_SEC;
	if (ses->server->sign) {
		flags |= NTLMSSP_NEGOTIATE_SIGN;
		if (!ses->server->session_estab ||
				ses->ntlmssp->sesskey_per_smbsess)
			flags |= NTLMSSP_NEGOTIATE_KEY_XCH;
	}

	sec_blob->NegotiateFlags = cpu_to_le32(flags);

	sec_blob->WorkstationName.BufferOffset = 0;
	sec_blob->WorkstationName.Length = 0;
	sec_blob->WorkstationName.MaximumLength = 0;

	/* Domain name is sent on the Challenge not Negotiate NTLMSSP request */
	sec_blob->DomainName.BufferOffset = 0;
	sec_blob->DomainName.Length = 0;
	sec_blob->DomainName.MaximumLength = 0;
}

/* We do not malloc the blob, it is passed in pbuffer, because its
   maximum possible size is fixed and small, making this approach cleaner.
   This function returns the length of the data in the blob */
int build_ntlmssp_auth_blob(unsigned char *pbuffer,
					u16 *buflen,
				   struct cifs_ses *ses,
				   const struct nls_table *nls_cp)
{
	int rc;
	AUTHENTICATE_MESSAGE *sec_blob = (AUTHENTICATE_MESSAGE *)pbuffer;
	__u32 flags;
	unsigned char *tmp;

	memcpy(sec_blob->Signature, NTLMSSP_SIGNATURE, 8);
	sec_blob->MessageType = NtLmAuthenticate;

	flags = NTLMSSP_NEGOTIATE_56 |
		NTLMSSP_REQUEST_TARGET | NTLMSSP_NEGOTIATE_TARGET_INFO |
		NTLMSSP_NEGOTIATE_128 | NTLMSSP_NEGOTIATE_UNICODE |
		NTLMSSP_NEGOTIATE_NTLM | NTLMSSP_NEGOTIATE_EXTENDED_SEC;
	if (ses->server->sign) {
		flags |= NTLMSSP_NEGOTIATE_SIGN;
		if (!ses->server->session_estab ||
				ses->ntlmssp->sesskey_per_smbsess)
			flags |= NTLMSSP_NEGOTIATE_KEY_XCH;
	}

	tmp = pbuffer + sizeof(AUTHENTICATE_MESSAGE);
	sec_blob->NegotiateFlags = cpu_to_le32(flags);

	sec_blob->LmChallengeResponse.BufferOffset =
				cpu_to_le32(sizeof(AUTHENTICATE_MESSAGE));
	sec_blob->LmChallengeResponse.Length = 0;
	sec_blob->LmChallengeResponse.MaximumLength = 0;

	sec_blob->NtChallengeResponse.BufferOffset = cpu_to_le32(tmp - pbuffer);
	rc = setup_ntlmv2_rsp(ses, nls_cp);
	if (rc) {
		cifs_dbg(VFS, "Error %d during NTLMSSP authentication\n", rc);
		goto setup_ntlmv2_ret;
	}
	memcpy(tmp, ses->auth_key.response + CIFS_SESS_KEY_SIZE,
			ses->auth_key.len - CIFS_SESS_KEY_SIZE);
	tmp += ses->auth_key.len - CIFS_SESS_KEY_SIZE;

	sec_blob->NtChallengeResponse.Length =
			cpu_to_le16(ses->auth_key.len - CIFS_SESS_KEY_SIZE);
	sec_blob->NtChallengeResponse.MaximumLength =
			cpu_to_le16(ses->auth_key.len - CIFS_SESS_KEY_SIZE);

	if (ses->domainName == NULL) {
		sec_blob->DomainName.BufferOffset = cpu_to_le32(tmp - pbuffer);
		sec_blob->DomainName.Length = 0;
		sec_blob->DomainName.MaximumLength = 0;
		tmp += 2;
	} else {
		int len;
		len = cifs_strtoUTF16((__le16 *)tmp, ses->domainName,
				      CIFS_MAX_USERNAME_LEN, nls_cp);
		len *= 2; /* unicode is 2 bytes each */
		sec_blob->DomainName.BufferOffset = cpu_to_le32(tmp - pbuffer);
		sec_blob->DomainName.Length = cpu_to_le16(len);
		sec_blob->DomainName.MaximumLength = cpu_to_le16(len);
		tmp += len;
	}

	if (ses->user_name == NULL) {
		sec_blob->UserName.BufferOffset = cpu_to_le32(tmp - pbuffer);
		sec_blob->UserName.Length = 0;
		sec_blob->UserName.MaximumLength = 0;
		tmp += 2;
	} else {
		int len;
		len = cifs_strtoUTF16((__le16 *)tmp, ses->user_name,
				      CIFS_MAX_USERNAME_LEN, nls_cp);
		len *= 2; /* unicode is 2 bytes each */
		sec_blob->UserName.BufferOffset = cpu_to_le32(tmp - pbuffer);
		sec_blob->UserName.Length = cpu_to_le16(len);
		sec_blob->UserName.MaximumLength = cpu_to_le16(len);
		tmp += len;
	}

	sec_blob->WorkstationName.BufferOffset = cpu_to_le32(tmp - pbuffer);
	sec_blob->WorkstationName.Length = 0;
	sec_blob->WorkstationName.MaximumLength = 0;
	tmp += 2;

	if (((ses->ntlmssp->server_flags & NTLMSSP_NEGOTIATE_KEY_XCH) ||
		(ses->ntlmssp->server_flags & NTLMSSP_NEGOTIATE_EXTENDED_SEC))
			&& !calc_seckey(ses)) {
		memcpy(tmp, ses->ntlmssp->ciphertext, CIFS_CPHTXT_SIZE);
		sec_blob->SessionKey.BufferOffset = cpu_to_le32(tmp - pbuffer);
		sec_blob->SessionKey.Length = cpu_to_le16(CIFS_CPHTXT_SIZE);
		sec_blob->SessionKey.MaximumLength =
				cpu_to_le16(CIFS_CPHTXT_SIZE);
		tmp += CIFS_CPHTXT_SIZE;
	} else {
		sec_blob->SessionKey.BufferOffset = cpu_to_le32(tmp - pbuffer);
		sec_blob->SessionKey.Length = 0;
		sec_blob->SessionKey.MaximumLength = 0;
	}

setup_ntlmv2_ret:
	*buflen = tmp - pbuffer;
	return rc;
}

enum securityEnum
select_sectype(struct TCP_Server_Info *server, enum securityEnum requested)
{
	switch (server->negflavor) {
	case CIFS_NEGFLAVOR_EXTENDED:
		switch (requested) {
		case Kerberos:
		case RawNTLMSSP:
			return requested;
		case Unspecified:
			if (server->sec_ntlmssp &&
			    (global_secflags & CIFSSEC_MAY_NTLMSSP))
				return RawNTLMSSP;
			if ((server->sec_kerberos || server->sec_mskerberos) &&
			    (global_secflags & CIFSSEC_MAY_KRB5))
				return Kerberos;
			/* Fallthrough */
		default:
			return Unspecified;
		}
	case CIFS_NEGFLAVOR_UNENCAP:
		switch (requested) {
		case NTLM:
		case NTLMv2:
			return requested;
		case Unspecified:
			if (global_secflags & CIFSSEC_MAY_NTLMV2)
				return NTLMv2;
			if (global_secflags & CIFSSEC_MAY_NTLM)
				return NTLM;
		default:
			/* Fallthrough to attempt LANMAN authentication next */
			break;
		}
	case CIFS_NEGFLAVOR_LANMAN:
		switch (requested) {
		case LANMAN:
			return requested;
		case Unspecified:
			if (global_secflags & CIFSSEC_MAY_LANMAN)
				return LANMAN;
			/* Fallthrough */
		default:
			return Unspecified;
		}
	default:
		return Unspecified;
	}
}

int
CIFS_SessSetup(const unsigned int xid, struct cifs_ses *ses,
	       const struct nls_table *nls_cp)
{
	int rc = 0;
	int wct;
	struct smb_hdr *smb_buf;
	char *bcc_ptr;
	char *str_area;
	SESSION_SETUP_ANDX *pSMB;
	__u32 capabilities;
	__u16 count;
	int resp_buf_type;
	struct kvec iov[3];
	enum securityEnum type;
	__u16 action, bytes_remaining;
	struct key *spnego_key = NULL;
	__le32 phase = NtLmNegotiate; /* NTLMSSP, if needed, is multistage */
	u16 blob_len;
	char *ntlmsspblob = NULL;

	if (ses == NULL) {
		WARN(1, "%s: ses == NULL!", __func__);
		return -EINVAL;
	}

	type = select_sectype(ses->server, ses->sectype);
	cifs_dbg(FYI, "sess setup type %d\n", type);
	if (type == Unspecified) {
		cifs_dbg(VFS,
			"Unable to select appropriate authentication method!");
		return -EINVAL;
	}

	if (type == RawNTLMSSP) {
		/* if memory allocation is successful, caller of this function
		 * frees it.
		 */
		ses->ntlmssp = kmalloc(sizeof(struct ntlmssp_auth), GFP_KERNEL);
		if (!ses->ntlmssp)
			return -ENOMEM;
		ses->ntlmssp->sesskey_per_smbsess = false;

	}

ssetup_ntlmssp_authenticate:
	if (phase == NtLmChallenge)
		phase = NtLmAuthenticate; /* if ntlmssp, now final phase */

	if (type == LANMAN) {
#ifndef CONFIG_CIFS_WEAK_PW_HASH
		/* LANMAN and plaintext are less secure and off by default.
		So we make this explicitly be turned on in kconfig (in the
		build) and turned on at runtime (changed from the default)
		in proc/fs/cifs or via mount parm.  Unfortunately this is
		needed for old Win (e.g. Win95), some obscure NAS and OS/2 */
		return -EOPNOTSUPP;
#endif
		wct = 10; /* lanman 2 style sessionsetup */
	} else if ((type == NTLM) || (type == NTLMv2)) {
		/* For NTLMv2 failures eventually may need to retry NTLM */
		wct = 13; /* old style NTLM sessionsetup */
	} else /* same size: negotiate or auth, NTLMSSP or extended security */
		wct = 12;

	rc = small_smb_init_no_tc(SMB_COM_SESSION_SETUP_ANDX, wct, ses,
			    (void **)&smb_buf);
	if (rc)
		return rc;

	pSMB = (SESSION_SETUP_ANDX *)smb_buf;

	capabilities = cifs_ssetup_hdr(ses, pSMB);

	/* we will send the SMB in three pieces:
	a fixed length beginning part, an optional
	SPNEGO blob (which can be zero length), and a
	last part which will include the strings
	and rest of bcc area. This allows us to avoid
	a large buffer 17K allocation */
	iov[0].iov_base = (char *)pSMB;
	iov[0].iov_len = be32_to_cpu(smb_buf->smb_buf_length) + 4;

	/* setting this here allows the code at the end of the function
	   to free the request buffer if there's an error */
	resp_buf_type = CIFS_SMALL_BUFFER;

	/* 2000 big enough to fit max user, domain, NOS name etc. */
	str_area = kmalloc(2000, GFP_KERNEL);
	if (str_area == NULL) {
		rc = -ENOMEM;
		goto ssetup_exit;
	}
	bcc_ptr = str_area;

	iov[1].iov_base = NULL;
	iov[1].iov_len = 0;

	if (type == LANMAN) {
#ifdef CONFIG_CIFS_WEAK_PW_HASH
		char lnm_session_key[CIFS_AUTH_RESP_SIZE];

		pSMB->req.hdr.Flags2 &= ~SMBFLG2_UNICODE;

		/* no capabilities flags in old lanman negotiation */

		pSMB->old_req.PasswordLength = cpu_to_le16(CIFS_AUTH_RESP_SIZE);

		/* Calculate hash with password and copy into bcc_ptr.
		 * Encryption Key (stored as in cryptkey) gets used if the
		 * security mode bit in Negottiate Protocol response states
		 * to use challenge/response method (i.e. Password bit is 1).
		 */

		rc = calc_lanman_hash(ses->password, ses->server->cryptkey,
				 ses->server->sec_mode & SECMODE_PW_ENCRYPT ?
					true : false, lnm_session_key);

		memcpy(bcc_ptr, (char *)lnm_session_key, CIFS_AUTH_RESP_SIZE);
		bcc_ptr += CIFS_AUTH_RESP_SIZE;

		/* can not sign if LANMAN negotiated so no need
		to calculate signing key? but what if server
		changed to do higher than lanman dialect and
		we reconnected would we ever calc signing_key? */

		cifs_dbg(FYI, "Negotiating LANMAN setting up strings\n");
		/* Unicode not allowed for LANMAN dialects */
		ascii_ssetup_strings(&bcc_ptr, ses, nls_cp);
#endif
	} else if (type == NTLM) {
		pSMB->req_no_secext.Capabilities = cpu_to_le32(capabilities);
		pSMB->req_no_secext.CaseInsensitivePasswordLength =
			cpu_to_le16(CIFS_AUTH_RESP_SIZE);
		pSMB->req_no_secext.CaseSensitivePasswordLength =
			cpu_to_le16(CIFS_AUTH_RESP_SIZE);

		/* calculate ntlm response and session key */
		rc = setup_ntlm_response(ses, nls_cp);
		if (rc) {
			cifs_dbg(VFS, "Error %d during NTLM authentication\n",
				 rc);
			goto ssetup_exit;
		}

		/* copy ntlm response */
		memcpy(bcc_ptr, ses->auth_key.response + CIFS_SESS_KEY_SIZE,
				CIFS_AUTH_RESP_SIZE);
		bcc_ptr += CIFS_AUTH_RESP_SIZE;
		memcpy(bcc_ptr, ses->auth_key.response + CIFS_SESS_KEY_SIZE,
				CIFS_AUTH_RESP_SIZE);
		bcc_ptr += CIFS_AUTH_RESP_SIZE;

		if (ses->capabilities & CAP_UNICODE) {
			/* unicode strings must be word aligned */
			if (iov[0].iov_len % 2) {
				*bcc_ptr = 0;
				bcc_ptr++;
			}
			unicode_ssetup_strings(&bcc_ptr, ses, nls_cp);
		} else
			ascii_ssetup_strings(&bcc_ptr, ses, nls_cp);
	} else if (type == NTLMv2) {
		pSMB->req_no_secext.Capabilities = cpu_to_le32(capabilities);

		/* LM2 password would be here if we supported it */
		pSMB->req_no_secext.CaseInsensitivePasswordLength = 0;

		/* calculate nlmv2 response and session key */
		rc = setup_ntlmv2_rsp(ses, nls_cp);
		if (rc) {
			cifs_dbg(VFS, "Error %d during NTLMv2 authentication\n",
				 rc);
			goto ssetup_exit;
		}
		memcpy(bcc_ptr, ses->auth_key.response + CIFS_SESS_KEY_SIZE,
				ses->auth_key.len - CIFS_SESS_KEY_SIZE);
		bcc_ptr += ses->auth_key.len - CIFS_SESS_KEY_SIZE;

		/* set case sensitive password length after tilen may get
		 * assigned, tilen is 0 otherwise.
		 */
		pSMB->req_no_secext.CaseSensitivePasswordLength =
			cpu_to_le16(ses->auth_key.len - CIFS_SESS_KEY_SIZE);

		if (ses->capabilities & CAP_UNICODE) {
			if (iov[0].iov_len % 2) {
				*bcc_ptr = 0;
				bcc_ptr++;
			}
			unicode_ssetup_strings(&bcc_ptr, ses, nls_cp);
		} else
			ascii_ssetup_strings(&bcc_ptr, ses, nls_cp);
	} else if (type == Kerberos) {
#ifdef CONFIG_CIFS_UPCALL
		struct cifs_spnego_msg *msg;

		spnego_key = cifs_get_spnego_key(ses);
		if (IS_ERR(spnego_key)) {
			rc = PTR_ERR(spnego_key);
			spnego_key = NULL;
			goto ssetup_exit;
		}

		msg = spnego_key->payload.data;
		/* check version field to make sure that cifs.upcall is
		   sending us a response in an expected form */
		if (msg->version != CIFS_SPNEGO_UPCALL_VERSION) {
			cifs_dbg(VFS, "incorrect version of cifs.upcall "
				   "expected %d but got %d)",
				   CIFS_SPNEGO_UPCALL_VERSION, msg->version);
			rc = -EKEYREJECTED;
			goto ssetup_exit;
		}

		ses->auth_key.response = kmemdup(msg->data, msg->sesskey_len,
						 GFP_KERNEL);
		if (!ses->auth_key.response) {
			cifs_dbg(VFS,
				"Kerberos can't allocate (%u bytes) memory",
				msg->sesskey_len);
			rc = -ENOMEM;
			goto ssetup_exit;
		}
		ses->auth_key.len = msg->sesskey_len;

		pSMB->req.hdr.Flags2 |= SMBFLG2_EXT_SEC;
		capabilities |= CAP_EXTENDED_SECURITY;
		pSMB->req.Capabilities = cpu_to_le32(capabilities);
		iov[1].iov_base = msg->data + msg->sesskey_len;
		iov[1].iov_len = msg->secblob_len;
		pSMB->req.SecurityBlobLength = cpu_to_le16(iov[1].iov_len);

		if (ses->capabilities & CAP_UNICODE) {
			/* unicode strings must be word aligned */
			if ((iov[0].iov_len + iov[1].iov_len) % 2) {
				*bcc_ptr = 0;
				bcc_ptr++;
			}
			unicode_oslm_strings(&bcc_ptr, nls_cp);
			unicode_domain_string(&bcc_ptr, ses, nls_cp);
		} else
		/* BB: is this right? */
			ascii_ssetup_strings(&bcc_ptr, ses, nls_cp);
#else /* ! CONFIG_CIFS_UPCALL */
		cifs_dbg(VFS, "Kerberos negotiated but upcall support disabled!\n");
		rc = -ENOSYS;
		goto ssetup_exit;
#endif /* CONFIG_CIFS_UPCALL */
	} else if (type == RawNTLMSSP) {
		if ((pSMB->req.hdr.Flags2 & SMBFLG2_UNICODE) == 0) {
			cifs_dbg(VFS, "NTLMSSP requires Unicode support\n");
			rc = -ENOSYS;
			goto ssetup_exit;
		}

		cifs_dbg(FYI, "ntlmssp session setup phase %d\n", phase);
		pSMB->req.hdr.Flags2 |= SMBFLG2_EXT_SEC;
		capabilities |= CAP_EXTENDED_SECURITY;
		pSMB->req.Capabilities |= cpu_to_le32(capabilities);
		switch(phase) {
		case NtLmNegotiate:
			build_ntlmssp_negotiate_blob(
				pSMB->req.SecurityBlob, ses);
			iov[1].iov_len = sizeof(NEGOTIATE_MESSAGE);
			iov[1].iov_base = pSMB->req.SecurityBlob;
			pSMB->req.SecurityBlobLength =
				cpu_to_le16(sizeof(NEGOTIATE_MESSAGE));
			break;
		case NtLmAuthenticate:
			/*
			 * 5 is an empirical value, large enough to hold
			 * authenticate message plus max 10 of av paris,
			 * domain, user, workstation names, flags, etc.
			 */
			ntlmsspblob = kzalloc(
				5*sizeof(struct _AUTHENTICATE_MESSAGE),
				GFP_KERNEL);
			if (!ntlmsspblob) {
				rc = -ENOMEM;
				goto ssetup_exit;
			}

			rc = build_ntlmssp_auth_blob(ntlmsspblob,
						&blob_len, ses, nls_cp);
			if (rc)
				goto ssetup_exit;
			iov[1].iov_len = blob_len;
			iov[1].iov_base = ntlmsspblob;
			pSMB->req.SecurityBlobLength = cpu_to_le16(blob_len);
			/*
			 * Make sure that we tell the server that we are using
			 * the uid that it just gave us back on the response
			 * (challenge)
			 */
			smb_buf->Uid = ses->Suid;
			break;
		default:
			cifs_dbg(VFS, "invalid phase %d\n", phase);
			rc = -ENOSYS;
			goto ssetup_exit;
		}
		/* unicode strings must be word aligned */
		if ((iov[0].iov_len + iov[1].iov_len) % 2) {
			*bcc_ptr = 0;
			bcc_ptr++;
		}
		unicode_oslm_strings(&bcc_ptr, nls_cp);
	} else {
		cifs_dbg(VFS, "secType %d not supported!\n", type);
		rc = -ENOSYS;
		goto ssetup_exit;
	}

	iov[2].iov_base = str_area;
	iov[2].iov_len = (long) bcc_ptr - (long) str_area;

	count = iov[1].iov_len + iov[2].iov_len;
	smb_buf->smb_buf_length =
		cpu_to_be32(be32_to_cpu(smb_buf->smb_buf_length) + count);

	put_bcc(count, smb_buf);

	rc = SendReceive2(xid, ses, iov, 3 /* num_iovecs */, &resp_buf_type,
			  CIFS_LOG_ERROR);
	/* SMB request buf freed in SendReceive2 */

	pSMB = (SESSION_SETUP_ANDX *)iov[0].iov_base;
	smb_buf = (struct smb_hdr *)iov[0].iov_base;

	if ((type == RawNTLMSSP) && (resp_buf_type != CIFS_NO_BUFFER) &&
	    (smb_buf->Status.CifsError ==
			cpu_to_le32(NT_STATUS_MORE_PROCESSING_REQUIRED))) {
		if (phase != NtLmNegotiate) {
			cifs_dbg(VFS, "Unexpected more processing error\n");
			goto ssetup_exit;
		}
		/* NTLMSSP Negotiate sent now processing challenge (response) */
		phase = NtLmChallenge; /* process ntlmssp challenge */
		rc = 0; /* MORE_PROC rc is not an error here, but expected */
	}
	if (rc)
		goto ssetup_exit;

	if ((smb_buf->WordCount != 3) && (smb_buf->WordCount != 4)) {
		rc = -EIO;
		cifs_dbg(VFS, "bad word count %d\n", smb_buf->WordCount);
		goto ssetup_exit;
	}
	action = le16_to_cpu(pSMB->resp.Action);
	if (action & GUEST_LOGIN)
		cifs_dbg(FYI, "Guest login\n"); /* BB mark SesInfo struct? */
	ses->Suid = smb_buf->Uid;   /* UID left in wire format (le) */
	cifs_dbg(FYI, "UID = %llu\n", ses->Suid);
	/* response can have either 3 or 4 word count - Samba sends 3 */
	/* and lanman response is 3 */
	bytes_remaining = get_bcc(smb_buf);
	bcc_ptr = pByteArea(smb_buf);

	if (smb_buf->WordCount == 4) {
		blob_len = le16_to_cpu(pSMB->resp.SecurityBlobLength);
		if (blob_len > bytes_remaining) {
			cifs_dbg(VFS, "bad security blob length %d\n",
				 blob_len);
			rc = -EINVAL;
			goto ssetup_exit;
		}
		if (phase == NtLmChallenge) {
			rc = decode_ntlmssp_challenge(bcc_ptr, blob_len, ses);
			/* now goto beginning for ntlmssp authenticate phase */
			if (rc)
				goto ssetup_exit;
		}
		bcc_ptr += blob_len;
		bytes_remaining -= blob_len;
	}

	/* BB check if Unicode and decode strings */
	if (bytes_remaining == 0) {
		/* no string area to decode, do nothing */
	} else if (smb_buf->Flags2 & SMBFLG2_UNICODE) {
		/* unicode string area must be word-aligned */
		if (((unsigned long) bcc_ptr - (unsigned long) smb_buf) % 2) {
			++bcc_ptr;
			--bytes_remaining;
		}
		decode_unicode_ssetup(&bcc_ptr, bytes_remaining, ses, nls_cp);
	} else {
		decode_ascii_ssetup(&bcc_ptr, bytes_remaining, ses, nls_cp);
	}

ssetup_exit:
	if (spnego_key) {
		key_invalidate(spnego_key);
		key_put(spnego_key);
	}
	kfree(str_area);
	kfree(ntlmsspblob);
	ntlmsspblob = NULL;
	if (resp_buf_type == CIFS_SMALL_BUFFER) {
		cifs_dbg(FYI, "ssetup freeing small buf %p\n", iov[0].iov_base);
		cifs_small_buf_release(iov[0].iov_base);
	} else if (resp_buf_type == CIFS_LARGE_BUFFER)
		cifs_buf_release(iov[0].iov_base);

	/* if ntlmssp, and negotiate succeeded, proceed to authenticate phase */
	if ((phase == NtLmChallenge) && (rc == 0))
		goto ssetup_ntlmssp_authenticate;

	if (!rc) {
		mutex_lock(&ses->server->srv_mutex);
		if (!ses->server->session_estab) {
			if (ses->server->sign) {
				ses->server->session_key.response =
					kmemdup(ses->auth_key.response,
					ses->auth_key.len, GFP_KERNEL);
				if (!ses->server->session_key.response) {
					rc = -ENOMEM;
					mutex_unlock(&ses->server->srv_mutex);
					goto keycp_exit;
				}
				ses->server->session_key.len =
							ses->auth_key.len;
			}
			ses->server->sequence_number = 0x2;
			ses->server->session_estab = true;
		}
		mutex_unlock(&ses->server->srv_mutex);

		cifs_dbg(FYI, "CIFS session established successfully\n");
		spin_lock(&GlobalMid_Lock);
		ses->status = CifsGood;
		ses->need_reconnect = false;
		spin_unlock(&GlobalMid_Lock);
	}

keycp_exit:
	kfree(ses->auth_key.response);
	ses->auth_key.response = NULL;
	kfree(ses->ntlmssp);

	return rc;
}<|MERGE_RESOLUTION|>--- conflicted
+++ resolved
@@ -114,13 +114,8 @@
 		*(bcc_ptr+1) = 0;
 		bytes_ret = 0;
 	} else
-<<<<<<< HEAD
-		bytes_ret = cifs_strtoUCS((__le16 *) bcc_ptr, ses->domainName,
-					  CIFS_MAX_DOMAINNAME_LEN, nls_cp);
-=======
 		bytes_ret = cifs_strtoUTF16((__le16 *) bcc_ptr, ses->domainName,
 					    CIFS_MAX_DOMAINNAME_LEN, nls_cp);
->>>>>>> c3ade0e0
 	bcc_ptr += 2 * bytes_ret;
 	bcc_ptr += 2;  /* account for null terminator */
 
@@ -169,13 +164,8 @@
 	/* BB what about null user mounts - check that we do this BB */
 	/* copy user */
 	if (ses->user_name != NULL) {
-<<<<<<< HEAD
-		strncpy(bcc_ptr, ses->user_name, MAX_USERNAME_SIZE);
-		bcc_ptr += strnlen(ses->user_name, MAX_USERNAME_SIZE);
-=======
 		strncpy(bcc_ptr, ses->user_name, CIFS_MAX_USERNAME_LEN);
 		bcc_ptr += strnlen(ses->user_name, CIFS_MAX_USERNAME_LEN);
->>>>>>> c3ade0e0
 	}
 	/* else null user mount */
 	*bcc_ptr = 0;
