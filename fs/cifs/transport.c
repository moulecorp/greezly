/*
 *   fs/cifs/transport.c
 *
 *   Copyright (C) International Business Machines  Corp., 2002,2008
 *   Author(s): Steve French (sfrench@us.ibm.com)
 *   Jeremy Allison (jra@samba.org) 2006.
 *
 *   This library is free software; you can redistribute it and/or modify
 *   it under the terms of the GNU Lesser General Public License as published
 *   by the Free Software Foundation; either version 2.1 of the License, or
 *   (at your option) any later version.
 *
 *   This library is distributed in the hope that it will be useful,
 *   but WITHOUT ANY WARRANTY; without even the implied warranty of
 *   MERCHANTABILITY or FITNESS FOR A PARTICULAR PURPOSE.  See
 *   the GNU Lesser General Public License for more details.
 *
 *   You should have received a copy of the GNU Lesser General Public License
 *   along with this library; if not, write to the Free Software
 *   Foundation, Inc., 59 Temple Place, Suite 330, Boston, MA 02111-1307 USA
 */

#include <linux/fs.h>
#include <linux/list.h>
#include <linux/gfp.h>
#include <linux/wait.h>
#include <linux/net.h>
#include <linux/delay.h>
#include <linux/freezer.h>
#include <linux/tcp.h>
#include <linux/highmem.h>
#include <asm/uaccess.h>
#include <asm/processor.h>
#include <linux/mempool.h>
#include "cifspdu.h"
#include "cifsglob.h"
#include "cifsproto.h"
#include "cifs_debug.h"

void
cifs_wake_up_task(struct mid_q_entry *mid)
{
	wake_up_process(mid->callback_data);
}

struct mid_q_entry *
AllocMidQEntry(const struct smb_hdr *smb_buffer, struct TCP_Server_Info *server)
{
	struct mid_q_entry *temp;

	if (server == NULL) {
		cifs_dbg(VFS, "Null TCP session in AllocMidQEntry\n");
		return NULL;
	}

	temp = mempool_alloc(cifs_mid_poolp, GFP_NOFS);
	if (temp == NULL)
		return temp;
	else {
		memset(temp, 0, sizeof(struct mid_q_entry));
		temp->mid = get_mid(smb_buffer);
		temp->pid = current->pid;
		temp->command = cpu_to_le16(smb_buffer->Command);
		cifs_dbg(FYI, "For smb_command %d\n", smb_buffer->Command);
	/*	do_gettimeofday(&temp->when_sent);*/ /* easier to use jiffies */
		/* when mid allocated can be before when sent */
		temp->when_alloc = jiffies;
		temp->server = server;

		/*
		 * The default is for the mid to be synchronous, so the
		 * default callback just wakes up the current task.
		 */
		temp->callback = cifs_wake_up_task;
		temp->callback_data = current;
	}

	atomic_inc(&midCount);
	temp->mid_state = MID_REQUEST_ALLOCATED;
	return temp;
}

void
DeleteMidQEntry(struct mid_q_entry *midEntry)
{
#ifdef CONFIG_CIFS_STATS2
	__le16 command = midEntry->server->vals->lock_cmd;
	unsigned long now;
#endif
	midEntry->mid_state = MID_FREE;
	atomic_dec(&midCount);
	if (midEntry->large_buf)
		cifs_buf_release(midEntry->resp_buf);
	else
		cifs_small_buf_release(midEntry->resp_buf);
#ifdef CONFIG_CIFS_STATS2
	now = jiffies;
	/* commands taking longer than one second are indications that
	   something is wrong, unless it is quite a slow link or server */
	if ((now - midEntry->when_alloc) > HZ) {
		if ((cifsFYI & CIFS_TIMER) && (midEntry->command != command)) {
			printk(KERN_DEBUG " CIFS slow rsp: cmd %d mid %llu",
			       midEntry->command, midEntry->mid);
			printk(" A: 0x%lx S: 0x%lx R: 0x%lx\n",
			       now - midEntry->when_alloc,
			       now - midEntry->when_sent,
			       now - midEntry->when_received);
		}
	}
#endif
	mempool_free(midEntry, cifs_mid_poolp);
}

void
cifs_delete_mid(struct mid_q_entry *mid)
{
	spin_lock(&GlobalMid_Lock);
	list_del(&mid->qhead);
	spin_unlock(&GlobalMid_Lock);

	DeleteMidQEntry(mid);
}

/*
 * smb_send_kvec - send an array of kvecs to the server
 * @server:	Server to send the data to
 * @iov:	Pointer to array of kvecs
 * @n_vec:	length of kvec array
 * @sent:	amount of data sent on socket is stored here
 *
 * Our basic "send data to server" function. Should be called with srv_mutex
 * held. The caller is responsible for handling the results.
 */
static int
smb_send_kvec(struct TCP_Server_Info *server, struct kvec *iov, size_t n_vec,
		size_t *sent)
{
	int rc = 0;
	int i = 0;
	struct msghdr smb_msg;
	unsigned int remaining;
	size_t first_vec = 0;
	struct socket *ssocket = server->ssocket;

	*sent = 0;

	smb_msg.msg_name = (struct sockaddr *) &server->dstaddr;
	smb_msg.msg_namelen = sizeof(struct sockaddr);
	smb_msg.msg_control = NULL;
	smb_msg.msg_controllen = 0;
	if (server->noblocksnd)
		smb_msg.msg_flags = MSG_DONTWAIT + MSG_NOSIGNAL;
	else
		smb_msg.msg_flags = MSG_NOSIGNAL;

	remaining = 0;
	for (i = 0; i < n_vec; i++)
		remaining += iov[i].iov_len;

	i = 0;
	while (remaining) {
		/*
		 * If blocking send, we try 3 times, since each can block
		 * for 5 seconds. For nonblocking  we have to try more
		 * but wait increasing amounts of time allowing time for
		 * socket to clear.  The overall time we wait in either
		 * case to send on the socket is about 15 seconds.
		 * Similarly we wait for 15 seconds for a response from
		 * the server in SendReceive[2] for the server to send
		 * a response back for most types of requests (except
		 * SMB Write past end of file which can be slow, and
		 * blocking lock operations). NFS waits slightly longer
		 * than CIFS, but this can make it take longer for
		 * nonresponsive servers to be detected and 15 seconds
		 * is more than enough time for modern networks to
		 * send a packet.  In most cases if we fail to send
		 * after the retries we will kill the socket and
		 * reconnect which may clear the network problem.
		 */
		rc = kernel_sendmsg(ssocket, &smb_msg, &iov[first_vec],
				    n_vec - first_vec, remaining);
		if (rc == -EAGAIN) {
			i++;
			if (i >= 14 || (!server->noblocksnd && (i > 2))) {
				cifs_dbg(VFS, "sends on sock %p stuck for 15 seconds\n",
					 ssocket);
				rc = -EAGAIN;
				break;
			}
			msleep(1 << i);
			continue;
		}

		if (rc < 0)
			break;

		/* send was at least partially successful */
		*sent += rc;

		if (rc == remaining) {
			remaining = 0;
			break;
		}

		if (rc > remaining) {
			cifs_dbg(VFS, "sent %d requested %d\n", rc, remaining);
			break;
		}

		if (rc == 0) {
			/* should never happen, letting socket clear before
			   retrying is our only obvious option here */
			cifs_dbg(VFS, "tcp sent no data\n");
			msleep(500);
			continue;
		}

		remaining -= rc;

		/* the line below resets i */
		for (i = first_vec; i < n_vec; i++) {
			if (iov[i].iov_len) {
				if (rc > iov[i].iov_len) {
					rc -= iov[i].iov_len;
					iov[i].iov_len = 0;
				} else {
					iov[i].iov_base += rc;
					iov[i].iov_len -= rc;
					first_vec = i;
					break;
				}
			}
		}

		i = 0; /* in case we get ENOSPC on the next send */
		rc = 0;
	}
	return rc;
}

/**
 * rqst_page_to_kvec - Turn a slot in the smb_rqst page array into a kvec
 * @rqst: pointer to smb_rqst
 * @idx: index into the array of the page
 * @iov: pointer to struct kvec that will hold the result
 *
 * Helper function to convert a slot in the rqst->rq_pages array into a kvec.
 * The page will be kmapped and the address placed into iov_base. The length
 * will then be adjusted according to the ptailoff.
 */
void
cifs_rqst_page_to_kvec(struct smb_rqst *rqst, unsigned int idx,
			struct kvec *iov)
{
	/*
	 * FIXME: We could avoid this kmap altogether if we used
	 * kernel_sendpage instead of kernel_sendmsg. That will only
	 * work if signing is disabled though as sendpage inlines the
	 * page directly into the fraglist. If userspace modifies the
	 * page after we calculate the signature, then the server will
	 * reject it and may break the connection. kernel_sendmsg does
	 * an extra copy of the data and avoids that issue.
	 */
	iov->iov_base = kmap(rqst->rq_pages[idx]);

	/* if last page, don't send beyond this offset into page */
	if (idx == (rqst->rq_npages - 1))
		iov->iov_len = rqst->rq_tailsz;
	else
		iov->iov_len = rqst->rq_pagesz;
}

static unsigned long
rqst_len(struct smb_rqst *rqst)
{
	unsigned int i;
	struct kvec *iov = rqst->rq_iov;
	unsigned long buflen = 0;

	/* total up iov array first */
	for (i = 0; i < rqst->rq_nvec; i++)
		buflen += iov[i].iov_len;

	/* add in the page array if there is one */
	if (rqst->rq_npages) {
		buflen += rqst->rq_pagesz * (rqst->rq_npages - 1);
		buflen += rqst->rq_tailsz;
	}

	return buflen;
}

static int
smb_send_rqst(struct TCP_Server_Info *server, struct smb_rqst *rqst)
{
	int rc;
	struct kvec *iov = rqst->rq_iov;
	int n_vec = rqst->rq_nvec;
	unsigned int smb_buf_length = get_rfc1002_length(iov[0].iov_base);
	unsigned long send_length;
	unsigned int i;
	size_t total_len = 0, sent;
	struct socket *ssocket = server->ssocket;
	int val = 1;

	if (ssocket == NULL)
		return -ENOTSOCK;

	/* sanity check send length */
	send_length = rqst_len(rqst);
	if (send_length != smb_buf_length + 4) {
		WARN(1, "Send length mismatch(send_length=%lu smb_buf_length=%u)\n",
			send_length, smb_buf_length);
		return -EIO;
	}

	cifs_dbg(FYI, "Sending smb: smb_len=%u\n", smb_buf_length);
	dump_smb(iov[0].iov_base, iov[0].iov_len);

	/* cork the socket */
	kernel_setsockopt(ssocket, SOL_TCP, TCP_CORK,
				(char *)&val, sizeof(val));

	rc = smb_send_kvec(server, iov, n_vec, &sent);
	if (rc < 0)
		goto uncork;

	total_len += sent;

	/* now walk the page array and send each page in it */
	for (i = 0; i < rqst->rq_npages; i++) {
		struct kvec p_iov;

		cifs_rqst_page_to_kvec(rqst, i, &p_iov);
		rc = smb_send_kvec(server, &p_iov, 1, &sent);
		kunmap(rqst->rq_pages[i]);
		if (rc < 0)
			break;

		total_len += sent;
	}

uncork:
	/* uncork it */
	val = 0;
	kernel_setsockopt(ssocket, SOL_TCP, TCP_CORK,
				(char *)&val, sizeof(val));

	if ((total_len > 0) && (total_len != smb_buf_length + 4)) {
		cifs_dbg(FYI, "partial send (wanted=%u sent=%zu): terminating session\n",
			 smb_buf_length + 4, total_len);
		/*
		 * If we have only sent part of an SMB then the next SMB could
		 * be taken as the remainder of this one. We need to kill the
		 * socket so the server throws away the partial SMB
		 */
		server->tcpStatus = CifsNeedReconnect;
	}

	if (rc < 0 && rc != -EINTR)
		cifs_dbg(VFS, "Error %d sending data on socket to server\n",
			 rc);
	else
		rc = 0;

	return rc;
}

static int
smb_sendv(struct TCP_Server_Info *server, struct kvec *iov, int n_vec)
{
	struct smb_rqst rqst = { .rq_iov = iov,
				 .rq_nvec = n_vec };

	return smb_send_rqst(server, &rqst);
}

int
smb_send(struct TCP_Server_Info *server, struct smb_hdr *smb_buffer,
	 unsigned int smb_buf_length)
{
	struct kvec iov;

	iov.iov_base = smb_buffer;
	iov.iov_len = smb_buf_length + 4;

	return smb_sendv(server, &iov, 1);
}

static int
wait_for_free_credits(struct TCP_Server_Info *server, const int timeout,
		      int *credits)
{
	int rc;

	spin_lock(&server->req_lock);
	if (timeout == CIFS_ASYNC_OP) {
		/* oplock breaks must not be held up */
		server->in_flight++;
		*credits -= 1;
		spin_unlock(&server->req_lock);
		return 0;
	}

	while (1) {
<<<<<<< HEAD
		if (atomic_read(&server->inFlight) >= server->maxReq) {
			spin_unlock(&GlobalMid_Lock);
			cifs_num_waiters_inc(server);
			wait_event(server->request_q,
				   atomic_read(&server->inFlight)
				     < server->maxReq);
=======
		if (*credits <= 0) {
			spin_unlock(&server->req_lock);
			cifs_num_waiters_inc(server);
			rc = wait_event_killable(server->request_q,
						 has_credits(server, credits));
>>>>>>> c3ade0e0
			cifs_num_waiters_dec(server);
			if (rc)
				return rc;
			spin_lock(&server->req_lock);
		} else {
			if (server->tcpStatus == CifsExiting) {
				spin_unlock(&server->req_lock);
				return -ENOENT;
			}

			/*
			 * Can not count locking commands against total
			 * as they are allowed to block on server.
			 */

			/* update # of requests on the wire to server */
			if (timeout != CIFS_BLOCKING_OP) {
				*credits -= 1;
				server->in_flight++;
			}
			spin_unlock(&server->req_lock);
			break;
		}
	}
	return 0;
}

static int
wait_for_free_request(struct TCP_Server_Info *server, const int timeout,
		      const int optype)
{
	int *val;

	val = server->ops->get_credits_field(server, optype);
	/* Since an echo is already inflight, no need to wait to send another */
	if (*val <= 0 && optype == CIFS_ECHO_OP)
		return -EAGAIN;
	return wait_for_free_credits(server, timeout, val);
}

static int allocate_mid(struct cifs_ses *ses, struct smb_hdr *in_buf,
			struct mid_q_entry **ppmidQ)
{
	if (ses->server->tcpStatus == CifsExiting) {
		return -ENOENT;
	}

	if (ses->server->tcpStatus == CifsNeedReconnect) {
		cifs_dbg(FYI, "tcp session dead - return to caller to retry\n");
		return -EAGAIN;
	}

	if (ses->status == CifsNew) {
		if ((in_buf->Command != SMB_COM_SESSION_SETUP_ANDX) &&
			(in_buf->Command != SMB_COM_NEGOTIATE))
			return -EAGAIN;
		/* else ok - we are setting up session */
	}

	if (ses->status == CifsExiting) {
		/* check if SMB session is bad because we are setting it up */
		if (in_buf->Command != SMB_COM_LOGOFF_ANDX)
			return -EAGAIN;
		/* else ok - we are shutting down session */
	}

	*ppmidQ = AllocMidQEntry(in_buf, ses->server);
	if (*ppmidQ == NULL)
		return -ENOMEM;
	spin_lock(&GlobalMid_Lock);
	list_add_tail(&(*ppmidQ)->qhead, &ses->server->pending_mid_q);
	spin_unlock(&GlobalMid_Lock);
	return 0;
}

static int
wait_for_response(struct TCP_Server_Info *server, struct mid_q_entry *midQ)
{
	int error;

	error = wait_event_freezekillable_unsafe(server->response_q,
				    midQ->mid_state != MID_REQUEST_SUBMITTED);
	if (error < 0)
		return -ERESTARTSYS;

	return 0;
}

struct mid_q_entry *
cifs_setup_async_request(struct TCP_Server_Info *server, struct smb_rqst *rqst)
{
	int rc;
	struct smb_hdr *hdr = (struct smb_hdr *)rqst->rq_iov[0].iov_base;
	struct mid_q_entry *mid;

	/* enable signing if server requires it */
	if (server->sign)
		hdr->Flags2 |= SMBFLG2_SECURITY_SIGNATURE;

	mid = AllocMidQEntry(hdr, server);
	if (mid == NULL)
		return ERR_PTR(-ENOMEM);

	rc = cifs_sign_rqst(rqst, server, &mid->sequence_number);
	if (rc) {
		DeleteMidQEntry(mid);
		return ERR_PTR(rc);
	}

	return mid;
}

/*
 * Send a SMB request and set the callback function in the mid to handle
 * the result. Caller is responsible for dealing with timeouts.
 */
int
cifs_call_async(struct TCP_Server_Info *server, struct smb_rqst *rqst,
		mid_receive_t *receive, mid_callback_t *callback,
		void *cbdata, const int flags)
{
	int rc, timeout, optype;
	struct mid_q_entry *mid;

	timeout = flags & CIFS_TIMEOUT_MASK;
	optype = flags & CIFS_OP_MASK;

	rc = wait_for_free_request(server, timeout, optype);
	if (rc)
		return rc;

	mutex_lock(&server->srv_mutex);
	mid = server->ops->setup_async_request(server, rqst);
	if (IS_ERR(mid)) {
		mutex_unlock(&server->srv_mutex);
		add_credits(server, 1, optype);
		wake_up(&server->request_q);
		return PTR_ERR(mid);
	}

	mid->receive = receive;
	mid->callback = callback;
	mid->callback_data = cbdata;
	mid->mid_state = MID_REQUEST_SUBMITTED;

	/* put it on the pending_mid_q */
	spin_lock(&GlobalMid_Lock);
	list_add_tail(&mid->qhead, &server->pending_mid_q);
	spin_unlock(&GlobalMid_Lock);


	cifs_in_send_inc(server);
	rc = smb_send_rqst(server, rqst);
	cifs_in_send_dec(server);
	cifs_save_when_sent(mid);

	if (rc < 0)
		server->sequence_number -= 2;
	mutex_unlock(&server->srv_mutex);

	if (rc == 0)
		return 0;

	cifs_delete_mid(mid);
	add_credits(server, 1, optype);
	wake_up(&server->request_q);
	return rc;
}

/*
 *
 * Send an SMB Request.  No response info (other than return code)
 * needs to be parsed.
 *
 * flags indicate the type of request buffer and how long to wait
 * and whether to log NT STATUS code (error) before mapping it to POSIX error
 *
 */
int
SendReceiveNoRsp(const unsigned int xid, struct cifs_ses *ses,
		 char *in_buf, int flags)
{
	int rc;
	struct kvec iov[1];
	int resp_buf_type;

	iov[0].iov_base = in_buf;
	iov[0].iov_len = get_rfc1002_length(in_buf) + 4;
	flags |= CIFS_NO_RESP;
	rc = SendReceive2(xid, ses, iov, 1, &resp_buf_type, flags);
	cifs_dbg(NOISY, "SendRcvNoRsp flags %d rc %d\n", flags, rc);

	return rc;
}

static int
cifs_sync_mid_result(struct mid_q_entry *mid, struct TCP_Server_Info *server)
{
	int rc = 0;

	cifs_dbg(FYI, "%s: cmd=%d mid=%llu state=%d\n",
		 __func__, le16_to_cpu(mid->command), mid->mid, mid->mid_state);

	spin_lock(&GlobalMid_Lock);
	switch (mid->mid_state) {
	case MID_RESPONSE_RECEIVED:
		spin_unlock(&GlobalMid_Lock);
		return rc;
	case MID_RETRY_NEEDED:
		rc = -EAGAIN;
		break;
	case MID_RESPONSE_MALFORMED:
		rc = -EIO;
		break;
	case MID_SHUTDOWN:
		rc = -EHOSTDOWN;
		break;
	default:
		list_del_init(&mid->qhead);
		cifs_dbg(VFS, "%s: invalid mid state mid=%llu state=%d\n",
			 __func__, mid->mid, mid->mid_state);
		rc = -EIO;
	}
	spin_unlock(&GlobalMid_Lock);

	DeleteMidQEntry(mid);
	return rc;
}

static inline int
send_cancel(struct TCP_Server_Info *server, void *buf, struct mid_q_entry *mid)
{
<<<<<<< HEAD
	int rc = 0;

	/* -4 for RFC1001 length and +2 for BCC field */
	in_buf->smb_buf_length = cpu_to_be32(sizeof(struct smb_hdr) - 4  + 2);
	in_buf->Command = SMB_COM_NT_CANCEL;
	in_buf->WordCount = 0;
	put_bcc(0, in_buf);

	mutex_lock(&server->srv_mutex);
	rc = cifs_sign_smb(in_buf, server, &mid->sequence_number);
	if (rc) {
		mutex_unlock(&server->srv_mutex);
		return rc;
	}

	/*
	 * The response to this call was already factored into the sequence
	 * number when the call went out, so we must adjust it back downward
	 * after signing here.
	 */
	--server->sequence_number;
	rc = smb_send(server, in_buf, be32_to_cpu(in_buf->smb_buf_length));
	mutex_unlock(&server->srv_mutex);

	cFYI(1, "issued NT_CANCEL for mid %u, rc = %d",
		in_buf->Mid, rc);

	return rc;
=======
	return server->ops->send_cancel ?
				server->ops->send_cancel(server, buf, mid) : 0;
>>>>>>> c3ade0e0
}

int
cifs_check_receive(struct mid_q_entry *mid, struct TCP_Server_Info *server,
		   bool log_error)
{
	unsigned int len = get_rfc1002_length(mid->resp_buf) + 4;

	dump_smb(mid->resp_buf, min_t(u32, 92, len));

	/* convert the length into a more usable form */
	if (server->sign) {
		struct kvec iov;
		int rc = 0;
		struct smb_rqst rqst = { .rq_iov = &iov,
					 .rq_nvec = 1 };

		iov.iov_base = mid->resp_buf;
		iov.iov_len = len;
		/* FIXME: add code to kill session */
		rc = cifs_verify_signature(&rqst, server,
					   mid->sequence_number);
		if (rc)
			cifs_dbg(VFS, "SMB signature verification returned error = %d\n",
				 rc);
	}

	/* BB special case reconnect tid and uid here? */
	return map_smb_to_linux_error(mid->resp_buf, log_error);
}

struct mid_q_entry *
cifs_setup_request(struct cifs_ses *ses, struct smb_rqst *rqst)
{
	int rc;
	struct smb_hdr *hdr = (struct smb_hdr *)rqst->rq_iov[0].iov_base;
	struct mid_q_entry *mid;

	rc = allocate_mid(ses, hdr, &mid);
	if (rc)
		return ERR_PTR(rc);
	rc = cifs_sign_rqst(rqst, ses->server, &mid->sequence_number);
	if (rc) {
		cifs_delete_mid(mid);
		return ERR_PTR(rc);
	}
	return mid;
}

int
SendReceive2(const unsigned int xid, struct cifs_ses *ses,
	     struct kvec *iov, int n_vec, int *resp_buf_type /* ret */,
	     const int flags)
{
	int rc = 0;
	int timeout, optype;
	struct mid_q_entry *midQ;
	char *buf = iov[0].iov_base;
	unsigned int credits = 1;
	struct smb_rqst rqst = { .rq_iov = iov,
				 .rq_nvec = n_vec };

	timeout = flags & CIFS_TIMEOUT_MASK;
	optype = flags & CIFS_OP_MASK;

	*resp_buf_type = CIFS_NO_BUFFER;  /* no response buf yet */

	if ((ses == NULL) || (ses->server == NULL)) {
		cifs_small_buf_release(buf);
		cifs_dbg(VFS, "Null session\n");
		return -EIO;
	}

	if (ses->server->tcpStatus == CifsExiting) {
		cifs_small_buf_release(buf);
		return -ENOENT;
	}

	/*
	 * Ensure that we do not send more than 50 overlapping requests
	 * to the same server. We may make this configurable later or
	 * use ses->maxReq.
	 */

	rc = wait_for_free_request(ses->server, timeout, optype);
	if (rc) {
		cifs_small_buf_release(buf);
		return rc;
	}

	/*
	 * Make sure that we sign in the same order that we send on this socket
	 * and avoid races inside tcp sendmsg code that could cause corruption
	 * of smb data.
	 */

	mutex_lock(&ses->server->srv_mutex);

	midQ = ses->server->ops->setup_request(ses, &rqst);
	if (IS_ERR(midQ)) {
		mutex_unlock(&ses->server->srv_mutex);
		cifs_small_buf_release(buf);
		/* Update # of requests on wire to server */
		add_credits(ses->server, 1, optype);
		return PTR_ERR(midQ);
	}

	midQ->mid_state = MID_REQUEST_SUBMITTED;
	cifs_in_send_inc(ses->server);
	rc = smb_sendv(ses->server, iov, n_vec);
	cifs_in_send_dec(ses->server);
	cifs_save_when_sent(midQ);

	if (rc < 0)
		ses->server->sequence_number -= 2;
	mutex_unlock(&ses->server->srv_mutex);

	if (rc < 0) {
		cifs_small_buf_release(buf);
		goto out;
	}

	if (timeout == CIFS_ASYNC_OP) {
		cifs_small_buf_release(buf);
		goto out;
	}

	rc = wait_for_response(ses->server, midQ);
	if (rc != 0) {
		send_cancel(ses->server, buf, midQ);
		spin_lock(&GlobalMid_Lock);
		if (midQ->mid_state == MID_REQUEST_SUBMITTED) {
			midQ->callback = DeleteMidQEntry;
			spin_unlock(&GlobalMid_Lock);
			cifs_small_buf_release(buf);
			add_credits(ses->server, 1, optype);
			return rc;
		}
		spin_unlock(&GlobalMid_Lock);
	}

	cifs_small_buf_release(buf);

	rc = cifs_sync_mid_result(midQ, ses->server);
	if (rc != 0) {
		add_credits(ses->server, 1, optype);
		return rc;
	}

	if (!midQ->resp_buf || midQ->mid_state != MID_RESPONSE_RECEIVED) {
		rc = -EIO;
		cifs_dbg(FYI, "Bad MID state?\n");
		goto out;
	}

	buf = (char *)midQ->resp_buf;
	iov[0].iov_base = buf;
	iov[0].iov_len = get_rfc1002_length(buf) + 4;
	if (midQ->large_buf)
		*resp_buf_type = CIFS_LARGE_BUFFER;
	else
		*resp_buf_type = CIFS_SMALL_BUFFER;

	credits = ses->server->ops->get_credits(midQ);

	rc = ses->server->ops->check_receive(midQ, ses->server,
					     flags & CIFS_LOG_ERROR);

	/* mark it so buf will not be freed by cifs_delete_mid */
	if ((flags & CIFS_NO_RESP) == 0)
		midQ->resp_buf = NULL;
out:
	cifs_delete_mid(midQ);
	add_credits(ses->server, credits, optype);

	return rc;
}

int
SendReceive(const unsigned int xid, struct cifs_ses *ses,
	    struct smb_hdr *in_buf, struct smb_hdr *out_buf,
	    int *pbytes_returned, const int timeout)
{
	int rc = 0;
	struct mid_q_entry *midQ;

	if (ses == NULL) {
		cifs_dbg(VFS, "Null smb session\n");
		return -EIO;
	}
	if (ses->server == NULL) {
		cifs_dbg(VFS, "Null tcp session\n");
		return -EIO;
	}

	if (ses->server->tcpStatus == CifsExiting)
		return -ENOENT;

	/* Ensure that we do not send more than 50 overlapping requests
	   to the same server. We may make this configurable later or
	   use ses->maxReq */

	if (be32_to_cpu(in_buf->smb_buf_length) > CIFSMaxBufSize +
			MAX_CIFS_HDR_SIZE - 4) {
		cifs_dbg(VFS, "Illegal length, greater than maximum frame, %d\n",
			 be32_to_cpu(in_buf->smb_buf_length));
		return -EIO;
	}

	rc = wait_for_free_request(ses->server, timeout, 0);
	if (rc)
		return rc;

	/* make sure that we sign in the same order that we send on this socket
	   and avoid races inside tcp sendmsg code that could cause corruption
	   of smb data */

	mutex_lock(&ses->server->srv_mutex);

	rc = allocate_mid(ses, in_buf, &midQ);
	if (rc) {
		mutex_unlock(&ses->server->srv_mutex);
		/* Update # of requests on wire to server */
		add_credits(ses->server, 1, 0);
		return rc;
	}

	rc = cifs_sign_smb(in_buf, ses->server, &midQ->sequence_number);
	if (rc) {
		mutex_unlock(&ses->server->srv_mutex);
		goto out;
	}

	midQ->mid_state = MID_REQUEST_SUBMITTED;

	cifs_in_send_inc(ses->server);
	rc = smb_send(ses->server, in_buf, be32_to_cpu(in_buf->smb_buf_length));
	cifs_in_send_dec(ses->server);
	cifs_save_when_sent(midQ);

	if (rc < 0)
		ses->server->sequence_number -= 2;

	mutex_unlock(&ses->server->srv_mutex);

	if (rc < 0)
		goto out;

	if (timeout == CIFS_ASYNC_OP)
		goto out;

	rc = wait_for_response(ses->server, midQ);
	if (rc != 0) {
		send_cancel(ses->server, in_buf, midQ);
		spin_lock(&GlobalMid_Lock);
		if (midQ->mid_state == MID_REQUEST_SUBMITTED) {
			/* no longer considered to be "in-flight" */
			midQ->callback = DeleteMidQEntry;
			spin_unlock(&GlobalMid_Lock);
			add_credits(ses->server, 1, 0);
			return rc;
		}
		spin_unlock(&GlobalMid_Lock);
	}

	rc = cifs_sync_mid_result(midQ, ses->server);
	if (rc != 0) {
		add_credits(ses->server, 1, 0);
		return rc;
	}

	if (!midQ->resp_buf || !out_buf ||
	    midQ->mid_state != MID_RESPONSE_RECEIVED) {
		rc = -EIO;
		cifs_dbg(VFS, "Bad MID state?\n");
		goto out;
	}

	*pbytes_returned = get_rfc1002_length(midQ->resp_buf);
	memcpy(out_buf, midQ->resp_buf, *pbytes_returned + 4);
	rc = cifs_check_receive(midQ, ses->server, 0);
out:
	cifs_delete_mid(midQ);
	add_credits(ses->server, 1, 0);

	return rc;
}

/* We send a LOCKINGX_CANCEL_LOCK to cause the Windows
   blocking lock to return. */

static int
send_lock_cancel(const unsigned int xid, struct cifs_tcon *tcon,
			struct smb_hdr *in_buf,
			struct smb_hdr *out_buf)
{
	int bytes_returned;
	struct cifs_ses *ses = tcon->ses;
	LOCK_REQ *pSMB = (LOCK_REQ *)in_buf;

	/* We just modify the current in_buf to change
	   the type of lock from LOCKING_ANDX_SHARED_LOCK
	   or LOCKING_ANDX_EXCLUSIVE_LOCK to
	   LOCKING_ANDX_CANCEL_LOCK. */

	pSMB->LockType = LOCKING_ANDX_CANCEL_LOCK|LOCKING_ANDX_LARGE_FILES;
	pSMB->Timeout = 0;
	pSMB->hdr.Mid = get_next_mid(ses->server);

	return SendReceive(xid, ses, in_buf, out_buf,
			&bytes_returned, 0);
}

int
SendReceiveBlockingLock(const unsigned int xid, struct cifs_tcon *tcon,
	    struct smb_hdr *in_buf, struct smb_hdr *out_buf,
	    int *pbytes_returned)
{
	int rc = 0;
	int rstart = 0;
	struct mid_q_entry *midQ;
	struct cifs_ses *ses;

	if (tcon == NULL || tcon->ses == NULL) {
		cifs_dbg(VFS, "Null smb session\n");
		return -EIO;
	}
	ses = tcon->ses;

	if (ses->server == NULL) {
		cifs_dbg(VFS, "Null tcp session\n");
		return -EIO;
	}

	if (ses->server->tcpStatus == CifsExiting)
		return -ENOENT;

	/* Ensure that we do not send more than 50 overlapping requests
	   to the same server. We may make this configurable later or
	   use ses->maxReq */

	if (be32_to_cpu(in_buf->smb_buf_length) > CIFSMaxBufSize +
			MAX_CIFS_HDR_SIZE - 4) {
		cifs_dbg(VFS, "Illegal length, greater than maximum frame, %d\n",
			 be32_to_cpu(in_buf->smb_buf_length));
		return -EIO;
	}

	rc = wait_for_free_request(ses->server, CIFS_BLOCKING_OP, 0);
	if (rc)
		return rc;

	/* make sure that we sign in the same order that we send on this socket
	   and avoid races inside tcp sendmsg code that could cause corruption
	   of smb data */

	mutex_lock(&ses->server->srv_mutex);

	rc = allocate_mid(ses, in_buf, &midQ);
	if (rc) {
		mutex_unlock(&ses->server->srv_mutex);
		return rc;
	}

	rc = cifs_sign_smb(in_buf, ses->server, &midQ->sequence_number);
	if (rc) {
		cifs_delete_mid(midQ);
		mutex_unlock(&ses->server->srv_mutex);
		return rc;
	}

	midQ->mid_state = MID_REQUEST_SUBMITTED;
	cifs_in_send_inc(ses->server);
	rc = smb_send(ses->server, in_buf, be32_to_cpu(in_buf->smb_buf_length));
	cifs_in_send_dec(ses->server);
	cifs_save_when_sent(midQ);

	if (rc < 0)
		ses->server->sequence_number -= 2;

	mutex_unlock(&ses->server->srv_mutex);

	if (rc < 0) {
		cifs_delete_mid(midQ);
		return rc;
	}

	/* Wait for a reply - allow signals to interrupt. */
	rc = wait_event_interruptible(ses->server->response_q,
		(!(midQ->mid_state == MID_REQUEST_SUBMITTED)) ||
		((ses->server->tcpStatus != CifsGood) &&
		 (ses->server->tcpStatus != CifsNew)));

	/* Were we interrupted by a signal ? */
	if ((rc == -ERESTARTSYS) &&
		(midQ->mid_state == MID_REQUEST_SUBMITTED) &&
		((ses->server->tcpStatus == CifsGood) ||
		 (ses->server->tcpStatus == CifsNew))) {

		if (in_buf->Command == SMB_COM_TRANSACTION2) {
			/* POSIX lock. We send a NT_CANCEL SMB to cause the
			   blocking lock to return. */
			rc = send_cancel(ses->server, in_buf, midQ);
			if (rc) {
				cifs_delete_mid(midQ);
				return rc;
			}
		} else {
			/* Windows lock. We send a LOCKINGX_CANCEL_LOCK
			   to cause the blocking lock to return. */

			rc = send_lock_cancel(xid, tcon, in_buf, out_buf);

			/* If we get -ENOLCK back the lock may have
			   already been removed. Don't exit in this case. */
			if (rc && rc != -ENOLCK) {
				cifs_delete_mid(midQ);
				return rc;
			}
		}

		rc = wait_for_response(ses->server, midQ);
		if (rc) {
			send_cancel(ses->server, in_buf, midQ);
			spin_lock(&GlobalMid_Lock);
			if (midQ->mid_state == MID_REQUEST_SUBMITTED) {
				/* no longer considered to be "in-flight" */
				midQ->callback = DeleteMidQEntry;
				spin_unlock(&GlobalMid_Lock);
				return rc;
			}
			spin_unlock(&GlobalMid_Lock);
		}

		/* We got the response - restart system call. */
		rstart = 1;
	}

	rc = cifs_sync_mid_result(midQ, ses->server);
	if (rc != 0)
		return rc;

	/* rcvd frame is ok */
	if (out_buf == NULL || midQ->mid_state != MID_RESPONSE_RECEIVED) {
		rc = -EIO;
		cifs_dbg(VFS, "Bad MID state?\n");
		goto out;
	}

	*pbytes_returned = get_rfc1002_length(midQ->resp_buf);
	memcpy(out_buf, midQ->resp_buf, *pbytes_returned + 4);
	rc = cifs_check_receive(midQ, ses->server, 0);
out:
	cifs_delete_mid(midQ);
	if (rstart && rc == -EACCES)
		return -ERESTARTSYS;
	return rc;
}<|MERGE_RESOLUTION|>--- conflicted
+++ resolved
@@ -403,20 +403,11 @@
 	}
 
 	while (1) {
-<<<<<<< HEAD
-		if (atomic_read(&server->inFlight) >= server->maxReq) {
-			spin_unlock(&GlobalMid_Lock);
-			cifs_num_waiters_inc(server);
-			wait_event(server->request_q,
-				   atomic_read(&server->inFlight)
-				     < server->maxReq);
-=======
 		if (*credits <= 0) {
 			spin_unlock(&server->req_lock);
 			cifs_num_waiters_inc(server);
 			rc = wait_event_killable(server->request_q,
 						 has_credits(server, credits));
->>>>>>> c3ade0e0
 			cifs_num_waiters_dec(server);
 			if (rc)
 				return rc;
@@ -649,39 +640,8 @@
 static inline int
 send_cancel(struct TCP_Server_Info *server, void *buf, struct mid_q_entry *mid)
 {
-<<<<<<< HEAD
-	int rc = 0;
-
-	/* -4 for RFC1001 length and +2 for BCC field */
-	in_buf->smb_buf_length = cpu_to_be32(sizeof(struct smb_hdr) - 4  + 2);
-	in_buf->Command = SMB_COM_NT_CANCEL;
-	in_buf->WordCount = 0;
-	put_bcc(0, in_buf);
-
-	mutex_lock(&server->srv_mutex);
-	rc = cifs_sign_smb(in_buf, server, &mid->sequence_number);
-	if (rc) {
-		mutex_unlock(&server->srv_mutex);
-		return rc;
-	}
-
-	/*
-	 * The response to this call was already factored into the sequence
-	 * number when the call went out, so we must adjust it back downward
-	 * after signing here.
-	 */
-	--server->sequence_number;
-	rc = smb_send(server, in_buf, be32_to_cpu(in_buf->smb_buf_length));
-	mutex_unlock(&server->srv_mutex);
-
-	cFYI(1, "issued NT_CANCEL for mid %u, rc = %d",
-		in_buf->Mid, rc);
-
-	return rc;
-=======
 	return server->ops->send_cancel ?
 				server->ops->send_cancel(server, buf, mid) : 0;
->>>>>>> c3ade0e0
 }
 
 int
