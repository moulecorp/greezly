/*
 *   fs/cifs/cifsencrypt.c
 *
 *   Copyright (C) International Business Machines  Corp., 2005,2013
 *   Author(s): Steve French (sfrench@us.ibm.com)
 *
 *   This library is free software; you can redistribute it and/or modify
 *   it under the terms of the GNU Lesser General Public License as published
 *   by the Free Software Foundation; either version 2.1 of the License, or
 *   (at your option) any later version.
 *
 *   This library is distributed in the hope that it will be useful,
 *   but WITHOUT ANY WARRANTY; without even the implied warranty of
 *   MERCHANTABILITY or FITNESS FOR A PARTICULAR PURPOSE.  See
 *   the GNU Lesser General Public License for more details.
 *
 *   You should have received a copy of the GNU Lesser General Public License
 *   along with this library; if not, write to the Free Software
 *   Foundation, Inc., 59 Temple Place, Suite 330, Boston, MA 02111-1307 USA
 */

#include <linux/fs.h>
#include <linux/slab.h>
#include "cifspdu.h"
#include "cifsglob.h"
#include "cifs_debug.h"
#include "cifs_unicode.h"
#include "cifsproto.h"
#include "ntlmssp.h"
#include <linux/ctype.h>
#include <linux/random.h>
#include <linux/highmem.h>

static int
cifs_crypto_shash_md5_allocate(struct TCP_Server_Info *server)
{
	int rc;
	unsigned int size;

	if (server->secmech.sdescmd5 != NULL)
		return 0; /* already allocated */

	server->secmech.md5 = crypto_alloc_shash("md5", 0, 0);
	if (IS_ERR(server->secmech.md5)) {
		cifs_dbg(VFS, "could not allocate crypto md5\n");
		rc = PTR_ERR(server->secmech.md5);
		server->secmech.md5 = NULL;
		return rc;
	}

	size = sizeof(struct shash_desc) +
			crypto_shash_descsize(server->secmech.md5);
	server->secmech.sdescmd5 = kmalloc(size, GFP_KERNEL);
	if (!server->secmech.sdescmd5) {
		crypto_free_shash(server->secmech.md5);
		server->secmech.md5 = NULL;
		return -ENOMEM;
	}
	server->secmech.sdescmd5->shash.tfm = server->secmech.md5;
	server->secmech.sdescmd5->shash.flags = 0x0;

	return 0;
}

/*
 * Calculate and return the CIFS signature based on the mac key and SMB PDU.
 * The 16 byte signature must be allocated by the caller. Note we only use the
 * 1st eight bytes and that the smb header signature field on input contains
 * the sequence number before this function is called. Also, this function
 * should be called with the server->srv_mutex held.
 */
static int cifs_calc_signature(struct smb_rqst *rqst,
			struct TCP_Server_Info *server, char *signature)
{
	int i;
	int rc;
	struct kvec *iov = rqst->rq_iov;
	int n_vec = rqst->rq_nvec;

	if (iov == NULL || signature == NULL || server == NULL)
		return -EINVAL;

	if (!server->secmech.sdescmd5) {
		rc = cifs_crypto_shash_md5_allocate(server);
		if (rc) {
			cifs_dbg(VFS, "%s: Can't alloc md5 crypto\n", __func__);
			return -1;
		}
	}

	rc = crypto_shash_init(&server->secmech.sdescmd5->shash);
	if (rc) {
		cifs_dbg(VFS, "%s: Could not init md5\n", __func__);
		return rc;
	}

	rc = crypto_shash_update(&server->secmech.sdescmd5->shash,
		server->session_key.response, server->session_key.len);
	if (rc) {
		cifs_dbg(VFS, "%s: Could not update with response\n", __func__);
		return rc;
	}

	for (i = 0; i < n_vec; i++) {
		if (iov[i].iov_len == 0)
			continue;
		if (iov[i].iov_base == NULL) {
			cifs_dbg(VFS, "null iovec entry\n");
			return -EIO;
		}
		/* The first entry includes a length field (which does not get
		   signed that occupies the first 4 bytes before the header */
		if (i == 0) {
			if (iov[0].iov_len <= 8) /* cmd field at offset 9 */
				break; /* nothing to sign or corrupt header */
			rc =
			crypto_shash_update(&server->secmech.sdescmd5->shash,
				iov[i].iov_base + 4, iov[i].iov_len - 4);
		} else {
			rc =
			crypto_shash_update(&server->secmech.sdescmd5->shash,
				iov[i].iov_base, iov[i].iov_len);
		}
		if (rc) {
			cifs_dbg(VFS, "%s: Could not update with payload\n",
				 __func__);
			return rc;
		}
	}

	/* now hash over the rq_pages array */
	for (i = 0; i < rqst->rq_npages; i++) {
		struct kvec p_iov;

		cifs_rqst_page_to_kvec(rqst, i, &p_iov);
		crypto_shash_update(&server->secmech.sdescmd5->shash,
					p_iov.iov_base, p_iov.iov_len);
		kunmap(rqst->rq_pages[i]);
	}

	rc = crypto_shash_final(&server->secmech.sdescmd5->shash, signature);
	if (rc)
		cifs_dbg(VFS, "%s: Could not generate md5 hash\n", __func__);

	return rc;
}

/* must be called with server->srv_mutex held */
int cifs_sign_rqst(struct smb_rqst *rqst, struct TCP_Server_Info *server,
		   __u32 *pexpected_response_sequence_number)
{
	int rc = 0;
	char smb_signature[20];
	struct smb_hdr *cifs_pdu = (struct smb_hdr *)rqst->rq_iov[0].iov_base;

	if ((cifs_pdu == NULL) || (server == NULL))
		return -EINVAL;

	if (!(cifs_pdu->Flags2 & SMBFLG2_SECURITY_SIGNATURE) ||
	    server->tcpStatus == CifsNeedNegotiate)
		return rc;

	if (!server->session_estab) {
		memcpy(cifs_pdu->Signature.SecuritySignature, "BSRSPYL", 8);
		return rc;
	}

	cifs_pdu->Signature.Sequence.SequenceNumber =
				cpu_to_le32(server->sequence_number);
	cifs_pdu->Signature.Sequence.Reserved = 0;

	*pexpected_response_sequence_number = ++server->sequence_number;
	++server->sequence_number;

	rc = cifs_calc_signature(rqst, server, smb_signature);
	if (rc)
		memset(cifs_pdu->Signature.SecuritySignature, 0, 8);
	else
		memcpy(cifs_pdu->Signature.SecuritySignature, smb_signature, 8);

	return rc;
}

int cifs_sign_smbv(struct kvec *iov, int n_vec, struct TCP_Server_Info *server,
		   __u32 *pexpected_response_sequence)
{
	struct smb_rqst rqst = { .rq_iov = iov,
				 .rq_nvec = n_vec };

	return cifs_sign_rqst(&rqst, server, pexpected_response_sequence);
}

/* must be called with server->srv_mutex held */
int cifs_sign_smb(struct smb_hdr *cifs_pdu, struct TCP_Server_Info *server,
		  __u32 *pexpected_response_sequence_number)
{
	struct kvec iov;

	iov.iov_base = cifs_pdu;
	iov.iov_len = be32_to_cpu(cifs_pdu->smb_buf_length) + 4;

	return cifs_sign_smbv(&iov, 1, server,
			      pexpected_response_sequence_number);
}

int cifs_verify_signature(struct smb_rqst *rqst,
			  struct TCP_Server_Info *server,
			  __u32 expected_sequence_number)
{
	unsigned int rc;
	char server_response_sig[8];
	char what_we_think_sig_should_be[20];
	struct smb_hdr *cifs_pdu = (struct smb_hdr *)rqst->rq_iov[0].iov_base;

	if (cifs_pdu == NULL || server == NULL)
		return -EINVAL;

	if (!server->session_estab)
		return 0;

	if (cifs_pdu->Command == SMB_COM_LOCKING_ANDX) {
		struct smb_com_lock_req *pSMB =
			(struct smb_com_lock_req *)cifs_pdu;
	    if (pSMB->LockType & LOCKING_ANDX_OPLOCK_RELEASE)
			return 0;
	}

	/* BB what if signatures are supposed to be on for session but
	   server does not send one? BB */

	/* Do not need to verify session setups with signature "BSRSPYL "  */
	if (memcmp(cifs_pdu->Signature.SecuritySignature, "BSRSPYL ", 8) == 0)
		cifs_dbg(FYI, "dummy signature received for smb command 0x%x\n",
			 cifs_pdu->Command);

	/* save off the origiginal signature so we can modify the smb and check
		its signature against what the server sent */
	memcpy(server_response_sig, cifs_pdu->Signature.SecuritySignature, 8);

	cifs_pdu->Signature.Sequence.SequenceNumber =
					cpu_to_le32(expected_sequence_number);
	cifs_pdu->Signature.Sequence.Reserved = 0;

	mutex_lock(&server->srv_mutex);
	rc = cifs_calc_signature(rqst, server, what_we_think_sig_should_be);
	mutex_unlock(&server->srv_mutex);

	if (rc)
		return rc;

/*	cifs_dump_mem("what we think it should be: ",
		      what_we_think_sig_should_be, 16); */

	if (memcmp(server_response_sig, what_we_think_sig_should_be, 8))
		return -EACCES;
	else
		return 0;

}

/* first calculate 24 bytes ntlm response and then 16 byte session key */
int setup_ntlm_response(struct cifs_ses *ses, const struct nls_table *nls_cp)
{
	int rc = 0;
	unsigned int temp_len = CIFS_SESS_KEY_SIZE + CIFS_AUTH_RESP_SIZE;
	char temp_key[CIFS_SESS_KEY_SIZE];

	if (!ses)
		return -EINVAL;

	ses->auth_key.response = kmalloc(temp_len, GFP_KERNEL);
	if (!ses->auth_key.response)
		return -ENOMEM;

	ses->auth_key.len = temp_len;

	rc = SMBNTencrypt(ses->password, ses->server->cryptkey,
			ses->auth_key.response + CIFS_SESS_KEY_SIZE, nls_cp);
	if (rc) {
		cifs_dbg(FYI, "%s Can't generate NTLM response, error: %d\n",
			 __func__, rc);
		return rc;
	}

	rc = E_md4hash(ses->password, temp_key, nls_cp);
	if (rc) {
		cifs_dbg(FYI, "%s Can't generate NT hash, error: %d\n",
			 __func__, rc);
		return rc;
	}

	rc = mdfour(ses->auth_key.response, temp_key, CIFS_SESS_KEY_SIZE);
	if (rc)
		cifs_dbg(FYI, "%s Can't generate NTLM session key, error: %d\n",
			 __func__, rc);

	return rc;
}

#ifdef CONFIG_CIFS_WEAK_PW_HASH
int calc_lanman_hash(const char *password, const char *cryptkey, bool encrypt,
			char *lnm_session_key)
{
	int i;
	int rc;
	char password_with_pad[CIFS_ENCPWD_SIZE];

	memset(password_with_pad, 0, CIFS_ENCPWD_SIZE);
	if (password)
		strncpy(password_with_pad, password, CIFS_ENCPWD_SIZE);

	if (!encrypt && global_secflags & CIFSSEC_MAY_PLNTXT) {
		memcpy(lnm_session_key, password_with_pad,
			CIFS_ENCPWD_SIZE);
		return 0;
	}

	/* calculate old style session key */
	/* calling toupper is less broken than repeatedly
	calling nls_toupper would be since that will never
	work for UTF8, but neither handles multibyte code pages
	but the only alternative would be converting to UCS-16 (Unicode)
	(using a routine something like UniStrupr) then
	uppercasing and then converting back from Unicode - which
	would only worth doing it if we knew it were utf8. Basically
	utf8 and other multibyte codepages each need their own strupper
	function since a byte at a time will ont work. */

	for (i = 0; i < CIFS_ENCPWD_SIZE; i++)
		password_with_pad[i] = toupper(password_with_pad[i]);

	rc = SMBencrypt(password_with_pad, cryptkey, lnm_session_key);

	return rc;
}
#endif /* CIFS_WEAK_PW_HASH */

/* Build a proper attribute value/target info pairs blob.
 * Fill in netbios and dns domain name and workstation name
 * and client time (total five av pairs and + one end of fields indicator.
 * Allocate domain name which gets freed when session struct is deallocated.
 */
static int
build_avpair_blob(struct cifs_ses *ses, const struct nls_table *nls_cp)
{
	unsigned int dlen;
	unsigned int size = 2 * sizeof(struct ntlmssp2_name);
	char *defdmname = "WORKGROUP";
	unsigned char *blobptr;
	struct ntlmssp2_name *attrptr;

	if (!ses->domainName) {
		ses->domainName = kstrdup(defdmname, GFP_KERNEL);
		if (!ses->domainName)
			return -ENOMEM;
	}

	dlen = strlen(ses->domainName);

	/*
	 * The length of this blob is two times the size of a
	 * structure (av pair) which holds name/size
	 * ( for NTLMSSP_AV_NB_DOMAIN_NAME followed by NTLMSSP_AV_EOL ) +
	 * unicode length of a netbios domain name
	 */
	ses->auth_key.len = size + 2 * dlen;
	ses->auth_key.response = kzalloc(ses->auth_key.len, GFP_KERNEL);
	if (!ses->auth_key.response) {
		ses->auth_key.len = 0;
		return -ENOMEM;
	}

	blobptr = ses->auth_key.response;
	attrptr = (struct ntlmssp2_name *) blobptr;

	/*
	 * As defined in MS-NTLM 3.3.2, just this av pair field
	 * is sufficient as part of the temp
	 */
	attrptr->type = cpu_to_le16(NTLMSSP_AV_NB_DOMAIN_NAME);
	attrptr->length = cpu_to_le16(2 * dlen);
	blobptr = (unsigned char *)attrptr + sizeof(struct ntlmssp2_name);
	cifs_strtoUTF16((__le16 *)blobptr, ses->domainName, dlen, nls_cp);

	return 0;
}

/* Server has provided av pairs/target info in the type 2 challenge
 * packet and we have plucked it and stored within smb session.
 * We parse that blob here to find netbios domain name to be used
 * as part of ntlmv2 authentication (in Target String), if not already
 * specified on the command line.
 * If this function returns without any error but without fetching
 * domain name, authentication may fail against some server but
 * may not fail against other (those who are not very particular
 * about target string i.e. for some, just user name might suffice.
 */
static int
find_domain_name(struct cifs_ses *ses, const struct nls_table *nls_cp)
{
	unsigned int attrsize;
	unsigned int type;
	unsigned int onesize = sizeof(struct ntlmssp2_name);
	unsigned char *blobptr;
	unsigned char *blobend;
	struct ntlmssp2_name *attrptr;

	if (!ses->auth_key.len || !ses->auth_key.response)
		return 0;

	blobptr = ses->auth_key.response;
	blobend = blobptr + ses->auth_key.len;

	while (blobptr + onesize < blobend) {
		attrptr = (struct ntlmssp2_name *) blobptr;
		type = le16_to_cpu(attrptr->type);
		if (type == NTLMSSP_AV_EOL)
			break;
		blobptr += 2; /* advance attr type */
		attrsize = le16_to_cpu(attrptr->length);
		blobptr += 2; /* advance attr size */
		if (blobptr + attrsize > blobend)
			break;
		if (type == NTLMSSP_AV_NB_DOMAIN_NAME) {
			if (!attrsize || attrsize >= CIFS_MAX_DOMAINNAME_LEN)
				break;
			if (!ses->domainName) {
				ses->domainName =
					kmalloc(attrsize + 1, GFP_KERNEL);
				if (!ses->domainName)
						return -ENOMEM;
				cifs_from_utf16(ses->domainName,
					(__le16 *)blobptr, attrsize, attrsize,
					nls_cp, false);
				break;
			}
		}
		blobptr += attrsize; /* advance attr  value */
	}

	return 0;
}

static int calc_ntlmv2_hash(struct cifs_ses *ses, char *ntlmv2_hash,
			    const struct nls_table *nls_cp)
{
	int rc = 0;
	int len;
	char nt_hash[CIFS_NTHASH_SIZE];
	__le16 *user;
	wchar_t *domain;
	wchar_t *server;

	if (!ses->server->secmech.sdeschmacmd5) {
		cifs_dbg(VFS, "%s: can't generate ntlmv2 hash\n", __func__);
		return -1;
	}

	/* calculate md4 hash of password */
	E_md4hash(ses->password, nt_hash, nls_cp);

	rc = crypto_shash_setkey(ses->server->secmech.hmacmd5, nt_hash,
				CIFS_NTHASH_SIZE);
	if (rc) {
		cifs_dbg(VFS, "%s: Could not set NT Hash as a key\n", __func__);
		return rc;
	}

	rc = crypto_shash_init(&ses->server->secmech.sdeschmacmd5->shash);
	if (rc) {
		cifs_dbg(VFS, "%s: could not init hmacmd5\n", __func__);
		return rc;
	}

	/* convert ses->user_name to unicode */
<<<<<<< HEAD
	len = strlen(ses->user_name);
=======
	len = ses->user_name ? strlen(ses->user_name) : 0;
>>>>>>> c3ade0e0
	user = kmalloc(2 + (len * 2), GFP_KERNEL);
	if (user == NULL) {
		rc = -ENOMEM;
		return rc;
	}
<<<<<<< HEAD
	len = cifs_strtoUCS(user, ses->user_name, len, nls_cp);
	UniStrupr(user);
=======

	if (len) {
		len = cifs_strtoUTF16(user, ses->user_name, len, nls_cp);
		UniStrupr(user);
	} else {
		memset(user, '\0', 2);
	}
>>>>>>> c3ade0e0

	rc = crypto_shash_update(&ses->server->secmech.sdeschmacmd5->shash,
				(char *)user, 2 * len);
	kfree(user);
	if (rc) {
		cifs_dbg(VFS, "%s: Could not update with user\n", __func__);
		return rc;
	}

	/* convert ses->domainName to unicode and uppercase */
	if (ses->domainName) {
		len = strlen(ses->domainName);

		domain = kmalloc(2 + (len * 2), GFP_KERNEL);
		if (domain == NULL) {
			rc = -ENOMEM;
			return rc;
		}
		len = cifs_strtoUTF16((__le16 *)domain, ses->domainName, len,
				      nls_cp);
		rc =
		crypto_shash_update(&ses->server->secmech.sdeschmacmd5->shash,
					(char *)domain, 2 * len);
		kfree(domain);
		if (rc) {
			cifs_dbg(VFS, "%s: Could not update with domain\n",
				 __func__);
			return rc;
		}
	} else if (ses->serverName) {
		len = strlen(ses->serverName);

		server = kmalloc(2 + (len * 2), GFP_KERNEL);
		if (server == NULL) {
			rc = -ENOMEM;
			return rc;
		}
		len = cifs_strtoUTF16((__le16 *)server, ses->serverName, len,
					nls_cp);
		rc =
		crypto_shash_update(&ses->server->secmech.sdeschmacmd5->shash,
					(char *)server, 2 * len);
		kfree(server);
		if (rc) {
			cifs_dbg(VFS, "%s: Could not update with server\n",
				 __func__);
			return rc;
		}
	}

	rc = crypto_shash_final(&ses->server->secmech.sdeschmacmd5->shash,
					ntlmv2_hash);
	if (rc)
		cifs_dbg(VFS, "%s: Could not generate md5 hash\n", __func__);

	return rc;
}

static int
CalcNTLMv2_response(const struct cifs_ses *ses, char *ntlmv2_hash)
{
	int rc;
	struct ntlmv2_resp *ntlmv2 = (struct ntlmv2_resp *)
	    (ses->auth_key.response + CIFS_SESS_KEY_SIZE);
	unsigned int hash_len;

	/* The MD5 hash starts at challenge_key.key */
	hash_len = ses->auth_key.len - (CIFS_SESS_KEY_SIZE +
		offsetof(struct ntlmv2_resp, challenge.key[0]));

	if (!ses->server->secmech.sdeschmacmd5) {
		cifs_dbg(VFS, "%s: can't generate ntlmv2 hash\n", __func__);
		return -1;
	}

	rc = crypto_shash_setkey(ses->server->secmech.hmacmd5,
				 ntlmv2_hash, CIFS_HMAC_MD5_HASH_SIZE);
	if (rc) {
		cifs_dbg(VFS, "%s: Could not set NTLMV2 Hash as a key\n",
			 __func__);
		return rc;
	}

	rc = crypto_shash_init(&ses->server->secmech.sdeschmacmd5->shash);
	if (rc) {
		cifs_dbg(VFS, "%s: could not init hmacmd5\n", __func__);
		return rc;
	}

	if (ses->server->negflavor == CIFS_NEGFLAVOR_EXTENDED)
		memcpy(ntlmv2->challenge.key,
		       ses->ntlmssp->cryptkey, CIFS_SERVER_CHALLENGE_SIZE);
	else
		memcpy(ntlmv2->challenge.key,
		       ses->server->cryptkey, CIFS_SERVER_CHALLENGE_SIZE);
	rc = crypto_shash_update(&ses->server->secmech.sdeschmacmd5->shash,
				 ntlmv2->challenge.key, hash_len);
	if (rc) {
		cifs_dbg(VFS, "%s: Could not update with response\n", __func__);
		return rc;
	}

	/* Note that the MD5 digest over writes anon.challenge_key.key */
	rc = crypto_shash_final(&ses->server->secmech.sdeschmacmd5->shash,
				ntlmv2->ntlmv2_hash);
	if (rc)
		cifs_dbg(VFS, "%s: Could not generate md5 hash\n", __func__);

	return rc;
}

static int crypto_hmacmd5_alloc(struct TCP_Server_Info *server)
{
	int rc;
	unsigned int size;

	/* check if already allocated */
	if (server->secmech.sdeschmacmd5)
		return 0;

	server->secmech.hmacmd5 = crypto_alloc_shash("hmac(md5)", 0, 0);
	if (IS_ERR(server->secmech.hmacmd5)) {
		cifs_dbg(VFS, "could not allocate crypto hmacmd5\n");
		rc = PTR_ERR(server->secmech.hmacmd5);
		server->secmech.hmacmd5 = NULL;
		return rc;
	}

	size = sizeof(struct shash_desc) +
			crypto_shash_descsize(server->secmech.hmacmd5);
	server->secmech.sdeschmacmd5 = kmalloc(size, GFP_KERNEL);
	if (!server->secmech.sdeschmacmd5) {
		crypto_free_shash(server->secmech.hmacmd5);
		server->secmech.hmacmd5 = NULL;
		return -ENOMEM;
	}
	server->secmech.sdeschmacmd5->shash.tfm = server->secmech.hmacmd5;
	server->secmech.sdeschmacmd5->shash.flags = 0x0;

	return 0;
}

int
setup_ntlmv2_rsp(struct cifs_ses *ses, const struct nls_table *nls_cp)
{
	int rc;
	int baselen;
	unsigned int tilen;
	struct ntlmv2_resp *ntlmv2;
	char ntlmv2_hash[16];
	unsigned char *tiblob = NULL; /* target info blob */

	if (ses->server->negflavor == CIFS_NEGFLAVOR_EXTENDED) {
		if (!ses->domainName) {
			rc = find_domain_name(ses, nls_cp);
			if (rc) {
				cifs_dbg(VFS, "error %d finding domain name\n",
					 rc);
				goto setup_ntlmv2_rsp_ret;
			}
		}
	} else {
		rc = build_avpair_blob(ses, nls_cp);
		if (rc) {
			cifs_dbg(VFS, "error %d building av pair blob\n", rc);
			goto setup_ntlmv2_rsp_ret;
		}
	}

	baselen = CIFS_SESS_KEY_SIZE + sizeof(struct ntlmv2_resp);
	tilen = ses->auth_key.len;
	tiblob = ses->auth_key.response;

	ses->auth_key.response = kmalloc(baselen + tilen, GFP_KERNEL);
	if (!ses->auth_key.response) {
		rc = ENOMEM;
		ses->auth_key.len = 0;
		goto setup_ntlmv2_rsp_ret;
	}
	ses->auth_key.len += baselen;

	ntlmv2 = (struct ntlmv2_resp *)
			(ses->auth_key.response + CIFS_SESS_KEY_SIZE);
	ntlmv2->blob_signature = cpu_to_le32(0x00000101);
	ntlmv2->reserved = 0;
	/* Must be within 5 minutes of the server */
	ntlmv2->time = cpu_to_le64(cifs_UnixTimeToNT(CURRENT_TIME));
	get_random_bytes(&ntlmv2->client_chal, sizeof(ntlmv2->client_chal));
	ntlmv2->reserved2 = 0;

	memcpy(ses->auth_key.response + baselen, tiblob, tilen);

	rc = crypto_hmacmd5_alloc(ses->server);
	if (rc) {
		cifs_dbg(VFS, "could not crypto alloc hmacmd5 rc %d\n", rc);
		goto setup_ntlmv2_rsp_ret;
	}

	/* calculate ntlmv2_hash */
	rc = calc_ntlmv2_hash(ses, ntlmv2_hash, nls_cp);
	if (rc) {
		cifs_dbg(VFS, "could not get v2 hash rc %d\n", rc);
		goto setup_ntlmv2_rsp_ret;
	}

	/* calculate first part of the client response (CR1) */
	rc = CalcNTLMv2_response(ses, ntlmv2_hash);
	if (rc) {
		cifs_dbg(VFS, "Could not calculate CR1 rc: %d\n", rc);
		goto setup_ntlmv2_rsp_ret;
	}

	/* now calculate the session key for NTLMv2 */
	rc = crypto_shash_setkey(ses->server->secmech.hmacmd5,
		ntlmv2_hash, CIFS_HMAC_MD5_HASH_SIZE);
	if (rc) {
		cifs_dbg(VFS, "%s: Could not set NTLMV2 Hash as a key\n",
			 __func__);
		goto setup_ntlmv2_rsp_ret;
	}

	rc = crypto_shash_init(&ses->server->secmech.sdeschmacmd5->shash);
	if (rc) {
		cifs_dbg(VFS, "%s: Could not init hmacmd5\n", __func__);
		goto setup_ntlmv2_rsp_ret;
	}

	rc = crypto_shash_update(&ses->server->secmech.sdeschmacmd5->shash,
		ntlmv2->ntlmv2_hash,
		CIFS_HMAC_MD5_HASH_SIZE);
	if (rc) {
		cifs_dbg(VFS, "%s: Could not update with response\n", __func__);
		goto setup_ntlmv2_rsp_ret;
	}

	rc = crypto_shash_final(&ses->server->secmech.sdeschmacmd5->shash,
		ses->auth_key.response);
	if (rc)
		cifs_dbg(VFS, "%s: Could not generate md5 hash\n", __func__);

setup_ntlmv2_rsp_ret:
	kfree(tiblob);

	return rc;
}

int
calc_seckey(struct cifs_ses *ses)
{
	int rc;
	struct crypto_blkcipher *tfm_arc4;
	struct scatterlist sgin, sgout;
	struct blkcipher_desc desc;
	unsigned char sec_key[CIFS_SESS_KEY_SIZE]; /* a nonce */

	get_random_bytes(sec_key, CIFS_SESS_KEY_SIZE);

	tfm_arc4 = crypto_alloc_blkcipher("ecb(arc4)", 0, CRYPTO_ALG_ASYNC);
	if (IS_ERR(tfm_arc4)) {
		rc = PTR_ERR(tfm_arc4);
		cifs_dbg(VFS, "could not allocate crypto API arc4\n");
		return rc;
	}

	desc.tfm = tfm_arc4;

	rc = crypto_blkcipher_setkey(tfm_arc4, ses->auth_key.response,
					CIFS_SESS_KEY_SIZE);
	if (rc) {
		cifs_dbg(VFS, "%s: Could not set response as a key\n",
			 __func__);
		return rc;
	}

	sg_init_one(&sgin, sec_key, CIFS_SESS_KEY_SIZE);
	sg_init_one(&sgout, ses->ntlmssp->ciphertext, CIFS_CPHTXT_SIZE);

	rc = crypto_blkcipher_encrypt(&desc, &sgout, &sgin, CIFS_CPHTXT_SIZE);
	if (rc) {
		cifs_dbg(VFS, "could not encrypt session key rc: %d\n", rc);
		crypto_free_blkcipher(tfm_arc4);
		return rc;
	}

	/* make secondary_key/nonce as session key */
	memcpy(ses->auth_key.response, sec_key, CIFS_SESS_KEY_SIZE);
	/* and make len as that of session key only */
	ses->auth_key.len = CIFS_SESS_KEY_SIZE;

	crypto_free_blkcipher(tfm_arc4);

	return rc;
}

void
cifs_crypto_shash_release(struct TCP_Server_Info *server)
{
	if (server->secmech.cmacaes) {
		crypto_free_shash(server->secmech.cmacaes);
		server->secmech.cmacaes = NULL;
	}

	if (server->secmech.hmacsha256) {
		crypto_free_shash(server->secmech.hmacsha256);
		server->secmech.hmacsha256 = NULL;
	}

	if (server->secmech.md5) {
		crypto_free_shash(server->secmech.md5);
		server->secmech.md5 = NULL;
	}

	if (server->secmech.hmacmd5) {
		crypto_free_shash(server->secmech.hmacmd5);
		server->secmech.hmacmd5 = NULL;
	}

	kfree(server->secmech.sdesccmacaes);
	server->secmech.sdesccmacaes = NULL;
	kfree(server->secmech.sdeschmacsha256);
	server->secmech.sdeschmacsha256 = NULL;
	kfree(server->secmech.sdeschmacmd5);
	server->secmech.sdeschmacmd5 = NULL;
	kfree(server->secmech.sdescmd5);
	server->secmech.sdescmd5 = NULL;
}<|MERGE_RESOLUTION|>--- conflicted
+++ resolved
@@ -473,20 +473,12 @@
 	}
 
 	/* convert ses->user_name to unicode */
-<<<<<<< HEAD
-	len = strlen(ses->user_name);
-=======
 	len = ses->user_name ? strlen(ses->user_name) : 0;
->>>>>>> c3ade0e0
 	user = kmalloc(2 + (len * 2), GFP_KERNEL);
 	if (user == NULL) {
 		rc = -ENOMEM;
 		return rc;
 	}
-<<<<<<< HEAD
-	len = cifs_strtoUCS(user, ses->user_name, len, nls_cp);
-	UniStrupr(user);
-=======
 
 	if (len) {
 		len = cifs_strtoUTF16(user, ses->user_name, len, nls_cp);
@@ -494,7 +486,6 @@
 	} else {
 		memset(user, '\0', 2);
 	}
->>>>>>> c3ade0e0
 
 	rc = crypto_shash_update(&ses->server->secmech.sdeschmacmd5->shash,
 				(char *)user, 2 * len);
