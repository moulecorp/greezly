/*
 *   fs/cifs/cifs_unicode.c
 *
 *   Copyright (c) International Business Machines  Corp., 2000,2009
 *   Modified by Steve French (sfrench@us.ibm.com)
 *
 *   This program is free software;  you can redistribute it and/or modify
 *   it under the terms of the GNU General Public License as published by
 *   the Free Software Foundation; either version 2 of the License, or
 *   (at your option) any later version.
 *
 *   This program is distributed in the hope that it will be useful,
 *   but WITHOUT ANY WARRANTY;  without even the implied warranty of
 *   MERCHANTABILITY or FITNESS FOR A PARTICULAR PURPOSE.  See
 *   the GNU General Public License for more details.
 *
 *   You should have received a copy of the GNU General Public License
 *   along with this program;  if not, write to the Free Software
 *   Foundation, Inc., 59 Temple Place, Suite 330, Boston, MA 02111-1307 USA
 */
#include <linux/fs.h>
#include <linux/slab.h>
#include "cifs_unicode.h"
#include "cifs_uniupr.h"
#include "cifspdu.h"
#include "cifsglob.h"
#include "cifs_debug.h"

/*
 * cifs_utf16_bytes - how long will a string be after conversion?
 * @utf16 - pointer to input string
 * @maxbytes - don't go past this many bytes of input string
 * @codepage - destination codepage
 *
 * Walk a utf16le string and return the number of bytes that the string will
 * be after being converted to the given charset, not including any null
 * termination required. Don't walk past maxbytes in the source buffer.
 */
int
cifs_utf16_bytes(const __le16 *from, int maxbytes,
		const struct nls_table *codepage)
{
	int i;
	int charlen, outlen = 0;
	int maxwords = maxbytes / 2;
	char tmp[NLS_MAX_CHARSET_SIZE];
	__u16 ftmp;

	for (i = 0; i < maxwords; i++) {
		ftmp = get_unaligned_le16(&from[i]);
		if (ftmp == 0)
			break;

		charlen = codepage->uni2char(ftmp, tmp, NLS_MAX_CHARSET_SIZE);
		if (charlen > 0)
			outlen += charlen;
		else
			outlen++;
	}

	return outlen;
}

/*
 * cifs_mapchar - convert a host-endian char to proper char in codepage
 * @target - where converted character should be copied
 * @src_char - 2 byte host-endian source character
 * @cp - codepage to which character should be converted
 * @mapchar - should character be mapped according to mapchars mount option?
 *
 * This function handles the conversion of a single character. It is the
 * responsibility of the caller to ensure that the target buffer is large
 * enough to hold the result of the conversion (at least NLS_MAX_CHARSET_SIZE).
 */
static int
cifs_mapchar(char *target, const __u16 src_char, const struct nls_table *cp,
	     bool mapchar)
{
	int len = 1;

	if (!mapchar)
		goto cp_convert;

	/*
	 * BB: Cannot handle remapping UNI_SLASH until all the calls to
	 *     build_path_from_dentry are modified, as they use slash as
	 *     separator.
	 */
	switch (src_char) {
	case UNI_COLON:
		*target = ':';
		break;
	case UNI_ASTERISK:
		*target = '*';
		break;
	case UNI_QUESTION:
		*target = '?';
		break;
	case UNI_PIPE:
		*target = '|';
		break;
	case UNI_GRTRTHAN:
		*target = '>';
		break;
	case UNI_LESSTHAN:
		*target = '<';
		break;
	default:
		goto cp_convert;
	}

out:
	return len;

cp_convert:
	len = cp->uni2char(src_char, target, NLS_MAX_CHARSET_SIZE);
	if (len <= 0) {
		*target = '?';
		len = 1;
	}
	goto out;
}

/*
 * cifs_from_utf16 - convert utf16le string to local charset
 * @to - destination buffer
 * @from - source buffer
 * @tolen - destination buffer size (in bytes)
 * @fromlen - source buffer size (in bytes)
 * @codepage - codepage to which characters should be converted
 * @mapchar - should characters be remapped according to the mapchars option?
 *
 * Convert a little-endian utf16le string (as sent by the server) to a string
 * in the provided codepage. The tolen and fromlen parameters are to ensure
 * that the code doesn't walk off of the end of the buffer (which is always
 * a danger if the alignment of the source buffer is off). The destination
 * string is always properly null terminated and fits in the destination
 * buffer. Returns the length of the destination string in bytes (including
 * null terminator).
 *
 * Note that some windows versions actually send multiword UTF-16 characters
 * instead of straight UTF16-2. The linux nls routines however aren't able to
 * deal with those characters properly. In the event that we get some of
 * those characters, they won't be translated properly.
 */
int
cifs_from_utf16(char *to, const __le16 *from, int tolen, int fromlen,
		 const struct nls_table *codepage, bool mapchar)
{
	int i, charlen, safelen;
	int outlen = 0;
	int nullsize = nls_nullsize(codepage);
	int fromwords = fromlen / 2;
	char tmp[NLS_MAX_CHARSET_SIZE];
	__u16 ftmp;

	/*
	 * because the chars can be of varying widths, we need to take care
	 * not to overflow the destination buffer when we get close to the
	 * end of it. Until we get to this offset, we don't need to check
	 * for overflow however.
	 */
	safelen = tolen - (NLS_MAX_CHARSET_SIZE + nullsize);

	for (i = 0; i < fromwords; i++) {
		ftmp = get_unaligned_le16(&from[i]);
		if (ftmp == 0)
			break;

		/*
		 * check to see if converting this character might make the
		 * conversion bleed into the null terminator
		 */
		if (outlen >= safelen) {
			charlen = cifs_mapchar(tmp, ftmp, codepage, mapchar);
			if ((outlen + charlen) > (tolen - nullsize))
				break;
		}

		/* put converted char into 'to' buffer */
		charlen = cifs_mapchar(&to[outlen], ftmp, codepage, mapchar);
		outlen += charlen;
	}

	/* properly null-terminate string */
	for (i = 0; i < nullsize; i++)
		to[outlen++] = 0;

	return outlen;
}

/*
 * NAME:	cifs_strtoUTF16()
 *
 * FUNCTION:	Convert character string to unicode string
 *
 */
int
cifs_strtoUTF16(__le16 *to, const char *from, int len,
	      const struct nls_table *codepage)
{
	int charlen;
	int i;
	wchar_t wchar_to; /* needed to quiet sparse */

	/* special case for utf8 to handle no plane0 chars */
	if (!strcmp(codepage->charset, "utf8")) {
		/*
		 * convert utf8 -> utf16, we assume we have enough space
		 * as caller should have assumed conversion does not overflow
		 * in destination len is length in wchar_t units (16bits)
		 */
		i  = utf8s_to_utf16s(from, len, UTF16_LITTLE_ENDIAN,
				       (wchar_t *) to, len);

		/* if success terminate and exit */
		if (i >= 0)
			goto success;
		/*
		 * if fails fall back to UCS encoding as this
		 * function should not return negative values
		 * currently can fail only if source contains
		 * invalid encoded characters
		 */
	}

	for (i = 0; len && *from; i++, from += charlen, len -= charlen) {
		charlen = codepage->char2uni(from, len, &wchar_to);
		if (charlen < 1) {
			cifs_dbg(VFS, "strtoUTF16: char2uni of 0x%x returned %d\n",
				 *from, charlen);
			/* A question mark */
			wchar_to = 0x003f;
			charlen = 1;
		}
		put_unaligned_le16(wchar_to, &to[i]);
	}

success:
	put_unaligned_le16(0, &to[i]);
	return i;
}

/*
 * cifs_strndup_from_utf16 - copy a string from wire format to the local
 * codepage
 * @src - source string
 * @maxlen - don't walk past this many bytes in the source string
 * @is_unicode - is this a unicode string?
 * @codepage - destination codepage
 *
 * Take a string given by the server, convert it to the local codepage and
 * put it in a new buffer. Returns a pointer to the new string or NULL on
 * error.
 */
char *
cifs_strndup_from_utf16(const char *src, const int maxlen,
			const bool is_unicode, const struct nls_table *codepage)
{
	int len;
	char *dst;

	if (is_unicode) {
		len = cifs_utf16_bytes((__le16 *) src, maxlen, codepage);
		len += nls_nullsize(codepage);
		dst = kmalloc(len, GFP_KERNEL);
		if (!dst)
			return NULL;
		cifs_from_utf16(dst, (__le16 *) src, len, maxlen, codepage,
			       false);
	} else {
		len = strnlen(src, maxlen);
		len++;
		dst = kmalloc(len, GFP_KERNEL);
		if (!dst)
			return NULL;
		strlcpy(dst, src, len);
	}

	return dst;
}

/*
 * Convert 16 bit Unicode pathname to wire format from string in current code
 * page. Conversion may involve remapping up the six characters that are
 * only legal in POSIX-like OS (if they are present in the string). Path
 * names are little endian 16 bit Unicode on the wire
 */
int
cifsConvertToUTF16(__le16 *target, const char *source, int srclen,
		 const struct nls_table *cp, int mapChars)
{
	int i, j, charlen;
	char src_char;
	__le16 dst_char;
	wchar_t tmp;

	if (!mapChars)
		return cifs_strtoUTF16(target, source, PATH_MAX, cp);

	for (i = 0, j = 0; i < srclen; j++) {
		src_char = source[i];
		charlen = 1;
		switch (src_char) {
		case 0:
			put_unaligned(0, &target[j]);
			goto ctoUTF16_out;
		case ':':
			dst_char = cpu_to_le16(UNI_COLON);
			break;
		case '*':
			dst_char = cpu_to_le16(UNI_ASTERISK);
			break;
		case '?':
			dst_char = cpu_to_le16(UNI_QUESTION);
			break;
		case '<':
			dst_char = cpu_to_le16(UNI_LESSTHAN);
			break;
		case '>':
			dst_char = cpu_to_le16(UNI_GRTRTHAN);
			break;
		case '|':
			dst_char = cpu_to_le16(UNI_PIPE);
			break;
		/*
		 * FIXME: We can not handle remapping backslash (UNI_SLASH)
		 * until all the calls to build_path_from_dentry are modified,
		 * as they use backslash as separator.
		 */
		default:
			charlen = cp->char2uni(source + i, srclen - i, &tmp);
			dst_char = cpu_to_le16(tmp);

			/*
			 * if no match, use question mark, which at least in
			 * some cases serves as wild card
			 */
			if (charlen < 1) {
				dst_char = cpu_to_le16(0x003f);
				charlen = 1;
			}
		}
		/*
		 * character may take more than one byte in the source string,
		 * but will take exactly two bytes in the target string
		 */
		i += charlen;
		put_unaligned(dst_char, &target[j]);
	}

<<<<<<< HEAD
ctoUCS_out:
	return j;
=======
ctoUTF16_out:
	return j;
}

#ifdef CONFIG_CIFS_SMB2
/*
 * cifs_local_to_utf16_bytes - how long will a string be after conversion?
 * @from - pointer to input string
 * @maxbytes - don't go past this many bytes of input string
 * @codepage - source codepage
 *
 * Walk a string and return the number of bytes that the string will
 * be after being converted to the given charset, not including any null
 * termination required. Don't walk past maxbytes in the source buffer.
 */

static int
cifs_local_to_utf16_bytes(const char *from, int len,
			  const struct nls_table *codepage)
{
	int charlen;
	int i;
	wchar_t wchar_to;

	for (i = 0; len && *from; i++, from += charlen, len -= charlen) {
		charlen = codepage->char2uni(from, len, &wchar_to);
		/* Failed conversion defaults to a question mark */
		if (charlen < 1)
			charlen = 1;
	}
	return 2 * i; /* UTF16 characters are two bytes */
}

/*
 * cifs_strndup_to_utf16 - copy a string to wire format from the local codepage
 * @src - source string
 * @maxlen - don't walk past this many bytes in the source string
 * @utf16_len - the length of the allocated string in bytes (including null)
 * @cp - source codepage
 * @remap - map special chars
 *
 * Take a string convert it from the local codepage to UTF16 and
 * put it in a new buffer. Returns a pointer to the new string or NULL on
 * error.
 */
__le16 *
cifs_strndup_to_utf16(const char *src, const int maxlen, int *utf16_len,
		      const struct nls_table *cp, int remap)
{
	int len;
	__le16 *dst;

	len = cifs_local_to_utf16_bytes(src, maxlen, cp);
	len += 2; /* NULL */
	dst = kmalloc(len, GFP_KERNEL);
	if (!dst) {
		*utf16_len = 0;
		return NULL;
	}
	cifsConvertToUTF16(dst, src, strlen(src), cp, remap);
	*utf16_len = len;
	return dst;
>>>>>>> c3ade0e0
}
#endif /* CONFIG_CIFS_SMB2 */<|MERGE_RESOLUTION|>--- conflicted
+++ resolved
@@ -349,10 +349,6 @@
 		put_unaligned(dst_char, &target[j]);
 	}
 
-<<<<<<< HEAD
-ctoUCS_out:
-	return j;
-=======
 ctoUTF16_out:
 	return j;
 }
@@ -415,6 +411,5 @@
 	cifsConvertToUTF16(dst, src, strlen(src), cp, remap);
 	*utf16_len = len;
 	return dst;
->>>>>>> c3ade0e0
 }
 #endif /* CONFIG_CIFS_SMB2 */