/*
 *  linux/fs/fcntl.c
 *
 *  Copyright (C) 1991, 1992  Linus Torvalds
 */

#include <linux/syscalls.h>
#include <linux/init.h>
#include <linux/mm.h>
#include <linux/fs.h>
#include <linux/file.h>
#include <linux/fdtable.h>
#include <linux/capability.h>
#include <linux/dnotify.h>
#include <linux/slab.h>
#include <linux/module.h>
#include <linux/pipe_fs_i.h>
#include <linux/security.h>
#include <linux/ptrace.h>
#include <linux/signal.h>
#include <linux/rcupdate.h>
#include <linux/pid_namespace.h>
#include <linux/user_namespace.h>

#include <asm/poll.h>
#include <asm/siginfo.h>
#include <asm/uaccess.h>

#define SETFL_MASK (O_APPEND | O_NONBLOCK | O_NDELAY | O_DIRECT | O_NOATIME)

static int setfl(int fd, struct file * filp, unsigned long arg)
{
	struct inode * inode = file_inode(filp);
	int error = 0;

	/*
	 * O_APPEND cannot be cleared if the file is marked as append-only
	 * and the file is open for write.
	 */
	if (((arg ^ filp->f_flags) & O_APPEND) && IS_APPEND(inode))
		return -EPERM;

	/* O_NOATIME can only be set by the owner or superuser */
	if ((arg & O_NOATIME) && !(filp->f_flags & O_NOATIME))
		if (!inode_owner_or_capable(inode))
			return -EPERM;

	/* required for strict SunOS emulation */
	if (O_NONBLOCK != O_NDELAY)
	       if (arg & O_NDELAY)
		   arg |= O_NONBLOCK;

	if (arg & O_DIRECT) {
		if (!filp->f_mapping || !filp->f_mapping->a_ops ||
			!filp->f_mapping->a_ops->direct_IO)
				return -EINVAL;
	}

	if (filp->f_op->check_flags)
		error = filp->f_op->check_flags(arg);
	if (error)
		return error;

	/*
	 * ->fasync() is responsible for setting the FASYNC bit.
	 */
	if (((arg ^ filp->f_flags) & FASYNC) && filp->f_op->fasync) {
		error = filp->f_op->fasync(fd, filp, (arg & FASYNC) != 0);
		if (error < 0)
			goto out;
		if (error > 0)
			error = 0;
	}
	spin_lock(&filp->f_lock);
	filp->f_flags = (arg & SETFL_MASK) | (filp->f_flags & ~SETFL_MASK);
	spin_unlock(&filp->f_lock);

 out:
	return error;
}

static void f_modown(struct file *filp, struct pid *pid, enum pid_type type,
                     int force)
{
	write_lock_irq(&filp->f_owner.lock);
	if (force || !filp->f_owner.pid) {
		put_pid(filp->f_owner.pid);
		filp->f_owner.pid = get_pid(pid);
		filp->f_owner.pid_type = type;

		if (pid) {
			const struct cred *cred = current_cred();
			filp->f_owner.uid = cred->uid;
			filp->f_owner.euid = cred->euid;
		}
	}
	write_unlock_irq(&filp->f_owner.lock);
}

int __f_setown(struct file *filp, struct pid *pid, enum pid_type type,
		int force)
{
	int err;

	err = security_file_set_fowner(filp);
	if (err)
		return err;

	if (gr_handle_chroot_fowner(pid, type))
		return -ENOENT;
	if (gr_check_protected_task_fowner(pid, type))
		return -EACCES;

	f_modown(filp, pid, type, force);
	return 0;
}
EXPORT_SYMBOL(__f_setown);

int f_setown(struct file *filp, unsigned long arg, int force)
{
	enum pid_type type;
	struct pid *pid;
	int who = arg;
	int result;
	type = PIDTYPE_PID;
	if (who < 0) {
		type = PIDTYPE_PGID;
		who = -who;
	}
	rcu_read_lock();
	pid = find_vpid(who);
	result = __f_setown(filp, pid, type, force);
	rcu_read_unlock();
	return result;
}
EXPORT_SYMBOL(f_setown);

void f_delown(struct file *filp)
{
	f_modown(filp, NULL, PIDTYPE_PID, 1);
}

pid_t f_getown(struct file *filp)
{
	pid_t pid;
	read_lock(&filp->f_owner.lock);
	pid = pid_vnr(filp->f_owner.pid);
	if (filp->f_owner.pid_type == PIDTYPE_PGID)
		pid = -pid;
	read_unlock(&filp->f_owner.lock);
	return pid;
}

static int f_setown_ex(struct file *filp, unsigned long arg)
{
	struct f_owner_ex __user *owner_p = (void __user *)arg;
	struct f_owner_ex owner;
	struct pid *pid;
	int type;
	int ret;

	ret = copy_from_user(&owner, owner_p, sizeof(owner));
	if (ret)
		return -EFAULT;

	switch (owner.type) {
	case F_OWNER_TID:
		type = PIDTYPE_MAX;
		break;

	case F_OWNER_PID:
		type = PIDTYPE_PID;
		break;

	case F_OWNER_PGRP:
		type = PIDTYPE_PGID;
		break;

	default:
		return -EINVAL;
	}

	rcu_read_lock();
	pid = find_vpid(owner.pid);
	if (owner.pid && !pid)
		ret = -ESRCH;
	else
		ret = __f_setown(filp, pid, type, 1);
	rcu_read_unlock();

	return ret;
}

static int f_getown_ex(struct file *filp, unsigned long arg)
{
	struct f_owner_ex __user *owner_p = (void __user *)arg;
	struct f_owner_ex owner;
	int ret = 0;

	read_lock(&filp->f_owner.lock);
	owner.pid = pid_vnr(filp->f_owner.pid);
	switch (filp->f_owner.pid_type) {
	case PIDTYPE_MAX:
		owner.type = F_OWNER_TID;
		break;

	case PIDTYPE_PID:
		owner.type = F_OWNER_PID;
		break;

	case PIDTYPE_PGID:
		owner.type = F_OWNER_PGRP;
		break;

	default:
		WARN_ON(1);
		ret = -EINVAL;
		break;
	}
	read_unlock(&filp->f_owner.lock);

	if (!ret) {
		ret = copy_to_user(owner_p, &owner, sizeof(owner));
		if (ret)
			ret = -EFAULT;
	}
	return ret;
}

#ifdef CONFIG_CHECKPOINT_RESTORE
static int f_getowner_uids(struct file *filp, unsigned long arg)
{
	struct user_namespace *user_ns = current_user_ns();
	uid_t __user *dst = (void __user *)arg;
	uid_t src[2];
	int err;

	read_lock(&filp->f_owner.lock);
	src[0] = from_kuid(user_ns, filp->f_owner.uid);
	src[1] = from_kuid(user_ns, filp->f_owner.euid);
	read_unlock(&filp->f_owner.lock);

	err  = put_user(src[0], &dst[0]);
	err |= put_user(src[1], &dst[1]);

	return err;
}
#else
static int f_getowner_uids(struct file *filp, unsigned long arg)
{
	return -EINVAL;
}
#endif

static long do_fcntl(int fd, unsigned int cmd, unsigned long arg,
		struct file *filp)
{
	long err = -EINVAL;

	switch (cmd) {
	case F_DUPFD:
		err = f_dupfd(arg, filp, 0);
		break;
	case F_DUPFD_CLOEXEC:
<<<<<<< HEAD
		gr_learn_resource(current, RLIMIT_NOFILE, arg, 0);
		if (arg >= rlimit(RLIMIT_NOFILE))
			break;
		err = alloc_fd(arg, cmd == F_DUPFD_CLOEXEC ? O_CLOEXEC : 0);
		if (err >= 0) {
			get_file(filp);
			fd_install(err, filp);
		}
=======
		err = f_dupfd(arg, filp, O_CLOEXEC);
>>>>>>> c3ade0e0
		break;
	case F_GETFD:
		err = get_close_on_exec(fd) ? FD_CLOEXEC : 0;
		break;
	case F_SETFD:
		err = 0;
		set_close_on_exec(fd, arg & FD_CLOEXEC);
		break;
	case F_GETFL:
		err = filp->f_flags;
		break;
	case F_SETFL:
		err = setfl(fd, filp, arg);
		break;
	case F_GETLK:
		err = fcntl_getlk(filp, (struct flock __user *) arg);
		break;
	case F_SETLK:
	case F_SETLKW:
		err = fcntl_setlk(fd, filp, cmd, (struct flock __user *) arg);
		break;
	case F_GETOWN:
		/*
		 * XXX If f_owner is a process group, the
		 * negative return value will get converted
		 * into an error.  Oops.  If we keep the
		 * current syscall conventions, the only way
		 * to fix this will be in libc.
		 */
		err = f_getown(filp);
		force_successful_syscall_return();
		break;
	case F_SETOWN:
		err = f_setown(filp, arg, 1);
		break;
	case F_GETOWN_EX:
		err = f_getown_ex(filp, arg);
		break;
	case F_SETOWN_EX:
		err = f_setown_ex(filp, arg);
		break;
	case F_GETOWNER_UIDS:
		err = f_getowner_uids(filp, arg);
		break;
	case F_GETSIG:
		err = filp->f_owner.signum;
		break;
	case F_SETSIG:
		/* arg == 0 restores default behaviour. */
		if (!valid_signal(arg)) {
			break;
		}
		err = 0;
		filp->f_owner.signum = arg;
		break;
	case F_GETLEASE:
		err = fcntl_getlease(filp);
		break;
	case F_SETLEASE:
		err = fcntl_setlease(fd, filp, arg);
		break;
	case F_NOTIFY:
		err = fcntl_dirnotify(fd, filp, arg);
		break;
	case F_SETPIPE_SZ:
	case F_GETPIPE_SZ:
		err = pipe_fcntl(filp, cmd, arg);
		break;
	default:
		break;
	}
	return err;
}

static int check_fcntl_cmd(unsigned cmd)
{
	switch (cmd) {
	case F_DUPFD:
	case F_DUPFD_CLOEXEC:
	case F_GETFD:
	case F_SETFD:
	case F_GETFL:
		return 1;
	}
	return 0;
}

SYSCALL_DEFINE3(fcntl, unsigned int, fd, unsigned int, cmd, unsigned long, arg)
{	
	struct fd f = fdget_raw(fd);
	long err = -EBADF;

	if (!f.file)
		goto out;

	if (unlikely(f.file->f_mode & FMODE_PATH)) {
		if (!check_fcntl_cmd(cmd))
			goto out1;
	}

	err = security_file_fcntl(f.file, cmd, arg);
	if (!err)
		err = do_fcntl(fd, cmd, arg, f.file);

out1:
 	fdput(f);
out:
	return err;
}

#if BITS_PER_LONG == 32
SYSCALL_DEFINE3(fcntl64, unsigned int, fd, unsigned int, cmd,
		unsigned long, arg)
{	
	struct fd f = fdget_raw(fd);
	long err = -EBADF;

	if (!f.file)
		goto out;

	if (unlikely(f.file->f_mode & FMODE_PATH)) {
		if (!check_fcntl_cmd(cmd))
			goto out1;
	}

	err = security_file_fcntl(f.file, cmd, arg);
	if (err)
		goto out1;
	
	switch (cmd) {
		case F_GETLK64:
			err = fcntl_getlk64(f.file, (struct flock64 __user *) arg);
			break;
		case F_SETLK64:
		case F_SETLKW64:
			err = fcntl_setlk64(fd, f.file, cmd,
					(struct flock64 __user *) arg);
			break;
		default:
			err = do_fcntl(fd, cmd, arg, f.file);
			break;
	}
out1:
	fdput(f);
out:
	return err;
}
#endif

/* Table to convert sigio signal codes into poll band bitmaps */

static const long band_table[NSIGPOLL] = {
	POLLIN | POLLRDNORM,			/* POLL_IN */
	POLLOUT | POLLWRNORM | POLLWRBAND,	/* POLL_OUT */
	POLLIN | POLLRDNORM | POLLMSG,		/* POLL_MSG */
	POLLERR,				/* POLL_ERR */
	POLLPRI | POLLRDBAND,			/* POLL_PRI */
	POLLHUP | POLLERR			/* POLL_HUP */
};

static inline int sigio_perm(struct task_struct *p,
                             struct fown_struct *fown, int sig)
{
	const struct cred *cred;
	int ret;

	rcu_read_lock();
	cred = __task_cred(p);
	ret = ((uid_eq(fown->euid, GLOBAL_ROOT_UID) ||
		uid_eq(fown->euid, cred->suid) || uid_eq(fown->euid, cred->uid) ||
		uid_eq(fown->uid,  cred->suid) || uid_eq(fown->uid,  cred->uid)) &&
	       !security_file_send_sigiotask(p, fown, sig));
	rcu_read_unlock();
	return ret;
}

static void send_sigio_to_task(struct task_struct *p,
			       struct fown_struct *fown,
			       int fd, int reason, int group)
{
	/*
	 * F_SETSIG can change ->signum lockless in parallel, make
	 * sure we read it once and use the same value throughout.
	 */
	int signum = ACCESS_ONCE(fown->signum);

	if (!sigio_perm(p, fown, signum))
		return;

	switch (signum) {
		siginfo_t si;
		default:
			/* Queue a rt signal with the appropriate fd as its
			   value.  We use SI_SIGIO as the source, not 
			   SI_KERNEL, since kernel signals always get 
			   delivered even if we can't queue.  Failure to
			   queue in this case _should_ be reported; we fall
			   back to SIGIO in that case. --sct */
			si.si_signo = signum;
			si.si_errno = 0;
		        si.si_code  = reason;
			/* Make sure we are called with one of the POLL_*
			   reasons, otherwise we could leak kernel stack into
			   userspace.  */
			BUG_ON((reason & __SI_MASK) != __SI_POLL);
			if (reason - POLL_IN >= NSIGPOLL)
				si.si_band  = ~0L;
			else
				si.si_band = band_table[reason - POLL_IN];
			si.si_fd    = fd;
			if (!do_send_sig_info(signum, &si, p, group))
				break;
		/* fall-through: fall back on the old plain SIGIO signal */
		case 0:
			do_send_sig_info(SIGIO, SEND_SIG_PRIV, p, group);
	}
}

void send_sigio(struct fown_struct *fown, int fd, int band)
{
	struct task_struct *p;
	enum pid_type type;
	struct pid *pid;
	int group = 1;
	
	read_lock(&fown->lock);

	type = fown->pid_type;
	if (type == PIDTYPE_MAX) {
		group = 0;
		type = PIDTYPE_PID;
	}

	pid = fown->pid;
	if (!pid)
		goto out_unlock_fown;
	
	read_lock(&tasklist_lock);
	do_each_pid_task(pid, type, p) {
		send_sigio_to_task(p, fown, fd, band, group);
	} while_each_pid_task(pid, type, p);
	read_unlock(&tasklist_lock);
 out_unlock_fown:
	read_unlock(&fown->lock);
}

static void send_sigurg_to_task(struct task_struct *p,
				struct fown_struct *fown, int group)
{
	if (sigio_perm(p, fown, SIGURG))
		do_send_sig_info(SIGURG, SEND_SIG_PRIV, p, group);
}

int send_sigurg(struct fown_struct *fown)
{
	struct task_struct *p;
	enum pid_type type;
	struct pid *pid;
	int group = 1;
	int ret = 0;
	
	read_lock(&fown->lock);

	type = fown->pid_type;
	if (type == PIDTYPE_MAX) {
		group = 0;
		type = PIDTYPE_PID;
	}

	pid = fown->pid;
	if (!pid)
		goto out_unlock_fown;

	ret = 1;
	
	read_lock(&tasklist_lock);
	do_each_pid_task(pid, type, p) {
		send_sigurg_to_task(p, fown, group);
	} while_each_pid_task(pid, type, p);
	read_unlock(&tasklist_lock);
 out_unlock_fown:
	read_unlock(&fown->lock);
	return ret;
}

static DEFINE_SPINLOCK(fasync_lock);
static struct kmem_cache *fasync_cache __read_mostly;

static void fasync_free_rcu(struct rcu_head *head)
{
	kmem_cache_free(fasync_cache,
			container_of(head, struct fasync_struct, fa_rcu));
}

/*
 * Remove a fasync entry. If successfully removed, return
 * positive and clear the FASYNC flag. If no entry exists,
 * do nothing and return 0.
 *
 * NOTE! It is very important that the FASYNC flag always
 * match the state "is the filp on a fasync list".
 *
 */
int fasync_remove_entry(struct file *filp, struct fasync_struct **fapp)
{
	struct fasync_struct *fa, **fp;
	int result = 0;

	spin_lock(&filp->f_lock);
	spin_lock(&fasync_lock);
	for (fp = fapp; (fa = *fp) != NULL; fp = &fa->fa_next) {
		if (fa->fa_file != filp)
			continue;

		spin_lock_irq(&fa->fa_lock);
		fa->fa_file = NULL;
		spin_unlock_irq(&fa->fa_lock);

		*fp = fa->fa_next;
		call_rcu(&fa->fa_rcu, fasync_free_rcu);
		filp->f_flags &= ~FASYNC;
		result = 1;
		break;
	}
	spin_unlock(&fasync_lock);
	spin_unlock(&filp->f_lock);
	return result;
}

struct fasync_struct *fasync_alloc(void)
{
	return kmem_cache_alloc(fasync_cache, GFP_KERNEL);
}

/*
 * NOTE! This can be used only for unused fasync entries:
 * entries that actually got inserted on the fasync list
 * need to be released by rcu - see fasync_remove_entry.
 */
void fasync_free(struct fasync_struct *new)
{
	kmem_cache_free(fasync_cache, new);
}

/*
 * Insert a new entry into the fasync list.  Return the pointer to the
 * old one if we didn't use the new one.
 *
 * NOTE! It is very important that the FASYNC flag always
 * match the state "is the filp on a fasync list".
 */
struct fasync_struct *fasync_insert_entry(int fd, struct file *filp, struct fasync_struct **fapp, struct fasync_struct *new)
{
        struct fasync_struct *fa, **fp;

	spin_lock(&filp->f_lock);
	spin_lock(&fasync_lock);
	for (fp = fapp; (fa = *fp) != NULL; fp = &fa->fa_next) {
		if (fa->fa_file != filp)
			continue;

		spin_lock_irq(&fa->fa_lock);
		fa->fa_fd = fd;
		spin_unlock_irq(&fa->fa_lock);
		goto out;
	}

	spin_lock_init(&new->fa_lock);
	new->magic = FASYNC_MAGIC;
	new->fa_file = filp;
	new->fa_fd = fd;
	new->fa_next = *fapp;
	rcu_assign_pointer(*fapp, new);
	filp->f_flags |= FASYNC;

out:
	spin_unlock(&fasync_lock);
	spin_unlock(&filp->f_lock);
	return fa;
}

/*
 * Add a fasync entry. Return negative on error, positive if
 * added, and zero if did nothing but change an existing one.
 */
static int fasync_add_entry(int fd, struct file *filp, struct fasync_struct **fapp)
{
	struct fasync_struct *new;

	new = fasync_alloc();
	if (!new)
		return -ENOMEM;

	/*
	 * fasync_insert_entry() returns the old (update) entry if
	 * it existed.
	 *
	 * So free the (unused) new entry and return 0 to let the
	 * caller know that we didn't add any new fasync entries.
	 */
	if (fasync_insert_entry(fd, filp, fapp, new)) {
		fasync_free(new);
		return 0;
	}

	return 1;
}

/*
 * fasync_helper() is used by almost all character device drivers
 * to set up the fasync queue, and for regular files by the file
 * lease code. It returns negative on error, 0 if it did no changes
 * and positive if it added/deleted the entry.
 */
int fasync_helper(int fd, struct file * filp, int on, struct fasync_struct **fapp)
{
	if (!on)
		return fasync_remove_entry(filp, fapp);
	return fasync_add_entry(fd, filp, fapp);
}

EXPORT_SYMBOL(fasync_helper);

/*
 * rcu_read_lock() is held
 */
static void kill_fasync_rcu(struct fasync_struct *fa, int sig, int band)
{
	while (fa) {
		struct fown_struct *fown;
		unsigned long flags;

		if (fa->magic != FASYNC_MAGIC) {
			printk(KERN_ERR "kill_fasync: bad magic number in "
			       "fasync_struct!\n");
			return;
		}
		spin_lock_irqsave(&fa->fa_lock, flags);
		if (fa->fa_file) {
			fown = &fa->fa_file->f_owner;
			/* Don't send SIGURG to processes which have not set a
			   queued signum: SIGURG has its own default signalling
			   mechanism. */
			if (!(sig == SIGURG && fown->signum == 0))
				send_sigio(fown, fa->fa_fd, band);
		}
		spin_unlock_irqrestore(&fa->fa_lock, flags);
		fa = rcu_dereference(fa->fa_next);
	}
}

void kill_fasync(struct fasync_struct **fp, int sig, int band)
{
	/* First a quick test without locking: usually
	 * the list is empty.
	 */
	if (*fp) {
		rcu_read_lock();
		kill_fasync_rcu(rcu_dereference(*fp), sig, band);
		rcu_read_unlock();
	}
}
EXPORT_SYMBOL(kill_fasync);

static int __init fcntl_init(void)
{
	/*
	 * Please add new bits here to ensure allocation uniqueness.
	 * Exceptions: O_NONBLOCK is a two bit define on parisc; O_NDELAY
	 * is defined as O_NONBLOCK on some platforms and not on others.
	 */
	BUILD_BUG_ON(20 - 1 /* for O_RDONLY being 0 */ != HWEIGHT32(
		O_RDONLY	| O_WRONLY	| O_RDWR	|
		O_CREAT		| O_EXCL	| O_NOCTTY	|
		O_TRUNC		| O_APPEND	| /* O_NONBLOCK	| */
		__O_SYNC	| O_DSYNC	| FASYNC	|
		O_DIRECT	| O_LARGEFILE	| O_DIRECTORY	|
		O_NOFOLLOW	| O_NOATIME	| O_CLOEXEC	|
		__FMODE_EXEC	| O_PATH	| __O_TMPFILE
		));

	fasync_cache = kmem_cache_create("fasync_cache",
		sizeof(struct fasync_struct), 0, SLAB_PANIC, NULL);
	return 0;
}

module_init(fcntl_init)<|MERGE_RESOLUTION|>--- conflicted
+++ resolved
@@ -262,18 +262,7 @@
 		err = f_dupfd(arg, filp, 0);
 		break;
 	case F_DUPFD_CLOEXEC:
-<<<<<<< HEAD
-		gr_learn_resource(current, RLIMIT_NOFILE, arg, 0);
-		if (arg >= rlimit(RLIMIT_NOFILE))
-			break;
-		err = alloc_fd(arg, cmd == F_DUPFD_CLOEXEC ? O_CLOEXEC : 0);
-		if (err >= 0) {
-			get_file(filp);
-			fd_install(err, filp);
-		}
-=======
 		err = f_dupfd(arg, filp, O_CLOEXEC);
->>>>>>> c3ade0e0
 		break;
 	case F_GETFD:
 		err = get_close_on_exec(fd) ? FD_CLOEXEC : 0;
