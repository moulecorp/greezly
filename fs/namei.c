--- conflicted
+++ resolved
@@ -339,38 +339,17 @@
 	if (S_ISDIR(inode->i_mode)) {
 		/* DACs are overridable for directories */
 		if (!(mask & MAY_WRITE))
-<<<<<<< HEAD
-			if (ns_capable_nolog(inode_userns(inode), CAP_DAC_OVERRIDE) ||
-			    ns_capable(inode_userns(inode), CAP_DAC_READ_SEARCH))
-				return 0;
-		if (ns_capable(inode_userns(inode), CAP_DAC_OVERRIDE))
-=======
 			if (capable_wrt_inode_uidgid_nolog(inode,
 				CAP_DAC_OVERRIDE) ||
 			    capable_wrt_inode_uidgid(inode,
 						     CAP_DAC_READ_SEARCH))
 				return 0;
 		if (capable_wrt_inode_uidgid(inode, CAP_DAC_OVERRIDE))
->>>>>>> c3ade0e0
 			return 0;
 		return -EACCES;
 	}
 	/*
 	 * Searching includes executable on directories, else just read.
-<<<<<<< HEAD
-	 */
-	mask &= MAY_READ | MAY_WRITE | MAY_EXEC;
-	if (mask == MAY_READ)
-		if (ns_capable_nolog(inode_userns(inode), CAP_DAC_OVERRIDE) ||
-		    ns_capable(inode_userns(inode), CAP_DAC_READ_SEARCH))
-			return 0;
-
-	/*
-	 * Read/write DACs are always overridable.
-	 * Executable DACs are overridable when there is
-	 * at least one exec bit set.
-=======
->>>>>>> c3ade0e0
 	 */
 	mask &= MAY_READ | MAY_WRITE | MAY_EXEC;
 	if (mask == MAY_READ)
@@ -378,8 +357,6 @@
 		    capable_wrt_inode_uidgid(inode, CAP_DAC_READ_SEARCH))
 			return 0;
 
-<<<<<<< HEAD
-=======
 	/*
 	 * Read/write DACs are always overridable.
 	 * Executable DACs are overridable when there is
@@ -389,7 +366,6 @@
 		if (capable_wrt_inode_uidgid(inode, CAP_DAC_OVERRIDE))
 			return 0;
 
->>>>>>> c3ade0e0
 	return -EACCES;
 }
 
@@ -882,25 +858,9 @@
 		goto out_put_nd_path;
 	}	
 
-	if (gr_handle_follow_link(dentry->d_parent->d_inode,
-				  dentry->d_inode, dentry, nd->path.mnt)) {
-		error = -EACCES;
-		*p = ERR_PTR(error); /* no ->put_link(), please */
-		path_put(&nd->path);
-		return error;
-	}
-
 	nd->last_type = LAST_BIND;
 	*p = dentry->d_inode->i_op->follow_link(dentry, nd);
 	error = PTR_ERR(*p);
-<<<<<<< HEAD
-	if (!IS_ERR(*p)) {
-		const char *s = nd_get_link(nd);
-		error = 0;
-		if (s)
-			error = __vfs_follow_link(nd, s);
-		else if (nd->last_type == LAST_BIND) {
-=======
 	if (IS_ERR(*p))
 		goto out_put_nd_path;
 
@@ -917,7 +877,6 @@
 			path_put(&nd->path);
 			nd->path = nd->root;
 			path_get(&nd->root);
->>>>>>> c3ade0e0
 			nd->flags |= LOOKUP_JUMPED;
 		}
 		nd->inode = nd->path.dentry->d_inode;
@@ -1373,11 +1332,7 @@
 	struct dentry *old;
 
 	/* Don't create child dentry for a dead directory. */
-<<<<<<< HEAD
-	if (unlikely(IS_DEADDIR(inode))) {
-=======
 	if (unlikely(IS_DEADDIR(dir))) {
->>>>>>> c3ade0e0
 		dput(dentry);
 		return ERR_PTR(-ENOENT);
 	}
@@ -1648,15 +1603,9 @@
 		void *cookie;
 
 		res = follow_link(&link, nd, &cookie);
-<<<<<<< HEAD
-		if (!res)
-			res = walk_component(nd, path, &nd->last,
-					     nd->last_type, LOOKUP_FOLLOW);
-=======
 		if (res)
 			break;
 		res = walk_component(nd, path, LOOKUP_FOLLOW);
->>>>>>> c3ade0e0
 		if (res >= 0 && gr_handle_symlink_owner(&link, nd->inode))
 			res = -EACCES;
 		put_link(nd, &link, cookie);
@@ -2013,14 +1962,9 @@
 				break;
 			nd->flags |= LOOKUP_PARENT;
 			err = follow_link(&link, nd, &cookie);
-<<<<<<< HEAD
-			if (!err)
-				err = lookup_last(nd, &path);
-=======
 			if (err)
 				break;
 			err = lookup_last(nd, &path);
->>>>>>> c3ade0e0
 			if (!err && gr_handle_symlink_owner(&link, nd->inode))
 				err = -EACCES;
 			put_link(nd, &link, cookie);
@@ -2067,12 +2011,6 @@
 	if (likely(!retval)) {
 		audit_inode(name, nd->path.dentry, flags & LOOKUP_PARENT);
 		if (name->name[0] != '/' && nd->path.dentry && nd->inode) {
-			if (!gr_chroot_fchdir(nd->path.dentry, nd->path.mnt)) {
-				path_put(&nd->path);
-				return -ENOENT;
-			}
-		}
-		if (*name != '/' && nd->path.dentry && nd->inode) {
 			if (!gr_chroot_fchdir(nd->path.dentry, nd->path.mnt)) {
 				path_put(&nd->path);
 				return -ENOENT;
@@ -2186,11 +2124,6 @@
 			return ERR_PTR(-EACCES);
 	}
 
-<<<<<<< HEAD
-	hash = init_name_hash();
-
-=======
->>>>>>> c3ade0e0
 	while (len--) {
 		c = *(const unsigned char *)name++;
 		if (c == '/' || c == '\0')
@@ -2722,16 +2655,11 @@
  *
  * Returns an error code otherwise.
  */
-<<<<<<< HEAD
-static struct file *do_last(struct nameidata *nd, struct path *path, struct path *link,
-			    const struct open_flags *op, const char *pathname)
-=======
 static int atomic_open(struct nameidata *nd, struct dentry *dentry,
 			struct path *path, struct file *file,
 			const struct open_flags *op,
 			bool got_write, bool need_lookup,
 			int *opened)
->>>>>>> c3ade0e0
 {
 	struct inode *dir =  nd->path.dentry->d_inode;
 	unsigned open_flag = open_to_namei_flags(op->open_flag);
@@ -2744,75 +2672,6 @@
 
 	BUG_ON(dentry->d_inode);
 
-<<<<<<< HEAD
-	switch (nd->last_type) {
-	case LAST_DOTDOT:
-	case LAST_DOT:
-		error = handle_dots(nd, nd->last_type);
-		if (error)
-			return ERR_PTR(error);
-		/* fallthrough */
-	case LAST_ROOT:
-		error = complete_walk(nd);
-		if (error)
-			return ERR_PTR(error);
-		if (!gr_acl_handle_hidden_file(nd->path.dentry, nd->path.mnt)) {
-			error = -ENOENT;
-			goto exit;
-		}
-		audit_inode(pathname, nd->path.dentry);
-		if (open_flag & O_CREAT) {
-			error = -EISDIR;
-			goto exit;
-		}
-		if (link && gr_handle_symlink_owner(link, nd->inode)) {
-			error = -EACCES;
-			goto exit;
-		}
-		goto ok;
-	case LAST_BIND:
-		error = complete_walk(nd);
-		if (error)
-			return ERR_PTR(error);
-		if (!gr_acl_handle_hidden_file(dir, nd->path.mnt)) {
-			error = -ENOENT;
-			goto exit;
-		}
-		if (link && gr_handle_symlink_owner(link, nd->inode)) {
-			error = -EACCES;
-			goto exit;
-		}
-		audit_inode(pathname, dir);
-		goto ok;
-	}
-
-	if (!(open_flag & O_CREAT)) {
-		int symlink_ok = 0;
-		if (nd->last.name[nd->last.len])
-			nd->flags |= LOOKUP_FOLLOW | LOOKUP_DIRECTORY;
-		if (open_flag & O_PATH && !(nd->flags & LOOKUP_FOLLOW))
-			symlink_ok = 1;
-		/* we _can_ be in RCU mode here */
-		error = walk_component(nd, path, &nd->last, LAST_NORM,
-					!symlink_ok);
-		if (error < 0)
-			return ERR_PTR(error);
-		if (error) /* symlink */ {
-			if (link && gr_handle_symlink_owner(link, nd->inode)) {
-				error = -EACCES;
-				goto exit;
-			}
-			return NULL;
-		}
-		/* sayonara */
-		error = complete_walk(nd);
-		if (error)
-			return ERR_PTR(error);
-		if (!gr_acl_handle_hidden_file(nd->path.dentry, nd->path.mnt)) {
-			error = -ENOENT;
-			goto exit;
-		}
-=======
 	/* Don't create child dentry for a dead directory. */
 	if (unlikely(IS_DEADDIR(dir))) {
 		error = -ENOENT;
@@ -2864,7 +2723,6 @@
 			open_flag &= ~O_CREAT;
 		}
 	}
->>>>>>> c3ade0e0
 
 	if (nd->flags & LOOKUP_DIRECTORY)
 		open_flag |= O_DIRECTORY;
@@ -2888,14 +2746,6 @@
 			dput(dentry);
 			dentry = file->f_path.dentry;
 		}
-<<<<<<< HEAD
-		if (link && gr_handle_symlink_owner(link, nd->inode)) {
-			error = -EACCES;
-			goto exit;
-		}
-		audit_inode(pathname, nd->path.dentry);
-		goto ok;
-=======
 		if (*opened & FILE_CREATED)
 			fsnotify_create(dir, dentry);
 		if (!dentry->d_inode) {
@@ -2911,7 +2761,6 @@
 			}
 		}
 		goto looked_up;
->>>>>>> c3ade0e0
 	}
 
 	/*
@@ -3012,19 +2861,6 @@
 	}
 
 	/* Negative dentry, just create the file */
-<<<<<<< HEAD
-	if (!dentry->d_inode) {
-		int mode = op->mode;
-
-		if (link && gr_handle_symlink_owner(link, dir->d_inode)) {
-			error = -EACCES;
-			goto exit_mutex_unlock;
-		}
-
-		if (!gr_acl_handle_creat(path->dentry, nd->path.dentry, path->mnt, open_flag, acc_mode, mode)) {
-			error = -EACCES;
-			goto exit_mutex_unlock;
-=======
 	if (!dentry->d_inode && (op->open_flag & O_CREAT)) {
 		umode_t mode = op->mode;
 
@@ -3036,7 +2872,6 @@
 		if (!gr_acl_handle_creat(dentry, dir, nd->path.mnt, op->open_flag, op->acc_mode, mode)) {
 			error = -EACCES;
 			goto out_dput;
->>>>>>> c3ade0e0
 		}
 
 		if (!IS_POSIXACL(dir->d_inode))
@@ -3174,20 +3009,6 @@
 		open_flag &= ~O_TRUNC;
 		will_truncate = false;
 		acc_mode = MAY_OPEN;
-<<<<<<< HEAD
-		error = security_path_mknod(&nd->path, dentry, mode, 0);
-		if (error)
-			goto exit_mutex_unlock;
-		error = vfs_create(dir->d_inode, dentry, mode, nd);
-		if (error)
-			goto exit_mutex_unlock;
-		else
-			gr_handle_create(path->dentry, path->mnt);
-		mutex_unlock(&dir->d_inode->i_mutex);
-		dput(nd->path.dentry);
-		nd->path.dentry = dentry;
-		goto common;
-=======
 		path_to_nameidata(path, nd);
 		goto finish_open_created;
 	}
@@ -3199,29 +3020,11 @@
 	if (link && gr_handle_symlink_owner(link, path->dentry->d_inode)) {
 		error = -EACCES;
 		goto exit_dput;
->>>>>>> c3ade0e0
 	}
 
 	/*
 	 * create/update audit record if it already exists.
 	 */
-<<<<<<< HEAD
-
-	if (!gr_acl_handle_hidden_file(dentry, nd->path.mnt)) {
-		error = -ENOENT;
-		goto exit_mutex_unlock;
-	}
-
-	/* only check if O_CREAT is specified, all other checks need to go
-	   into may_open */
-	if (gr_handle_fifo(path->dentry, path->mnt, dir, open_flag, acc_mode)) {
-		error = -EACCES;
-		goto exit_mutex_unlock;
-	}
-
-	mutex_unlock(&dir->d_inode->i_mutex);
-	audit_inode(pathname, path->dentry);
-=======
 	if (d_is_positive(path->dentry)) {
 		/* only check if O_CREAT is specified, all other checks need to go
 		   into may_open */
@@ -3242,7 +3045,6 @@
 		mnt_drop_write(nd->path.mnt);
 		got_write = false;
 	}
->>>>>>> c3ade0e0
 
 	error = -EEXIST;
 	if ((open_flag & (O_EXCL | O_CREAT)) == (O_EXCL | O_CREAT))
@@ -3265,19 +3067,6 @@
 		goto out;
 	}
 
-<<<<<<< HEAD
-	if (path->dentry->d_inode->i_op->follow_link) {
-		if (link && gr_handle_symlink_owner(link, path->dentry->d_inode)) {
-			error = -EACCES;
-			goto exit;
-		}
-		return NULL;
-	}
-
-	path_to_nameidata(path, nd);
-	nd->inode = path->dentry->d_inode;
-
-=======
 	if (should_follow_link(path->dentry, !symlink_ok)) {
 		if (nd->flags & LOOKUP_RCU) {
 			if (unlikely(unlazy_walk(nd, path->dentry))) {
@@ -3302,24 +3091,9 @@
 		nd->path.dentry = path->dentry;
 	}
 	nd->inode = inode;
->>>>>>> c3ade0e0
 	/* Why this, you ask?  _Now_ we might have grown LOOKUP_JUMPED... */
 finish_open:
 	error = complete_walk(nd);
-<<<<<<< HEAD
-	if (error)
-		return ERR_PTR(error);
-	error = -EISDIR;
-	if (S_ISDIR(nd->inode->i_mode))
-		goto exit;
-
-	if (link && gr_handle_symlink_owner(link, nd->inode)) {
-		error = -EACCES;
-		goto exit;
-	}
-
-ok:
-=======
 	if (error) {
 		path_put(&save_parent);
 		return error;
@@ -3343,7 +3117,6 @@
 	error = -ENOTDIR;
 	if ((nd->flags & LOOKUP_DIRECTORY) && !d_is_directory(nd->path.dentry))
 		goto out;
->>>>>>> c3ade0e0
 	if (!S_ISREG(nd->inode->i_mode))
 		will_truncate = false;
 
@@ -3500,13 +3273,8 @@
 	if (unlikely(error))
 		goto out;
 
-<<<<<<< HEAD
-	filp = do_last(nd, &path, NULL, op, pathname);
-	while (unlikely(!filp)) { /* trailing symlink */
-=======
 	error = do_last(nd, &path, NULL, file, op, &opened, pathname);
 	while (unlikely(error > 0)) { /* trailing symlink */
->>>>>>> c3ade0e0
 		struct path link = path;
 		void *cookie;
 		if (!(nd->flags & LOOKUP_FOLLOW)) {
@@ -3522,15 +3290,8 @@
 		nd->flags &= ~(LOOKUP_OPEN|LOOKUP_CREATE|LOOKUP_EXCL);
 		error = follow_link(&link, nd, &cookie);
 		if (unlikely(error))
-<<<<<<< HEAD
-			filp = ERR_PTR(error);
-		else {
-			filp = do_last(nd, &path, &link, op, pathname);
-		}
-=======
 			break;
 		error = do_last(nd, &path, &link, file, op, &opened, pathname);
->>>>>>> c3ade0e0
 		put_link(nd, &link, cookie);
 	}
 out:
@@ -3651,17 +3412,6 @@
 	}
 	*path = nd.path;
 	return dentry;
-<<<<<<< HEAD
-eexist:
-	if (!gr_acl_handle_hidden_file(dentry, nd.path.mnt)) {
-		dput(dentry);
-		dentry = ERR_PTR(-ENOENT);
-		goto fail;
-	}
-	dput(dentry);
-	dentry = ERR_PTR(-EEXIST);
-=======
->>>>>>> c3ade0e0
 fail:
 	dput(dentry);
 	dentry = ERR_PTR(error);
@@ -3697,15 +3447,6 @@
 }
 EXPORT_SYMBOL(user_path_create);
 
-<<<<<<< HEAD
-static struct dentry *user_path_create_with_name(int dfd, const char __user *pathname, struct path *path, char **to, int is_dir)
-{
-	char *tmp = getname(pathname);
-	struct dentry *res;
-	if (IS_ERR(tmp))
-		return ERR_CAST(tmp);
-	res = kern_path_create(dfd, tmp, path, is_dir);
-=======
 static struct dentry *user_path_create_with_name(int dfd, const char __user *pathname, struct path *path, struct filename **to, unsigned int lookup_flags)
 {
 	struct filename *tmp = getname(pathname);
@@ -3713,7 +3454,6 @@
 	if (IS_ERR(tmp))
 		return ERR_CAST(tmp);
 	res = kern_path_create(dfd, tmp->name, path, lookup_flags);
->>>>>>> c3ade0e0
 	if (IS_ERR(res))
 		putname(tmp);
 	else
@@ -3721,11 +3461,7 @@
 	return res;
 }
 
-<<<<<<< HEAD
-int vfs_mknod(struct inode *dir, struct dentry *dentry, int mode, dev_t dev)
-=======
 int vfs_mknod(struct inode *dir, struct dentry *dentry, umode_t mode, dev_t dev)
->>>>>>> c3ade0e0
 {
 	int error = may_create(dir, dentry);
 
@@ -3787,32 +3523,15 @@
 
 	if (!IS_POSIXACL(path.dentry->d_inode))
 		mode &= ~current_umask();
-<<<<<<< HEAD
-	error = may_mknod(mode);
-	if (error)
-		goto out_dput;
-	error = mnt_want_write(path.mnt);
-	if (error)
-		goto out_dput;
-
-	if (gr_handle_chroot_mknod(dentry, path.mnt, mode)) {
-		error = -EPERM;
-		goto out_drop_write;
-=======
 
 	if (gr_handle_chroot_mknod(dentry, path.mnt, mode)) {
 		error = -EPERM;
 		goto out;
->>>>>>> c3ade0e0
 	}
 
 	if (!gr_acl_handle_mknod(dentry, path.dentry, path.mnt, mode)) {
 		error = -EACCES;
-<<<<<<< HEAD
-		goto out_drop_write;
-=======
 		goto out;
->>>>>>> c3ade0e0
 	}
 
 	error = security_path_mknod(&path, dentry, mode, dev);
@@ -3830,18 +3549,6 @@
 			error = vfs_mknod(path.dentry->d_inode,dentry,mode,0);
 			break;
 	}
-<<<<<<< HEAD
-out_drop_write:
-	mnt_drop_write(path.mnt);
-
-	if (!error)
-		gr_handle_create(dentry, path.mnt);
-out_dput:
-	dput(dentry);
-	mutex_unlock(&path.dentry->d_inode->i_mutex);
-	path_put(&path);
-
-=======
 out:
 	if (!error)
 		gr_handle_create(dentry, path.mnt);
@@ -3850,7 +3557,6 @@
 		lookup_flags |= LOOKUP_REVAL;
 		goto retry;
 	}
->>>>>>> c3ade0e0
 	return error;
 }
 
@@ -3898,30 +3604,6 @@
 
 	if (!IS_POSIXACL(path.dentry->d_inode))
 		mode &= ~current_umask();
-<<<<<<< HEAD
-	error = mnt_want_write(path.mnt);
-	if (error)
-		goto out_dput;
-
-	if (!gr_acl_handle_mkdir(dentry, path.dentry, path.mnt)) {
-		error = -EACCES;
-		goto out_drop_write;
-	}
-
-	error = security_path_mkdir(&path, dentry, mode);
-	if (error)
-		goto out_drop_write;
-	error = vfs_mkdir(path.dentry->d_inode, dentry, mode);
-out_drop_write:
-	mnt_drop_write(path.mnt);
-
-	if (!error)
-		gr_handle_create(dentry, path.mnt);
-out_dput:
-	dput(dentry);
-	mutex_unlock(&path.dentry->d_inode->i_mutex);
-	path_put(&path);
-=======
 	if (!gr_acl_handle_mkdir(dentry, path.dentry, path.mnt)) {
 		error = -EACCES;
 		goto out;
@@ -3937,7 +3619,6 @@
 		lookup_flags |= LOOKUP_REVAL;
 		goto retry;
 	}
->>>>>>> c3ade0e0
 	return error;
 }
 
@@ -4015,18 +3696,11 @@
 	struct nameidata nd;
 	ino_t saved_ino = 0;
 	dev_t saved_dev = 0;
-<<<<<<< HEAD
-
-	error = user_path_parent(dfd, pathname, &nd, &name);
-	if (error)
-		return error;
-=======
 	unsigned int lookup_flags = 0;
 retry:
 	name = user_path_parent(dfd, pathname, &nd, lookup_flags);
 	if (IS_ERR(name))
 		return PTR_ERR(name);
->>>>>>> c3ade0e0
 
 	switch(nd.last_type) {
 	case LAST_DOTDOT:
@@ -4060,14 +3734,6 @@
 
 	if (!gr_acl_handle_rmdir(dentry, nd.path.mnt)) {
 		error = -EACCES;
-<<<<<<< HEAD
-		goto exit3;
-	}
-
-	error = mnt_want_write(nd.path.mnt);
-	if (error)
-=======
->>>>>>> c3ade0e0
 		goto exit3;
 	}
 
@@ -4077,11 +3743,6 @@
 	error = vfs_rmdir(nd.path.dentry->d_inode, dentry);
 	if (!error && (saved_dev || saved_ino))
 		gr_handle_delete(saved_ino, saved_dev);
-<<<<<<< HEAD
-exit4:
-	mnt_drop_write(nd.path.mnt);
-=======
->>>>>>> c3ade0e0
 exit3:
 	dput(dentry);
 exit2:
@@ -4170,14 +3831,6 @@
 	struct dentry *dentry;
 	struct nameidata nd;
 	struct inode *inode = NULL;
-<<<<<<< HEAD
-	ino_t saved_ino = 0;
-	dev_t saved_dev = 0;
-
-	error = user_path_parent(dfd, pathname, &nd, &name);
-	if (error)
-		return error;
-=======
 	struct inode *delegated_inode = NULL;
 	ino_t saved_ino = 0;
 	dev_t saved_dev = 0;
@@ -4186,7 +3839,6 @@
 	name = user_path_parent(dfd, pathname, &nd, lookup_flags);
 	if (IS_ERR(name))
 		return PTR_ERR(name);
->>>>>>> c3ade0e0
 
 	error = -EISDIR;
 	if (nd.last_type != LAST_NORM)
@@ -4215,34 +3867,16 @@
 		}
 		if (!gr_acl_handle_unlink(dentry, nd.path.mnt)) {
 			error = -EACCES;
-<<<<<<< HEAD
-			goto exit2;
-		}
-
-		error = mnt_want_write(nd.path.mnt);
-		if (error)
-=======
->>>>>>> c3ade0e0
 			goto exit2;
 		}
 
 		error = security_path_unlink(&nd.path, dentry);
 		if (error)
-<<<<<<< HEAD
-			goto exit3;
-		error = vfs_unlink(nd.path.dentry->d_inode, dentry);
-		if (!error && (saved_ino || saved_dev))
-			gr_handle_delete(saved_ino, saved_dev);
-exit3:
-		mnt_drop_write(nd.path.mnt);
-	exit2:
-=======
 			goto exit2;
 		error = vfs_unlink(nd.path.dentry->d_inode, dentry, &delegated_inode);
 		if (!error && (saved_ino || saved_dev))
 			gr_handle_delete(saved_ino, saved_dev);
 exit2:
->>>>>>> c3ade0e0
 		dput(dentry);
 	}
 	mutex_unlock(&nd.path.dentry->d_inode->i_mutex);
@@ -4329,29 +3963,6 @@
 	if (IS_ERR(dentry))
 		goto out_putname;
 
-<<<<<<< HEAD
-	error = mnt_want_write(path.mnt);
-	if (error)
-		goto out_dput;
-
-	if (!gr_acl_handle_symlink(dentry, path.dentry, path.mnt, from)) {
-		error = -EACCES;
-		goto out_drop_write;
-	}
-
-	error = security_path_symlink(&path, dentry, from);
-	if (error)
-		goto out_drop_write;
-	error = vfs_symlink(path.dentry->d_inode, dentry, from);
-	if (!error)
-		gr_handle_create(dentry, path.mnt);
-out_drop_write:
-	mnt_drop_write(path.mnt);
-out_dput:
-	dput(dentry);
-	mutex_unlock(&path.dentry->d_inode->i_mutex);
-	path_put(&path);
-=======
 	if (!gr_acl_handle_symlink(dentry, path.dentry, path.mnt, from)) {
 		error = -EACCES;
 		goto out;
@@ -4368,7 +3979,6 @@
 		lookup_flags |= LOOKUP_REVAL;
 		goto retry;
 	}
->>>>>>> c3ade0e0
 out_putname:
 	putname(from);
 	return error;
@@ -4465,12 +4075,8 @@
 {
 	struct dentry *new_dentry;
 	struct path old_path, new_path;
-<<<<<<< HEAD
-	char *to = NULL;
-=======
 	struct inode *delegated_inode = NULL;
 	struct filename *to = NULL;
->>>>>>> c3ade0e0
 	int how = 0;
 	int error;
 
@@ -4494,12 +4100,8 @@
 	if (error)
 		return error;
 
-<<<<<<< HEAD
-	new_dentry = user_path_create_with_name(newdfd, newname, &new_path, &to, 0);
-=======
 	new_dentry = user_path_create_with_name(newdfd, newname, &new_path, &to,
 					(how & LOOKUP_REVAL));
->>>>>>> c3ade0e0
 	error = PTR_ERR(new_dentry);
 	if (IS_ERR(new_dentry))
 		goto out;
@@ -4522,38 +4124,10 @@
 				old_path.dentry, old_path.mnt, to)) {
 		error = -EACCES;
 		goto out_dput;
-<<<<<<< HEAD
-
-	if (gr_handle_hardlink(old_path.dentry, old_path.mnt,
-			       old_path.dentry->d_inode,
-			       old_path.dentry->d_inode->i_mode, to)) {
-		error = -EACCES;
-		goto out_drop_write;
-	}
-
-	if (!gr_acl_handle_link(new_dentry, new_path.dentry, new_path.mnt,
-				old_path.dentry, old_path.mnt, to)) {
-		error = -EACCES;
-		goto out_drop_write;
-=======
->>>>>>> c3ade0e0
 	}
 
 	error = security_path_link(old_path.dentry, &new_path, new_dentry);
 	if (error)
-<<<<<<< HEAD
-		goto out_drop_write;
-	error = vfs_link(old_path.dentry, new_path.dentry->d_inode, new_dentry);
-	if (!error)
-		gr_handle_create(new_dentry, new_path.mnt);
-out_drop_write:
-	mnt_drop_write(new_path.mnt);
-out_dput:
-	putname(to);
-	dput(new_dentry);
-	mutex_unlock(&new_path.dentry->d_inode->i_mutex);
-	path_put(&new_path);
-=======
 		goto out_dput;
 	error = vfs_link(old_path.dentry, new_path.dentry->d_inode, new_dentry, &delegated_inode);
 	if (!error)
@@ -4573,7 +4147,6 @@
 		how |= LOOKUP_REVAL;
 		goto retry;
 	}
->>>>>>> c3ade0e0
 out:
 	path_put(&old_path);
 
@@ -4850,13 +4423,6 @@
 	error = gr_acl_handle_rename(new_dentry, new_dir, newnd.path.mnt,
 				     old_dentry, old_dir->d_inode, oldnd.path.mnt,
 				     to);
-<<<<<<< HEAD
-	if (error)
-		goto exit5;
-
-	error = mnt_want_write(oldnd.path.mnt);
-=======
->>>>>>> c3ade0e0
 	if (error)
 		goto exit5;
 
@@ -4865,20 +4431,11 @@
 	if (error)
 		goto exit5;
 	error = vfs_rename(old_dir->d_inode, old_dentry,
-<<<<<<< HEAD
-				   new_dir->d_inode, new_dentry);
-	if (!error)
-		gr_handle_rename(old_dir->d_inode, new_dir->d_inode, old_dentry,
-				 new_dentry, oldnd.path.mnt, new_dentry->d_inode ? 1 : 0);
-exit6:
-	mnt_drop_write(oldnd.path.mnt);
-=======
 				   new_dir->d_inode, new_dentry,
 				   &delegated_inode);
 	if (!error)
 		gr_handle_rename(old_dir->d_inode, new_dir->d_inode, old_dentry,
 				 new_dentry, oldnd.path.mnt, new_dentry->d_inode ? 1 : 0);
->>>>>>> c3ade0e0
 exit5:
 	dput(new_dentry);
 exit4:
