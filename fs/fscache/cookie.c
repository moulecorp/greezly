--- conflicted
+++ resolved
@@ -125,18 +125,6 @@
 		break;
 	}
 
-<<<<<<< HEAD
-	/* if the object is an index then we need do nothing more here - we
-	 * create indices on disk when we need them as an index may exist in
-	 * multiple caches */
-	if (cookie->def->type != FSCACHE_COOKIE_TYPE_INDEX) {
-		if (fscache_acquire_non_index_cookie(cookie) < 0) {
-			atomic_dec(&parent->n_children);
-			__fscache_cookie_put(cookie);
-			fscache_stat_unchecked(&fscache_n_acquires_nobufs);
-			_leave(" = NULL");
-			return NULL;
-=======
 	if (enable) {
 		/* if the object is an index then we need do nothing more here
 		 * - we create indices on disk when we need them as an index
@@ -153,7 +141,6 @@
 			}
 		} else {
 			set_bit(FSCACHE_COOKIE_ENABLED, &cookie->flags);
->>>>>>> c3ade0e0
 		}
 	}
 
@@ -525,23 +512,9 @@
 void __fscache_disable_cookie(struct fscache_cookie *cookie, bool invalidate)
 {
 	struct fscache_object *object;
-<<<<<<< HEAD
-	unsigned long event;
-
-	fscache_stat_unchecked(&fscache_n_relinquishes);
-	if (retire)
-		fscache_stat_unchecked(&fscache_n_relinquishes_retire);
-
-	if (!cookie) {
-		fscache_stat_unchecked(&fscache_n_relinquishes_null);
-		_leave(" [no cookie]");
-		return;
-	}
-=======
 	bool awaken = false;
 
 	_enter("%p,%u", cookie, invalidate);
->>>>>>> c3ade0e0
 
 	ASSERTCMP(atomic_read(&cookie->n_active), >, 0);
 
@@ -551,19 +524,10 @@
 		BUG();
 	}
 
-<<<<<<< HEAD
-	/* wait for the cookie to finish being instantiated (or to fail) */
-	if (test_bit(FSCACHE_COOKIE_CREATING, &cookie->flags)) {
-		fscache_stat_unchecked(&fscache_n_relinquishes_waitcrt);
-		wait_on_bit(&cookie->flags, FSCACHE_COOKIE_CREATING,
-			    fscache_wait_bit, TASK_UNINTERRUPTIBLE);
-	}
-=======
 	wait_on_bit_lock(&cookie->flags, FSCACHE_COOKIE_ENABLEMENT_LOCK,
 			 fscache_wait_bit, TASK_UNINTERRUPTIBLE);
 	if (!test_and_clear_bit(FSCACHE_COOKIE_ENABLED, &cookie->flags))
 		goto out_unlock_enable;
->>>>>>> c3ade0e0
 
 	/* If the cookie is being invalidated, wait for that to complete first
 	 * so that we can reuse the flag.
