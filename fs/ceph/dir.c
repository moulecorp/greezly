#include <linux/ceph/ceph_debug.h>

#include <linux/spinlock.h>
#include <linux/fs_struct.h>
#include <linux/namei.h>
#include <linux/slab.h>
#include <linux/sched.h>

#include "super.h"
#include "mds_client.h"

/*
 * Directory operations: readdir, lookup, create, link, unlink,
 * rename, etc.
 */

/*
 * Ceph MDS operations are specified in terms of a base ino and
 * relative path.  Thus, the client can specify an operation on a
 * specific inode (e.g., a getattr due to fstat(2)), or as a path
 * relative to, say, the root directory.
 *
 * Normally, we limit ourselves to strict inode ops (no path component)
 * or dentry operations (a single path component relative to an ino).  The
 * exception to this is open_root_dentry(), which will open the mount
 * point by name.
 */

const struct inode_operations ceph_dir_iops;
const struct file_operations ceph_dir_fops;
const struct dentry_operations ceph_dentry_ops;

/*
 * Initialize ceph dentry state.
 */
int ceph_init_dentry(struct dentry *dentry)
{
	struct ceph_dentry_info *di;

	if (dentry->d_fsdata)
		return 0;

	di = kmem_cache_alloc(ceph_dentry_cachep, GFP_NOFS | __GFP_ZERO);
	if (!di)
		return -ENOMEM;          /* oh well */

	spin_lock(&dentry->d_lock);
	if (dentry->d_fsdata) {
		/* lost a race */
		kmem_cache_free(ceph_dentry_cachep, di);
		goto out_unlock;
	}

	if (ceph_snap(dentry->d_parent->d_inode) == CEPH_NOSNAP)
		d_set_d_op(dentry, &ceph_dentry_ops);
	else if (ceph_snap(dentry->d_parent->d_inode) == CEPH_SNAPDIR)
		d_set_d_op(dentry, &ceph_snapdir_dentry_ops);
	else
		d_set_d_op(dentry, &ceph_snap_dentry_ops);

	di->dentry = dentry;
	di->lease_session = NULL;
	dentry->d_time = jiffies;
	/* avoid reordering d_fsdata setup so that the check above is safe */
	smp_mb();
	dentry->d_fsdata = di;
	ceph_dentry_lru_add(dentry);
out_unlock:
	spin_unlock(&dentry->d_lock);
	return 0;
}

struct inode *ceph_get_dentry_parent_inode(struct dentry *dentry)
{
	struct inode *inode = NULL;

	if (!dentry)
		return NULL;

	spin_lock(&dentry->d_lock);
	if (!IS_ROOT(dentry)) {
		inode = dentry->d_parent->d_inode;
		ihold(inode);
	}
	spin_unlock(&dentry->d_lock);
	return inode;
}


/*
 * for readdir, we encode the directory frag and offset within that
 * frag into f_pos.
 */
static unsigned fpos_frag(loff_t p)
{
	return p >> 32;
}
static unsigned fpos_off(loff_t p)
{
	return p & 0xffffffff;
}

static int fpos_cmp(loff_t l, loff_t r)
{
	int v = ceph_frag_compare(fpos_frag(l), fpos_frag(r));
	if (v)
		return v;
	return (int)(fpos_off(l) - fpos_off(r));
}

/*
 * When possible, we try to satisfy a readdir by peeking at the
 * dcache.  We make this work by carefully ordering dentries on
 * d_u.d_child when we initially get results back from the MDS, and
 * falling back to a "normal" sync readdir if any dentries in the dir
 * are dropped.
 *
 * Complete dir indicates that we have all dentries in the dir.  It is
 * defined IFF we hold CEPH_CAP_FILE_SHARED (which will be revoked by
 * the MDS if/when the directory is modified).
 */
static int __dcache_readdir(struct file *file, struct dir_context *ctx)
{
	struct ceph_file_info *fi = file->private_data;
	struct dentry *parent = file->f_dentry;
	struct inode *dir = parent->d_inode;
	struct list_head *p;
	struct dentry *dentry, *last;
	struct ceph_dentry_info *di;
	int err = 0;

	/* claim ref on last dentry we returned */
	last = fi->dentry;
	fi->dentry = NULL;

	dout("__dcache_readdir %p at %llu (last %p)\n", dir, ctx->pos,
	     last);

	spin_lock(&parent->d_lock);

	/* start at beginning? */
	if (ctx->pos == 2 || last == NULL ||
	    ctx->pos < ceph_dentry(last)->offset) {
		if (list_empty(&parent->d_subdirs))
			goto out_unlock;
		p = parent->d_subdirs.prev;
		dout(" initial p %p/%p\n", p->prev, p->next);
	} else {
		p = last->d_u.d_child.prev;
	}

more:
	dentry = list_entry(p, struct dentry, d_u.d_child);
	di = ceph_dentry(dentry);
	while (1) {
		dout(" p %p/%p %s d_subdirs %p/%p\n", p->prev, p->next,
		     d_unhashed(dentry) ? "!hashed" : "hashed",
		     parent->d_subdirs.prev, parent->d_subdirs.next);
		if (p == &parent->d_subdirs) {
			fi->flags |= CEPH_F_ATEND;
			goto out_unlock;
		}
		spin_lock_nested(&dentry->d_lock, DENTRY_D_LOCK_NESTED);
		if (!d_unhashed(dentry) && dentry->d_inode &&
		    ceph_snap(dentry->d_inode) != CEPH_SNAPDIR &&
		    ceph_ino(dentry->d_inode) != CEPH_INO_CEPH &&
		    fpos_cmp(ctx->pos, di->offset) <= 0)
			break;
		dout(" skipping %p %.*s at %llu (%llu)%s%s\n", dentry,
		     dentry->d_name.len, dentry->d_name.name, di->offset,
		     ctx->pos, d_unhashed(dentry) ? " unhashed" : "",
		     !dentry->d_inode ? " null" : "");
		spin_unlock(&dentry->d_lock);
		p = p->prev;
		dentry = list_entry(p, struct dentry, d_u.d_child);
		di = ceph_dentry(dentry);
	}

	dget_dlock(dentry);
	spin_unlock(&dentry->d_lock);
	spin_unlock(&parent->d_lock);

	dout(" %llu (%llu) dentry %p %.*s %p\n", di->offset, ctx->pos,
	     dentry, dentry->d_name.len, dentry->d_name.name, dentry->d_inode);
	ctx->pos = di->offset;
	if (!dir_emit(ctx, dentry->d_name.name,
		      dentry->d_name.len,
		      ceph_translate_ino(dentry->d_sb, dentry->d_inode->i_ino),
		      dentry->d_inode->i_mode >> 12)) {
		if (last) {
			/* remember our position */
			fi->dentry = last;
			fi->next_offset = di->offset;
		}
		dput(dentry);
		return 0;
	}

	if (last)
		dput(last);
	last = dentry;

	ctx->pos++;

	/* make sure a dentry wasn't dropped while we didn't have parent lock */
	if (!ceph_dir_is_complete(dir)) {
		dout(" lost dir complete on %p; falling back to mds\n", dir);
		err = -EAGAIN;
		goto out;
	}

	spin_lock(&parent->d_lock);
	p = p->prev;	/* advance to next dentry */
	goto more;

out_unlock:
	spin_unlock(&parent->d_lock);
out:
	if (last)
		dput(last);
	return err;
}

/*
 * make note of the last dentry we read, so we can
 * continue at the same lexicographical point,
 * regardless of what dir changes take place on the
 * server.
 */
static int note_last_dentry(struct ceph_file_info *fi, const char *name,
			    int len)
{
	kfree(fi->last_name);
	fi->last_name = kmalloc(len+1, GFP_NOFS);
	if (!fi->last_name)
		return -ENOMEM;
	memcpy(fi->last_name, name, len);
	fi->last_name[len] = 0;
	dout("note_last_dentry '%s'\n", fi->last_name);
	return 0;
}

static int ceph_readdir(struct file *file, struct dir_context *ctx)
{
	struct ceph_file_info *fi = file->private_data;
	struct inode *inode = file_inode(file);
	struct ceph_inode_info *ci = ceph_inode(inode);
	struct ceph_fs_client *fsc = ceph_inode_to_client(inode);
	struct ceph_mds_client *mdsc = fsc->mdsc;
<<<<<<< HEAD
	unsigned frag = fpos_frag(filp->f_pos);
	unsigned int off = fpos_off(filp->f_pos);
=======
	unsigned frag = fpos_frag(ctx->pos);
	unsigned int off = fpos_off(ctx->pos);
>>>>>>> c3ade0e0
	int err;
	u32 ftype;
	struct ceph_mds_reply_info_parsed *rinfo;
	const int max_entries = fsc->mount_options->max_readdir;
	const int max_bytes = fsc->mount_options->max_readdir_bytes;

	dout("readdir %p file %p frag %u off %u\n", inode, file, frag, off);
	if (fi->flags & CEPH_F_ATEND)
		return 0;

	/* always start with . and .. */
	if (ctx->pos == 0) {
		/* note dir version at start of readdir so we can tell
		 * if any dentries get dropped */
		fi->dir_release_count = atomic_read(&ci->i_release_count);

		dout("readdir off 0 -> '.'\n");
		if (!dir_emit(ctx, ".", 1, 
			    ceph_translate_ino(inode->i_sb, inode->i_ino),
			    inode->i_mode >> 12))
			return 0;
		ctx->pos = 1;
		off = 1;
	}
	if (ctx->pos == 1) {
		ino_t ino = parent_ino(file->f_dentry);
		dout("readdir off 1 -> '..'\n");
		if (!dir_emit(ctx, "..", 2,
			    ceph_translate_ino(inode->i_sb, ino),
			    inode->i_mode >> 12))
			return 0;
		ctx->pos = 2;
		off = 2;
	}

	/* can we use the dcache? */
	spin_lock(&ci->i_ceph_lock);
	if ((ctx->pos == 2 || fi->dentry) &&
	    !ceph_test_mount_opt(fsc, NOASYNCREADDIR) &&
	    ceph_snap(inode) != CEPH_SNAPDIR &&
	    __ceph_dir_is_complete(ci) &&
	    __ceph_caps_issued_mask(ci, CEPH_CAP_FILE_SHARED, 1)) {
		spin_unlock(&ci->i_ceph_lock);
		err = __dcache_readdir(file, ctx);
		if (err != -EAGAIN)
			return err;
	} else {
		spin_unlock(&ci->i_ceph_lock);
	}
	if (fi->dentry) {
		err = note_last_dentry(fi, fi->dentry->d_name.name,
				       fi->dentry->d_name.len);
		if (err)
			return err;
		dput(fi->dentry);
		fi->dentry = NULL;
	}

	/* proceed with a normal readdir */

more:
	/* do we have the correct frag content buffered? */
	if (fi->frag != frag || fi->last_readdir == NULL) {
		struct ceph_mds_request *req;
		int op = ceph_snap(inode) == CEPH_SNAPDIR ?
			CEPH_MDS_OP_LSSNAP : CEPH_MDS_OP_READDIR;

		/* discard old result, if any */
		if (fi->last_readdir) {
			ceph_mdsc_put_request(fi->last_readdir);
			fi->last_readdir = NULL;
		}

		/* requery frag tree, as the frag topology may have changed */
		frag = ceph_choose_frag(ceph_inode(inode), frag, NULL, NULL);

		dout("readdir fetching %llx.%llx frag %x offset '%s'\n",
		     ceph_vinop(inode), frag, fi->last_name);
		req = ceph_mdsc_create_request(mdsc, op, USE_AUTH_MDS);
		if (IS_ERR(req))
			return PTR_ERR(req);
		req->r_inode = inode;
		ihold(inode);
		req->r_dentry = dget(file->f_dentry);
		/* hints to request -> mds selection code */
		req->r_direct_mode = USE_AUTH_MDS;
		req->r_direct_hash = ceph_frag_value(frag);
		req->r_direct_is_hash = true;
		req->r_path2 = kstrdup(fi->last_name, GFP_NOFS);
		req->r_readdir_offset = fi->next_offset;
		req->r_args.readdir.frag = cpu_to_le32(frag);
		req->r_args.readdir.max_entries = cpu_to_le32(max_entries);
		req->r_args.readdir.max_bytes = cpu_to_le32(max_bytes);
		req->r_num_caps = max_entries + 1;
		err = ceph_mdsc_do_request(mdsc, NULL, req);
		if (err < 0) {
			ceph_mdsc_put_request(req);
			return err;
		}
		dout("readdir got and parsed readdir result=%d"
		     " on frag %x, end=%d, complete=%d\n", err, frag,
		     (int)req->r_reply_info.dir_end,
		     (int)req->r_reply_info.dir_complete);

		if (!req->r_did_prepopulate) {
			dout("readdir !did_prepopulate");
			/* preclude from marking dir complete */
			fi->dir_release_count--;
		}

		/* note next offset and last dentry name */
		rinfo = &req->r_reply_info;
		if (le32_to_cpu(rinfo->dir_dir->frag) != frag) {
			frag = le32_to_cpu(rinfo->dir_dir->frag);
			if (ceph_frag_is_leftmost(frag))
				fi->next_offset = 2;
			else
				fi->next_offset = 0;
			off = fi->next_offset;
		}
		fi->offset = fi->next_offset;
		fi->last_readdir = req;
		fi->frag = frag;

		if (req->r_reply_info.dir_end) {
			kfree(fi->last_name);
			fi->last_name = NULL;
			if (ceph_frag_is_rightmost(frag))
				fi->next_offset = 2;
			else
				fi->next_offset = 0;
		} else {
			err = note_last_dentry(fi,
				       rinfo->dir_dname[rinfo->dir_nr-1],
				       rinfo->dir_dname_len[rinfo->dir_nr-1]);
			if (err)
				return err;
			fi->next_offset += rinfo->dir_nr;
		}
	}

	rinfo = &fi->last_readdir->r_reply_info;
	dout("readdir frag %x num %d off %d chunkoff %d\n", frag,
	     rinfo->dir_nr, off, fi->offset);

	ctx->pos = ceph_make_fpos(frag, off);
	while (off >= fi->offset && off - fi->offset < rinfo->dir_nr) {
		struct ceph_mds_reply_inode *in =
			rinfo->dir_in[off - fi->offset].in;
		struct ceph_vino vino;
		ino_t ino;

		dout("readdir off %d (%d/%d) -> %lld '%.*s' %p\n",
		     off, off - fi->offset, rinfo->dir_nr, ctx->pos,
		     rinfo->dir_dname_len[off - fi->offset],
		     rinfo->dir_dname[off - fi->offset], in);
		BUG_ON(!in);
		ftype = le32_to_cpu(in->mode) >> 12;
		vino.ino = le64_to_cpu(in->ino);
		vino.snap = le64_to_cpu(in->snapid);
		ino = ceph_vino_to_ino(vino);
		if (!dir_emit(ctx,
			    rinfo->dir_dname[off - fi->offset],
			    rinfo->dir_dname_len[off - fi->offset],
			    ceph_translate_ino(inode->i_sb, ino), ftype)) {
			dout("filldir stopping us...\n");
			return 0;
		}
		off++;
		ctx->pos++;
	}

	if (fi->last_name) {
		ceph_mdsc_put_request(fi->last_readdir);
		fi->last_readdir = NULL;
		goto more;
	}

	/* more frags? */
	if (!ceph_frag_is_rightmost(frag)) {
		frag = ceph_frag_next(frag);
		off = 0;
		ctx->pos = ceph_make_fpos(frag, off);
		dout("readdir next frag is %x\n", frag);
		goto more;
	}
	fi->flags |= CEPH_F_ATEND;

	/*
	 * if dir_release_count still matches the dir, no dentries
	 * were released during the whole readdir, and we should have
	 * the complete dir contents in our cache.
	 */
	spin_lock(&ci->i_ceph_lock);
	if (atomic_read(&ci->i_release_count) == fi->dir_release_count) {
		dout(" marking %p complete\n", inode);
		__ceph_dir_set_complete(ci, fi->dir_release_count);
	}
	spin_unlock(&ci->i_ceph_lock);

	dout("readdir %p file %p done.\n", inode, file);
	return 0;
}

static void reset_readdir(struct ceph_file_info *fi)
{
	if (fi->last_readdir) {
		ceph_mdsc_put_request(fi->last_readdir);
		fi->last_readdir = NULL;
	}
	kfree(fi->last_name);
	fi->last_name = NULL;
	fi->next_offset = 2;  /* compensate for . and .. */
	if (fi->dentry) {
		dput(fi->dentry);
		fi->dentry = NULL;
	}
	fi->flags &= ~CEPH_F_ATEND;
}

static loff_t ceph_dir_llseek(struct file *file, loff_t offset, int whence)
{
	struct ceph_file_info *fi = file->private_data;
	struct inode *inode = file->f_mapping->host;
	loff_t old_offset = offset;
	loff_t retval;

	mutex_lock(&inode->i_mutex);
	retval = -EINVAL;
	switch (whence) {
	case SEEK_END:
		offset += inode->i_size + 2;   /* FIXME */
		break;
	case SEEK_CUR:
		offset += file->f_pos;
	case SEEK_SET:
		break;
	default:
		goto out;
	}

	if (offset >= 0 && offset <= inode->i_sb->s_maxbytes) {
		if (offset != file->f_pos) {
			file->f_pos = offset;
			file->f_version = 0;
			fi->flags &= ~CEPH_F_ATEND;
		}
		retval = offset;

		/*
		 * discard buffered readdir content on seekdir(0), or
		 * seek to new frag, or seek prior to current chunk.
		 */
		if (offset == 0 ||
		    fpos_frag(offset) != fpos_frag(old_offset) ||
		    fpos_off(offset) < fi->offset) {
			dout("dir_llseek dropping %p content\n", file);
			reset_readdir(fi);
		}

		/* bump dir_release_count if we did a forward seek */
		if (offset > old_offset)
			fi->dir_release_count--;
	}
out:
	mutex_unlock(&inode->i_mutex);
	return retval;
}

/*
 * Handle lookups for the hidden .snap directory.
 */
int ceph_handle_snapdir(struct ceph_mds_request *req,
			struct dentry *dentry, int err)
{
	struct ceph_fs_client *fsc = ceph_sb_to_client(dentry->d_sb);
	struct inode *parent = dentry->d_parent->d_inode; /* we hold i_mutex */

	/* .snap dir? */
	if (err == -ENOENT &&
	    ceph_snap(parent) == CEPH_NOSNAP &&
	    strcmp(dentry->d_name.name,
		   fsc->mount_options->snapdir_name) == 0) {
		struct inode *inode = ceph_get_snapdir(parent);
		dout("ENOENT on snapdir %p '%.*s', linking to snapdir %p\n",
		     dentry, dentry->d_name.len, dentry->d_name.name, inode);
		BUG_ON(!d_unhashed(dentry));
		d_add(dentry, inode);
		err = 0;
	}
	return err;
}

/*
 * Figure out final result of a lookup/open request.
 *
 * Mainly, make sure we return the final req->r_dentry (if it already
 * existed) in place of the original VFS-provided dentry when they
 * differ.
 *
 * Gracefully handle the case where the MDS replies with -ENOENT and
 * no trace (which it may do, at its discretion, e.g., if it doesn't
 * care to issue a lease on the negative dentry).
 */
struct dentry *ceph_finish_lookup(struct ceph_mds_request *req,
				  struct dentry *dentry, int err)
{
	if (err == -ENOENT) {
		/* no trace? */
		err = 0;
		if (!req->r_reply_info.head->is_dentry) {
			dout("ENOENT and no trace, dentry %p inode %p\n",
			     dentry, dentry->d_inode);
			if (dentry->d_inode) {
				d_drop(dentry);
				err = -ENOENT;
			} else {
				d_add(dentry, NULL);
			}
		}
	}
	if (err)
		dentry = ERR_PTR(err);
	else if (dentry != req->r_dentry)
		dentry = dget(req->r_dentry);   /* we got spliced */
	else
		dentry = NULL;
	return dentry;
}

static int is_root_ceph_dentry(struct inode *inode, struct dentry *dentry)
{
	return ceph_ino(inode) == CEPH_INO_ROOT &&
		strncmp(dentry->d_name.name, ".ceph", 5) == 0;
}

/*
 * Look up a single dir entry.  If there is a lookup intent, inform
 * the MDS so that it gets our 'caps wanted' value in a single op.
 */
static struct dentry *ceph_lookup(struct inode *dir, struct dentry *dentry,
				  unsigned int flags)
{
	struct ceph_fs_client *fsc = ceph_sb_to_client(dir->i_sb);
	struct ceph_mds_client *mdsc = fsc->mdsc;
	struct ceph_mds_request *req;
	int op;
	int err;

	dout("lookup %p dentry %p '%.*s'\n",
	     dir, dentry, dentry->d_name.len, dentry->d_name.name);

	if (dentry->d_name.len > NAME_MAX)
		return ERR_PTR(-ENAMETOOLONG);

	err = ceph_init_dentry(dentry);
	if (err < 0)
		return ERR_PTR(err);

<<<<<<< HEAD
	/* open (but not create!) intent? */
	if (nd &&
	    (nd->flags & LOOKUP_OPEN) &&
	    !(nd->intent.open.flags & O_CREAT)) {
		int mode = nd->intent.open.create_mode & ~current_umask();
		return ceph_lookup_open(dir, dentry, nd, mode, 1);
	}

=======
>>>>>>> c3ade0e0
	/* can we conclude ENOENT locally? */
	if (dentry->d_inode == NULL) {
		struct ceph_inode_info *ci = ceph_inode(dir);
		struct ceph_dentry_info *di = ceph_dentry(dentry);

		spin_lock(&ci->i_ceph_lock);
		dout(" dir %p flags are %d\n", dir, ci->i_ceph_flags);
		if (strncmp(dentry->d_name.name,
			    fsc->mount_options->snapdir_name,
			    dentry->d_name.len) &&
		    !is_root_ceph_dentry(dir, dentry) &&
		    __ceph_dir_is_complete(ci) &&
		    (__ceph_caps_issued_mask(ci, CEPH_CAP_FILE_SHARED, 1))) {
			spin_unlock(&ci->i_ceph_lock);
			dout(" dir %p complete, -ENOENT\n", dir);
			d_add(dentry, NULL);
			di->lease_shared_gen = ci->i_shared_gen;
			return NULL;
		}
		spin_unlock(&ci->i_ceph_lock);
	}

	op = ceph_snap(dir) == CEPH_SNAPDIR ?
		CEPH_MDS_OP_LOOKUPSNAP : CEPH_MDS_OP_LOOKUP;
	req = ceph_mdsc_create_request(mdsc, op, USE_ANY_MDS);
	if (IS_ERR(req))
		return ERR_CAST(req);
	req->r_dentry = dget(dentry);
	req->r_num_caps = 2;
	/* we only need inode linkage */
	req->r_args.getattr.mask = cpu_to_le32(CEPH_STAT_CAP_INODE);
	req->r_locked_dir = dir;
	err = ceph_mdsc_do_request(mdsc, NULL, req);
	err = ceph_handle_snapdir(req, dentry, err);
	dentry = ceph_finish_lookup(req, dentry, err);
	ceph_mdsc_put_request(req);  /* will dput(dentry) */
	dout("lookup result=%p\n", dentry);
	return dentry;
}

/*
 * If we do a create but get no trace back from the MDS, follow up with
 * a lookup (the VFS expects us to link up the provided dentry).
 */
int ceph_handle_notrace_create(struct inode *dir, struct dentry *dentry)
{
	struct dentry *result = ceph_lookup(dir, dentry, 0);

	if (result && !IS_ERR(result)) {
		/*
		 * We created the item, then did a lookup, and found
		 * it was already linked to another inode we already
		 * had in our cache (and thus got spliced).  Link our
		 * dentry to that inode, but don't hash it, just in
		 * case the VFS wants to dereference it.
		 */
		BUG_ON(!result->d_inode);
		d_instantiate(dentry, result->d_inode);
		return 0;
	}
	return PTR_ERR(result);
}

static int ceph_mknod(struct inode *dir, struct dentry *dentry,
		      umode_t mode, dev_t rdev)
{
	struct ceph_fs_client *fsc = ceph_sb_to_client(dir->i_sb);
	struct ceph_mds_client *mdsc = fsc->mdsc;
	struct ceph_mds_request *req;
	int err;

	if (ceph_snap(dir) != CEPH_NOSNAP)
		return -EROFS;

	dout("mknod in dir %p dentry %p mode 0%ho rdev %d\n",
	     dir, dentry, mode, rdev);
	req = ceph_mdsc_create_request(mdsc, CEPH_MDS_OP_MKNOD, USE_AUTH_MDS);
	if (IS_ERR(req)) {
		d_drop(dentry);
		return PTR_ERR(req);
	}
	req->r_dentry = dget(dentry);
	req->r_num_caps = 2;
	req->r_locked_dir = dir;
	req->r_args.mknod.mode = cpu_to_le32(mode);
	req->r_args.mknod.rdev = cpu_to_le32(rdev);
	req->r_dentry_drop = CEPH_CAP_FILE_SHARED;
	req->r_dentry_unless = CEPH_CAP_FILE_EXCL;
	err = ceph_mdsc_do_request(mdsc, dir, req);
	if (!err && !req->r_reply_info.head->is_dentry)
		err = ceph_handle_notrace_create(dir, dentry);
	ceph_mdsc_put_request(req);

	if (!err)
		ceph_init_acl(dentry, dentry->d_inode, dir);
	else
		d_drop(dentry);
	return err;
}

static int ceph_create(struct inode *dir, struct dentry *dentry, umode_t mode,
		       bool excl)
{
	return ceph_mknod(dir, dentry, mode, 0);
}

static int ceph_symlink(struct inode *dir, struct dentry *dentry,
			    const char *dest)
{
	struct ceph_fs_client *fsc = ceph_sb_to_client(dir->i_sb);
	struct ceph_mds_client *mdsc = fsc->mdsc;
	struct ceph_mds_request *req;
	int err;

	if (ceph_snap(dir) != CEPH_NOSNAP)
		return -EROFS;

	dout("symlink in dir %p dentry %p to '%s'\n", dir, dentry, dest);
	req = ceph_mdsc_create_request(mdsc, CEPH_MDS_OP_SYMLINK, USE_AUTH_MDS);
	if (IS_ERR(req)) {
		d_drop(dentry);
		return PTR_ERR(req);
	}
	req->r_dentry = dget(dentry);
	req->r_num_caps = 2;
	req->r_path2 = kstrdup(dest, GFP_NOFS);
	req->r_locked_dir = dir;
	req->r_dentry_drop = CEPH_CAP_FILE_SHARED;
	req->r_dentry_unless = CEPH_CAP_FILE_EXCL;
	err = ceph_mdsc_do_request(mdsc, dir, req);
	if (!err && !req->r_reply_info.head->is_dentry)
		err = ceph_handle_notrace_create(dir, dentry);
	ceph_mdsc_put_request(req);
	if (!err)
		ceph_init_acl(dentry, dentry->d_inode, dir);
	else
		d_drop(dentry);
	return err;
}

static int ceph_mkdir(struct inode *dir, struct dentry *dentry, umode_t mode)
{
	struct ceph_fs_client *fsc = ceph_sb_to_client(dir->i_sb);
	struct ceph_mds_client *mdsc = fsc->mdsc;
	struct ceph_mds_request *req;
	int err = -EROFS;
	int op;

	if (ceph_snap(dir) == CEPH_SNAPDIR) {
		/* mkdir .snap/foo is a MKSNAP */
		op = CEPH_MDS_OP_MKSNAP;
		dout("mksnap dir %p snap '%.*s' dn %p\n", dir,
		     dentry->d_name.len, dentry->d_name.name, dentry);
	} else if (ceph_snap(dir) == CEPH_NOSNAP) {
		dout("mkdir dir %p dn %p mode 0%ho\n", dir, dentry, mode);
		op = CEPH_MDS_OP_MKDIR;
	} else {
		goto out;
	}
	req = ceph_mdsc_create_request(mdsc, op, USE_AUTH_MDS);
	if (IS_ERR(req)) {
		err = PTR_ERR(req);
		goto out;
	}

	req->r_dentry = dget(dentry);
	req->r_num_caps = 2;
	req->r_locked_dir = dir;
	req->r_args.mkdir.mode = cpu_to_le32(mode);
	req->r_dentry_drop = CEPH_CAP_FILE_SHARED;
	req->r_dentry_unless = CEPH_CAP_FILE_EXCL;
	err = ceph_mdsc_do_request(mdsc, dir, req);
	if (!err && !req->r_reply_info.head->is_dentry)
		err = ceph_handle_notrace_create(dir, dentry);
	ceph_mdsc_put_request(req);
out:
	if (!err)
		ceph_init_acl(dentry, dentry->d_inode, dir);
	else
		d_drop(dentry);
	return err;
}

static int ceph_link(struct dentry *old_dentry, struct inode *dir,
		     struct dentry *dentry)
{
	struct ceph_fs_client *fsc = ceph_sb_to_client(dir->i_sb);
	struct ceph_mds_client *mdsc = fsc->mdsc;
	struct ceph_mds_request *req;
	int err;

	if (ceph_snap(dir) != CEPH_NOSNAP)
		return -EROFS;

	dout("link in dir %p old_dentry %p dentry %p\n", dir,
	     old_dentry, dentry);
	req = ceph_mdsc_create_request(mdsc, CEPH_MDS_OP_LINK, USE_AUTH_MDS);
	if (IS_ERR(req)) {
		d_drop(dentry);
		return PTR_ERR(req);
	}
	req->r_dentry = dget(dentry);
	req->r_num_caps = 2;
	req->r_old_dentry = dget(old_dentry); /* or inode? hrm. */
	req->r_old_dentry_dir = ceph_get_dentry_parent_inode(old_dentry);
	req->r_locked_dir = dir;
	req->r_dentry_drop = CEPH_CAP_FILE_SHARED;
	req->r_dentry_unless = CEPH_CAP_FILE_EXCL;
	/* release LINK_SHARED on source inode (mds will lock it) */
	req->r_old_inode_drop = CEPH_CAP_LINK_SHARED;
	err = ceph_mdsc_do_request(mdsc, dir, req);
	if (err) {
		d_drop(dentry);
	} else if (!req->r_reply_info.head->is_dentry) {
		ihold(old_dentry->d_inode);
		d_instantiate(dentry, old_dentry->d_inode);
	}
	ceph_mdsc_put_request(req);
	return err;
}

/*
 * For a soon-to-be unlinked file, drop the AUTH_RDCACHE caps.  If it
 * looks like the link count will hit 0, drop any other caps (other
 * than PIN) we don't specifically want (due to the file still being
 * open).
 */
static int drop_caps_for_unlink(struct inode *inode)
{
	struct ceph_inode_info *ci = ceph_inode(inode);
	int drop = CEPH_CAP_LINK_SHARED | CEPH_CAP_LINK_EXCL;

	spin_lock(&ci->i_ceph_lock);
	if (inode->i_nlink == 1) {
		drop |= ~(__ceph_caps_wanted(ci) | CEPH_CAP_PIN);
		ci->i_ceph_flags |= CEPH_I_NODELAY;
	}
	spin_unlock(&ci->i_ceph_lock);
	return drop;
}

/*
 * rmdir and unlink are differ only by the metadata op code
 */
static int ceph_unlink(struct inode *dir, struct dentry *dentry)
{
	struct ceph_fs_client *fsc = ceph_sb_to_client(dir->i_sb);
	struct ceph_mds_client *mdsc = fsc->mdsc;
	struct inode *inode = dentry->d_inode;
	struct ceph_mds_request *req;
	int err = -EROFS;
	int op;

	if (ceph_snap(dir) == CEPH_SNAPDIR) {
		/* rmdir .snap/foo is RMSNAP */
		dout("rmsnap dir %p '%.*s' dn %p\n", dir, dentry->d_name.len,
		     dentry->d_name.name, dentry);
		op = CEPH_MDS_OP_RMSNAP;
	} else if (ceph_snap(dir) == CEPH_NOSNAP) {
		dout("unlink/rmdir dir %p dn %p inode %p\n",
		     dir, dentry, inode);
		op = S_ISDIR(dentry->d_inode->i_mode) ?
			CEPH_MDS_OP_RMDIR : CEPH_MDS_OP_UNLINK;
	} else
		goto out;
	req = ceph_mdsc_create_request(mdsc, op, USE_AUTH_MDS);
	if (IS_ERR(req)) {
		err = PTR_ERR(req);
		goto out;
	}
	req->r_dentry = dget(dentry);
	req->r_num_caps = 2;
	req->r_locked_dir = dir;
	req->r_dentry_drop = CEPH_CAP_FILE_SHARED;
	req->r_dentry_unless = CEPH_CAP_FILE_EXCL;
	req->r_inode_drop = drop_caps_for_unlink(inode);
	err = ceph_mdsc_do_request(mdsc, dir, req);
	if (!err && !req->r_reply_info.head->is_dentry)
		d_delete(dentry);
	ceph_mdsc_put_request(req);
out:
	return err;
}

static int ceph_rename(struct inode *old_dir, struct dentry *old_dentry,
		       struct inode *new_dir, struct dentry *new_dentry)
{
	struct ceph_fs_client *fsc = ceph_sb_to_client(old_dir->i_sb);
	struct ceph_mds_client *mdsc = fsc->mdsc;
	struct ceph_mds_request *req;
	int err;

	if (ceph_snap(old_dir) != ceph_snap(new_dir))
		return -EXDEV;
	if (ceph_snap(old_dir) != CEPH_NOSNAP ||
	    ceph_snap(new_dir) != CEPH_NOSNAP)
		return -EROFS;
	dout("rename dir %p dentry %p to dir %p dentry %p\n",
	     old_dir, old_dentry, new_dir, new_dentry);
	req = ceph_mdsc_create_request(mdsc, CEPH_MDS_OP_RENAME, USE_AUTH_MDS);
	if (IS_ERR(req))
		return PTR_ERR(req);
	req->r_dentry = dget(new_dentry);
	req->r_num_caps = 2;
	req->r_old_dentry = dget(old_dentry);
	req->r_old_dentry_dir = ceph_get_dentry_parent_inode(old_dentry);
	req->r_locked_dir = new_dir;
	req->r_old_dentry_drop = CEPH_CAP_FILE_SHARED;
	req->r_old_dentry_unless = CEPH_CAP_FILE_EXCL;
	req->r_dentry_drop = CEPH_CAP_FILE_SHARED;
	req->r_dentry_unless = CEPH_CAP_FILE_EXCL;
	/* release LINK_RDCACHE on source inode (mds will lock it) */
	req->r_old_inode_drop = CEPH_CAP_LINK_SHARED;
	if (new_dentry->d_inode)
		req->r_inode_drop = drop_caps_for_unlink(new_dentry->d_inode);
	err = ceph_mdsc_do_request(mdsc, old_dir, req);
	if (!err && !req->r_reply_info.head->is_dentry) {
		/*
		 * Normally d_move() is done by fill_trace (called by
		 * do_request, above).  If there is no trace, we need
		 * to do it here.
		 */

		d_move(old_dentry, new_dentry);

		/* ensure target dentry is invalidated, despite
		   rehashing bug in vfs_rename_dir */
		ceph_invalidate_dentry_lease(new_dentry);

		/* d_move screws up sibling dentries' offsets */
		ceph_dir_clear_complete(old_dir);
		ceph_dir_clear_complete(new_dir);

	}
	ceph_mdsc_put_request(req);
	return err;
}

/*
 * Ensure a dentry lease will no longer revalidate.
 */
void ceph_invalidate_dentry_lease(struct dentry *dentry)
{
	spin_lock(&dentry->d_lock);
	dentry->d_time = jiffies;
	ceph_dentry(dentry)->lease_shared_gen = 0;
	spin_unlock(&dentry->d_lock);
}

/*
 * Check if dentry lease is valid.  If not, delete the lease.  Try to
 * renew if the least is more than half up.
 */
static int dentry_lease_is_valid(struct dentry *dentry)
{
	struct ceph_dentry_info *di;
	struct ceph_mds_session *s;
	int valid = 0;
	u32 gen;
	unsigned long ttl;
	struct ceph_mds_session *session = NULL;
	struct inode *dir = NULL;
	u32 seq = 0;

	spin_lock(&dentry->d_lock);
	di = ceph_dentry(dentry);
	if (di->lease_session) {
		s = di->lease_session;
		spin_lock(&s->s_gen_ttl_lock);
		gen = s->s_cap_gen;
		ttl = s->s_cap_ttl;
		spin_unlock(&s->s_gen_ttl_lock);

		if (di->lease_gen == gen &&
		    time_before(jiffies, dentry->d_time) &&
		    time_before(jiffies, ttl)) {
			valid = 1;
			if (di->lease_renew_after &&
			    time_after(jiffies, di->lease_renew_after)) {
				/* we should renew */
				dir = dentry->d_parent->d_inode;
				session = ceph_get_mds_session(s);
				seq = di->lease_seq;
				di->lease_renew_after = 0;
				di->lease_renew_from = jiffies;
			}
		}
	}
	spin_unlock(&dentry->d_lock);

	if (session) {
		ceph_mdsc_lease_send_msg(session, dir, dentry,
					 CEPH_MDS_LEASE_RENEW, seq);
		ceph_put_mds_session(session);
	}
	dout("dentry_lease_is_valid - dentry %p = %d\n", dentry, valid);
	return valid;
}

/*
 * Check if directory-wide content lease/cap is valid.
 */
static int dir_lease_is_valid(struct inode *dir, struct dentry *dentry)
{
	struct ceph_inode_info *ci = ceph_inode(dir);
	struct ceph_dentry_info *di = ceph_dentry(dentry);
	int valid = 0;

	spin_lock(&ci->i_ceph_lock);
	if (ci->i_shared_gen == di->lease_shared_gen)
		valid = __ceph_caps_issued_mask(ci, CEPH_CAP_FILE_SHARED, 1);
	spin_unlock(&ci->i_ceph_lock);
	dout("dir_lease_is_valid dir %p v%u dentry %p v%u = %d\n",
	     dir, (unsigned)ci->i_shared_gen, dentry,
	     (unsigned)di->lease_shared_gen, valid);
	return valid;
}

/*
 * Check if cached dentry can be trusted.
 */
static int ceph_d_revalidate(struct dentry *dentry, unsigned int flags)
{
	int valid = 0;
	struct inode *dir;

	if (flags & LOOKUP_RCU)
		return -ECHILD;

	dout("d_revalidate %p '%.*s' inode %p offset %lld\n", dentry,
	     dentry->d_name.len, dentry->d_name.name, dentry->d_inode,
	     ceph_dentry(dentry)->offset);

	dir = ceph_get_dentry_parent_inode(dentry);

	/* always trust cached snapped dentries, snapdir dentry */
	if (ceph_snap(dir) != CEPH_NOSNAP) {
		dout("d_revalidate %p '%.*s' inode %p is SNAPPED\n", dentry,
		     dentry->d_name.len, dentry->d_name.name, dentry->d_inode);
		valid = 1;
	} else if (dentry->d_inode &&
		   ceph_snap(dentry->d_inode) == CEPH_SNAPDIR) {
		valid = 1;
	} else if (dentry_lease_is_valid(dentry) ||
		   dir_lease_is_valid(dir, dentry)) {
		if (dentry->d_inode)
			valid = ceph_is_any_caps(dentry->d_inode);
		else
			valid = 1;
	}

	dout("d_revalidate %p %s\n", dentry, valid ? "valid" : "invalid");
	if (valid) {
		ceph_dentry_lru_touch(dentry);
	} else {
		ceph_dir_clear_complete(dir);
		d_drop(dentry);
	}
	iput(dir);
	return valid;
}

/*
 * Release our ceph_dentry_info.
 */
static void ceph_d_release(struct dentry *dentry)
{
	struct ceph_dentry_info *di = ceph_dentry(dentry);

	dout("d_release %p\n", dentry);
	ceph_dentry_lru_del(dentry);
	if (di->lease_session)
		ceph_put_mds_session(di->lease_session);
	kmem_cache_free(ceph_dentry_cachep, di);
	dentry->d_fsdata = NULL;
}

static int ceph_snapdir_d_revalidate(struct dentry *dentry,
					  unsigned int flags)
{
	/*
	 * Eventually, we'll want to revalidate snapped metadata
	 * too... probably...
	 */
	return 1;
}

/*
 * When the VFS prunes a dentry from the cache, we need to clear the
 * complete flag on the parent directory.
 *
 * Called under dentry->d_lock.
 */
static void ceph_d_prune(struct dentry *dentry)
{
	dout("ceph_d_prune %p\n", dentry);

	/* do we have a valid parent? */
	if (IS_ROOT(dentry))
		return;

	/* if we are not hashed, we don't affect dir's completeness */
	if (d_unhashed(dentry))
		return;

	/*
	 * we hold d_lock, so d_parent is stable, and d_fsdata is never
	 * cleared until d_release
	 */
	ceph_dir_clear_complete(dentry->d_parent->d_inode);
}

/*
 * read() on a dir.  This weird interface hack only works if mounted
 * with '-o dirstat'.
 */
static ssize_t ceph_read_dir(struct file *file, char __user *buf, size_t size,
			     loff_t *ppos)
{
	struct ceph_file_info *cf = file->private_data;
	struct inode *inode = file_inode(file);
	struct ceph_inode_info *ci = ceph_inode(inode);
	int left;
	const int bufsize = 1024;

	if (!ceph_test_mount_opt(ceph_sb_to_client(inode->i_sb), DIRSTAT))
		return -EISDIR;

	if (!cf->dir_info) {
		cf->dir_info = kmalloc(bufsize, GFP_NOFS);
		if (!cf->dir_info)
			return -ENOMEM;
		cf->dir_info_len =
			snprintf(cf->dir_info, bufsize,
				"entries:   %20lld\n"
				" files:    %20lld\n"
				" subdirs:  %20lld\n"
				"rentries:  %20lld\n"
				" rfiles:   %20lld\n"
				" rsubdirs: %20lld\n"
				"rbytes:    %20lld\n"
				"rctime:    %10ld.%09ld\n",
				ci->i_files + ci->i_subdirs,
				ci->i_files,
				ci->i_subdirs,
				ci->i_rfiles + ci->i_rsubdirs,
				ci->i_rfiles,
				ci->i_rsubdirs,
				ci->i_rbytes,
				(long)ci->i_rctime.tv_sec,
				(long)ci->i_rctime.tv_nsec);
	}

	if (*ppos >= cf->dir_info_len)
		return 0;
	size = min_t(unsigned, size, cf->dir_info_len-*ppos);
	left = copy_to_user(buf, cf->dir_info + *ppos, size);
	if (left == size)
		return -EFAULT;
	*ppos += (size - left);
	return size - left;
}

/*
 * an fsync() on a dir will wait for any uncommitted directory
 * operations to commit.
 */
static int ceph_dir_fsync(struct file *file, loff_t start, loff_t end,
			  int datasync)
{
	struct inode *inode = file_inode(file);
	struct ceph_inode_info *ci = ceph_inode(inode);
	struct list_head *head = &ci->i_unsafe_dirops;
	struct ceph_mds_request *req;
	u64 last_tid;
	int ret = 0;

	dout("dir_fsync %p\n", inode);
	ret = filemap_write_and_wait_range(inode->i_mapping, start, end);
	if (ret)
		return ret;
	mutex_lock(&inode->i_mutex);

	spin_lock(&ci->i_unsafe_lock);
	if (list_empty(head))
		goto out;

	req = list_entry(head->prev,
			 struct ceph_mds_request, r_unsafe_dir_item);
	last_tid = req->r_tid;

	do {
		ceph_mdsc_get_request(req);
		spin_unlock(&ci->i_unsafe_lock);

		dout("dir_fsync %p wait on tid %llu (until %llu)\n",
		     inode, req->r_tid, last_tid);
		if (req->r_timeout) {
			ret = wait_for_completion_timeout(
				&req->r_safe_completion, req->r_timeout);
			if (ret > 0)
				ret = 0;
			else if (ret == 0)
				ret = -EIO;  /* timed out */
		} else {
			wait_for_completion(&req->r_safe_completion);
		}
		ceph_mdsc_put_request(req);

		spin_lock(&ci->i_unsafe_lock);
		if (ret || list_empty(head))
			break;
		req = list_entry(head->next,
				 struct ceph_mds_request, r_unsafe_dir_item);
	} while (req->r_tid < last_tid);
out:
	spin_unlock(&ci->i_unsafe_lock);
	mutex_unlock(&inode->i_mutex);

	return ret;
}

/*
 * We maintain a private dentry LRU.
 *
 * FIXME: this needs to be changed to a per-mds lru to be useful.
 */
void ceph_dentry_lru_add(struct dentry *dn)
{
	struct ceph_dentry_info *di = ceph_dentry(dn);
	struct ceph_mds_client *mdsc;

	dout("dentry_lru_add %p %p '%.*s'\n", di, dn,
	     dn->d_name.len, dn->d_name.name);
	mdsc = ceph_sb_to_client(dn->d_sb)->mdsc;
	spin_lock(&mdsc->dentry_lru_lock);
	list_add_tail(&di->lru, &mdsc->dentry_lru);
	mdsc->num_dentry++;
	spin_unlock(&mdsc->dentry_lru_lock);
}

void ceph_dentry_lru_touch(struct dentry *dn)
{
	struct ceph_dentry_info *di = ceph_dentry(dn);
	struct ceph_mds_client *mdsc;

	dout("dentry_lru_touch %p %p '%.*s' (offset %lld)\n", di, dn,
	     dn->d_name.len, dn->d_name.name, di->offset);
	mdsc = ceph_sb_to_client(dn->d_sb)->mdsc;
	spin_lock(&mdsc->dentry_lru_lock);
	list_move_tail(&di->lru, &mdsc->dentry_lru);
	spin_unlock(&mdsc->dentry_lru_lock);
}

void ceph_dentry_lru_del(struct dentry *dn)
{
	struct ceph_dentry_info *di = ceph_dentry(dn);
	struct ceph_mds_client *mdsc;

	dout("dentry_lru_del %p %p '%.*s'\n", di, dn,
	     dn->d_name.len, dn->d_name.name);
	mdsc = ceph_sb_to_client(dn->d_sb)->mdsc;
	spin_lock(&mdsc->dentry_lru_lock);
	list_del_init(&di->lru);
	mdsc->num_dentry--;
	spin_unlock(&mdsc->dentry_lru_lock);
}

/*
 * Return name hash for a given dentry.  This is dependent on
 * the parent directory's hash function.
 */
unsigned ceph_dentry_hash(struct inode *dir, struct dentry *dn)
{
	struct ceph_inode_info *dci = ceph_inode(dir);

	switch (dci->i_dir_layout.dl_dir_hash) {
	case 0:	/* for backward compat */
	case CEPH_STR_HASH_LINUX:
		return dn->d_name.hash;

	default:
		return ceph_str_hash(dci->i_dir_layout.dl_dir_hash,
				     dn->d_name.name, dn->d_name.len);
	}
}

const struct file_operations ceph_dir_fops = {
	.read = ceph_read_dir,
	.iterate = ceph_readdir,
	.llseek = ceph_dir_llseek,
	.open = ceph_open,
	.release = ceph_release,
	.unlocked_ioctl = ceph_ioctl,
	.fsync = ceph_dir_fsync,
};

const struct inode_operations ceph_dir_iops = {
	.lookup = ceph_lookup,
	.permission = ceph_permission,
	.getattr = ceph_getattr,
	.setattr = ceph_setattr,
	.setxattr = ceph_setxattr,
	.getxattr = ceph_getxattr,
	.listxattr = ceph_listxattr,
	.removexattr = ceph_removexattr,
	.get_acl = ceph_get_acl,
	.set_acl = ceph_set_acl,
	.mknod = ceph_mknod,
	.symlink = ceph_symlink,
	.mkdir = ceph_mkdir,
	.link = ceph_link,
	.unlink = ceph_unlink,
	.rmdir = ceph_unlink,
	.rename = ceph_rename,
	.create = ceph_create,
	.atomic_open = ceph_atomic_open,
};

const struct dentry_operations ceph_dentry_ops = {
	.d_revalidate = ceph_d_revalidate,
	.d_release = ceph_d_release,
	.d_prune = ceph_d_prune,
};

const struct dentry_operations ceph_snapdir_dentry_ops = {
	.d_revalidate = ceph_snapdir_d_revalidate,
	.d_release = ceph_d_release,
};

const struct dentry_operations ceph_snap_dentry_ops = {
	.d_release = ceph_d_release,
	.d_prune = ceph_d_prune,
};<|MERGE_RESOLUTION|>--- conflicted
+++ resolved
@@ -247,13 +247,8 @@
 	struct ceph_inode_info *ci = ceph_inode(inode);
 	struct ceph_fs_client *fsc = ceph_inode_to_client(inode);
 	struct ceph_mds_client *mdsc = fsc->mdsc;
-<<<<<<< HEAD
-	unsigned frag = fpos_frag(filp->f_pos);
-	unsigned int off = fpos_off(filp->f_pos);
-=======
 	unsigned frag = fpos_frag(ctx->pos);
 	unsigned int off = fpos_off(ctx->pos);
->>>>>>> c3ade0e0
 	int err;
 	u32 ftype;
 	struct ceph_mds_reply_info_parsed *rinfo;
@@ -613,17 +608,6 @@
 	if (err < 0)
 		return ERR_PTR(err);
 
-<<<<<<< HEAD
-	/* open (but not create!) intent? */
-	if (nd &&
-	    (nd->flags & LOOKUP_OPEN) &&
-	    !(nd->intent.open.flags & O_CREAT)) {
-		int mode = nd->intent.open.create_mode & ~current_umask();
-		return ceph_lookup_open(dir, dentry, nd, mode, 1);
-	}
-
-=======
->>>>>>> c3ade0e0
 	/* can we conclude ENOENT locally? */
 	if (dentry->d_inode == NULL) {
 		struct ceph_inode_info *ci = ceph_inode(dir);
