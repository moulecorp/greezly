--- conflicted
+++ resolved
@@ -911,11 +911,7 @@
 		fsc->backing_dev_info.ra_pages =
 			default_backing_dev_info.ra_pages;
 
-<<<<<<< HEAD
-	err = bdi_register(&fsc->backing_dev_info, NULL, "ceph-%d",
-=======
 	err = bdi_register(&fsc->backing_dev_info, NULL, "ceph-%ld",
->>>>>>> c3ade0e0
 			   atomic_long_inc_return_unchecked(&bdi_seq));
 	if (!err)
 		sb->s_bdi = &fsc->backing_dev_info;
