--- conflicted
+++ resolved
@@ -387,59 +387,7 @@
  */
 int reiserfs_acl_chmod(struct inode *inode)
 {
-<<<<<<< HEAD
-	struct reiserfs_transaction_handle th;
-	struct posix_acl *acl;
-	size_t size;
-	int depth;
-	int error;
-
 	if (IS_PRIVATE(inode))
-		return 0;
-
-	if (S_ISLNK(inode->i_mode))
-		return -EOPNOTSUPP;
-
-	if (get_inode_sd_version(inode) == STAT_DATA_V1 ||
-	    !reiserfs_posixacl(inode->i_sb)) {
-		return 0;
-	}
-
-	reiserfs_write_unlock(inode->i_sb);
-	acl = reiserfs_get_acl(inode, ACL_TYPE_ACCESS);
-	reiserfs_write_lock(inode->i_sb);
-	if (!acl)
-		return 0;
-	if (IS_ERR(acl))
-		return PTR_ERR(acl);
-	error = posix_acl_chmod(&acl, GFP_NOFS, inode->i_mode);
-	if (error)
-		return error;
-
-	size = reiserfs_xattr_nblocks(inode, reiserfs_acl_size(acl->a_count));
-	depth = reiserfs_write_lock_once(inode->i_sb);
-	error = journal_begin(&th, inode->i_sb, size * 2);
-	if (!error) {
-		int error2;
-		error = reiserfs_set_acl(&th, inode, ACL_TYPE_ACCESS, acl);
-		error2 = journal_end(&th, inode->i_sb, size * 2);
-		if (error2)
-			error = error2;
-	}
-	reiserfs_write_unlock_once(inode->i_sb, depth);
-	posix_acl_release(acl);
-	return error;
-}
-
-static size_t posix_acl_access_list(struct dentry *dentry, char *list,
-				    size_t list_size, const char *name,
-				    size_t name_len, int type)
-{
-	const size_t size = sizeof(POSIX_ACL_XATTR_ACCESS);
-	if (!reiserfs_posixacl(dentry->d_sb))
-=======
-	if (IS_PRIVATE(inode))
->>>>>>> c3ade0e0
 		return 0;
 	if (get_inode_sd_version(inode) == STAT_DATA_V1 ||
 	    !reiserfs_posixacl(inode->i_sb))
