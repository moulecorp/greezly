/*
 * linux/fs/ext4/xattr.c
 *
 * Copyright (C) 2001-2003 Andreas Gruenbacher, <agruen@suse.de>
 *
 * Fix by Harrison Xing <harrison@mountainviewdata.com>.
 * Ext4 code with a lot of help from Eric Jarman <ejarman@acm.org>.
 * Extended attributes for symlinks and special files added per
 *  suggestion of Luka Renko <luka.renko@hermes.si>.
 * xattr consolidation Copyright (c) 2004 James Morris <jmorris@redhat.com>,
 *  Red Hat Inc.
 * ea-in-inode support by Alex Tomas <alex@clusterfs.com> aka bzzz
 *  and Andreas Gruenbacher <agruen@suse.de>.
 */

/*
 * Extended attributes are stored directly in inodes (on file systems with
 * inodes bigger than 128 bytes) and on additional disk blocks. The i_file_acl
 * field contains the block number if an inode uses an additional block. All
 * attributes must fit in the inode and one additional block. Blocks that
 * contain the identical set of attributes may be shared among several inodes.
 * Identical blocks are detected by keeping a cache of blocks that have
 * recently been accessed.
 *
 * The attributes in inodes and on blocks have a different header; the entries
 * are stored in the same format:
 *
 *   +------------------+
 *   | header           |
 *   | entry 1          | |
 *   | entry 2          | | growing downwards
 *   | entry 3          | v
 *   | four null bytes  |
 *   | . . .            |
 *   | value 1          | ^
 *   | value 3          | | growing upwards
 *   | value 2          | |
 *   +------------------+
 *
 * The header is followed by multiple entry descriptors. In disk blocks, the
 * entry descriptors are kept sorted. In inodes, they are unsorted. The
 * attribute values are aligned to the end of the block in no specific order.
 *
 * Locking strategy
 * ----------------
 * EXT4_I(inode)->i_file_acl is protected by EXT4_I(inode)->xattr_sem.
 * EA blocks are only changed if they are exclusive to an inode, so
 * holding xattr_sem also means that nothing but the EA block's reference
 * count can change. Multiple writers to the same block are synchronized
 * by the buffer lock.
 */

#include <linux/init.h>
#include <linux/fs.h>
#include <linux/slab.h>
#include <linux/mbcache.h>
#include <linux/quotaops.h>
#include <linux/rwsem.h>
#include "ext4_jbd2.h"
#include "ext4.h"
#include "xattr.h"
#include "acl.h"

#ifdef EXT4_XATTR_DEBUG
# define ea_idebug(inode, f...) do { \
		printk(KERN_DEBUG "inode %s:%lu: ", \
			inode->i_sb->s_id, inode->i_ino); \
		printk(f); \
		printk("\n"); \
	} while (0)
# define ea_bdebug(bh, f...) do { \
		char b[BDEVNAME_SIZE]; \
		printk(KERN_DEBUG "block %s:%lu: ", \
			bdevname(bh->b_bdev, b), \
			(unsigned long) bh->b_blocknr); \
		printk(f); \
		printk("\n"); \
	} while (0)
#else
# define ea_idebug(inode, fmt, ...)	no_printk(fmt, ##__VA_ARGS__)
# define ea_bdebug(bh, fmt, ...)	no_printk(fmt, ##__VA_ARGS__)
#endif

static void ext4_xattr_cache_insert(struct buffer_head *);
static struct buffer_head *ext4_xattr_cache_find(struct inode *,
						 struct ext4_xattr_header *,
						 struct mb_cache_entry **);
static void ext4_xattr_rehash(struct ext4_xattr_header *,
			      struct ext4_xattr_entry *);
static int ext4_xattr_list(struct dentry *dentry, char *buffer,
			   size_t buffer_size);

static struct mb_cache *ext4_xattr_cache;

static const struct xattr_handler *ext4_xattr_handler_map[] = {
	[EXT4_XATTR_INDEX_USER]		     = &ext4_xattr_user_handler,
#ifdef CONFIG_EXT4_FS_POSIX_ACL
	[EXT4_XATTR_INDEX_POSIX_ACL_ACCESS]  = &posix_acl_access_xattr_handler,
	[EXT4_XATTR_INDEX_POSIX_ACL_DEFAULT] = &posix_acl_default_xattr_handler,
#endif
	[EXT4_XATTR_INDEX_TRUSTED]	     = &ext4_xattr_trusted_handler,
#ifdef CONFIG_EXT4_FS_SECURITY
	[EXT4_XATTR_INDEX_SECURITY]	     = &ext4_xattr_security_handler,
#endif
};

const struct xattr_handler *ext4_xattr_handlers[] = {
	&ext4_xattr_user_handler,
	&ext4_xattr_trusted_handler,
#ifdef CONFIG_EXT4_FS_POSIX_ACL
	&posix_acl_access_xattr_handler,
	&posix_acl_default_xattr_handler,
#endif
#ifdef CONFIG_EXT4_FS_SECURITY
	&ext4_xattr_security_handler,
#endif
	NULL
};

static __le32 ext4_xattr_block_csum(struct inode *inode,
				    sector_t block_nr,
				    struct ext4_xattr_header *hdr)
{
	struct ext4_sb_info *sbi = EXT4_SB(inode->i_sb);
	__u32 csum;
	__le32 save_csum;
	__le64 dsk_block_nr = cpu_to_le64(block_nr);

	save_csum = hdr->h_checksum;
	hdr->h_checksum = 0;
	csum = ext4_chksum(sbi, sbi->s_csum_seed, (__u8 *)&dsk_block_nr,
			   sizeof(dsk_block_nr));
	csum = ext4_chksum(sbi, csum, (__u8 *)hdr,
			   EXT4_BLOCK_SIZE(inode->i_sb));

	hdr->h_checksum = save_csum;
	return cpu_to_le32(csum);
}

static int ext4_xattr_block_csum_verify(struct inode *inode,
					sector_t block_nr,
					struct ext4_xattr_header *hdr)
{
	if (EXT4_HAS_RO_COMPAT_FEATURE(inode->i_sb,
		EXT4_FEATURE_RO_COMPAT_METADATA_CSUM) &&
	    (hdr->h_checksum != ext4_xattr_block_csum(inode, block_nr, hdr)))
		return 0;
	return 1;
}

static void ext4_xattr_block_csum_set(struct inode *inode,
				      sector_t block_nr,
				      struct ext4_xattr_header *hdr)
{
	if (!EXT4_HAS_RO_COMPAT_FEATURE(inode->i_sb,
		EXT4_FEATURE_RO_COMPAT_METADATA_CSUM))
		return;

	hdr->h_checksum = ext4_xattr_block_csum(inode, block_nr, hdr);
}

static inline int ext4_handle_dirty_xattr_block(handle_t *handle,
						struct inode *inode,
						struct buffer_head *bh)
{
	ext4_xattr_block_csum_set(inode, bh->b_blocknr, BHDR(bh));
	return ext4_handle_dirty_metadata(handle, inode, bh);
}

static inline const struct xattr_handler *
ext4_xattr_handler(int name_index)
{
	const struct xattr_handler *handler = NULL;

	if (name_index > 0 && name_index < ARRAY_SIZE(ext4_xattr_handler_map))
		handler = ext4_xattr_handler_map[name_index];
	return handler;
}

/*
 * Inode operation listxattr()
 *
 * dentry->d_inode->i_mutex: don't care
 */
ssize_t
ext4_listxattr(struct dentry *dentry, char *buffer, size_t size)
{
	return ext4_xattr_list(dentry, buffer, size);
}

static int
ext4_xattr_check_names(struct ext4_xattr_entry *entry, void *end)
{
	while (!IS_LAST_ENTRY(entry)) {
		struct ext4_xattr_entry *next = EXT4_XATTR_NEXT(entry);
		if ((void *)next >= end)
			return -EIO;
		entry = next;
	}
	return 0;
}

static inline int
ext4_xattr_check_block(struct inode *inode, struct buffer_head *bh)
{
	int error;

	if (buffer_verified(bh))
		return 0;

	if (BHDR(bh)->h_magic != cpu_to_le32(EXT4_XATTR_MAGIC) ||
	    BHDR(bh)->h_blocks != cpu_to_le32(1))
		return -EIO;
	if (!ext4_xattr_block_csum_verify(inode, bh->b_blocknr, BHDR(bh)))
		return -EIO;
	error = ext4_xattr_check_names(BFIRST(bh), bh->b_data + bh->b_size);
	if (!error)
		set_buffer_verified(bh);
	return error;
}

static inline int
ext4_xattr_check_entry(struct ext4_xattr_entry *entry, size_t size)
{
	size_t value_size = le32_to_cpu(entry->e_value_size);

	if (entry->e_value_block != 0 || value_size > size ||
	    le16_to_cpu(entry->e_value_offs) + value_size > size)
		return -EIO;
	return 0;
}

static int
ext4_xattr_find_entry(struct ext4_xattr_entry **pentry, int name_index,
		      const char *name, size_t size, int sorted)
{
	struct ext4_xattr_entry *entry;
	size_t name_len;
	int cmp = 1;

	if (name == NULL)
		return -EINVAL;
	name_len = strlen(name);
	entry = *pentry;
	for (; !IS_LAST_ENTRY(entry); entry = EXT4_XATTR_NEXT(entry)) {
		cmp = name_index - entry->e_name_index;
		if (!cmp)
			cmp = name_len - entry->e_name_len;
		if (!cmp)
			cmp = memcmp(name, entry->e_name, name_len);
		if (cmp <= 0 && (sorted || cmp == 0))
			break;
	}
	*pentry = entry;
	if (!cmp && ext4_xattr_check_entry(entry, size))
			return -EIO;
	return cmp ? -ENODATA : 0;
}

static int
ext4_xattr_block_get(struct inode *inode, int name_index, const char *name,
		     void *buffer, size_t buffer_size)
{
	struct buffer_head *bh = NULL;
	struct ext4_xattr_entry *entry;
	size_t size;
	int error;

	ea_idebug(inode, "name=%d.%s, buffer=%p, buffer_size=%ld",
		  name_index, name, buffer, (long)buffer_size);

	error = -ENODATA;
	if (!EXT4_I(inode)->i_file_acl)
		goto cleanup;
	ea_idebug(inode, "reading block %llu",
		  (unsigned long long)EXT4_I(inode)->i_file_acl);
	bh = sb_bread(inode->i_sb, EXT4_I(inode)->i_file_acl);
	if (!bh)
		goto cleanup;
	ea_bdebug(bh, "b_count=%d, refcount=%d",
		atomic_read(&(bh->b_count)), le32_to_cpu(BHDR(bh)->h_refcount));
	if (ext4_xattr_check_block(inode, bh)) {
bad_block:
		EXT4_ERROR_INODE(inode, "bad block %llu",
				 EXT4_I(inode)->i_file_acl);
		error = -EIO;
		goto cleanup;
	}
	ext4_xattr_cache_insert(bh);
	entry = BFIRST(bh);
	error = ext4_xattr_find_entry(&entry, name_index, name, bh->b_size, 1);
	if (error == -EIO)
		goto bad_block;
	if (error)
		goto cleanup;
	size = le32_to_cpu(entry->e_value_size);
	if (buffer) {
		error = -ERANGE;
		if (size > buffer_size)
			goto cleanup;
		memcpy(buffer, bh->b_data + le16_to_cpu(entry->e_value_offs),
		       size);
	}
	error = size;

cleanup:
	brelse(bh);
	return error;
}

int
ext4_xattr_ibody_get(struct inode *inode, int name_index, const char *name,
		     void *buffer, size_t buffer_size)
{
	struct ext4_xattr_ibody_header *header;
	struct ext4_xattr_entry *entry;
	struct ext4_inode *raw_inode;
	struct ext4_iloc iloc;
	size_t size;
	void *end;
	int error;

	if (!ext4_test_inode_state(inode, EXT4_STATE_XATTR))
		return -ENODATA;
	error = ext4_get_inode_loc(inode, &iloc);
	if (error)
		return error;
	raw_inode = ext4_raw_inode(&iloc);
	header = IHDR(inode, raw_inode);
	entry = IFIRST(header);
	end = (void *)raw_inode + EXT4_SB(inode->i_sb)->s_inode_size;
	error = ext4_xattr_check_names(entry, end);
	if (error)
		goto cleanup;
	error = ext4_xattr_find_entry(&entry, name_index, name,
				      end - (void *)entry, 0);
	if (error)
		goto cleanup;
	size = le32_to_cpu(entry->e_value_size);
	if (buffer) {
		error = -ERANGE;
		if (size > buffer_size)
			goto cleanup;
		memcpy(buffer, (void *)IFIRST(header) +
		       le16_to_cpu(entry->e_value_offs), size);
	}
	error = size;

cleanup:
	brelse(iloc.bh);
	return error;
}

/*
 * ext4_xattr_get()
 *
 * Copy an extended attribute into the buffer
 * provided, or compute the buffer size required.
 * Buffer is NULL to compute the size of the buffer required.
 *
 * Returns a negative error number on failure, or the number of bytes
 * used / required on success.
 */
int
ext4_xattr_get(struct inode *inode, int name_index, const char *name,
	       void *buffer, size_t buffer_size)
{
	int error;

	down_read(&EXT4_I(inode)->xattr_sem);
	error = ext4_xattr_ibody_get(inode, name_index, name, buffer,
				     buffer_size);
	if (error == -ENODATA)
		error = ext4_xattr_block_get(inode, name_index, name, buffer,
					     buffer_size);
	up_read(&EXT4_I(inode)->xattr_sem);
	return error;
}

static int
ext4_xattr_list_entries(struct dentry *dentry, struct ext4_xattr_entry *entry,
			char *buffer, size_t buffer_size)
{
	size_t rest = buffer_size, total_size = 0;

	for (; !IS_LAST_ENTRY(entry); entry = EXT4_XATTR_NEXT(entry)) {
		const struct xattr_handler *handler =
			ext4_xattr_handler(entry->e_name_index);

		if (handler) {
			size_t size = handler->list(dentry, buffer, rest,
						    entry->e_name,
						    entry->e_name_len,
						    handler->flags);
			if (buffer) {
				if (size > rest)
					return -ERANGE;
				buffer += size;
			}
			rest -= size;
			total_size += size;
		}
	}
	return total_size;
}

static int
ext4_xattr_block_list(struct dentry *dentry, char *buffer, size_t buffer_size)
{
	struct inode *inode = dentry->d_inode;
	struct buffer_head *bh = NULL;
	int error;

	ea_idebug(inode, "buffer=%p, buffer_size=%ld",
		  buffer, (long)buffer_size);

	error = 0;
	if (!EXT4_I(inode)->i_file_acl)
		goto cleanup;
	ea_idebug(inode, "reading block %llu",
		  (unsigned long long)EXT4_I(inode)->i_file_acl);
	bh = sb_bread(inode->i_sb, EXT4_I(inode)->i_file_acl);
	error = -EIO;
	if (!bh)
		goto cleanup;
	ea_bdebug(bh, "b_count=%d, refcount=%d",
		atomic_read(&(bh->b_count)), le32_to_cpu(BHDR(bh)->h_refcount));
	if (ext4_xattr_check_block(inode, bh)) {
		EXT4_ERROR_INODE(inode, "bad block %llu",
				 EXT4_I(inode)->i_file_acl);
		error = -EIO;
		goto cleanup;
	}
	ext4_xattr_cache_insert(bh);
	error = ext4_xattr_list_entries(dentry, BFIRST(bh), buffer, buffer_size);

cleanup:
	brelse(bh);

	return error;
}

static int
ext4_xattr_ibody_list(struct dentry *dentry, char *buffer, size_t buffer_size)
{
	struct inode *inode = dentry->d_inode;
	struct ext4_xattr_ibody_header *header;
	struct ext4_inode *raw_inode;
	struct ext4_iloc iloc;
	void *end;
	int error;

	if (!ext4_test_inode_state(inode, EXT4_STATE_XATTR))
		return 0;
	error = ext4_get_inode_loc(inode, &iloc);
	if (error)
		return error;
	raw_inode = ext4_raw_inode(&iloc);
	header = IHDR(inode, raw_inode);
	end = (void *)raw_inode + EXT4_SB(inode->i_sb)->s_inode_size;
	error = ext4_xattr_check_names(IFIRST(header), end);
	if (error)
		goto cleanup;
	error = ext4_xattr_list_entries(dentry, IFIRST(header),
					buffer, buffer_size);

cleanup:
	brelse(iloc.bh);
	return error;
}

/*
 * ext4_xattr_list()
 *
 * Copy a list of attribute names into the buffer
 * provided, or compute the buffer size required.
 * Buffer is NULL to compute the size of the buffer required.
 *
 * Returns a negative error number on failure, or the number of bytes
 * used / required on success.
 */
static int
ext4_xattr_list(struct dentry *dentry, char *buffer, size_t buffer_size)
{
	int ret, ret2;

	down_read(&EXT4_I(dentry->d_inode)->xattr_sem);
	ret = ret2 = ext4_xattr_ibody_list(dentry, buffer, buffer_size);
	if (ret < 0)
		goto errout;
	if (buffer) {
		buffer += ret;
		buffer_size -= ret;
	}
	ret = ext4_xattr_block_list(dentry, buffer, buffer_size);
	if (ret < 0)
		goto errout;
	ret += ret2;
errout:
	up_read(&EXT4_I(dentry->d_inode)->xattr_sem);
	return ret;
}

/*
 * If the EXT4_FEATURE_COMPAT_EXT_ATTR feature of this file system is
 * not set, set it.
 */
static void ext4_xattr_update_super_block(handle_t *handle,
					  struct super_block *sb)
{
	if (EXT4_HAS_COMPAT_FEATURE(sb, EXT4_FEATURE_COMPAT_EXT_ATTR))
		return;

	if (ext4_journal_get_write_access(handle, EXT4_SB(sb)->s_sbh) == 0) {
		EXT4_SET_COMPAT_FEATURE(sb, EXT4_FEATURE_COMPAT_EXT_ATTR);
		ext4_handle_dirty_super(handle, sb);
	}
}

/*
 * Release the xattr block BH: If the reference count is > 1, decrement it;
 * otherwise free the block.
 */
static void
ext4_xattr_release_block(handle_t *handle, struct inode *inode,
			 struct buffer_head *bh)
{
	struct mb_cache_entry *ce = NULL;
	int error = 0;

	ce = mb_cache_entry_get(ext4_xattr_cache, bh->b_bdev, bh->b_blocknr);
	error = ext4_journal_get_write_access(handle, bh);
	if (error)
		goto out;

	lock_buffer(bh);
	if (BHDR(bh)->h_refcount == cpu_to_le32(1)) {
		ea_bdebug(bh, "refcount now=0; freeing");
		if (ce)
			mb_cache_entry_free(ce);
		get_bh(bh);
		unlock_buffer(bh);
		ext4_free_blocks(handle, inode, bh, 0, 1,
				 EXT4_FREE_BLOCKS_METADATA |
				 EXT4_FREE_BLOCKS_FORGET);
		unlock_buffer(bh);
	} else {
		le32_add_cpu(&BHDR(bh)->h_refcount, -1);
		if (ce)
			mb_cache_entry_release(ce);
<<<<<<< HEAD
		unlock_buffer(bh);
		error = ext4_handle_dirty_metadata(handle, inode, bh);
=======
		/*
		 * Beware of this ugliness: Releasing of xattr block references
		 * from different inodes can race and so we have to protect
		 * from a race where someone else frees the block (and releases
		 * its journal_head) before we are done dirtying the buffer. In
		 * nojournal mode this race is harmless and we actually cannot
		 * call ext4_handle_dirty_xattr_block() with locked buffer as
		 * that function can call sync_dirty_buffer() so for that case
		 * we handle the dirtying after unlocking the buffer.
		 */
		if (ext4_handle_valid(handle))
			error = ext4_handle_dirty_xattr_block(handle, inode,
							      bh);
		unlock_buffer(bh);
		if (!ext4_handle_valid(handle))
			error = ext4_handle_dirty_xattr_block(handle, inode,
							      bh);
>>>>>>> c3ade0e0
		if (IS_SYNC(inode))
			ext4_handle_sync(handle);
		dquot_free_block(inode, EXT4_C2B(EXT4_SB(inode->i_sb), 1));
		ea_bdebug(bh, "refcount now=%d; releasing",
			  le32_to_cpu(BHDR(bh)->h_refcount));
	}
out:
	ext4_std_error(inode->i_sb, error);
	return;
}

/*
 * Find the available free space for EAs. This also returns the total number of
 * bytes used by EA entries.
 */
static size_t ext4_xattr_free_space(struct ext4_xattr_entry *last,
				    size_t *min_offs, void *base, int *total)
{
	for (; !IS_LAST_ENTRY(last); last = EXT4_XATTR_NEXT(last)) {
		*total += EXT4_XATTR_LEN(last->e_name_len);
		if (!last->e_value_block && last->e_value_size) {
			size_t offs = le16_to_cpu(last->e_value_offs);
			if (offs < *min_offs)
				*min_offs = offs;
		}
	}
	return (*min_offs - ((void *)last - base) - sizeof(__u32));
}

static int
ext4_xattr_set_entry(struct ext4_xattr_info *i, struct ext4_xattr_search *s)
{
	struct ext4_xattr_entry *last;
	size_t free, min_offs = s->end - s->base, name_len = strlen(i->name);

	/* Compute min_offs and last. */
	last = s->first;
	for (; !IS_LAST_ENTRY(last); last = EXT4_XATTR_NEXT(last)) {
		if (!last->e_value_block && last->e_value_size) {
			size_t offs = le16_to_cpu(last->e_value_offs);
			if (offs < min_offs)
				min_offs = offs;
		}
	}
	free = min_offs - ((void *)last - s->base) - sizeof(__u32);
	if (!s->not_found) {
		if (!s->here->e_value_block && s->here->e_value_size) {
			size_t size = le32_to_cpu(s->here->e_value_size);
			free += EXT4_XATTR_SIZE(size);
		}
		free += EXT4_XATTR_LEN(name_len);
	}
	if (i->value) {
		if (free < EXT4_XATTR_SIZE(i->value_len) ||
		    free < EXT4_XATTR_LEN(name_len) +
			   EXT4_XATTR_SIZE(i->value_len))
			return -ENOSPC;
	}

	if (i->value && s->not_found) {
		/* Insert the new name. */
		size_t size = EXT4_XATTR_LEN(name_len);
		size_t rest = (void *)last - (void *)s->here + sizeof(__u32);
		memmove((void *)s->here + size, s->here, rest);
		memset(s->here, 0, size);
		s->here->e_name_index = i->name_index;
		s->here->e_name_len = name_len;
		memcpy(s->here->e_name, i->name, name_len);
	} else {
		if (!s->here->e_value_block && s->here->e_value_size) {
			void *first_val = s->base + min_offs;
			size_t offs = le16_to_cpu(s->here->e_value_offs);
			void *val = s->base + offs;
			size_t size = EXT4_XATTR_SIZE(
				le32_to_cpu(s->here->e_value_size));

			if (i->value && size == EXT4_XATTR_SIZE(i->value_len)) {
				/* The old and the new value have the same
				   size. Just replace. */
				s->here->e_value_size =
					cpu_to_le32(i->value_len);
				if (i->value == EXT4_ZERO_XATTR_VALUE) {
					memset(val, 0, size);
				} else {
					/* Clear pad bytes first. */
					memset(val + size - EXT4_XATTR_PAD, 0,
					       EXT4_XATTR_PAD);
					memcpy(val, i->value, i->value_len);
				}
				return 0;
			}

			/* Remove the old value. */
			memmove(first_val + size, first_val, val - first_val);
			memset(first_val, 0, size);
			s->here->e_value_size = 0;
			s->here->e_value_offs = 0;
			min_offs += size;

			/* Adjust all value offsets. */
			last = s->first;
			while (!IS_LAST_ENTRY(last)) {
				size_t o = le16_to_cpu(last->e_value_offs);
				if (!last->e_value_block &&
				    last->e_value_size && o < offs)
					last->e_value_offs =
						cpu_to_le16(o + size);
				last = EXT4_XATTR_NEXT(last);
			}
		}
		if (!i->value) {
			/* Remove the old name. */
			size_t size = EXT4_XATTR_LEN(name_len);
			last = ENTRY((void *)last - size);
			memmove(s->here, (void *)s->here + size,
				(void *)last - (void *)s->here + sizeof(__u32));
			memset(last, 0, size);
		}
	}

	if (i->value) {
		/* Insert the new value. */
		s->here->e_value_size = cpu_to_le32(i->value_len);
		if (i->value_len) {
			size_t size = EXT4_XATTR_SIZE(i->value_len);
			void *val = s->base + min_offs - size;
			s->here->e_value_offs = cpu_to_le16(min_offs - size);
			if (i->value == EXT4_ZERO_XATTR_VALUE) {
				memset(val, 0, size);
			} else {
				/* Clear the pad bytes first. */
				memset(val + size - EXT4_XATTR_PAD, 0,
				       EXT4_XATTR_PAD);
				memcpy(val, i->value, i->value_len);
			}
		}
	}
	return 0;
}

struct ext4_xattr_block_find {
	struct ext4_xattr_search s;
	struct buffer_head *bh;
};

static int
ext4_xattr_block_find(struct inode *inode, struct ext4_xattr_info *i,
		      struct ext4_xattr_block_find *bs)
{
	struct super_block *sb = inode->i_sb;
	int error;

	ea_idebug(inode, "name=%d.%s, value=%p, value_len=%ld",
		  i->name_index, i->name, i->value, (long)i->value_len);

	if (EXT4_I(inode)->i_file_acl) {
		/* The inode already has an extended attribute block. */
		bs->bh = sb_bread(sb, EXT4_I(inode)->i_file_acl);
		error = -EIO;
		if (!bs->bh)
			goto cleanup;
		ea_bdebug(bs->bh, "b_count=%d, refcount=%d",
			atomic_read(&(bs->bh->b_count)),
			le32_to_cpu(BHDR(bs->bh)->h_refcount));
		if (ext4_xattr_check_block(inode, bs->bh)) {
			EXT4_ERROR_INODE(inode, "bad block %llu",
					 EXT4_I(inode)->i_file_acl);
			error = -EIO;
			goto cleanup;
		}
		/* Find the named attribute. */
		bs->s.base = BHDR(bs->bh);
		bs->s.first = BFIRST(bs->bh);
		bs->s.end = bs->bh->b_data + bs->bh->b_size;
		bs->s.here = bs->s.first;
		error = ext4_xattr_find_entry(&bs->s.here, i->name_index,
					      i->name, bs->bh->b_size, 1);
		if (error && error != -ENODATA)
			goto cleanup;
		bs->s.not_found = error;
	}
	error = 0;

cleanup:
	return error;
}

static int
ext4_xattr_block_set(handle_t *handle, struct inode *inode,
		     struct ext4_xattr_info *i,
		     struct ext4_xattr_block_find *bs)
{
	struct super_block *sb = inode->i_sb;
	struct buffer_head *new_bh = NULL;
	struct ext4_xattr_search *s = &bs->s;
	struct mb_cache_entry *ce = NULL;
	int error = 0;

#define header(x) ((struct ext4_xattr_header *)(x))

	if (i->value && i->value_len > sb->s_blocksize)
		return -ENOSPC;
	if (s->base) {
		ce = mb_cache_entry_get(ext4_xattr_cache, bs->bh->b_bdev,
					bs->bh->b_blocknr);
		error = ext4_journal_get_write_access(handle, bs->bh);
		if (error)
			goto cleanup;
		lock_buffer(bs->bh);

		if (header(s->base)->h_refcount == cpu_to_le32(1)) {
			if (ce) {
				mb_cache_entry_free(ce);
				ce = NULL;
			}
			ea_bdebug(bs->bh, "modifying in-place");
			error = ext4_xattr_set_entry(i, s);
			if (!error) {
				if (!IS_LAST_ENTRY(s->first))
					ext4_xattr_rehash(header(s->base),
							  s->here);
				ext4_xattr_cache_insert(bs->bh);
			}
			unlock_buffer(bs->bh);
			if (error == -EIO)
				goto bad_block;
			if (!error)
				error = ext4_handle_dirty_xattr_block(handle,
								      inode,
								      bs->bh);
			if (error)
				goto cleanup;
			goto inserted;
		} else {
			int offset = (char *)s->here - bs->bh->b_data;

			unlock_buffer(bs->bh);
			if (ce) {
				mb_cache_entry_release(ce);
				ce = NULL;
			}
			ea_bdebug(bs->bh, "cloning");
			s->base = kmalloc(bs->bh->b_size, GFP_NOFS);
			error = -ENOMEM;
			if (s->base == NULL)
				goto cleanup;
			memcpy(s->base, BHDR(bs->bh), bs->bh->b_size);
			s->first = ENTRY(header(s->base)+1);
			header(s->base)->h_refcount = cpu_to_le32(1);
			s->here = ENTRY(s->base + offset);
			s->end = s->base + bs->bh->b_size;
		}
	} else {
		/* Allocate a buffer where we construct the new block. */
		s->base = kzalloc(sb->s_blocksize, GFP_NOFS);
		/* assert(header == s->base) */
		error = -ENOMEM;
		if (s->base == NULL)
			goto cleanup;
		header(s->base)->h_magic = cpu_to_le32(EXT4_XATTR_MAGIC);
		header(s->base)->h_blocks = cpu_to_le32(1);
		header(s->base)->h_refcount = cpu_to_le32(1);
		s->first = ENTRY(header(s->base)+1);
		s->here = ENTRY(header(s->base)+1);
		s->end = s->base + sb->s_blocksize;
	}

	error = ext4_xattr_set_entry(i, s);
	if (error == -EIO)
		goto bad_block;
	if (error)
		goto cleanup;
	if (!IS_LAST_ENTRY(s->first))
		ext4_xattr_rehash(header(s->base), s->here);

inserted:
	if (!IS_LAST_ENTRY(s->first)) {
		new_bh = ext4_xattr_cache_find(inode, header(s->base), &ce);
		if (new_bh) {
			/* We found an identical block in the cache. */
			if (new_bh == bs->bh)
				ea_bdebug(new_bh, "keeping");
			else {
				/* The old block is released after updating
				   the inode. */
				error = dquot_alloc_block(inode,
						EXT4_C2B(EXT4_SB(sb), 1));
				if (error)
					goto cleanup;
				error = ext4_journal_get_write_access(handle,
								      new_bh);
				if (error)
					goto cleanup_dquot;
				lock_buffer(new_bh);
				le32_add_cpu(&BHDR(new_bh)->h_refcount, 1);
				ea_bdebug(new_bh, "reusing; refcount now=%d",
					le32_to_cpu(BHDR(new_bh)->h_refcount));
				unlock_buffer(new_bh);
				error = ext4_handle_dirty_xattr_block(handle,
								      inode,
								      new_bh);
				if (error)
					goto cleanup_dquot;
			}
			mb_cache_entry_release(ce);
			ce = NULL;
		} else if (bs->bh && s->base == bs->bh->b_data) {
			/* We were modifying this block in-place. */
			ea_bdebug(bs->bh, "keeping this block");
			new_bh = bs->bh;
			get_bh(new_bh);
		} else {
			/* We need to allocate a new block */
			ext4_fsblk_t goal, block;

			goal = ext4_group_first_block_no(sb,
						EXT4_I(inode)->i_block_group);

			/* non-extent files can't have physical blocks past 2^32 */
			if (!(ext4_test_inode_flag(inode, EXT4_INODE_EXTENTS)))
				goal = goal & EXT4_MAX_BLOCK_FILE_PHYS;

			/*
			 * take i_data_sem because we will test
			 * i_delalloc_reserved_flag in ext4_mb_new_blocks
			 */
			down_read((&EXT4_I(inode)->i_data_sem));
			block = ext4_new_meta_blocks(handle, inode, goal, 0,
						     NULL, &error);
			up_read((&EXT4_I(inode)->i_data_sem));
			if (error)
				goto cleanup;

			if (!(ext4_test_inode_flag(inode, EXT4_INODE_EXTENTS)))
				BUG_ON(block > EXT4_MAX_BLOCK_FILE_PHYS);

			ea_idebug(inode, "creating block %llu",
				  (unsigned long long)block);

			new_bh = sb_getblk(sb, block);
<<<<<<< HEAD
			if (!new_bh) {
=======
			if (unlikely(!new_bh)) {
>>>>>>> c3ade0e0
				error = -ENOMEM;
getblk_failed:
				ext4_free_blocks(handle, inode, NULL, block, 1,
						 EXT4_FREE_BLOCKS_METADATA);
				goto cleanup;
			}
			lock_buffer(new_bh);
			error = ext4_journal_get_create_access(handle, new_bh);
			if (error) {
				unlock_buffer(new_bh);
				error = -EIO;
				goto getblk_failed;
			}
			memcpy(new_bh->b_data, s->base, new_bh->b_size);
			set_buffer_uptodate(new_bh);
			unlock_buffer(new_bh);
			ext4_xattr_cache_insert(new_bh);
			error = ext4_handle_dirty_xattr_block(handle,
							      inode, new_bh);
			if (error)
				goto cleanup;
		}
	}

	/* Update the inode. */
	EXT4_I(inode)->i_file_acl = new_bh ? new_bh->b_blocknr : 0;

	/* Drop the previous xattr block. */
	if (bs->bh && bs->bh != new_bh)
		ext4_xattr_release_block(handle, inode, bs->bh);
	error = 0;

cleanup:
	if (ce)
		mb_cache_entry_release(ce);
	brelse(new_bh);
	if (!(bs->bh && s->base == bs->bh->b_data))
		kfree(s->base);

	return error;

cleanup_dquot:
	dquot_free_block(inode, EXT4_C2B(EXT4_SB(sb), 1));
	goto cleanup;

bad_block:
	EXT4_ERROR_INODE(inode, "bad block %llu",
			 EXT4_I(inode)->i_file_acl);
	goto cleanup;

#undef header
}

int ext4_xattr_ibody_find(struct inode *inode, struct ext4_xattr_info *i,
			  struct ext4_xattr_ibody_find *is)
{
	struct ext4_xattr_ibody_header *header;
	struct ext4_inode *raw_inode;
	int error;

	if (EXT4_I(inode)->i_extra_isize == 0)
		return 0;
	raw_inode = ext4_raw_inode(&is->iloc);
	header = IHDR(inode, raw_inode);
	is->s.base = is->s.first = IFIRST(header);
	is->s.here = is->s.first;
	is->s.end = (void *)raw_inode + EXT4_SB(inode->i_sb)->s_inode_size;
	if (ext4_test_inode_state(inode, EXT4_STATE_XATTR)) {
		error = ext4_xattr_check_names(IFIRST(header), is->s.end);
		if (error)
			return error;
		/* Find the named attribute. */
		error = ext4_xattr_find_entry(&is->s.here, i->name_index,
					      i->name, is->s.end -
					      (void *)is->s.base, 0);
		if (error && error != -ENODATA)
			return error;
		is->s.not_found = error;
	}
	return 0;
}

int ext4_xattr_ibody_inline_set(handle_t *handle, struct inode *inode,
				struct ext4_xattr_info *i,
				struct ext4_xattr_ibody_find *is)
{
	struct ext4_xattr_ibody_header *header;
	struct ext4_xattr_search *s = &is->s;
	int error;

	if (EXT4_I(inode)->i_extra_isize == 0)
		return -ENOSPC;
	error = ext4_xattr_set_entry(i, s);
	if (error) {
		if (error == -ENOSPC &&
		    ext4_has_inline_data(inode)) {
			error = ext4_try_to_evict_inline_data(handle, inode,
					EXT4_XATTR_LEN(strlen(i->name) +
					EXT4_XATTR_SIZE(i->value_len)));
			if (error)
				return error;
			error = ext4_xattr_ibody_find(inode, i, is);
			if (error)
				return error;
			error = ext4_xattr_set_entry(i, s);
		}
		if (error)
			return error;
	}
	header = IHDR(inode, ext4_raw_inode(&is->iloc));
	if (!IS_LAST_ENTRY(s->first)) {
		header->h_magic = cpu_to_le32(EXT4_XATTR_MAGIC);
		ext4_set_inode_state(inode, EXT4_STATE_XATTR);
	} else {
		header->h_magic = cpu_to_le32(0);
		ext4_clear_inode_state(inode, EXT4_STATE_XATTR);
	}
	return 0;
}

static int ext4_xattr_ibody_set(handle_t *handle, struct inode *inode,
				struct ext4_xattr_info *i,
				struct ext4_xattr_ibody_find *is)
{
	struct ext4_xattr_ibody_header *header;
	struct ext4_xattr_search *s = &is->s;
	int error;

	if (EXT4_I(inode)->i_extra_isize == 0)
		return -ENOSPC;
	error = ext4_xattr_set_entry(i, s);
	if (error)
		return error;
	header = IHDR(inode, ext4_raw_inode(&is->iloc));
	if (!IS_LAST_ENTRY(s->first)) {
		header->h_magic = cpu_to_le32(EXT4_XATTR_MAGIC);
		ext4_set_inode_state(inode, EXT4_STATE_XATTR);
	} else {
		header->h_magic = cpu_to_le32(0);
		ext4_clear_inode_state(inode, EXT4_STATE_XATTR);
	}
	return 0;
}

/*
 * ext4_xattr_set_handle()
 *
 * Create, replace or remove an extended attribute for this inode.  Value
 * is NULL to remove an existing extended attribute, and non-NULL to
 * either replace an existing extended attribute, or create a new extended
 * attribute. The flags XATTR_REPLACE and XATTR_CREATE
 * specify that an extended attribute must exist and must not exist
 * previous to the call, respectively.
 *
 * Returns 0, or a negative error number on failure.
 */
int
ext4_xattr_set_handle(handle_t *handle, struct inode *inode, int name_index,
		      const char *name, const void *value, size_t value_len,
		      int flags)
{
	struct ext4_xattr_info i = {
		.name_index = name_index,
		.name = name,
		.value = value,
		.value_len = value_len,

	};
	struct ext4_xattr_ibody_find is = {
		.s = { .not_found = -ENODATA, },
	};
	struct ext4_xattr_block_find bs = {
		.s = { .not_found = -ENODATA, },
	};
	unsigned long no_expand;
	int error;

	if (!name)
		return -EINVAL;
	if (strlen(name) > 255)
		return -ERANGE;
	down_write(&EXT4_I(inode)->xattr_sem);
	no_expand = ext4_test_inode_state(inode, EXT4_STATE_NO_EXPAND);
	ext4_set_inode_state(inode, EXT4_STATE_NO_EXPAND);

	error = ext4_reserve_inode_write(handle, inode, &is.iloc);
	if (error)
		goto cleanup;

	if (ext4_test_inode_state(inode, EXT4_STATE_NEW)) {
		struct ext4_inode *raw_inode = ext4_raw_inode(&is.iloc);
		memset(raw_inode, 0, EXT4_SB(inode->i_sb)->s_inode_size);
		ext4_clear_inode_state(inode, EXT4_STATE_NEW);
	}

	error = ext4_xattr_ibody_find(inode, &i, &is);
	if (error)
		goto cleanup;
	if (is.s.not_found)
		error = ext4_xattr_block_find(inode, &i, &bs);
	if (error)
		goto cleanup;
	if (is.s.not_found && bs.s.not_found) {
		error = -ENODATA;
		if (flags & XATTR_REPLACE)
			goto cleanup;
		error = 0;
		if (!value)
			goto cleanup;
	} else {
		error = -EEXIST;
		if (flags & XATTR_CREATE)
			goto cleanup;
	}
	if (!value) {
		if (!is.s.not_found)
			error = ext4_xattr_ibody_set(handle, inode, &i, &is);
		else if (!bs.s.not_found)
			error = ext4_xattr_block_set(handle, inode, &i, &bs);
	} else {
		error = ext4_xattr_ibody_set(handle, inode, &i, &is);
		if (!error && !bs.s.not_found) {
			i.value = NULL;
			error = ext4_xattr_block_set(handle, inode, &i, &bs);
		} else if (error == -ENOSPC) {
			if (EXT4_I(inode)->i_file_acl && !bs.s.base) {
				error = ext4_xattr_block_find(inode, &i, &bs);
				if (error)
					goto cleanup;
			}
			error = ext4_xattr_block_set(handle, inode, &i, &bs);
			if (error)
				goto cleanup;
			if (!is.s.not_found) {
				i.value = NULL;
				error = ext4_xattr_ibody_set(handle, inode, &i,
							     &is);
			}
		}
	}
	if (!error) {
		ext4_xattr_update_super_block(handle, inode->i_sb);
		inode->i_ctime = ext4_current_time(inode);
		if (!value)
			ext4_clear_inode_state(inode, EXT4_STATE_NO_EXPAND);
		error = ext4_mark_iloc_dirty(handle, inode, &is.iloc);
		/*
		 * The bh is consumed by ext4_mark_iloc_dirty, even with
		 * error != 0.
		 */
		is.iloc.bh = NULL;
		if (IS_SYNC(inode))
			ext4_handle_sync(handle);
	}

cleanup:
	brelse(is.iloc.bh);
	brelse(bs.bh);
	if (no_expand == 0)
		ext4_clear_inode_state(inode, EXT4_STATE_NO_EXPAND);
	up_write(&EXT4_I(inode)->xattr_sem);
	return error;
}

/*
 * ext4_xattr_set()
 *
 * Like ext4_xattr_set_handle, but start from an inode. This extended
 * attribute modification is a filesystem transaction by itself.
 *
 * Returns 0, or a negative error number on failure.
 */
int
ext4_xattr_set(struct inode *inode, int name_index, const char *name,
	       const void *value, size_t value_len, int flags)
{
	handle_t *handle;
	int error, retries = 0;
	int credits = ext4_jbd2_credits_xattr(inode);

retry:
	handle = ext4_journal_start(inode, EXT4_HT_XATTR, credits);
	if (IS_ERR(handle)) {
		error = PTR_ERR(handle);
	} else {
		int error2;

		error = ext4_xattr_set_handle(handle, inode, name_index, name,
					      value, value_len, flags);
		error2 = ext4_journal_stop(handle);
		if (error == -ENOSPC &&
		    ext4_should_retry_alloc(inode->i_sb, &retries))
			goto retry;
		if (error == 0)
			error = error2;
	}

	return error;
}

/*
 * Shift the EA entries in the inode to create space for the increased
 * i_extra_isize.
 */
static void ext4_xattr_shift_entries(struct ext4_xattr_entry *entry,
				     int value_offs_shift, void *to,
				     void *from, size_t n, int blocksize)
{
	struct ext4_xattr_entry *last = entry;
	int new_offs;

	/* Adjust the value offsets of the entries */
	for (; !IS_LAST_ENTRY(last); last = EXT4_XATTR_NEXT(last)) {
		if (!last->e_value_block && last->e_value_size) {
			new_offs = le16_to_cpu(last->e_value_offs) +
							value_offs_shift;
			BUG_ON(new_offs + le32_to_cpu(last->e_value_size)
				 > blocksize);
			last->e_value_offs = cpu_to_le16(new_offs);
		}
	}
	/* Shift the entries by n bytes */
	memmove(to, from, n);
}

/*
 * Expand an inode by new_extra_isize bytes when EAs are present.
 * Returns 0 on success or negative error number on failure.
 */
int ext4_expand_extra_isize_ea(struct inode *inode, int new_extra_isize,
			       struct ext4_inode *raw_inode, handle_t *handle)
{
	struct ext4_xattr_ibody_header *header;
	struct ext4_xattr_entry *entry, *last, *first;
	struct buffer_head *bh = NULL;
	struct ext4_xattr_ibody_find *is = NULL;
	struct ext4_xattr_block_find *bs = NULL;
	char *buffer = NULL, *b_entry_name = NULL;
	size_t min_offs, free;
	int total_ino, total_blk;
	void *base, *start, *end;
	int extra_isize = 0, error = 0, tried_min_extra_isize = 0;
	int s_min_extra_isize = le16_to_cpu(EXT4_SB(inode->i_sb)->s_es->s_min_extra_isize);

	down_write(&EXT4_I(inode)->xattr_sem);
retry:
	if (EXT4_I(inode)->i_extra_isize >= new_extra_isize) {
		up_write(&EXT4_I(inode)->xattr_sem);
		return 0;
	}

	header = IHDR(inode, raw_inode);
	entry = IFIRST(header);

	/*
	 * Check if enough free space is available in the inode to shift the
	 * entries ahead by new_extra_isize.
	 */

	base = start = entry;
	end = (void *)raw_inode + EXT4_SB(inode->i_sb)->s_inode_size;
	min_offs = end - base;
	last = entry;
	total_ino = sizeof(struct ext4_xattr_ibody_header);

	free = ext4_xattr_free_space(last, &min_offs, base, &total_ino);
	if (free >= new_extra_isize) {
		entry = IFIRST(header);
		ext4_xattr_shift_entries(entry,	EXT4_I(inode)->i_extra_isize
				- new_extra_isize, (void *)raw_inode +
				EXT4_GOOD_OLD_INODE_SIZE + new_extra_isize,
				(void *)header, total_ino,
				inode->i_sb->s_blocksize);
		EXT4_I(inode)->i_extra_isize = new_extra_isize;
		error = 0;
		goto cleanup;
	}

	/*
	 * Enough free space isn't available in the inode, check if
	 * EA block can hold new_extra_isize bytes.
	 */
	if (EXT4_I(inode)->i_file_acl) {
		bh = sb_bread(inode->i_sb, EXT4_I(inode)->i_file_acl);
		error = -EIO;
		if (!bh)
			goto cleanup;
		if (ext4_xattr_check_block(inode, bh)) {
			EXT4_ERROR_INODE(inode, "bad block %llu",
					 EXT4_I(inode)->i_file_acl);
			error = -EIO;
			goto cleanup;
		}
		base = BHDR(bh);
		first = BFIRST(bh);
		end = bh->b_data + bh->b_size;
		min_offs = end - base;
		free = ext4_xattr_free_space(first, &min_offs, base,
					     &total_blk);
		if (free < new_extra_isize) {
			if (!tried_min_extra_isize && s_min_extra_isize) {
				tried_min_extra_isize++;
				new_extra_isize = s_min_extra_isize;
				brelse(bh);
				goto retry;
			}
			error = -1;
			goto cleanup;
		}
	} else {
		free = inode->i_sb->s_blocksize;
	}

	while (new_extra_isize > 0) {
		size_t offs, size, entry_size;
		struct ext4_xattr_entry *small_entry = NULL;
		struct ext4_xattr_info i = {
			.value = NULL,
			.value_len = 0,
		};
		unsigned int total_size;  /* EA entry size + value size */
		unsigned int shift_bytes; /* No. of bytes to shift EAs by? */
		unsigned int min_total_size = ~0U;

		is = kzalloc(sizeof(struct ext4_xattr_ibody_find), GFP_NOFS);
		bs = kzalloc(sizeof(struct ext4_xattr_block_find), GFP_NOFS);
		if (!is || !bs) {
			error = -ENOMEM;
			goto cleanup;
		}

		is->s.not_found = -ENODATA;
		bs->s.not_found = -ENODATA;
		is->iloc.bh = NULL;
		bs->bh = NULL;

		last = IFIRST(header);
		/* Find the entry best suited to be pushed into EA block */
		entry = NULL;
		for (; !IS_LAST_ENTRY(last); last = EXT4_XATTR_NEXT(last)) {
			total_size =
			EXT4_XATTR_SIZE(le32_to_cpu(last->e_value_size)) +
					EXT4_XATTR_LEN(last->e_name_len);
			if (total_size <= free && total_size < min_total_size) {
				if (total_size < new_extra_isize) {
					small_entry = last;
				} else {
					entry = last;
					min_total_size = total_size;
				}
			}
		}

		if (entry == NULL) {
			if (small_entry) {
				entry = small_entry;
			} else {
				if (!tried_min_extra_isize &&
				    s_min_extra_isize) {
					tried_min_extra_isize++;
					new_extra_isize = s_min_extra_isize;
					kfree(is); is = NULL;
					kfree(bs); bs = NULL;
					brelse(bh);
					goto retry;
				}
				error = -1;
				goto cleanup;
			}
		}
		offs = le16_to_cpu(entry->e_value_offs);
		size = le32_to_cpu(entry->e_value_size);
		entry_size = EXT4_XATTR_LEN(entry->e_name_len);
		i.name_index = entry->e_name_index,
		buffer = kmalloc(EXT4_XATTR_SIZE(size), GFP_NOFS);
		b_entry_name = kmalloc(entry->e_name_len + 1, GFP_NOFS);
		if (!buffer || !b_entry_name) {
			error = -ENOMEM;
			goto cleanup;
		}
		/* Save the entry name and the entry value */
		memcpy(buffer, (void *)IFIRST(header) + offs,
		       EXT4_XATTR_SIZE(size));
		memcpy(b_entry_name, entry->e_name, entry->e_name_len);
		b_entry_name[entry->e_name_len] = '\0';
		i.name = b_entry_name;

		error = ext4_get_inode_loc(inode, &is->iloc);
		if (error)
			goto cleanup;

		error = ext4_xattr_ibody_find(inode, &i, is);
		if (error)
			goto cleanup;

		/* Remove the chosen entry from the inode */
		error = ext4_xattr_ibody_set(handle, inode, &i, is);
		if (error)
			goto cleanup;

		entry = IFIRST(header);
		if (entry_size + EXT4_XATTR_SIZE(size) >= new_extra_isize)
			shift_bytes = new_extra_isize;
		else
			shift_bytes = entry_size + size;
		/* Adjust the offsets and shift the remaining entries ahead */
		ext4_xattr_shift_entries(entry, EXT4_I(inode)->i_extra_isize -
			shift_bytes, (void *)raw_inode +
			EXT4_GOOD_OLD_INODE_SIZE + extra_isize + shift_bytes,
			(void *)header, total_ino - entry_size,
			inode->i_sb->s_blocksize);

		extra_isize += shift_bytes;
		new_extra_isize -= shift_bytes;
		EXT4_I(inode)->i_extra_isize = extra_isize;

		i.name = b_entry_name;
		i.value = buffer;
		i.value_len = size;
		error = ext4_xattr_block_find(inode, &i, bs);
		if (error)
			goto cleanup;

		/* Add entry which was removed from the inode into the block */
		error = ext4_xattr_block_set(handle, inode, &i, bs);
		if (error)
			goto cleanup;
		kfree(b_entry_name);
		kfree(buffer);
		b_entry_name = NULL;
		buffer = NULL;
		brelse(is->iloc.bh);
		kfree(is);
		kfree(bs);
	}
	brelse(bh);
	up_write(&EXT4_I(inode)->xattr_sem);
	return 0;

cleanup:
	kfree(b_entry_name);
	kfree(buffer);
	if (is)
		brelse(is->iloc.bh);
	kfree(is);
	kfree(bs);
	brelse(bh);
	up_write(&EXT4_I(inode)->xattr_sem);
	return error;
}



/*
 * ext4_xattr_delete_inode()
 *
 * Free extended attribute resources associated with this inode. This
 * is called immediately before an inode is freed. We have exclusive
 * access to the inode.
 */
void
ext4_xattr_delete_inode(handle_t *handle, struct inode *inode)
{
	struct buffer_head *bh = NULL;

	if (!EXT4_I(inode)->i_file_acl)
		goto cleanup;
	bh = sb_bread(inode->i_sb, EXT4_I(inode)->i_file_acl);
	if (!bh) {
		EXT4_ERROR_INODE(inode, "block %llu read error",
				 EXT4_I(inode)->i_file_acl);
		goto cleanup;
	}
	if (BHDR(bh)->h_magic != cpu_to_le32(EXT4_XATTR_MAGIC) ||
	    BHDR(bh)->h_blocks != cpu_to_le32(1)) {
		EXT4_ERROR_INODE(inode, "bad block %llu",
				 EXT4_I(inode)->i_file_acl);
		goto cleanup;
	}
	ext4_xattr_release_block(handle, inode, bh);
	EXT4_I(inode)->i_file_acl = 0;

cleanup:
	brelse(bh);
}

/*
 * ext4_xattr_put_super()
 *
 * This is called when a file system is unmounted.
 */
void
ext4_xattr_put_super(struct super_block *sb)
{
	mb_cache_shrink(sb->s_bdev);
}

/*
 * ext4_xattr_cache_insert()
 *
 * Create a new entry in the extended attribute cache, and insert
 * it unless such an entry is already in the cache.
 *
 * Returns 0, or a negative error number on failure.
 */
static void
ext4_xattr_cache_insert(struct buffer_head *bh)
{
	__u32 hash = le32_to_cpu(BHDR(bh)->h_hash);
	struct mb_cache_entry *ce;
	int error;

	ce = mb_cache_entry_alloc(ext4_xattr_cache, GFP_NOFS);
	if (!ce) {
		ea_bdebug(bh, "out of memory");
		return;
	}
	error = mb_cache_entry_insert(ce, bh->b_bdev, bh->b_blocknr, hash);
	if (error) {
		mb_cache_entry_free(ce);
		if (error == -EBUSY) {
			ea_bdebug(bh, "already in cache");
			error = 0;
		}
	} else {
		ea_bdebug(bh, "inserting [%x]", (int)hash);
		mb_cache_entry_release(ce);
	}
}

/*
 * ext4_xattr_cmp()
 *
 * Compare two extended attribute blocks for equality.
 *
 * Returns 0 if the blocks are equal, 1 if they differ, and
 * a negative error number on errors.
 */
static int
ext4_xattr_cmp(struct ext4_xattr_header *header1,
	       struct ext4_xattr_header *header2)
{
	struct ext4_xattr_entry *entry1, *entry2;

	entry1 = ENTRY(header1+1);
	entry2 = ENTRY(header2+1);
	while (!IS_LAST_ENTRY(entry1)) {
		if (IS_LAST_ENTRY(entry2))
			return 1;
		if (entry1->e_hash != entry2->e_hash ||
		    entry1->e_name_index != entry2->e_name_index ||
		    entry1->e_name_len != entry2->e_name_len ||
		    entry1->e_value_size != entry2->e_value_size ||
		    memcmp(entry1->e_name, entry2->e_name, entry1->e_name_len))
			return 1;
		if (entry1->e_value_block != 0 || entry2->e_value_block != 0)
			return -EIO;
		if (memcmp((char *)header1 + le16_to_cpu(entry1->e_value_offs),
			   (char *)header2 + le16_to_cpu(entry2->e_value_offs),
			   le32_to_cpu(entry1->e_value_size)))
			return 1;

		entry1 = EXT4_XATTR_NEXT(entry1);
		entry2 = EXT4_XATTR_NEXT(entry2);
	}
	if (!IS_LAST_ENTRY(entry2))
		return 1;
	return 0;
}

/*
 * ext4_xattr_cache_find()
 *
 * Find an identical extended attribute block.
 *
 * Returns a pointer to the block found, or NULL if such a block was
 * not found or an error occurred.
 */
static struct buffer_head *
ext4_xattr_cache_find(struct inode *inode, struct ext4_xattr_header *header,
		      struct mb_cache_entry **pce)
{
	__u32 hash = le32_to_cpu(header->h_hash);
	struct mb_cache_entry *ce;

	if (!header->h_hash)
		return NULL;  /* never share */
	ea_idebug(inode, "looking for cached blocks [%x]", (int)hash);
again:
	ce = mb_cache_entry_find_first(ext4_xattr_cache, inode->i_sb->s_bdev,
				       hash);
	while (ce) {
		struct buffer_head *bh;

		if (IS_ERR(ce)) {
			if (PTR_ERR(ce) == -EAGAIN)
				goto again;
			break;
		}
		bh = sb_bread(inode->i_sb, ce->e_block);
		if (!bh) {
			EXT4_ERROR_INODE(inode, "block %lu read error",
					 (unsigned long) ce->e_block);
		} else if (le32_to_cpu(BHDR(bh)->h_refcount) >=
				EXT4_XATTR_REFCOUNT_MAX) {
			ea_idebug(inode, "block %lu refcount %d>=%d",
				  (unsigned long) ce->e_block,
				  le32_to_cpu(BHDR(bh)->h_refcount),
					  EXT4_XATTR_REFCOUNT_MAX);
		} else if (ext4_xattr_cmp(header, BHDR(bh)) == 0) {
			*pce = ce;
			return bh;
		}
		brelse(bh);
		ce = mb_cache_entry_find_next(ce, inode->i_sb->s_bdev, hash);
	}
	return NULL;
}

#define NAME_HASH_SHIFT 5
#define VALUE_HASH_SHIFT 16

/*
 * ext4_xattr_hash_entry()
 *
 * Compute the hash of an extended attribute.
 */
static inline void ext4_xattr_hash_entry(struct ext4_xattr_header *header,
					 struct ext4_xattr_entry *entry)
{
	__u32 hash = 0;
	char *name = entry->e_name;
	int n;

	for (n = 0; n < entry->e_name_len; n++) {
		hash = (hash << NAME_HASH_SHIFT) ^
		       (hash >> (8*sizeof(hash) - NAME_HASH_SHIFT)) ^
		       *name++;
	}

	if (entry->e_value_block == 0 && entry->e_value_size != 0) {
		__le32 *value = (__le32 *)((char *)header +
			le16_to_cpu(entry->e_value_offs));
		for (n = (le32_to_cpu(entry->e_value_size) +
		     EXT4_XATTR_ROUND) >> EXT4_XATTR_PAD_BITS; n; n--) {
			hash = (hash << VALUE_HASH_SHIFT) ^
			       (hash >> (8*sizeof(hash) - VALUE_HASH_SHIFT)) ^
			       le32_to_cpu(*value++);
		}
	}
	entry->e_hash = cpu_to_le32(hash);
}

#undef NAME_HASH_SHIFT
#undef VALUE_HASH_SHIFT

#define BLOCK_HASH_SHIFT 16

/*
 * ext4_xattr_rehash()
 *
 * Re-compute the extended attribute hash value after an entry has changed.
 */
static void ext4_xattr_rehash(struct ext4_xattr_header *header,
			      struct ext4_xattr_entry *entry)
{
	struct ext4_xattr_entry *here;
	__u32 hash = 0;

	ext4_xattr_hash_entry(header, entry);
	here = ENTRY(header+1);
	while (!IS_LAST_ENTRY(here)) {
		if (!here->e_hash) {
			/* Block is not shared if an entry's hash value == 0 */
			hash = 0;
			break;
		}
		hash = (hash << BLOCK_HASH_SHIFT) ^
		       (hash >> (8*sizeof(hash) - BLOCK_HASH_SHIFT)) ^
		       le32_to_cpu(here->e_hash);
		here = EXT4_XATTR_NEXT(here);
	}
	header->h_hash = cpu_to_le32(hash);
}

#undef BLOCK_HASH_SHIFT

int __init
ext4_init_xattr(void)
{
	ext4_xattr_cache = mb_cache_create("ext4_xattr", 6);
	if (!ext4_xattr_cache)
		return -ENOMEM;
	return 0;
}

void
ext4_exit_xattr(void)
{
	if (ext4_xattr_cache)
		mb_cache_destroy(ext4_xattr_cache);
	ext4_xattr_cache = NULL;
}<|MERGE_RESOLUTION|>--- conflicted
+++ resolved
@@ -543,15 +543,10 @@
 		ext4_free_blocks(handle, inode, bh, 0, 1,
 				 EXT4_FREE_BLOCKS_METADATA |
 				 EXT4_FREE_BLOCKS_FORGET);
-		unlock_buffer(bh);
 	} else {
 		le32_add_cpu(&BHDR(bh)->h_refcount, -1);
 		if (ce)
 			mb_cache_entry_release(ce);
-<<<<<<< HEAD
-		unlock_buffer(bh);
-		error = ext4_handle_dirty_metadata(handle, inode, bh);
-=======
 		/*
 		 * Beware of this ugliness: Releasing of xattr block references
 		 * from different inodes can race and so we have to protect
@@ -569,7 +564,6 @@
 		if (!ext4_handle_valid(handle))
 			error = ext4_handle_dirty_xattr_block(handle, inode,
 							      bh);
->>>>>>> c3ade0e0
 		if (IS_SYNC(inode))
 			ext4_handle_sync(handle);
 		dquot_free_block(inode, EXT4_C2B(EXT4_SB(inode->i_sb), 1));
@@ -910,11 +904,7 @@
 				  (unsigned long long)block);
 
 			new_bh = sb_getblk(sb, block);
-<<<<<<< HEAD
-			if (!new_bh) {
-=======
 			if (unlikely(!new_bh)) {
->>>>>>> c3ade0e0
 				error = -ENOMEM;
 getblk_failed:
 				ext4_free_blocks(handle, inode, NULL, block, 1,
