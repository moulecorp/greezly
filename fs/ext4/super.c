--- conflicted
+++ resolved
@@ -421,16 +421,6 @@
 	struct va_format vaf;
 	va_list args;
 
-<<<<<<< HEAD
-	va_start(args, fmt);
-	vaf.fmt = fmt;
-	vaf.va = &args;
-	printk(KERN_CRIT "EXT4-fs error (device %s): %s:%d: comm %s: %pV\n",
-	       sb->s_id, function, line, current->comm, &vaf);
-	va_end(args);
-	save_error_info(sb, function, line);
-
-=======
 	if (ext4_error_ratelimit(sb)) {
 		va_start(args, fmt);
 		vaf.fmt = fmt;
@@ -441,7 +431,6 @@
 		va_end(args);
 	}
 	save_error_info(sb, function, line);
->>>>>>> c3ade0e0
 	ext4_handle_error(sb);
 }
 
@@ -802,10 +791,7 @@
 			ext4_abort(sb, "Couldn't clean up the journal");
 	}
 
-<<<<<<< HEAD
-=======
 	ext4_es_unregister_shrinker(sbi);
->>>>>>> c3ade0e0
 	del_timer_sync(&sbi->s_err_report);
 	ext4_release_system_zone(sb);
 	ext4_mb_release(sb);
@@ -992,183 +978,6 @@
 	}
 }
 
-<<<<<<< HEAD
-static inline void ext4_show_quota_options(struct seq_file *seq,
-					   struct super_block *sb)
-{
-#if defined(CONFIG_QUOTA)
-	struct ext4_sb_info *sbi = EXT4_SB(sb);
-
-	if (sbi->s_jquota_fmt) {
-		char *fmtname = "";
-
-		switch (sbi->s_jquota_fmt) {
-		case QFMT_VFS_OLD:
-			fmtname = "vfsold";
-			break;
-		case QFMT_VFS_V0:
-			fmtname = "vfsv0";
-			break;
-		case QFMT_VFS_V1:
-			fmtname = "vfsv1";
-			break;
-		}
-		seq_printf(seq, ",jqfmt=%s", fmtname);
-	}
-
-	if (sbi->s_qf_names[USRQUOTA])
-		seq_printf(seq, ",usrjquota=%s", sbi->s_qf_names[USRQUOTA]);
-
-	if (sbi->s_qf_names[GRPQUOTA])
-		seq_printf(seq, ",grpjquota=%s", sbi->s_qf_names[GRPQUOTA]);
-
-	if (test_opt(sb, USRQUOTA))
-		seq_puts(seq, ",usrquota");
-
-	if (test_opt(sb, GRPQUOTA))
-		seq_puts(seq, ",grpquota");
-#endif
-}
-
-/*
- * Show an option if
- *  - it's set to a non-default value OR
- *  - if the per-sb default is different from the global default
- */
-static int ext4_show_options(struct seq_file *seq, struct vfsmount *vfs)
-{
-	int def_errors;
-	unsigned long def_mount_opts;
-	struct super_block *sb = vfs->mnt_sb;
-	struct ext4_sb_info *sbi = EXT4_SB(sb);
-	struct ext4_super_block *es = sbi->s_es;
-
-	def_mount_opts = le32_to_cpu(es->s_default_mount_opts);
-	def_errors     = le16_to_cpu(es->s_errors);
-
-	if (sbi->s_sb_block != 1)
-		seq_printf(seq, ",sb=%llu", sbi->s_sb_block);
-	if (test_opt(sb, MINIX_DF))
-		seq_puts(seq, ",minixdf");
-	if (test_opt(sb, GRPID) && !(def_mount_opts & EXT4_DEFM_BSDGROUPS))
-		seq_puts(seq, ",grpid");
-	if (!test_opt(sb, GRPID) && (def_mount_opts & EXT4_DEFM_BSDGROUPS))
-		seq_puts(seq, ",nogrpid");
-	if (sbi->s_resuid != EXT4_DEF_RESUID ||
-	    le16_to_cpu(es->s_def_resuid) != EXT4_DEF_RESUID) {
-		seq_printf(seq, ",resuid=%u", sbi->s_resuid);
-	}
-	if (sbi->s_resgid != EXT4_DEF_RESGID ||
-	    le16_to_cpu(es->s_def_resgid) != EXT4_DEF_RESGID) {
-		seq_printf(seq, ",resgid=%u", sbi->s_resgid);
-	}
-	if (test_opt(sb, ERRORS_RO)) {
-		if (def_errors == EXT4_ERRORS_PANIC ||
-		    def_errors == EXT4_ERRORS_CONTINUE) {
-			seq_puts(seq, ",errors=remount-ro");
-		}
-	}
-	if (test_opt(sb, ERRORS_CONT) && def_errors != EXT4_ERRORS_CONTINUE)
-		seq_puts(seq, ",errors=continue");
-	if (test_opt(sb, ERRORS_PANIC) && def_errors != EXT4_ERRORS_PANIC)
-		seq_puts(seq, ",errors=panic");
-	if (test_opt(sb, NO_UID32) && !(def_mount_opts & EXT4_DEFM_UID16))
-		seq_puts(seq, ",nouid32");
-	if (test_opt(sb, DEBUG) && !(def_mount_opts & EXT4_DEFM_DEBUG))
-		seq_puts(seq, ",debug");
-#ifdef CONFIG_EXT4_FS_XATTR
-	if (test_opt(sb, XATTR_USER))
-		seq_puts(seq, ",user_xattr");
-	if (!test_opt(sb, XATTR_USER))
-		seq_puts(seq, ",nouser_xattr");
-#endif
-#ifdef CONFIG_EXT4_FS_POSIX_ACL
-	if (test_opt(sb, POSIX_ACL) && !(def_mount_opts & EXT4_DEFM_ACL))
-		seq_puts(seq, ",acl");
-	if (!test_opt(sb, POSIX_ACL) && (def_mount_opts & EXT4_DEFM_ACL))
-		seq_puts(seq, ",noacl");
-#endif
-	if (sbi->s_commit_interval != JBD2_DEFAULT_MAX_COMMIT_AGE*HZ) {
-		seq_printf(seq, ",commit=%u",
-			   (unsigned) (sbi->s_commit_interval / HZ));
-	}
-	if (sbi->s_min_batch_time != EXT4_DEF_MIN_BATCH_TIME) {
-		seq_printf(seq, ",min_batch_time=%u",
-			   (unsigned) sbi->s_min_batch_time);
-	}
-	if (sbi->s_max_batch_time != EXT4_DEF_MAX_BATCH_TIME) {
-		seq_printf(seq, ",max_batch_time=%u",
-			   (unsigned) sbi->s_max_batch_time);
-	}
-
-	/*
-	 * We're changing the default of barrier mount option, so
-	 * let's always display its mount state so it's clear what its
-	 * status is.
-	 */
-	seq_puts(seq, ",barrier=");
-	seq_puts(seq, test_opt(sb, BARRIER) ? "1" : "0");
-	if (test_opt(sb, JOURNAL_ASYNC_COMMIT))
-		seq_puts(seq, ",journal_async_commit");
-	else if (test_opt(sb, JOURNAL_CHECKSUM))
-		seq_puts(seq, ",journal_checksum");
-	if (test_opt(sb, I_VERSION))
-		seq_puts(seq, ",i_version");
-	if (!test_opt(sb, DELALLOC) &&
-	    !(def_mount_opts & EXT4_DEFM_NODELALLOC))
-		seq_puts(seq, ",nodelalloc");
-
-	if (!test_opt(sb, MBLK_IO_SUBMIT))
-		seq_puts(seq, ",nomblk_io_submit");
-	if (sbi->s_stripe)
-		seq_printf(seq, ",stripe=%lu", sbi->s_stripe);
-	/*
-	 * journal mode get enabled in different ways
-	 * So just print the value even if we didn't specify it
-	 */
-	if (test_opt(sb, DATA_FLAGS) == EXT4_MOUNT_JOURNAL_DATA)
-		seq_puts(seq, ",data=journal");
-	else if (test_opt(sb, DATA_FLAGS) == EXT4_MOUNT_ORDERED_DATA)
-		seq_puts(seq, ",data=ordered");
-	else if (test_opt(sb, DATA_FLAGS) == EXT4_MOUNT_WRITEBACK_DATA)
-		seq_puts(seq, ",data=writeback");
-
-	if (sbi->s_inode_readahead_blks != EXT4_DEF_INODE_READAHEAD_BLKS)
-		seq_printf(seq, ",inode_readahead_blks=%u",
-			   sbi->s_inode_readahead_blks);
-
-	if (test_opt(sb, DATA_ERR_ABORT))
-		seq_puts(seq, ",data_err=abort");
-
-	if (test_opt(sb, NO_AUTO_DA_ALLOC))
-		seq_puts(seq, ",noauto_da_alloc");
-
-	if (test_opt(sb, DISCARD) && !(def_mount_opts & EXT4_DEFM_DISCARD))
-		seq_puts(seq, ",discard");
-
-	if (test_opt(sb, NOLOAD))
-		seq_puts(seq, ",norecovery");
-
-	if (test_opt(sb, DIOREAD_NOLOCK))
-		seq_puts(seq, ",dioread_nolock");
-
-	if (test_opt(sb, BLOCK_VALIDITY) &&
-	    !(def_mount_opts & EXT4_DEFM_BLOCK_VALIDITY))
-		seq_puts(seq, ",block_validity");
-
-	if (!test_opt(sb, INIT_INODE_TABLE))
-		seq_puts(seq, ",noinit_itable");
-	else if (sbi->s_li_wait_mult != EXT4_DEF_LI_WAIT_MULT)
-		seq_printf(seq, ",init_itable=%u",
-			   (unsigned) sbi->s_li_wait_mult);
-
-	ext4_show_quota_options(seq, sb);
-
-	return 0;
-}
-
-=======
->>>>>>> c3ade0e0
 static struct inode *ext4_nfs_get_inode(struct super_block *sb,
 					u64 ino, u32 generation)
 {
@@ -2029,20 +1838,6 @@
 		else if (test_opt(sb, DATA_FLAGS) == EXT4_MOUNT_WRITEBACK_DATA)
 			SEQ_OPTS_PUTS("data=writeback");
 	}
-<<<<<<< HEAD
-#endif
-	if (test_opt(sb, DIOREAD_NOLOCK)) {
-		int blocksize =
-			BLOCK_SIZE << le32_to_cpu(sbi->s_es->s_log_block_size);
-
-		if (blocksize < PAGE_CACHE_SIZE) {
-			ext4_msg(sb, KERN_ERR, "can't mount with "
-				 "dioread_nolock if block size != PAGE_SIZE");
-			return 0;
-		}
-	}
-	return 1;
-=======
 	if (nodefs ||
 	    sbi->s_inode_readahead_blks != EXT4_DEF_INODE_READAHEAD_BLKS)
 		SEQ_OPTS_PRINT("inode_readahead_blks=%u",
@@ -2077,7 +1872,6 @@
 static int options_open_fs(struct inode *inode, struct file *file)
 {
 	return single_open(file, options_seq_show, PDE_DATA(inode));
->>>>>>> c3ade0e0
 }
 
 static const struct file_operations ext4_seq_options_fops = {
@@ -2182,20 +1976,13 @@
 	struct ext4_sb_info *sbi = EXT4_SB(sb);
 	struct ext4_group_desc *gdp = NULL;
 	ext4_group_t flex_group;
-<<<<<<< HEAD
-	unsigned int groups_per_flex = 0;
-	size_t size;
-	int i;
-=======
 	int i, err;
->>>>>>> c3ade0e0
 
 	sbi->s_log_groups_per_flex = sbi->s_es->s_log_groups_per_flex;
 	if (sbi->s_log_groups_per_flex < 1 || sbi->s_log_groups_per_flex > 31) {
 		sbi->s_log_groups_per_flex = 0;
 		return 1;
 	}
-	groups_per_flex = 1 << sbi->s_log_groups_per_flex;
 
 	err = ext4_alloc_flex_bg_array(sb, sbi->s_groups_count);
 	if (err)
@@ -2450,10 +2237,7 @@
 			jbd_debug(2, "truncating inode %lu to %lld bytes\n",
 				  inode->i_ino, inode->i_size);
 			mutex_lock(&inode->i_mutex);
-<<<<<<< HEAD
-=======
 			truncate_inode_pages(inode->i_mapping, inode->i_size);
->>>>>>> c3ade0e0
 			ext4_truncate(inode);
 			mutex_unlock(&inode->i_mutex);
 			nr_truncates++;
@@ -2662,14 +2446,10 @@
 	ssize_t (*show)(struct ext4_attr *, struct ext4_sb_info *, char *);
 	ssize_t (*store)(struct ext4_attr *, struct ext4_sb_info *,
 			 const char *, size_t);
-<<<<<<< HEAD
-	int offset;
-=======
 	union {
 		int offset;
 		int deprecated_val;
 	} u;
->>>>>>> c3ade0e0
 } __do_const;
 
 static int parse_strtoull(const char *buf,
@@ -2832,10 +2612,7 @@
 EXT4_RO_ATTR(delayed_allocation_blocks);
 EXT4_RO_ATTR(session_write_kbytes);
 EXT4_RO_ATTR(lifetime_write_kbytes);
-<<<<<<< HEAD
-=======
 EXT4_RW_ATTR(reserved_clusters);
->>>>>>> c3ade0e0
 EXT4_ATTR_OFFSET(inode_readahead_blks, 0644, sbi_ui_show,
 		 inode_readahead_blks_store, s_inode_readahead_blks);
 EXT4_RW_ATTR_SBI_UI(inode_goal, s_inode_goal);
@@ -2859,10 +2636,7 @@
 	ATTR_LIST(delayed_allocation_blocks),
 	ATTR_LIST(session_write_kbytes),
 	ATTR_LIST(lifetime_write_kbytes),
-<<<<<<< HEAD
-=======
 	ATTR_LIST(reserved_clusters),
->>>>>>> c3ade0e0
 	ATTR_LIST(inode_readahead_blks),
 	ATTR_LIST(inode_goal),
 	ATTR_LIST(mb_stats),
@@ -3581,117 +3355,6 @@
 		return -EINVAL;
 
 	atomic64_set(&sbi->s_resv_clusters, count);
-	return 0;
-}
-
-/*
- * Note: calculating the overhead so we can be compatible with
- * historical BSD practice is quite difficult in the face of
- * clusters/bigalloc.  This is because multiple metadata blocks from
- * different block group can end up in the same allocation cluster.
- * Calculating the exact overhead in the face of clustered allocation
- * requires either O(all block bitmaps) in memory or O(number of block
- * groups**2) in time.  We will still calculate the superblock for
- * older file systems --- and if we come across with a bigalloc file
- * system with zero in s_overhead_clusters the estimate will be close to
- * correct especially for very large cluster sizes --- but for newer
- * file systems, it's better to calculate this figure once at mkfs
- * time, and store it in the superblock.  If the superblock value is
- * present (even for non-bigalloc file systems), we will use it.
- */
-static int count_overhead(struct super_block *sb, ext4_group_t grp,
-			  char *buf)
-{
-	struct ext4_sb_info	*sbi = EXT4_SB(sb);
-	struct ext4_group_desc	*gdp;
-	ext4_fsblk_t		first_block, last_block, b;
-	ext4_group_t		i, ngroups = ext4_get_groups_count(sb);
-	int			s, j, count = 0;
-
-	if (!EXT4_HAS_RO_COMPAT_FEATURE(sb, EXT4_FEATURE_RO_COMPAT_BIGALLOC))
-		return (ext4_bg_has_super(sb, grp) + ext4_bg_num_gdb(sb, grp) +
-			sbi->s_itb_per_group + 2);
-
-	first_block = le32_to_cpu(sbi->s_es->s_first_data_block) +
-		(grp * EXT4_BLOCKS_PER_GROUP(sb));
-	last_block = first_block + EXT4_BLOCKS_PER_GROUP(sb) - 1;
-	for (i = 0; i < ngroups; i++) {
-		gdp = ext4_get_group_desc(sb, i, NULL);
-		b = ext4_block_bitmap(sb, gdp);
-		if (b >= first_block && b <= last_block) {
-			ext4_set_bit(EXT4_B2C(sbi, b - first_block), buf);
-			count++;
-		}
-		b = ext4_inode_bitmap(sb, gdp);
-		if (b >= first_block && b <= last_block) {
-			ext4_set_bit(EXT4_B2C(sbi, b - first_block), buf);
-			count++;
-		}
-		b = ext4_inode_table(sb, gdp);
-		if (b >= first_block && b + sbi->s_itb_per_group <= last_block)
-			for (j = 0; j < sbi->s_itb_per_group; j++, b++) {
-				int c = EXT4_B2C(sbi, b - first_block);
-				ext4_set_bit(c, buf);
-				count++;
-			}
-		if (i != grp)
-			continue;
-		s = 0;
-		if (ext4_bg_has_super(sb, grp)) {
-			ext4_set_bit(s++, buf);
-			count++;
-		}
-		for (j = ext4_bg_num_gdb(sb, grp); j > 0; j--) {
-			ext4_set_bit(EXT4_B2C(sbi, s++), buf);
-			count++;
-		}
-	}
-	if (!count)
-		return 0;
-	return EXT4_CLUSTERS_PER_GROUP(sb) -
-		ext4_count_free(buf, EXT4_CLUSTERS_PER_GROUP(sb) / 8);
-}
-
-/*
- * Compute the overhead and stash it in sbi->s_overhead
- */
-int ext4_calculate_overhead(struct super_block *sb)
-{
-	struct ext4_sb_info *sbi = EXT4_SB(sb);
-	struct ext4_super_block *es = sbi->s_es;
-	ext4_group_t i, ngroups = ext4_get_groups_count(sb);
-	ext4_fsblk_t overhead = 0;
-	char *buf = (char *) get_zeroed_page(GFP_KERNEL);
-
-	if (!buf)
-		return -ENOMEM;
-
-	/*
-	 * Compute the overhead (FS structures).  This is constant
-	 * for a given filesystem unless the number of block groups
-	 * changes so we cache the previous value until it does.
-	 */
-
-	/*
-	 * All of the blocks before first_data_block are overhead
-	 */
-	overhead = EXT4_B2C(sbi, le32_to_cpu(es->s_first_data_block));
-
-	/*
-	 * Add the overhead found in each block group
-	 */
-	for (i = 0; i < ngroups; i++) {
-		int blks;
-
-		blks = count_overhead(sb, i, buf);
-		overhead += blks;
-		if (blks)
-			memset(buf, 0, PAGE_SIZE);
-		cond_resched();
-	}
-	sbi->s_overhead = overhead;
-	smp_wmb();
-	free_page((unsigned long) buf);
 	return 0;
 }
 
@@ -4354,13 +4017,8 @@
 	if (es->s_overhead_clusters)
 		sbi->s_overhead = le32_to_cpu(es->s_overhead_clusters);
 	else {
-<<<<<<< HEAD
-		ret = ext4_calculate_overhead(sb);
-		if (ret)
-=======
 		err = ext4_calculate_overhead(sb);
 		if (err)
->>>>>>> c3ade0e0
 			goto failed_mount_wq;
 	}
 
@@ -4540,10 +4198,7 @@
 		sbi->s_journal = NULL;
 	}
 failed_mount3:
-<<<<<<< HEAD
-=======
 	ext4_es_unregister_shrinker(sbi);
->>>>>>> c3ade0e0
 	del_timer_sync(&sbi->s_err_report);
 	if (sbi->s_flex_groups)
 		ext4_kvfree(sbi->s_flex_groups);
@@ -5322,11 +4977,7 @@
 	struct super_block *sb = dentry->d_sb;
 	struct ext4_sb_info *sbi = EXT4_SB(sb);
 	struct ext4_super_block *es = sbi->s_es;
-<<<<<<< HEAD
-	ext4_fsblk_t overhead = 0;
-=======
 	ext4_fsblk_t overhead = 0, resv_blocks;
->>>>>>> c3ade0e0
 	u64 fsid;
 	s64 bfree;
 	resv_blocks = EXT4_C2B(sbi, atomic64_read(&sbi->s_resv_clusters));
@@ -5336,11 +4987,7 @@
 
 	buf->f_type = EXT4_SUPER_MAGIC;
 	buf->f_bsize = sb->s_blocksize;
-<<<<<<< HEAD
-	buf->f_blocks = ext4_blocks_count(es) - EXT4_C2B(sbi, sbi->s_overhead);
-=======
 	buf->f_blocks = ext4_blocks_count(es) - EXT4_C2B(sbi, overhead);
->>>>>>> c3ade0e0
 	bfree = percpu_counter_sum_positive(&sbi->s_freeclusters_counter) -
 		percpu_counter_sum_positive(&sbi->s_dirtyclusters_counter);
 	/* prevent underflow in case that few free space is available */
