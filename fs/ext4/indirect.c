--- conflicted
+++ resolved
@@ -332,17 +332,6 @@
 	/*
 	 * Set up for the direct block allocation
 	 */
-<<<<<<< HEAD
-	for (n = 1; n <= indirect_blks;  n++) {
-		/*
-		 * Get buffer_head for parent block, zero it out
-		 * and set the pointer to new one, then send
-		 * parent to disk.
-		 */
-		bh = sb_getblk(inode->i_sb, new_blocks[n-1]);
-		if (unlikely(!bh)) {
-			err = -ENOMEM;
-=======
 	memset(&ar, 0, sizeof(ar));
 	ar.inode = inode;
 	ar.len = *blks;
@@ -359,7 +348,6 @@
 							goal, 0, NULL, &err);
 		if (err) {
 			i--;
->>>>>>> c3ade0e0
 			goto failed;
 		}
 		branch[i].key = cpu_to_le32(new_blocks[i]);
