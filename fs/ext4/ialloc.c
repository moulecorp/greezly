/*
 *  linux/fs/ext4/ialloc.c
 *
 * Copyright (C) 1992, 1993, 1994, 1995
 * Remy Card (card@masi.ibp.fr)
 * Laboratoire MASI - Institut Blaise Pascal
 * Universite Pierre et Marie Curie (Paris VI)
 *
 *  BSD ufs-inspired inode and directory allocation by
 *  Stephen Tweedie (sct@redhat.com), 1993
 *  Big-endian to little-endian byte-swapping/bitmaps by
 *        David S. Miller (davem@caip.rutgers.edu), 1995
 */

#include <linux/time.h>
#include <linux/fs.h>
#include <linux/jbd2.h>
#include <linux/stat.h>
#include <linux/string.h>
#include <linux/quotaops.h>
#include <linux/buffer_head.h>
#include <linux/random.h>
#include <linux/bitops.h>
#include <linux/blkdev.h>
#include <asm/byteorder.h>

#include "ext4.h"
#include "ext4_jbd2.h"
#include "xattr.h"
#include "acl.h"

#include <trace/events/ext4.h>

/*
 * ialloc.c contains the inodes allocation and deallocation routines
 */

/*
 * The free inodes are managed by bitmaps.  A file system contains several
 * blocks groups.  Each group contains 1 bitmap block for blocks, 1 bitmap
 * block for inodes, N blocks for the inode table and data blocks.
 *
 * The file system contains group descriptors which are located after the
 * super block.  Each descriptor contains the number of the bitmap block and
 * the free blocks count in the block.
 */

/*
 * To avoid calling the atomic setbit hundreds or thousands of times, we only
 * need to use it within a single byte (to ensure we get endianness right).
 * We can use memset for the rest of the bitmap as there are no other users.
 */
void ext4_mark_bitmap_end(int start_bit, int end_bit, char *bitmap)
{
	int i;

	if (start_bit >= end_bit)
		return;

	ext4_debug("mark end bits +%d through +%d used\n", start_bit, end_bit);
	for (i = start_bit; i < ((start_bit + 7) & ~7UL); i++)
		ext4_set_bit(i, bitmap);
	if (i < end_bit)
		memset(bitmap + (i >> 3), 0xff, (end_bit - i) >> 3);
}

/* Initializes an uninitialized inode bitmap */
static unsigned ext4_init_inode_bitmap(struct super_block *sb,
				       struct buffer_head *bh,
				       ext4_group_t block_group,
				       struct ext4_group_desc *gdp)
{
	struct ext4_group_info *grp;
	J_ASSERT_BH(bh, buffer_locked(bh));

	/* If checksum is bad mark all blocks and inodes use to prevent
	 * allocation, essentially implementing a per-group read-only flag. */
	if (!ext4_group_desc_csum_verify(sb, block_group, gdp)) {
		ext4_error(sb, "Checksum bad for group %u", block_group);
		grp = ext4_get_group_info(sb, block_group);
		set_bit(EXT4_GROUP_INFO_BBITMAP_CORRUPT_BIT, &grp->bb_state);
		set_bit(EXT4_GROUP_INFO_IBITMAP_CORRUPT_BIT, &grp->bb_state);
		return 0;
	}

	memset(bh->b_data, 0, (EXT4_INODES_PER_GROUP(sb) + 7) / 8);
	ext4_mark_bitmap_end(EXT4_INODES_PER_GROUP(sb), sb->s_blocksize * 8,
			bh->b_data);
	ext4_inode_bitmap_csum_set(sb, block_group, gdp, bh,
				   EXT4_INODES_PER_GROUP(sb) / 8);
	ext4_group_desc_csum_set(sb, block_group, gdp);

	return EXT4_INODES_PER_GROUP(sb);
}

void ext4_end_bitmap_read(struct buffer_head *bh, int uptodate)
{
	if (uptodate) {
		set_buffer_uptodate(bh);
		set_bitmap_uptodate(bh);
	}
	unlock_buffer(bh);
	put_bh(bh);
}

/*
 * Read the inode allocation bitmap for a given block_group, reading
 * into the specified slot in the superblock's bitmap cache.
 *
 * Return buffer_head of bitmap on success or NULL.
 */
static struct buffer_head *
ext4_read_inode_bitmap(struct super_block *sb, ext4_group_t block_group)
{
	struct ext4_group_desc *desc;
	struct buffer_head *bh = NULL;
	ext4_fsblk_t bitmap_blk;
	struct ext4_group_info *grp;

	desc = ext4_get_group_desc(sb, block_group, NULL);
	if (!desc)
		return NULL;

	bitmap_blk = ext4_inode_bitmap(sb, desc);
	bh = sb_getblk(sb, bitmap_blk);
	if (unlikely(!bh)) {
		ext4_error(sb, "Cannot read inode bitmap - "
			    "block_group = %u, inode_bitmap = %llu",
			    block_group, bitmap_blk);
		return NULL;
	}
	if (bitmap_uptodate(bh))
		goto verify;

	lock_buffer(bh);
	if (bitmap_uptodate(bh)) {
		unlock_buffer(bh);
		goto verify;
	}

	ext4_lock_group(sb, block_group);
	if (desc->bg_flags & cpu_to_le16(EXT4_BG_INODE_UNINIT)) {
		ext4_init_inode_bitmap(sb, bh, block_group, desc);
		set_bitmap_uptodate(bh);
		set_buffer_uptodate(bh);
		set_buffer_verified(bh);
		ext4_unlock_group(sb, block_group);
		unlock_buffer(bh);
		return bh;
	}
	ext4_unlock_group(sb, block_group);

	if (buffer_uptodate(bh)) {
		/*
		 * if not uninit if bh is uptodate,
		 * bitmap is also uptodate
		 */
		set_bitmap_uptodate(bh);
		unlock_buffer(bh);
		goto verify;
	}
	/*
	 * submit the buffer_head for reading
	 */
	trace_ext4_load_inode_bitmap(sb, block_group);
	bh->b_end_io = ext4_end_bitmap_read;
	get_bh(bh);
	submit_bh(READ | REQ_META | REQ_PRIO, bh);
	wait_on_buffer(bh);
	if (!buffer_uptodate(bh)) {
		put_bh(bh);
		ext4_error(sb, "Cannot read inode bitmap - "
			   "block_group = %u, inode_bitmap = %llu",
			   block_group, bitmap_blk);
		return NULL;
	}

verify:
	ext4_lock_group(sb, block_group);
	if (!buffer_verified(bh) &&
	    !ext4_inode_bitmap_csum_verify(sb, block_group, desc, bh,
					   EXT4_INODES_PER_GROUP(sb) / 8)) {
		ext4_unlock_group(sb, block_group);
		put_bh(bh);
		ext4_error(sb, "Corrupt inode bitmap - block_group = %u, "
			   "inode_bitmap = %llu", block_group, bitmap_blk);
		grp = ext4_get_group_info(sb, block_group);
		set_bit(EXT4_GROUP_INFO_IBITMAP_CORRUPT_BIT, &grp->bb_state);
		return NULL;
	}
	ext4_unlock_group(sb, block_group);
	set_buffer_verified(bh);
	return bh;
}

/*
 * NOTE! When we get the inode, we're the only people
 * that have access to it, and as such there are no
 * race conditions we have to worry about. The inode
 * is not on the hash-lists, and it cannot be reached
 * through the filesystem because the directory entry
 * has been deleted earlier.
 *
 * HOWEVER: we must make sure that we get no aliases,
 * which means that we have to call "clear_inode()"
 * _before_ we mark the inode not in use in the inode
 * bitmaps. Otherwise a newly created file might use
 * the same inode number (not actually the same pointer
 * though), and then we'd have two inodes sharing the
 * same inode number and space on the harddisk.
 */
void ext4_free_inode(handle_t *handle, struct inode *inode)
{
	struct super_block *sb = inode->i_sb;
	int is_directory;
	unsigned long ino;
	struct buffer_head *bitmap_bh = NULL;
	struct buffer_head *bh2;
	ext4_group_t block_group;
	unsigned long bit;
	struct ext4_group_desc *gdp;
	struct ext4_super_block *es;
	struct ext4_sb_info *sbi;
	int fatal = 0, err, count, cleared;
	struct ext4_group_info *grp;

	if (!sb) {
		printk(KERN_ERR "EXT4-fs: %s:%d: inode on "
		       "nonexistent device\n", __func__, __LINE__);
		return;
	}
	if (atomic_read(&inode->i_count) > 1) {
		ext4_msg(sb, KERN_ERR, "%s:%d: inode #%lu: count=%d",
			 __func__, __LINE__, inode->i_ino,
			 atomic_read(&inode->i_count));
		return;
	}
	if (inode->i_nlink) {
		ext4_msg(sb, KERN_ERR, "%s:%d: inode #%lu: nlink=%d\n",
			 __func__, __LINE__, inode->i_ino, inode->i_nlink);
		return;
	}
	sbi = EXT4_SB(sb);

	ino = inode->i_ino;
	ext4_debug("freeing inode %lu\n", ino);
	trace_ext4_free_inode(inode);

	/*
	 * Note: we must free any quota before locking the superblock,
	 * as writing the quota to disk may need the lock as well.
	 */
	dquot_initialize(inode);
	ext4_xattr_delete_inode(handle, inode);
	dquot_free_inode(inode);
	dquot_drop(inode);

	is_directory = S_ISDIR(inode->i_mode);

	/* Do this BEFORE marking the inode not in use or returning an error */
	ext4_clear_inode(inode);

	es = EXT4_SB(sb)->s_es;
	if (ino < EXT4_FIRST_INO(sb) || ino > le32_to_cpu(es->s_inodes_count)) {
		ext4_error(sb, "reserved or nonexistent inode %lu", ino);
		goto error_return;
	}
	block_group = (ino - 1) / EXT4_INODES_PER_GROUP(sb);
	bit = (ino - 1) % EXT4_INODES_PER_GROUP(sb);
	bitmap_bh = ext4_read_inode_bitmap(sb, block_group);
	/* Don't bother if the inode bitmap is corrupt. */
	grp = ext4_get_group_info(sb, block_group);
	if (unlikely(EXT4_MB_GRP_IBITMAP_CORRUPT(grp)) || !bitmap_bh)
		goto error_return;

	BUFFER_TRACE(bitmap_bh, "get_write_access");
	fatal = ext4_journal_get_write_access(handle, bitmap_bh);
	if (fatal)
		goto error_return;

	fatal = -ESRCH;
	gdp = ext4_get_group_desc(sb, block_group, &bh2);
	if (gdp) {
		BUFFER_TRACE(bh2, "get_write_access");
		fatal = ext4_journal_get_write_access(handle, bh2);
	}
	ext4_lock_group(sb, block_group);
	cleared = ext4_test_and_clear_bit(bit, bitmap_bh->b_data);
	if (fatal || !cleared) {
		ext4_unlock_group(sb, block_group);
		goto out;
	}

	count = ext4_free_inodes_count(sb, gdp) + 1;
	ext4_free_inodes_set(sb, gdp, count);
	if (is_directory) {
		count = ext4_used_dirs_count(sb, gdp) - 1;
		ext4_used_dirs_set(sb, gdp, count);
		percpu_counter_dec(&sbi->s_dirs_counter);
	}
	ext4_inode_bitmap_csum_set(sb, block_group, gdp, bitmap_bh,
				   EXT4_INODES_PER_GROUP(sb) / 8);
	ext4_group_desc_csum_set(sb, block_group, gdp);
	ext4_unlock_group(sb, block_group);

	percpu_counter_inc(&sbi->s_freeinodes_counter);
	if (sbi->s_log_groups_per_flex) {
		ext4_group_t f = ext4_flex_group(sbi, block_group);

		atomic_inc(&sbi->s_flex_groups[f].free_inodes);
		if (is_directory)
			atomic_dec(&sbi->s_flex_groups[f].used_dirs);
	}
	BUFFER_TRACE(bh2, "call ext4_handle_dirty_metadata");
	fatal = ext4_handle_dirty_metadata(handle, NULL, bh2);
out:
	if (cleared) {
		BUFFER_TRACE(bitmap_bh, "call ext4_handle_dirty_metadata");
		err = ext4_handle_dirty_metadata(handle, NULL, bitmap_bh);
		if (!fatal)
			fatal = err;
	} else {
		ext4_error(sb, "bit already cleared for inode %lu", ino);
		set_bit(EXT4_GROUP_INFO_IBITMAP_CORRUPT_BIT, &grp->bb_state);
	}

error_return:
	brelse(bitmap_bh);
	ext4_std_error(sb, fatal);
}

struct orlov_stats {
	__u64 free_clusters;
	__u32 free_inodes;
	__u32 used_dirs;
};

/*
 * Helper function for Orlov's allocator; returns critical information
 * for a particular block group or flex_bg.  If flex_size is 1, then g
 * is a block group number; otherwise it is flex_bg number.
 */
static void get_orlov_stats(struct super_block *sb, ext4_group_t g,
			    int flex_size, struct orlov_stats *stats)
{
	struct ext4_group_desc *desc;
	struct flex_groups *flex_group = EXT4_SB(sb)->s_flex_groups;

	if (flex_size > 1) {
		stats->free_inodes = atomic_read(&flex_group[g].free_inodes);
		stats->free_clusters = atomic64_read(&flex_group[g].free_clusters);
		stats->used_dirs = atomic_read(&flex_group[g].used_dirs);
		return;
	}

	desc = ext4_get_group_desc(sb, g, NULL);
	if (desc) {
		stats->free_inodes = ext4_free_inodes_count(sb, desc);
		stats->free_clusters = ext4_free_group_clusters(sb, desc);
		stats->used_dirs = ext4_used_dirs_count(sb, desc);
	} else {
		stats->free_inodes = 0;
		stats->free_clusters = 0;
		stats->used_dirs = 0;
	}
}

/*
 * Orlov's allocator for directories.
 *
 * We always try to spread first-level directories.
 *
 * If there are blockgroups with both free inodes and free blocks counts
 * not worse than average we return one with smallest directory count.
 * Otherwise we simply return a random group.
 *
 * For the rest rules look so:
 *
 * It's OK to put directory into a group unless
 * it has too many directories already (max_dirs) or
 * it has too few free inodes left (min_inodes) or
 * it has too few free blocks left (min_blocks) or
 * Parent's group is preferred, if it doesn't satisfy these
 * conditions we search cyclically through the rest. If none
 * of the groups look good we just look for a group with more
 * free inodes than average (starting at parent's group).
 */

static int find_group_orlov(struct super_block *sb, struct inode *parent,
			    ext4_group_t *group, umode_t mode,
			    const struct qstr *qstr)
{
	ext4_group_t parent_group = EXT4_I(parent)->i_block_group;
	struct ext4_sb_info *sbi = EXT4_SB(sb);
	ext4_group_t real_ngroups = ext4_get_groups_count(sb);
	int inodes_per_group = EXT4_INODES_PER_GROUP(sb);
	unsigned int freei, avefreei, grp_free;
	ext4_fsblk_t freeb, avefreec;
	unsigned int ndirs;
	int max_dirs, min_inodes;
	ext4_grpblk_t min_clusters;
	ext4_group_t i, grp, g, ngroups;
	struct ext4_group_desc *desc;
	struct orlov_stats stats;
	int flex_size = ext4_flex_bg_size(sbi);
	struct dx_hash_info hinfo;

	ngroups = real_ngroups;
	if (flex_size > 1) {
		ngroups = (real_ngroups + flex_size - 1) >>
			sbi->s_log_groups_per_flex;
		parent_group >>= sbi->s_log_groups_per_flex;
	}

	freei = percpu_counter_read_positive(&sbi->s_freeinodes_counter);
	avefreei = freei / ngroups;
	freeb = EXT4_C2B(sbi,
		percpu_counter_read_positive(&sbi->s_freeclusters_counter));
	avefreec = freeb;
	do_div(avefreec, ngroups);
	ndirs = percpu_counter_read_positive(&sbi->s_dirs_counter);

	if (S_ISDIR(mode) &&
	    ((parent == sb->s_root->d_inode) ||
	     (ext4_test_inode_flag(parent, EXT4_INODE_TOPDIR)))) {
		int best_ndir = inodes_per_group;
		int ret = -1;

		if (qstr) {
			hinfo.hash_version = DX_HASH_HALF_MD4;
			hinfo.seed = sbi->s_hash_seed;
			ext4fs_dirhash(qstr->name, qstr->len, &hinfo);
			grp = hinfo.hash;
		} else
			grp = prandom_u32();
		parent_group = (unsigned)grp % ngroups;
		for (i = 0; i < ngroups; i++) {
			g = (parent_group + i) % ngroups;
			get_orlov_stats(sb, g, flex_size, &stats);
			if (!stats.free_inodes)
				continue;
			if (stats.used_dirs >= best_ndir)
				continue;
			if (stats.free_inodes < avefreei)
				continue;
			if (stats.free_clusters < avefreec)
				continue;
			grp = g;
			ret = 0;
			best_ndir = stats.used_dirs;
		}
		if (ret)
			goto fallback;
	found_flex_bg:
		if (flex_size == 1) {
			*group = grp;
			return 0;
		}

		/*
		 * We pack inodes at the beginning of the flexgroup's
		 * inode tables.  Block allocation decisions will do
		 * something similar, although regular files will
		 * start at 2nd block group of the flexgroup.  See
		 * ext4_ext_find_goal() and ext4_find_near().
		 */
		grp *= flex_size;
		for (i = 0; i < flex_size; i++) {
			if (grp+i >= real_ngroups)
				break;
			desc = ext4_get_group_desc(sb, grp+i, NULL);
			if (desc && ext4_free_inodes_count(sb, desc)) {
				*group = grp+i;
				return 0;
			}
		}
		goto fallback;
	}

	max_dirs = ndirs / ngroups + inodes_per_group / 16;
	min_inodes = avefreei - inodes_per_group*flex_size / 4;
	if (min_inodes < 1)
		min_inodes = 1;
	min_clusters = avefreec - EXT4_CLUSTERS_PER_GROUP(sb)*flex_size / 4;

	/*
	 * Start looking in the flex group where we last allocated an
	 * inode for this parent directory
	 */
	if (EXT4_I(parent)->i_last_alloc_group != ~0) {
		parent_group = EXT4_I(parent)->i_last_alloc_group;
		if (flex_size > 1)
			parent_group >>= sbi->s_log_groups_per_flex;
	}

	for (i = 0; i < ngroups; i++) {
		grp = (parent_group + i) % ngroups;
		get_orlov_stats(sb, grp, flex_size, &stats);
		if (stats.used_dirs >= max_dirs)
			continue;
		if (stats.free_inodes < min_inodes)
			continue;
		if (stats.free_clusters < min_clusters)
			continue;
		goto found_flex_bg;
	}

fallback:
	ngroups = real_ngroups;
	avefreei = freei / ngroups;
fallback_retry:
	parent_group = EXT4_I(parent)->i_block_group;
	for (i = 0; i < ngroups; i++) {
		grp = (parent_group + i) % ngroups;
		desc = ext4_get_group_desc(sb, grp, NULL);
		if (desc) {
			grp_free = ext4_free_inodes_count(sb, desc);
			if (grp_free && grp_free >= avefreei) {
				*group = grp;
				return 0;
			}
		}
	}

	if (avefreei) {
		/*
		 * The free-inodes counter is approximate, and for really small
		 * filesystems the above test can fail to find any blockgroups
		 */
		avefreei = 0;
		goto fallback_retry;
	}

	return -1;
}

static int find_group_other(struct super_block *sb, struct inode *parent,
			    ext4_group_t *group, umode_t mode)
{
	ext4_group_t parent_group = EXT4_I(parent)->i_block_group;
	ext4_group_t i, last, ngroups = ext4_get_groups_count(sb);
	struct ext4_group_desc *desc;
	int flex_size = ext4_flex_bg_size(EXT4_SB(sb));

	/*
	 * Try to place the inode is the same flex group as its
	 * parent.  If we can't find space, use the Orlov algorithm to
	 * find another flex group, and store that information in the
	 * parent directory's inode information so that use that flex
	 * group for future allocations.
	 */
	if (flex_size > 1) {
		int retry = 0;

	try_again:
		parent_group &= ~(flex_size-1);
		last = parent_group + flex_size;
		if (last > ngroups)
			last = ngroups;
		for  (i = parent_group; i < last; i++) {
			desc = ext4_get_group_desc(sb, i, NULL);
			if (desc && ext4_free_inodes_count(sb, desc)) {
				*group = i;
				return 0;
			}
		}
		if (!retry && EXT4_I(parent)->i_last_alloc_group != ~0) {
			retry = 1;
			parent_group = EXT4_I(parent)->i_last_alloc_group;
			goto try_again;
		}
		/*
		 * If this didn't work, use the Orlov search algorithm
		 * to find a new flex group; we pass in the mode to
		 * avoid the topdir algorithms.
		 */
		*group = parent_group + flex_size;
		if (*group > ngroups)
			*group = 0;
		return find_group_orlov(sb, parent, group, mode, NULL);
	}

	/*
	 * Try to place the inode in its parent directory
	 */
	*group = parent_group;
	desc = ext4_get_group_desc(sb, *group, NULL);
	if (desc && ext4_free_inodes_count(sb, desc) &&
	    ext4_free_group_clusters(sb, desc))
		return 0;

	/*
	 * We're going to place this inode in a different blockgroup from its
	 * parent.  We want to cause files in a common directory to all land in
	 * the same blockgroup.  But we want files which are in a different
	 * directory which shares a blockgroup with our parent to land in a
	 * different blockgroup.
	 *
	 * So add our directory's i_ino into the starting point for the hash.
	 */
	*group = (*group + parent->i_ino) % ngroups;

	/*
	 * Use a quadratic hash to find a group with a free inode and some free
	 * blocks.
	 */
	for (i = 1; i < ngroups; i <<= 1) {
		*group += i;
		if (*group >= ngroups)
			*group -= ngroups;
		desc = ext4_get_group_desc(sb, *group, NULL);
		if (desc && ext4_free_inodes_count(sb, desc) &&
		    ext4_free_group_clusters(sb, desc))
			return 0;
	}

	/*
	 * That failed: try linear search for a free inode, even if that group
	 * has no free blocks.
	 */
	*group = parent_group;
	for (i = 0; i < ngroups; i++) {
		if (++*group >= ngroups)
			*group = 0;
		desc = ext4_get_group_desc(sb, *group, NULL);
		if (desc && ext4_free_inodes_count(sb, desc))
			return 0;
	}

	return -1;
}

/*
 * In no journal mode, if an inode has recently been deleted, we want
 * to avoid reusing it until we're reasonably sure the inode table
 * block has been written back to disk.  (Yes, these values are
 * somewhat arbitrary...)
 */
#define RECENTCY_MIN	5
#define RECENTCY_DIRTY	30

static int recently_deleted(struct super_block *sb, ext4_group_t group, int ino)
{
	struct ext4_group_desc	*gdp;
	struct ext4_inode	*raw_inode;
	struct buffer_head	*bh;
	unsigned long		dtime, now;
	int	inodes_per_block = EXT4_SB(sb)->s_inodes_per_block;
	int	offset, ret = 0, recentcy = RECENTCY_MIN;

	gdp = ext4_get_group_desc(sb, group, NULL);
	if (unlikely(!gdp))
		return 0;

	bh = sb_getblk(sb, ext4_inode_table(sb, gdp) +
		       (ino / inodes_per_block));
	if (unlikely(!bh) || !buffer_uptodate(bh))
		/*
		 * If the block is not in the buffer cache, then it
		 * must have been written out.
		 */
		goto out;

	offset = (ino % inodes_per_block) * EXT4_INODE_SIZE(sb);
	raw_inode = (struct ext4_inode *) (bh->b_data + offset);
	dtime = le32_to_cpu(raw_inode->i_dtime);
	now = get_seconds();
	if (buffer_dirty(bh))
		recentcy += RECENTCY_DIRTY;

	if (dtime && (dtime < now) && (now < dtime + recentcy))
		ret = 1;
out:
	brelse(bh);
	return ret;
}

/*
 * There are two policies for allocating an inode.  If the new inode is
 * a directory, then a forward search is made for a block group with both
 * free space and a low directory-to-inode ratio; if that fails, then of
 * the groups with above-average free space, that group with the fewest
 * directories already is chosen.
 *
 * For other inodes, search forward from the parent directory's block
 * group to find a free inode.
 */
struct inode *__ext4_new_inode(handle_t *handle, struct inode *dir,
			       umode_t mode, const struct qstr *qstr,
			       __u32 goal, uid_t *owner, int handle_type,
			       unsigned int line_no, int nblocks)
{
	struct super_block *sb;
	struct buffer_head *inode_bitmap_bh = NULL;
	struct buffer_head *group_desc_bh;
	ext4_group_t ngroups, group = 0;
	unsigned long ino = 0;
	struct inode *inode;
	struct ext4_group_desc *gdp = NULL;
	struct ext4_inode_info *ei;
	struct ext4_sb_info *sbi;
	int ret2, err = 0;
	struct inode *ret;
	ext4_group_t i;
	ext4_group_t flex_group;
	struct ext4_group_info *grp;

	/* Cannot create files in a deleted directory */
	if (!dir || !dir->i_nlink)
		return ERR_PTR(-EPERM);

	sb = dir->i_sb;
	ngroups = ext4_get_groups_count(sb);
	trace_ext4_request_inode(dir, mode);
	inode = new_inode(sb);
	if (!inode)
		return ERR_PTR(-ENOMEM);
	ei = EXT4_I(inode);
	sbi = EXT4_SB(sb);

	/*
	 * Initalize owners and quota early so that we don't have to account
	 * for quota initialization worst case in standard inode creating
	 * transaction
	 */
	if (owner) {
		inode->i_mode = mode;
		i_uid_write(inode, owner[0]);
		i_gid_write(inode, owner[1]);
	} else if (test_opt(sb, GRPID)) {
		inode->i_mode = mode;
		inode->i_uid = current_fsuid();
		inode->i_gid = dir->i_gid;
	} else
		inode_init_owner(inode, dir, mode);
	dquot_initialize(inode);

	if (!goal)
		goal = sbi->s_inode_goal;

	if (goal && goal <= le32_to_cpu(sbi->s_es->s_inodes_count)) {
		group = (goal - 1) / EXT4_INODES_PER_GROUP(sb);
		ino = (goal - 1) % EXT4_INODES_PER_GROUP(sb);
		ret2 = 0;
		goto got_group;
	}

	if (S_ISDIR(mode))
		ret2 = find_group_orlov(sb, dir, &group, mode, qstr);
	else
		ret2 = find_group_other(sb, dir, &group, mode);

got_group:
	EXT4_I(dir)->i_last_alloc_group = group;
	err = -ENOSPC;
	if (ret2 == -1)
		goto out;

	/*
	 * Normally we will only go through one pass of this loop,
	 * unless we get unlucky and it turns out the group we selected
	 * had its last inode grabbed by someone else.
	 */
	for (i = 0; i < ngroups; i++, ino = 0) {
		err = -EIO;

		gdp = ext4_get_group_desc(sb, group, &group_desc_bh);
		if (!gdp)
			goto out;

		/*
		 * Check free inodes count before loading bitmap.
		 */
		if (ext4_free_inodes_count(sb, gdp) == 0) {
			if (++group == ngroups)
				group = 0;
			continue;
		}

		grp = ext4_get_group_info(sb, group);
		/* Skip groups with already-known suspicious inode tables */
		if (EXT4_MB_GRP_IBITMAP_CORRUPT(grp)) {
			if (++group == ngroups)
				group = 0;
			continue;
		}

		brelse(inode_bitmap_bh);
		inode_bitmap_bh = ext4_read_inode_bitmap(sb, group);
		/* Skip groups with suspicious inode tables */
		if (EXT4_MB_GRP_IBITMAP_CORRUPT(grp) || !inode_bitmap_bh) {
			if (++group == ngroups)
				group = 0;
			continue;
		}

repeat_in_this_group:
		ino = ext4_find_next_zero_bit((unsigned long *)
					      inode_bitmap_bh->b_data,
					      EXT4_INODES_PER_GROUP(sb), ino);
		if (ino >= EXT4_INODES_PER_GROUP(sb))
			goto next_group;
		if (group == 0 && (ino+1) < EXT4_FIRST_INO(sb)) {
			ext4_error(sb, "reserved inode found cleared - "
				   "inode=%lu", ino + 1);
			continue;
		}
		if ((EXT4_SB(sb)->s_journal == NULL) &&
		    recently_deleted(sb, group, ino)) {
			ino++;
			goto next_inode;
		}
		if (!handle) {
			BUG_ON(nblocks <= 0);
			handle = __ext4_journal_start_sb(dir->i_sb, line_no,
							 handle_type, nblocks,
							 0);
			if (IS_ERR(handle)) {
				err = PTR_ERR(handle);
				ext4_std_error(sb, err);
				goto out;
			}
		}
		BUFFER_TRACE(inode_bitmap_bh, "get_write_access");
		err = ext4_journal_get_write_access(handle, inode_bitmap_bh);
		if (err) {
			ext4_std_error(sb, err);
			goto out;
		}
		ext4_lock_group(sb, group);
		ret2 = ext4_test_and_set_bit(ino, inode_bitmap_bh->b_data);
		ext4_unlock_group(sb, group);
		ino++;		/* the inode bitmap is zero-based */
		if (!ret2)
			goto got; /* we grabbed the inode! */
next_inode:
		if (ino < EXT4_INODES_PER_GROUP(sb))
			goto repeat_in_this_group;
next_group:
		if (++group == ngroups)
			group = 0;
	}
	err = -ENOSPC;
	goto out;

got:
	BUFFER_TRACE(inode_bitmap_bh, "call ext4_handle_dirty_metadata");
	err = ext4_handle_dirty_metadata(handle, NULL, inode_bitmap_bh);
	if (err) {
		ext4_std_error(sb, err);
		goto out;
	}

	/* We may have to initialize the block bitmap if it isn't already */
	if (ext4_has_group_desc_csum(sb) &&
	    gdp->bg_flags & cpu_to_le16(EXT4_BG_BLOCK_UNINIT)) {
		struct buffer_head *block_bitmap_bh;

		block_bitmap_bh = ext4_read_block_bitmap(sb, group);
		BUFFER_TRACE(block_bitmap_bh, "get block bitmap access");
		err = ext4_journal_get_write_access(handle, block_bitmap_bh);
		if (err) {
			brelse(block_bitmap_bh);
			ext4_std_error(sb, err);
			goto out;
		}

		BUFFER_TRACE(block_bitmap_bh, "dirty block bitmap");
		err = ext4_handle_dirty_metadata(handle, NULL, block_bitmap_bh);

		/* recheck and clear flag under lock if we still need to */
		ext4_lock_group(sb, group);
		if (gdp->bg_flags & cpu_to_le16(EXT4_BG_BLOCK_UNINIT)) {
			gdp->bg_flags &= cpu_to_le16(~EXT4_BG_BLOCK_UNINIT);
			ext4_free_group_clusters_set(sb, gdp,
				ext4_free_clusters_after_init(sb, group, gdp));
			ext4_block_bitmap_csum_set(sb, group, gdp,
						   block_bitmap_bh);
			ext4_group_desc_csum_set(sb, group, gdp);
		}
		ext4_unlock_group(sb, group);
		brelse(block_bitmap_bh);

		if (err) {
			ext4_std_error(sb, err);
			goto out;
		}
	}

	BUFFER_TRACE(group_desc_bh, "get_write_access");
	err = ext4_journal_get_write_access(handle, group_desc_bh);
	if (err) {
		ext4_std_error(sb, err);
		goto out;
	}

	/* Update the relevant bg descriptor fields */
	if (ext4_has_group_desc_csum(sb)) {
		int free;
		struct ext4_group_info *grp = ext4_get_group_info(sb, group);

		down_read(&grp->alloc_sem); /* protect vs itable lazyinit */
		ext4_lock_group(sb, group); /* while we modify the bg desc */
		free = EXT4_INODES_PER_GROUP(sb) -
			ext4_itable_unused_count(sb, gdp);
		if (gdp->bg_flags & cpu_to_le16(EXT4_BG_INODE_UNINIT)) {
			gdp->bg_flags &= cpu_to_le16(~EXT4_BG_INODE_UNINIT);
			free = 0;
		}
		/*
		 * Check the relative inode number against the last used
		 * relative inode number in this group. if it is greater
		 * we need to update the bg_itable_unused count
		 */
		if (ino > free)
			ext4_itable_unused_set(sb, gdp,
					(EXT4_INODES_PER_GROUP(sb) - ino));
		up_read(&grp->alloc_sem);
	} else {
		ext4_lock_group(sb, group);
	}

	ext4_free_inodes_set(sb, gdp, ext4_free_inodes_count(sb, gdp) - 1);
	if (S_ISDIR(mode)) {
		ext4_used_dirs_set(sb, gdp, ext4_used_dirs_count(sb, gdp) + 1);
		if (sbi->s_log_groups_per_flex) {
			ext4_group_t f = ext4_flex_group(sbi, group);

			atomic_inc(&sbi->s_flex_groups[f].used_dirs);
		}
	}
	if (ext4_has_group_desc_csum(sb)) {
		ext4_inode_bitmap_csum_set(sb, group, gdp, inode_bitmap_bh,
					   EXT4_INODES_PER_GROUP(sb) / 8);
		ext4_group_desc_csum_set(sb, group, gdp);
	}
	ext4_unlock_group(sb, group);

	BUFFER_TRACE(group_desc_bh, "call ext4_handle_dirty_metadata");
	err = ext4_handle_dirty_metadata(handle, NULL, group_desc_bh);
	if (err) {
		ext4_std_error(sb, err);
		goto out;
	}

	percpu_counter_dec(&sbi->s_freeinodes_counter);
	if (S_ISDIR(mode))
		percpu_counter_inc(&sbi->s_dirs_counter);

	if (sbi->s_log_groups_per_flex) {
		flex_group = ext4_flex_group(sbi, group);
		atomic_dec(&sbi->s_flex_groups[flex_group].free_inodes);
	}

	inode->i_ino = ino + group * EXT4_INODES_PER_GROUP(sb);
	/* This is the optimal IO size (for stat), not the fs block size */
	inode->i_blocks = 0;
	inode->i_mtime = inode->i_atime = inode->i_ctime = ei->i_crtime =
						       ext4_current_time(inode);

	memset(ei->i_data, 0, sizeof(ei->i_data));
	ei->i_dir_start_lookup = 0;
	ei->i_disksize = 0;

	/* Don't inherit extent flag from directory, amongst others. */
	ei->i_flags =
		ext4_mask_flags(mode, EXT4_I(dir)->i_flags & EXT4_FL_INHERITED);
	ei->i_file_acl = 0;
	ei->i_dtime = 0;
	ei->i_block_group = group;
	ei->i_last_alloc_group = ~0;

	ext4_set_inode_flags(inode);
	if (IS_DIRSYNC(inode))
		ext4_handle_sync(handle);
	if (insert_inode_locked(inode) < 0) {
		/*
		 * Likely a bitmap corruption causing inode to be allocated
		 * twice.
		 */
		err = -EIO;
<<<<<<< HEAD
		goto fail;
=======
		ext4_error(sb, "failed to insert inode %lu: doubly allocated?",
			   inode->i_ino);
		goto out;
>>>>>>> c3ade0e0
	}
	spin_lock(&sbi->s_next_gen_lock);
	inode->i_generation = sbi->s_next_generation++;
	spin_unlock(&sbi->s_next_gen_lock);

	/* Precompute checksum seed for inode metadata */
	if (EXT4_HAS_RO_COMPAT_FEATURE(sb,
			EXT4_FEATURE_RO_COMPAT_METADATA_CSUM)) {
		__u32 csum;
		__le32 inum = cpu_to_le32(inode->i_ino);
		__le32 gen = cpu_to_le32(inode->i_generation);
		csum = ext4_chksum(sbi, sbi->s_csum_seed, (__u8 *)&inum,
				   sizeof(inum));
		ei->i_csum_seed = ext4_chksum(sbi, csum, (__u8 *)&gen,
					      sizeof(gen));
	}

	ext4_clear_state_flags(ei); /* Only relevant on 32-bit archs */
	ext4_set_inode_state(inode, EXT4_STATE_NEW);

	ei->i_extra_isize = EXT4_SB(sb)->s_want_extra_isize;

	ei->i_inline_off = 0;
	if (EXT4_HAS_INCOMPAT_FEATURE(sb, EXT4_FEATURE_INCOMPAT_INLINE_DATA))
		ext4_set_inode_state(inode, EXT4_STATE_MAY_INLINE_DATA);

	ret = inode;
	err = dquot_alloc_inode(inode);
	if (err)
		goto fail_drop;

	err = ext4_init_acl(handle, inode, dir);
	if (err)
		goto fail_free_drop;

	err = ext4_init_security(handle, inode, dir, qstr);
	if (err)
		goto fail_free_drop;

	if (EXT4_HAS_INCOMPAT_FEATURE(sb, EXT4_FEATURE_INCOMPAT_EXTENTS)) {
		/* set extent flag only for directory, file and normal symlink*/
		if (S_ISDIR(mode) || S_ISREG(mode) || S_ISLNK(mode)) {
			ext4_set_inode_flag(inode, EXT4_INODE_EXTENTS);
			ext4_ext_tree_init(handle, inode);
		}
	}

	if (ext4_handle_valid(handle)) {
		ei->i_sync_tid = handle->h_transaction->t_tid;
		ei->i_datasync_tid = handle->h_transaction->t_tid;
	}

	err = ext4_mark_inode_dirty(handle, inode);
	if (err) {
		ext4_std_error(sb, err);
		goto fail_free_drop;
	}

	ext4_debug("allocating inode %lu\n", inode->i_ino);
	trace_ext4_allocate_inode(inode, dir, mode);
	brelse(inode_bitmap_bh);
	return ret;

fail_free_drop:
	dquot_free_inode(inode);
fail_drop:
	clear_nlink(inode);
	unlock_new_inode(inode);
out:
	dquot_drop(inode);
	inode->i_flags |= S_NOQUOTA;
	iput(inode);
	brelse(inode_bitmap_bh);
	return ERR_PTR(err);
}

/* Verify that we are loading a valid orphan from disk */
struct inode *ext4_orphan_get(struct super_block *sb, unsigned long ino)
{
	unsigned long max_ino = le32_to_cpu(EXT4_SB(sb)->s_es->s_inodes_count);
	ext4_group_t block_group;
	int bit;
	struct buffer_head *bitmap_bh;
	struct inode *inode = NULL;
	long err = -EIO;

	/* Error cases - e2fsck has already cleaned up for us */
	if (ino > max_ino) {
		ext4_warning(sb, "bad orphan ino %lu!  e2fsck was run?", ino);
		goto error;
	}

	block_group = (ino - 1) / EXT4_INODES_PER_GROUP(sb);
	bit = (ino - 1) % EXT4_INODES_PER_GROUP(sb);
	bitmap_bh = ext4_read_inode_bitmap(sb, block_group);
	if (!bitmap_bh) {
		ext4_warning(sb, "inode bitmap error for orphan %lu", ino);
		goto error;
	}

	/* Having the inode bit set should be a 100% indicator that this
	 * is a valid orphan (no e2fsck run on fs).  Orphans also include
	 * inodes that were being truncated, so we can't check i_nlink==0.
	 */
	if (!ext4_test_bit(bit, bitmap_bh->b_data))
		goto bad_orphan;

	inode = ext4_iget(sb, ino);
	if (IS_ERR(inode))
		goto iget_failed;

	/*
	 * If the orphans has i_nlinks > 0 then it should be able to be
	 * truncated, otherwise it won't be removed from the orphan list
	 * during processing and an infinite loop will result.
	 */
	if (inode->i_nlink && !ext4_can_truncate(inode))
		goto bad_orphan;

	if (NEXT_ORPHAN(inode) > max_ino)
		goto bad_orphan;
	brelse(bitmap_bh);
	return inode;

iget_failed:
	err = PTR_ERR(inode);
	inode = NULL;
bad_orphan:
	ext4_warning(sb, "bad orphan inode %lu!  e2fsck was run?", ino);
	printk(KERN_WARNING "ext4_test_bit(bit=%d, block=%llu) = %d\n",
	       bit, (unsigned long long)bitmap_bh->b_blocknr,
	       ext4_test_bit(bit, bitmap_bh->b_data));
	printk(KERN_WARNING "inode=%p\n", inode);
	if (inode) {
		printk(KERN_WARNING "is_bad_inode(inode)=%d\n",
		       is_bad_inode(inode));
		printk(KERN_WARNING "NEXT_ORPHAN(inode)=%u\n",
		       NEXT_ORPHAN(inode));
		printk(KERN_WARNING "max_ino=%lu\n", max_ino);
		printk(KERN_WARNING "i_nlink=%u\n", inode->i_nlink);
		/* Avoid freeing blocks if we got a bad deleted inode */
		if (inode->i_nlink == 0)
			inode->i_blocks = 0;
		iput(inode);
	}
	brelse(bitmap_bh);
error:
	return ERR_PTR(err);
}

unsigned long ext4_count_free_inodes(struct super_block *sb)
{
	unsigned long desc_count;
	struct ext4_group_desc *gdp;
	ext4_group_t i, ngroups = ext4_get_groups_count(sb);
#ifdef EXT4FS_DEBUG
	struct ext4_super_block *es;
	unsigned long bitmap_count, x;
	struct buffer_head *bitmap_bh = NULL;

	es = EXT4_SB(sb)->s_es;
	desc_count = 0;
	bitmap_count = 0;
	gdp = NULL;
	for (i = 0; i < ngroups; i++) {
		gdp = ext4_get_group_desc(sb, i, NULL);
		if (!gdp)
			continue;
		desc_count += ext4_free_inodes_count(sb, gdp);
		brelse(bitmap_bh);
		bitmap_bh = ext4_read_inode_bitmap(sb, i);
		if (!bitmap_bh)
			continue;

		x = ext4_count_free(bitmap_bh->b_data,
				    EXT4_INODES_PER_GROUP(sb) / 8);
		printk(KERN_DEBUG "group %lu: stored = %d, counted = %lu\n",
			(unsigned long) i, ext4_free_inodes_count(sb, gdp), x);
		bitmap_count += x;
	}
	brelse(bitmap_bh);
	printk(KERN_DEBUG "ext4_count_free_inodes: "
	       "stored = %u, computed = %lu, %lu\n",
	       le32_to_cpu(es->s_free_inodes_count), desc_count, bitmap_count);
	return desc_count;
#else
	desc_count = 0;
	for (i = 0; i < ngroups; i++) {
		gdp = ext4_get_group_desc(sb, i, NULL);
		if (!gdp)
			continue;
		desc_count += ext4_free_inodes_count(sb, gdp);
		cond_resched();
	}
	return desc_count;
#endif
}

/* Called at mount-time, super-block is locked */
unsigned long ext4_count_dirs(struct super_block * sb)
{
	unsigned long count = 0;
	ext4_group_t i, ngroups = ext4_get_groups_count(sb);

	for (i = 0; i < ngroups; i++) {
		struct ext4_group_desc *gdp = ext4_get_group_desc(sb, i, NULL);
		if (!gdp)
			continue;
		count += ext4_used_dirs_count(sb, gdp);
	}
	return count;
}

/*
 * Zeroes not yet zeroed inode table - just write zeroes through the whole
 * inode table. Must be called without any spinlock held. The only place
 * where it is called from on active part of filesystem is ext4lazyinit
 * thread, so we do not need any special locks, however we have to prevent
 * inode allocation from the current group, so we take alloc_sem lock, to
 * block ext4_new_inode() until we are finished.
 */
int ext4_init_inode_table(struct super_block *sb, ext4_group_t group,
				 int barrier)
{
	struct ext4_group_info *grp = ext4_get_group_info(sb, group);
	struct ext4_sb_info *sbi = EXT4_SB(sb);
	struct ext4_group_desc *gdp = NULL;
	struct buffer_head *group_desc_bh;
	handle_t *handle;
	ext4_fsblk_t blk;
	int num, ret = 0, used_blks = 0;

	/* This should not happen, but just to be sure check this */
	if (sb->s_flags & MS_RDONLY) {
		ret = 1;
		goto out;
	}

	gdp = ext4_get_group_desc(sb, group, &group_desc_bh);
	if (!gdp)
		goto out;

	/*
	 * We do not need to lock this, because we are the only one
	 * handling this flag.
	 */
	if (gdp->bg_flags & cpu_to_le16(EXT4_BG_INODE_ZEROED))
		goto out;

	handle = ext4_journal_start_sb(sb, EXT4_HT_MISC, 1);
	if (IS_ERR(handle)) {
		ret = PTR_ERR(handle);
		goto out;
	}

	down_write(&grp->alloc_sem);
	/*
	 * If inode bitmap was already initialized there may be some
	 * used inodes so we need to skip blocks with used inodes in
	 * inode table.
	 */
	if (!(gdp->bg_flags & cpu_to_le16(EXT4_BG_INODE_UNINIT)))
		used_blks = DIV_ROUND_UP((EXT4_INODES_PER_GROUP(sb) -
			    ext4_itable_unused_count(sb, gdp)),
			    sbi->s_inodes_per_block);

	if ((used_blks < 0) || (used_blks > sbi->s_itb_per_group)) {
		ext4_error(sb, "Something is wrong with group %u: "
			   "used itable blocks: %d; "
			   "itable unused count: %u",
			   group, used_blks,
			   ext4_itable_unused_count(sb, gdp));
		ret = 1;
		goto err_out;
	}

	blk = ext4_inode_table(sb, gdp) + used_blks;
	num = sbi->s_itb_per_group - used_blks;

	BUFFER_TRACE(group_desc_bh, "get_write_access");
	ret = ext4_journal_get_write_access(handle,
					    group_desc_bh);
	if (ret)
		goto err_out;

	/*
	 * Skip zeroout if the inode table is full. But we set the ZEROED
	 * flag anyway, because obviously, when it is full it does not need
	 * further zeroing.
	 */
	if (unlikely(num == 0))
		goto skip_zeroout;

	ext4_debug("going to zero out inode table in group %d\n",
		   group);
	ret = sb_issue_zeroout(sb, blk, num, GFP_NOFS);
	if (ret < 0)
		goto err_out;
	if (barrier)
		blkdev_issue_flush(sb->s_bdev, GFP_NOFS, NULL);

skip_zeroout:
	ext4_lock_group(sb, group);
	gdp->bg_flags |= cpu_to_le16(EXT4_BG_INODE_ZEROED);
	ext4_group_desc_csum_set(sb, group, gdp);
	ext4_unlock_group(sb, group);

	BUFFER_TRACE(group_desc_bh,
		     "call ext4_handle_dirty_metadata");
	ret = ext4_handle_dirty_metadata(handle, NULL,
					 group_desc_bh);

err_out:
	up_write(&grp->alloc_sem);
	ext4_journal_stop(handle);
out:
	return ret;
}<|MERGE_RESOLUTION|>--- conflicted
+++ resolved
@@ -979,13 +979,9 @@
 		 * twice.
 		 */
 		err = -EIO;
-<<<<<<< HEAD
-		goto fail;
-=======
 		ext4_error(sb, "failed to insert inode %lu: doubly allocated?",
 			   inode->i_ino);
 		goto out;
->>>>>>> c3ade0e0
 	}
 	spin_lock(&sbi->s_next_gen_lock);
 	inode->i_generation = sbi->s_next_generation++;
