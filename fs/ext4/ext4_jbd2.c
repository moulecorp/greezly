--- conflicted
+++ resolved
@@ -262,16 +262,12 @@
 			ext4_error_inode(inode, where, line,
 					 bh->b_blocknr,
 					 "journal_dirty_metadata failed: "
-<<<<<<< HEAD
-					 "errcode %d", err);
-=======
 					 "handle type %u started at line %u, "
 					 "credits %u/%u, errcode %d",
 					 handle->h_type,
 					 handle->h_line_no,
 					 handle->h_requested_credits,
 					 handle->h_buffer_credits, err);
->>>>>>> c3ade0e0
 		}
 	} else {
 		if (inode)
