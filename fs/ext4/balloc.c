/*
 *  linux/fs/ext4/balloc.c
 *
 * Copyright (C) 1992, 1993, 1994, 1995
 * Remy Card (card@masi.ibp.fr)
 * Laboratoire MASI - Institut Blaise Pascal
 * Universite Pierre et Marie Curie (Paris VI)
 *
 *  Enhanced block allocation by Stephen Tweedie (sct@redhat.com), 1993
 *  Big-endian to little-endian byte-swapping/bitmaps by
 *        David S. Miller (davem@caip.rutgers.edu), 1995
 */

#include <linux/time.h>
#include <linux/capability.h>
#include <linux/fs.h>
#include <linux/jbd2.h>
#include <linux/quotaops.h>
#include <linux/buffer_head.h>
#include "ext4.h"
#include "ext4_jbd2.h"
#include "mballoc.h"

#include <trace/events/ext4.h>

static unsigned ext4_num_base_meta_clusters(struct super_block *sb,
					    ext4_group_t block_group);
/*
 * balloc.c contains the blocks allocation and deallocation routines
 */

/*
 * Calculate block group number for a given block number
 */
ext4_group_t ext4_get_group_number(struct super_block *sb,
				   ext4_fsblk_t block)
{
	ext4_group_t group;

	if (test_opt2(sb, STD_GROUP_SIZE))
		group = (block -
			 le32_to_cpu(EXT4_SB(sb)->s_es->s_first_data_block)) >>
			(EXT4_BLOCK_SIZE_BITS(sb) + EXT4_CLUSTER_BITS(sb) + 3);
	else
		ext4_get_group_no_and_offset(sb, block, &group, NULL);
	return group;
}

/*
 * Calculate the block group number and offset into the block/cluster
 * allocation bitmap, given a block number
 */
void ext4_get_group_no_and_offset(struct super_block *sb, ext4_fsblk_t blocknr,
		ext4_group_t *blockgrpp, ext4_grpblk_t *offsetp)
{
	struct ext4_super_block *es = EXT4_SB(sb)->s_es;
	ext4_grpblk_t offset;

	blocknr = blocknr - le32_to_cpu(es->s_first_data_block);
	offset = do_div(blocknr, EXT4_BLOCKS_PER_GROUP(sb)) >>
		EXT4_SB(sb)->s_cluster_bits;
	if (offsetp)
		*offsetp = offset;
	if (blockgrpp)
		*blockgrpp = blocknr;

}

/*
 * Check whether the 'block' lives within the 'block_group'. Returns 1 if so
 * and 0 otherwise.
 */
static inline int ext4_block_in_group(struct super_block *sb,
				      ext4_fsblk_t block,
				      ext4_group_t block_group)
{
	ext4_group_t actual_group;

	actual_group = ext4_get_group_number(sb, block);
	return (actual_group == block_group) ? 1 : 0;
}

/* Return the number of clusters used for file system metadata; this
 * represents the overhead needed by the file system.
 */
unsigned ext4_num_overhead_clusters(struct super_block *sb,
				    ext4_group_t block_group,
				    struct ext4_group_desc *gdp)
{
	unsigned num_clusters;
	int block_cluster = -1, inode_cluster = -1, itbl_cluster = -1, i, c;
	ext4_fsblk_t start = ext4_group_first_block_no(sb, block_group);
	ext4_fsblk_t itbl_blk;
	struct ext4_sb_info *sbi = EXT4_SB(sb);

	/* This is the number of clusters used by the superblock,
	 * block group descriptors, and reserved block group
	 * descriptor blocks */
	num_clusters = ext4_num_base_meta_clusters(sb, block_group);

	/*
	 * For the allocation bitmaps and inode table, we first need
	 * to check to see if the block is in the block group.  If it
	 * is, then check to see if the cluster is already accounted
	 * for in the clusters used for the base metadata cluster, or
	 * if we can increment the base metadata cluster to include
	 * that block.  Otherwise, we will have to track the cluster
	 * used for the allocation bitmap or inode table explicitly.
	 * Normally all of these blocks are contiguous, so the special
	 * case handling shouldn't be necessary except for *very*
	 * unusual file system layouts.
	 */
	if (ext4_block_in_group(sb, ext4_block_bitmap(sb, gdp), block_group)) {
		block_cluster = EXT4_B2C(sbi,
					 ext4_block_bitmap(sb, gdp) - start);
		if (block_cluster < num_clusters)
			block_cluster = -1;
		else if (block_cluster == num_clusters) {
			num_clusters++;
			block_cluster = -1;
		}
	}

	if (ext4_block_in_group(sb, ext4_inode_bitmap(sb, gdp), block_group)) {
		inode_cluster = EXT4_B2C(sbi,
					 ext4_inode_bitmap(sb, gdp) - start);
		if (inode_cluster < num_clusters)
			inode_cluster = -1;
		else if (inode_cluster == num_clusters) {
			num_clusters++;
			inode_cluster = -1;
		}
	}

	itbl_blk = ext4_inode_table(sb, gdp);
	for (i = 0; i < sbi->s_itb_per_group; i++) {
		if (ext4_block_in_group(sb, itbl_blk + i, block_group)) {
			c = EXT4_B2C(sbi, itbl_blk + i - start);
			if ((c < num_clusters) || (c == inode_cluster) ||
			    (c == block_cluster) || (c == itbl_cluster))
				continue;
			if (c == num_clusters) {
				num_clusters++;
				continue;
			}
			num_clusters++;
			itbl_cluster = c;
		}
	}

	if (block_cluster != -1)
		num_clusters++;
	if (inode_cluster != -1)
		num_clusters++;

	return num_clusters;
}

static unsigned int num_clusters_in_group(struct super_block *sb,
					  ext4_group_t block_group)
{
	unsigned int blocks;

	if (block_group == ext4_get_groups_count(sb) - 1) {
		/*
		 * Even though mke2fs always initializes the first and
		 * last group, just in case some other tool was used,
		 * we need to make sure we calculate the right free
		 * blocks.
		 */
		blocks = ext4_blocks_count(EXT4_SB(sb)->s_es) -
			ext4_group_first_block_no(sb, block_group);
	} else
		blocks = EXT4_BLOCKS_PER_GROUP(sb);
	return EXT4_NUM_B2C(EXT4_SB(sb), blocks);
}

/* Initializes an uninitialized block bitmap */
void ext4_init_block_bitmap(struct super_block *sb, struct buffer_head *bh,
			    ext4_group_t block_group,
			    struct ext4_group_desc *gdp)
{
	unsigned int bit, bit_max;
	struct ext4_sb_info *sbi = EXT4_SB(sb);
	ext4_fsblk_t start, tmp;
	int flex_bg = 0;
	struct ext4_group_info *grp;

	J_ASSERT_BH(bh, buffer_locked(bh));

	/* If checksum is bad mark all blocks used to prevent allocation
	 * essentially implementing a per-group read-only flag. */
	if (!ext4_group_desc_csum_verify(sb, block_group, gdp)) {
		ext4_error(sb, "Checksum bad for group %u", block_group);
		grp = ext4_get_group_info(sb, block_group);
		set_bit(EXT4_GROUP_INFO_BBITMAP_CORRUPT_BIT, &grp->bb_state);
		set_bit(EXT4_GROUP_INFO_IBITMAP_CORRUPT_BIT, &grp->bb_state);
		return;
	}
	memset(bh->b_data, 0, sb->s_blocksize);

	bit_max = ext4_num_base_meta_clusters(sb, block_group);
	for (bit = 0; bit < bit_max; bit++)
		ext4_set_bit(bit, bh->b_data);

	start = ext4_group_first_block_no(sb, block_group);

	if (EXT4_HAS_INCOMPAT_FEATURE(sb, EXT4_FEATURE_INCOMPAT_FLEX_BG))
		flex_bg = 1;

	/* Set bits for block and inode bitmaps, and inode table */
	tmp = ext4_block_bitmap(sb, gdp);
	if (!flex_bg || ext4_block_in_group(sb, tmp, block_group))
		ext4_set_bit(EXT4_B2C(sbi, tmp - start), bh->b_data);

	tmp = ext4_inode_bitmap(sb, gdp);
	if (!flex_bg || ext4_block_in_group(sb, tmp, block_group))
		ext4_set_bit(EXT4_B2C(sbi, tmp - start), bh->b_data);

	tmp = ext4_inode_table(sb, gdp);
	for (; tmp < ext4_inode_table(sb, gdp) +
		     sbi->s_itb_per_group; tmp++) {
		if (!flex_bg || ext4_block_in_group(sb, tmp, block_group))
			ext4_set_bit(EXT4_B2C(sbi, tmp - start), bh->b_data);
	}

	/*
	 * Also if the number of blocks within the group is less than
	 * the blocksize * 8 ( which is the size of bitmap ), set rest
	 * of the block bitmap to 1
	 */
	ext4_mark_bitmap_end(num_clusters_in_group(sb, block_group),
			     sb->s_blocksize * 8, bh->b_data);
	ext4_block_bitmap_csum_set(sb, block_group, gdp, bh);
	ext4_group_desc_csum_set(sb, block_group, gdp);
}

/* Return the number of free blocks in a block group.  It is used when
 * the block bitmap is uninitialized, so we can't just count the bits
 * in the bitmap. */
unsigned ext4_free_clusters_after_init(struct super_block *sb,
				       ext4_group_t block_group,
				       struct ext4_group_desc *gdp)
{
	return num_clusters_in_group(sb, block_group) - 
		ext4_num_overhead_clusters(sb, block_group, gdp);
}

/*
 * The free blocks are managed by bitmaps.  A file system contains several
 * blocks groups.  Each group contains 1 bitmap block for blocks, 1 bitmap
 * block for inodes, N blocks for the inode table and data blocks.
 *
 * The file system contains group descriptors which are located after the
 * super block.  Each descriptor contains the number of the bitmap block and
 * the free blocks count in the block.  The descriptors are loaded in memory
 * when a file system is mounted (see ext4_fill_super).
 */

/**
 * ext4_get_group_desc() -- load group descriptor from disk
 * @sb:			super block
 * @block_group:	given block group
 * @bh:			pointer to the buffer head to store the block
 *			group descriptor
 */
struct ext4_group_desc * ext4_get_group_desc(struct super_block *sb,
					     ext4_group_t block_group,
					     struct buffer_head **bh)
{
	unsigned int group_desc;
	unsigned int offset;
	ext4_group_t ngroups = ext4_get_groups_count(sb);
	struct ext4_group_desc *desc;
	struct ext4_sb_info *sbi = EXT4_SB(sb);

	if (block_group >= ngroups) {
		ext4_error(sb, "block_group >= groups_count - block_group = %u,"
			   " groups_count = %u", block_group, ngroups);

		return NULL;
	}

	group_desc = block_group >> EXT4_DESC_PER_BLOCK_BITS(sb);
	offset = block_group & (EXT4_DESC_PER_BLOCK(sb) - 1);
	if (!sbi->s_group_desc[group_desc]) {
		ext4_error(sb, "Group descriptor not loaded - "
			   "block_group = %u, group_desc = %u, desc = %u",
			   block_group, group_desc, offset);
		return NULL;
	}

	desc = (struct ext4_group_desc *)(
		(__u8 *)sbi->s_group_desc[group_desc]->b_data +
		offset * EXT4_DESC_SIZE(sb));
	if (bh)
		*bh = sbi->s_group_desc[group_desc];
	return desc;
}

/*
 * Return the block number which was discovered to be invalid, or 0 if
 * the block bitmap is valid.
 */
static ext4_fsblk_t ext4_valid_block_bitmap(struct super_block *sb,
					    struct ext4_group_desc *desc,
					    ext4_group_t block_group,
					    struct buffer_head *bh)
{
	ext4_grpblk_t offset;
	ext4_grpblk_t next_zero_bit;
	ext4_fsblk_t blk;
	ext4_fsblk_t group_first_block;

	if (EXT4_HAS_INCOMPAT_FEATURE(sb, EXT4_FEATURE_INCOMPAT_FLEX_BG)) {
		/* with FLEX_BG, the inode/block bitmaps and itable
		 * blocks may not be in the group at all
		 * so the bitmap validation will be skipped for those groups
		 * or it has to also read the block group where the bitmaps
		 * are located to verify they are set.
		 */
		return 0;
	}
	group_first_block = ext4_group_first_block_no(sb, block_group);

	/* check whether block bitmap block number is set */
	blk = ext4_block_bitmap(sb, desc);
	offset = blk - group_first_block;
	if (!ext4_test_bit(offset, bh->b_data))
		/* bad block bitmap */
		return blk;

	/* check whether the inode bitmap block number is set */
	blk = ext4_inode_bitmap(sb, desc);
	offset = blk - group_first_block;
	if (!ext4_test_bit(offset, bh->b_data))
		/* bad block bitmap */
		return blk;

	/* check whether the inode table block number is set */
	blk = ext4_inode_table(sb, desc);
	offset = blk - group_first_block;
	next_zero_bit = ext4_find_next_zero_bit(bh->b_data,
				offset + EXT4_SB(sb)->s_itb_per_group,
				offset);
	if (next_zero_bit < offset + EXT4_SB(sb)->s_itb_per_group)
		/* bad bitmap for inode tables */
		return blk;
	return 0;
}

void ext4_validate_block_bitmap(struct super_block *sb,
			       struct ext4_group_desc *desc,
			       ext4_group_t block_group,
			       struct buffer_head *bh)
{
	ext4_fsblk_t	blk;
	struct ext4_group_info *grp = ext4_get_group_info(sb, block_group);

	if (buffer_verified(bh))
		return;

	ext4_lock_group(sb, block_group);
	blk = ext4_valid_block_bitmap(sb, desc, block_group, bh);
	if (unlikely(blk != 0)) {
		ext4_unlock_group(sb, block_group);
		ext4_error(sb, "bg %u: block %llu: invalid block bitmap",
			   block_group, blk);
		set_bit(EXT4_GROUP_INFO_BBITMAP_CORRUPT_BIT, &grp->bb_state);
		return;
	}
	if (unlikely(!ext4_block_bitmap_csum_verify(sb, block_group,
			desc, bh))) {
		ext4_unlock_group(sb, block_group);
		ext4_error(sb, "bg %u: bad block bitmap checksum", block_group);
		set_bit(EXT4_GROUP_INFO_BBITMAP_CORRUPT_BIT, &grp->bb_state);
		return;
	}
	set_buffer_verified(bh);
	ext4_unlock_group(sb, block_group);
}

/**
 * ext4_read_block_bitmap_nowait()
 * @sb:			super block
 * @block_group:	given block group
 *
 * Read the bitmap for a given block_group,and validate the
 * bits for block/inode/inode tables are set in the bitmaps
 *
 * Return buffer_head on success or NULL in case of failure.
 */
struct buffer_head *
ext4_read_block_bitmap_nowait(struct super_block *sb, ext4_group_t block_group)
{
	struct ext4_group_desc *desc;
	struct buffer_head *bh;
	ext4_fsblk_t bitmap_blk;

	desc = ext4_get_group_desc(sb, block_group, NULL);
	if (!desc)
		return NULL;
	bitmap_blk = ext4_block_bitmap(sb, desc);
	bh = sb_getblk(sb, bitmap_blk);
	if (unlikely(!bh)) {
		ext4_error(sb, "Cannot get buffer for block bitmap - "
			   "block_group = %u, block_bitmap = %llu",
			   block_group, bitmap_blk);
		return NULL;
	}

	if (bitmap_uptodate(bh))
		goto verify;

	lock_buffer(bh);
	if (bitmap_uptodate(bh)) {
		unlock_buffer(bh);
		goto verify;
	}
	ext4_lock_group(sb, block_group);
	if (desc->bg_flags & cpu_to_le16(EXT4_BG_BLOCK_UNINIT)) {
		ext4_init_block_bitmap(sb, bh, block_group, desc);
		set_bitmap_uptodate(bh);
		set_buffer_uptodate(bh);
		ext4_unlock_group(sb, block_group);
		unlock_buffer(bh);
		return bh;
	}
	ext4_unlock_group(sb, block_group);
	if (buffer_uptodate(bh)) {
		/*
		 * if not uninit if bh is uptodate,
		 * bitmap is also uptodate
		 */
		set_bitmap_uptodate(bh);
		unlock_buffer(bh);
		goto verify;
	}
	/*
	 * submit the buffer_head for reading
	 */
	set_buffer_new(bh);
	trace_ext4_read_block_bitmap_load(sb, block_group);
	bh->b_end_io = ext4_end_bitmap_read;
	get_bh(bh);
	submit_bh(READ | REQ_META | REQ_PRIO, bh);
	return bh;
verify:
	ext4_validate_block_bitmap(sb, desc, block_group, bh);
	if (buffer_verified(bh))
		return bh;
	put_bh(bh);
	return NULL;
}

/* Returns 0 on success, 1 on error */
int ext4_wait_block_bitmap(struct super_block *sb, ext4_group_t block_group,
			   struct buffer_head *bh)
{
	struct ext4_group_desc *desc;

	if (!buffer_new(bh))
		return 0;
	desc = ext4_get_group_desc(sb, block_group, NULL);
	if (!desc)
		return 1;
	wait_on_buffer(bh);
	if (!buffer_uptodate(bh)) {
		ext4_error(sb, "Cannot read block bitmap - "
			   "block_group = %u, block_bitmap = %llu",
			   block_group, (unsigned long long) bh->b_blocknr);
		return 1;
	}
	clear_buffer_new(bh);
	/* Panic or remount fs read-only if block bitmap is invalid */
	ext4_validate_block_bitmap(sb, desc, block_group, bh);
	/* ...but check for error just in case errors=continue. */
	return !buffer_verified(bh);
}

struct buffer_head *
ext4_read_block_bitmap(struct super_block *sb, ext4_group_t block_group)
{
	struct buffer_head *bh;

	bh = ext4_read_block_bitmap_nowait(sb, block_group);
	if (!bh)
		return NULL;
	if (ext4_wait_block_bitmap(sb, block_group, bh)) {
		put_bh(bh);
		return NULL;
	}
	return bh;
}

/**
 * ext4_has_free_clusters()
 * @sbi:	in-core super block structure.
 * @nclusters:	number of needed blocks
 * @flags:	flags from ext4_mb_new_blocks()
 *
 * Check if filesystem has nclusters free & available for allocation.
 * On success return 1, return 0 on failure.
 */
static int ext4_has_free_clusters(struct ext4_sb_info *sbi,
				  s64 nclusters, unsigned int flags)
{
	s64 free_clusters, dirty_clusters, rsv, resv_clusters;
	struct percpu_counter *fcc = &sbi->s_freeclusters_counter;
	struct percpu_counter *dcc = &sbi->s_dirtyclusters_counter;

	free_clusters  = percpu_counter_read_positive(fcc);
	dirty_clusters = percpu_counter_read_positive(dcc);
<<<<<<< HEAD

	/*
	 * r_blocks_count should always be multiple of the cluster ratio so
	 * we are safe to do a plane bit shift only.
	 */
	root_clusters = ext4_r_blocks_count(sbi->s_es) >> sbi->s_cluster_bits;
=======
	resv_clusters = atomic64_read(&sbi->s_resv_clusters);
>>>>>>> c3ade0e0

	/*
	 * r_blocks_count should always be multiple of the cluster ratio so
	 * we are safe to do a plane bit shift only.
	 */
	rsv = (ext4_r_blocks_count(sbi->s_es) >> sbi->s_cluster_bits) +
	      resv_clusters;

	if (free_clusters - (nclusters + rsv + dirty_clusters) <
					EXT4_FREECLUSTERS_WATERMARK) {
		free_clusters  = percpu_counter_sum_positive(fcc);
		dirty_clusters = percpu_counter_sum_positive(dcc);
	}
	/* Check whether we have space after accounting for current
	 * dirty clusters & root reserved clusters.
	 */
	if (free_clusters >= (rsv + nclusters + dirty_clusters))
		return 1;

	/* Hm, nope.  Are (enough) root reserved clusters available? */
<<<<<<< HEAD
	if (sbi->s_resuid == current_fsuid() ||
	    ((sbi->s_resgid != 0) && in_group_p(sbi->s_resgid)) ||
=======
	if (uid_eq(sbi->s_resuid, current_fsuid()) ||
	    (!gid_eq(sbi->s_resgid, GLOBAL_ROOT_GID) && in_group_p(sbi->s_resgid)) ||
>>>>>>> c3ade0e0
	    (flags & EXT4_MB_USE_ROOT_BLOCKS) ||
	    capable_nolog(CAP_SYS_RESOURCE)) {

		if (free_clusters >= (nclusters + dirty_clusters +
				      resv_clusters))
			return 1;
	}
	/* No free blocks. Let's see if we can dip into reserved pool */
	if (flags & EXT4_MB_USE_RESERVED) {
		if (free_clusters >= (nclusters + dirty_clusters))
			return 1;
	}

	return 0;
}

int ext4_claim_free_clusters(struct ext4_sb_info *sbi,
			     s64 nclusters, unsigned int flags)
{
	if (ext4_has_free_clusters(sbi, nclusters, flags)) {
		percpu_counter_add(&sbi->s_dirtyclusters_counter, nclusters);
		return 0;
	} else
		return -ENOSPC;
}

/**
 * ext4_should_retry_alloc()
 * @sb:			super block
 * @retries		number of attemps has been made
 *
 * ext4_should_retry_alloc() is called when ENOSPC is returned, and if
 * it is profitable to retry the operation, this function will wait
 * for the current or committing transaction to complete, and then
 * return TRUE.
 *
 * if the total number of retries exceed three times, return FALSE.
 */
int ext4_should_retry_alloc(struct super_block *sb, int *retries)
{
	if (!ext4_has_free_clusters(EXT4_SB(sb), 1, 0) ||
	    (*retries)++ > 3 ||
	    !EXT4_SB(sb)->s_journal)
		return 0;

	jbd_debug(1, "%s: retrying operation after ENOSPC\n", sb->s_id);

	return jbd2_journal_force_commit_nested(EXT4_SB(sb)->s_journal);
}

/*
 * ext4_new_meta_blocks() -- allocate block for meta data (indexing) blocks
 *
 * @handle:             handle to this transaction
 * @inode:              file inode
 * @goal:               given target block(filesystem wide)
 * @count:		pointer to total number of clusters needed
 * @errp:               error code
 *
 * Return 1st allocated block number on success, *count stores total account
 * error stores in errp pointer
 */
ext4_fsblk_t ext4_new_meta_blocks(handle_t *handle, struct inode *inode,
				  ext4_fsblk_t goal, unsigned int flags,
				  unsigned long *count, int *errp)
{
	struct ext4_allocation_request ar;
	ext4_fsblk_t ret;

	memset(&ar, 0, sizeof(ar));
	/* Fill with neighbour allocated blocks */
	ar.inode = inode;
	ar.goal = goal;
	ar.len = count ? *count : 1;
	ar.flags = flags;

	ret = ext4_mb_new_blocks(handle, &ar, errp);
	if (count)
		*count = ar.len;
	/*
	 * Account for the allocated meta blocks.  We will never
	 * fail EDQUOT for metdata, but we do account for it.
	 */
	if (!(*errp) &&
	    ext4_test_inode_state(inode, EXT4_STATE_DELALLOC_RESERVED)) {
		spin_lock(&EXT4_I(inode)->i_block_reservation_lock);
		EXT4_I(inode)->i_allocated_meta_blocks += ar.len;
		spin_unlock(&EXT4_I(inode)->i_block_reservation_lock);
		dquot_alloc_block_nofail(inode,
				EXT4_C2B(EXT4_SB(inode->i_sb), ar.len));
	}
	return ret;
}

/**
 * ext4_count_free_clusters() -- count filesystem free clusters
 * @sb:		superblock
 *
 * Adds up the number of free clusters from each block group.
 */
ext4_fsblk_t ext4_count_free_clusters(struct super_block *sb)
{
	ext4_fsblk_t desc_count;
	struct ext4_group_desc *gdp;
	ext4_group_t i;
	ext4_group_t ngroups = ext4_get_groups_count(sb);
	struct ext4_group_info *grp;
#ifdef EXT4FS_DEBUG
	struct ext4_super_block *es;
	ext4_fsblk_t bitmap_count;
	unsigned int x;
	struct buffer_head *bitmap_bh = NULL;

	es = EXT4_SB(sb)->s_es;
	desc_count = 0;
	bitmap_count = 0;
	gdp = NULL;

	for (i = 0; i < ngroups; i++) {
		gdp = ext4_get_group_desc(sb, i, NULL);
		if (!gdp)
			continue;
		grp = NULL;
		if (EXT4_SB(sb)->s_group_info)
			grp = ext4_get_group_info(sb, i);
		if (!grp || !EXT4_MB_GRP_BBITMAP_CORRUPT(grp))
			desc_count += ext4_free_group_clusters(sb, gdp);
		brelse(bitmap_bh);
		bitmap_bh = ext4_read_block_bitmap(sb, i);
		if (bitmap_bh == NULL)
			continue;

		x = ext4_count_free(bitmap_bh->b_data,
				    EXT4_BLOCKS_PER_GROUP(sb) / 8);
		printk(KERN_DEBUG "group %u: stored = %d, counted = %u\n",
			i, ext4_free_group_clusters(sb, gdp), x);
		bitmap_count += x;
	}
	brelse(bitmap_bh);
	printk(KERN_DEBUG "ext4_count_free_clusters: stored = %llu"
	       ", computed = %llu, %llu\n",
	       EXT4_NUM_B2C(EXT4_SB(sb), ext4_free_blocks_count(es)),
	       desc_count, bitmap_count);
	return bitmap_count;
#else
	desc_count = 0;
	for (i = 0; i < ngroups; i++) {
		gdp = ext4_get_group_desc(sb, i, NULL);
		if (!gdp)
			continue;
		grp = NULL;
		if (EXT4_SB(sb)->s_group_info)
			grp = ext4_get_group_info(sb, i);
		if (!grp || !EXT4_MB_GRP_BBITMAP_CORRUPT(grp))
			desc_count += ext4_free_group_clusters(sb, gdp);
	}

	return desc_count;
#endif
}

static inline int test_root(ext4_group_t a, int b)
{
	while (1) {
		if (a < b)
			return 0;
		if (a == b)
			return 1;
		if ((a % b) != 0)
			return 0;
		a = a / b;
	}
}

static int ext4_group_sparse(ext4_group_t group)
{
	if (group <= 1)
		return 1;
	if (!(group & 1))
		return 0;
	return (test_root(group, 7) || test_root(group, 5) ||
		test_root(group, 3));
}

/**
 *	ext4_bg_has_super - number of blocks used by the superblock in group
 *	@sb: superblock for filesystem
 *	@group: group number to check
 *
 *	Return the number of blocks used by the superblock (primary or backup)
 *	in this group.  Currently this will be only 0 or 1.
 */
int ext4_bg_has_super(struct super_block *sb, ext4_group_t group)
{
	if (EXT4_HAS_RO_COMPAT_FEATURE(sb,
				EXT4_FEATURE_RO_COMPAT_SPARSE_SUPER) &&
			!ext4_group_sparse(group))
		return 0;
	return 1;
}

static unsigned long ext4_bg_num_gdb_meta(struct super_block *sb,
					ext4_group_t group)
{
	unsigned long metagroup = group / EXT4_DESC_PER_BLOCK(sb);
	ext4_group_t first = metagroup * EXT4_DESC_PER_BLOCK(sb);
	ext4_group_t last = first + EXT4_DESC_PER_BLOCK(sb) - 1;

	if (group == first || group == first + 1 || group == last)
		return 1;
	return 0;
}

static unsigned long ext4_bg_num_gdb_nometa(struct super_block *sb,
					ext4_group_t group)
{
	if (!ext4_bg_has_super(sb, group))
		return 0;

	if (EXT4_HAS_INCOMPAT_FEATURE(sb,EXT4_FEATURE_INCOMPAT_META_BG))
		return le32_to_cpu(EXT4_SB(sb)->s_es->s_first_meta_bg);
	else
		return EXT4_SB(sb)->s_gdb_count;
}

/**
 *	ext4_bg_num_gdb - number of blocks used by the group table in group
 *	@sb: superblock for filesystem
 *	@group: group number to check
 *
 *	Return the number of blocks used by the group descriptor table
 *	(primary or backup) in this group.  In the future there may be a
 *	different number of descriptor blocks in each group.
 */
unsigned long ext4_bg_num_gdb(struct super_block *sb, ext4_group_t group)
{
	unsigned long first_meta_bg =
			le32_to_cpu(EXT4_SB(sb)->s_es->s_first_meta_bg);
	unsigned long metagroup = group / EXT4_DESC_PER_BLOCK(sb);

	if (!EXT4_HAS_INCOMPAT_FEATURE(sb,EXT4_FEATURE_INCOMPAT_META_BG) ||
			metagroup < first_meta_bg)
		return ext4_bg_num_gdb_nometa(sb, group);

	return ext4_bg_num_gdb_meta(sb,group);

}

/*
 * This function returns the number of file system metadata clusters at
 * the beginning of a block group, including the reserved gdt blocks.
 */
static unsigned ext4_num_base_meta_clusters(struct super_block *sb,
				     ext4_group_t block_group)
{
	struct ext4_sb_info *sbi = EXT4_SB(sb);
	unsigned num;

	/* Check for superblock and gdt backups in this group */
	num = ext4_bg_has_super(sb, block_group);

	if (!EXT4_HAS_INCOMPAT_FEATURE(sb, EXT4_FEATURE_INCOMPAT_META_BG) ||
	    block_group < le32_to_cpu(sbi->s_es->s_first_meta_bg) *
			  sbi->s_desc_per_block) {
		if (num) {
			num += ext4_bg_num_gdb(sb, block_group);
			num += le16_to_cpu(sbi->s_es->s_reserved_gdt_blocks);
		}
	} else { /* For META_BG_BLOCK_GROUPS */
		num += ext4_bg_num_gdb(sb, block_group);
	}
	return EXT4_NUM_B2C(sbi, num);
}
/**
 *	ext4_inode_to_goal_block - return a hint for block allocation
 *	@inode: inode for block allocation
 *
 *	Return the ideal location to start allocating blocks for a
 *	newly created inode.
 */
ext4_fsblk_t ext4_inode_to_goal_block(struct inode *inode)
{
	struct ext4_inode_info *ei = EXT4_I(inode);
	ext4_group_t block_group;
	ext4_grpblk_t colour;
	int flex_size = ext4_flex_bg_size(EXT4_SB(inode->i_sb));
	ext4_fsblk_t bg_start;
	ext4_fsblk_t last_block;

	block_group = ei->i_block_group;
	if (flex_size >= EXT4_FLEX_SIZE_DIR_ALLOC_SCHEME) {
		/*
		 * If there are at least EXT4_FLEX_SIZE_DIR_ALLOC_SCHEME
		 * block groups per flexgroup, reserve the first block
		 * group for directories and special files.  Regular
		 * files will start at the second block group.  This
		 * tends to speed up directory access and improves
		 * fsck times.
		 */
		block_group &= ~(flex_size-1);
		if (S_ISREG(inode->i_mode))
			block_group++;
	}
	bg_start = ext4_group_first_block_no(inode->i_sb, block_group);
	last_block = ext4_blocks_count(EXT4_SB(inode->i_sb)->s_es) - 1;

	/*
	 * If we are doing delayed allocation, we don't need take
	 * colour into account.
	 */
	if (test_opt(inode->i_sb, DELALLOC))
		return bg_start;

	if (bg_start + EXT4_BLOCKS_PER_GROUP(inode->i_sb) <= last_block)
		colour = (current->pid % 16) *
			(EXT4_BLOCKS_PER_GROUP(inode->i_sb) / 16);
	else
		colour = (current->pid % 16) * ((last_block - bg_start) / 16);
	return bg_start + colour;
}
<|MERGE_RESOLUTION|>--- conflicted
+++ resolved
@@ -511,16 +511,7 @@
 
 	free_clusters  = percpu_counter_read_positive(fcc);
 	dirty_clusters = percpu_counter_read_positive(dcc);
-<<<<<<< HEAD
-
-	/*
-	 * r_blocks_count should always be multiple of the cluster ratio so
-	 * we are safe to do a plane bit shift only.
-	 */
-	root_clusters = ext4_r_blocks_count(sbi->s_es) >> sbi->s_cluster_bits;
-=======
 	resv_clusters = atomic64_read(&sbi->s_resv_clusters);
->>>>>>> c3ade0e0
 
 	/*
 	 * r_blocks_count should always be multiple of the cluster ratio so
@@ -541,13 +532,8 @@
 		return 1;
 
 	/* Hm, nope.  Are (enough) root reserved clusters available? */
-<<<<<<< HEAD
-	if (sbi->s_resuid == current_fsuid() ||
-	    ((sbi->s_resgid != 0) && in_group_p(sbi->s_resgid)) ||
-=======
 	if (uid_eq(sbi->s_resuid, current_fsuid()) ||
 	    (!gid_eq(sbi->s_resgid, GLOBAL_ROOT_GID) && in_group_p(sbi->s_resgid)) ||
->>>>>>> c3ade0e0
 	    (flags & EXT4_MB_USE_ROOT_BLOCKS) ||
 	    capable_nolog(CAP_SYS_RESOURCE)) {
 
