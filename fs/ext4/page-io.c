--- conflicted
+++ resolved
@@ -170,16 +170,6 @@
 	return ret;
 }
 
-<<<<<<< HEAD
-	/* Wake up anyone waiting on unwritten extent conversion */
-	if (atomic_dec_and_test(&EXT4_I(inode)->i_aiodio_unwritten))
-		wake_up_all(ext4_ioend_wq(io->inode));
-	if (io->flag & EXT4_IO_END_DIRECT)
-		inode_dio_done(inode);
-	if (io->iocb)
-		aio_complete(io->iocb, io->result, 0);
-	return ret;
-=======
 static void dump_completed_IO(struct inode *inode, struct list_head *head)
 {
 #ifdef	EXT4FS_DEBUG
@@ -201,7 +191,6 @@
 			    io, inode->i_ino, io0, io1);
 	}
 #endif
->>>>>>> c3ade0e0
 }
 
 /* Add the io_end to per-inode completed end_io list. */
@@ -216,37 +205,6 @@
 	WARN_ON(!(io_end->flag & EXT4_IO_END_UNWRITTEN));
 	WARN_ON(!io_end->handle && sbi->s_journal);
 	spin_lock_irqsave(&ei->i_completed_io_lock, flags);
-<<<<<<< HEAD
-	if (io->flag & EXT4_IO_END_IN_FSYNC)
-		goto requeue;
-	if (list_empty(&io->list)) {
-		spin_unlock_irqrestore(&ei->i_completed_io_lock, flags);
-		goto free;
-	}
-
-	if (!mutex_trylock(&inode->i_mutex)) {
-		bool was_queued;
-requeue:
-		was_queued = !!(io->flag & EXT4_IO_END_QUEUED);
-		io->flag |= EXT4_IO_END_QUEUED;
-		spin_unlock_irqrestore(&ei->i_completed_io_lock, flags);
-		/*
-		 * Requeue the work instead of waiting so that the work
-		 * items queued after this can be processed.
-		 */
-		queue_work(EXT4_SB(inode->i_sb)->dio_unwritten_wq, &io->work);
-		/*
-		 * To prevent the ext4-dio-unwritten thread from keeping
-		 * requeueing end_io requests and occupying cpu for too long,
-		 * yield the cpu if it sees an end_io request that has already
-		 * been requeued.
-		 */
-		if (was_queued)
-			yield();
-		return;
-	}
-	list_del_init(&io->list);
-=======
 	wq = sbi->rsv_conversion_wq;
 	if (list_empty(&ei->i_rsv_conversion_list))
 		queue_work(wq, &ei->i_rsv_conversion_work);
@@ -266,7 +224,6 @@
 	spin_lock_irqsave(&ei->i_completed_io_lock, flags);
 	dump_completed_IO(inode, head);
 	list_replace_init(head, &unwritten);
->>>>>>> c3ade0e0
 	spin_unlock_irqrestore(&ei->i_completed_io_lock, flags);
 
 	while (!list_empty(&unwritten)) {
@@ -349,12 +306,8 @@
 		error = 0;
 
 	if (error) {
-<<<<<<< HEAD
-		io_end->flag |= EXT4_IO_END_ERROR;
-=======
 		struct inode *inode = io_end->inode;
 
->>>>>>> c3ade0e0
 		ext4_warning(inode->i_sb, "I/O error %d writing to inode %lu "
 			     "(offset %llu size %ld starting block %llu)",
 			     error, inode->i_ino,
