--- conflicted
+++ resolved
@@ -29,16 +29,7 @@
 #include "ext4.h"
 #include "xattr.h"
 
-<<<<<<< HEAD
-static unsigned char ext4_filetype_table[] = {
-	DT_UNKNOWN, DT_REG, DT_DIR, DT_CHR, DT_BLK, DT_FIFO, DT_SOCK, DT_LNK
-};
-
-static int ext4_dx_readdir(struct file *filp,
-			   void *dirent, filldir_t filldir);
-=======
 static int ext4_dx_readdir(struct file *, struct dir_context *);
->>>>>>> c3ade0e0
 
 /**
  * Check if the given dir-inode refers to an htree-indexed directory
@@ -56,26 +47,6 @@
 	    ((ext4_test_inode_flag(inode, EXT4_INODE_INDEX)) ||
 	     ((inode->i_size >> sb->s_blocksize_bits) == 1) ||
 	     ext4_has_inline_data(inode)))
-		return 1;
-
-	return 0;
-}
-
-/**
- * Check if the given dir-inode refers to an htree-indexed directory
- * (or a directory which chould potentially get coverted to use htree
- * indexing).
- *
- * Return 1 if it is a dx dir, 0 if not
- */
-static int is_dx_dir(struct inode *inode)
-{
-	struct super_block *sb = inode->i_sb;
-
-	if (EXT4_HAS_COMPAT_FEATURE(inode->i_sb,
-		     EXT4_FEATURE_COMPAT_DIR_INDEX) &&
-	    ((ext4_test_inode_flag(inode, EXT4_INODE_INDEX)) ||
-	     ((inode->i_size >> sb->s_blocksize_bits) == 1)))
 		return 1;
 
 	return 0;
@@ -137,22 +108,12 @@
 	int i, stored;
 	struct ext4_dir_entry_2 *de;
 	int err;
-<<<<<<< HEAD
-	struct inode *inode = filp->f_path.dentry->d_inode;
-	struct super_block *sb = inode->i_sb;
-	int ret = 0;
-	int dir_has_error = 0;
-
-	if (is_dx_dir(inode)) {
-		err = ext4_dx_readdir(filp, dirent, filldir);
-=======
 	struct inode *inode = file_inode(file);
 	struct super_block *sb = inode->i_sb;
 	int dir_has_error = 0;
 
 	if (is_dx_dir(inode)) {
 		err = ext4_dx_readdir(file, ctx);
->>>>>>> c3ade0e0
 		if (err != ERR_BAD_DX_DIR) {
 			return err;
 		}
@@ -298,15 +259,6 @@
 #endif
 }
 
-static inline int is_32bit_api(void)
-{
-#ifdef CONFIG_COMPAT
-	return is_compat_task();
-#else
-	return (BITS_PER_LONG == 32);
-#endif
-}
-
 /*
  * These functions convert from the major/minor hash to an f_pos
  * value for dx directories
@@ -357,76 +309,6 @@
 
 
 /*
-<<<<<<< HEAD
- * ext4_dir_llseek() based on generic_file_llseek() to handle both
- * non-htree and htree directories, where the "offset" is in terms
- * of the filename hash value instead of the byte offset.
- *
- * NOTE: offsets obtained *before* ext4_set_inode_flag(dir, EXT4_INODE_INDEX)
- *       will be invalid once the directory was converted into a dx directory
- */
-loff_t ext4_dir_llseek(struct file *file, loff_t offset, int origin)
-{
-	struct inode *inode = file->f_mapping->host;
-	loff_t ret = -EINVAL;
-	int dx_dir = is_dx_dir(inode);
-
-	mutex_lock(&inode->i_mutex);
-
-	/* NOTE: relative offsets with dx directories might not work
-	 *       as expected, as it is difficult to figure out the
-	 *       correct offset between dx hashes */
-
-	switch (origin) {
-	case SEEK_END:
-		if (unlikely(offset > 0))
-			goto out_err; /* not supported for directories */
-
-		/* so only negative offsets are left, does that have a
-		 * meaning for directories at all? */
-		if (dx_dir)
-			offset += ext4_get_htree_eof(file);
-		else
-			offset += inode->i_size;
-		break;
-	case SEEK_CUR:
-		/*
-		 * Here we special-case the lseek(fd, 0, SEEK_CUR)
-		 * position-querying operation.  Avoid rewriting the "same"
-		 * f_pos value back to the file because a concurrent read(),
-		 * write() or lseek() might have altered it
-		 */
-		if (offset == 0) {
-			offset = file->f_pos;
-			goto out_ok;
-		}
-
-		offset += file->f_pos;
-		break;
-	}
-
-	if (unlikely(offset < 0))
-		goto out_err;
-
-	if (!dx_dir) {
-		if (offset > inode->i_sb->s_maxbytes)
-			goto out_err;
-	} else if (offset > ext4_get_htree_eof(file))
-		goto out_err;
-
-	/* Special lock needed here? */
-	if (offset != file->f_pos) {
-		file->f_pos = offset;
-		file->f_version = 0;
-	}
-
-out_ok:
-	ret = offset;
-out_err:
-	mutex_unlock(&inode->i_mutex);
-
-	return ret;
-=======
  * ext4_dir_llseek() calls generic_file_llseek_size to handle htree
  * directories, where the "offset" is in terms of the filename hash
  * value instead of the byte offset.
@@ -448,7 +330,6 @@
 						    htree_max, htree_max);
 	else
 		return ext4_llseek(file, offset, whence);
->>>>>>> c3ade0e0
 }
 
 /*
@@ -582,11 +463,7 @@
 			 inode->i_ino, current->comm);
 		return 0;
 	}
-<<<<<<< HEAD
-	curr_pos = hash2pos(filp, fname->hash, fname->minor_hash);
-=======
 	ctx->pos = hash2pos(file, fname->hash, fname->minor_hash);
->>>>>>> c3ade0e0
 	while (fname) {
 		if (!dir_emit(ctx, fname->name,
 				fname->name_len,
@@ -608,21 +485,13 @@
 	int	ret;
 
 	if (!info) {
-<<<<<<< HEAD
-		info = ext4_htree_create_dir_info(filp, filp->f_pos);
-=======
 		info = ext4_htree_create_dir_info(file, ctx->pos);
->>>>>>> c3ade0e0
 		if (!info)
 			return -ENOMEM;
 		file->private_data = info;
 	}
 
-<<<<<<< HEAD
-	if (filp->f_pos == ext4_get_htree_eof(filp))
-=======
 	if (ctx->pos == ext4_get_htree_eof(file))
->>>>>>> c3ade0e0
 		return 0;	/* EOF */
 
 	/* Some one has messed with f_pos; reset the world */
@@ -630,13 +499,8 @@
 		free_rb_tree_fname(&info->root);
 		info->curr_node = NULL;
 		info->extra_fname = NULL;
-<<<<<<< HEAD
-		info->curr_hash = pos2maj_hash(filp, filp->f_pos);
-		info->curr_minor_hash = pos2min_hash(filp, filp->f_pos);
-=======
 		info->curr_hash = pos2maj_hash(file, ctx->pos);
 		info->curr_minor_hash = pos2min_hash(file, ctx->pos);
->>>>>>> c3ade0e0
 	}
 
 	/*
@@ -668,11 +532,7 @@
 			if (ret < 0)
 				return ret;
 			if (ret == 0) {
-<<<<<<< HEAD
-				filp->f_pos = ext4_get_htree_eof(filp);
-=======
 				ctx->pos = ext4_get_htree_eof(file);
->>>>>>> c3ade0e0
 				break;
 			}
 			info->curr_node = rb_first(&info->root);
@@ -692,11 +552,7 @@
 			info->curr_minor_hash = fname->minor_hash;
 		} else {
 			if (info->next_hash == ~0) {
-<<<<<<< HEAD
-				filp->f_pos = ext4_get_htree_eof(filp);
-=======
 				ctx->pos = ext4_get_htree_eof(file);
->>>>>>> c3ade0e0
 				break;
 			}
 			info->curr_hash = info->next_hash;
@@ -719,11 +575,7 @@
 const struct file_operations ext4_dir_operations = {
 	.llseek		= ext4_dir_llseek,
 	.read		= generic_read_dir,
-<<<<<<< HEAD
-	.readdir	= ext4_readdir,
-=======
 	.iterate	= ext4_readdir,
->>>>>>> c3ade0e0
 	.unlocked_ioctl = ext4_ioctl,
 #ifdef CONFIG_COMPAT
 	.compat_ioctl	= ext4_compat_ioctl,
