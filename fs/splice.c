--- conflicted
+++ resolved
@@ -31,11 +31,8 @@
 #include <linux/security.h>
 #include <linux/gfp.h>
 #include <linux/socket.h>
-<<<<<<< HEAD
-=======
 #include <linux/compat.h>
 #include "internal.h"
->>>>>>> c3ade0e0
 
 /*
  * Attempt to steal a page from a pipe buffer. This should perhaps go into
@@ -1675,11 +1672,7 @@
 		return -ENOMEM;
 
 	spd.nr_pages = get_iovec_page_array(iov, nr_segs, spd.pages,
-<<<<<<< HEAD
-					    spd.partial, flags & SPLICE_F_GIFT,
-=======
 					    spd.partial, false,
->>>>>>> c3ade0e0
 					    spd.nr_pages_max);
 	if (spd.nr_pages <= 0)
 		ret = spd.nr_pages;
