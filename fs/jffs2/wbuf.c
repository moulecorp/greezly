--- conflicted
+++ resolved
@@ -1044,18 +1044,10 @@
 	ops.len = ops.ooboffs = ops.retlen = ops.oobretlen = 0;
 	ops.datbuf = NULL;
 
-<<<<<<< HEAD
-	ret = c->mtd->read_oob(c->mtd, jeb->offset, &ops);
-	if ((ret && !mtd_is_bitflip(ret)) || ops.oobretlen != ops.ooblen) {
-		printk(KERN_ERR "cannot read OOB for EB at %08x, requested %zd"
-				" bytes, read %zd bytes, error %d\n",
-				jeb->offset, ops.ooblen, ops.oobretlen, ret);
-=======
 	ret = mtd_read_oob(c->mtd, jeb->offset, &ops);
 	if ((ret && !mtd_is_bitflip(ret)) || ops.oobretlen != ops.ooblen) {
 		pr_err("cannot read OOB for EB at %08x, requested %zd bytes, read %zd bytes, error %d\n",
 		       jeb->offset, ops.ooblen, ops.oobretlen, ret);
->>>>>>> c3ade0e0
 		if (!ret || mtd_is_bitflip(ret))
 			ret = -EIO;
 		return ret;
@@ -1094,18 +1086,10 @@
 	ops.len = ops.ooboffs = ops.retlen = ops.oobretlen = 0;
 	ops.datbuf = NULL;
 
-<<<<<<< HEAD
-	ret = c->mtd->read_oob(c->mtd, jeb->offset, &ops);
-	if ((ret && !mtd_is_bitflip(ret)) || ops.oobretlen != ops.ooblen) {
-		printk(KERN_ERR "cannot read OOB for EB at %08x, requested %zd"
-				" bytes, read %zd bytes, error %d\n",
-				jeb->offset, ops.ooblen, ops.oobretlen, ret);
-=======
 	ret = mtd_read_oob(c->mtd, jeb->offset, &ops);
 	if ((ret && !mtd_is_bitflip(ret)) || ops.oobretlen != ops.ooblen) {
 		pr_err("cannot read OOB for EB at %08x, requested %zd bytes, read %zd bytes, error %d\n",
 		       jeb->offset, ops.ooblen, ops.oobretlen, ret);
->>>>>>> c3ade0e0
 		if (!ret || mtd_is_bitflip(ret))
 			ret = -EIO;
 		return ret;
