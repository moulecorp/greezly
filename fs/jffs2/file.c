/*
 * JFFS2 -- Journalling Flash File System, Version 2.
 *
 * Copyright © 2001-2007 Red Hat, Inc.
 * Copyright © 2004-2010 David Woodhouse <dwmw2@infradead.org>
 *
 * Created by David Woodhouse <dwmw2@infradead.org>
 *
 * For licensing information, see the file 'LICENCE' in this directory.
 *
 */

#define pr_fmt(fmt) KBUILD_MODNAME ": " fmt

#include <linux/kernel.h>
#include <linux/fs.h>
#include <linux/time.h>
#include <linux/pagemap.h>
#include <linux/highmem.h>
#include <linux/crc32.h>
#include <linux/jffs2.h>
#include "nodelist.h"

static int jffs2_write_end(struct file *filp, struct address_space *mapping,
			loff_t pos, unsigned len, unsigned copied,
			struct page *pg, void *fsdata);
static int jffs2_write_begin(struct file *filp, struct address_space *mapping,
			loff_t pos, unsigned len, unsigned flags,
			struct page **pagep, void **fsdata);
static int jffs2_readpage (struct file *filp, struct page *pg);

int jffs2_fsync(struct file *filp, loff_t start, loff_t end, int datasync)
{
	struct inode *inode = filp->f_mapping->host;
	struct jffs2_sb_info *c = JFFS2_SB_INFO(inode->i_sb);
	int ret;

	ret = filemap_write_and_wait_range(inode->i_mapping, start, end);
	if (ret)
		return ret;

	mutex_lock(&inode->i_mutex);
	/* Trigger GC to flush any pending writes for this inode */
	jffs2_flush_wbuf_gc(c, inode->i_ino);
	mutex_unlock(&inode->i_mutex);

	return 0;
}

const struct file_operations jffs2_file_operations =
{
	.llseek =	generic_file_llseek,
	.open =		generic_file_open,
 	.read =		do_sync_read,
 	.aio_read =	generic_file_aio_read,
 	.write =	do_sync_write,
 	.aio_write =	generic_file_aio_write,
	.unlocked_ioctl=jffs2_ioctl,
	.mmap =		generic_file_readonly_mmap,
	.fsync =	jffs2_fsync,
	.splice_read =	generic_file_splice_read,
};

/* jffs2_file_inode_operations */

const struct inode_operations jffs2_file_inode_operations =
{
	.get_acl =	jffs2_get_acl,
	.set_acl =	jffs2_set_acl,
	.setattr =	jffs2_setattr,
	.setxattr =	jffs2_setxattr,
	.getxattr =	jffs2_getxattr,
	.listxattr =	jffs2_listxattr,
	.removexattr =	jffs2_removexattr
};

const struct address_space_operations jffs2_file_address_operations =
{
	.readpage =	jffs2_readpage,
	.write_begin =	jffs2_write_begin,
	.write_end =	jffs2_write_end,
};

static int jffs2_do_readpage_nolock (struct inode *inode, struct page *pg)
{
	struct jffs2_inode_info *f = JFFS2_INODE_INFO(inode);
	struct jffs2_sb_info *c = JFFS2_SB_INFO(inode->i_sb);
	unsigned char *pg_buf;
	int ret;

	jffs2_dbg(2, "%s(): ino #%lu, page at offset 0x%lx\n",
		  __func__, inode->i_ino, pg->index << PAGE_CACHE_SHIFT);

	BUG_ON(!PageLocked(pg));

	pg_buf = kmap(pg);
	/* FIXME: Can kmap fail? */

	ret = jffs2_read_inode_range(c, f, pg_buf, pg->index << PAGE_CACHE_SHIFT, PAGE_CACHE_SIZE);

	if (ret) {
		ClearPageUptodate(pg);
		SetPageError(pg);
	} else {
		SetPageUptodate(pg);
		ClearPageError(pg);
	}

	flush_dcache_page(pg);
	kunmap(pg);

	jffs2_dbg(2, "readpage finished\n");
	return ret;
}

int jffs2_do_readpage_unlock(struct inode *inode, struct page *pg)
{
	int ret = jffs2_do_readpage_nolock(inode, pg);
	unlock_page(pg);
	return ret;
}


static int jffs2_readpage (struct file *filp, struct page *pg)
{
	struct jffs2_inode_info *f = JFFS2_INODE_INFO(pg->mapping->host);
	int ret;

	mutex_lock(&f->sem);
	ret = jffs2_do_readpage_unlock(pg->mapping->host, pg);
	mutex_unlock(&f->sem);
	return ret;
}

static int jffs2_write_begin(struct file *filp, struct address_space *mapping,
			loff_t pos, unsigned len, unsigned flags,
			struct page **pagep, void **fsdata)
{
	struct page *pg;
	struct inode *inode = mapping->host;
	struct jffs2_inode_info *f = JFFS2_INODE_INFO(inode);
	struct jffs2_sb_info *c = JFFS2_SB_INFO(inode->i_sb);
	struct jffs2_raw_inode ri;
	uint32_t alloc_len = 0;
	pgoff_t index = pos >> PAGE_CACHE_SHIFT;
	uint32_t pageofs = index << PAGE_CACHE_SHIFT;
	int ret = 0;

<<<<<<< HEAD
	D1(printk(KERN_DEBUG "%s()\n", __func__));
=======
	jffs2_dbg(1, "%s()\n", __func__);
>>>>>>> c3ade0e0

	if (pageofs > inode->i_size) {
		ret = jffs2_reserve_space(c, sizeof(ri), &alloc_len,
					  ALLOC_NORMAL, JFFS2_SUMMARY_INODE_SIZE);
		if (ret)
			return ret;
	}

	mutex_lock(&f->sem);
	pg = grab_cache_page_write_begin(mapping, index, flags);
	if (!pg) {
		if (alloc_len)
			jffs2_complete_reservation(c);
		mutex_unlock(&f->sem);
		return -ENOMEM;
	}
	*pagep = pg;

	if (alloc_len) {
		/* Make new hole frag from old EOF to new page */
		struct jffs2_full_dnode *fn;

<<<<<<< HEAD
		D1(printk(KERN_DEBUG "Writing new hole frag 0x%x-0x%x between current EOF and new page\n",
			  (unsigned int)inode->i_size, pageofs));
=======
		jffs2_dbg(1, "Writing new hole frag 0x%x-0x%x between current EOF and new page\n",
			  (unsigned int)inode->i_size, pageofs);
>>>>>>> c3ade0e0

		memset(&ri, 0, sizeof(ri));

		ri.magic = cpu_to_je16(JFFS2_MAGIC_BITMASK);
		ri.nodetype = cpu_to_je16(JFFS2_NODETYPE_INODE);
		ri.totlen = cpu_to_je32(sizeof(ri));
		ri.hdr_crc = cpu_to_je32(crc32(0, &ri, sizeof(struct jffs2_unknown_node)-4));

		ri.ino = cpu_to_je32(f->inocache->ino);
		ri.version = cpu_to_je32(++f->highest_version);
		ri.mode = cpu_to_jemode(inode->i_mode);
		ri.uid = cpu_to_je16(i_uid_read(inode));
		ri.gid = cpu_to_je16(i_gid_read(inode));
		ri.isize = cpu_to_je32(max((uint32_t)inode->i_size, pageofs));
		ri.atime = ri.ctime = ri.mtime = cpu_to_je32(get_seconds());
		ri.offset = cpu_to_je32(inode->i_size);
		ri.dsize = cpu_to_je32(pageofs - inode->i_size);
		ri.csize = cpu_to_je32(0);
		ri.compr = JFFS2_COMPR_ZERO;
		ri.node_crc = cpu_to_je32(crc32(0, &ri, sizeof(ri)-8));
		ri.data_crc = cpu_to_je32(0);

		fn = jffs2_write_dnode(c, f, &ri, NULL, 0, ALLOC_NORMAL);

		if (IS_ERR(fn)) {
			ret = PTR_ERR(fn);
			jffs2_complete_reservation(c);
			goto out_page;
		}
		ret = jffs2_add_full_dnode_to_inode(c, f, fn);
		if (f->metadata) {
			jffs2_mark_node_obsolete(c, f->metadata->raw);
			jffs2_free_full_dnode(f->metadata);
			f->metadata = NULL;
		}
		if (ret) {
			jffs2_dbg(1, "Eep. add_full_dnode_to_inode() failed in write_begin, returned %d\n",
				  ret);
			jffs2_mark_node_obsolete(c, fn->raw);
			jffs2_free_full_dnode(fn);
			jffs2_complete_reservation(c);
			goto out_page;
		}
		jffs2_complete_reservation(c);
		inode->i_size = pageofs;
	}

	/*
	 * Read in the page if it wasn't already present. Cannot optimize away
	 * the whole page write case until jffs2_write_end can handle the
	 * case of a short-copy.
	 */
	if (!PageUptodate(pg)) {
		ret = jffs2_do_readpage_nolock(inode, pg);
		if (ret)
			goto out_page;
	}
	mutex_unlock(&f->sem);
<<<<<<< HEAD
	D1(printk(KERN_DEBUG "end write_begin(). pg->flags %lx\n", pg->flags));
=======
	jffs2_dbg(1, "end write_begin(). pg->flags %lx\n", pg->flags);
>>>>>>> c3ade0e0
	return ret;

out_page:
	unlock_page(pg);
	page_cache_release(pg);
	mutex_unlock(&f->sem);
	return ret;
}

static int jffs2_write_end(struct file *filp, struct address_space *mapping,
			loff_t pos, unsigned len, unsigned copied,
			struct page *pg, void *fsdata)
{
	/* Actually commit the write from the page cache page we're looking at.
	 * For now, we write the full page out each time. It sucks, but it's simple
	 */
	struct inode *inode = mapping->host;
	struct jffs2_inode_info *f = JFFS2_INODE_INFO(inode);
	struct jffs2_sb_info *c = JFFS2_SB_INFO(inode->i_sb);
	struct jffs2_raw_inode *ri;
	unsigned start = pos & (PAGE_CACHE_SIZE - 1);
	unsigned end = start + copied;
	unsigned aligned_start = start & ~3;
	int ret = 0;
	uint32_t writtenlen = 0;

	jffs2_dbg(1, "%s(): ino #%lu, page at 0x%lx, range %d-%d, flags %lx\n",
		  __func__, inode->i_ino, pg->index << PAGE_CACHE_SHIFT,
		  start, end, pg->flags);

	/* We need to avoid deadlock with page_cache_read() in
	   jffs2_garbage_collect_pass(). So the page must be
	   up to date to prevent page_cache_read() from trying
	   to re-lock it. */
	BUG_ON(!PageUptodate(pg));

	if (end == PAGE_CACHE_SIZE) {
		/* When writing out the end of a page, write out the
		   _whole_ page. This helps to reduce the number of
		   nodes in files which have many short writes, like
		   syslog files. */
		aligned_start = 0;
	}

	ri = jffs2_alloc_raw_inode();

	if (!ri) {
		jffs2_dbg(1, "%s(): Allocation of raw inode failed\n",
			  __func__);
		unlock_page(pg);
		page_cache_release(pg);
		return -ENOMEM;
	}

	/* Set the fields that the generic jffs2_write_inode_range() code can't find */
	ri->ino = cpu_to_je32(inode->i_ino);
	ri->mode = cpu_to_jemode(inode->i_mode);
	ri->uid = cpu_to_je16(i_uid_read(inode));
	ri->gid = cpu_to_je16(i_gid_read(inode));
	ri->isize = cpu_to_je32((uint32_t)inode->i_size);
	ri->atime = ri->ctime = ri->mtime = cpu_to_je32(get_seconds());

	/* In 2.4, it was already kmapped by generic_file_write(). Doesn't
	   hurt to do it again. The alternative is ifdefs, which are ugly. */
	kmap(pg);

	ret = jffs2_write_inode_range(c, f, ri, page_address(pg) + aligned_start,
				      (pg->index << PAGE_CACHE_SHIFT) + aligned_start,
				      end - aligned_start, &writtenlen);

	kunmap(pg);

	if (ret) {
		/* There was an error writing. */
		SetPageError(pg);
	}

	/* Adjust writtenlen for the padding we did, so we don't confuse our caller */
	writtenlen -= min(writtenlen, (start - aligned_start));

	if (writtenlen) {
		if (inode->i_size < pos + writtenlen) {
			inode->i_size = pos + writtenlen;
			inode->i_blocks = (inode->i_size + 511) >> 9;

			inode->i_ctime = inode->i_mtime = ITIME(je32_to_cpu(ri->ctime));
		}
	}

	jffs2_free_raw_inode(ri);

	if (start+writtenlen < end) {
		/* generic_file_write has written more to the page cache than we've
		   actually written to the medium. Mark the page !Uptodate so that
		   it gets reread */
		jffs2_dbg(1, "%s(): Not all bytes written. Marking page !uptodate\n",
			__func__);
		SetPageError(pg);
		ClearPageUptodate(pg);
	}

	jffs2_dbg(1, "%s() returning %d\n",
		  __func__, writtenlen > 0 ? writtenlen : ret);
	unlock_page(pg);
	page_cache_release(pg);
	return writtenlen > 0 ? writtenlen : ret;
}<|MERGE_RESOLUTION|>--- conflicted
+++ resolved
@@ -146,11 +146,7 @@
 	uint32_t pageofs = index << PAGE_CACHE_SHIFT;
 	int ret = 0;
 
-<<<<<<< HEAD
-	D1(printk(KERN_DEBUG "%s()\n", __func__));
-=======
 	jffs2_dbg(1, "%s()\n", __func__);
->>>>>>> c3ade0e0
 
 	if (pageofs > inode->i_size) {
 		ret = jffs2_reserve_space(c, sizeof(ri), &alloc_len,
@@ -173,13 +169,8 @@
 		/* Make new hole frag from old EOF to new page */
 		struct jffs2_full_dnode *fn;
 
-<<<<<<< HEAD
-		D1(printk(KERN_DEBUG "Writing new hole frag 0x%x-0x%x between current EOF and new page\n",
-			  (unsigned int)inode->i_size, pageofs));
-=======
 		jffs2_dbg(1, "Writing new hole frag 0x%x-0x%x between current EOF and new page\n",
 			  (unsigned int)inode->i_size, pageofs);
->>>>>>> c3ade0e0
 
 		memset(&ri, 0, sizeof(ri));
 
@@ -238,11 +229,7 @@
 			goto out_page;
 	}
 	mutex_unlock(&f->sem);
-<<<<<<< HEAD
-	D1(printk(KERN_DEBUG "end write_begin(). pg->flags %lx\n", pg->flags));
-=======
 	jffs2_dbg(1, "end write_begin(). pg->flags %lx\n", pg->flags);
->>>>>>> c3ade0e0
 	return ret;
 
 out_page:
