--- conflicted
+++ resolved
@@ -233,11 +233,7 @@
 		if (jffs2_erase_pending_blocks(c, 1))
 			return 0;
 
-<<<<<<< HEAD
-		D1(printk(KERN_DEBUG "No progress from erasing blocks; doing GC anyway\n"));
-=======
 		jffs2_dbg(1, "No progress from erasing block; doing GC anyway\n");
->>>>>>> c3ade0e0
 		mutex_lock(&c->alloc_sem);
 		spin_lock(&c->erase_completion_lock);
 	}
