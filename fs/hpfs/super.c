--- conflicted
+++ resolved
@@ -140,17 +140,12 @@
 	unsigned n, count, n_bands;
 	n_bands = (hpfs_sb(s)->sb_fs_size + 0x3fff) >> 14;
 	count = 0;
-<<<<<<< HEAD
-	for (n = 0; n < n_bands; n++) {
-		unsigned c;
-=======
 	for (n = 0; n < COUNT_RD_AHEAD; n++) {
 		hpfs_prefetch_bitmap(s, n);
 	}
 	for (n = 0; n < n_bands; n++) {
 		unsigned c;
 		hpfs_prefetch_bitmap(s, n + COUNT_RD_AHEAD);
->>>>>>> c3ade0e0
 		c = hpfs_count_one_bitmap(s, le32_to_cpu(hpfs_sb(s)->sb_bmp_dir[n]));
 		if (c != (unsigned)-1)
 			count += c;
