--- conflicted
+++ resolved
@@ -1227,11 +1227,7 @@
 				if (err)
 					return err;
 				down_write(&iinfo->i_data_sem);
-<<<<<<< HEAD
-			} else
-=======
 			} else {
->>>>>>> c3ade0e0
 				iinfo->i_lenAlloc = newsize;
 				goto set_size;
 			}
