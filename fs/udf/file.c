--- conflicted
+++ resolved
@@ -131,10 +131,7 @@
 	.writepage	= udf_adinicb_writepage,
 	.write_begin	= udf_adinicb_write_begin,
 	.write_end	= udf_adinicb_write_end,
-<<<<<<< HEAD
-=======
 	.direct_IO	= udf_adinicb_direct_IO,
->>>>>>> c3ade0e0
 };
 
 static ssize_t udf_file_aio_write(struct kiocb *iocb, const struct iovec *iov,
@@ -173,15 +170,12 @@
 		}
 	} else
 		up_write(&iinfo->i_data_sem);
-<<<<<<< HEAD
-=======
 
 	retval = __generic_file_aio_write(iocb, iov, nr_segs, &iocb->ki_pos);
 	mutex_unlock(&inode->i_mutex);
 
 	if (retval > 0) {
 		ssize_t err;
->>>>>>> c3ade0e0
 
 		mark_inode_dirty(inode);
 		err = generic_write_sync(file, iocb->ki_pos - retval, retval);
