--- conflicted
+++ resolved
@@ -415,18 +415,10 @@
  */
 struct dentry *debugfs_create_dir(const char *name, struct dentry *parent)
 {
-<<<<<<< HEAD
-	return debugfs_create_file(name, 
-#ifdef CONFIG_GRKERNSEC_SYSFS_RESTRICT
-				   S_IFDIR | S_IRWXU,
-#else
-				   S_IFDIR | S_IRWXU | S_IRUGO | S_IXUGO,
-=======
 #ifdef CONFIG_GRKERNSEC_SYSFS_RESTRICT
 	return __create_file(name, S_IFDIR | S_IRWXU,
 #else
 	return __create_file(name, S_IFDIR | S_IRWXU | S_IRUGO | S_IXUGO,
->>>>>>> c3ade0e0
 #endif
 				   parent, NULL, NULL);
 }
@@ -578,12 +570,7 @@
 	mutex_lock(&parent->d_inode->i_mutex);
 
 	if (child != dentry) {
-<<<<<<< HEAD
-		next = list_entry(child->d_u.d_child.next, struct dentry,
-					d_u.d_child);
-=======
 		next = list_next_entry(child, d_u.d_child);
->>>>>>> c3ade0e0
 		goto up;
 	}
 
