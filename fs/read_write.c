/*
 *  linux/fs/read_write.c
 *
 *  Copyright (C) 1991, 1992  Linus Torvalds
 */

#include <linux/slab.h> 
#include <linux/stat.h>
#include <linux/fcntl.h>
#include <linux/file.h>
#include <linux/uio.h>
#include <linux/aio.h>
#include <linux/fsnotify.h>
#include <linux/security.h>
#include <linux/export.h>
#include <linux/syscalls.h>
#include <linux/pagemap.h>
#include <linux/splice.h>
#include <linux/compat.h>
#include "internal.h"

#include <asm/uaccess.h>
#include <asm/unistd.h>

typedef ssize_t (*io_fn_t)(struct file *, char __user *, size_t, loff_t *);
typedef ssize_t (*iov_fn_t)(struct kiocb *, const struct iovec *,
		unsigned long, loff_t);

const struct file_operations generic_ro_fops = {
	.llseek		= generic_file_llseek,
	.read		= do_sync_read,
	.aio_read	= generic_file_aio_read,
	.mmap		= generic_file_readonly_mmap,
	.splice_read	= generic_file_splice_read,
};

EXPORT_SYMBOL(generic_ro_fops);

static inline int unsigned_offsets(struct file *file)
{
	return file->f_mode & FMODE_UNSIGNED_OFFSET;
}

/**
 * vfs_setpos - update the file offset for lseek
 * @file:	file structure in question
 * @offset:	file offset to seek to
 * @maxsize:	maximum file size
 *
 * This is a low-level filesystem helper for updating the file offset to
 * the value specified by @offset if the given offset is valid and it is
 * not equal to the current file offset.
 *
 * Return the specified offset on success and -EINVAL on invalid offset.
 */
loff_t vfs_setpos(struct file *file, loff_t offset, loff_t maxsize)
{
	if (offset < 0 && !unsigned_offsets(file))
		return -EINVAL;
	if (offset > maxsize)
		return -EINVAL;

	if (offset != file->f_pos) {
		file->f_pos = offset;
		file->f_version = 0;
	}
	return offset;
}
EXPORT_SYMBOL(vfs_setpos);

/**
 * generic_file_llseek_size - generic llseek implementation for regular files
 * @file:	file structure to seek on
 * @offset:	file offset to seek to
 * @whence:	type of seek
 * @size:	max size of this file in file system
 * @eof:	offset used for SEEK_END position
 *
 * This is a variant of generic_file_llseek that allows passing in a custom
 * maximum file size and a custom EOF position, for e.g. hashed directories
 *
 * Synchronization:
 * SEEK_SET and SEEK_END are unsynchronized (but atomic on 64bit platforms)
 * SEEK_CUR is synchronized against other SEEK_CURs, but not read/writes.
 * read/writes behave like SEEK_SET against seeks.
 */
loff_t
generic_file_llseek_size(struct file *file, loff_t offset, int whence,
		loff_t maxsize, loff_t eof)
{
	switch (whence) {
	case SEEK_END:
		offset += eof;
		break;
	case SEEK_CUR:
		/*
		 * Here we special-case the lseek(fd, 0, SEEK_CUR)
		 * position-querying operation.  Avoid rewriting the "same"
		 * f_pos value back to the file because a concurrent read(),
		 * write() or lseek() might have altered it
		 */
		if (offset == 0)
			return file->f_pos;
		/*
		 * f_lock protects against read/modify/write race with other
		 * SEEK_CURs. Note that parallel writes and reads behave
		 * like SEEK_SET.
		 */
		spin_lock(&file->f_lock);
		offset = vfs_setpos(file, file->f_pos + offset, maxsize);
		spin_unlock(&file->f_lock);
		return offset;
	case SEEK_DATA:
		/*
		 * In the generic case the entire file is data, so as long as
		 * offset isn't at the end of the file then the offset is data.
		 */
		if (offset >= eof)
			return -ENXIO;
		break;
	case SEEK_HOLE:
		/*
		 * There is a virtual hole at the end of the file, so as long as
		 * offset isn't i_size or larger, return i_size.
		 */
		if (offset >= eof)
			return -ENXIO;
		offset = eof;
		break;
	}

	return vfs_setpos(file, offset, maxsize);
}
EXPORT_SYMBOL(generic_file_llseek_size);

/**
 * generic_file_llseek - generic llseek implementation for regular files
 * @file:	file structure to seek on
 * @offset:	file offset to seek to
 * @whence:	type of seek
 *
 * This is a generic implemenation of ->llseek useable for all normal local
 * filesystems.  It just updates the file offset to the value specified by
 * @offset and @whence.
 */
loff_t generic_file_llseek(struct file *file, loff_t offset, int whence)
{
	struct inode *inode = file->f_mapping->host;

	return generic_file_llseek_size(file, offset, whence,
					inode->i_sb->s_maxbytes,
					i_size_read(inode));
}
EXPORT_SYMBOL(generic_file_llseek);

/**
 * fixed_size_llseek - llseek implementation for fixed-sized devices
 * @file:	file structure to seek on
 * @offset:	file offset to seek to
 * @whence:	type of seek
 * @size:	size of the file
 *
 */
loff_t fixed_size_llseek(struct file *file, loff_t offset, int whence, loff_t size)
{
	switch (whence) {
	case SEEK_SET: case SEEK_CUR: case SEEK_END:
		return generic_file_llseek_size(file, offset, whence,
						size, size);
	default:
		return -EINVAL;
	}
}
EXPORT_SYMBOL(fixed_size_llseek);

/**
 * noop_llseek - No Operation Performed llseek implementation
 * @file:	file structure to seek on
 * @offset:	file offset to seek to
 * @whence:	type of seek
 *
 * This is an implementation of ->llseek useable for the rare special case when
 * userspace expects the seek to succeed but the (device) file is actually not
 * able to perform the seek. In this case you use noop_llseek() instead of
 * falling back to the default implementation of ->llseek.
 */
loff_t noop_llseek(struct file *file, loff_t offset, int whence)
{
	return file->f_pos;
}
EXPORT_SYMBOL(noop_llseek);

loff_t no_llseek(struct file *file, loff_t offset, int whence)
{
	return -ESPIPE;
}
EXPORT_SYMBOL(no_llseek);

loff_t default_llseek(struct file *file, loff_t offset, int whence)
{
	struct inode *inode = file_inode(file);
	loff_t retval;

	mutex_lock(&inode->i_mutex);
	switch (whence) {
		case SEEK_END:
			offset += i_size_read(inode);
			break;
		case SEEK_CUR:
			if (offset == 0) {
				retval = file->f_pos;
				goto out;
			}
			offset += file->f_pos;
			break;
		case SEEK_DATA:
			/*
			 * In the generic case the entire file is data, so as
			 * long as offset isn't at the end of the file then the
			 * offset is data.
			 */
			if (offset >= inode->i_size) {
				retval = -ENXIO;
				goto out;
			}
			break;
		case SEEK_HOLE:
			/*
			 * There is a virtual hole at the end of the file, so
			 * as long as offset isn't i_size or larger, return
			 * i_size.
			 */
			if (offset >= inode->i_size) {
				retval = -ENXIO;
				goto out;
			}
			offset = inode->i_size;
			break;
	}
	retval = -EINVAL;
	if (offset >= 0 || unsigned_offsets(file)) {
		if (offset != file->f_pos) {
			file->f_pos = offset;
			file->f_version = 0;
		}
		retval = offset;
	}
out:
	mutex_unlock(&inode->i_mutex);
	return retval;
}
EXPORT_SYMBOL(default_llseek);

loff_t vfs_llseek(struct file *file, loff_t offset, int whence)
{
	loff_t (*fn)(struct file *, loff_t, int);

	fn = no_llseek;
	if (file->f_mode & FMODE_LSEEK) {
		if (file->f_op->llseek)
			fn = file->f_op->llseek;
	}
	return fn(file, offset, whence);
}
EXPORT_SYMBOL(vfs_llseek);

static inline struct fd fdget_pos(int fd)
{
	return __to_fd(__fdget_pos(fd));
}

static inline void fdput_pos(struct fd f)
{
	if (f.flags & FDPUT_POS_UNLOCK)
		mutex_unlock(&f.file->f_pos_lock);
	fdput(f);
}

SYSCALL_DEFINE3(lseek, unsigned int, fd, off_t, offset, unsigned int, whence)
{
	off_t retval;
	struct fd f = fdget_pos(fd);
	if (!f.file)
		return -EBADF;

	retval = -EINVAL;
	if (whence <= SEEK_MAX) {
		loff_t res = vfs_llseek(f.file, offset, whence);
		retval = res;
		if (res != (loff_t)retval)
			retval = -EOVERFLOW;	/* LFS: should only happen on 32 bit platforms */
	}
	fdput_pos(f);
	return retval;
}

#ifdef CONFIG_COMPAT
COMPAT_SYSCALL_DEFINE3(lseek, unsigned int, fd, compat_off_t, offset, unsigned int, whence)
{
	return sys_lseek(fd, offset, whence);
}
#endif

#ifdef __ARCH_WANT_SYS_LLSEEK
SYSCALL_DEFINE5(llseek, unsigned int, fd, unsigned long, offset_high,
		unsigned long, offset_low, loff_t __user *, result,
		unsigned int, whence)
{
	int retval;
	struct fd f = fdget_pos(fd);
	loff_t offset;

	if (!f.file)
		return -EBADF;

	retval = -EINVAL;
	if (whence > SEEK_MAX)
		goto out_putf;

	offset = vfs_llseek(f.file, ((loff_t) offset_high << 32) | offset_low,
			whence);

	retval = (int)offset;
	if (offset >= 0) {
		retval = -EFAULT;
		if (!copy_to_user(result, &offset, sizeof(offset)))
			retval = 0;
	}
out_putf:
	fdput_pos(f);
	return retval;
}
#endif

/*
 * rw_verify_area doesn't like huge counts. We limit
 * them to something that fits in "int" so that others
 * won't have to do range checks all the time.
 */
int rw_verify_area(int read_write, struct file *file, const loff_t *ppos, size_t count)
{
	struct inode *inode;
	loff_t pos;
	int retval = -EINVAL;

	inode = file_inode(file);
	if (unlikely((ssize_t) count < 0))
		return retval;
	pos = *ppos;
	if (unlikely(pos < 0)) {
		if (!unsigned_offsets(file))
			return retval;
		if (count >= -pos) /* both values are in 0..LLONG_MAX */
			return -EOVERFLOW;
	} else if (unlikely((loff_t) (pos + count) < 0)) {
		if (!unsigned_offsets(file))
			return retval;
	}

	if (unlikely(inode->i_flock && mandatory_lock(inode))) {
		retval = locks_mandatory_area(
			read_write == READ ? FLOCK_VERIFY_READ : FLOCK_VERIFY_WRITE,
			inode, file, pos, count);
		if (retval < 0)
			return retval;
	}
	retval = security_file_permission(file,
				read_write == READ ? MAY_READ : MAY_WRITE);
	if (retval)
		return retval;
	return count > MAX_RW_COUNT ? MAX_RW_COUNT : count;
}

ssize_t do_sync_read(struct file *filp, char __user *buf, size_t len, loff_t *ppos)
{
	struct iovec iov = { .iov_base = buf, .iov_len = len };
	struct kiocb kiocb;
	ssize_t ret;

	init_sync_kiocb(&kiocb, filp);
	kiocb.ki_pos = *ppos;
	kiocb.ki_nbytes = len;

	ret = filp->f_op->aio_read(&kiocb, &iov, 1, kiocb.ki_pos);
	if (-EIOCBQUEUED == ret)
		ret = wait_on_sync_kiocb(&kiocb);
	*ppos = kiocb.ki_pos;
	return ret;
}

EXPORT_SYMBOL(do_sync_read);

ssize_t vfs_read(struct file *file, char __user *buf, size_t count, loff_t *pos)
{
	ssize_t ret;

	if (!(file->f_mode & FMODE_READ))
		return -EBADF;
	if (!file->f_op->read && !file->f_op->aio_read)
		return -EINVAL;
	if (unlikely(!access_ok(VERIFY_WRITE, buf, count)))
		return -EFAULT;

	ret = rw_verify_area(READ, file, pos, count);
	if (ret >= 0) {
		count = ret;
		if (file->f_op->read)
			ret = file->f_op->read(file, buf, count, pos);
		else
			ret = do_sync_read(file, buf, count, pos);
		if (ret > 0) {
			fsnotify_access(file);
			add_rchar(current, ret);
		}
		inc_syscr(current);
	}

	return ret;
}

EXPORT_SYMBOL(vfs_read);

ssize_t do_sync_write(struct file *filp, const char __user *buf, size_t len, loff_t *ppos)
{
	struct iovec iov = { .iov_base = (void __user *)buf, .iov_len = len };
	struct kiocb kiocb;
	ssize_t ret;

	init_sync_kiocb(&kiocb, filp);
	kiocb.ki_pos = *ppos;
	kiocb.ki_nbytes = len;

	ret = filp->f_op->aio_write(&kiocb, &iov, 1, kiocb.ki_pos);
	if (-EIOCBQUEUED == ret)
		ret = wait_on_sync_kiocb(&kiocb);
	*ppos = kiocb.ki_pos;
	return ret;
}

EXPORT_SYMBOL(do_sync_write);

ssize_t __kernel_write(struct file *file, const char *buf, size_t count, loff_t *pos)
{
	mm_segment_t old_fs;
	const char __user *p;
	ssize_t ret;

	if (!file->f_op->write && !file->f_op->aio_write)
		return -EINVAL;

	old_fs = get_fs();
	set_fs(get_ds());
	p = (const char __force_user *)buf;
	if (count > MAX_RW_COUNT)
		count =  MAX_RW_COUNT;
	if (file->f_op->write)
		ret = file->f_op->write(file, p, count, pos);
	else
		ret = do_sync_write(file, p, count, pos);
	set_fs(old_fs);
	if (ret > 0) {
		fsnotify_modify(file);
		add_wchar(current, ret);
	}
	inc_syscw(current);
	return ret;
}

ssize_t vfs_write(struct file *file, const char __user *buf, size_t count, loff_t *pos)
{
	ssize_t ret;

	if (!(file->f_mode & FMODE_WRITE))
		return -EBADF;
	if (!file->f_op->write && !file->f_op->aio_write)
		return -EINVAL;
	if (unlikely(!access_ok(VERIFY_READ, buf, count)))
		return -EFAULT;

	ret = rw_verify_area(WRITE, file, pos, count);
	if (ret >= 0) {
		count = ret;
		file_start_write(file);
		if (file->f_op->write)
			ret = file->f_op->write(file, buf, count, pos);
		else
			ret = do_sync_write(file, buf, count, pos);
		if (ret > 0) {
			fsnotify_modify(file);
			add_wchar(current, ret);
		}
		inc_syscw(current);
		file_end_write(file);
	}

	return ret;
}

EXPORT_SYMBOL(vfs_write);

static inline loff_t file_pos_read(struct file *file)
{
	return file->f_pos;
}

static inline void file_pos_write(struct file *file, loff_t pos)
{
	file->f_pos = pos;
}

SYSCALL_DEFINE3(read, unsigned int, fd, char __user *, buf, size_t, count)
{
	struct fd f = fdget_pos(fd);
	ssize_t ret = -EBADF;

	if (f.file) {
		loff_t pos = file_pos_read(f.file);
		ret = vfs_read(f.file, buf, count, &pos);
		if (ret >= 0)
			file_pos_write(f.file, pos);
		fdput_pos(f);
	}
	return ret;
}

SYSCALL_DEFINE3(write, unsigned int, fd, const char __user *, buf,
		size_t, count)
{
	struct fd f = fdget_pos(fd);
	ssize_t ret = -EBADF;

	if (f.file) {
		loff_t pos = file_pos_read(f.file);
		ret = vfs_write(f.file, buf, count, &pos);
		if (ret >= 0)
			file_pos_write(f.file, pos);
		fdput_pos(f);
	}

	return ret;
}

SYSCALL_DEFINE4(pread64, unsigned int, fd, char __user *, buf,
			size_t, count, loff_t, pos)
{
	struct fd f;
	ssize_t ret = -EBADF;

	if (pos < 0)
		return -EINVAL;

	f = fdget(fd);
	if (f.file) {
		ret = -ESPIPE;
		if (f.file->f_mode & FMODE_PREAD)
			ret = vfs_read(f.file, buf, count, &pos);
		fdput(f);
	}

	return ret;
}

SYSCALL_DEFINE4(pwrite64, unsigned int, fd, const char __user *, buf,
			 size_t, count, loff_t, pos)
{
	struct fd f;
	ssize_t ret = -EBADF;

	if (pos < 0)
		return -EINVAL;

	f = fdget(fd);
	if (f.file) {
		ret = -ESPIPE;
		if (f.file->f_mode & FMODE_PWRITE)  
			ret = vfs_write(f.file, buf, count, &pos);
		fdput(f);
	}

	return ret;
}

/*
 * Reduce an iovec's length in-place.  Return the resulting number of segments
 */
unsigned long iov_shorten(struct iovec *iov, unsigned long nr_segs, size_t to)
{
	unsigned long seg = 0;
	size_t len = 0;

	while (seg < nr_segs) {
		seg++;
		if (len + iov->iov_len >= to) {
			iov->iov_len = to - len;
			break;
		}
		len += iov->iov_len;
		iov++;
	}
	return seg;
}
EXPORT_SYMBOL(iov_shorten);

static ssize_t do_sync_readv_writev(struct file *filp, const struct iovec *iov,
		unsigned long nr_segs, size_t len, loff_t *ppos, iov_fn_t fn)
{
	struct kiocb kiocb;
	ssize_t ret;

	init_sync_kiocb(&kiocb, filp);
	kiocb.ki_pos = *ppos;
	kiocb.ki_nbytes = len;

	ret = fn(&kiocb, iov, nr_segs, kiocb.ki_pos);
	if (ret == -EIOCBQUEUED)
		ret = wait_on_sync_kiocb(&kiocb);
	*ppos = kiocb.ki_pos;
	return ret;
}

/* Do it by hand, with file-ops */
static ssize_t do_loop_readv_writev(struct file *filp, struct iovec *iov,
		unsigned long nr_segs, loff_t *ppos, io_fn_t fn)
{
	struct iovec *vector = iov;
	ssize_t ret = 0;

	while (nr_segs > 0) {
		void __user *base;
		size_t len;
		ssize_t nr;

		base = vector->iov_base;
		len = vector->iov_len;
		vector++;
		nr_segs--;

		nr = fn(filp, base, len, ppos);

		if (nr < 0) {
			if (!ret)
				ret = nr;
			break;
		}
		ret += nr;
		if (nr != len)
			break;
	}

	return ret;
}

/* A write operation does a read from user space and vice versa */
#define vrfy_dir(type) ((type) == READ ? VERIFY_WRITE : VERIFY_READ)

ssize_t rw_copy_check_uvector(int type, const struct iovec __user * uvector,
			      unsigned long nr_segs, unsigned long fast_segs,
			      struct iovec *fast_pointer,
			      struct iovec **ret_pointer)
{
	unsigned long seg;
	ssize_t ret;
	struct iovec *iov = fast_pointer;

	/*
	 * SuS says "The readv() function *may* fail if the iovcnt argument
	 * was less than or equal to 0, or greater than {IOV_MAX}.  Linux has
	 * traditionally returned zero for zero segments, so...
	 */
	if (nr_segs == 0) {
		ret = 0;
		goto out;
	}

	/*
	 * First get the "struct iovec" from user memory and
	 * verify all the pointers
	 */
	if (nr_segs > UIO_MAXIOV) {
		ret = -EINVAL;
		goto out;
	}
	if (nr_segs > fast_segs) {
		iov = kmalloc(nr_segs*sizeof(struct iovec), GFP_KERNEL);
		if (iov == NULL) {
			ret = -ENOMEM;
			goto out;
		}
	}
	if (copy_from_user(iov, uvector, nr_segs*sizeof(*uvector))) {
		ret = -EFAULT;
		goto out;
	}

	/*
	 * According to the Single Unix Specification we should return EINVAL
	 * if an element length is < 0 when cast to ssize_t or if the
	 * total length would overflow the ssize_t return value of the
	 * system call.
	 *
	 * Linux caps all read/write calls to MAX_RW_COUNT, and avoids the
	 * overflow case.
	 */
	ret = 0;
	for (seg = 0; seg < nr_segs; seg++) {
		void __user *buf = iov[seg].iov_base;
		ssize_t len = (ssize_t)iov[seg].iov_len;

		/* see if we we're about to use an invalid len or if
		 * it's about to overflow ssize_t */
		if (len < 0) {
			ret = -EINVAL;
			goto out;
		}
		if (type >= 0
		    && unlikely(!access_ok(vrfy_dir(type), buf, len))) {
			ret = -EFAULT;
			goto out;
		}
		if (len > MAX_RW_COUNT - ret) {
			len = MAX_RW_COUNT - ret;
			iov[seg].iov_len = len;
		}
		ret += len;
	}
out:
	*ret_pointer = iov;
	return ret;
}

static ssize_t do_readv_writev(int type, struct file *file,
			       const struct iovec __user * uvector,
			       unsigned long nr_segs, loff_t *pos)
{
	size_t tot_len;
	struct iovec iovstack[UIO_FASTIOV];
	struct iovec *iov = iovstack;
	ssize_t ret;
	io_fn_t fn;
	iov_fn_t fnv;

	ret = rw_copy_check_uvector(type, uvector, nr_segs,
				    ARRAY_SIZE(iovstack), iovstack, &iov);
	if (ret <= 0)
		goto out;

	tot_len = ret;
	ret = rw_verify_area(type, file, pos, tot_len);
	if (ret < 0)
		goto out;

	fnv = NULL;
	if (type == READ) {
		fn = file->f_op->read;
		fnv = file->f_op->aio_read;
	} else {
		fn = (io_fn_t)file->f_op->write;
		fnv = file->f_op->aio_write;
		file_start_write(file);
	}

	if (fnv)
		ret = do_sync_readv_writev(file, iov, nr_segs, tot_len,
						pos, fnv);
	else
		ret = do_loop_readv_writev(file, iov, nr_segs, pos, fn);

	if (type != READ)
		file_end_write(file);

out:
	if (iov != iovstack)
		kfree(iov);
	if ((ret + (type == READ)) > 0) {
		if (type == READ)
			fsnotify_access(file);
		else
			fsnotify_modify(file);
	}
	return ret;
}

ssize_t vfs_readv(struct file *file, const struct iovec __user *vec,
		  unsigned long vlen, loff_t *pos)
{
	if (!(file->f_mode & FMODE_READ))
		return -EBADF;
	if (!file->f_op->aio_read && !file->f_op->read)
		return -EINVAL;

	return do_readv_writev(READ, file, vec, vlen, pos);
}

EXPORT_SYMBOL(vfs_readv);

ssize_t vfs_writev(struct file *file, const struct iovec __user *vec,
		   unsigned long vlen, loff_t *pos)
{
	if (!(file->f_mode & FMODE_WRITE))
		return -EBADF;
	if (!file->f_op->aio_write && !file->f_op->write)
		return -EINVAL;

	return do_readv_writev(WRITE, file, vec, vlen, pos);
}

EXPORT_SYMBOL(vfs_writev);

SYSCALL_DEFINE3(readv, unsigned long, fd, const struct iovec __user *, vec,
		unsigned long, vlen)
{
	struct fd f = fdget_pos(fd);
	ssize_t ret = -EBADF;

	if (f.file) {
		loff_t pos = file_pos_read(f.file);
		ret = vfs_readv(f.file, vec, vlen, &pos);
		if (ret >= 0)
			file_pos_write(f.file, pos);
		fdput_pos(f);
	}

	if (ret > 0)
		add_rchar(current, ret);
	inc_syscr(current);
	return ret;
}

SYSCALL_DEFINE3(writev, unsigned long, fd, const struct iovec __user *, vec,
		unsigned long, vlen)
{
	struct fd f = fdget_pos(fd);
	ssize_t ret = -EBADF;

	if (f.file) {
		loff_t pos = file_pos_read(f.file);
		ret = vfs_writev(f.file, vec, vlen, &pos);
		if (ret >= 0)
			file_pos_write(f.file, pos);
		fdput_pos(f);
	}

	if (ret > 0)
		add_wchar(current, ret);
	inc_syscw(current);
	return ret;
}

static inline loff_t pos_from_hilo(unsigned long high, unsigned long low)
{
#define HALF_LONG_BITS (BITS_PER_LONG / 2)
	return (((loff_t)high << HALF_LONG_BITS) << HALF_LONG_BITS) | low;
}

SYSCALL_DEFINE5(preadv, unsigned long, fd, const struct iovec __user *, vec,
		unsigned long, vlen, unsigned long, pos_l, unsigned long, pos_h)
{
	loff_t pos = pos_from_hilo(pos_h, pos_l);
	struct fd f;
	ssize_t ret = -EBADF;

	if (pos < 0)
		return -EINVAL;

	f = fdget(fd);
	if (f.file) {
		ret = -ESPIPE;
		if (f.file->f_mode & FMODE_PREAD)
			ret = vfs_readv(f.file, vec, vlen, &pos);
		fdput(f);
	}

	if (ret > 0)
		add_rchar(current, ret);
	inc_syscr(current);
	return ret;
}

SYSCALL_DEFINE5(pwritev, unsigned long, fd, const struct iovec __user *, vec,
		unsigned long, vlen, unsigned long, pos_l, unsigned long, pos_h)
{
	loff_t pos = pos_from_hilo(pos_h, pos_l);
	struct fd f;
	ssize_t ret = -EBADF;

	if (pos < 0)
		return -EINVAL;

	f = fdget(fd);
	if (f.file) {
		ret = -ESPIPE;
		if (f.file->f_mode & FMODE_PWRITE)
			ret = vfs_writev(f.file, vec, vlen, &pos);
		fdput(f);
	}

	if (ret > 0)
		add_wchar(current, ret);
	inc_syscw(current);
	return ret;
}

#ifdef CONFIG_COMPAT

static ssize_t compat_do_readv_writev(int type, struct file *file,
			       const struct compat_iovec __user *uvector,
			       unsigned long nr_segs, loff_t *pos)
{
	compat_ssize_t tot_len;
	struct iovec iovstack[UIO_FASTIOV];
	struct iovec *iov = iovstack;
	ssize_t ret;
	io_fn_t fn;
	iov_fn_t fnv;

	ret = compat_rw_copy_check_uvector(type, uvector, nr_segs,
					       UIO_FASTIOV, iovstack, &iov);
	if (ret <= 0)
		goto out;

	tot_len = ret;
	ret = rw_verify_area(type, file, pos, tot_len);
	if (ret < 0)
		goto out;

	fnv = NULL;
	if (type == READ) {
		fn = file->f_op->read;
		fnv = file->f_op->aio_read;
	} else {
		fn = (io_fn_t)file->f_op->write;
		fnv = file->f_op->aio_write;
		file_start_write(file);
	}

	if (fnv)
		ret = do_sync_readv_writev(file, iov, nr_segs, tot_len,
						pos, fnv);
	else
		ret = do_loop_readv_writev(file, iov, nr_segs, pos, fn);

	if (type != READ)
		file_end_write(file);

out:
	if (iov != iovstack)
		kfree(iov);
	if ((ret + (type == READ)) > 0) {
		if (type == READ)
			fsnotify_access(file);
		else
			fsnotify_modify(file);
	}
	return ret;
}

static size_t compat_readv(struct file *file,
			   const struct compat_iovec __user *vec,
			   unsigned long vlen, loff_t *pos)
{
	ssize_t ret = -EBADF;

	if (!(file->f_mode & FMODE_READ))
		goto out;

	ret = -EINVAL;
	if (!file->f_op->aio_read && !file->f_op->read)
		goto out;

	ret = compat_do_readv_writev(READ, file, vec, vlen, pos);

out:
	if (ret > 0)
		add_rchar(current, ret);
	inc_syscr(current);
	return ret;
}

COMPAT_SYSCALL_DEFINE3(readv, compat_ulong_t, fd,
		const struct compat_iovec __user *,vec,
		compat_ulong_t, vlen)
{
	struct fd f = fdget_pos(fd);
	ssize_t ret;
	loff_t pos;

	if (!f.file)
		return -EBADF;
	pos = f.file->f_pos;
	ret = compat_readv(f.file, vec, vlen, &pos);
	if (ret >= 0)
		f.file->f_pos = pos;
	fdput_pos(f);
	return ret;
}

COMPAT_SYSCALL_DEFINE4(preadv64, unsigned long, fd,
		const struct compat_iovec __user *,vec,
		unsigned long, vlen, loff_t, pos)
{
	struct fd f;
	ssize_t ret;

	if (pos < 0)
		return -EINVAL;
	f = fdget(fd);
	if (!f.file)
		return -EBADF;
	ret = -ESPIPE;
	if (f.file->f_mode & FMODE_PREAD)
		ret = compat_readv(f.file, vec, vlen, &pos);
	fdput(f);
	return ret;
}

COMPAT_SYSCALL_DEFINE5(preadv, compat_ulong_t, fd,
		const struct compat_iovec __user *,vec,
		compat_ulong_t, vlen, u32, pos_low, u32, pos_high)
{
	loff_t pos = ((loff_t)pos_high << 32) | pos_low;
	return compat_sys_preadv64(fd, vec, vlen, pos);
}

static size_t compat_writev(struct file *file,
			    const struct compat_iovec __user *vec,
			    unsigned long vlen, loff_t *pos)
{
	ssize_t ret = -EBADF;

	if (!(file->f_mode & FMODE_WRITE))
		goto out;

	ret = -EINVAL;
	if (!file->f_op->aio_write && !file->f_op->write)
		goto out;

	ret = compat_do_readv_writev(WRITE, file, vec, vlen, pos);

out:
	if (ret > 0)
		add_wchar(current, ret);
	inc_syscw(current);
	return ret;
}

COMPAT_SYSCALL_DEFINE3(writev, compat_ulong_t, fd,
		const struct compat_iovec __user *, vec,
		compat_ulong_t, vlen)
{
	struct fd f = fdget_pos(fd);
	ssize_t ret;
	loff_t pos;

	if (!f.file)
		return -EBADF;
	pos = f.file->f_pos;
	ret = compat_writev(f.file, vec, vlen, &pos);
	if (ret >= 0)
		f.file->f_pos = pos;
	fdput_pos(f);
	return ret;
}

COMPAT_SYSCALL_DEFINE4(pwritev64, unsigned long, fd,
		const struct compat_iovec __user *,vec,
		unsigned long, vlen, loff_t, pos)
{
	struct fd f;
	ssize_t ret;

	if (pos < 0)
		return -EINVAL;
	f = fdget(fd);
	if (!f.file)
		return -EBADF;
	ret = -ESPIPE;
	if (f.file->f_mode & FMODE_PWRITE)
		ret = compat_writev(f.file, vec, vlen, &pos);
	fdput(f);
	return ret;
}

COMPAT_SYSCALL_DEFINE5(pwritev, compat_ulong_t, fd,
		const struct compat_iovec __user *,vec,
		compat_ulong_t, vlen, u32, pos_low, u32, pos_high)
{
	loff_t pos = ((loff_t)pos_high << 32) | pos_low;
	return compat_sys_pwritev64(fd, vec, vlen, pos);
}
#endif

static ssize_t do_sendfile(int out_fd, int in_fd, loff_t *ppos,
		  	   size_t count, loff_t max)
{
	struct fd in, out;
	struct inode *in_inode, *out_inode;
	loff_t pos;
	loff_t out_pos;
	ssize_t retval;
	int fl;

	/*
	 * Get input file, and verify that it is ok..
	 */
	retval = -EBADF;
	in = fdget(in_fd);
	if (!in.file)
		goto out;
	if (!(in.file->f_mode & FMODE_READ))
		goto fput_in;
	retval = -ESPIPE;
	if (!ppos) {
		pos = in.file->f_pos;
	} else {
		pos = *ppos;
		if (!(in.file->f_mode & FMODE_PREAD))
			goto fput_in;
	}
	retval = rw_verify_area(READ, in.file, &pos, count);
	if (retval < 0)
		goto fput_in;
	count = retval;

	/*
	 * Get output file, and verify that it is ok..
	 */
	retval = -EBADF;
	out = fdget(out_fd);
	if (!out.file)
		goto fput_in;
	if (!(out.file->f_mode & FMODE_WRITE))
		goto fput_out;
	retval = -EINVAL;
	in_inode = file_inode(in.file);
	out_inode = file_inode(out.file);
	out_pos = out.file->f_pos;
	retval = rw_verify_area(WRITE, out.file, &out_pos, count);
	if (retval < 0)
		goto fput_out;
	count = retval;

	if (!max)
		max = min(in_inode->i_sb->s_maxbytes, out_inode->i_sb->s_maxbytes);

	if (unlikely(pos + count > max)) {
		retval = -EOVERFLOW;
		if (pos >= max)
			goto fput_out;
		count = max - pos;
	}

	fl = 0;
#if 0
	/*
	 * We need to debate whether we can enable this or not. The
	 * man page documents EAGAIN return for the output at least,
	 * and the application is arguably buggy if it doesn't expect
	 * EAGAIN on a non-blocking file descriptor.
	 */
	if (in.file->f_flags & O_NONBLOCK)
		fl = SPLICE_F_NONBLOCK;
#endif
	file_start_write(out.file);
	retval = do_splice_direct(in.file, &pos, out.file, &out_pos, count, fl);
	file_end_write(out.file);

	if (retval > 0) {
		add_rchar(current, retval);
		add_wchar(current, retval);
<<<<<<< HEAD
		fsnotify_access(in_file);
		fsnotify_modify(out_file);
=======
		fsnotify_access(in.file);
		fsnotify_modify(out.file);
		out.file->f_pos = out_pos;
		if (ppos)
			*ppos = pos;
		else
			in.file->f_pos = pos;
>>>>>>> c3ade0e0
	}

	inc_syscr(current);
	inc_syscw(current);
	if (pos > max)
		retval = -EOVERFLOW;

fput_out:
	fdput(out);
fput_in:
	fdput(in);
out:
	return retval;
}

SYSCALL_DEFINE4(sendfile, int, out_fd, int, in_fd, off_t __user *, offset, size_t, count)
{
	loff_t pos;
	off_t off;
	ssize_t ret;

	if (offset) {
		if (unlikely(get_user(off, offset)))
			return -EFAULT;
		pos = off;
		ret = do_sendfile(out_fd, in_fd, &pos, count, MAX_NON_LFS);
		if (unlikely(put_user(pos, offset)))
			return -EFAULT;
		return ret;
	}

	return do_sendfile(out_fd, in_fd, NULL, count, 0);
}

SYSCALL_DEFINE4(sendfile64, int, out_fd, int, in_fd, loff_t __user *, offset, size_t, count)
{
	loff_t pos;
	ssize_t ret;

	if (offset) {
		if (unlikely(copy_from_user(&pos, offset, sizeof(loff_t))))
			return -EFAULT;
		ret = do_sendfile(out_fd, in_fd, &pos, count, 0);
		if (unlikely(put_user(pos, offset)))
			return -EFAULT;
		return ret;
	}

	return do_sendfile(out_fd, in_fd, NULL, count, 0);
}

#ifdef CONFIG_COMPAT
COMPAT_SYSCALL_DEFINE4(sendfile, int, out_fd, int, in_fd,
		compat_off_t __user *, offset, compat_size_t, count)
{
	loff_t pos;
	off_t off;
	ssize_t ret;

	if (offset) {
		if (unlikely(get_user(off, offset)))
			return -EFAULT;
		pos = off;
		ret = do_sendfile(out_fd, in_fd, &pos, count, MAX_NON_LFS);
		if (unlikely(put_user(pos, offset)))
			return -EFAULT;
		return ret;
	}

	return do_sendfile(out_fd, in_fd, NULL, count, 0);
}

COMPAT_SYSCALL_DEFINE4(sendfile64, int, out_fd, int, in_fd,
		compat_loff_t __user *, offset, compat_size_t, count)
{
	loff_t pos;
	ssize_t ret;

	if (offset) {
		if (unlikely(copy_from_user(&pos, offset, sizeof(loff_t))))
			return -EFAULT;
		ret = do_sendfile(out_fd, in_fd, &pos, count, 0);
		if (unlikely(put_user(pos, offset)))
			return -EFAULT;
		return ret;
	}

	return do_sendfile(out_fd, in_fd, NULL, count, 0);
}
#endif<|MERGE_RESOLUTION|>--- conflicted
+++ resolved
@@ -1167,10 +1167,6 @@
 	if (retval > 0) {
 		add_rchar(current, retval);
 		add_wchar(current, retval);
-<<<<<<< HEAD
-		fsnotify_access(in_file);
-		fsnotify_modify(out_file);
-=======
 		fsnotify_access(in.file);
 		fsnotify_modify(out.file);
 		out.file->f_pos = out_pos;
@@ -1178,7 +1174,6 @@
 			*ppos = pos;
 		else
 			in.file->f_pos = pos;
->>>>>>> c3ade0e0
 	}
 
 	inc_syscr(current);
