--- conflicted
+++ resolved
@@ -1157,13 +1157,9 @@
 	return;
 
 rename_retry:
-<<<<<<< HEAD
-	done_seqretry(&rename_lock, seq);
-=======
 	spin_unlock(&this_parent->d_lock);
 	rcu_read_unlock();
 	BUG_ON(seq & 1);
->>>>>>> 8e47a26e
 	if (!retry)
 		return;
 	seq = 1;
