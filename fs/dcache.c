--- conflicted
+++ resolved
@@ -3057,12 +3057,8 @@
 	mempages -= reserve;
 
 	names_cachep = kmem_cache_create("names_cache", PATH_MAX, 0,
-<<<<<<< HEAD
-			SLAB_HWCACHE_ALIGN|SLAB_PANIC|SLAB_USERCOPY, NULL);
-=======
 			SLAB_HWCACHE_ALIGN|SLAB_PANIC|SLAB_USERCOPY|
 			SLAB_NO_SANITIZE, NULL);
->>>>>>> 7b03085f
 
 	dcache_init();
 	inode_init();
