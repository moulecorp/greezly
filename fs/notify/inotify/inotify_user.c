--- conflicted
+++ resolved
@@ -711,13 +711,8 @@
 	if (unlikely(!(mask & ALL_INOTIFY_BITS)))
 		return -EINVAL;
 
-<<<<<<< HEAD
-	filp = fget_light(fd, &fput_needed);
-	if (unlikely(!filp))
-=======
 	f = fdget(fd);
 	if (unlikely(!f.file))
->>>>>>> c3ade0e0
 		return -EBADF;
 
 	/* verify that this is indeed an inotify instance */
