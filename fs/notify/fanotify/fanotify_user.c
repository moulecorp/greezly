#include <linux/fanotify.h>
#include <linux/fcntl.h>
#include <linux/file.h>
#include <linux/fs.h>
#include <linux/anon_inodes.h>
#include <linux/fsnotify_backend.h>
#include <linux/init.h>
#include <linux/mount.h>
#include <linux/namei.h>
#include <linux/poll.h>
#include <linux/security.h>
#include <linux/syscalls.h>
#include <linux/slab.h>
#include <linux/types.h>
#include <linux/uaccess.h>
#include <linux/compat.h>

#include <asm/ioctls.h>

#include "../../mount.h"
#include "../fdinfo.h"
#include "fanotify.h"

#define FANOTIFY_DEFAULT_MAX_EVENTS	16384
#define FANOTIFY_DEFAULT_MAX_MARKS	8192
#define FANOTIFY_DEFAULT_MAX_LISTENERS	128

extern const struct fsnotify_ops fanotify_fsnotify_ops;

static struct kmem_cache *fanotify_mark_cache __read_mostly;
static struct kmem_cache *fanotify_response_event_cache __read_mostly;
struct kmem_cache *fanotify_event_cachep __read_mostly;

struct fanotify_response_event {
	struct list_head list;
	__s32 fd;
	struct fanotify_event_info *event;
};

/*
 * Get an fsnotify notification event if one exists and is small
 * enough to fit in "count". Return an error pointer if the count
 * is not large enough.
 *
 * Called with the group->notification_mutex held.
 */
static struct fsnotify_event *get_one_event(struct fsnotify_group *group,
					    size_t count)
{
	BUG_ON(!mutex_is_locked(&group->notification_mutex));

	pr_debug("%s: group=%p count=%zd\n", __func__, group, count);

	if (fsnotify_notify_queue_is_empty(group))
		return NULL;

	if (FAN_EVENT_METADATA_LEN > count)
		return ERR_PTR(-EINVAL);

	/* held the notification_mutex the whole time, so this is the
	 * same event we peeked above */
	return fsnotify_remove_notify_event(group);
}

static int create_fd(struct fsnotify_group *group,
		     struct fanotify_event_info *event,
		     struct file **file)
{
	int client_fd;
	struct file *new_file;

	pr_debug("%s: group=%p event=%p\n", __func__, group, event);

	client_fd = get_unused_fd();
	if (client_fd < 0)
		return client_fd;

	/*
	 * we need a new file handle for the userspace program so it can read even if it was
	 * originally opened O_WRONLY.
	 */
	/* it's possible this event was an overflow event.  in that case dentry and mnt
	 * are NULL;  That's fine, just don't call dentry open */
	if (event->path.dentry && event->path.mnt)
		new_file = dentry_open(&event->path,
				       group->fanotify_data.f_flags | FMODE_NONOTIFY,
				       current_cred());
	else
		new_file = ERR_PTR(-EOVERFLOW);
	if (IS_ERR(new_file)) {
		/*
		 * we still send an event even if we can't open the file.  this
		 * can happen when say tasks are gone and we try to open their
		 * /proc files or we try to open a WRONLY file like in sysfs
		 * we just send the errno to userspace since there isn't much
		 * else we can do.
		 */
		put_unused_fd(client_fd);
		client_fd = PTR_ERR(new_file);
	} else {
		*file = new_file;
	}

	return client_fd;
}

static int fill_event_metadata(struct fsnotify_group *group,
			       struct fanotify_event_metadata *metadata,
			       struct fsnotify_event *fsn_event,
			       struct file **file)
{
	int ret = 0;
	struct fanotify_event_info *event;

	pr_debug("%s: group=%p metadata=%p event=%p\n", __func__,
		 group, metadata, fsn_event);

	*file = NULL;
	event = container_of(fsn_event, struct fanotify_event_info, fse);
	metadata->event_len = FAN_EVENT_METADATA_LEN;
	metadata->metadata_len = FAN_EVENT_METADATA_LEN;
	metadata->vers = FANOTIFY_METADATA_VERSION;
	metadata->reserved = 0;
<<<<<<< HEAD
	metadata->mask = event->mask & FAN_ALL_OUTGOING_EVENTS;
=======
	metadata->mask = fsn_event->mask & FAN_ALL_OUTGOING_EVENTS;
>>>>>>> c3ade0e0
	metadata->pid = pid_vnr(event->tgid);
	if (unlikely(fsn_event->mask & FAN_Q_OVERFLOW))
		metadata->fd = FAN_NOFD;
	else {
		metadata->fd = create_fd(group, event, file);
		if (metadata->fd < 0)
			ret = metadata->fd;
	}

	return ret;
}

#ifdef CONFIG_FANOTIFY_ACCESS_PERMISSIONS
static struct fanotify_response_event *dequeue_re(struct fsnotify_group *group,
						  __s32 fd)
{
	struct fanotify_response_event *re, *return_re = NULL;

	mutex_lock(&group->fanotify_data.access_mutex);
	list_for_each_entry(re, &group->fanotify_data.access_list, list) {
		if (re->fd != fd)
			continue;

		list_del_init(&re->list);
		return_re = re;
		break;
	}
	mutex_unlock(&group->fanotify_data.access_mutex);

	pr_debug("%s: found return_re=%p\n", __func__, return_re);

	return return_re;
}

static int process_access_response(struct fsnotify_group *group,
				   struct fanotify_response *response_struct)
{
	struct fanotify_response_event *re;
	__s32 fd = response_struct->fd;
	__u32 response = response_struct->response;

	pr_debug("%s: group=%p fd=%d response=%d\n", __func__, group,
		 fd, response);
	/*
	 * make sure the response is valid, if invalid we do nothing and either
	 * userspace can send a valid response or we will clean it up after the
	 * timeout
	 */
	switch (response) {
	case FAN_ALLOW:
	case FAN_DENY:
		break;
	default:
		return -EINVAL;
	}

	if (fd < 0)
		return -EINVAL;

	re = dequeue_re(group, fd);
	if (!re)
		return -ENOENT;

	re->event->response = response;

	wake_up(&group->fanotify_data.access_waitq);

	kmem_cache_free(fanotify_response_event_cache, re);

	return 0;
}

static int prepare_for_access_response(struct fsnotify_group *group,
				       struct fsnotify_event *event,
				       __s32 fd)
{
	struct fanotify_response_event *re;

	if (!(event->mask & FAN_ALL_PERM_EVENTS))
		return 0;

	re = kmem_cache_alloc(fanotify_response_event_cache, GFP_KERNEL);
	if (!re)
		return -ENOMEM;

	re->event = FANOTIFY_E(event);
	re->fd = fd;

	mutex_lock(&group->fanotify_data.access_mutex);

	if (atomic_read(&group->fanotify_data.bypass_perm)) {
		mutex_unlock(&group->fanotify_data.access_mutex);
		kmem_cache_free(fanotify_response_event_cache, re);
		FANOTIFY_E(event)->response = FAN_ALLOW;
		return 0;
	}
		
	list_add_tail(&re->list, &group->fanotify_data.access_list);
	mutex_unlock(&group->fanotify_data.access_mutex);

	return 0;
}

#else
static int prepare_for_access_response(struct fsnotify_group *group,
				       struct fsnotify_event *event,
				       __s32 fd)
{
	return 0;
}

#endif

static ssize_t copy_event_to_user(struct fsnotify_group *group,
				  struct fsnotify_event *event,
				  char __user *buf)
{
	struct fanotify_event_metadata fanotify_event_metadata;
	struct file *f;
	int fd, ret;

	pr_debug("%s: group=%p event=%p\n", __func__, group, event);

	ret = fill_event_metadata(group, &fanotify_event_metadata, event, &f);
	if (ret < 0)
		goto out;

	fd = fanotify_event_metadata.fd;
	ret = -EFAULT;
	if (fanotify_event_metadata.event_len > sizeof fanotify_event_metadata ||
	    copy_to_user(buf, &fanotify_event_metadata, fanotify_event_metadata.event_len))
		goto out_close_fd;

	ret = prepare_for_access_response(group, event, fd);
	if (ret)
		goto out_close_fd;

<<<<<<< HEAD
	ret = -EFAULT;
	if (fanotify_event_metadata.event_len > sizeof fanotify_event_metadata ||
	    copy_to_user(buf, &fanotify_event_metadata,
			 fanotify_event_metadata.event_len))
		goto out_kill_access_response;

=======
	if (fd != FAN_NOFD)
		fd_install(fd, f);
>>>>>>> c3ade0e0
	return fanotify_event_metadata.event_len;

out_close_fd:
	if (fd != FAN_NOFD) {
		put_unused_fd(fd);
		fput(f);
	}
out:
#ifdef CONFIG_FANOTIFY_ACCESS_PERMISSIONS
	if (event->mask & FAN_ALL_PERM_EVENTS) {
		FANOTIFY_E(event)->response = FAN_DENY;
		wake_up(&group->fanotify_data.access_waitq);
	}
#endif
	return ret;
}

/* intofiy userspace file descriptor functions */
static unsigned int fanotify_poll(struct file *file, poll_table *wait)
{
	struct fsnotify_group *group = file->private_data;
	int ret = 0;

	poll_wait(file, &group->notification_waitq, wait);
	mutex_lock(&group->notification_mutex);
	if (!fsnotify_notify_queue_is_empty(group))
		ret = POLLIN | POLLRDNORM;
	mutex_unlock(&group->notification_mutex);

	return ret;
}

static ssize_t fanotify_read(struct file *file, char __user *buf,
			     size_t count, loff_t *pos)
{
	struct fsnotify_group *group;
	struct fsnotify_event *kevent;
	char __user *start;
	int ret;
	DEFINE_WAIT(wait);

	start = buf;
	group = file->private_data;

	pr_debug("%s: group=%p\n", __func__, group);

	while (1) {
		prepare_to_wait(&group->notification_waitq, &wait, TASK_INTERRUPTIBLE);

		mutex_lock(&group->notification_mutex);
		kevent = get_one_event(group, count);
		mutex_unlock(&group->notification_mutex);

		if (kevent) {
			ret = PTR_ERR(kevent);
			if (IS_ERR(kevent))
				break;
			ret = copy_event_to_user(group, kevent, buf);
			/*
			 * Permission events get destroyed after we
			 * receive response
			 */
			if (!(kevent->mask & FAN_ALL_PERM_EVENTS))
				fsnotify_destroy_event(group, kevent);
			if (ret < 0)
				break;
			buf += ret;
			count -= ret;
			continue;
		}

		ret = -EAGAIN;
		if (file->f_flags & O_NONBLOCK)
			break;
		ret = -ERESTARTSYS;
		if (signal_pending(current))
			break;

		if (start != buf)
			break;

		schedule();
	}

	finish_wait(&group->notification_waitq, &wait);
	if (start != buf && ret != -EFAULT)
		ret = buf - start;
	return ret;
}

static ssize_t fanotify_write(struct file *file, const char __user *buf, size_t count, loff_t *pos)
{
#ifdef CONFIG_FANOTIFY_ACCESS_PERMISSIONS
	struct fanotify_response response = { .fd = -1, .response = -1 };
	struct fsnotify_group *group;
	int ret;

	group = file->private_data;

	if (count > sizeof(response))
		count = sizeof(response);

	pr_debug("%s: group=%p count=%zu\n", __func__, group, count);

	if (copy_from_user(&response, buf, count))
		return -EFAULT;

	ret = process_access_response(group, &response);
	if (ret < 0)
		count = ret;

	return count;
#else
	return -EINVAL;
#endif
}

static int fanotify_release(struct inode *ignored, struct file *file)
{
	struct fsnotify_group *group = file->private_data;

#ifdef CONFIG_FANOTIFY_ACCESS_PERMISSIONS
	struct fanotify_response_event *re, *lre;

	mutex_lock(&group->fanotify_data.access_mutex);

	atomic_inc(&group->fanotify_data.bypass_perm);

	list_for_each_entry_safe(re, lre, &group->fanotify_data.access_list, list) {
		pr_debug("%s: found group=%p re=%p event=%p\n", __func__, group,
			 re, re->event);

		list_del_init(&re->list);
		re->event->response = FAN_ALLOW;

		kmem_cache_free(fanotify_response_event_cache, re);
	}
	mutex_unlock(&group->fanotify_data.access_mutex);

	wake_up(&group->fanotify_data.access_waitq);
#endif

	/* matches the fanotify_init->fsnotify_alloc_group */
	fsnotify_destroy_group(group);

	return 0;
}

static long fanotify_ioctl(struct file *file, unsigned int cmd, unsigned long arg)
{
	struct fsnotify_group *group;
	struct fsnotify_event *fsn_event;
	void __user *p;
	int ret = -ENOTTY;
	size_t send_len = 0;

	group = file->private_data;

	p = (void __user *) arg;

	switch (cmd) {
	case FIONREAD:
		mutex_lock(&group->notification_mutex);
		list_for_each_entry(fsn_event, &group->notification_list, list)
			send_len += FAN_EVENT_METADATA_LEN;
		mutex_unlock(&group->notification_mutex);
		ret = put_user(send_len, (int __user *) p);
		break;
	}

	return ret;
}

static const struct file_operations fanotify_fops = {
	.show_fdinfo	= fanotify_show_fdinfo,
	.poll		= fanotify_poll,
	.read		= fanotify_read,
	.write		= fanotify_write,
	.fasync		= NULL,
	.release	= fanotify_release,
	.unlocked_ioctl	= fanotify_ioctl,
	.compat_ioctl	= fanotify_ioctl,
	.llseek		= noop_llseek,
};

static void fanotify_free_mark(struct fsnotify_mark *fsn_mark)
{
	kmem_cache_free(fanotify_mark_cache, fsn_mark);
}

static int fanotify_find_path(int dfd, const char __user *filename,
			      struct path *path, unsigned int flags)
{
	int ret;

	pr_debug("%s: dfd=%d filename=%p flags=%x\n", __func__,
		 dfd, filename, flags);

	if (filename == NULL) {
		struct fd f = fdget(dfd);

		ret = -EBADF;
		if (!f.file)
			goto out;

		ret = -ENOTDIR;
		if ((flags & FAN_MARK_ONLYDIR) &&
		    !(S_ISDIR(file_inode(f.file)->i_mode))) {
			fdput(f);
			goto out;
		}

		*path = f.file->f_path;
		path_get(path);
		fdput(f);
	} else {
		unsigned int lookup_flags = 0;

		if (!(flags & FAN_MARK_DONT_FOLLOW))
			lookup_flags |= LOOKUP_FOLLOW;
		if (flags & FAN_MARK_ONLYDIR)
			lookup_flags |= LOOKUP_DIRECTORY;

		ret = user_path_at(dfd, filename, lookup_flags, path);
		if (ret)
			goto out;
	}

	/* you can only watch an inode if you have read permissions on it */
	ret = inode_permission(path->dentry->d_inode, MAY_READ);
	if (ret)
		path_put(path);
out:
	return ret;
}

static __u32 fanotify_mark_remove_from_mask(struct fsnotify_mark *fsn_mark,
					    __u32 mask,
					    unsigned int flags,
					    int *destroy)
{
	__u32 oldmask;

	spin_lock(&fsn_mark->lock);
	if (!(flags & FAN_MARK_IGNORED_MASK)) {
		oldmask = fsn_mark->mask;
		fsnotify_set_mark_mask_locked(fsn_mark, (oldmask & ~mask));
	} else {
		oldmask = fsn_mark->ignored_mask;
		fsnotify_set_mark_ignored_mask_locked(fsn_mark, (oldmask & ~mask));
	}
	spin_unlock(&fsn_mark->lock);

	*destroy = !(oldmask & ~mask);

	return mask & oldmask;
}

static int fanotify_remove_vfsmount_mark(struct fsnotify_group *group,
					 struct vfsmount *mnt, __u32 mask,
					 unsigned int flags)
{
	struct fsnotify_mark *fsn_mark = NULL;
	__u32 removed;
	int destroy_mark;

	mutex_lock(&group->mark_mutex);
	fsn_mark = fsnotify_find_vfsmount_mark(group, mnt);
	if (!fsn_mark) {
		mutex_unlock(&group->mark_mutex);
		return -ENOENT;
	}

	removed = fanotify_mark_remove_from_mask(fsn_mark, mask, flags,
						 &destroy_mark);
	if (destroy_mark)
		fsnotify_destroy_mark_locked(fsn_mark, group);
	mutex_unlock(&group->mark_mutex);

	fsnotify_put_mark(fsn_mark);
	if (removed & real_mount(mnt)->mnt_fsnotify_mask)
		fsnotify_recalc_vfsmount_mask(mnt);

	return 0;
}

static int fanotify_remove_inode_mark(struct fsnotify_group *group,
				      struct inode *inode, __u32 mask,
				      unsigned int flags)
{
	struct fsnotify_mark *fsn_mark = NULL;
	__u32 removed;
	int destroy_mark;

	mutex_lock(&group->mark_mutex);
	fsn_mark = fsnotify_find_inode_mark(group, inode);
	if (!fsn_mark) {
		mutex_unlock(&group->mark_mutex);
		return -ENOENT;
	}

	removed = fanotify_mark_remove_from_mask(fsn_mark, mask, flags,
						 &destroy_mark);
	if (destroy_mark)
		fsnotify_destroy_mark_locked(fsn_mark, group);
	mutex_unlock(&group->mark_mutex);

	/* matches the fsnotify_find_inode_mark() */
	fsnotify_put_mark(fsn_mark);
	if (removed & inode->i_fsnotify_mask)
		fsnotify_recalc_inode_mask(inode);

	return 0;
}

static __u32 fanotify_mark_add_to_mask(struct fsnotify_mark *fsn_mark,
				       __u32 mask,
				       unsigned int flags)
{
	__u32 oldmask = -1;

	spin_lock(&fsn_mark->lock);
	if (!(flags & FAN_MARK_IGNORED_MASK)) {
		oldmask = fsn_mark->mask;
		fsnotify_set_mark_mask_locked(fsn_mark, (oldmask | mask));
	} else {
		__u32 tmask = fsn_mark->ignored_mask | mask;
		fsnotify_set_mark_ignored_mask_locked(fsn_mark, tmask);
		if (flags & FAN_MARK_IGNORED_SURV_MODIFY)
			fsn_mark->flags |= FSNOTIFY_MARK_FLAG_IGNORED_SURV_MODIFY;
	}

	if (!(flags & FAN_MARK_ONDIR)) {
		__u32 tmask = fsn_mark->ignored_mask | FAN_ONDIR;
		fsnotify_set_mark_ignored_mask_locked(fsn_mark, tmask);
	}

	spin_unlock(&fsn_mark->lock);

	return mask & ~oldmask;
}

static struct fsnotify_mark *fanotify_add_new_mark(struct fsnotify_group *group,
						   struct inode *inode,
						   struct vfsmount *mnt)
{
	struct fsnotify_mark *mark;
	int ret;

	if (atomic_read(&group->num_marks) > group->fanotify_data.max_marks)
		return ERR_PTR(-ENOSPC);

	mark = kmem_cache_alloc(fanotify_mark_cache, GFP_KERNEL);
	if (!mark)
		return ERR_PTR(-ENOMEM);

	fsnotify_init_mark(mark, fanotify_free_mark);
	ret = fsnotify_add_mark_locked(mark, group, inode, mnt, 0);
	if (ret) {
		fsnotify_put_mark(mark);
		return ERR_PTR(ret);
	}

	return mark;
}


static int fanotify_add_vfsmount_mark(struct fsnotify_group *group,
				      struct vfsmount *mnt, __u32 mask,
				      unsigned int flags)
{
	struct fsnotify_mark *fsn_mark;
	__u32 added;

	mutex_lock(&group->mark_mutex);
	fsn_mark = fsnotify_find_vfsmount_mark(group, mnt);
	if (!fsn_mark) {
		fsn_mark = fanotify_add_new_mark(group, NULL, mnt);
		if (IS_ERR(fsn_mark)) {
			mutex_unlock(&group->mark_mutex);
			return PTR_ERR(fsn_mark);
		}
	}
	added = fanotify_mark_add_to_mask(fsn_mark, mask, flags);
	mutex_unlock(&group->mark_mutex);

	if (added & ~real_mount(mnt)->mnt_fsnotify_mask)
		fsnotify_recalc_vfsmount_mask(mnt);

	fsnotify_put_mark(fsn_mark);
	return 0;
}

static int fanotify_add_inode_mark(struct fsnotify_group *group,
				   struct inode *inode, __u32 mask,
				   unsigned int flags)
{
	struct fsnotify_mark *fsn_mark;
	__u32 added;

	pr_debug("%s: group=%p inode=%p\n", __func__, group, inode);

	/*
	 * If some other task has this inode open for write we should not add
	 * an ignored mark, unless that ignored mark is supposed to survive
	 * modification changes anyway.
	 */
	if ((flags & FAN_MARK_IGNORED_MASK) &&
	    !(flags & FAN_MARK_IGNORED_SURV_MODIFY) &&
	    (atomic_read(&inode->i_writecount) > 0))
		return 0;

	mutex_lock(&group->mark_mutex);
	fsn_mark = fsnotify_find_inode_mark(group, inode);
	if (!fsn_mark) {
		fsn_mark = fanotify_add_new_mark(group, inode, NULL);
		if (IS_ERR(fsn_mark)) {
			mutex_unlock(&group->mark_mutex);
			return PTR_ERR(fsn_mark);
		}
	}
	added = fanotify_mark_add_to_mask(fsn_mark, mask, flags);
	mutex_unlock(&group->mark_mutex);

	if (added & ~inode->i_fsnotify_mask)
		fsnotify_recalc_inode_mask(inode);

	fsnotify_put_mark(fsn_mark);
	return 0;
}

/* fanotify syscalls */
SYSCALL_DEFINE2(fanotify_init, unsigned int, flags, unsigned int, event_f_flags)
{
	struct fsnotify_group *group;
	int f_flags, fd;
	struct user_struct *user;
	struct fanotify_event_info *oevent;

	pr_debug("%s: flags=%d event_f_flags=%d\n",
		__func__, flags, event_f_flags);

	if (!capable(CAP_SYS_ADMIN))
		return -EPERM;

	if (flags & ~FAN_ALL_INIT_FLAGS)
		return -EINVAL;

	user = get_current_user();
	if (atomic_read(&user->fanotify_listeners) > FANOTIFY_DEFAULT_MAX_LISTENERS) {
		free_uid(user);
		return -EMFILE;
	}

	f_flags = O_RDWR | FMODE_NONOTIFY;
	if (flags & FAN_CLOEXEC)
		f_flags |= O_CLOEXEC;
	if (flags & FAN_NONBLOCK)
		f_flags |= O_NONBLOCK;

	/* fsnotify_alloc_group takes a ref.  Dropped in fanotify_release */
	group = fsnotify_alloc_group(&fanotify_fsnotify_ops);
	if (IS_ERR(group)) {
		free_uid(user);
		return PTR_ERR(group);
	}

	group->fanotify_data.user = user;
	atomic_inc(&user->fanotify_listeners);

	oevent = kmem_cache_alloc(fanotify_event_cachep, GFP_KERNEL);
	if (unlikely(!oevent)) {
		fd = -ENOMEM;
		goto out_destroy_group;
	}
	group->overflow_event = &oevent->fse;
	fsnotify_init_event(group->overflow_event, NULL, FS_Q_OVERFLOW);
	oevent->tgid = get_pid(task_tgid(current));
	oevent->path.mnt = NULL;
	oevent->path.dentry = NULL;

	if (force_o_largefile())
		event_f_flags |= O_LARGEFILE;
	group->fanotify_data.f_flags = event_f_flags;
#ifdef CONFIG_FANOTIFY_ACCESS_PERMISSIONS
	oevent->response = 0;
	mutex_init(&group->fanotify_data.access_mutex);
	init_waitqueue_head(&group->fanotify_data.access_waitq);
	INIT_LIST_HEAD(&group->fanotify_data.access_list);
	atomic_set(&group->fanotify_data.bypass_perm, 0);
#endif
	switch (flags & FAN_ALL_CLASS_BITS) {
	case FAN_CLASS_NOTIF:
		group->priority = FS_PRIO_0;
		break;
	case FAN_CLASS_CONTENT:
		group->priority = FS_PRIO_1;
		break;
	case FAN_CLASS_PRE_CONTENT:
		group->priority = FS_PRIO_2;
		break;
	default:
		fd = -EINVAL;
		goto out_destroy_group;
	}

	if (flags & FAN_UNLIMITED_QUEUE) {
		fd = -EPERM;
		if (!capable(CAP_SYS_ADMIN))
			goto out_destroy_group;
		group->max_events = UINT_MAX;
	} else {
		group->max_events = FANOTIFY_DEFAULT_MAX_EVENTS;
	}

	if (flags & FAN_UNLIMITED_MARKS) {
		fd = -EPERM;
		if (!capable(CAP_SYS_ADMIN))
			goto out_destroy_group;
		group->fanotify_data.max_marks = UINT_MAX;
	} else {
		group->fanotify_data.max_marks = FANOTIFY_DEFAULT_MAX_MARKS;
	}

	fd = anon_inode_getfd("[fanotify]", &fanotify_fops, group, f_flags);
	if (fd < 0)
		goto out_destroy_group;

	return fd;

out_destroy_group:
	fsnotify_destroy_group(group);
	return fd;
}

SYSCALL_DEFINE5(fanotify_mark, int, fanotify_fd, unsigned int, flags,
			      __u64, mask, int, dfd,
			      const char  __user *, pathname)
{
	struct inode *inode = NULL;
	struct vfsmount *mnt = NULL;
	struct fsnotify_group *group;
	struct fd f;
	struct path path;
	int ret;

	pr_debug("%s: fanotify_fd=%d flags=%x dfd=%d pathname=%p mask=%llx\n",
		 __func__, fanotify_fd, flags, dfd, pathname, mask);

	/* we only use the lower 32 bits as of right now. */
	if (mask & ((__u64)0xffffffff << 32))
		return -EINVAL;

	if (flags & ~FAN_ALL_MARK_FLAGS)
		return -EINVAL;
	switch (flags & (FAN_MARK_ADD | FAN_MARK_REMOVE | FAN_MARK_FLUSH)) {
	case FAN_MARK_ADD:		/* fallthrough */
	case FAN_MARK_REMOVE:
		if (!mask)
			return -EINVAL;
	case FAN_MARK_FLUSH:
		break;
	default:
		return -EINVAL;
	}

	if (mask & FAN_ONDIR) {
		flags |= FAN_MARK_ONDIR;
		mask &= ~FAN_ONDIR;
	}

#ifdef CONFIG_FANOTIFY_ACCESS_PERMISSIONS
	if (mask & ~(FAN_ALL_EVENTS | FAN_ALL_PERM_EVENTS | FAN_EVENT_ON_CHILD))
#else
	if (mask & ~(FAN_ALL_EVENTS | FAN_EVENT_ON_CHILD))
#endif
		return -EINVAL;

	f = fdget(fanotify_fd);
	if (unlikely(!f.file))
		return -EBADF;

	/* verify that this is indeed an fanotify instance */
	ret = -EINVAL;
	if (unlikely(f.file->f_op != &fanotify_fops))
		goto fput_and_out;
	group = f.file->private_data;

	/*
	 * group->priority == FS_PRIO_0 == FAN_CLASS_NOTIF.  These are not
	 * allowed to set permissions events.
	 */
	ret = -EINVAL;
	if (mask & FAN_ALL_PERM_EVENTS &&
	    group->priority == FS_PRIO_0)
		goto fput_and_out;

	ret = fanotify_find_path(dfd, pathname, &path, flags);
	if (ret)
		goto fput_and_out;

	/* inode held in place by reference to path; group by fget on fd */
	if (!(flags & FAN_MARK_MOUNT))
		inode = path.dentry->d_inode;
	else
		mnt = path.mnt;

	/* create/update an inode mark */
	switch (flags & (FAN_MARK_ADD | FAN_MARK_REMOVE | FAN_MARK_FLUSH)) {
	case FAN_MARK_ADD:
		if (flags & FAN_MARK_MOUNT)
			ret = fanotify_add_vfsmount_mark(group, mnt, mask, flags);
		else
			ret = fanotify_add_inode_mark(group, inode, mask, flags);
		break;
	case FAN_MARK_REMOVE:
		if (flags & FAN_MARK_MOUNT)
			ret = fanotify_remove_vfsmount_mark(group, mnt, mask, flags);
		else
			ret = fanotify_remove_inode_mark(group, inode, mask, flags);
		break;
	case FAN_MARK_FLUSH:
		if (flags & FAN_MARK_MOUNT)
			fsnotify_clear_vfsmount_marks_by_group(group);
		else
			fsnotify_clear_inode_marks_by_group(group);
		break;
	default:
		ret = -EINVAL;
	}

	path_put(&path);
fput_and_out:
	fdput(f);
	return ret;
}

#ifdef CONFIG_COMPAT
COMPAT_SYSCALL_DEFINE6(fanotify_mark,
				int, fanotify_fd, unsigned int, flags,
				__u32, mask0, __u32, mask1, int, dfd,
				const char  __user *, pathname)
{
	return sys_fanotify_mark(fanotify_fd, flags,
#ifdef __BIG_ENDIAN
				((__u64)mask0 << 32) | mask1,
#else
				((__u64)mask1 << 32) | mask0,
#endif
				 dfd, pathname);
}
#endif

/*
 * fanotify_user_setup - Our initialization function.  Note that we cannot return
 * error because we have compiled-in VFS hooks.  So an (unlikely) failure here
 * must result in panic().
 */
static int __init fanotify_user_setup(void)
{
	fanotify_mark_cache = KMEM_CACHE(fsnotify_mark, SLAB_PANIC);
	fanotify_response_event_cache = KMEM_CACHE(fanotify_response_event,
						   SLAB_PANIC);
	fanotify_event_cachep = KMEM_CACHE(fanotify_event_info, SLAB_PANIC);

	return 0;
}
device_initcall(fanotify_user_setup);<|MERGE_RESOLUTION|>--- conflicted
+++ resolved
@@ -121,11 +121,7 @@
 	metadata->metadata_len = FAN_EVENT_METADATA_LEN;
 	metadata->vers = FANOTIFY_METADATA_VERSION;
 	metadata->reserved = 0;
-<<<<<<< HEAD
-	metadata->mask = event->mask & FAN_ALL_OUTGOING_EVENTS;
-=======
 	metadata->mask = fsn_event->mask & FAN_ALL_OUTGOING_EVENTS;
->>>>>>> c3ade0e0
 	metadata->pid = pid_vnr(event->tgid);
 	if (unlikely(fsn_event->mask & FAN_Q_OVERFLOW))
 		metadata->fd = FAN_NOFD;
@@ -263,17 +259,8 @@
 	if (ret)
 		goto out_close_fd;
 
-<<<<<<< HEAD
-	ret = -EFAULT;
-	if (fanotify_event_metadata.event_len > sizeof fanotify_event_metadata ||
-	    copy_to_user(buf, &fanotify_event_metadata,
-			 fanotify_event_metadata.event_len))
-		goto out_kill_access_response;
-
-=======
 	if (fd != FAN_NOFD)
 		fd_install(fd, f);
->>>>>>> c3ade0e0
 	return fanotify_event_metadata.event_len;
 
 out_close_fd:
