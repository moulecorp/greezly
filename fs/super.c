--- conflicted
+++ resolved
@@ -1327,15 +1327,9 @@
 		if (ret) {
 			printk(KERN_ERR
 				"VFS:Filesystem freeze failed\n");
-<<<<<<< HEAD
-			sb->s_frozen = SB_UNFROZEN;
-			smp_wmb();
-			wake_up(&sb->s_wait_unfrozen);
-=======
 			sb->s_writers.frozen = SB_UNFROZEN;
 			smp_wmb();
 			wake_up(&sb->s_writers.wait_unfrozen);
->>>>>>> c3ade0e0
 			deactivate_locked_super(sb);
 			return ret;
 		}
