/*
 * linux/fs/binfmt_elf.c
 *
 * These are the functions used to load ELF format executables as used
 * on SVr4 machines.  Information on the format may be found in the book
 * "UNIX SYSTEM V RELEASE 4 Programmers Guide: Ansi C and Programming Support
 * Tools".
 *
 * Copyright 1993, 1994: Eric Youngdale (ericy@cais.com).
 */

#include <linux/module.h>
#include <linux/kernel.h>
#include <linux/fs.h>
#include <linux/mm.h>
#include <linux/mman.h>
#include <linux/errno.h>
#include <linux/signal.h>
#include <linux/binfmts.h>
#include <linux/string.h>
#include <linux/file.h>
#include <linux/slab.h>
#include <linux/personality.h>
#include <linux/elfcore.h>
#include <linux/init.h>
#include <linux/highuid.h>
#include <linux/compiler.h>
#include <linux/highmem.h>
#include <linux/pagemap.h>
#include <linux/vmalloc.h>
#include <linux/security.h>
#include <linux/random.h>
#include <linux/elf.h>
#include <linux/utsname.h>
#include <linux/coredump.h>
#include <linux/sched.h>
#include <linux/xattr.h>
#include <asm/uaccess.h>
#include <asm/param.h>
#include <asm/page.h>

#ifndef user_long_t
#define user_long_t long
#endif
#ifndef user_siginfo_t
#define user_siginfo_t siginfo_t
#endif

static int load_elf_binary(struct linux_binprm *bprm);
static int load_elf_library(struct file *);
static unsigned long elf_map(struct file *, unsigned long, struct elf_phdr *,
				int, int, unsigned long) __intentional_overflow(-1);

/*
 * If we don't support core dumping, then supply a NULL so we
 * don't even try.
 */
#ifdef CONFIG_ELF_CORE
static int elf_core_dump(struct coredump_params *cprm);
#else
#define elf_core_dump	NULL
#endif

#ifdef CONFIG_PAX_MPROTECT
static void elf_handle_mprotect(struct vm_area_struct *vma, unsigned long newflags);
#endif

#ifdef CONFIG_GRKERNSEC_RWXMAP_LOG
static void elf_handle_mmap(struct file *file);
#endif

#if ELF_EXEC_PAGESIZE > PAGE_SIZE
#define ELF_MIN_ALIGN	ELF_EXEC_PAGESIZE
#else
#define ELF_MIN_ALIGN	PAGE_SIZE
#endif

#ifndef ELF_CORE_EFLAGS
#define ELF_CORE_EFLAGS	0
#endif

#define ELF_PAGESTART(_v) ((_v) & ~(unsigned long)(ELF_MIN_ALIGN-1))
#define ELF_PAGEOFFSET(_v) ((_v) & (ELF_MIN_ALIGN-1))
#define ELF_PAGEALIGN(_v) (((_v) + ELF_MIN_ALIGN - 1) & ~(ELF_MIN_ALIGN - 1))

static struct linux_binfmt elf_format = {
	.module		= THIS_MODULE,
	.load_binary	= load_elf_binary,
	.load_shlib	= load_elf_library,
	.core_dump	= elf_core_dump,

#ifdef CONFIG_PAX_MPROTECT
	.handle_mprotect= elf_handle_mprotect,
#endif

#ifdef CONFIG_GRKERNSEC_RWXMAP_LOG
	.handle_mmap	= elf_handle_mmap,
#endif

	.min_coredump	= ELF_EXEC_PAGESIZE,
};

#define BAD_ADDR(x) ((unsigned long)(x) >= TASK_SIZE)

static int set_brk(unsigned long start, unsigned long end)
{
	unsigned long e = end;

	start = ELF_PAGEALIGN(start);
	end = ELF_PAGEALIGN(end);
	if (end > start) {
		unsigned long addr;
		addr = vm_brk(start, end - start);
		if (BAD_ADDR(addr))
			return addr;
	}
	current->mm->start_brk = current->mm->brk = e;
	return 0;
}

/* We need to explicitly zero any fractional pages
   after the data section (i.e. bss).  This would
   contain the junk from the file that should not
   be in memory
 */
static int padzero(unsigned long elf_bss)
{
	unsigned long nbyte;

	nbyte = ELF_PAGEOFFSET(elf_bss);
	if (nbyte) {
		nbyte = ELF_MIN_ALIGN - nbyte;
		if (clear_user((void __user *) elf_bss, nbyte))
			return -EFAULT;
	}
	return 0;
}

/* Let's use some macros to make this stack manipulation a little clearer */
#ifdef CONFIG_STACK_GROWSUP
#define STACK_ADD(sp, items) ((elf_addr_t __user *)(sp) + (items))
#define STACK_ROUND(sp, items) \
	((15 + (unsigned long) ((sp) + (items))) &~ 15UL)
#define STACK_ALLOC(sp, len) ({ \
	elf_addr_t __user *old_sp = (elf_addr_t __user *)sp; sp += len; \
	old_sp; })
#else
#define STACK_ADD(sp, items) ((elf_addr_t __user *)(sp) - (items))
#define STACK_ROUND(sp, items) \
	(((unsigned long) (sp - items)) &~ 15UL)
#define STACK_ALLOC(sp, len) ({ sp -= len ; sp; })
#endif

#ifndef ELF_BASE_PLATFORM
/*
 * AT_BASE_PLATFORM indicates the "real" hardware/microarchitecture.
 * If the arch defines ELF_BASE_PLATFORM (in asm/elf.h), the value
 * will be copied to the user stack in the same manner as AT_PLATFORM.
 */
#define ELF_BASE_PLATFORM NULL
#endif

static int
create_elf_tables(struct linux_binprm *bprm, struct elfhdr *exec,
		unsigned long load_addr, unsigned long interp_load_addr)
{
	unsigned long p = bprm->p;
	int argc = bprm->argc;
	int envc = bprm->envc;
	elf_addr_t __user *argv;
	elf_addr_t __user *envp;
	elf_addr_t __user *sp;
	elf_addr_t __user *u_platform;
	elf_addr_t __user *u_base_platform;
	elf_addr_t __user *u_rand_bytes;
	const char *k_platform = ELF_PLATFORM;
	const char *k_base_platform = ELF_BASE_PLATFORM;
	u32 k_rand_bytes[4];
	int items;
	elf_addr_t *elf_info;
	int ei_index = 0;
	const struct cred *cred = current_cred();
	struct vm_area_struct *vma;
	unsigned long saved_auxv[AT_VECTOR_SIZE];

	/*
	 * In some cases (e.g. Hyper-Threading), we want to avoid L1
	 * evictions by the processes running on the same package. One
	 * thing we can do is to shuffle the initial stack for them.
	 */

	p = arch_align_stack(p);

	/*
	 * If this architecture has a platform capability string, copy it
	 * to userspace.  In some cases (Sparc), this info is impossible
	 * for userspace to get any other way, in others (i386) it is
	 * merely difficult.
	 */
	u_platform = NULL;
	if (k_platform) {
		size_t len = strlen(k_platform) + 1;

		u_platform = (elf_addr_t __user *)STACK_ALLOC(p, len);
		if (__copy_to_user(u_platform, k_platform, len))
			return -EFAULT;
	}

	/*
	 * If this architecture has a "base" platform capability
	 * string, copy it to userspace.
	 */
	u_base_platform = NULL;
	if (k_base_platform) {
		size_t len = strlen(k_base_platform) + 1;

		u_base_platform = (elf_addr_t __user *)STACK_ALLOC(p, len);
		if (__copy_to_user(u_base_platform, k_base_platform, len))
			return -EFAULT;
	}

	/*
	 * Generate 16 random bytes for userspace PRNG seeding.
	 */
	get_random_bytes(k_rand_bytes, sizeof(k_rand_bytes));
	prandom_seed(k_rand_bytes[0] ^ prandom_u32());
	prandom_seed(k_rand_bytes[1] ^ prandom_u32());
	prandom_seed(k_rand_bytes[2] ^ prandom_u32());
	prandom_seed(k_rand_bytes[3] ^ prandom_u32());
	p = STACK_ROUND(p, sizeof(k_rand_bytes));
	u_rand_bytes = (elf_addr_t __user *) p;
	if (__copy_to_user(u_rand_bytes, k_rand_bytes, sizeof(k_rand_bytes)))
		return -EFAULT;

	/* Create the ELF interpreter info */
	elf_info = (elf_addr_t *)current->mm->saved_auxv;
	/* update AT_VECTOR_SIZE_BASE if the number of NEW_AUX_ENT() changes */
#define NEW_AUX_ENT(id, val) \
	do { \
		elf_info[ei_index++] = id; \
		elf_info[ei_index++] = val; \
	} while (0)

#ifdef ARCH_DLINFO
	/* 
	 * ARCH_DLINFO must come first so PPC can do its special alignment of
	 * AUXV.
	 * update AT_VECTOR_SIZE_ARCH if the number of NEW_AUX_ENT() in
	 * ARCH_DLINFO changes
	 */
	ARCH_DLINFO;
#endif
	NEW_AUX_ENT(AT_HWCAP, ELF_HWCAP);
	NEW_AUX_ENT(AT_PAGESZ, ELF_EXEC_PAGESIZE);
	NEW_AUX_ENT(AT_CLKTCK, CLOCKS_PER_SEC);
	NEW_AUX_ENT(AT_PHDR, load_addr + exec->e_phoff);
	NEW_AUX_ENT(AT_PHENT, sizeof(struct elf_phdr));
	NEW_AUX_ENT(AT_PHNUM, exec->e_phnum);
	NEW_AUX_ENT(AT_BASE, interp_load_addr);
	NEW_AUX_ENT(AT_FLAGS, 0);
	NEW_AUX_ENT(AT_ENTRY, exec->e_entry);
	NEW_AUX_ENT(AT_UID, from_kuid_munged(cred->user_ns, cred->uid));
	NEW_AUX_ENT(AT_EUID, from_kuid_munged(cred->user_ns, cred->euid));
	NEW_AUX_ENT(AT_GID, from_kgid_munged(cred->user_ns, cred->gid));
	NEW_AUX_ENT(AT_EGID, from_kgid_munged(cred->user_ns, cred->egid));
 	NEW_AUX_ENT(AT_SECURE, security_bprm_secureexec(bprm));
	NEW_AUX_ENT(AT_RANDOM, (elf_addr_t)(unsigned long)u_rand_bytes);
#ifdef ELF_HWCAP2
	NEW_AUX_ENT(AT_HWCAP2, ELF_HWCAP2);
#endif
	NEW_AUX_ENT(AT_EXECFN, bprm->exec);
	if (k_platform) {
		NEW_AUX_ENT(AT_PLATFORM,
			    (elf_addr_t)(unsigned long)u_platform);
	}
	if (k_base_platform) {
		NEW_AUX_ENT(AT_BASE_PLATFORM,
			    (elf_addr_t)(unsigned long)u_base_platform);
	}
	if (bprm->interp_flags & BINPRM_FLAGS_EXECFD) {
		NEW_AUX_ENT(AT_EXECFD, bprm->interp_data);
	}
#undef NEW_AUX_ENT
	/* AT_NULL is zero; clear the rest too */
	memset(&elf_info[ei_index], 0,
	       sizeof current->mm->saved_auxv - ei_index * sizeof elf_info[0]);

	/* And advance past the AT_NULL entry.  */
	ei_index += 2;

	sp = STACK_ADD(p, ei_index);

	items = (argc + 1) + (envc + 1) + 1;
	bprm->p = STACK_ROUND(sp, items);

	/* Point sp at the lowest address on the stack */
#ifdef CONFIG_STACK_GROWSUP
	sp = (elf_addr_t __user *)bprm->p - items - ei_index;
	bprm->exec = (unsigned long)sp; /* XXX: PARISC HACK */
#else
	sp = (elf_addr_t __user *)bprm->p;
#endif


	/*
	 * Grow the stack manually; some architectures have a limit on how
	 * far ahead a user-space access may be in order to grow the stack.
	 */
	vma = find_extend_vma(current->mm, bprm->p);
	if (!vma)
		return -EFAULT;

	/* Now, let's put argc (and argv, envp if appropriate) on the stack */
	if (__put_user(argc, sp++))
		return -EFAULT;
	argv = sp;
	envp = argv + argc + 1;

	/* Populate argv and envp */
	p = current->mm->arg_end = current->mm->arg_start;
	while (argc-- > 0) {
		size_t len;
		if (__put_user((elf_addr_t)p, argv++))
			return -EFAULT;
		len = strnlen_user((void __user *)p, MAX_ARG_STRLEN);
		if (!len || len > MAX_ARG_STRLEN)
			return -EINVAL;
		p += len;
	}
	if (__put_user(0, argv))
		return -EFAULT;
	current->mm->arg_end = current->mm->env_start = p;
	while (envc-- > 0) {
		size_t len;
		if (__put_user((elf_addr_t)p, envp++))
			return -EFAULT;
		len = strnlen_user((void __user *)p, MAX_ARG_STRLEN);
		if (!len || len > MAX_ARG_STRLEN)
			return -EINVAL;
		p += len;
	}
	if (__put_user(0, envp))
		return -EFAULT;
	current->mm->env_end = p;

	memcpy(saved_auxv, elf_info, ei_index * sizeof(elf_addr_t));

	/* Put the elf_info on the stack in the right place.  */
	sp = (elf_addr_t __user *)envp + 1;
	if (copy_to_user(sp, saved_auxv, ei_index * sizeof(elf_addr_t)))
		return -EFAULT;
	return 0;
}

#ifndef elf_map

static unsigned long elf_map(struct file *filep, unsigned long addr,
		struct elf_phdr *eppnt, int prot, int type,
		unsigned long total_size)
{
	unsigned long map_addr;
	unsigned long size = eppnt->p_filesz + ELF_PAGEOFFSET(eppnt->p_vaddr);
	unsigned long off = eppnt->p_offset - ELF_PAGEOFFSET(eppnt->p_vaddr);
	addr = ELF_PAGESTART(addr);
	size = ELF_PAGEALIGN(size);

	/* mmap() will return -EINVAL if given a zero size, but a
	 * segment with zero filesize is perfectly valid */
	if (!size)
		return addr;

	/*
	* total_size is the size of the ELF (interpreter) image.
	* The _first_ mmap needs to know the full size, otherwise
	* randomization might put this image into an overlapping
	* position with the ELF binary image. (since size < total_size)
	* So we first map the 'big' image - and unmap the remainder at
	* the end. (which unmap is needed for ELF images with holes.)
	*/
	if (total_size) {
		total_size = ELF_PAGEALIGN(total_size);
		map_addr = vm_mmap(filep, addr, total_size, prot, type, off);
		if (!BAD_ADDR(map_addr))
			vm_munmap(map_addr+size, total_size-size);
	} else
		map_addr = vm_mmap(filep, addr, size, prot, type, off);

	return(map_addr);
}

#endif /* !elf_map */

static unsigned long total_mapping_size(struct elf_phdr *cmds, int nr)
{
	int i, first_idx = -1, last_idx = -1;

	for (i = 0; i < nr; i++) {
		if (cmds[i].p_type == PT_LOAD) {
			last_idx = i;
			if (first_idx == -1)
				first_idx = i;
		}
	}
	if (first_idx == -1)
		return 0;

	return cmds[last_idx].p_vaddr + cmds[last_idx].p_memsz -
				ELF_PAGESTART(cmds[first_idx].p_vaddr);
}


/* This is much more generalized than the library routine read function,
   so we keep this separate.  Technically the library read function
   is only provided so that we can read a.out libraries that have
   an ELF header */

static unsigned long load_elf_interp(struct elfhdr *interp_elf_ex,
		struct file *interpreter, unsigned long no_base)
{
	struct elf_phdr *elf_phdata;
	struct elf_phdr *eppnt;
	unsigned long load_addr = 0, pax_task_size = TASK_SIZE;
	int load_addr_set = 0;
	unsigned long last_bss = 0, elf_bss = 0;
	unsigned long error = -EINVAL;
	unsigned long total_size;
	int retval, i, size;

	/* First of all, some simple consistency checks */
	if (interp_elf_ex->e_type != ET_EXEC &&
	    interp_elf_ex->e_type != ET_DYN)
		goto out;
	if (!elf_check_arch(interp_elf_ex))
		goto out;
	if (!interpreter->f_op->mmap)
		goto out;

	/*
	 * If the size of this structure has changed, then punt, since
	 * we will be doing the wrong thing.
	 */
	if (interp_elf_ex->e_phentsize != sizeof(struct elf_phdr))
		goto out;
	if (interp_elf_ex->e_phnum < 1 ||
		interp_elf_ex->e_phnum > 65536U / sizeof(struct elf_phdr))
		goto out;

	/* Now read in all of the header information */
	size = sizeof(struct elf_phdr) * interp_elf_ex->e_phnum;
	if (size > ELF_MIN_ALIGN)
		goto out;
	elf_phdata = kmalloc(size, GFP_KERNEL);
	if (!elf_phdata)
		goto out;

	retval = kernel_read(interpreter, interp_elf_ex->e_phoff,
			     (char *)elf_phdata, size);
	error = -EIO;
	if (retval != size) {
		if (retval < 0)
			error = retval;	
		goto out_close;
	}

	total_size = total_mapping_size(elf_phdata, interp_elf_ex->e_phnum);
	if (!total_size) {
		error = -EINVAL;
		goto out_close;
	}

#ifdef CONFIG_PAX_SEGMEXEC
	if (current->mm->pax_flags & MF_PAX_SEGMEXEC)
		pax_task_size = SEGMEXEC_TASK_SIZE;
#endif

	eppnt = elf_phdata;
	for (i = 0; i < interp_elf_ex->e_phnum; i++, eppnt++) {
		if (eppnt->p_type == PT_LOAD) {
			int elf_type = MAP_PRIVATE | MAP_DENYWRITE;
			int elf_prot = 0;
			unsigned long vaddr = 0;
			unsigned long k, map_addr;

			if (eppnt->p_flags & PF_R)
		    		elf_prot = PROT_READ;
			if (eppnt->p_flags & PF_W)
				elf_prot |= PROT_WRITE;
			if (eppnt->p_flags & PF_X)
				elf_prot |= PROT_EXEC;
			vaddr = eppnt->p_vaddr;
			if (interp_elf_ex->e_type == ET_EXEC || load_addr_set)
				elf_type |= MAP_FIXED;
			else if (no_base && interp_elf_ex->e_type == ET_DYN)
				load_addr = -vaddr;

			map_addr = elf_map(interpreter, load_addr + vaddr,
					eppnt, elf_prot, elf_type, total_size);
			total_size = 0;
			error = map_addr;
			if (BAD_ADDR(map_addr))
				goto out_close;

			if (!load_addr_set &&
			    interp_elf_ex->e_type == ET_DYN) {
				load_addr = map_addr - ELF_PAGESTART(vaddr);
				load_addr_set = 1;
			}

			/*
			 * Check to see if the section's size will overflow the
			 * allowed task size. Note that p_filesz must always be
			 * <= p_memsize so it's only necessary to check p_memsz.
			 */
			k = load_addr + eppnt->p_vaddr;
			if (BAD_ADDR(k) ||
			    eppnt->p_filesz > eppnt->p_memsz ||
			    eppnt->p_memsz > pax_task_size ||
			    pax_task_size - eppnt->p_memsz < k) {
				error = -ENOMEM;
				goto out_close;
			}

			/*
			 * Find the end of the file mapping for this phdr, and
			 * keep track of the largest address we see for this.
			 */
			k = load_addr + eppnt->p_vaddr + eppnt->p_filesz;
			if (k > elf_bss)
				elf_bss = k;

			/*
			 * Do the same thing for the memory mapping - between
			 * elf_bss and last_bss is the bss section.
			 */
			k = load_addr + eppnt->p_memsz + eppnt->p_vaddr;
			if (k > last_bss)
				last_bss = k;
		}
	}

	if (last_bss > elf_bss) {
		/*
		 * Now fill out the bss section.  First pad the last page up
		 * to the page boundary, and then perform a mmap to make sure
		 * that there are zero-mapped pages up to and including the
		 * last bss page.
		 */
		if (padzero(elf_bss)) {
			error = -EFAULT;
			goto out_close;
		}

		/* What we have mapped so far */
		elf_bss = ELF_PAGESTART(elf_bss + ELF_MIN_ALIGN - 1);

		/* Map the last of the bss segment */
		if (last_bss > elf_bss) {
			error = vm_brk(elf_bss, last_bss - elf_bss);
			if (BAD_ADDR(error))
				goto out_close;
		}
	}

	error = load_addr;

out_close:
	kfree(elf_phdata);
out:
	return error;
}

#ifdef CONFIG_PAX_PT_PAX_FLAGS
#ifdef CONFIG_PAX_SOFTMODE
static unsigned long pax_parse_pt_pax_softmode(const struct elf_phdr * const elf_phdata)
{
	unsigned long pax_flags = 0UL;

#ifdef CONFIG_PAX_PAGEEXEC
	if (elf_phdata->p_flags & PF_PAGEEXEC)
		pax_flags |= MF_PAX_PAGEEXEC;
#endif

#ifdef CONFIG_PAX_SEGMEXEC
	if (elf_phdata->p_flags & PF_SEGMEXEC)
		pax_flags |= MF_PAX_SEGMEXEC;
#endif

#ifdef CONFIG_PAX_EMUTRAMP
	if ((elf_phdata->p_flags & PF_EMUTRAMP) && (pax_flags & (MF_PAX_PAGEEXEC | MF_PAX_SEGMEXEC)))
		pax_flags |= MF_PAX_EMUTRAMP;
#endif

#ifdef CONFIG_PAX_MPROTECT
	if (elf_phdata->p_flags & PF_MPROTECT)
		pax_flags |= MF_PAX_MPROTECT;
#endif

#if defined(CONFIG_PAX_RANDMMAP) || defined(CONFIG_PAX_RANDUSTACK)
	if (randomize_va_space && (elf_phdata->p_flags & PF_RANDMMAP))
		pax_flags |= MF_PAX_RANDMMAP;
#endif

	return pax_flags;
}
#endif

static unsigned long pax_parse_pt_pax_hardmode(const struct elf_phdr * const elf_phdata)
{
	unsigned long pax_flags = 0UL;

#ifdef CONFIG_PAX_PAGEEXEC
	if (!(elf_phdata->p_flags & PF_NOPAGEEXEC))
		pax_flags |= MF_PAX_PAGEEXEC;
#endif

#ifdef CONFIG_PAX_SEGMEXEC
	if (!(elf_phdata->p_flags & PF_NOSEGMEXEC))
		pax_flags |= MF_PAX_SEGMEXEC;
#endif

#ifdef CONFIG_PAX_EMUTRAMP
	if (!(elf_phdata->p_flags & PF_NOEMUTRAMP))
		pax_flags |= MF_PAX_EMUTRAMP;
#endif

#ifdef CONFIG_PAX_MPROTECT
	if (!(elf_phdata->p_flags & PF_NOMPROTECT))
		pax_flags |= MF_PAX_MPROTECT;
#endif

#if defined(CONFIG_PAX_RANDMMAP) || defined(CONFIG_PAX_RANDUSTACK)
	if (randomize_va_space && !(elf_phdata->p_flags & PF_NORANDMMAP))
		pax_flags |= MF_PAX_RANDMMAP;
#endif

	return pax_flags;
}
#endif

#ifdef CONFIG_PAX_XATTR_PAX_FLAGS
#ifdef CONFIG_PAX_SOFTMODE
static unsigned long pax_parse_xattr_pax_softmode(unsigned long pax_flags_softmode)
{
	unsigned long pax_flags = 0UL;

#ifdef CONFIG_PAX_PAGEEXEC
	if (pax_flags_softmode & MF_PAX_PAGEEXEC)
		pax_flags |= MF_PAX_PAGEEXEC;
#endif

#ifdef CONFIG_PAX_SEGMEXEC
	if (pax_flags_softmode & MF_PAX_SEGMEXEC)
		pax_flags |= MF_PAX_SEGMEXEC;
#endif

#ifdef CONFIG_PAX_EMUTRAMP
	if ((pax_flags_softmode & MF_PAX_EMUTRAMP) && (pax_flags & (MF_PAX_PAGEEXEC | MF_PAX_SEGMEXEC)))
		pax_flags |= MF_PAX_EMUTRAMP;
#endif

#ifdef CONFIG_PAX_MPROTECT
	if (pax_flags_softmode & MF_PAX_MPROTECT)
		pax_flags |= MF_PAX_MPROTECT;
#endif

#if defined(CONFIG_PAX_RANDMMAP) || defined(CONFIG_PAX_RANDUSTACK)
	if (randomize_va_space && (pax_flags_softmode & MF_PAX_RANDMMAP))
		pax_flags |= MF_PAX_RANDMMAP;
#endif

	return pax_flags;
}
#endif

static unsigned long pax_parse_xattr_pax_hardmode(unsigned long pax_flags_hardmode)
{
	unsigned long pax_flags = 0UL;

#ifdef CONFIG_PAX_PAGEEXEC
	if (!(pax_flags_hardmode & MF_PAX_PAGEEXEC))
		pax_flags |= MF_PAX_PAGEEXEC;
#endif

#ifdef CONFIG_PAX_SEGMEXEC
	if (!(pax_flags_hardmode & MF_PAX_SEGMEXEC))
		pax_flags |= MF_PAX_SEGMEXEC;
#endif

#ifdef CONFIG_PAX_EMUTRAMP
	if (!(pax_flags_hardmode & MF_PAX_EMUTRAMP))
		pax_flags |= MF_PAX_EMUTRAMP;
#endif

#ifdef CONFIG_PAX_MPROTECT
	if (!(pax_flags_hardmode & MF_PAX_MPROTECT))
		pax_flags |= MF_PAX_MPROTECT;
#endif

#if defined(CONFIG_PAX_RANDMMAP) || defined(CONFIG_PAX_RANDUSTACK)
	if (randomize_va_space && !(pax_flags_hardmode & MF_PAX_RANDMMAP))
		pax_flags |= MF_PAX_RANDMMAP;
#endif

	return pax_flags;
}
#endif

#if defined(CONFIG_PAX_NOEXEC) || defined(CONFIG_PAX_ASLR)
static unsigned long pax_parse_defaults(void)
{
	unsigned long pax_flags = 0UL;

#ifdef CONFIG_PAX_SOFTMODE
	if (pax_softmode)
		return pax_flags;
#endif

#ifdef CONFIG_PAX_PAGEEXEC
	pax_flags |= MF_PAX_PAGEEXEC;
#endif

#ifdef CONFIG_PAX_SEGMEXEC
	pax_flags |= MF_PAX_SEGMEXEC;
#endif

#ifdef CONFIG_PAX_MPROTECT
	pax_flags |= MF_PAX_MPROTECT;
#endif

#ifdef CONFIG_PAX_RANDMMAP
	if (randomize_va_space)
		pax_flags |= MF_PAX_RANDMMAP;
#endif

	return pax_flags;
}

static unsigned long pax_parse_ei_pax(const struct elfhdr * const elf_ex)
{
	unsigned long pax_flags = PAX_PARSE_FLAGS_FALLBACK;

#ifdef CONFIG_PAX_EI_PAX

#ifdef CONFIG_PAX_SOFTMODE
	if (pax_softmode)
		return pax_flags;
#endif

	pax_flags = 0UL;

#ifdef CONFIG_PAX_PAGEEXEC
	if (!(elf_ex->e_ident[EI_PAX] & EF_PAX_PAGEEXEC))
		pax_flags |= MF_PAX_PAGEEXEC;
#endif

#ifdef CONFIG_PAX_SEGMEXEC
	if (!(elf_ex->e_ident[EI_PAX] & EF_PAX_SEGMEXEC))
		pax_flags |= MF_PAX_SEGMEXEC;
#endif

#ifdef CONFIG_PAX_EMUTRAMP
	if ((pax_flags & (MF_PAX_PAGEEXEC | MF_PAX_SEGMEXEC)) && (elf_ex->e_ident[EI_PAX] & EF_PAX_EMUTRAMP))
		pax_flags |= MF_PAX_EMUTRAMP;
#endif

#ifdef CONFIG_PAX_MPROTECT
	if ((pax_flags & (MF_PAX_PAGEEXEC | MF_PAX_SEGMEXEC)) && !(elf_ex->e_ident[EI_PAX] & EF_PAX_MPROTECT))
		pax_flags |= MF_PAX_MPROTECT;
#endif

#ifdef CONFIG_PAX_ASLR
	if (randomize_va_space && !(elf_ex->e_ident[EI_PAX] & EF_PAX_RANDMMAP))
		pax_flags |= MF_PAX_RANDMMAP;
#endif

#endif

	return pax_flags;

}

static unsigned long pax_parse_pt_pax(const struct elfhdr * const elf_ex, const struct elf_phdr * const elf_phdata)
{

#ifdef CONFIG_PAX_PT_PAX_FLAGS
	unsigned long i;

	for (i = 0UL; i < elf_ex->e_phnum; i++)
		if (elf_phdata[i].p_type == PT_PAX_FLAGS) {
			if (((elf_phdata[i].p_flags & PF_PAGEEXEC) && (elf_phdata[i].p_flags & PF_NOPAGEEXEC)) ||
			    ((elf_phdata[i].p_flags & PF_SEGMEXEC) && (elf_phdata[i].p_flags & PF_NOSEGMEXEC)) ||
			    ((elf_phdata[i].p_flags & PF_EMUTRAMP) && (elf_phdata[i].p_flags & PF_NOEMUTRAMP)) ||
			    ((elf_phdata[i].p_flags & PF_MPROTECT) && (elf_phdata[i].p_flags & PF_NOMPROTECT)) ||
			    ((elf_phdata[i].p_flags & PF_RANDMMAP) && (elf_phdata[i].p_flags & PF_NORANDMMAP)))
				return PAX_PARSE_FLAGS_FALLBACK;

#ifdef CONFIG_PAX_SOFTMODE
			if (pax_softmode)
				return pax_parse_pt_pax_softmode(&elf_phdata[i]);
			else
#endif

				return pax_parse_pt_pax_hardmode(&elf_phdata[i]);
			break;
		}
#endif

	return PAX_PARSE_FLAGS_FALLBACK;
}

static unsigned long pax_parse_xattr_pax(struct file * const file)
{

#ifdef CONFIG_PAX_XATTR_PAX_FLAGS
	ssize_t xattr_size, i;
	unsigned char xattr_value[sizeof("pemrs") - 1];
	unsigned long pax_flags_hardmode = 0UL, pax_flags_softmode = 0UL;

	xattr_size = pax_getxattr(file->f_path.dentry, xattr_value, sizeof xattr_value);
	if (xattr_size < 0 || xattr_size > sizeof xattr_value)
		return PAX_PARSE_FLAGS_FALLBACK;

	for (i = 0; i < xattr_size; i++)
		switch (xattr_value[i]) {
		default:
			return PAX_PARSE_FLAGS_FALLBACK;

#define parse_flag(option1, option2, flag)			\
		case option1:					\
			if (pax_flags_hardmode & MF_PAX_##flag)	\
				return PAX_PARSE_FLAGS_FALLBACK;\
			pax_flags_hardmode |= MF_PAX_##flag;	\
			break;					\
		case option2:					\
			if (pax_flags_softmode & MF_PAX_##flag)	\
				return PAX_PARSE_FLAGS_FALLBACK;\
			pax_flags_softmode |= MF_PAX_##flag;	\
			break;

		parse_flag('p', 'P', PAGEEXEC);
		parse_flag('e', 'E', EMUTRAMP);
		parse_flag('m', 'M', MPROTECT);
		parse_flag('r', 'R', RANDMMAP);
		parse_flag('s', 'S', SEGMEXEC);

#undef parse_flag
		}

	if (pax_flags_hardmode & pax_flags_softmode)
		return PAX_PARSE_FLAGS_FALLBACK;

#ifdef CONFIG_PAX_SOFTMODE
	if (pax_softmode)
		return pax_parse_xattr_pax_softmode(pax_flags_softmode);
	else
#endif

		return pax_parse_xattr_pax_hardmode(pax_flags_hardmode);
#else
	return PAX_PARSE_FLAGS_FALLBACK;
#endif

}

static long pax_parse_pax_flags(const struct elfhdr * const elf_ex, const struct elf_phdr * const elf_phdata, struct file * const file)
{
	unsigned long pax_flags, ei_pax_flags,  pt_pax_flags, xattr_pax_flags;

	pax_flags = pax_parse_defaults();
	ei_pax_flags = pax_parse_ei_pax(elf_ex);
	pt_pax_flags = pax_parse_pt_pax(elf_ex, elf_phdata);
	xattr_pax_flags = pax_parse_xattr_pax(file);

	if (pt_pax_flags != PAX_PARSE_FLAGS_FALLBACK &&
	    xattr_pax_flags != PAX_PARSE_FLAGS_FALLBACK &&
	    pt_pax_flags != xattr_pax_flags)
		return -EINVAL;
	if (xattr_pax_flags != PAX_PARSE_FLAGS_FALLBACK)
		pax_flags = xattr_pax_flags;
	else if (pt_pax_flags != PAX_PARSE_FLAGS_FALLBACK)
		pax_flags = pt_pax_flags;
	else if (ei_pax_flags != PAX_PARSE_FLAGS_FALLBACK)
		pax_flags = ei_pax_flags;

#if defined(CONFIG_PAX_PAGEEXEC) && defined(CONFIG_PAX_SEGMEXEC)
	if ((pax_flags & (MF_PAX_PAGEEXEC | MF_PAX_SEGMEXEC)) == (MF_PAX_PAGEEXEC | MF_PAX_SEGMEXEC)) {
		if ((__supported_pte_mask & _PAGE_NX))
			pax_flags &= ~MF_PAX_SEGMEXEC;
		else
			pax_flags &= ~MF_PAX_PAGEEXEC;
	}
#endif

	if (0 > pax_check_flags(&pax_flags))
		return -EINVAL;

	current->mm->pax_flags = pax_flags;
	return 0;
}
#endif

/*
 * These are the functions used to load ELF style executables and shared
 * libraries.  There is no binary dependent code anywhere else.
 */

#ifndef STACK_RND_MASK
#define STACK_RND_MASK (0x7ff >> (PAGE_SHIFT - 12))	/* 8MB of VA */
#endif

static unsigned long randomize_stack_top(unsigned long stack_top)
{
	unsigned long random_variable = 0;

#ifdef CONFIG_PAX_RANDUSTACK
	if (current->mm->pax_flags & MF_PAX_RANDMMAP)
		return stack_top - current->mm->delta_stack;
#endif

	if ((current->flags & PF_RANDOMIZE) &&
		!(current->personality & ADDR_NO_RANDOMIZE)) {
		random_variable = (unsigned long) get_random_int();
		random_variable &= STACK_RND_MASK;
		random_variable <<= PAGE_SHIFT;
	}
#ifdef CONFIG_STACK_GROWSUP
	return PAGE_ALIGN(stack_top) + random_variable;
#else
	return PAGE_ALIGN(stack_top) - random_variable;
#endif
}

static int load_elf_binary(struct linux_binprm *bprm)
{
	struct file *interpreter = NULL; /* to shut gcc up */
 	unsigned long load_addr = 0, load_bias = 0;
	int load_addr_set = 0;
	char * elf_interpreter = NULL;
	unsigned long error = 0;
	struct elf_phdr *elf_ppnt, *elf_phdata;
	unsigned long elf_bss, elf_brk;
	int retval, i;
	unsigned int size;
	unsigned long elf_entry;
	unsigned long interp_load_addr = 0;
	unsigned long start_code, end_code, start_data, end_data;
	unsigned long reloc_func_desc __maybe_unused = 0;
	int executable_stack = EXSTACK_DEFAULT;
	struct pt_regs *regs = current_pt_regs();
	struct {
		struct elfhdr elf_ex;
		struct elfhdr interp_elf_ex;
	} *loc;
	unsigned long pax_task_size;

	loc = kmalloc(sizeof(*loc), GFP_KERNEL);
	if (!loc) {
		retval = -ENOMEM;
		goto out_ret;
	}
	
	/* Get the exec-header */
	loc->elf_ex = *((struct elfhdr *)bprm->buf);

	retval = -ENOEXEC;
	/* First of all, some simple consistency checks */
	if (memcmp(loc->elf_ex.e_ident, ELFMAG, SELFMAG) != 0)
		goto out;

	if (loc->elf_ex.e_type != ET_EXEC && loc->elf_ex.e_type != ET_DYN)
		goto out;
	if (!elf_check_arch(&loc->elf_ex))
		goto out;
	if (!bprm->file->f_op->mmap)
		goto out;

	/* Now read in all of the header information */
	if (loc->elf_ex.e_phentsize != sizeof(struct elf_phdr))
		goto out;
	if (loc->elf_ex.e_phnum < 1 ||
	 	loc->elf_ex.e_phnum > 65536U / sizeof(struct elf_phdr))
		goto out;
	size = loc->elf_ex.e_phnum * sizeof(struct elf_phdr);
	retval = -ENOMEM;
	elf_phdata = kmalloc(size, GFP_KERNEL);
	if (!elf_phdata)
		goto out;

	retval = kernel_read(bprm->file, loc->elf_ex.e_phoff,
			     (char *)elf_phdata, size);
	if (retval != size) {
		if (retval >= 0)
			retval = -EIO;
		goto out_free_ph;
	}

	elf_ppnt = elf_phdata;
	elf_bss = 0;
	elf_brk = 0;

	start_code = ~0UL;
	end_code = 0;
	start_data = 0;
	end_data = 0;

	for (i = 0; i < loc->elf_ex.e_phnum; i++) {
		if (elf_ppnt->p_type == PT_INTERP) {
			/* This is the program interpreter used for
			 * shared libraries - for now assume that this
			 * is an a.out format binary
			 */
			retval = -ENOEXEC;
			if (elf_ppnt->p_filesz > PATH_MAX || 
			    elf_ppnt->p_filesz < 2)
				goto out_free_ph;

			retval = -ENOMEM;
			elf_interpreter = kmalloc(elf_ppnt->p_filesz,
						  GFP_KERNEL);
			if (!elf_interpreter)
				goto out_free_ph;

			retval = kernel_read(bprm->file, elf_ppnt->p_offset,
					     elf_interpreter,
					     elf_ppnt->p_filesz);
			if (retval != elf_ppnt->p_filesz) {
				if (retval >= 0)
					retval = -EIO;
				goto out_free_interp;
			}
			/* make sure path is NULL terminated */
			retval = -ENOEXEC;
			if (elf_interpreter[elf_ppnt->p_filesz - 1] != '\0')
				goto out_free_interp;

			interpreter = open_exec(elf_interpreter);
			retval = PTR_ERR(interpreter);
			if (IS_ERR(interpreter))
				goto out_free_interp;

			/*
			 * If the binary is not readable then enforce
			 * mm->dumpable = 0 regardless of the interpreter's
			 * permissions.
			 */
			would_dump(bprm, interpreter);

			retval = kernel_read(interpreter, 0, bprm->buf,
					     BINPRM_BUF_SIZE);
			if (retval != BINPRM_BUF_SIZE) {
				if (retval >= 0)
					retval = -EIO;
				goto out_free_dentry;
			}

			/* Get the exec headers */
			loc->interp_elf_ex = *((struct elfhdr *)bprm->buf);
			break;
		}
		elf_ppnt++;
	}

	elf_ppnt = elf_phdata;
	for (i = 0; i < loc->elf_ex.e_phnum; i++, elf_ppnt++)
		if (elf_ppnt->p_type == PT_GNU_STACK) {
			if (elf_ppnt->p_flags & PF_X)
				executable_stack = EXSTACK_ENABLE_X;
			else
				executable_stack = EXSTACK_DISABLE_X;
			break;
		}

	/* Some simple consistency checks for the interpreter */
	if (elf_interpreter) {
		retval = -ELIBBAD;
		/* Not an ELF interpreter */
		if (memcmp(loc->interp_elf_ex.e_ident, ELFMAG, SELFMAG) != 0)
			goto out_free_dentry;
		/* Verify the interpreter has a valid arch */
		if (!elf_check_arch(&loc->interp_elf_ex))
			goto out_free_dentry;
	}

	/* Flush all traces of the currently running executable */
	retval = flush_old_exec(bprm);
	if (retval)
		goto out_free_dentry;

	/* OK, This is the point of no return */
	current->mm->def_flags = 0;

	/* Do this immediately, since STACK_TOP as used in setup_arg_pages
	   may depend on the personality.  */
	SET_PERSONALITY(loc->elf_ex);

#if defined(CONFIG_PAX_NOEXEC) || defined(CONFIG_PAX_ASLR)
	current->mm->pax_flags = 0UL;
#endif

#ifdef CONFIG_PAX_DLRESOLVE
	current->mm->call_dl_resolve = 0UL;
#endif

#if defined(CONFIG_PPC32) && defined(CONFIG_PAX_EMUSIGRT)
	current->mm->call_syscall = 0UL;
#endif

#ifdef CONFIG_PAX_ASLR
	current->mm->delta_mmap = 0UL;
	current->mm->delta_stack = 0UL;
#endif

#if defined(CONFIG_PAX_NOEXEC) || defined(CONFIG_PAX_ASLR)
	if (0 > pax_parse_pax_flags(&loc->elf_ex, elf_phdata, bprm->file)) {
		send_sig(SIGKILL, current, 0);
		goto out_free_dentry;
	}
#endif

#ifdef CONFIG_PAX_HAVE_ACL_FLAGS
	pax_set_initial_flags(bprm);
#elif defined(CONFIG_PAX_HOOK_ACL_FLAGS)
	if (pax_set_initial_flags_func)
		(pax_set_initial_flags_func)(bprm);
#endif

#ifdef CONFIG_ARCH_TRACK_EXEC_LIMIT
	if ((current->mm->pax_flags & MF_PAX_PAGEEXEC) && !(__supported_pte_mask & _PAGE_NX)) {
		current->mm->context.user_cs_limit = PAGE_SIZE;
		current->mm->def_flags |= VM_PAGEEXEC | VM_NOHUGEPAGE;
	}
#endif

#ifdef CONFIG_PAX_SEGMEXEC
	if (current->mm->pax_flags & MF_PAX_SEGMEXEC) {
		current->mm->context.user_cs_base = SEGMEXEC_TASK_SIZE;
		current->mm->context.user_cs_limit = TASK_SIZE-SEGMEXEC_TASK_SIZE;
		pax_task_size = SEGMEXEC_TASK_SIZE;
		current->mm->def_flags |= VM_NOHUGEPAGE;
	} else
#endif

	pax_task_size = TASK_SIZE;

#if defined(CONFIG_ARCH_TRACK_EXEC_LIMIT) || defined(CONFIG_PAX_SEGMEXEC)
	if (current->mm->pax_flags & (MF_PAX_PAGEEXEC | MF_PAX_SEGMEXEC)) {
		set_user_cs(current->mm->context.user_cs_base, current->mm->context.user_cs_limit, get_cpu());
		put_cpu();
	}
#endif

#ifdef CONFIG_PAX_ASLR
	if (current->mm->pax_flags & MF_PAX_RANDMMAP) {
		current->mm->delta_mmap = (pax_get_random_long() & ((1UL << PAX_DELTA_MMAP_LEN)-1)) << PAGE_SHIFT;
		current->mm->delta_stack = (pax_get_random_long() & ((1UL << PAX_DELTA_STACK_LEN)-1)) << PAGE_SHIFT;
	}
#endif

#if defined(CONFIG_PAX_PAGEEXEC) || defined(CONFIG_PAX_SEGMEXEC)
	if (current->mm->pax_flags & (MF_PAX_PAGEEXEC | MF_PAX_SEGMEXEC)) {
		executable_stack = EXSTACK_DISABLE_X;
		current->personality &= ~READ_IMPLIES_EXEC;
	} else
#endif

	if (elf_read_implies_exec(loc->elf_ex, executable_stack))
		current->personality |= READ_IMPLIES_EXEC;

	if (!(current->personality & ADDR_NO_RANDOMIZE) && randomize_va_space)
		current->flags |= PF_RANDOMIZE;

	setup_new_exec(bprm);

	/* Do this so that we can load the interpreter, if need be.  We will
	   change some of these later */
	retval = setup_arg_pages(bprm, randomize_stack_top(STACK_TOP),
				 executable_stack);
	if (retval < 0) {
		send_sig(SIGKILL, current, 0);
		goto out_free_dentry;
	}
	
	current->mm->start_stack = bprm->p;

	/* Now we do a little grungy work by mmapping the ELF image into
	   the correct location in memory. */
	for(i = 0, elf_ppnt = elf_phdata;
	    i < loc->elf_ex.e_phnum; i++, elf_ppnt++) {
		int elf_prot = 0, elf_flags;
		unsigned long k, vaddr;
		unsigned long total_size = 0;

		if (elf_ppnt->p_type != PT_LOAD)
			continue;

		if (unlikely (elf_brk > elf_bss)) {
			unsigned long nbyte;
	            
			/* There was a PT_LOAD segment with p_memsz > p_filesz
			   before this one. Map anonymous pages, if needed,
			   and clear the area.  */
			retval = set_brk(elf_bss + load_bias,
					 elf_brk + load_bias);
			if (retval) {
				send_sig(SIGKILL, current, 0);
				goto out_free_dentry;
			}
			nbyte = ELF_PAGEOFFSET(elf_bss);
			if (nbyte) {
				nbyte = ELF_MIN_ALIGN - nbyte;
				if (nbyte > elf_brk - elf_bss)
					nbyte = elf_brk - elf_bss;
				if (clear_user((void __user *)elf_bss +
							load_bias, nbyte)) {
					/*
					 * This bss-zeroing can fail if the ELF
					 * file specifies odd protections. So
					 * we don't check the return value
					 */
				}
			}
		}

		if (elf_ppnt->p_flags & PF_R)
			elf_prot |= PROT_READ;
		if (elf_ppnt->p_flags & PF_W)
			elf_prot |= PROT_WRITE;
		if (elf_ppnt->p_flags & PF_X)
			elf_prot |= PROT_EXEC;

		elf_flags = MAP_PRIVATE | MAP_DENYWRITE | MAP_EXECUTABLE;

		vaddr = elf_ppnt->p_vaddr;
		if (loc->elf_ex.e_type == ET_EXEC || load_addr_set) {
			elf_flags |= MAP_FIXED;
		} else if (loc->elf_ex.e_type == ET_DYN) {
			/* Try and get dynamic programs out of the way of the
			 * default mmap base, as well as whatever program they
			 * might try to exec.  This is because the brk will
			 * follow the loader, and is not movable.  */
#ifdef CONFIG_ARCH_BINFMT_ELF_RANDOMIZE_PIE
			/* Memory randomization might have been switched off
			 * in runtime via sysctl or explicit setting of
			 * personality flags.
			 * If that is the case, retain the original non-zero
			 * load_bias value in order to establish proper
			 * non-randomized mappings.
			 */
			if (current->flags & PF_RANDOMIZE)
				load_bias = 0;
			else
				load_bias = ELF_PAGESTART(ELF_ET_DYN_BASE - vaddr);
#else
			load_bias = ELF_PAGESTART(ELF_ET_DYN_BASE - vaddr);
#endif

#ifdef CONFIG_PAX_RANDMMAP
			/* PaX: randomize base address at the default exe base if requested */
			if ((current->mm->pax_flags & MF_PAX_RANDMMAP) && elf_interpreter) {
#ifdef CONFIG_SPARC64
				load_bias = (pax_get_random_long() & ((1UL << PAX_DELTA_MMAP_LEN) - 1)) << (PAGE_SHIFT+1);
#else
				load_bias = (pax_get_random_long() & ((1UL << PAX_DELTA_MMAP_LEN) - 1)) << PAGE_SHIFT;
#endif
				load_bias = ELF_PAGESTART(PAX_ELF_ET_DYN_BASE - vaddr + load_bias);
				elf_flags |= MAP_FIXED;
			}
#endif

<<<<<<< HEAD
=======
			total_size = total_mapping_size(elf_phdata, loc->elf_ex.e_phnum);
>>>>>>> 54a2a123
		}

		error = elf_map(bprm->file, load_bias + vaddr, elf_ppnt,
				elf_prot, elf_flags, total_size);
		if (BAD_ADDR(error)) {
			send_sig(SIGKILL, current, 0);
			retval = IS_ERR((void *)error) ?
				PTR_ERR((void*)error) : -EINVAL;
			goto out_free_dentry;
		}

		if (!load_addr_set) {
			load_addr_set = 1;
			load_addr = (elf_ppnt->p_vaddr - elf_ppnt->p_offset);
			if (loc->elf_ex.e_type == ET_DYN) {
				load_bias += error -
				             ELF_PAGESTART(load_bias + vaddr);
				load_addr += load_bias;
				reloc_func_desc = load_bias;
			}
		}
		k = elf_ppnt->p_vaddr;
		if (k < start_code)
			start_code = k;
		if (start_data < k)
			start_data = k;

		/*
		 * Check to see if the section's size will overflow the
		 * allowed task size. Note that p_filesz must always be
		 * <= p_memsz so it is only necessary to check p_memsz.
		 */
		if (k >= pax_task_size || elf_ppnt->p_filesz > elf_ppnt->p_memsz ||
		    elf_ppnt->p_memsz > pax_task_size ||
		    pax_task_size - elf_ppnt->p_memsz < k) {
			/* set_brk can never work. Avoid overflows. */
			send_sig(SIGKILL, current, 0);
			retval = -EINVAL;
			goto out_free_dentry;
		}

		k = elf_ppnt->p_vaddr + elf_ppnt->p_filesz;

		if (k > elf_bss)
			elf_bss = k;
		if ((elf_ppnt->p_flags & PF_X) && end_code < k)
			end_code = k;
		if (end_data < k)
			end_data = k;
		k = elf_ppnt->p_vaddr + elf_ppnt->p_memsz;
		if (k > elf_brk)
			elf_brk = k;
	}

	loc->elf_ex.e_entry += load_bias;
	elf_bss += load_bias;
	elf_brk += load_bias;
	start_code += load_bias;
	end_code += load_bias;
	start_data += load_bias;
	end_data += load_bias;

	/* Calling set_brk effectively mmaps the pages that we need
	 * for the bss and break sections.  We must do this before
	 * mapping in the interpreter, to make sure it doesn't wind
	 * up getting placed where the bss needs to go.
	 */
	retval = set_brk(elf_bss, elf_brk);
	if (retval) {
		send_sig(SIGKILL, current, 0);
		goto out_free_dentry;
	}
	if (likely(elf_bss != elf_brk) && unlikely(padzero(elf_bss))) {
		/*
		 * This bss-zeroing can fail if the ELF
		 * file specifies odd protections. So
		 * we don't check the return value
		 */
	}

#ifdef CONFIG_PAX_RANDMMAP
	if (current->mm->pax_flags & MF_PAX_RANDMMAP) {
		unsigned long start, size, flags;
		vm_flags_t vm_flags;

		start = ELF_PAGEALIGN(elf_brk);
		size = PAGE_SIZE + ((pax_get_random_long() & ((1UL << 22) - 1UL)) << 4);
		flags = MAP_FIXED | MAP_PRIVATE;
		vm_flags = VM_DONTEXPAND | VM_DONTDUMP;

		down_write(&current->mm->mmap_sem);
		start = get_unmapped_area(NULL, start, PAGE_ALIGN(size), 0, flags);
		retval = -ENOMEM;
		if (!IS_ERR_VALUE(start) && !find_vma_intersection(current->mm, start, start + size + PAGE_SIZE)) {
//			if (current->personality & ADDR_NO_RANDOMIZE)
//				vm_flags |= VM_READ | VM_MAYREAD;
			start = mmap_region(NULL, start, PAGE_ALIGN(size), vm_flags, 0);
			retval = IS_ERR_VALUE(start) ? start : 0;
		}
		up_write(&current->mm->mmap_sem);
		if (retval == 0)
			retval = set_brk(start + size, start + size + PAGE_SIZE);
		if (retval < 0) {
			send_sig(SIGKILL, current, 0);
			goto out_free_dentry;
		}
	}
#endif

	if (elf_interpreter) {
		elf_entry = load_elf_interp(&loc->interp_elf_ex,
					    interpreter,
					    load_bias);
		if (!IS_ERR((void *)elf_entry)) {
			/*
			 * load_elf_interp() returns relocation
			 * adjustment
			 */
			interp_load_addr = elf_entry;
			elf_entry += loc->interp_elf_ex.e_entry;
		}
		if (BAD_ADDR(elf_entry)) {
			force_sig(SIGSEGV, current);
			retval = IS_ERR((void *)elf_entry) ?
					(int)elf_entry : -EINVAL;
			goto out_free_dentry;
		}
		reloc_func_desc = interp_load_addr;

		allow_write_access(interpreter);
		fput(interpreter);
		kfree(elf_interpreter);
	} else {
		elf_entry = loc->elf_ex.e_entry;
		if (BAD_ADDR(elf_entry)) {
			force_sig(SIGSEGV, current);
			retval = -EINVAL;
			goto out_free_dentry;
		}
	}

	kfree(elf_phdata);

	set_binfmt(&elf_format);

#ifdef ARCH_HAS_SETUP_ADDITIONAL_PAGES
	retval = arch_setup_additional_pages(bprm, !!elf_interpreter);
	if (retval < 0) {
		send_sig(SIGKILL, current, 0);
		goto out;
	}
#endif /* ARCH_HAS_SETUP_ADDITIONAL_PAGES */

	install_exec_creds(bprm);
	retval = create_elf_tables(bprm, &loc->elf_ex,
			  load_addr, interp_load_addr);
	if (retval < 0) {
		send_sig(SIGKILL, current, 0);
		goto out;
	}
	/* N.B. passed_fileno might not be initialized? */
	current->mm->end_code = end_code;
	current->mm->start_code = start_code;
	current->mm->start_data = start_data;
	current->mm->end_data = end_data;
	current->mm->start_stack = bprm->p;

#ifdef arch_randomize_brk
	if ((current->flags & PF_RANDOMIZE) && (randomize_va_space > 1)) {
		current->mm->brk = current->mm->start_brk =
			arch_randomize_brk(current->mm);
#ifdef CONFIG_COMPAT_BRK
		current->brk_randomized = 1;
#endif
	}
#endif

	if (current->personality & MMAP_PAGE_ZERO) {
		/* Why this, you ask???  Well SVr4 maps page 0 as read-only,
		   and some applications "depend" upon this behavior.
		   Since we do not have the power to recompile these, we
		   emulate the SVr4 behavior. Sigh. */
		error = vm_mmap(NULL, 0, PAGE_SIZE, PROT_READ | PROT_EXEC,
				MAP_FIXED | MAP_PRIVATE, 0);
	}

#ifdef ELF_PLAT_INIT
	/*
	 * The ABI may specify that certain registers be set up in special
	 * ways (on i386 %edx is the address of a DT_FINI function, for
	 * example.  In addition, it may also specify (eg, PowerPC64 ELF)
	 * that the e_entry field is the address of the function descriptor
	 * for the startup routine, rather than the address of the startup
	 * routine itself.  This macro performs whatever initialization to
	 * the regs structure is required as well as any relocations to the
	 * function descriptor entries when executing dynamically links apps.
	 */
	ELF_PLAT_INIT(regs, reloc_func_desc);
#endif

	start_thread(regs, elf_entry, bprm->p);
	retval = 0;
out:
	kfree(loc);
out_ret:
	return retval;

	/* error cleanup */
out_free_dentry:
	allow_write_access(interpreter);
	if (interpreter)
		fput(interpreter);
out_free_interp:
	kfree(elf_interpreter);
out_free_ph:
	kfree(elf_phdata);
	goto out;
}

/* This is really simpleminded and specialized - we are loading an
   a.out library that is given an ELF header. */
static int load_elf_library(struct file *file)
{
	struct elf_phdr *elf_phdata;
	struct elf_phdr *eppnt;
	unsigned long elf_bss, bss, len;
	int retval, error, i, j;
	struct elfhdr elf_ex;

	error = -ENOEXEC;
	retval = kernel_read(file, 0, (char *)&elf_ex, sizeof(elf_ex));
	if (retval != sizeof(elf_ex))
		goto out;

	if (memcmp(elf_ex.e_ident, ELFMAG, SELFMAG) != 0)
		goto out;

	/* First of all, some simple consistency checks */
	if (elf_ex.e_type != ET_EXEC || elf_ex.e_phnum > 2 ||
	    !elf_check_arch(&elf_ex) || !file->f_op->mmap)
		goto out;

	/* Now read in all of the header information */

	j = sizeof(struct elf_phdr) * elf_ex.e_phnum;
	/* j < ELF_MIN_ALIGN because elf_ex.e_phnum <= 2 */

	error = -ENOMEM;
	elf_phdata = kmalloc(j, GFP_KERNEL);
	if (!elf_phdata)
		goto out;

	eppnt = elf_phdata;
	error = -ENOEXEC;
	retval = kernel_read(file, elf_ex.e_phoff, (char *)eppnt, j);
	if (retval != j)
		goto out_free_ph;

	for (j = 0, i = 0; i<elf_ex.e_phnum; i++)
		if ((eppnt + i)->p_type == PT_LOAD)
			j++;
	if (j != 1)
		goto out_free_ph;

	while (eppnt->p_type != PT_LOAD)
		eppnt++;

	/* Now use mmap to map the library into memory. */
	error = vm_mmap(file,
			ELF_PAGESTART(eppnt->p_vaddr),
			(eppnt->p_filesz +
			 ELF_PAGEOFFSET(eppnt->p_vaddr)),
			PROT_READ | PROT_WRITE | PROT_EXEC,
			MAP_FIXED | MAP_PRIVATE | MAP_DENYWRITE,
			(eppnt->p_offset -
			 ELF_PAGEOFFSET(eppnt->p_vaddr)));
	if (error != ELF_PAGESTART(eppnt->p_vaddr))
		goto out_free_ph;

	elf_bss = eppnt->p_vaddr + eppnt->p_filesz;
	if (padzero(elf_bss)) {
		error = -EFAULT;
		goto out_free_ph;
	}

	len = ELF_PAGESTART(eppnt->p_filesz + eppnt->p_vaddr +
			    ELF_MIN_ALIGN - 1);
	bss = eppnt->p_memsz + eppnt->p_vaddr;
	if (bss > len)
		vm_brk(len, bss - len);
	error = 0;

out_free_ph:
	kfree(elf_phdata);
out:
	return error;
}

#ifdef CONFIG_ELF_CORE
/*
 * ELF core dumper
 *
 * Modelled on fs/exec.c:aout_core_dump()
 * Jeremy Fitzhardinge <jeremy@sw.oz.au>
 */

/*
 * The purpose of always_dump_vma() is to make sure that special kernel mappings
 * that are useful for post-mortem analysis are included in every core dump.
 * In that way we ensure that the core dump is fully interpretable later
 * without matching up the same kernel and hardware config to see what PC values
 * meant. These special mappings include - vDSO, vsyscall, and other
 * architecture specific mappings
 */
static bool always_dump_vma(struct vm_area_struct *vma)
{
	/* Any vsyscall mappings? */
	if (vma == get_gate_vma(vma->vm_mm))
		return true;
	/*
	 * arch_vma_name() returns non-NULL for special architecture mappings,
	 * such as vDSO sections.
	 */
	if (arch_vma_name(vma))
		return true;

	return false;
}

/*
 * Decide what to dump of a segment, part, all or none.
 */
static unsigned long vma_dump_size(struct vm_area_struct *vma,
				   unsigned long mm_flags, long signr)
{
#define FILTER(type)	(mm_flags & (1UL << MMF_DUMP_##type))

	/* always dump the vdso and vsyscall sections */
	if (always_dump_vma(vma))
		goto whole;

	if (vma->vm_flags & VM_DONTDUMP)
		return 0;

	/* Hugetlb memory check */
	if (vma->vm_flags & VM_HUGETLB) {
		if ((vma->vm_flags & VM_SHARED) && FILTER(HUGETLB_SHARED))
			goto whole;
		if (!(vma->vm_flags & VM_SHARED) && FILTER(HUGETLB_PRIVATE))
			goto whole;
		return 0;
	}

	/* Do not dump I/O mapped devices or special mappings */
	if (vma->vm_flags & VM_IO)
		return 0;

	/* By default, dump shared memory if mapped from an anonymous file. */
	if (vma->vm_flags & VM_SHARED) {
		if (file_inode(vma->vm_file)->i_nlink == 0 ?
		    FILTER(ANON_SHARED) : FILTER(MAPPED_SHARED))
			goto whole;
		return 0;
	}

	/* Dump segments that have been written to.  */
	if (vma->anon_vma && FILTER(ANON_PRIVATE))
		goto whole;
	if (vma->vm_file == NULL)
		return 0;

	if (signr == SIGKILL || FILTER(MAPPED_PRIVATE))
		goto whole;

	/*
	 * If this looks like the beginning of a DSO or executable mapping,
	 * check for an ELF header.  If we find one, dump the first page to
	 * aid in determining what was mapped here.
	 */
	if (FILTER(ELF_HEADERS) &&
	    vma->vm_pgoff == 0 && (vma->vm_flags & VM_READ)) {
		u32 __user *header = (u32 __user *) vma->vm_start;
		u32 word;
		mm_segment_t fs = get_fs();
		/*
		 * Doing it this way gets the constant folded by GCC.
		 */
		union {
			u32 cmp;
			char elfmag[SELFMAG];
		} magic;
		BUILD_BUG_ON(SELFMAG != sizeof word);
		magic.elfmag[EI_MAG0] = ELFMAG0;
		magic.elfmag[EI_MAG1] = ELFMAG1;
		magic.elfmag[EI_MAG2] = ELFMAG2;
		magic.elfmag[EI_MAG3] = ELFMAG3;
		/*
		 * Switch to the user "segment" for get_user(),
		 * then put back what elf_core_dump() had in place.
		 */
		set_fs(USER_DS);
		if (unlikely(get_user(word, header)))
			word = 0;
		set_fs(fs);
		if (word == magic.cmp)
			return PAGE_SIZE;
	}

#undef	FILTER

	return 0;

whole:
	return vma->vm_end - vma->vm_start;
}

/* An ELF note in memory */
struct memelfnote
{
	const char *name;
	int type;
	unsigned int datasz;
	void *data;
};

static int notesize(struct memelfnote *en)
{
	int sz;

	sz = sizeof(struct elf_note);
	sz += roundup(strlen(en->name) + 1, 4);
	sz += roundup(en->datasz, 4);

	return sz;
}

static int writenote(struct memelfnote *men, struct coredump_params *cprm)
{
	struct elf_note en;
	en.n_namesz = strlen(men->name) + 1;
	en.n_descsz = men->datasz;
	en.n_type = men->type;

	return dump_emit(cprm, &en, sizeof(en)) &&
	    dump_emit(cprm, men->name, en.n_namesz) && dump_align(cprm, 4) &&
	    dump_emit(cprm, men->data, men->datasz) && dump_align(cprm, 4);
}

static void fill_elf_header(struct elfhdr *elf, int segs,
			    u16 machine, u32 flags)
{
	memset(elf, 0, sizeof(*elf));

	memcpy(elf->e_ident, ELFMAG, SELFMAG);
	elf->e_ident[EI_CLASS] = ELF_CLASS;
	elf->e_ident[EI_DATA] = ELF_DATA;
	elf->e_ident[EI_VERSION] = EV_CURRENT;
	elf->e_ident[EI_OSABI] = ELF_OSABI;

	elf->e_type = ET_CORE;
	elf->e_machine = machine;
	elf->e_version = EV_CURRENT;
	elf->e_phoff = sizeof(struct elfhdr);
	elf->e_flags = flags;
	elf->e_ehsize = sizeof(struct elfhdr);
	elf->e_phentsize = sizeof(struct elf_phdr);
	elf->e_phnum = segs;

	return;
}

static void fill_elf_note_phdr(struct elf_phdr *phdr, int sz, loff_t offset)
{
	phdr->p_type = PT_NOTE;
	phdr->p_offset = offset;
	phdr->p_vaddr = 0;
	phdr->p_paddr = 0;
	phdr->p_filesz = sz;
	phdr->p_memsz = 0;
	phdr->p_flags = 0;
	phdr->p_align = 0;
	return;
}

static void fill_note(struct memelfnote *note, const char *name, int type, 
		unsigned int sz, void *data)
{
	note->name = name;
	note->type = type;
	note->datasz = sz;
	note->data = data;
	return;
}

/*
 * fill up all the fields in prstatus from the given task struct, except
 * registers which need to be filled up separately.
 */
static void fill_prstatus(struct elf_prstatus *prstatus,
		struct task_struct *p, long signr)
{
	prstatus->pr_info.si_signo = prstatus->pr_cursig = signr;
	prstatus->pr_sigpend = p->pending.signal.sig[0];
	prstatus->pr_sighold = p->blocked.sig[0];
	rcu_read_lock();
	prstatus->pr_ppid = task_pid_vnr(rcu_dereference(p->real_parent));
	rcu_read_unlock();
	prstatus->pr_pid = task_pid_vnr(p);
	prstatus->pr_pgrp = task_pgrp_vnr(p);
	prstatus->pr_sid = task_session_vnr(p);
	if (thread_group_leader(p)) {
		struct task_cputime cputime;

		/*
		 * This is the record for the group leader.  It shows the
		 * group-wide total, not its individual thread total.
		 */
		thread_group_cputime(p, &cputime);
		cputime_to_timeval(cputime.utime, &prstatus->pr_utime);
		cputime_to_timeval(cputime.stime, &prstatus->pr_stime);
	} else {
		cputime_t utime, stime;

		task_cputime(p, &utime, &stime);
		cputime_to_timeval(utime, &prstatus->pr_utime);
		cputime_to_timeval(stime, &prstatus->pr_stime);
	}
	cputime_to_timeval(p->signal->cutime, &prstatus->pr_cutime);
	cputime_to_timeval(p->signal->cstime, &prstatus->pr_cstime);
}

static int fill_psinfo(struct elf_prpsinfo *psinfo, struct task_struct *p,
		       struct mm_struct *mm)
{
	const struct cred *cred;
	unsigned int i, len;
	
	/* first copy the parameters from user space */
	memset(psinfo, 0, sizeof(struct elf_prpsinfo));

	len = mm->arg_end - mm->arg_start;
	if (len >= ELF_PRARGSZ)
		len = ELF_PRARGSZ-1;
	if (copy_from_user(&psinfo->pr_psargs,
		           (const char __user *)mm->arg_start, len))
		return -EFAULT;
	for(i = 0; i < len; i++)
		if (psinfo->pr_psargs[i] == 0)
			psinfo->pr_psargs[i] = ' ';
	psinfo->pr_psargs[len] = 0;

	rcu_read_lock();
	psinfo->pr_ppid = task_pid_vnr(rcu_dereference(p->real_parent));
	rcu_read_unlock();
	psinfo->pr_pid = task_pid_vnr(p);
	psinfo->pr_pgrp = task_pgrp_vnr(p);
	psinfo->pr_sid = task_session_vnr(p);

	i = p->state ? ffz(~p->state) + 1 : 0;
	psinfo->pr_state = i;
	psinfo->pr_sname = (i > 5) ? '.' : "RSDTZW"[i];
	psinfo->pr_zomb = psinfo->pr_sname == 'Z';
	psinfo->pr_nice = task_nice(p);
	psinfo->pr_flag = p->flags;
	rcu_read_lock();
	cred = __task_cred(p);
	SET_UID(psinfo->pr_uid, from_kuid_munged(cred->user_ns, cred->uid));
	SET_GID(psinfo->pr_gid, from_kgid_munged(cred->user_ns, cred->gid));
	rcu_read_unlock();
	strncpy(psinfo->pr_fname, p->comm, sizeof(psinfo->pr_fname));
	
	return 0;
}

static void fill_auxv_note(struct memelfnote *note, struct mm_struct *mm)
{
	elf_addr_t *auxv = (elf_addr_t *) mm->saved_auxv;
	int i = 0;
	do {
		i += 2;
	} while (auxv[i - 2] != AT_NULL);
	fill_note(note, "CORE", NT_AUXV, i * sizeof(elf_addr_t), auxv);
}

static void fill_siginfo_note(struct memelfnote *note, user_siginfo_t *csigdata,
		const siginfo_t *siginfo)
{
	mm_segment_t old_fs = get_fs();
	set_fs(KERNEL_DS);
	copy_siginfo_to_user((user_siginfo_t __force_user *) csigdata, siginfo);
	set_fs(old_fs);
	fill_note(note, "CORE", NT_SIGINFO, sizeof(*csigdata), csigdata);
}

#define MAX_FILE_NOTE_SIZE (4*1024*1024)
/*
 * Format of NT_FILE note:
 *
 * long count     -- how many files are mapped
 * long page_size -- units for file_ofs
 * array of [COUNT] elements of
 *   long start
 *   long end
 *   long file_ofs
 * followed by COUNT filenames in ASCII: "FILE1" NUL "FILE2" NUL...
 */
static int fill_files_note(struct memelfnote *note)
{
	struct vm_area_struct *vma;
	unsigned count, size, names_ofs, remaining, n;
	user_long_t *data;
	user_long_t *start_end_ofs;
	char *name_base, *name_curpos;

	/* *Estimated* file count and total data size needed */
	count = current->mm->map_count;
	size = count * 64;

	names_ofs = (2 + 3 * count) * sizeof(data[0]);
 alloc:
	if (size >= MAX_FILE_NOTE_SIZE) /* paranoia check */
		return -EINVAL;
	size = round_up(size, PAGE_SIZE);
	data = vmalloc(size);
	if (!data)
		return -ENOMEM;

	start_end_ofs = data + 2;
	name_base = name_curpos = ((char *)data) + names_ofs;
	remaining = size - names_ofs;
	count = 0;
	for (vma = current->mm->mmap; vma != NULL; vma = vma->vm_next) {
		struct file *file;
		const char *filename;

		file = vma->vm_file;
		if (!file)
			continue;
		filename = d_path(&file->f_path, name_curpos, remaining);
		if (IS_ERR(filename)) {
			if (PTR_ERR(filename) == -ENAMETOOLONG) {
				vfree(data);
				size = size * 5 / 4;
				goto alloc;
			}
			continue;
		}

		/* d_path() fills at the end, move name down */
		/* n = strlen(filename) + 1: */
		n = (name_curpos + remaining) - filename;
		remaining = filename - name_curpos;
		memmove(name_curpos, filename, n);
		name_curpos += n;

		*start_end_ofs++ = vma->vm_start;
		*start_end_ofs++ = vma->vm_end;
		*start_end_ofs++ = vma->vm_pgoff;
		count++;
	}

	/* Now we know exact count of files, can store it */
	data[0] = count;
	data[1] = PAGE_SIZE;
	/*
	 * Count usually is less than current->mm->map_count,
	 * we need to move filenames down.
	 */
	n = current->mm->map_count - count;
	if (n != 0) {
		unsigned shift_bytes = n * 3 * sizeof(data[0]);
		memmove(name_base - shift_bytes, name_base,
			name_curpos - name_base);
		name_curpos -= shift_bytes;
	}

	size = name_curpos - (char *)data;
	fill_note(note, "CORE", NT_FILE, size, data);
	return 0;
}

#ifdef CORE_DUMP_USE_REGSET
#include <linux/regset.h>

struct elf_thread_core_info {
	struct elf_thread_core_info *next;
	struct task_struct *task;
	struct elf_prstatus prstatus;
	struct memelfnote notes[0];
};

struct elf_note_info {
	struct elf_thread_core_info *thread;
	struct memelfnote psinfo;
	struct memelfnote signote;
	struct memelfnote auxv;
	struct memelfnote files;
	user_siginfo_t csigdata;
	size_t size;
	int thread_notes;
};

/*
 * When a regset has a writeback hook, we call it on each thread before
 * dumping user memory.  On register window machines, this makes sure the
 * user memory backing the register data is up to date before we read it.
 */
static void do_thread_regset_writeback(struct task_struct *task,
				       const struct user_regset *regset)
{
	if (regset->writeback)
		regset->writeback(task, regset, 1);
}

#ifndef PR_REG_SIZE
#define PR_REG_SIZE(S) sizeof(S)
#endif

#ifndef PRSTATUS_SIZE
#define PRSTATUS_SIZE(S) sizeof(S)
#endif

#ifndef PR_REG_PTR
#define PR_REG_PTR(S) (&((S)->pr_reg))
#endif

#ifndef SET_PR_FPVALID
#define SET_PR_FPVALID(S, V) ((S)->pr_fpvalid = (V))
#endif

static int fill_thread_core_info(struct elf_thread_core_info *t,
				 const struct user_regset_view *view,
				 long signr, size_t *total)
{
	unsigned int i;

	/*
	 * NT_PRSTATUS is the one special case, because the regset data
	 * goes into the pr_reg field inside the note contents, rather
	 * than being the whole note contents.  We fill the reset in here.
	 * We assume that regset 0 is NT_PRSTATUS.
	 */
	fill_prstatus(&t->prstatus, t->task, signr);
	(void) view->regsets[0].get(t->task, &view->regsets[0],
				    0, PR_REG_SIZE(t->prstatus.pr_reg),
				    PR_REG_PTR(&t->prstatus), NULL);

	fill_note(&t->notes[0], "CORE", NT_PRSTATUS,
		  PRSTATUS_SIZE(t->prstatus), &t->prstatus);
	*total += notesize(&t->notes[0]);

	do_thread_regset_writeback(t->task, &view->regsets[0]);

	/*
	 * Each other regset might generate a note too.  For each regset
	 * that has no core_note_type or is inactive, we leave t->notes[i]
	 * all zero and we'll know to skip writing it later.
	 */
	for (i = 1; i < view->n; ++i) {
		const struct user_regset *regset = &view->regsets[i];
		do_thread_regset_writeback(t->task, regset);
		if (regset->core_note_type && regset->get &&
		    (!regset->active || regset->active(t->task, regset))) {
			int ret;
			size_t size = regset->n * regset->size;
			void *data = kmalloc(size, GFP_KERNEL);
			if (unlikely(!data))
				return 0;
			ret = regset->get(t->task, regset,
					  0, size, data, NULL);
			if (unlikely(ret))
				kfree(data);
			else {
				if (regset->core_note_type != NT_PRFPREG)
					fill_note(&t->notes[i], "LINUX",
						  regset->core_note_type,
						  size, data);
				else {
					SET_PR_FPVALID(&t->prstatus, 1);
					fill_note(&t->notes[i], "CORE",
						  NT_PRFPREG, size, data);
				}
				*total += notesize(&t->notes[i]);
			}
		}
	}

	return 1;
}

static int fill_note_info(struct elfhdr *elf, int phdrs,
			  struct elf_note_info *info,
			  const siginfo_t *siginfo, struct pt_regs *regs)
{
	struct task_struct *dump_task = current;
	const struct user_regset_view *view = task_user_regset_view(dump_task);
	struct elf_thread_core_info *t;
	struct elf_prpsinfo *psinfo;
	struct core_thread *ct;
	unsigned int i;

	info->size = 0;
	info->thread = NULL;

	psinfo = kmalloc(sizeof(*psinfo), GFP_KERNEL);
	if (psinfo == NULL) {
		info->psinfo.data = NULL; /* So we don't free this wrongly */
		return 0;
	}

	fill_note(&info->psinfo, "CORE", NT_PRPSINFO, sizeof(*psinfo), psinfo);

	/*
	 * Figure out how many notes we're going to need for each thread.
	 */
	info->thread_notes = 0;
	for (i = 0; i < view->n; ++i)
		if (view->regsets[i].core_note_type != 0)
			++info->thread_notes;

	/*
	 * Sanity check.  We rely on regset 0 being in NT_PRSTATUS,
	 * since it is our one special case.
	 */
	if (unlikely(info->thread_notes == 0) ||
	    unlikely(view->regsets[0].core_note_type != NT_PRSTATUS)) {
		WARN_ON(1);
		return 0;
	}

	/*
	 * Initialize the ELF file header.
	 */
	fill_elf_header(elf, phdrs,
			view->e_machine, view->e_flags);

	/*
	 * Allocate a structure for each thread.
	 */
	for (ct = &dump_task->mm->core_state->dumper; ct; ct = ct->next) {
		t = kzalloc(offsetof(struct elf_thread_core_info,
				     notes[info->thread_notes]),
			    GFP_KERNEL);
		if (unlikely(!t))
			return 0;

		t->task = ct->task;
		if (ct->task == dump_task || !info->thread) {
			t->next = info->thread;
			info->thread = t;
		} else {
			/*
			 * Make sure to keep the original task at
			 * the head of the list.
			 */
			t->next = info->thread->next;
			info->thread->next = t;
		}
	}

	/*
	 * Now fill in each thread's information.
	 */
	for (t = info->thread; t != NULL; t = t->next)
		if (!fill_thread_core_info(t, view, siginfo->si_signo, &info->size))
			return 0;

	/*
	 * Fill in the two process-wide notes.
	 */
	fill_psinfo(psinfo, dump_task->group_leader, dump_task->mm);
	info->size += notesize(&info->psinfo);

	fill_siginfo_note(&info->signote, &info->csigdata, siginfo);
	info->size += notesize(&info->signote);

	fill_auxv_note(&info->auxv, current->mm);
	info->size += notesize(&info->auxv);

	if (fill_files_note(&info->files) == 0)
		info->size += notesize(&info->files);

	return 1;
}

static size_t get_note_info_size(struct elf_note_info *info)
{
	return info->size;
}

/*
 * Write all the notes for each thread.  When writing the first thread, the
 * process-wide notes are interleaved after the first thread-specific note.
 */
static int write_note_info(struct elf_note_info *info,
			   struct coredump_params *cprm)
{
	bool first = 1;
	struct elf_thread_core_info *t = info->thread;

	do {
		int i;

		if (!writenote(&t->notes[0], cprm))
			return 0;

		if (first && !writenote(&info->psinfo, cprm))
			return 0;
		if (first && !writenote(&info->signote, cprm))
			return 0;
		if (first && !writenote(&info->auxv, cprm))
			return 0;
		if (first && info->files.data &&
				!writenote(&info->files, cprm))
			return 0;

		for (i = 1; i < info->thread_notes; ++i)
			if (t->notes[i].data &&
			    !writenote(&t->notes[i], cprm))
				return 0;

		first = 0;
		t = t->next;
	} while (t);

	return 1;
}

static void free_note_info(struct elf_note_info *info)
{
	struct elf_thread_core_info *threads = info->thread;
	while (threads) {
		unsigned int i;
		struct elf_thread_core_info *t = threads;
		threads = t->next;
		WARN_ON(t->notes[0].data && t->notes[0].data != &t->prstatus);
		for (i = 1; i < info->thread_notes; ++i)
			kfree(t->notes[i].data);
		kfree(t);
	}
	kfree(info->psinfo.data);
	vfree(info->files.data);
}

#else

/* Here is the structure in which status of each thread is captured. */
struct elf_thread_status
{
	struct list_head list;
	struct elf_prstatus prstatus;	/* NT_PRSTATUS */
	elf_fpregset_t fpu;		/* NT_PRFPREG */
	struct task_struct *thread;
#ifdef ELF_CORE_COPY_XFPREGS
	elf_fpxregset_t xfpu;		/* ELF_CORE_XFPREG_TYPE */
#endif
	struct memelfnote notes[3];
	int num_notes;
};

/*
 * In order to add the specific thread information for the elf file format,
 * we need to keep a linked list of every threads pr_status and then create
 * a single section for them in the final core file.
 */
static int elf_dump_thread_status(long signr, struct elf_thread_status *t)
{
	int sz = 0;
	struct task_struct *p = t->thread;
	t->num_notes = 0;

	fill_prstatus(&t->prstatus, p, signr);
	elf_core_copy_task_regs(p, &t->prstatus.pr_reg);	
	
	fill_note(&t->notes[0], "CORE", NT_PRSTATUS, sizeof(t->prstatus),
		  &(t->prstatus));
	t->num_notes++;
	sz += notesize(&t->notes[0]);

	if ((t->prstatus.pr_fpvalid = elf_core_copy_task_fpregs(p, NULL,
								&t->fpu))) {
		fill_note(&t->notes[1], "CORE", NT_PRFPREG, sizeof(t->fpu),
			  &(t->fpu));
		t->num_notes++;
		sz += notesize(&t->notes[1]);
	}

#ifdef ELF_CORE_COPY_XFPREGS
	if (elf_core_copy_task_xfpregs(p, &t->xfpu)) {
		fill_note(&t->notes[2], "LINUX", ELF_CORE_XFPREG_TYPE,
			  sizeof(t->xfpu), &t->xfpu);
		t->num_notes++;
		sz += notesize(&t->notes[2]);
	}
#endif	
	return sz;
}

struct elf_note_info {
	struct memelfnote *notes;
	struct memelfnote *notes_files;
	struct elf_prstatus *prstatus;	/* NT_PRSTATUS */
	struct elf_prpsinfo *psinfo;	/* NT_PRPSINFO */
	struct list_head thread_list;
	elf_fpregset_t *fpu;
#ifdef ELF_CORE_COPY_XFPREGS
	elf_fpxregset_t *xfpu;
#endif
	user_siginfo_t csigdata;
	int thread_status_size;
	int numnote;
};

static int elf_note_info_init(struct elf_note_info *info)
{
	memset(info, 0, sizeof(*info));
	INIT_LIST_HEAD(&info->thread_list);

	/* Allocate space for ELF notes */
	info->notes = kmalloc(8 * sizeof(struct memelfnote), GFP_KERNEL);
	if (!info->notes)
		return 0;
	info->psinfo = kmalloc(sizeof(*info->psinfo), GFP_KERNEL);
	if (!info->psinfo)
		return 0;
	info->prstatus = kmalloc(sizeof(*info->prstatus), GFP_KERNEL);
	if (!info->prstatus)
		return 0;
	info->fpu = kmalloc(sizeof(*info->fpu), GFP_KERNEL);
	if (!info->fpu)
		return 0;
#ifdef ELF_CORE_COPY_XFPREGS
	info->xfpu = kmalloc(sizeof(*info->xfpu), GFP_KERNEL);
	if (!info->xfpu)
		return 0;
#endif
	return 1;
}

static int fill_note_info(struct elfhdr *elf, int phdrs,
			  struct elf_note_info *info,
			  const siginfo_t *siginfo, struct pt_regs *regs)
{
	struct list_head *t;
	struct core_thread *ct;
	struct elf_thread_status *ets;

	if (!elf_note_info_init(info))
		return 0;

	for (ct = current->mm->core_state->dumper.next;
					ct; ct = ct->next) {
		ets = kzalloc(sizeof(*ets), GFP_KERNEL);
		if (!ets)
			return 0;

		ets->thread = ct->task;
		list_add(&ets->list, &info->thread_list);
	}

	list_for_each(t, &info->thread_list) {
		int sz;

		ets = list_entry(t, struct elf_thread_status, list);
		sz = elf_dump_thread_status(siginfo->si_signo, ets);
		info->thread_status_size += sz;
	}
	/* now collect the dump for the current */
	memset(info->prstatus, 0, sizeof(*info->prstatus));
	fill_prstatus(info->prstatus, current, siginfo->si_signo);
	elf_core_copy_regs(&info->prstatus->pr_reg, regs);

	/* Set up header */
	fill_elf_header(elf, phdrs, ELF_ARCH, ELF_CORE_EFLAGS);

	/*
	 * Set up the notes in similar form to SVR4 core dumps made
	 * with info from their /proc.
	 */

	fill_note(info->notes + 0, "CORE", NT_PRSTATUS,
		  sizeof(*info->prstatus), info->prstatus);
	fill_psinfo(info->psinfo, current->group_leader, current->mm);
	fill_note(info->notes + 1, "CORE", NT_PRPSINFO,
		  sizeof(*info->psinfo), info->psinfo);

	fill_siginfo_note(info->notes + 2, &info->csigdata, siginfo);
	fill_auxv_note(info->notes + 3, current->mm);
	info->numnote = 4;

	if (fill_files_note(info->notes + info->numnote) == 0) {
		info->notes_files = info->notes + info->numnote;
		info->numnote++;
	}

	/* Try to dump the FPU. */
	info->prstatus->pr_fpvalid = elf_core_copy_task_fpregs(current, regs,
							       info->fpu);
	if (info->prstatus->pr_fpvalid)
		fill_note(info->notes + info->numnote++,
			  "CORE", NT_PRFPREG, sizeof(*info->fpu), info->fpu);
#ifdef ELF_CORE_COPY_XFPREGS
	if (elf_core_copy_task_xfpregs(current, info->xfpu))
		fill_note(info->notes + info->numnote++,
			  "LINUX", ELF_CORE_XFPREG_TYPE,
			  sizeof(*info->xfpu), info->xfpu);
#endif

	return 1;
}

static size_t get_note_info_size(struct elf_note_info *info)
{
	int sz = 0;
	int i;

	for (i = 0; i < info->numnote; i++)
		sz += notesize(info->notes + i);

	sz += info->thread_status_size;

	return sz;
}

static int write_note_info(struct elf_note_info *info,
			   struct coredump_params *cprm)
{
	int i;
	struct list_head *t;

	for (i = 0; i < info->numnote; i++)
		if (!writenote(info->notes + i, cprm))
			return 0;

	/* write out the thread status notes section */
	list_for_each(t, &info->thread_list) {
		struct elf_thread_status *tmp =
				list_entry(t, struct elf_thread_status, list);

		for (i = 0; i < tmp->num_notes; i++)
			if (!writenote(&tmp->notes[i], cprm))
				return 0;
	}

	return 1;
}

static void free_note_info(struct elf_note_info *info)
{
	while (!list_empty(&info->thread_list)) {
		struct list_head *tmp = info->thread_list.next;
		list_del(tmp);
		kfree(list_entry(tmp, struct elf_thread_status, list));
	}

	/* Free data possibly allocated by fill_files_note(): */
	if (info->notes_files)
		vfree(info->notes_files->data);

	kfree(info->prstatus);
	kfree(info->psinfo);
	kfree(info->notes);
	kfree(info->fpu);
#ifdef ELF_CORE_COPY_XFPREGS
	kfree(info->xfpu);
#endif
}

#endif

static struct vm_area_struct *first_vma(struct task_struct *tsk,
					struct vm_area_struct *gate_vma)
{
	struct vm_area_struct *ret = tsk->mm->mmap;

	if (ret)
		return ret;
	return gate_vma;
}
/*
 * Helper function for iterating across a vma list.  It ensures that the caller
 * will visit `gate_vma' prior to terminating the search.
 */
static struct vm_area_struct *next_vma(struct vm_area_struct *this_vma,
					struct vm_area_struct *gate_vma)
{
	struct vm_area_struct *ret;

	ret = this_vma->vm_next;
	if (ret)
		return ret;
	if (this_vma == gate_vma)
		return NULL;
	return gate_vma;
}

static void fill_extnum_info(struct elfhdr *elf, struct elf_shdr *shdr4extnum,
			     elf_addr_t e_shoff, int segs)
{
	elf->e_shoff = e_shoff;
	elf->e_shentsize = sizeof(*shdr4extnum);
	elf->e_shnum = 1;
	elf->e_shstrndx = SHN_UNDEF;

	memset(shdr4extnum, 0, sizeof(*shdr4extnum));

	shdr4extnum->sh_type = SHT_NULL;
	shdr4extnum->sh_size = elf->e_shnum;
	shdr4extnum->sh_link = elf->e_shstrndx;
	shdr4extnum->sh_info = segs;
}

static size_t elf_core_vma_data_size(struct vm_area_struct *gate_vma,
				     struct coredump_params *cprm)
{
	struct vm_area_struct *vma;
	size_t size = 0;

	for (vma = first_vma(current, gate_vma); vma != NULL;
	     vma = next_vma(vma, gate_vma))
		size += vma_dump_size(vma, cprm->mm_flags, cprm->siginfo->si_signo);
	return size;
}

/*
 * Actual dumper
 *
 * This is a two-pass process; first we find the offsets of the bits,
 * and then they are actually written out.  If we run out of core limit
 * we just truncate.
 */
static int elf_core_dump(struct coredump_params *cprm)
{
	int has_dumped = 0;
	mm_segment_t fs;
	int segs;
	struct vm_area_struct *vma, *gate_vma;
	struct elfhdr *elf = NULL;
	loff_t offset = 0, dataoff;
	struct elf_note_info info = { };
	struct elf_phdr *phdr4note = NULL;
	struct elf_shdr *shdr4extnum = NULL;
	Elf_Half e_phnum;
	elf_addr_t e_shoff;

	/*
	 * We no longer stop all VM operations.
	 * 
	 * This is because those proceses that could possibly change map_count
	 * or the mmap / vma pages are now blocked in do_exit on current
	 * finishing this core dump.
	 *
	 * Only ptrace can touch these memory addresses, but it doesn't change
	 * the map_count or the pages allocated. So no possibility of crashing
	 * exists while dumping the mm->vm_next areas to the core file.
	 */
  
	/* alloc memory for large data structures: too large to be on stack */
	elf = kmalloc(sizeof(*elf), GFP_KERNEL);
	if (!elf)
		goto out;
	/*
	 * The number of segs are recored into ELF header as 16bit value.
	 * Please check DEFAULT_MAX_MAP_COUNT definition when you modify here.
	 */
	segs = current->mm->map_count;
	segs += elf_core_extra_phdrs();

	gate_vma = get_gate_vma(current->mm);
	if (gate_vma != NULL)
		segs++;

	/* for notes section */
	segs++;

	/* If segs > PN_XNUM(0xffff), then e_phnum overflows. To avoid
	 * this, kernel supports extended numbering. Have a look at
	 * include/linux/elf.h for further information. */
	e_phnum = segs > PN_XNUM ? PN_XNUM : segs;

	/*
	 * Collect all the non-memory information about the process for the
	 * notes.  This also sets up the file header.
	 */
	if (!fill_note_info(elf, e_phnum, &info, cprm->siginfo, cprm->regs))
		goto cleanup;

	has_dumped = 1;

	fs = get_fs();
	set_fs(KERNEL_DS);

	offset += sizeof(*elf);				/* Elf header */
	offset += segs * sizeof(struct elf_phdr);	/* Program headers */

	/* Write notes phdr entry */
	{
		size_t sz = get_note_info_size(&info);

		sz += elf_coredump_extra_notes_size();

		phdr4note = kmalloc(sizeof(*phdr4note), GFP_KERNEL);
		if (!phdr4note)
			goto end_coredump;

		fill_elf_note_phdr(phdr4note, sz, offset);
		offset += sz;
	}

	dataoff = offset = roundup(offset, ELF_EXEC_PAGESIZE);

	offset += elf_core_vma_data_size(gate_vma, cprm);
	offset += elf_core_extra_data_size();
	e_shoff = offset;

	if (e_phnum == PN_XNUM) {
		shdr4extnum = kmalloc(sizeof(*shdr4extnum), GFP_KERNEL);
		if (!shdr4extnum)
			goto end_coredump;
		fill_extnum_info(elf, shdr4extnum, e_shoff, segs);
	}

	offset = dataoff;

	if (!dump_emit(cprm, elf, sizeof(*elf)))
		goto end_coredump;

	if (!dump_emit(cprm, phdr4note, sizeof(*phdr4note)))
		goto end_coredump;

	/* Write program headers for segments dump */
	for (vma = first_vma(current, gate_vma); vma != NULL;
			vma = next_vma(vma, gate_vma)) {
		struct elf_phdr phdr;

		phdr.p_type = PT_LOAD;
		phdr.p_offset = offset;
		phdr.p_vaddr = vma->vm_start;
		phdr.p_paddr = 0;
		phdr.p_filesz = vma_dump_size(vma, cprm->mm_flags, cprm->siginfo->si_signo);
		phdr.p_memsz = vma->vm_end - vma->vm_start;
		offset += phdr.p_filesz;
		phdr.p_flags = vma->vm_flags & VM_READ ? PF_R : 0;
		if (vma->vm_flags & VM_WRITE)
			phdr.p_flags |= PF_W;
		if (vma->vm_flags & VM_EXEC)
			phdr.p_flags |= PF_X;
		phdr.p_align = ELF_EXEC_PAGESIZE;

		if (!dump_emit(cprm, &phdr, sizeof(phdr)))
			goto end_coredump;
	}

	if (!elf_core_write_extra_phdrs(cprm, offset))
		goto end_coredump;

 	/* write out the notes section */
	if (!write_note_info(&info, cprm))
		goto end_coredump;

	if (elf_coredump_extra_notes_write(cprm))
		goto end_coredump;

	/* Align to page */
	if (!dump_skip(cprm, dataoff - cprm->written))
		goto end_coredump;

	for (vma = first_vma(current, gate_vma); vma != NULL;
			vma = next_vma(vma, gate_vma)) {
		unsigned long addr;
		unsigned long end;

		end = vma->vm_start + vma_dump_size(vma, cprm->mm_flags, cprm->siginfo->si_signo);

		for (addr = vma->vm_start; addr < end; addr += PAGE_SIZE) {
			struct page *page;
			int stop;

			page = get_dump_page(addr);
			if (page) {
				void *kaddr = kmap(page);
				stop = !dump_emit(cprm, kaddr, PAGE_SIZE);
				kunmap(page);
				page_cache_release(page);
			} else
				stop = !dump_skip(cprm, PAGE_SIZE);
			if (stop)
				goto end_coredump;
		}
	}

	if (!elf_core_write_extra_data(cprm))
		goto end_coredump;

	if (e_phnum == PN_XNUM) {
		if (!dump_emit(cprm, shdr4extnum, sizeof(*shdr4extnum)))
			goto end_coredump;
	}

end_coredump:
	set_fs(fs);

cleanup:
	free_note_info(&info);
	kfree(shdr4extnum);
	kfree(phdr4note);
	kfree(elf);
out:
	return has_dumped;
}

#endif		/* CONFIG_ELF_CORE */

#ifdef CONFIG_PAX_MPROTECT
/* PaX: non-PIC ELF libraries need relocations on their executable segments
 * therefore we'll grant them VM_MAYWRITE once during their life. Similarly
 * we'll remove VM_MAYWRITE for good on RELRO segments.
 *
 * The checks favour ld-linux.so behaviour which operates on a per ELF segment
 * basis because we want to allow the common case and not the special ones.
 */
static void elf_handle_mprotect(struct vm_area_struct *vma, unsigned long newflags)
{
	struct elfhdr elf_h;
	struct elf_phdr elf_p;
	unsigned long i;
	unsigned long oldflags;
	bool is_textrel_rw, is_textrel_rx, is_relro;

	if (!(vma->vm_mm->pax_flags & MF_PAX_MPROTECT) || !vma->vm_file)
		return;

	oldflags = vma->vm_flags & (VM_MAYEXEC | VM_MAYWRITE | VM_MAYREAD | VM_EXEC | VM_WRITE | VM_READ);
	newflags &= VM_MAYEXEC | VM_MAYWRITE | VM_MAYREAD | VM_EXEC | VM_WRITE | VM_READ;

#ifdef CONFIG_PAX_ELFRELOCS
	/* possible TEXTREL */
	is_textrel_rw = !vma->anon_vma && oldflags == (VM_MAYEXEC | VM_MAYREAD | VM_EXEC | VM_READ) && newflags == (VM_WRITE | VM_READ);
	is_textrel_rx = vma->anon_vma && oldflags == (VM_MAYEXEC | VM_MAYWRITE | VM_MAYREAD | VM_WRITE | VM_READ) && newflags == (VM_EXEC | VM_READ);
#else
	is_textrel_rw = false;
	is_textrel_rx = false;
#endif

	/* possible RELRO */
	is_relro = vma->anon_vma && oldflags == (VM_MAYWRITE | VM_MAYREAD | VM_READ) && newflags == (VM_MAYWRITE | VM_MAYREAD | VM_READ);

	if (!is_textrel_rw && !is_textrel_rx && !is_relro)
		return;

	if (sizeof(elf_h) != kernel_read(vma->vm_file, 0UL, (char *)&elf_h, sizeof(elf_h)) ||
	    memcmp(elf_h.e_ident, ELFMAG, SELFMAG) ||

#ifdef CONFIG_PAX_ETEXECRELOCS
	    ((is_textrel_rw || is_textrel_rx) && (elf_h.e_type != ET_DYN && elf_h.e_type != ET_EXEC)) ||
#else
	    ((is_textrel_rw || is_textrel_rx) && elf_h.e_type != ET_DYN) ||
#endif

	    (is_relro && (elf_h.e_type != ET_DYN && elf_h.e_type != ET_EXEC)) ||
	    !elf_check_arch(&elf_h) ||
	    elf_h.e_phentsize != sizeof(struct elf_phdr) ||
	    elf_h.e_phnum > 65536UL / sizeof(struct elf_phdr))
		return;

	for (i = 0UL; i < elf_h.e_phnum; i++) {
		if (sizeof(elf_p) != kernel_read(vma->vm_file, elf_h.e_phoff + i*sizeof(elf_p), (char *)&elf_p, sizeof(elf_p)))
			return;
		switch (elf_p.p_type) {
		case PT_DYNAMIC:
			if (!is_textrel_rw && !is_textrel_rx)
				continue;
			i = 0UL;
			while ((i+1) * sizeof(elf_dyn) <= elf_p.p_filesz) {
				elf_dyn dyn;

				if (sizeof(dyn) != kernel_read(vma->vm_file, elf_p.p_offset + i*sizeof(dyn), (char *)&dyn, sizeof(dyn)))
					break;
				if (dyn.d_tag == DT_NULL)
					break;
				if (dyn.d_tag == DT_TEXTREL || (dyn.d_tag == DT_FLAGS && (dyn.d_un.d_val & DF_TEXTREL))) {
					gr_log_textrel(vma);
					if (is_textrel_rw)
						vma->vm_flags |= VM_MAYWRITE;
					else
						/* PaX: disallow write access after relocs are done, hopefully noone else needs it... */
						vma->vm_flags &= ~VM_MAYWRITE;
					break;
				}
				i++;
			}
			is_textrel_rw = false;
			is_textrel_rx = false;
			continue;

		case PT_GNU_RELRO:
			if (!is_relro)
				continue;
			if ((elf_p.p_offset >> PAGE_SHIFT) == vma->vm_pgoff && ELF_PAGEALIGN(elf_p.p_memsz) == vma->vm_end - vma->vm_start)
				vma->vm_flags &= ~VM_MAYWRITE;
			is_relro = false;
			continue;

#ifdef CONFIG_PAX_PT_PAX_FLAGS
		case PT_PAX_FLAGS: {
			const char *msg_mprotect = "", *msg_emutramp = "";
			char *buffer_lib, *buffer_exe;

			if (elf_p.p_flags & PF_NOMPROTECT)
				msg_mprotect = "MPROTECT disabled";

#ifdef CONFIG_PAX_EMUTRAMP
			if (!(vma->vm_mm->pax_flags & MF_PAX_EMUTRAMP) && !(elf_p.p_flags & PF_NOEMUTRAMP))
				msg_emutramp = "EMUTRAMP enabled";
#endif

			if (!msg_mprotect[0] && !msg_emutramp[0])
				continue;

			if (!printk_ratelimit())
				continue;

			buffer_lib = (char *)__get_free_page(GFP_KERNEL);
			buffer_exe = (char *)__get_free_page(GFP_KERNEL);
			if (buffer_lib && buffer_exe) {
				char *path_lib, *path_exe;

				path_lib = pax_get_path(&vma->vm_file->f_path, buffer_lib, PAGE_SIZE);
				path_exe = pax_get_path(&vma->vm_mm->exe_file->f_path, buffer_exe, PAGE_SIZE);

				pr_info("PAX: %s wants %s%s%s on %s\n", path_lib, msg_mprotect,
					(msg_mprotect[0] && msg_emutramp[0] ? " and " : ""), msg_emutramp, path_exe);

			}
			free_page((unsigned long)buffer_exe);
			free_page((unsigned long)buffer_lib);
			continue;
		}
#endif

		}
	}
}
#endif

#ifdef CONFIG_GRKERNSEC_RWXMAP_LOG

extern int grsec_enable_log_rwxmaps;

static void elf_handle_mmap(struct file *file)
{
	struct elfhdr elf_h;
	struct elf_phdr elf_p;
	unsigned long i;

	if (!grsec_enable_log_rwxmaps)
		return;

	if (sizeof(elf_h) != kernel_read(file, 0UL, (char *)&elf_h, sizeof(elf_h)) ||
	    memcmp(elf_h.e_ident, ELFMAG, SELFMAG) ||
	    (elf_h.e_type != ET_DYN && elf_h.e_type != ET_EXEC) || !elf_check_arch(&elf_h) ||
	    elf_h.e_phentsize != sizeof(struct elf_phdr) ||
	    elf_h.e_phnum > 65536UL / sizeof(struct elf_phdr))
		return;

	for (i = 0UL; i < elf_h.e_phnum; i++) {
		if (sizeof(elf_p) != kernel_read(file, elf_h.e_phoff + i*sizeof(elf_p), (char *)&elf_p, sizeof(elf_p)))
			return;
		if (elf_p.p_type == PT_GNU_STACK && (elf_p.p_flags & PF_X))
			gr_log_ptgnustack(file);
	}
}
#endif

static int __init init_elf_binfmt(void)
{
	register_binfmt(&elf_format);
	return 0;
}

static void __exit exit_elf_binfmt(void)
{
	/* Remove the COFF and ELF loaders. */
	unregister_binfmt(&elf_format);
}

core_initcall(init_elf_binfmt);
module_exit(exit_elf_binfmt);
MODULE_LICENSE("GPL");<|MERGE_RESOLUTION|>--- conflicted
+++ resolved
@@ -1267,10 +1267,7 @@
 			}
 #endif
 
-<<<<<<< HEAD
-=======
 			total_size = total_mapping_size(elf_phdata, loc->elf_ex.e_phnum);
->>>>>>> 54a2a123
 		}
 
 		error = elf_map(bprm->file, load_bias + vaddr, elf_ppnt,
