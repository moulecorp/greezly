--- conflicted
+++ resolved
@@ -1184,16 +1184,10 @@
 
 	free_blocks = percpu_counter_read_positive(&sbi->s_freeblocks_counter);
 	root_blocks = le32_to_cpu(sbi->s_es->s_r_blocks_count);
-<<<<<<< HEAD
-	if (free_blocks < root_blocks + 1 && !capable_nolog(CAP_SYS_RESOURCE) &&
-		sbi->s_resuid != current_fsuid() &&
-		(sbi->s_resgid == 0 || !in_group_p (sbi->s_resgid))) {
-=======
 	if (free_blocks < root_blocks + 1 &&
 		!uid_eq(sbi->s_resuid, current_fsuid()) &&
 		(gid_eq(sbi->s_resgid, GLOBAL_ROOT_GID) ||
 		 !in_group_p (sbi->s_resgid)) && !capable_nolog(CAP_SYS_RESOURCE)) {
->>>>>>> c3ade0e0
 		return 0;
 	}
 	return 1;
