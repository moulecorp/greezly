/*
 * hugetlbpage-backed filesystem.  Based on ramfs.
 *
 * William Irwin, 2002
 *
 * Copyright (C) 2002 Linus Torvalds.
 */

#include <linux/module.h>
#include <linux/thread_info.h>
#include <asm/current.h>
#include <linux/sched.h>		/* remove ASAP */
#include <linux/fs.h>
#include <linux/mount.h>
#include <linux/file.h>
#include <linux/kernel.h>
#include <linux/writeback.h>
#include <linux/pagemap.h>
#include <linux/highmem.h>
#include <linux/init.h>
#include <linux/string.h>
#include <linux/capability.h>
#include <linux/ctype.h>
#include <linux/backing-dev.h>
#include <linux/hugetlb.h>
#include <linux/pagevec.h>
#include <linux/parser.h>
#include <linux/mman.h>
#include <linux/slab.h>
#include <linux/dnotify.h>
#include <linux/statfs.h>
#include <linux/security.h>
#include <linux/magic.h>
#include <linux/migrate.h>

#include <asm/uaccess.h>

static const struct super_operations hugetlbfs_ops;
static const struct address_space_operations hugetlbfs_aops;
const struct file_operations hugetlbfs_file_operations;
static const struct inode_operations hugetlbfs_dir_inode_operations;
static const struct inode_operations hugetlbfs_inode_operations;

static struct backing_dev_info hugetlbfs_backing_dev_info = {
	.name		= "hugetlbfs",
	.ra_pages	= 0,	/* No readahead */
	.capabilities	= BDI_CAP_NO_ACCT_AND_WRITEBACK,
};

int sysctl_hugetlb_shm_group;

enum {
	Opt_size, Opt_nr_inodes,
	Opt_mode, Opt_uid, Opt_gid,
	Opt_pagesize,
	Opt_err,
};

static const match_table_t tokens = {
	{Opt_size,	"size=%s"},
	{Opt_nr_inodes,	"nr_inodes=%s"},
	{Opt_mode,	"mode=%o"},
	{Opt_uid,	"uid=%u"},
	{Opt_gid,	"gid=%u"},
	{Opt_pagesize,	"pagesize=%s"},
	{Opt_err,	NULL},
};

static void huge_pagevec_release(struct pagevec *pvec)
{
	int i;

	for (i = 0; i < pagevec_count(pvec); ++i)
		put_page(pvec->pages[i]);

	pagevec_reinit(pvec);
}

static int hugetlbfs_file_mmap(struct file *file, struct vm_area_struct *vma)
{
	struct inode *inode = file->f_path.dentry->d_inode;
	loff_t len, vma_len;
	int ret;
	struct hstate *h = hstate_file(file);

	/*
	 * vma address alignment (but not the pgoff alignment) has
	 * already been checked by prepare_hugepage_range.  If you add
	 * any error returns here, do so after setting VM_HUGETLB, so
	 * is_vm_hugetlb_page tests below unmap_region go the right
	 * way when do_mmap_pgoff unwinds (may be important on powerpc
	 * and ia64).
	 */
	vma->vm_flags |= VM_HUGETLB | VM_RESERVED;
	vma->vm_ops = &hugetlb_vm_ops;

	if (vma->vm_pgoff & (~huge_page_mask(h) >> PAGE_SHIFT))
		return -EINVAL;

	vma_len = (loff_t)(vma->vm_end - vma->vm_start);

	mutex_lock(&inode->i_mutex);
	file_accessed(file);

	ret = -ENOMEM;
	len = vma_len + ((loff_t)vma->vm_pgoff << PAGE_SHIFT);

	if (hugetlb_reserve_pages(inode,
				vma->vm_pgoff >> huge_page_order(h),
				len >> huge_page_shift(h), vma,
				vma->vm_flags))
		goto out;

	ret = 0;
	hugetlb_prefault_arch_hook(vma->vm_mm);
	if (vma->vm_flags & VM_WRITE && inode->i_size < len)
		inode->i_size = len;
out:
	mutex_unlock(&inode->i_mutex);

	return ret;
}

/*
 * Called under down_write(mmap_sem).
 */

#ifndef HAVE_ARCH_HUGETLB_UNMAPPED_AREA
static unsigned long
hugetlb_get_unmapped_area(struct file *file, unsigned long addr,
		unsigned long len, unsigned long pgoff, unsigned long flags)
{
	struct mm_struct *mm = current->mm;
	struct vm_area_struct *vma;
	unsigned long start_addr;
	struct hstate *h = hstate_file(file);
	unsigned long offset = gr_rand_threadstack_offset(mm, file, flags);

	if (len & ~huge_page_mask(h))
		return -EINVAL;
	if (len > TASK_SIZE)
		return -ENOMEM;

	if (flags & MAP_FIXED) {
		if (prepare_hugepage_range(file, addr, len))
			return -EINVAL;
		return addr;
	}

#ifdef CONFIG_PAX_RANDMMAP
	if (!(mm->pax_flags & MF_PAX_RANDMMAP))
#endif

	if (addr) {
		addr = ALIGN(addr, huge_page_size(h));
		vma = find_vma(mm, addr);
		if (TASK_SIZE - len >= addr && check_heap_stack_gap(vma, addr, len, offset))
			return addr;
	}

	start_addr = mm->free_area_cache;

	if (len <= mm->cached_hole_size)
		start_addr = mm->mmap_base;

full_search:
	addr = ALIGN(start_addr, huge_page_size(h));

	for (vma = find_vma(mm, addr); ; vma = vma->vm_next) {
		/* At this point:  (!vma || addr < vma->vm_end). */
		if (TASK_SIZE - len < addr) {
			/*
			 * Start a new search - just in case we missed
			 * some holes.
			 */
			if (start_addr != mm->mmap_base) {
				start_addr = mm->mmap_base;
				goto full_search;
			}
			return -ENOMEM;
		}

<<<<<<< HEAD
		if (check_heap_stack_gap(vma, addr, len, offset)) {
=======
		if (check_heap_stack_gap(vma, &addr, len, offset)) {
>>>>>>> 7b03085f
			mm->free_area_cache = addr + len;
			return addr;
		}
		addr = ALIGN(vma->vm_end, huge_page_size(h));
	}
}
#endif

static int
hugetlbfs_read_actor(struct page *page, unsigned long offset,
			char __user *buf, unsigned long count,
			unsigned long size)
{
	char *kaddr;
	unsigned long left, copied = 0;
	int i, chunksize;

	if (size > count)
		size = count;

	/* Find which 4k chunk and offset with in that chunk */
	i = offset >> PAGE_CACHE_SHIFT;
	offset = offset & ~PAGE_CACHE_MASK;

	while (size) {
		chunksize = PAGE_CACHE_SIZE;
		if (offset)
			chunksize -= offset;
		if (chunksize > size)
			chunksize = size;
		kaddr = kmap(&page[i]);
		left = __copy_to_user(buf, kaddr + offset, chunksize);
		kunmap(&page[i]);
		if (left) {
			copied += (chunksize - left);
			break;
		}
		offset = 0;
		size -= chunksize;
		buf += chunksize;
		copied += chunksize;
		i++;
	}
	return copied ? copied : -EFAULT;
}

/*
 * Support for read() - Find the page attached to f_mapping and copy out the
 * data. Its *very* similar to do_generic_mapping_read(), we can't use that
 * since it has PAGE_CACHE_SIZE assumptions.
 */
static ssize_t hugetlbfs_read(struct file *filp, char __user *buf,
			      size_t len, loff_t *ppos)
{
	struct hstate *h = hstate_file(filp);
	struct address_space *mapping = filp->f_mapping;
	struct inode *inode = mapping->host;
	unsigned long index = *ppos >> huge_page_shift(h);
	unsigned long offset = *ppos & ~huge_page_mask(h);
	unsigned long end_index;
	loff_t isize;
	ssize_t retval = 0;

	/* validate length */
	if (len == 0)
		goto out;

	for (;;) {
		struct page *page;
		unsigned long nr, ret;
		int ra;

		/* nr is the maximum number of bytes to copy from this page */
		nr = huge_page_size(h);
		isize = i_size_read(inode);
		if (!isize)
			goto out;
		end_index = (isize - 1) >> huge_page_shift(h);
		if (index >= end_index) {
			if (index > end_index)
				goto out;
			nr = ((isize - 1) & ~huge_page_mask(h)) + 1;
			if (nr <= offset)
				goto out;
		}
		nr = nr - offset;

		/* Find the page */
		page = find_lock_page(mapping, index);
		if (unlikely(page == NULL)) {
			/*
			 * We have a HOLE, zero out the user-buffer for the
			 * length of the hole or request.
			 */
			ret = len < nr ? len : nr;
			if (clear_user(buf, ret))
				ra = -EFAULT;
			else
				ra = 0;
		} else {
			unlock_page(page);

			/*
			 * We have the page, copy it to user space buffer.
			 */
			ra = hugetlbfs_read_actor(page, offset, buf, len, nr);
			ret = ra;
			page_cache_release(page);
		}
		if (ra < 0) {
			if (retval == 0)
				retval = ra;
			goto out;
		}

		offset += ret;
		retval += ret;
		len -= ret;
		index += offset >> huge_page_shift(h);
		offset &= ~huge_page_mask(h);

		/* short read or no more work */
		if ((ret != nr) || (len == 0))
			break;
	}
out:
	*ppos = ((loff_t)index << huge_page_shift(h)) + offset;
	return retval;
}

static int hugetlbfs_write_begin(struct file *file,
			struct address_space *mapping,
			loff_t pos, unsigned len, unsigned flags,
			struct page **pagep, void **fsdata)
{
	return -EINVAL;
}

static int hugetlbfs_write_end(struct file *file, struct address_space *mapping,
			loff_t pos, unsigned len, unsigned copied,
			struct page *page, void *fsdata)
{
	BUG();
	return -EINVAL;
}

static void truncate_huge_page(struct page *page)
{
	cancel_dirty_page(page, /* No IO accounting for huge pages? */0);
	ClearPageUptodate(page);
	delete_from_page_cache(page);
}

static void truncate_hugepages(struct inode *inode, loff_t lstart)
{
	struct hstate *h = hstate_inode(inode);
	struct address_space *mapping = &inode->i_data;
	const pgoff_t start = lstart >> huge_page_shift(h);
	struct pagevec pvec;
	pgoff_t next;
	int i, freed = 0;

	pagevec_init(&pvec, 0);
	next = start;
	while (1) {
		if (!pagevec_lookup(&pvec, mapping, next, PAGEVEC_SIZE)) {
			if (next == start)
				break;
			next = start;
			continue;
		}

		for (i = 0; i < pagevec_count(&pvec); ++i) {
			struct page *page = pvec.pages[i];

			lock_page(page);
			if (page->index > next)
				next = page->index;
			++next;
			truncate_huge_page(page);
			unlock_page(page);
			freed++;
		}
		huge_pagevec_release(&pvec);
	}
	BUG_ON(!lstart && mapping->nrpages);
	hugetlb_unreserve_pages(inode, start, freed);
}

static void hugetlbfs_evict_inode(struct inode *inode)
{
	truncate_hugepages(inode, 0);
	end_writeback(inode);
}

static inline void
hugetlb_vmtruncate_list(struct prio_tree_root *root, pgoff_t pgoff)
{
	struct vm_area_struct *vma;
	struct prio_tree_iter iter;

	vma_prio_tree_foreach(vma, &iter, root, pgoff, ULONG_MAX) {
		unsigned long v_offset;

		/*
		 * Can the expression below overflow on 32-bit arches?
		 * No, because the prio_tree returns us only those vmas
		 * which overlap the truncated area starting at pgoff,
		 * and no vma on a 32-bit arch can span beyond the 4GB.
		 */
		if (vma->vm_pgoff < pgoff)
			v_offset = (pgoff - vma->vm_pgoff) << PAGE_SHIFT;
		else
			v_offset = 0;

		__unmap_hugepage_range(vma,
				vma->vm_start + v_offset, vma->vm_end, NULL);
	}
}

static int hugetlb_vmtruncate(struct inode *inode, loff_t offset)
{
	pgoff_t pgoff;
	struct address_space *mapping = inode->i_mapping;
	struct hstate *h = hstate_inode(inode);

	BUG_ON(offset & ~huge_page_mask(h));
	pgoff = offset >> PAGE_SHIFT;

	i_size_write(inode, offset);
	mutex_lock(&mapping->i_mmap_mutex);
	if (!prio_tree_empty(&mapping->i_mmap))
		hugetlb_vmtruncate_list(&mapping->i_mmap, pgoff);
	mutex_unlock(&mapping->i_mmap_mutex);
	truncate_hugepages(inode, offset);
	return 0;
}

static int hugetlbfs_setattr(struct dentry *dentry, struct iattr *attr)
{
	struct inode *inode = dentry->d_inode;
	struct hstate *h = hstate_inode(inode);
	int error;
	unsigned int ia_valid = attr->ia_valid;

	BUG_ON(!inode);

	error = inode_change_ok(inode, attr);
	if (error)
		return error;

	if (ia_valid & ATTR_SIZE) {
		error = -EINVAL;
		if (attr->ia_size & ~huge_page_mask(h))
			return -EINVAL;
		error = hugetlb_vmtruncate(inode, attr->ia_size);
		if (error)
			return error;
	}

	setattr_copy(inode, attr);
	mark_inode_dirty(inode);
	return 0;
}

static struct inode *hugetlbfs_get_inode(struct super_block *sb, uid_t uid, 
					gid_t gid, int mode, dev_t dev)
{
	struct inode *inode;

	inode = new_inode(sb);
	if (inode) {
		struct hugetlbfs_inode_info *info;
		inode->i_ino = get_next_ino();
		inode->i_mode = mode;
		inode->i_uid = uid;
		inode->i_gid = gid;
		inode->i_mapping->a_ops = &hugetlbfs_aops;
		inode->i_mapping->backing_dev_info =&hugetlbfs_backing_dev_info;
		inode->i_atime = inode->i_mtime = inode->i_ctime = CURRENT_TIME;
		INIT_LIST_HEAD(&inode->i_mapping->private_list);
		info = HUGETLBFS_I(inode);
		/*
		 * The policy is initialized here even if we are creating a
		 * private inode because initialization simply creates an
		 * an empty rb tree and calls spin_lock_init(), later when we
		 * call mpol_free_shared_policy() it will just return because
		 * the rb tree will still be empty.
		 */
		mpol_shared_policy_init(&info->policy, NULL);
		switch (mode & S_IFMT) {
		default:
			init_special_inode(inode, mode, dev);
			break;
		case S_IFREG:
			inode->i_op = &hugetlbfs_inode_operations;
			inode->i_fop = &hugetlbfs_file_operations;
			break;
		case S_IFDIR:
			inode->i_op = &hugetlbfs_dir_inode_operations;
			inode->i_fop = &simple_dir_operations;

			/* directory inodes start off with i_nlink == 2 (for "." entry) */
			inc_nlink(inode);
			break;
		case S_IFLNK:
			inode->i_op = &page_symlink_inode_operations;
			break;
		}
		lockdep_annotate_inode_mutex_key(inode);
	}
	return inode;
}

/*
 * File creation. Allocate an inode, and we're done..
 */
static int hugetlbfs_mknod(struct inode *dir,
			struct dentry *dentry, int mode, dev_t dev)
{
	struct inode *inode;
	int error = -ENOSPC;
	gid_t gid;

	if (dir->i_mode & S_ISGID) {
		gid = dir->i_gid;
		if (S_ISDIR(mode))
			mode |= S_ISGID;
	} else {
		gid = current_fsgid();
	}
	inode = hugetlbfs_get_inode(dir->i_sb, current_fsuid(), gid, mode, dev);
	if (inode) {
		dir->i_ctime = dir->i_mtime = CURRENT_TIME;
		d_instantiate(dentry, inode);
		dget(dentry);	/* Extra count - pin the dentry in core */
		error = 0;
	}
	return error;
}

static int hugetlbfs_mkdir(struct inode *dir, struct dentry *dentry, int mode)
{
	int retval = hugetlbfs_mknod(dir, dentry, mode | S_IFDIR, 0);
	if (!retval)
		inc_nlink(dir);
	return retval;
}

static int hugetlbfs_create(struct inode *dir, struct dentry *dentry, int mode, struct nameidata *nd)
{
	return hugetlbfs_mknod(dir, dentry, mode | S_IFREG, 0);
}

static int hugetlbfs_symlink(struct inode *dir,
			struct dentry *dentry, const char *symname)
{
	struct inode *inode;
	int error = -ENOSPC;
	gid_t gid;

	if (dir->i_mode & S_ISGID)
		gid = dir->i_gid;
	else
		gid = current_fsgid();

	inode = hugetlbfs_get_inode(dir->i_sb, current_fsuid(),
					gid, S_IFLNK|S_IRWXUGO, 0);
	if (inode) {
		int l = strlen(symname)+1;
		error = page_symlink(inode, symname, l);
		if (!error) {
			d_instantiate(dentry, inode);
			dget(dentry);
		} else
			iput(inode);
	}
	dir->i_ctime = dir->i_mtime = CURRENT_TIME;

	return error;
}

/*
 * mark the head page dirty
 */
static int hugetlbfs_set_page_dirty(struct page *page)
{
	struct page *head = compound_head(page);

	SetPageDirty(head);
	return 0;
}

static int hugetlbfs_migrate_page(struct address_space *mapping,
				struct page *newpage, struct page *page,
				enum migrate_mode mode)
{
	int rc;

	rc = migrate_huge_page_move_mapping(mapping, newpage, page);
	if (rc)
		return rc;
	migrate_page_copy(newpage, page);

	return 0;
}

static int hugetlbfs_statfs(struct dentry *dentry, struct kstatfs *buf)
{
	struct hugetlbfs_sb_info *sbinfo = HUGETLBFS_SB(dentry->d_sb);
	struct hstate *h = hstate_inode(dentry->d_inode);

	buf->f_type = HUGETLBFS_MAGIC;
	buf->f_bsize = huge_page_size(h);
	if (sbinfo) {
		spin_lock(&sbinfo->stat_lock);
		/* If no limits set, just report 0 for max/free/used
		 * blocks, like simple_statfs() */
		if (sbinfo->spool) {
			long free_pages;

			spin_lock(&sbinfo->spool->lock);
			buf->f_blocks = sbinfo->spool->max_hpages;
			free_pages = sbinfo->spool->max_hpages
				- sbinfo->spool->used_hpages;
			buf->f_bavail = buf->f_bfree = free_pages;
			spin_unlock(&sbinfo->spool->lock);
			buf->f_files = sbinfo->max_inodes;
			buf->f_ffree = sbinfo->free_inodes;
		}
		spin_unlock(&sbinfo->stat_lock);
	}
	buf->f_namelen = NAME_MAX;
	return 0;
}

static void hugetlbfs_put_super(struct super_block *sb)
{
	struct hugetlbfs_sb_info *sbi = HUGETLBFS_SB(sb);

	if (sbi) {
		sb->s_fs_info = NULL;

		if (sbi->spool)
			hugepage_put_subpool(sbi->spool);

		kfree(sbi);
	}
}

static inline int hugetlbfs_dec_free_inodes(struct hugetlbfs_sb_info *sbinfo)
{
	if (sbinfo->free_inodes >= 0) {
		spin_lock(&sbinfo->stat_lock);
		if (unlikely(!sbinfo->free_inodes)) {
			spin_unlock(&sbinfo->stat_lock);
			return 0;
		}
		sbinfo->free_inodes--;
		spin_unlock(&sbinfo->stat_lock);
	}

	return 1;
}

static void hugetlbfs_inc_free_inodes(struct hugetlbfs_sb_info *sbinfo)
{
	if (sbinfo->free_inodes >= 0) {
		spin_lock(&sbinfo->stat_lock);
		sbinfo->free_inodes++;
		spin_unlock(&sbinfo->stat_lock);
	}
}


static struct kmem_cache *hugetlbfs_inode_cachep;

static struct inode *hugetlbfs_alloc_inode(struct super_block *sb)
{
	struct hugetlbfs_sb_info *sbinfo = HUGETLBFS_SB(sb);
	struct hugetlbfs_inode_info *p;

	if (unlikely(!hugetlbfs_dec_free_inodes(sbinfo)))
		return NULL;
	p = kmem_cache_alloc(hugetlbfs_inode_cachep, GFP_KERNEL);
	if (unlikely(!p)) {
		hugetlbfs_inc_free_inodes(sbinfo);
		return NULL;
	}
	return &p->vfs_inode;
}

static void hugetlbfs_i_callback(struct rcu_head *head)
{
	struct inode *inode = container_of(head, struct inode, i_rcu);
	INIT_LIST_HEAD(&inode->i_dentry);
	kmem_cache_free(hugetlbfs_inode_cachep, HUGETLBFS_I(inode));
}

static void hugetlbfs_destroy_inode(struct inode *inode)
{
	hugetlbfs_inc_free_inodes(HUGETLBFS_SB(inode->i_sb));
	mpol_free_shared_policy(&HUGETLBFS_I(inode)->policy);
	call_rcu(&inode->i_rcu, hugetlbfs_i_callback);
}

static const struct address_space_operations hugetlbfs_aops = {
	.write_begin	= hugetlbfs_write_begin,
	.write_end	= hugetlbfs_write_end,
	.set_page_dirty	= hugetlbfs_set_page_dirty,
	.migratepage    = hugetlbfs_migrate_page,
};


static void init_once(void *foo)
{
	struct hugetlbfs_inode_info *ei = (struct hugetlbfs_inode_info *)foo;

	inode_init_once(&ei->vfs_inode);
}

const struct file_operations hugetlbfs_file_operations = {
	.read			= hugetlbfs_read,
	.mmap			= hugetlbfs_file_mmap,
	.fsync			= noop_fsync,
	.get_unmapped_area	= hugetlb_get_unmapped_area,
	.llseek		= default_llseek,
};

static const struct inode_operations hugetlbfs_dir_inode_operations = {
	.create		= hugetlbfs_create,
	.lookup		= simple_lookup,
	.link		= simple_link,
	.unlink		= simple_unlink,
	.symlink	= hugetlbfs_symlink,
	.mkdir		= hugetlbfs_mkdir,
	.rmdir		= simple_rmdir,
	.mknod		= hugetlbfs_mknod,
	.rename		= simple_rename,
	.setattr	= hugetlbfs_setattr,
};

static const struct inode_operations hugetlbfs_inode_operations = {
	.setattr	= hugetlbfs_setattr,
};

static const struct super_operations hugetlbfs_ops = {
	.alloc_inode    = hugetlbfs_alloc_inode,
	.destroy_inode  = hugetlbfs_destroy_inode,
	.evict_inode	= hugetlbfs_evict_inode,
	.statfs		= hugetlbfs_statfs,
	.put_super	= hugetlbfs_put_super,
	.show_options	= generic_show_options,
};

static int
hugetlbfs_parse_options(char *options, struct hugetlbfs_config *pconfig)
{
	char *p, *rest;
	substring_t args[MAX_OPT_ARGS];
	int option;
	unsigned long long size = 0;
	enum { NO_SIZE, SIZE_STD, SIZE_PERCENT } setsize = NO_SIZE;

	if (!options)
		return 0;

	while ((p = strsep(&options, ",")) != NULL) {
		int token;
		if (!*p)
			continue;

		token = match_token(p, tokens, args);
		switch (token) {
		case Opt_uid:
			if (match_int(&args[0], &option))
 				goto bad_val;
			pconfig->uid = option;
			break;

		case Opt_gid:
			if (match_int(&args[0], &option))
 				goto bad_val;
			pconfig->gid = option;
			break;

		case Opt_mode:
			if (match_octal(&args[0], &option))
 				goto bad_val;
			pconfig->mode = option & 01777U;
			break;

		case Opt_size: {
			/* memparse() will accept a K/M/G without a digit */
			if (!isdigit(*args[0].from))
				goto bad_val;
			size = memparse(args[0].from, &rest);
			setsize = SIZE_STD;
			if (*rest == '%')
				setsize = SIZE_PERCENT;
			break;
		}

		case Opt_nr_inodes:
			/* memparse() will accept a K/M/G without a digit */
			if (!isdigit(*args[0].from))
				goto bad_val;
			pconfig->nr_inodes = memparse(args[0].from, &rest);
			break;

		case Opt_pagesize: {
			unsigned long ps;
			ps = memparse(args[0].from, &rest);
			pconfig->hstate = size_to_hstate(ps);
			if (!pconfig->hstate) {
				printk(KERN_ERR
				"hugetlbfs: Unsupported page size %lu MB\n",
					ps >> 20);
				return -EINVAL;
			}
			break;
		}

		default:
			printk(KERN_ERR "hugetlbfs: Bad mount option: \"%s\"\n",
				 p);
			return -EINVAL;
			break;
		}
	}

	/* Do size after hstate is set up */
	if (setsize > NO_SIZE) {
		struct hstate *h = pconfig->hstate;
		if (setsize == SIZE_PERCENT) {
			size <<= huge_page_shift(h);
			size *= h->max_huge_pages;
			do_div(size, 100);
		}
		pconfig->nr_blocks = (size >> huge_page_shift(h));
	}

	return 0;

bad_val:
 	printk(KERN_ERR "hugetlbfs: Bad value '%s' for mount option '%s'\n",
	       args[0].from, p);
 	return -EINVAL;
}

static int
hugetlbfs_fill_super(struct super_block *sb, void *data, int silent)
{
	struct inode * inode;
	struct dentry * root;
	int ret;
	struct hugetlbfs_config config;
	struct hugetlbfs_sb_info *sbinfo;

	save_mount_options(sb, data);

	config.nr_blocks = -1; /* No limit on size by default */
	config.nr_inodes = -1; /* No limit on number of inodes by default */
	config.uid = current_fsuid();
	config.gid = current_fsgid();
	config.mode = 0755;
	config.hstate = &default_hstate;
	ret = hugetlbfs_parse_options(data, &config);
	if (ret)
		return ret;

	sbinfo = kmalloc(sizeof(struct hugetlbfs_sb_info), GFP_KERNEL);
	if (!sbinfo)
		return -ENOMEM;
	sb->s_fs_info = sbinfo;
	sbinfo->hstate = config.hstate;
	spin_lock_init(&sbinfo->stat_lock);
	sbinfo->max_inodes = config.nr_inodes;
	sbinfo->free_inodes = config.nr_inodes;
	sbinfo->spool = NULL;
	if (config.nr_blocks != -1) {
		sbinfo->spool = hugepage_new_subpool(config.nr_blocks);
		if (!sbinfo->spool)
			goto out_free;
	}
	sb->s_maxbytes = MAX_LFS_FILESIZE;
	sb->s_blocksize = huge_page_size(config.hstate);
	sb->s_blocksize_bits = huge_page_shift(config.hstate);
	sb->s_magic = HUGETLBFS_MAGIC;
	sb->s_op = &hugetlbfs_ops;
	sb->s_time_gran = 1;
	inode = hugetlbfs_get_inode(sb, config.uid, config.gid,
					S_IFDIR | config.mode, 0);
	if (!inode)
		goto out_free;

	root = d_alloc_root(inode);
	if (!root) {
		iput(inode);
		goto out_free;
	}
	sb->s_root = root;
	return 0;
out_free:
	if (sbinfo->spool)
		kfree(sbinfo->spool);
	kfree(sbinfo);
	return -ENOMEM;
}

static struct dentry *hugetlbfs_mount(struct file_system_type *fs_type,
	int flags, const char *dev_name, void *data)
{
	return mount_nodev(fs_type, flags, data, hugetlbfs_fill_super);
}

static struct file_system_type hugetlbfs_fs_type = {
	.name		= "hugetlbfs",
	.mount		= hugetlbfs_mount,
	.kill_sb	= kill_litter_super,
};
MODULE_ALIAS_FS("hugetlbfs");

struct vfsmount *hugetlbfs_vfsmount;

static int can_do_hugetlb_shm(void)
{
	return capable(CAP_IPC_LOCK) || in_group_p(sysctl_hugetlb_shm_group);
}

struct file *hugetlb_file_setup(const char *name, size_t size,
				vm_flags_t acctflag,
				struct user_struct **user, int creat_flags)
{
	int error = -ENOMEM;
	struct file *file;
	struct inode *inode;
	struct path path;
	struct dentry *root;
	struct qstr quick_string;

	*user = NULL;
	if (!hugetlbfs_vfsmount)
		return ERR_PTR(-ENOENT);

	if (creat_flags == HUGETLB_SHMFS_INODE && !can_do_hugetlb_shm()) {
		*user = current_user();
		if (user_shm_lock(size, *user)) {
			printk_once(KERN_WARNING "Using mlock ulimits for SHM_HUGETLB is deprecated\n");
		} else {
			*user = NULL;
			return ERR_PTR(-EPERM);
		}
	}

	root = hugetlbfs_vfsmount->mnt_root;
	quick_string.name = name;
	quick_string.len = strlen(quick_string.name);
	quick_string.hash = 0;
	path.dentry = d_alloc(root, &quick_string);
	if (!path.dentry)
		goto out_shm_unlock;

	path.mnt = mntget(hugetlbfs_vfsmount);
	error = -ENOSPC;
	inode = hugetlbfs_get_inode(root->d_sb, current_fsuid(),
				current_fsgid(), S_IFREG | S_IRWXUGO, 0);
	if (!inode)
		goto out_dentry;

	error = -ENOMEM;
	if (hugetlb_reserve_pages(inode, 0,
			size >> huge_page_shift(hstate_inode(inode)), NULL,
			acctflag))
		goto out_inode;

	d_instantiate(path.dentry, inode);
	inode->i_size = size;
	clear_nlink(inode);

	error = -ENFILE;
	file = alloc_file(&path, FMODE_WRITE | FMODE_READ,
			&hugetlbfs_file_operations);
	if (!file)
		goto out_dentry; /* inode is already attached */

	return file;

out_inode:
	iput(inode);
out_dentry:
	path_put(&path);
out_shm_unlock:
	if (*user) {
		user_shm_unlock(size, *user);
		*user = NULL;
	}
	return ERR_PTR(error);
}

static int __init init_hugetlbfs_fs(void)
{
	int error;
	struct vfsmount *vfsmount;

	error = bdi_init(&hugetlbfs_backing_dev_info);
	if (error)
		return error;

	hugetlbfs_inode_cachep = kmem_cache_create("hugetlbfs_inode_cache",
					sizeof(struct hugetlbfs_inode_info),
					0, 0, init_once);
	if (hugetlbfs_inode_cachep == NULL)
		goto out2;

	error = register_filesystem(&hugetlbfs_fs_type);
	if (error)
		goto out;

	vfsmount = kern_mount(&hugetlbfs_fs_type);

	if (!IS_ERR(vfsmount)) {
		hugetlbfs_vfsmount = vfsmount;
		return 0;
	}

	error = PTR_ERR(vfsmount);

 out:
	if (error)
		kmem_cache_destroy(hugetlbfs_inode_cachep);
 out2:
	bdi_destroy(&hugetlbfs_backing_dev_info);
	return error;
}

static void __exit exit_hugetlbfs_fs(void)
{
	kmem_cache_destroy(hugetlbfs_inode_cachep);
	kern_unmount(hugetlbfs_vfsmount);
	unregister_filesystem(&hugetlbfs_fs_type);
	bdi_destroy(&hugetlbfs_backing_dev_info);
}

module_init(init_hugetlbfs_fs)
module_exit(exit_hugetlbfs_fs)

MODULE_LICENSE("GPL");<|MERGE_RESOLUTION|>--- conflicted
+++ resolved
@@ -180,11 +180,7 @@
 			return -ENOMEM;
 		}
 
-<<<<<<< HEAD
-		if (check_heap_stack_gap(vma, addr, len, offset)) {
-=======
 		if (check_heap_stack_gap(vma, &addr, len, offset)) {
->>>>>>> 7b03085f
 			mm->free_area_cache = addr + len;
 			return addr;
 		}
