/*
 *  linux/fs/compat.c
 *
 *  Kernel compatibililty routines for e.g. 32 bit syscall support
 *  on 64 bit kernels.
 *
 *  Copyright (C) 2002       Stephen Rothwell, IBM Corporation
 *  Copyright (C) 1997-2000  Jakub Jelinek  (jakub@redhat.com)
 *  Copyright (C) 1998       Eddie C. Dost  (ecd@skynet.be)
 *  Copyright (C) 2001,2002  Andi Kleen, SuSE Labs 
 *  Copyright (C) 2003       Pavel Machek (pavel@ucw.cz)
 *
 *  This program is free software; you can redistribute it and/or modify
 *  it under the terms of the GNU General Public License version 2 as
 *  published by the Free Software Foundation.
 */

#include <linux/stddef.h>
#include <linux/kernel.h>
#include <linux/linkage.h>
#include <linux/compat.h>
#include <linux/errno.h>
#include <linux/time.h>
#include <linux/fs.h>
#include <linux/fcntl.h>
#include <linux/namei.h>
#include <linux/file.h>
#include <linux/fdtable.h>
#include <linux/vfs.h>
#include <linux/ioctl.h>
#include <linux/init.h>
#include <linux/ncp_mount.h>
#include <linux/nfs4_mount.h>
#include <linux/syscalls.h>
#include <linux/ctype.h>
#include <linux/dirent.h>
#include <linux/fsnotify.h>
#include <linux/highuid.h>
#include <linux/personality.h>
#include <linux/rwsem.h>
#include <linux/tsacct_kern.h>
#include <linux/security.h>
#include <linux/highmem.h>
#include <linux/signal.h>
#include <linux/poll.h>
#include <linux/mm.h>
#include <linux/fs_struct.h>
#include <linux/slab.h>
#include <linux/pagemap.h>
#include <linux/aio.h>

#include <asm/uaccess.h>
#include <asm/mmu_context.h>
#include <asm/ioctls.h>
#include "internal.h"

int compat_log = 0;

int compat_printk(const char *fmt, ...)
{
	va_list ap;
	int ret;
	if (!compat_log)
		return 0;
	va_start(ap, fmt);
	ret = vprintk(fmt, ap);
	va_end(ap);
	return ret;
}

/*
 * Not all architectures have sys_utime, so implement this in terms
 * of sys_utimes.
 */
asmlinkage long compat_sys_utime(const char __user *filename,
				 struct compat_utimbuf __user *t)
{
	struct timespec tv[2];

	if (t) {
		if (get_user(tv[0].tv_sec, &t->actime) ||
		    get_user(tv[1].tv_sec, &t->modtime))
			return -EFAULT;
		tv[0].tv_nsec = 0;
		tv[1].tv_nsec = 0;
	}
	return do_utimes(AT_FDCWD, filename, t ? tv : NULL, 0);
}

asmlinkage long compat_sys_utimensat(unsigned int dfd, const char __user *filename, struct compat_timespec __user *t, int flags)
{
	struct timespec tv[2];

	if  (t) {
		if (get_compat_timespec(&tv[0], &t[0]) ||
		    get_compat_timespec(&tv[1], &t[1]))
			return -EFAULT;

		if (tv[0].tv_nsec == UTIME_OMIT && tv[1].tv_nsec == UTIME_OMIT)
			return 0;
	}
	return do_utimes(dfd, filename, t ? tv : NULL, flags);
}

asmlinkage long compat_sys_futimesat(unsigned int dfd, const char __user *filename, struct compat_timeval __user *t)
{
	struct timespec tv[2];

	if (t) {
		if (get_user(tv[0].tv_sec, &t[0].tv_sec) ||
		    get_user(tv[0].tv_nsec, &t[0].tv_usec) ||
		    get_user(tv[1].tv_sec, &t[1].tv_sec) ||
		    get_user(tv[1].tv_nsec, &t[1].tv_usec))
			return -EFAULT;
		if (tv[0].tv_nsec >= 1000000 || tv[0].tv_nsec < 0 ||
		    tv[1].tv_nsec >= 1000000 || tv[1].tv_nsec < 0)
			return -EINVAL;
		tv[0].tv_nsec *= 1000;
		tv[1].tv_nsec *= 1000;
	}
	return do_utimes(dfd, filename, t ? tv : NULL, 0);
}

asmlinkage long compat_sys_utimes(const char __user *filename, struct compat_timeval __user *t)
{
	return compat_sys_futimesat(AT_FDCWD, filename, t);
}

static int cp_compat_stat(struct kstat *stat, struct compat_stat __user *ubuf)
{
<<<<<<< HEAD
	compat_ino_t ino = stat->ino;
	typeof(((struct compat_stat *)0)->st_uid) uid = 0;
	typeof(((struct compat_stat *)0)->st_gid) gid = 0;
	int err;
=======
	struct compat_stat tmp;
>>>>>>> c3ade0e0

	if (!old_valid_dev(stat->dev) || !old_valid_dev(stat->rdev))
		return -EOVERFLOW;

	memset(&tmp, 0, sizeof(tmp));
	tmp.st_dev = old_encode_dev(stat->dev);
	tmp.st_ino = stat->ino;
	if (sizeof(tmp.st_ino) < sizeof(stat->ino) && tmp.st_ino != stat->ino)
		return -EOVERFLOW;
	tmp.st_mode = stat->mode;
	tmp.st_nlink = stat->nlink;
	if (tmp.st_nlink != stat->nlink)
		return -EOVERFLOW;
	SET_UID(tmp.st_uid, from_kuid_munged(current_user_ns(), stat->uid));
	SET_GID(tmp.st_gid, from_kgid_munged(current_user_ns(), stat->gid));
	tmp.st_rdev = old_encode_dev(stat->rdev);
	if ((u64) stat->size > MAX_NON_LFS)
		return -EOVERFLOW;
	tmp.st_size = stat->size;
	tmp.st_atime = stat->atime.tv_sec;
	tmp.st_atime_nsec = stat->atime.tv_nsec;
	tmp.st_mtime = stat->mtime.tv_sec;
	tmp.st_mtime_nsec = stat->mtime.tv_nsec;
	tmp.st_ctime = stat->ctime.tv_sec;
	tmp.st_ctime_nsec = stat->ctime.tv_nsec;
	tmp.st_blocks = stat->blocks;
	tmp.st_blksize = stat->blksize;
	return copy_to_user(ubuf, &tmp, sizeof(tmp)) ? -EFAULT : 0;
}

asmlinkage long compat_sys_newstat(const char __user * filename,
		struct compat_stat __user *statbuf)
{
	struct kstat stat;
	int error;

	error = vfs_stat(filename, &stat);
	if (error)
		return error;
	return cp_compat_stat(&stat, statbuf);
}

asmlinkage long compat_sys_newlstat(const char __user * filename,
		struct compat_stat __user *statbuf)
{
	struct kstat stat;
	int error;

	error = vfs_lstat(filename, &stat);
	if (error)
		return error;
	return cp_compat_stat(&stat, statbuf);
}

#ifndef __ARCH_WANT_STAT64
asmlinkage long compat_sys_newfstatat(unsigned int dfd,
		const char __user *filename,
		struct compat_stat __user *statbuf, int flag)
{
	struct kstat stat;
	int error;

	error = vfs_fstatat(dfd, filename, &stat, flag);
	if (error)
		return error;
	return cp_compat_stat(&stat, statbuf);
}
#endif

asmlinkage long compat_sys_newfstat(unsigned int fd,
		struct compat_stat __user * statbuf)
{
	struct kstat stat;
	int error = vfs_fstat(fd, &stat);

	if (!error)
		error = cp_compat_stat(&stat, statbuf);
	return error;
}

static int put_compat_statfs(struct compat_statfs __user *ubuf, struct kstatfs *kbuf)
{
	
	if (sizeof ubuf->f_blocks == 4) {
		if ((kbuf->f_blocks | kbuf->f_bfree | kbuf->f_bavail |
		     kbuf->f_bsize | kbuf->f_frsize) & 0xffffffff00000000ULL)
			return -EOVERFLOW;
		/* f_files and f_ffree may be -1; it's okay
		 * to stuff that into 32 bits */
		if (kbuf->f_files != 0xffffffffffffffffULL
		 && (kbuf->f_files & 0xffffffff00000000ULL))
			return -EOVERFLOW;
		if (kbuf->f_ffree != 0xffffffffffffffffULL
		 && (kbuf->f_ffree & 0xffffffff00000000ULL))
			return -EOVERFLOW;
	}
	if (!access_ok(VERIFY_WRITE, ubuf, sizeof(*ubuf)) ||
	    __put_user(kbuf->f_type, &ubuf->f_type) ||
	    __put_user(kbuf->f_bsize, &ubuf->f_bsize) ||
	    __put_user(kbuf->f_blocks, &ubuf->f_blocks) ||
	    __put_user(kbuf->f_bfree, &ubuf->f_bfree) ||
	    __put_user(kbuf->f_bavail, &ubuf->f_bavail) ||
	    __put_user(kbuf->f_files, &ubuf->f_files) ||
	    __put_user(kbuf->f_ffree, &ubuf->f_ffree) ||
	    __put_user(kbuf->f_namelen, &ubuf->f_namelen) ||
	    __put_user(kbuf->f_fsid.val[0], &ubuf->f_fsid.val[0]) ||
	    __put_user(kbuf->f_fsid.val[1], &ubuf->f_fsid.val[1]) ||
	    __put_user(kbuf->f_frsize, &ubuf->f_frsize) ||
	    __put_user(kbuf->f_flags, &ubuf->f_flags) ||
	    __clear_user(ubuf->f_spare, sizeof(ubuf->f_spare)))
		return -EFAULT;
	return 0;
}

/*
 * The following statfs calls are copies of code from fs/statfs.c and
 * should be checked against those from time to time
 */
asmlinkage long compat_sys_statfs(const char __user *pathname, struct compat_statfs __user *buf)
{
	struct kstatfs tmp;
	int error = user_statfs(pathname, &tmp);
	if (!error)
		error = put_compat_statfs(buf, &tmp);
	return error;
}

asmlinkage long compat_sys_fstatfs(unsigned int fd, struct compat_statfs __user *buf)
{
	struct kstatfs tmp;
	int error = fd_statfs(fd, &tmp);
	if (!error)
		error = put_compat_statfs(buf, &tmp);
	return error;
}

static int put_compat_statfs64(struct compat_statfs64 __user *ubuf, struct kstatfs *kbuf)
{
	if (sizeof ubuf->f_blocks == 4) {
		if ((kbuf->f_blocks | kbuf->f_bfree | kbuf->f_bavail |
		     kbuf->f_bsize | kbuf->f_frsize) & 0xffffffff00000000ULL)
			return -EOVERFLOW;
		/* f_files and f_ffree may be -1; it's okay
		 * to stuff that into 32 bits */
		if (kbuf->f_files != 0xffffffffffffffffULL
		 && (kbuf->f_files & 0xffffffff00000000ULL))
			return -EOVERFLOW;
		if (kbuf->f_ffree != 0xffffffffffffffffULL
		 && (kbuf->f_ffree & 0xffffffff00000000ULL))
			return -EOVERFLOW;
	}
	if (!access_ok(VERIFY_WRITE, ubuf, sizeof(*ubuf)) ||
	    __put_user(kbuf->f_type, &ubuf->f_type) ||
	    __put_user(kbuf->f_bsize, &ubuf->f_bsize) ||
	    __put_user(kbuf->f_blocks, &ubuf->f_blocks) ||
	    __put_user(kbuf->f_bfree, &ubuf->f_bfree) ||
	    __put_user(kbuf->f_bavail, &ubuf->f_bavail) ||
	    __put_user(kbuf->f_files, &ubuf->f_files) ||
	    __put_user(kbuf->f_ffree, &ubuf->f_ffree) ||
	    __put_user(kbuf->f_namelen, &ubuf->f_namelen) ||
	    __put_user(kbuf->f_fsid.val[0], &ubuf->f_fsid.val[0]) ||
	    __put_user(kbuf->f_fsid.val[1], &ubuf->f_fsid.val[1]) ||
	    __put_user(kbuf->f_frsize, &ubuf->f_frsize) ||
	    __put_user(kbuf->f_flags, &ubuf->f_flags) ||
	    __clear_user(ubuf->f_spare, sizeof(ubuf->f_spare)))
		return -EFAULT;
	return 0;
}

asmlinkage long compat_sys_statfs64(const char __user *pathname, compat_size_t sz, struct compat_statfs64 __user *buf)
{
	struct kstatfs tmp;
	int error;

	if (sz != sizeof(*buf))
		return -EINVAL;

	error = user_statfs(pathname, &tmp);
	if (!error)
		error = put_compat_statfs64(buf, &tmp);
	return error;
}

asmlinkage long compat_sys_fstatfs64(unsigned int fd, compat_size_t sz, struct compat_statfs64 __user *buf)
{
	struct kstatfs tmp;
	int error;

	if (sz != sizeof(*buf))
		return -EINVAL;

	error = fd_statfs(fd, &tmp);
	if (!error)
		error = put_compat_statfs64(buf, &tmp);
	return error;
}

/*
 * This is a copy of sys_ustat, just dealing with a structure layout.
 * Given how simple this syscall is that apporach is more maintainable
 * than the various conversion hacks.
 */
asmlinkage long compat_sys_ustat(unsigned dev, struct compat_ustat __user *u)
{
	struct compat_ustat tmp;
	struct kstatfs sbuf;
	int err = vfs_ustat(new_decode_dev(dev), &sbuf);
	if (err)
		return err;

	memset(&tmp, 0, sizeof(struct compat_ustat));
	tmp.f_tfree = sbuf.f_bfree;
	tmp.f_tinode = sbuf.f_ffree;
	if (copy_to_user(u, &tmp, sizeof(struct compat_ustat)))
		return -EFAULT;
	return 0;
}

static int get_compat_flock(struct flock *kfl, struct compat_flock __user *ufl)
{
	if (!access_ok(VERIFY_READ, ufl, sizeof(*ufl)) ||
	    __get_user(kfl->l_type, &ufl->l_type) ||
	    __get_user(kfl->l_whence, &ufl->l_whence) ||
	    __get_user(kfl->l_start, &ufl->l_start) ||
	    __get_user(kfl->l_len, &ufl->l_len) ||
	    __get_user(kfl->l_pid, &ufl->l_pid))
		return -EFAULT;
	return 0;
}

static int put_compat_flock(struct flock *kfl, struct compat_flock __user *ufl)
{
	if (!access_ok(VERIFY_WRITE, ufl, sizeof(*ufl)) ||
	    __put_user(kfl->l_type, &ufl->l_type) ||
	    __put_user(kfl->l_whence, &ufl->l_whence) ||
	    __put_user(kfl->l_start, &ufl->l_start) ||
	    __put_user(kfl->l_len, &ufl->l_len) ||
	    __put_user(kfl->l_pid, &ufl->l_pid))
		return -EFAULT;
	return 0;
}

#ifndef HAVE_ARCH_GET_COMPAT_FLOCK64
static int get_compat_flock64(struct flock *kfl, struct compat_flock64 __user *ufl)
{
	if (!access_ok(VERIFY_READ, ufl, sizeof(*ufl)) ||
	    __get_user(kfl->l_type, &ufl->l_type) ||
	    __get_user(kfl->l_whence, &ufl->l_whence) ||
	    __get_user(kfl->l_start, &ufl->l_start) ||
	    __get_user(kfl->l_len, &ufl->l_len) ||
	    __get_user(kfl->l_pid, &ufl->l_pid))
		return -EFAULT;
	return 0;
}
#endif

#ifndef HAVE_ARCH_PUT_COMPAT_FLOCK64
static int put_compat_flock64(struct flock *kfl, struct compat_flock64 __user *ufl)
{
	if (!access_ok(VERIFY_WRITE, ufl, sizeof(*ufl)) ||
	    __put_user(kfl->l_type, &ufl->l_type) ||
	    __put_user(kfl->l_whence, &ufl->l_whence) ||
	    __put_user(kfl->l_start, &ufl->l_start) ||
	    __put_user(kfl->l_len, &ufl->l_len) ||
	    __put_user(kfl->l_pid, &ufl->l_pid))
		return -EFAULT;
	return 0;
}
#endif

asmlinkage long compat_sys_fcntl64(unsigned int fd, unsigned int cmd,
		unsigned long arg)
{
	mm_segment_t old_fs;
	struct flock f;
	long ret;

	switch (cmd) {
	case F_GETLK:
	case F_SETLK:
	case F_SETLKW:
		ret = get_compat_flock(&f, compat_ptr(arg));
		if (ret != 0)
			break;
		old_fs = get_fs();
		set_fs(KERNEL_DS);
		ret = sys_fcntl(fd, cmd, (unsigned long)&f);
		set_fs(old_fs);
		if (cmd == F_GETLK && ret == 0) {
			/* GETLK was successful and we need to return the data...
			 * but it needs to fit in the compat structure.
			 * l_start shouldn't be too big, unless the original
			 * start + end is greater than COMPAT_OFF_T_MAX, in which
			 * case the app was asking for trouble, so we return
			 * -EOVERFLOW in that case.
			 * l_len could be too big, in which case we just truncate it,
			 * and only allow the app to see that part of the conflicting
			 * lock that might make sense to it anyway
			 */

			if (f.l_start > COMPAT_OFF_T_MAX)
				ret = -EOVERFLOW;
			if (f.l_len > COMPAT_OFF_T_MAX)
				f.l_len = COMPAT_OFF_T_MAX;
			if (ret == 0)
				ret = put_compat_flock(&f, compat_ptr(arg));
		}
		break;

	case F_GETLK64:
	case F_SETLK64:
	case F_SETLKW64:
		ret = get_compat_flock64(&f, compat_ptr(arg));
		if (ret != 0)
			break;
		old_fs = get_fs();
		set_fs(KERNEL_DS);
		ret = sys_fcntl(fd, (cmd == F_GETLK64) ? F_GETLK :
				((cmd == F_SETLK64) ? F_SETLK : F_SETLKW),
				(unsigned long)&f);
		set_fs(old_fs);
		if (cmd == F_GETLK64 && ret == 0) {
			/* need to return lock information - see above for commentary */
			if (f.l_start > COMPAT_LOFF_T_MAX)
				ret = -EOVERFLOW;
			if (f.l_len > COMPAT_LOFF_T_MAX)
				f.l_len = COMPAT_LOFF_T_MAX;
			if (ret == 0)
				ret = put_compat_flock64(&f, compat_ptr(arg));
		}
		break;

	default:
		ret = sys_fcntl(fd, cmd, arg);
		break;
	}
	return ret;
}

asmlinkage long compat_sys_fcntl(unsigned int fd, unsigned int cmd,
		unsigned long arg)
{
	if ((cmd == F_GETLK64) || (cmd == F_SETLK64) || (cmd == F_SETLKW64))
		return -EINVAL;
	return compat_sys_fcntl64(fd, cmd, arg);
}

asmlinkage long
compat_sys_io_setup(unsigned nr_reqs, u32 __user *ctx32p)
{
	long ret;
	aio_context_t ctx64;

	mm_segment_t oldfs = get_fs();
	if (unlikely(get_user(ctx64, ctx32p)))
		return -EFAULT;

	set_fs(KERNEL_DS);
	/* The __user pointer cast is valid because of the set_fs() */
	ret = sys_io_setup(nr_reqs, (aio_context_t __force_user *) &ctx64);
	set_fs(oldfs);
	/* truncating is ok because it's a user address */
	if (!ret)
		ret = put_user((u32) ctx64, ctx32p);
	return ret;
}

asmlinkage long
compat_sys_io_getevents(aio_context_t ctx_id,
				 unsigned long min_nr,
				 unsigned long nr,
				 struct io_event __user *events,
				 struct compat_timespec __user *timeout)
{
	long ret;
	struct timespec t;
	struct timespec __user *ut = NULL;

	ret = -EFAULT;
	if (unlikely(!access_ok(VERIFY_WRITE, events, 
				nr * sizeof(struct io_event))))
		goto out;
	if (timeout) {
		if (get_compat_timespec(&t, timeout))
			goto out;

		ut = compat_alloc_user_space(sizeof(*ut));
		if (copy_to_user(ut, &t, sizeof(t)) )
			goto out;
	} 
	ret = sys_io_getevents(ctx_id, min_nr, nr, events, ut);
out:
	return ret;
}

/* A write operation does a read from user space and vice versa */
#define vrfy_dir(type) ((type) == READ ? VERIFY_WRITE : VERIFY_READ)

ssize_t compat_rw_copy_check_uvector(int type,
		const struct compat_iovec __user *uvector, unsigned long nr_segs,
		unsigned long fast_segs, struct iovec *fast_pointer,
		struct iovec **ret_pointer)
{
	compat_ssize_t tot_len;
	struct iovec *iov = *ret_pointer = fast_pointer;
	ssize_t ret = 0;
	int seg;

	/*
	 * SuS says "The readv() function *may* fail if the iovcnt argument
	 * was less than or equal to 0, or greater than {IOV_MAX}.  Linux has
	 * traditionally returned zero for zero segments, so...
	 */
	if (nr_segs == 0)
		goto out;

	ret = -EINVAL;
	if (nr_segs > UIO_MAXIOV)
		goto out;
	if (nr_segs > fast_segs) {
		ret = -ENOMEM;
		iov = kmalloc(nr_segs*sizeof(struct iovec), GFP_KERNEL);
		if (iov == NULL)
			goto out;
	}
	*ret_pointer = iov;

	ret = -EFAULT;
	if (!access_ok(VERIFY_READ, uvector, nr_segs*sizeof(*uvector)))
		goto out;

	/*
	 * Single unix specification:
	 * We should -EINVAL if an element length is not >= 0 and fitting an
	 * ssize_t.
	 *
	 * In Linux, the total length is limited to MAX_RW_COUNT, there is
	 * no overflow possibility.
	 */
	tot_len = 0;
	ret = -EINVAL;
	for (seg = 0; seg < nr_segs; seg++) {
		compat_uptr_t buf;
		compat_ssize_t len;

		if (__get_user(len, &uvector->iov_len) ||
		   __get_user(buf, &uvector->iov_base)) {
			ret = -EFAULT;
			goto out;
		}
		if (len < 0)	/* size_t not fitting in compat_ssize_t .. */
			goto out;
		if (type >= 0 &&
		    !access_ok(vrfy_dir(type), compat_ptr(buf), len)) {
			ret = -EFAULT;
			goto out;
		}
		if (len > MAX_RW_COUNT - tot_len)
			len = MAX_RW_COUNT - tot_len;
		tot_len += len;
		iov->iov_base = compat_ptr(buf);
		iov->iov_len = (compat_size_t) len;
		uvector++;
		iov++;
	}
	ret = tot_len;

out:
	return ret;
}

static inline long
copy_iocb(long nr, u32 __user *ptr32, struct iocb __user * __user *ptr64)
{
	compat_uptr_t uptr;
	int i;

	for (i = 0; i < nr; ++i) {
		if (get_user(uptr, ptr32 + i))
			return -EFAULT;
		if (put_user(compat_ptr(uptr), ptr64 + i))
			return -EFAULT;
	}
	return 0;
}

#define MAX_AIO_SUBMITS 	(PAGE_SIZE/sizeof(struct iocb *))

asmlinkage long
compat_sys_io_submit(aio_context_t ctx_id, int nr, u32 __user *iocb)
{
	struct iocb __user * __user *iocb64; 
	long ret;

	if (unlikely(nr < 0))
		return -EINVAL;

	if (nr > MAX_AIO_SUBMITS)
		nr = MAX_AIO_SUBMITS;
	
	iocb64 = compat_alloc_user_space(nr * sizeof(*iocb64));
	ret = copy_iocb(nr, iocb, iocb64);
	if (!ret)
		ret = do_io_submit(ctx_id, nr, iocb64, 1);
	return ret;
}

struct compat_ncp_mount_data {
	compat_int_t version;
	compat_uint_t ncp_fd;
	__compat_uid_t mounted_uid;
	compat_pid_t wdog_pid;
	unsigned char mounted_vol[NCP_VOLNAME_LEN + 1];
	compat_uint_t time_out;
	compat_uint_t retry_count;
	compat_uint_t flags;
	__compat_uid_t uid;
	__compat_gid_t gid;
	compat_mode_t file_mode;
	compat_mode_t dir_mode;
};

struct compat_ncp_mount_data_v4 {
	compat_int_t version;
	compat_ulong_t flags;
	compat_ulong_t mounted_uid;
	compat_long_t wdog_pid;
	compat_uint_t ncp_fd;
	compat_uint_t time_out;
	compat_uint_t retry_count;
	compat_ulong_t uid;
	compat_ulong_t gid;
	compat_ulong_t file_mode;
	compat_ulong_t dir_mode;
};

static void *do_ncp_super_data_conv(void *raw_data)
{
	int version = *(unsigned int *)raw_data;

	if (version == 3) {
		struct compat_ncp_mount_data *c_n = raw_data;
		struct ncp_mount_data *n = raw_data;

		n->dir_mode = c_n->dir_mode;
		n->file_mode = c_n->file_mode;
		n->gid = c_n->gid;
		n->uid = c_n->uid;
		memmove (n->mounted_vol, c_n->mounted_vol, (sizeof (c_n->mounted_vol) + 3 * sizeof (unsigned int)));
		n->wdog_pid = c_n->wdog_pid;
		n->mounted_uid = c_n->mounted_uid;
	} else if (version == 4) {
		struct compat_ncp_mount_data_v4 *c_n = raw_data;
		struct ncp_mount_data_v4 *n = raw_data;

		n->dir_mode = c_n->dir_mode;
		n->file_mode = c_n->file_mode;
		n->gid = c_n->gid;
		n->uid = c_n->uid;
		n->retry_count = c_n->retry_count;
		n->time_out = c_n->time_out;
		n->ncp_fd = c_n->ncp_fd;
		n->wdog_pid = c_n->wdog_pid;
		n->mounted_uid = c_n->mounted_uid;
		n->flags = c_n->flags;
	} else if (version != 5) {
		return NULL;
	}

	return raw_data;
}


struct compat_nfs_string {
	compat_uint_t len;
	compat_uptr_t data;
};

static inline void compat_nfs_string(struct nfs_string *dst,
				     struct compat_nfs_string *src)
{
	dst->data = compat_ptr(src->data);
	dst->len = src->len;
}

struct compat_nfs4_mount_data_v1 {
	compat_int_t version;
	compat_int_t flags;
	compat_int_t rsize;
	compat_int_t wsize;
	compat_int_t timeo;
	compat_int_t retrans;
	compat_int_t acregmin;
	compat_int_t acregmax;
	compat_int_t acdirmin;
	compat_int_t acdirmax;
	struct compat_nfs_string client_addr;
	struct compat_nfs_string mnt_path;
	struct compat_nfs_string hostname;
	compat_uint_t host_addrlen;
	compat_uptr_t host_addr;
	compat_int_t proto;
	compat_int_t auth_flavourlen;
	compat_uptr_t auth_flavours;
};

static int do_nfs4_super_data_conv(void *raw_data)
{
	int version = *(compat_uint_t *) raw_data;

	if (version == 1) {
		struct compat_nfs4_mount_data_v1 *raw = raw_data;
		struct nfs4_mount_data *real = raw_data;

		/* copy the fields backwards */
		real->auth_flavours = compat_ptr(raw->auth_flavours);
		real->auth_flavourlen = raw->auth_flavourlen;
		real->proto = raw->proto;
		real->host_addr = compat_ptr(raw->host_addr);
		real->host_addrlen = raw->host_addrlen;
		compat_nfs_string(&real->hostname, &raw->hostname);
		compat_nfs_string(&real->mnt_path, &raw->mnt_path);
		compat_nfs_string(&real->client_addr, &raw->client_addr);
		real->acdirmax = raw->acdirmax;
		real->acdirmin = raw->acdirmin;
		real->acregmax = raw->acregmax;
		real->acregmin = raw->acregmin;
		real->retrans = raw->retrans;
		real->timeo = raw->timeo;
		real->wsize = raw->wsize;
		real->rsize = raw->rsize;
		real->flags = raw->flags;
		real->version = raw->version;
	}

	return 0;
}

#define NCPFS_NAME      "ncpfs"
#define NFS4_NAME	"nfs4"

asmlinkage long compat_sys_mount(const char __user * dev_name,
				 const char __user * dir_name,
				 const char __user * type, unsigned long flags,
				 const void __user * data)
{
	char *kernel_type;
	unsigned long data_page;
	char *kernel_dev;
	struct filename *dir;
	int retval;

	retval = copy_mount_string(type, &kernel_type);
	if (retval < 0)
		goto out;

	dir = getname(dir_name);
	retval = PTR_ERR(dir);
	if (IS_ERR(dir))
		goto out1;

	retval = copy_mount_string(dev_name, &kernel_dev);
	if (retval < 0)
		goto out2;

	retval = copy_mount_options(data, &data_page);
	if (retval < 0)
		goto out3;

	retval = -EINVAL;

	if (kernel_type && data_page) {
		if (!strcmp(kernel_type, NCPFS_NAME)) {
			do_ncp_super_data_conv((void *)data_page);
		} else if (!strcmp(kernel_type, NFS4_NAME)) {
			if (do_nfs4_super_data_conv((void *) data_page))
				goto out4;
		}
	}

	retval = do_mount(kernel_dev, dir->name, kernel_type,
			flags, (void*)data_page);

 out4:
	free_page(data_page);
 out3:
	kfree(kernel_dev);
 out2:
	putname(dir);
 out1:
	kfree(kernel_type);
 out:
	return retval;
}

struct compat_old_linux_dirent {
	compat_ulong_t	d_ino;
	compat_ulong_t	d_offset;
	unsigned short	d_namlen;
	char		d_name[1];
};

struct compat_readdir_callback {
	struct dir_context ctx;
	struct compat_old_linux_dirent __user *dirent;
	struct file * file;
	int result;
};

static int compat_fillonedir(void *__buf, const char *name, int namlen,
			loff_t offset, u64 ino, unsigned int d_type)
{
	struct compat_readdir_callback *buf = __buf;
	struct compat_old_linux_dirent __user *dirent;
	compat_ulong_t d_ino;

	if (buf->result)
		return -EINVAL;
	d_ino = ino;
	if (sizeof(d_ino) < sizeof(ino) && d_ino != ino) {
		buf->result = -EOVERFLOW;
		return -EOVERFLOW;
	}

	if (!gr_acl_handle_filldir(buf->file, name, namlen, ino))
		return 0;

	buf->result++;
	dirent = buf->dirent;
	if (!access_ok(VERIFY_WRITE, dirent,
			(unsigned long)(dirent->d_name + namlen + 1) -
				(unsigned long)dirent))
		goto efault;
	if (	__put_user(d_ino, &dirent->d_ino) ||
		__put_user(offset, &dirent->d_offset) ||
		__put_user(namlen, &dirent->d_namlen) ||
		__copy_to_user(dirent->d_name, name, namlen) ||
		__put_user(0, dirent->d_name + namlen))
		goto efault;
	return 0;
efault:
	buf->result = -EFAULT;
	return -EFAULT;
}

asmlinkage long compat_sys_old_readdir(unsigned int fd,
	struct compat_old_linux_dirent __user *dirent, unsigned int count)
{
	int error;
	struct fd f = fdget(fd);
	struct compat_readdir_callback buf = {
		.ctx.actor = compat_fillonedir,
		.dirent = dirent
	};

<<<<<<< HEAD
	buf.result = 0;
	buf.dirent = dirent;
	buf.file = file;
=======
	if (!f.file)
		return -EBADF;
>>>>>>> c3ade0e0

	buf.file = f.file;
	error = iterate_dir(f.file, &buf.ctx);
	if (buf.result)
		error = buf.result;

	fdput(f);
	return error;
}

struct compat_linux_dirent {
	compat_ulong_t	d_ino;
	compat_ulong_t	d_off;
	unsigned short	d_reclen;
	char		d_name[1];
};

struct compat_getdents_callback {
	struct dir_context ctx;
	struct compat_linux_dirent __user *current_dir;
	struct compat_linux_dirent __user *previous;
	struct file * file;
	int count;
	int error;
};

static int compat_filldir(void *__buf, const char *name, int namlen,
		loff_t offset, u64 ino, unsigned int d_type)
{
	struct compat_linux_dirent __user * dirent;
	struct compat_getdents_callback *buf = __buf;
	compat_ulong_t d_ino;
	int reclen = ALIGN(offsetof(struct compat_linux_dirent, d_name) +
		namlen + 2, sizeof(compat_long_t));

	buf->error = -EINVAL;	/* only used if we fail.. */
	if (reclen > buf->count)
		return -EINVAL;
	d_ino = ino;
	if (sizeof(d_ino) < sizeof(ino) && d_ino != ino) {
		buf->error = -EOVERFLOW;
		return -EOVERFLOW;
	}

	if (!gr_acl_handle_filldir(buf->file, name, namlen, ino))
		return 0;

	dirent = buf->previous;
	if (dirent) {
		if (__put_user(offset, &dirent->d_off))
			goto efault;
	}
	dirent = buf->current_dir;
	if (__put_user(d_ino, &dirent->d_ino))
		goto efault;
	if (__put_user(reclen, &dirent->d_reclen))
		goto efault;
	if (copy_to_user(dirent->d_name, name, namlen))
		goto efault;
	if (__put_user(0, dirent->d_name + namlen))
		goto efault;
	if (__put_user(d_type, (char  __user *) dirent + reclen - 1))
		goto efault;
	buf->previous = dirent;
	dirent = (void __user *)dirent + reclen;
	buf->current_dir = dirent;
	buf->count -= reclen;
	return 0;
efault:
	buf->error = -EFAULT;
	return -EFAULT;
}

asmlinkage long compat_sys_getdents(unsigned int fd,
		struct compat_linux_dirent __user *dirent, unsigned int count)
{
	struct fd f;
	struct compat_linux_dirent __user * lastdirent;
	struct compat_getdents_callback buf = {
		.ctx.actor = compat_filldir,
		.current_dir = dirent,
		.count = count
	};
	int error;

	if (!access_ok(VERIFY_WRITE, dirent, count))
		return -EFAULT;

<<<<<<< HEAD
	buf.current_dir = dirent;
	buf.previous = NULL;
	buf.count = count;
	buf.error = 0;
	buf.file = file;
=======
	f = fdget(fd);
	if (!f.file)
		return -EBADF;
>>>>>>> c3ade0e0

	buf.file = f.file;
	error = iterate_dir(f.file, &buf.ctx);
	if (error >= 0)
		error = buf.error;
	lastdirent = buf.previous;
	if (lastdirent) {
		if (put_user(buf.ctx.pos, &lastdirent->d_off))
			error = -EFAULT;
		else
			error = count - buf.count;
	}
	fdput(f);
	return error;
}

#ifndef __ARCH_OMIT_COMPAT_SYS_GETDENTS64

struct compat_getdents_callback64 {
	struct dir_context ctx;
	struct linux_dirent64 __user *current_dir;
	struct linux_dirent64 __user *previous;
	struct file * file;
	int count;
	int error;
};

static int compat_filldir64(void * __buf, const char * name, int namlen, loff_t offset,
		     u64 ino, unsigned int d_type)
{
	struct linux_dirent64 __user *dirent;
	struct compat_getdents_callback64 *buf = __buf;
	int reclen = ALIGN(offsetof(struct linux_dirent64, d_name) + namlen + 1,
		sizeof(u64));
	u64 off;

	buf->error = -EINVAL;	/* only used if we fail.. */
	if (reclen > buf->count)
		return -EINVAL;

	if (!gr_acl_handle_filldir(buf->file, name, namlen, ino))
		return 0;

	dirent = buf->previous;

	if (dirent) {
		if (__put_user_unaligned(offset, &dirent->d_off))
			goto efault;
	}
	dirent = buf->current_dir;
	if (__put_user_unaligned(ino, &dirent->d_ino))
		goto efault;
	off = 0;
	if (__put_user_unaligned(off, &dirent->d_off))
		goto efault;
	if (__put_user(reclen, &dirent->d_reclen))
		goto efault;
	if (__put_user(d_type, &dirent->d_type))
		goto efault;
	if (copy_to_user(dirent->d_name, name, namlen))
		goto efault;
	if (__put_user(0, dirent->d_name + namlen))
		goto efault;
	buf->previous = dirent;
	dirent = (void __user *)dirent + reclen;
	buf->current_dir = dirent;
	buf->count -= reclen;
	return 0;
efault:
	buf->error = -EFAULT;
	return -EFAULT;
}

asmlinkage long compat_sys_getdents64(unsigned int fd,
		struct linux_dirent64 __user * dirent, unsigned int count)
{
	struct fd f;
	struct linux_dirent64 __user * lastdirent;
	struct compat_getdents_callback64 buf = {
		.ctx.actor = compat_filldir64,
		.current_dir = dirent,
		.count = count
	};
	int error;

	if (!access_ok(VERIFY_WRITE, dirent, count))
		return -EFAULT;

<<<<<<< HEAD
	buf.current_dir = dirent;
	buf.previous = NULL;
	buf.count = count;
	buf.error = 0;
	buf.file = file;
=======
	f = fdget(fd);
	if (!f.file)
		return -EBADF;
>>>>>>> c3ade0e0

	buf.file = f.file;
	error = iterate_dir(f.file, &buf.ctx);
	if (error >= 0)
		error = buf.error;
	lastdirent = buf.previous;
	if (lastdirent) {
<<<<<<< HEAD
		typeof(((struct linux_dirent64 *)0)->d_off) d_off = file->f_pos;
=======
		typeof(lastdirent->d_off) d_off = buf.ctx.pos;
>>>>>>> c3ade0e0
		if (__put_user_unaligned(d_off, &lastdirent->d_off))
			error = -EFAULT;
		else
			error = count - buf.count;
	}
	fdput(f);
	return error;
}
#endif /* ! __ARCH_OMIT_COMPAT_SYS_GETDENTS64 */

<<<<<<< HEAD
static ssize_t compat_do_readv_writev(int type, struct file *file,
			       const struct compat_iovec __user *uvector,
			       unsigned long nr_segs, loff_t *pos)
{
	compat_ssize_t tot_len;
	struct iovec iovstack[UIO_FASTIOV];
	struct iovec *iov = iovstack;
	ssize_t ret;
	io_fn_t fn;
	iov_fn_t fnv;

	ret = -EINVAL;
	if (!file->f_op)
		goto out;

	ret = compat_rw_copy_check_uvector(type, uvector, nr_segs,
					       UIO_FASTIOV, iovstack, &iov, 1);
	if (ret <= 0)
		goto out;

	tot_len = ret;
	ret = rw_verify_area(type, file, pos, tot_len);
	if (ret < 0)
		goto out;

	fnv = NULL;
	if (type == READ) {
		fn = file->f_op->read;
		fnv = file->f_op->aio_read;
	} else {
		fn = (io_fn_t)file->f_op->write;
		fnv = file->f_op->aio_write;
	}

	if (fnv)
		ret = do_sync_readv_writev(file, iov, nr_segs, tot_len,
						pos, fnv);
	else
		ret = do_loop_readv_writev(file, iov, nr_segs, pos, fn);

out:
	if (iov != iovstack)
		kfree(iov);
	if ((ret + (type == READ)) > 0) {
		if (type == READ)
			fsnotify_access(file);
		else
			fsnotify_modify(file);
	}
	return ret;
}

static size_t compat_readv(struct file *file,
			   const struct compat_iovec __user *vec,
			   unsigned long vlen, loff_t *pos)
{
	ssize_t ret = -EBADF;

	if (!(file->f_mode & FMODE_READ))
		goto out;

	ret = -EINVAL;
	if (!file->f_op || (!file->f_op->aio_read && !file->f_op->read))
		goto out;

	ret = compat_do_readv_writev(READ, file, vec, vlen, pos);

out:
	if (ret > 0)
		add_rchar(current, ret);
	inc_syscr(current);
	return ret;
}

asmlinkage ssize_t
compat_sys_readv(unsigned long fd, const struct compat_iovec __user *vec,
		 unsigned long vlen)
{
	struct file *file;
	int fput_needed;
	ssize_t ret;
	loff_t pos;

	file = fget_light(fd, &fput_needed);
	if (!file)
		return -EBADF;
	pos = file->f_pos;
	ret = compat_readv(file, vec, vlen, &pos);
	file->f_pos = pos;
	fput_light(file, fput_needed);
	return ret;
}

asmlinkage ssize_t
compat_sys_preadv(unsigned long fd, const struct compat_iovec __user *vec,
		  unsigned long vlen, u32 pos_low, u32 pos_high)
{
	loff_t pos = ((loff_t)pos_high << 32) | pos_low;
	struct file *file;
	int fput_needed;
	ssize_t ret;

	if (pos < 0)
		return -EINVAL;
	file = fget_light(fd, &fput_needed);
	if (!file)
		return -EBADF;
	ret = -ESPIPE;
	if (file->f_mode & FMODE_PREAD)
		ret = compat_readv(file, vec, vlen, &pos);
	fput_light(file, fput_needed);
	return ret;
}

static size_t compat_writev(struct file *file,
			    const struct compat_iovec __user *vec,
			    unsigned long vlen, loff_t *pos)
{
	ssize_t ret = -EBADF;

	if (!(file->f_mode & FMODE_WRITE))
		goto out;

	ret = -EINVAL;
	if (!file->f_op || (!file->f_op->aio_write && !file->f_op->write))
		goto out;

	ret = compat_do_readv_writev(WRITE, file, vec, vlen, pos);

out:
	if (ret > 0)
		add_wchar(current, ret);
	inc_syscw(current);
	return ret;
}

asmlinkage ssize_t
compat_sys_writev(unsigned long fd, const struct compat_iovec __user *vec,
		  unsigned long vlen)
{
	struct file *file;
	int fput_needed;
	ssize_t ret;
	loff_t pos;

	file = fget_light(fd, &fput_needed);
	if (!file)
		return -EBADF;
	pos = file->f_pos;
	ret = compat_writev(file, vec, vlen, &pos);
	file->f_pos = pos;
	fput_light(file, fput_needed);
	return ret;
}

asmlinkage ssize_t
compat_sys_pwritev(unsigned long fd, const struct compat_iovec __user *vec,
		   unsigned long vlen, u32 pos_low, u32 pos_high)
{
	loff_t pos = ((loff_t)pos_high << 32) | pos_low;
	struct file *file;
	int fput_needed;
	ssize_t ret;

	if (pos < 0)
		return -EINVAL;
	file = fget_light(fd, &fput_needed);
	if (!file)
		return -EBADF;
	ret = -ESPIPE;
	if (file->f_mode & FMODE_PWRITE)
		ret = compat_writev(file, vec, vlen, &pos);
	fput_light(file, fput_needed);
	return ret;
}

asmlinkage long
compat_sys_vmsplice(int fd, const struct compat_iovec __user *iov32,
		    unsigned int nr_segs, unsigned int flags)
{
	unsigned i;
	struct iovec __user *iov;
	if (nr_segs > UIO_MAXIOV)
		return -EINVAL;
	iov = compat_alloc_user_space(nr_segs * sizeof(struct iovec));
	for (i = 0; i < nr_segs; i++) {
		struct compat_iovec v;
		if (get_user(v.iov_base, &iov32[i].iov_base) ||
		    get_user(v.iov_len, &iov32[i].iov_len) ||
		    put_user(compat_ptr(v.iov_base), &iov[i].iov_base) ||
		    put_user(v.iov_len, &iov[i].iov_len))
			return -EFAULT;
	}
	return sys_vmsplice(fd, iov, nr_segs, flags);
}

=======
>>>>>>> c3ade0e0
/*
 * Exactly like fs/open.c:sys_open(), except that it doesn't set the
 * O_LARGEFILE flag.
 */
COMPAT_SYSCALL_DEFINE3(open, const char __user *, filename, int, flags, umode_t, mode)
{
	return do_sys_open(AT_FDCWD, filename, flags, mode);
}

/*
 * Exactly like fs/open.c:sys_openat(), except that it doesn't set the
 * O_LARGEFILE flag.
 */
COMPAT_SYSCALL_DEFINE4(openat, int, dfd, const char __user *, filename, int, flags, umode_t, mode)
{
	return do_sys_open(dfd, filename, flags, mode);
}

#define __COMPAT_NFDBITS       (8 * sizeof(compat_ulong_t))

static int poll_select_copy_remaining(struct timespec *end_time, void __user *p,
				      int timeval, int ret)
{
	struct timespec ts;

	if (!p)
		return ret;

	if (current->personality & STICKY_TIMEOUTS)
		goto sticky;

	/* No update for zero timeout */
	if (!end_time->tv_sec && !end_time->tv_nsec)
		return ret;

	ktime_get_ts(&ts);
	ts = timespec_sub(*end_time, ts);
	if (ts.tv_sec < 0)
		ts.tv_sec = ts.tv_nsec = 0;

	if (timeval) {
		struct compat_timeval rtv;

		rtv.tv_sec = ts.tv_sec;
		rtv.tv_usec = ts.tv_nsec / NSEC_PER_USEC;

		if (!copy_to_user(p, &rtv, sizeof(rtv)))
			return ret;
	} else {
		struct compat_timespec rts;

		rts.tv_sec = ts.tv_sec;
		rts.tv_nsec = ts.tv_nsec;

		if (!copy_to_user(p, &rts, sizeof(rts)))
			return ret;
	}
	/*
	 * If an application puts its timeval in read-only memory, we
	 * don't want the Linux-specific update to the timeval to
	 * cause a fault after the select has completed
	 * successfully. However, because we're not updating the
	 * timeval, we can't restart the system call.
	 */

sticky:
	if (ret == -ERESTARTNOHAND)
		ret = -EINTR;
	return ret;
}

/*
 * Ooo, nasty.  We need here to frob 32-bit unsigned longs to
 * 64-bit unsigned longs.
 */
static
int compat_get_fd_set(unsigned long nr, compat_ulong_t __user *ufdset,
			unsigned long *fdset)
{
	nr = DIV_ROUND_UP(nr, __COMPAT_NFDBITS);
	if (ufdset) {
		unsigned long odd;

		if (!access_ok(VERIFY_WRITE, ufdset, nr*sizeof(compat_ulong_t)))
			return -EFAULT;

		odd = nr & 1UL;
		nr &= ~1UL;
		while (nr) {
			unsigned long h, l;
			if (__get_user(l, ufdset) || __get_user(h, ufdset+1))
				return -EFAULT;
			ufdset += 2;
			*fdset++ = h << 32 | l;
			nr -= 2;
		}
		if (odd && __get_user(*fdset, ufdset))
			return -EFAULT;
	} else {
		/* Tricky, must clear full unsigned long in the
		 * kernel fdset at the end, this makes sure that
		 * actually happens.
		 */
		memset(fdset, 0, ((nr + 1) & ~1)*sizeof(compat_ulong_t));
	}
	return 0;
}

static
int compat_set_fd_set(unsigned long nr, compat_ulong_t __user *ufdset,
		      unsigned long *fdset)
{
	unsigned long odd;
	nr = DIV_ROUND_UP(nr, __COMPAT_NFDBITS);

	if (!ufdset)
		return 0;

	odd = nr & 1UL;
	nr &= ~1UL;
	while (nr) {
		unsigned long h, l;
		l = *fdset++;
		h = l >> 32;
		if (__put_user(l, ufdset) || __put_user(h, ufdset+1))
			return -EFAULT;
		ufdset += 2;
		nr -= 2;
	}
	if (odd && __put_user(*fdset, ufdset))
		return -EFAULT;
	return 0;
}


/*
 * This is a virtual copy of sys_select from fs/select.c and probably
 * should be compared to it from time to time
 */

/*
 * We can actually return ERESTARTSYS instead of EINTR, but I'd
 * like to be certain this leads to no problems. So I return
 * EINTR just for safety.
 *
 * Update: ERESTARTSYS breaks at least the xview clock binary, so
 * I'm trying ERESTARTNOHAND which restart only when you want to.
 */
int compat_core_sys_select(int n, compat_ulong_t __user *inp,
	compat_ulong_t __user *outp, compat_ulong_t __user *exp,
	struct timespec *end_time)
{
	fd_set_bits fds;
	void *bits;
	int size, max_fds, ret = -EINVAL;
	struct fdtable *fdt;
	long stack_fds[SELECT_STACK_ALLOC/sizeof(long)];

	if (n < 0)
		goto out_nofds;

	/* max_fds can increase, so grab it once to avoid race */
	rcu_read_lock();
	fdt = files_fdtable(current->files);
	max_fds = fdt->max_fds;
	rcu_read_unlock();
	if (n > max_fds)
		n = max_fds;

	/*
	 * We need 6 bitmaps (in/out/ex for both incoming and outgoing),
	 * since we used fdset we need to allocate memory in units of
	 * long-words.
	 */
	size = FDS_BYTES(n);
	bits = stack_fds;
	if (size > sizeof(stack_fds) / 6) {
		bits = kmalloc(6 * size, GFP_KERNEL);
		ret = -ENOMEM;
		if (!bits)
			goto out_nofds;
	}
	fds.in      = (unsigned long *)  bits;
	fds.out     = (unsigned long *) (bits +   size);
	fds.ex      = (unsigned long *) (bits + 2*size);
	fds.res_in  = (unsigned long *) (bits + 3*size);
	fds.res_out = (unsigned long *) (bits + 4*size);
	fds.res_ex  = (unsigned long *) (bits + 5*size);

	if ((ret = compat_get_fd_set(n, inp, fds.in)) ||
	    (ret = compat_get_fd_set(n, outp, fds.out)) ||
	    (ret = compat_get_fd_set(n, exp, fds.ex)))
		goto out;
	zero_fd_set(n, fds.res_in);
	zero_fd_set(n, fds.res_out);
	zero_fd_set(n, fds.res_ex);

	ret = do_select(n, &fds, end_time);

	if (ret < 0)
		goto out;
	if (!ret) {
		ret = -ERESTARTNOHAND;
		if (signal_pending(current))
			goto out;
		ret = 0;
	}

	if (compat_set_fd_set(n, inp, fds.res_in) ||
	    compat_set_fd_set(n, outp, fds.res_out) ||
	    compat_set_fd_set(n, exp, fds.res_ex))
		ret = -EFAULT;
out:
	if (bits != stack_fds)
		kfree(bits);
out_nofds:
	return ret;
}

asmlinkage long compat_sys_select(int n, compat_ulong_t __user *inp,
	compat_ulong_t __user *outp, compat_ulong_t __user *exp,
	struct compat_timeval __user *tvp)
{
	struct timespec end_time, *to = NULL;
	struct compat_timeval tv;
	int ret;

	if (tvp) {
		if (copy_from_user(&tv, tvp, sizeof(tv)))
			return -EFAULT;

		to = &end_time;
		if (poll_select_set_timeout(to,
				tv.tv_sec + (tv.tv_usec / USEC_PER_SEC),
				(tv.tv_usec % USEC_PER_SEC) * NSEC_PER_USEC))
			return -EINVAL;
	}

	ret = compat_core_sys_select(n, inp, outp, exp, to);
	ret = poll_select_copy_remaining(&end_time, tvp, 1, ret);

	return ret;
}

struct compat_sel_arg_struct {
	compat_ulong_t n;
	compat_uptr_t inp;
	compat_uptr_t outp;
	compat_uptr_t exp;
	compat_uptr_t tvp;
};

asmlinkage long compat_sys_old_select(struct compat_sel_arg_struct __user *arg)
{
	struct compat_sel_arg_struct a;

	if (copy_from_user(&a, arg, sizeof(a)))
		return -EFAULT;
	return compat_sys_select(a.n, compat_ptr(a.inp), compat_ptr(a.outp),
				 compat_ptr(a.exp), compat_ptr(a.tvp));
}

static long do_compat_pselect(int n, compat_ulong_t __user *inp,
	compat_ulong_t __user *outp, compat_ulong_t __user *exp,
	struct compat_timespec __user *tsp, compat_sigset_t __user *sigmask,
	compat_size_t sigsetsize)
{
	compat_sigset_t ss32;
	sigset_t ksigmask, sigsaved;
	struct compat_timespec ts;
	struct timespec end_time, *to = NULL;
	int ret;

	if (tsp) {
		if (copy_from_user(&ts, tsp, sizeof(ts)))
			return -EFAULT;

		to = &end_time;
		if (poll_select_set_timeout(to, ts.tv_sec, ts.tv_nsec))
			return -EINVAL;
	}

	if (sigmask) {
		if (sigsetsize != sizeof(compat_sigset_t))
			return -EINVAL;
		if (copy_from_user(&ss32, sigmask, sizeof(ss32)))
			return -EFAULT;
		sigset_from_compat(&ksigmask, &ss32);

		sigdelsetmask(&ksigmask, sigmask(SIGKILL)|sigmask(SIGSTOP));
		sigprocmask(SIG_SETMASK, &ksigmask, &sigsaved);
	}

	ret = compat_core_sys_select(n, inp, outp, exp, to);
	ret = poll_select_copy_remaining(&end_time, tsp, 0, ret);

	if (ret == -ERESTARTNOHAND) {
		/*
		 * Don't restore the signal mask yet. Let do_signal() deliver
		 * the signal on the way back to userspace, before the signal
		 * mask is restored.
		 */
		if (sigmask) {
			memcpy(&current->saved_sigmask, &sigsaved,
					sizeof(sigsaved));
			set_restore_sigmask();
		}
	} else if (sigmask)
		sigprocmask(SIG_SETMASK, &sigsaved, NULL);

	return ret;
}

asmlinkage long compat_sys_pselect6(int n, compat_ulong_t __user *inp,
	compat_ulong_t __user *outp, compat_ulong_t __user *exp,
	struct compat_timespec __user *tsp, void __user *sig)
{
	compat_size_t sigsetsize = 0;
	compat_uptr_t up = 0;

	if (sig) {
		if (!access_ok(VERIFY_READ, sig,
				sizeof(compat_uptr_t)+sizeof(compat_size_t)) ||
		    	__get_user(up, (compat_uptr_t __user *)sig) ||
		    	__get_user(sigsetsize,
				(compat_size_t __user *)(sig+sizeof(up))))
			return -EFAULT;
	}
	return do_compat_pselect(n, inp, outp, exp, tsp, compat_ptr(up),
				 sigsetsize);
}

asmlinkage long compat_sys_ppoll(struct pollfd __user *ufds,
	unsigned int nfds, struct compat_timespec __user *tsp,
	const compat_sigset_t __user *sigmask, compat_size_t sigsetsize)
{
	compat_sigset_t ss32;
	sigset_t ksigmask, sigsaved;
	struct compat_timespec ts;
	struct timespec end_time, *to = NULL;
	int ret;

	if (tsp) {
		if (copy_from_user(&ts, tsp, sizeof(ts)))
			return -EFAULT;

		to = &end_time;
		if (poll_select_set_timeout(to, ts.tv_sec, ts.tv_nsec))
			return -EINVAL;
	}

	if (sigmask) {
		if (sigsetsize != sizeof(compat_sigset_t))
			return -EINVAL;
		if (copy_from_user(&ss32, sigmask, sizeof(ss32)))
			return -EFAULT;
		sigset_from_compat(&ksigmask, &ss32);

		sigdelsetmask(&ksigmask, sigmask(SIGKILL)|sigmask(SIGSTOP));
		sigprocmask(SIG_SETMASK, &ksigmask, &sigsaved);
	}

	ret = do_sys_poll(ufds, nfds, to);

	/* We can restart this syscall, usually */
	if (ret == -EINTR) {
		/*
		 * Don't restore the signal mask yet. Let do_signal() deliver
		 * the signal on the way back to userspace, before the signal
		 * mask is restored.
		 */
		if (sigmask) {
			memcpy(&current->saved_sigmask, &sigsaved,
				sizeof(sigsaved));
			set_restore_sigmask();
		}
		ret = -ERESTARTNOHAND;
	} else if (sigmask)
		sigprocmask(SIG_SETMASK, &sigsaved, NULL);

	ret = poll_select_copy_remaining(&end_time, tsp, 0, ret);

	return ret;
}

#ifdef CONFIG_FHANDLE
/*
 * Exactly like fs/open.c:sys_open_by_handle_at(), except that it
 * doesn't set the O_LARGEFILE flag.
 */
COMPAT_SYSCALL_DEFINE3(open_by_handle_at, int, mountdirfd,
			     struct file_handle __user *, handle, int, flags)
{
	return do_handle_open(mountdirfd, handle, flags);
}
#endif<|MERGE_RESOLUTION|>--- conflicted
+++ resolved
@@ -128,14 +128,7 @@
 
 static int cp_compat_stat(struct kstat *stat, struct compat_stat __user *ubuf)
 {
-<<<<<<< HEAD
-	compat_ino_t ino = stat->ino;
-	typeof(((struct compat_stat *)0)->st_uid) uid = 0;
-	typeof(((struct compat_stat *)0)->st_gid) gid = 0;
-	int err;
-=======
 	struct compat_stat tmp;
->>>>>>> c3ade0e0
 
 	if (!old_valid_dev(stat->dev) || !old_valid_dev(stat->rdev))
 		return -EOVERFLOW;
@@ -891,14 +884,8 @@
 		.dirent = dirent
 	};
 
-<<<<<<< HEAD
-	buf.result = 0;
-	buf.dirent = dirent;
-	buf.file = file;
-=======
 	if (!f.file)
 		return -EBADF;
->>>>>>> c3ade0e0
 
 	buf.file = f.file;
 	error = iterate_dir(f.file, &buf.ctx);
@@ -987,17 +974,9 @@
 	if (!access_ok(VERIFY_WRITE, dirent, count))
 		return -EFAULT;
 
-<<<<<<< HEAD
-	buf.current_dir = dirent;
-	buf.previous = NULL;
-	buf.count = count;
-	buf.error = 0;
-	buf.file = file;
-=======
 	f = fdget(fd);
 	if (!f.file)
 		return -EBADF;
->>>>>>> c3ade0e0
 
 	buf.file = f.file;
 	error = iterate_dir(f.file, &buf.ctx);
@@ -1086,17 +1065,9 @@
 	if (!access_ok(VERIFY_WRITE, dirent, count))
 		return -EFAULT;
 
-<<<<<<< HEAD
-	buf.current_dir = dirent;
-	buf.previous = NULL;
-	buf.count = count;
-	buf.error = 0;
-	buf.file = file;
-=======
 	f = fdget(fd);
 	if (!f.file)
 		return -EBADF;
->>>>>>> c3ade0e0
 
 	buf.file = f.file;
 	error = iterate_dir(f.file, &buf.ctx);
@@ -1104,11 +1075,7 @@
 		error = buf.error;
 	lastdirent = buf.previous;
 	if (lastdirent) {
-<<<<<<< HEAD
-		typeof(((struct linux_dirent64 *)0)->d_off) d_off = file->f_pos;
-=======
 		typeof(lastdirent->d_off) d_off = buf.ctx.pos;
->>>>>>> c3ade0e0
 		if (__put_user_unaligned(d_off, &lastdirent->d_off))
 			error = -EFAULT;
 		else
@@ -1119,205 +1086,6 @@
 }
 #endif /* ! __ARCH_OMIT_COMPAT_SYS_GETDENTS64 */
 
-<<<<<<< HEAD
-static ssize_t compat_do_readv_writev(int type, struct file *file,
-			       const struct compat_iovec __user *uvector,
-			       unsigned long nr_segs, loff_t *pos)
-{
-	compat_ssize_t tot_len;
-	struct iovec iovstack[UIO_FASTIOV];
-	struct iovec *iov = iovstack;
-	ssize_t ret;
-	io_fn_t fn;
-	iov_fn_t fnv;
-
-	ret = -EINVAL;
-	if (!file->f_op)
-		goto out;
-
-	ret = compat_rw_copy_check_uvector(type, uvector, nr_segs,
-					       UIO_FASTIOV, iovstack, &iov, 1);
-	if (ret <= 0)
-		goto out;
-
-	tot_len = ret;
-	ret = rw_verify_area(type, file, pos, tot_len);
-	if (ret < 0)
-		goto out;
-
-	fnv = NULL;
-	if (type == READ) {
-		fn = file->f_op->read;
-		fnv = file->f_op->aio_read;
-	} else {
-		fn = (io_fn_t)file->f_op->write;
-		fnv = file->f_op->aio_write;
-	}
-
-	if (fnv)
-		ret = do_sync_readv_writev(file, iov, nr_segs, tot_len,
-						pos, fnv);
-	else
-		ret = do_loop_readv_writev(file, iov, nr_segs, pos, fn);
-
-out:
-	if (iov != iovstack)
-		kfree(iov);
-	if ((ret + (type == READ)) > 0) {
-		if (type == READ)
-			fsnotify_access(file);
-		else
-			fsnotify_modify(file);
-	}
-	return ret;
-}
-
-static size_t compat_readv(struct file *file,
-			   const struct compat_iovec __user *vec,
-			   unsigned long vlen, loff_t *pos)
-{
-	ssize_t ret = -EBADF;
-
-	if (!(file->f_mode & FMODE_READ))
-		goto out;
-
-	ret = -EINVAL;
-	if (!file->f_op || (!file->f_op->aio_read && !file->f_op->read))
-		goto out;
-
-	ret = compat_do_readv_writev(READ, file, vec, vlen, pos);
-
-out:
-	if (ret > 0)
-		add_rchar(current, ret);
-	inc_syscr(current);
-	return ret;
-}
-
-asmlinkage ssize_t
-compat_sys_readv(unsigned long fd, const struct compat_iovec __user *vec,
-		 unsigned long vlen)
-{
-	struct file *file;
-	int fput_needed;
-	ssize_t ret;
-	loff_t pos;
-
-	file = fget_light(fd, &fput_needed);
-	if (!file)
-		return -EBADF;
-	pos = file->f_pos;
-	ret = compat_readv(file, vec, vlen, &pos);
-	file->f_pos = pos;
-	fput_light(file, fput_needed);
-	return ret;
-}
-
-asmlinkage ssize_t
-compat_sys_preadv(unsigned long fd, const struct compat_iovec __user *vec,
-		  unsigned long vlen, u32 pos_low, u32 pos_high)
-{
-	loff_t pos = ((loff_t)pos_high << 32) | pos_low;
-	struct file *file;
-	int fput_needed;
-	ssize_t ret;
-
-	if (pos < 0)
-		return -EINVAL;
-	file = fget_light(fd, &fput_needed);
-	if (!file)
-		return -EBADF;
-	ret = -ESPIPE;
-	if (file->f_mode & FMODE_PREAD)
-		ret = compat_readv(file, vec, vlen, &pos);
-	fput_light(file, fput_needed);
-	return ret;
-}
-
-static size_t compat_writev(struct file *file,
-			    const struct compat_iovec __user *vec,
-			    unsigned long vlen, loff_t *pos)
-{
-	ssize_t ret = -EBADF;
-
-	if (!(file->f_mode & FMODE_WRITE))
-		goto out;
-
-	ret = -EINVAL;
-	if (!file->f_op || (!file->f_op->aio_write && !file->f_op->write))
-		goto out;
-
-	ret = compat_do_readv_writev(WRITE, file, vec, vlen, pos);
-
-out:
-	if (ret > 0)
-		add_wchar(current, ret);
-	inc_syscw(current);
-	return ret;
-}
-
-asmlinkage ssize_t
-compat_sys_writev(unsigned long fd, const struct compat_iovec __user *vec,
-		  unsigned long vlen)
-{
-	struct file *file;
-	int fput_needed;
-	ssize_t ret;
-	loff_t pos;
-
-	file = fget_light(fd, &fput_needed);
-	if (!file)
-		return -EBADF;
-	pos = file->f_pos;
-	ret = compat_writev(file, vec, vlen, &pos);
-	file->f_pos = pos;
-	fput_light(file, fput_needed);
-	return ret;
-}
-
-asmlinkage ssize_t
-compat_sys_pwritev(unsigned long fd, const struct compat_iovec __user *vec,
-		   unsigned long vlen, u32 pos_low, u32 pos_high)
-{
-	loff_t pos = ((loff_t)pos_high << 32) | pos_low;
-	struct file *file;
-	int fput_needed;
-	ssize_t ret;
-
-	if (pos < 0)
-		return -EINVAL;
-	file = fget_light(fd, &fput_needed);
-	if (!file)
-		return -EBADF;
-	ret = -ESPIPE;
-	if (file->f_mode & FMODE_PWRITE)
-		ret = compat_writev(file, vec, vlen, &pos);
-	fput_light(file, fput_needed);
-	return ret;
-}
-
-asmlinkage long
-compat_sys_vmsplice(int fd, const struct compat_iovec __user *iov32,
-		    unsigned int nr_segs, unsigned int flags)
-{
-	unsigned i;
-	struct iovec __user *iov;
-	if (nr_segs > UIO_MAXIOV)
-		return -EINVAL;
-	iov = compat_alloc_user_space(nr_segs * sizeof(struct iovec));
-	for (i = 0; i < nr_segs; i++) {
-		struct compat_iovec v;
-		if (get_user(v.iov_base, &iov32[i].iov_base) ||
-		    get_user(v.iov_len, &iov32[i].iov_len) ||
-		    put_user(compat_ptr(v.iov_base), &iov[i].iov_base) ||
-		    put_user(v.iov_len, &iov[i].iov_len))
-			return -EFAULT;
-	}
-	return sys_vmsplice(fd, iov, nr_segs, flags);
-}
-
-=======
->>>>>>> c3ade0e0
 /*
  * Exactly like fs/open.c:sys_open(), except that it doesn't set the
  * O_LARGEFILE flag.
