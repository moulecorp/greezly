--- conflicted
+++ resolved
@@ -637,11 +637,7 @@
 
 static int setup_callback_client(struct nfs4_client *clp, struct nfs4_cb_conn *conn, struct nfsd4_session *ses)
 {
-<<<<<<< HEAD
-	int maxtime = max_cb_time();
-=======
 	int maxtime = max_cb_time(clp->net);
->>>>>>> c3ade0e0
 	struct rpc_timeout	timeparms = {
 		.to_initval	= maxtime,
 		.to_retries	= 0,
