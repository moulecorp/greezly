--- conflicted
+++ resolved
@@ -358,123 +358,6 @@
 			iap->ia_valid |= (ATTR_KILL_SUID | ATTR_KILL_SGID);
 		}
 	}
-<<<<<<< HEAD
-}
-
-static __be32
-nfsd_get_write_access(struct svc_rqst *rqstp, struct svc_fh *fhp,
-		struct iattr *iap)
-{
-	struct inode *inode = fhp->fh_dentry->d_inode;
-	int host_err;
-
-	if (iap->ia_size < inode->i_size) {
-		__be32 err;
-
-		err = nfsd_permission(rqstp, fhp->fh_export, fhp->fh_dentry,
-				NFSD_MAY_TRUNC | NFSD_MAY_OWNER_OVERRIDE);
-		if (err)
-			return err;
-	}
-
-	host_err = get_write_access(inode);
-	if (host_err)
-		goto out_nfserrno;
-
-	host_err = locks_verify_truncate(inode, NULL, iap->ia_size);
-	if (host_err)
-		goto out_put_write_access;
-	return 0;
-
-out_put_write_access:
-	put_write_access(inode);
-out_nfserrno:
-	return nfserrno(host_err);
-}
-
-/*
- * Set various file attributes.  After this call fhp needs an fh_put.
- */
-__be32
-nfsd_setattr(struct svc_rqst *rqstp, struct svc_fh *fhp, struct iattr *iap,
-	     int check_guard, time_t guardtime)
-{
-	struct dentry	*dentry;
-	struct inode	*inode;
-	int		accmode = NFSD_MAY_SATTR;
-	int		ftype = 0;
-	__be32		err;
-	int		host_err;
-	bool		get_write_count;
-	int		size_change = 0;
-
-	if (iap->ia_valid & (ATTR_ATIME | ATTR_MTIME | ATTR_SIZE))
-		accmode |= NFSD_MAY_WRITE|NFSD_MAY_OWNER_OVERRIDE;
-	if (iap->ia_valid & ATTR_SIZE)
-		ftype = S_IFREG;
-
-	/* Callers that do fh_verify should do the fh_want_write: */
-	get_write_count = !fhp->fh_dentry;
-
-	/* Get inode */
-	err = fh_verify(rqstp, fhp, ftype, accmode);
-	if (err)
-		goto out;
-	if (get_write_count) {
-		host_err = fh_want_write(fhp);
-		if (host_err)
-			return nfserrno(host_err);
-	}
-
-	dentry = fhp->fh_dentry;
-	inode = dentry->d_inode;
-
-	/* Ignore any mode updates on symlinks */
-	if (S_ISLNK(inode->i_mode))
-		iap->ia_valid &= ~ATTR_MODE;
-
-	if (!iap->ia_valid)
-		goto out;
-
-	nfsd_sanitize_attrs(inode, iap);
-
-	/*
-	 * The size case is special, it changes the file in addition to the
-	 * attributes.
-	 */
-	if (iap->ia_valid & ATTR_SIZE) {
-		err = nfsd_get_write_access(rqstp, fhp, iap);
-		if (err)
-			goto out;
-		size_change = 1;
-	}
-
-	iap->ia_valid |= ATTR_CTIME;
-
-	if (check_guard && guardtime != inode->i_ctime.tv_sec) {
-		err = nfserr_notsync;
-		goto out_put_write_access;
-	}
-
-	host_err = nfsd_break_lease(inode);
-	if (host_err)
-		goto out_put_write_access_nfserror;
-
-	fh_lock(fhp);
-	host_err = notify_change(dentry, iap);
-	fh_unlock(fhp);
-
-out_put_write_access_nfserror:
-	err = nfserrno(host_err);
-out_put_write_access:
-	if (size_change)
-		put_write_access(inode);
-	if (!err)
-		commit_metadata(fhp);
-out:
-	return err;
-=======
->>>>>>> c3ade0e0
 }
 
 static __be32
@@ -762,11 +645,7 @@
  * N.B. After this call fhp needs an fh_put
  */
 __be32
-<<<<<<< HEAD
-nfsd_open(struct svc_rqst *rqstp, struct svc_fh *fhp, int type,
-=======
 nfsd_open(struct svc_rqst *rqstp, struct svc_fh *fhp, umode_t type,
->>>>>>> c3ade0e0
 			int may_flags, struct file **filp)
 {
 	struct path	path;
@@ -788,13 +667,9 @@
 	 * also that our filldir callbacks would need a variant of
 	 * lookup_one_len that doesn't check permissions.
 	 */
-<<<<<<< HEAD
-	err = fh_verify(rqstp, fhp, type, may_flags | NFSD_MAY_OWNER_OVERRIDE);
-=======
 	if (type == S_IFREG)
 		may_flags |= NFSD_MAY_OWNER_OVERRIDE;
 	err = fh_verify(rqstp, fhp, type, may_flags);
->>>>>>> c3ade0e0
 	if (err)
 		goto out;
 
@@ -829,12 +704,7 @@
 		else
 			flags = O_WRONLY|O_LARGEFILE;
 	}
-<<<<<<< HEAD
-	*filp = dentry_open(dget(dentry), mntget(fhp->fh_export->ex_path.mnt),
-			    flags, current_cred());
-=======
 	*filp = dentry_open(&path, flags, current_cred());
->>>>>>> c3ade0e0
 	if (IS_ERR(*filp)) {
 		host_err = PTR_ERR(*filp);
 		*filp = NULL;
@@ -1064,11 +934,7 @@
 
 	/* Write the data. */
 	oldfs = get_fs(); set_fs(KERNEL_DS);
-<<<<<<< HEAD
-	host_err = vfs_writev(file, (struct iovec __force_user *)vec, vlen, &offset);
-=======
 	host_err = vfs_writev(file, (struct iovec __force_user *)vec, vlen, &pos);
->>>>>>> c3ade0e0
 	set_fs(oldfs);
 	if (host_err < 0)
 		goto out_nfserr;
@@ -1613,11 +1479,7 @@
 	 */
 
 	oldfs = get_fs(); set_fs(KERNEL_DS);
-<<<<<<< HEAD
-	host_err = inode->i_op->readlink(dentry, (char __force_user *)buf, *lenp);
-=======
 	host_err = inode->i_op->readlink(path.dentry, (char __force_user *)buf, *lenp);
->>>>>>> c3ade0e0
 	set_fs(oldfs);
 
 	if (host_err < 0)
