--- conflicted
+++ resolved
@@ -731,24 +731,10 @@
 {
 	int kill = 0;
 
-<<<<<<< HEAD
-	mutex_lock(&inode->i_mutex);
-	pipe = inode->i_pipe;
-	atomic_sub(decr, &pipe->readers);
-	atomic_sub(decw, &pipe->writers);
-
-	if (!atomic_read(&pipe->readers) && !atomic_read(&pipe->writers)) {
-		free_pipe_info(inode);
-	} else {
-		wake_up_interruptible_sync_poll(&pipe->wait, POLLIN | POLLOUT | POLLRDNORM | POLLWRNORM | POLLERR | POLLHUP);
-		kill_fasync(&pipe->fasync_readers, SIGIO, POLL_IN);
-		kill_fasync(&pipe->fasync_writers, SIGIO, POLL_OUT);
-=======
 	spin_lock(&inode->i_lock);
 	if (atomic_dec_and_test(&pipe->files)) {
 		inode->i_pipe = NULL;
 		kill = 1;
->>>>>>> c3ade0e0
 	}
 	spin_unlock(&inode->i_lock);
 
@@ -797,134 +783,7 @@
 	return retval;
 }
 
-<<<<<<< HEAD
-
-static int
-pipe_read_release(struct inode *inode, struct file *filp)
-{
-	return pipe_release(inode, 1, 0);
-}
-
-static int
-pipe_write_release(struct inode *inode, struct file *filp)
-{
-	return pipe_release(inode, 0, 1);
-}
-
-static int
-pipe_rdwr_release(struct inode *inode, struct file *filp)
-{
-	int decr, decw;
-
-	decr = (filp->f_mode & FMODE_READ) != 0;
-	decw = (filp->f_mode & FMODE_WRITE) != 0;
-	return pipe_release(inode, decr, decw);
-}
-
-static int
-pipe_read_open(struct inode *inode, struct file *filp)
-{
-	int ret = -ENOENT;
-
-	mutex_lock(&inode->i_mutex);
-
-	if (inode->i_pipe) {
-		ret = 0;
-		atomic_inc(&inode->i_pipe->readers);
-	}
-
-	mutex_unlock(&inode->i_mutex);
-
-	return ret;
-}
-
-static int
-pipe_write_open(struct inode *inode, struct file *filp)
-{
-	int ret = -ENOENT;
-
-	mutex_lock(&inode->i_mutex);
-
-	if (inode->i_pipe) {
-		ret = 0;
-		atomic_inc(&inode->i_pipe->writers);
-	}
-
-	mutex_unlock(&inode->i_mutex);
-
-	return ret;
-}
-
-static int
-pipe_rdwr_open(struct inode *inode, struct file *filp)
-{
-	int ret = -ENOENT;
-
-	if (!(filp->f_mode & (FMODE_READ|FMODE_WRITE)))
-		return -EINVAL;
-
-	mutex_lock(&inode->i_mutex);
-
-	if (inode->i_pipe) {
-		ret = 0;
-		if (filp->f_mode & FMODE_READ)
-			atomic_inc(&inode->i_pipe->readers);
-		if (filp->f_mode & FMODE_WRITE)
-			atomic_inc(&inode->i_pipe->writers);
-	}
-
-	mutex_unlock(&inode->i_mutex);
-
-	return ret;
-}
-
-/*
- * The file_operations structs are not static because they
- * are also used in linux/fs/fifo.c to do operations on FIFOs.
- *
- * Pipes reuse fifos' file_operations structs.
- */
-const struct file_operations read_pipefifo_fops = {
-	.llseek		= no_llseek,
-	.read		= do_sync_read,
-	.aio_read	= pipe_read,
-	.write		= bad_pipe_w,
-	.poll		= pipe_poll,
-	.unlocked_ioctl	= pipe_ioctl,
-	.open		= pipe_read_open,
-	.release	= pipe_read_release,
-	.fasync		= pipe_read_fasync,
-};
-
-const struct file_operations write_pipefifo_fops = {
-	.llseek		= no_llseek,
-	.read		= bad_pipe_r,
-	.write		= do_sync_write,
-	.aio_write	= pipe_write,
-	.poll		= pipe_poll,
-	.unlocked_ioctl	= pipe_ioctl,
-	.open		= pipe_write_open,
-	.release	= pipe_write_release,
-	.fasync		= pipe_write_fasync,
-};
-
-const struct file_operations rdwr_pipefifo_fops = {
-	.llseek		= no_llseek,
-	.read		= do_sync_read,
-	.aio_read	= pipe_read,
-	.write		= do_sync_write,
-	.aio_write	= pipe_write,
-	.poll		= pipe_poll,
-	.unlocked_ioctl	= pipe_ioctl,
-	.open		= pipe_rdwr_open,
-	.release	= pipe_rdwr_release,
-	.fasync		= pipe_rdwr_fasync,
-};
-
-struct pipe_inode_info * alloc_pipe_info(struct inode *inode)
-=======
 struct pipe_inode_info *alloc_pipe_info(void)
->>>>>>> c3ade0e0
 {
 	struct pipe_inode_info *pipe;
 
@@ -959,15 +818,6 @@
 	kfree(pipe);
 }
 
-<<<<<<< HEAD
-void free_pipe_info(struct inode *inode)
-{
-	__free_pipe_info(inode->i_pipe);
-	inode->i_pipe = NULL;
-}
-
-=======
->>>>>>> c3ade0e0
 struct vfsmount *pipe_mnt __read_mostly;
 
 /*
@@ -997,17 +847,11 @@
 	if (!pipe)
 		goto fail_iput;
 
-<<<<<<< HEAD
-	atomic_set(&pipe->readers, 1);
-	atomic_set(&pipe->writers, 1);
-	inode->i_fop = &rdwr_pipefifo_fops;
-=======
 	inode->i_pipe = pipe;
 	atomic_set(&pipe->files, 2);
 	atomic_set(&pipe->readers, 1);
 	atomic_set(&pipe->writers, 1);
 	inode->i_fop = &pipefifo_fops;
->>>>>>> c3ade0e0
 
 	/*
 	 * Mark the inode dirty from the very beginning,
@@ -1055,11 +899,7 @@
 		goto err_dentry;
 
 	f->f_flags = O_WRONLY | (flags & (O_NONBLOCK | O_DIRECT));
-<<<<<<< HEAD
-	f->f_version = 0;
-=======
 	f->private_data = inode->i_pipe;
->>>>>>> c3ade0e0
 
 	res[0] = alloc_file(&path, FMODE_READ, &pipefifo_fops);
 	if (IS_ERR(res[0]))
