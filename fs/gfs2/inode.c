/*
 * Copyright (C) Sistina Software, Inc.  1997-2003 All rights reserved.
 * Copyright (C) 2004-2011 Red Hat, Inc.  All rights reserved.
 *
 * This copyrighted material is made available to anyone wishing to use,
 * modify, copy, or redistribute it subject to the terms and conditions
 * of the GNU General Public License version 2.
 */

#include <linux/slab.h>
#include <linux/spinlock.h>
#include <linux/completion.h>
#include <linux/buffer_head.h>
#include <linux/namei.h>
#include <linux/mm.h>
#include <linux/xattr.h>
#include <linux/posix_acl.h>
#include <linux/gfs2_ondisk.h>
#include <linux/crc32.h>
#include <linux/fiemap.h>
#include <linux/security.h>
#include <asm/uaccess.h>

#include "gfs2.h"
#include "incore.h"
#include "acl.h"
#include "bmap.h"
#include "dir.h"
#include "xattr.h"
#include "glock.h"
#include "inode.h"
#include "meta_io.h"
#include "quota.h"
#include "rgrp.h"
#include "trans.h"
#include "util.h"
#include "super.h"
#include "glops.h"

struct gfs2_skip_data {
	u64 no_addr;
	int skipped;
	int non_block;
};

static int iget_test(struct inode *inode, void *opaque)
{
	struct gfs2_inode *ip = GFS2_I(inode);
	struct gfs2_skip_data *data = opaque;

	if (ip->i_no_addr == data->no_addr) {
		if (data->non_block &&
		    inode->i_state & (I_FREEING|I_CLEAR|I_WILL_FREE)) {
			data->skipped = 1;
			return 0;
		}
		return 1;
	}
	return 0;
}

static int iget_set(struct inode *inode, void *opaque)
{
	struct gfs2_inode *ip = GFS2_I(inode);
	struct gfs2_skip_data *data = opaque;

	if (data->skipped)
		return -ENOENT;
	inode->i_ino = (unsigned long)(data->no_addr);
	ip->i_no_addr = data->no_addr;
	return 0;
}

struct inode *gfs2_ilookup(struct super_block *sb, u64 no_addr, int non_block)
{
	unsigned long hash = (unsigned long)no_addr;
	struct gfs2_skip_data data;

	data.no_addr = no_addr;
	data.skipped = 0;
	data.non_block = non_block;
	return ilookup5(sb, hash, iget_test, &data);
}

static struct inode *gfs2_iget(struct super_block *sb, u64 no_addr,
			       int non_block)
{
	struct gfs2_skip_data data;
	unsigned long hash = (unsigned long)no_addr;

	data.no_addr = no_addr;
	data.skipped = 0;
	data.non_block = non_block;
	return iget5_locked(sb, hash, iget_test, iget_set, &data);
}

/**
 * gfs2_set_iop - Sets inode operations
 * @inode: The inode with correct i_mode filled in
 *
 * GFS2 lookup code fills in vfs inode contents based on info obtained
 * from directory entry inside gfs2_inode_lookup().
 */

static void gfs2_set_iop(struct inode *inode)
{
	struct gfs2_sbd *sdp = GFS2_SB(inode);
	umode_t mode = inode->i_mode;

	if (S_ISREG(mode)) {
		inode->i_op = &gfs2_file_iops;
		if (gfs2_localflocks(sdp))
			inode->i_fop = &gfs2_file_fops_nolock;
		else
			inode->i_fop = &gfs2_file_fops;
	} else if (S_ISDIR(mode)) {
		inode->i_op = &gfs2_dir_iops;
		if (gfs2_localflocks(sdp))
			inode->i_fop = &gfs2_dir_fops_nolock;
		else
			inode->i_fop = &gfs2_dir_fops;
	} else if (S_ISLNK(mode)) {
		inode->i_op = &gfs2_symlink_iops;
	} else {
		inode->i_op = &gfs2_file_iops;
		init_special_inode(inode, inode->i_mode, inode->i_rdev);
	}
}

/**
 * gfs2_inode_lookup - Lookup an inode
 * @sb: The super block
 * @no_addr: The inode number
 * @type: The type of the inode
 * non_block: Can we block on inodes that are being freed?
 *
 * Returns: A VFS inode, or an error
 */

struct inode *gfs2_inode_lookup(struct super_block *sb, unsigned int type,
				u64 no_addr, u64 no_formal_ino, int non_block)
{
	struct inode *inode;
	struct gfs2_inode *ip;
	struct gfs2_glock *io_gl = NULL;
	int error;

	inode = gfs2_iget(sb, no_addr, non_block);
	ip = GFS2_I(inode);

	if (!inode)
		return ERR_PTR(-ENOMEM);

	if (inode->i_state & I_NEW) {
		struct gfs2_sbd *sdp = GFS2_SB(inode);
		ip->i_no_formal_ino = no_formal_ino;

		error = gfs2_glock_get(sdp, no_addr, &gfs2_inode_glops, CREATE, &ip->i_gl);
		if (unlikely(error))
			goto fail;
		ip->i_gl->gl_object = ip;

		error = gfs2_glock_get(sdp, no_addr, &gfs2_iopen_glops, CREATE, &io_gl);
		if (unlikely(error))
			goto fail_put;

		set_bit(GIF_INVALID, &ip->i_flags);
		error = gfs2_glock_nq_init(io_gl, LM_ST_SHARED, GL_EXACT, &ip->i_iopen_gh);
		if (unlikely(error))
			goto fail_iopen;

		ip->i_iopen_gh.gh_gl->gl_object = ip;
		gfs2_glock_put(io_gl);
		io_gl = NULL;

		if (type == DT_UNKNOWN) {
			/* Inode glock must be locked already */
			error = gfs2_inode_refresh(GFS2_I(inode));
			if (error)
				goto fail_refresh;
		} else {
			inode->i_mode = DT2IF(type);
		}

		gfs2_set_iop(inode);
		unlock_new_inode(inode);
	}

	return inode;

fail_refresh:
	ip->i_iopen_gh.gh_flags |= GL_NOCACHE;
	ip->i_iopen_gh.gh_gl->gl_object = NULL;
	gfs2_glock_dq_uninit(&ip->i_iopen_gh);
fail_iopen:
	if (io_gl)
		gfs2_glock_put(io_gl);
fail_put:
	ip->i_gl->gl_object = NULL;
	gfs2_glock_put(ip->i_gl);
fail:
	iget_failed(inode);
	return ERR_PTR(error);
}

struct inode *gfs2_lookup_by_inum(struct gfs2_sbd *sdp, u64 no_addr,
				  u64 *no_formal_ino, unsigned int blktype)
{
	struct super_block *sb = sdp->sd_vfs;
	struct gfs2_holder i_gh;
	struct inode *inode = NULL;
	int error;

	/* Must not read in block until block type is verified */
	error = gfs2_glock_nq_num(sdp, no_addr, &gfs2_inode_glops,
				  LM_ST_EXCLUSIVE, GL_SKIP, &i_gh);
	if (error)
		return ERR_PTR(error);

	error = gfs2_check_blk_type(sdp, no_addr, blktype);
	if (error)
		goto fail;

	inode = gfs2_inode_lookup(sb, DT_UNKNOWN, no_addr, 0, 1);
	if (IS_ERR(inode))
		goto fail;

	/* Two extra checks for NFS only */
	if (no_formal_ino) {
		error = -ESTALE;
		if (GFS2_I(inode)->i_no_formal_ino != *no_formal_ino)
			goto fail_iput;

		error = -EIO;
		if (GFS2_I(inode)->i_diskflags & GFS2_DIF_SYSTEM)
			goto fail_iput;

		error = 0;
	}

fail:
	gfs2_glock_dq_uninit(&i_gh);
	return error ? ERR_PTR(error) : inode;
fail_iput:
	iput(inode);
	goto fail;
}


struct inode *gfs2_lookup_simple(struct inode *dip, const char *name)
{
	struct qstr qstr;
	struct inode *inode;
	gfs2_str2qstr(&qstr, name);
	inode = gfs2_lookupi(dip, &qstr, 1);
	/* gfs2_lookupi has inconsistent callers: vfs
	 * related routines expect NULL for no entry found,
	 * gfs2_lookup_simple callers expect ENOENT
	 * and do not check for NULL.
	 */
	if (inode == NULL)
		return ERR_PTR(-ENOENT);
	else
		return inode;
}


/**
 * gfs2_lookupi - Look up a filename in a directory and return its inode
 * @d_gh: An initialized holder for the directory glock
 * @name: The name of the inode to look for
 * @is_root: If 1, ignore the caller's permissions
 * @i_gh: An uninitialized holder for the new inode glock
 *
 * This can be called via the VFS filldir function when NFS is doing
 * a readdirplus and the inode which its intending to stat isn't
 * already in cache. In this case we must not take the directory glock
 * again, since the readdir call will have already taken that lock.
 *
 * Returns: errno
 */

struct inode *gfs2_lookupi(struct inode *dir, const struct qstr *name,
			   int is_root)
{
	struct super_block *sb = dir->i_sb;
	struct gfs2_inode *dip = GFS2_I(dir);
	struct gfs2_holder d_gh;
	int error = 0;
	struct inode *inode = NULL;
	int unlock = 0;

	if (!name->len || name->len > GFS2_FNAMESIZE)
		return ERR_PTR(-ENAMETOOLONG);

	if ((name->len == 1 && memcmp(name->name, ".", 1) == 0) ||
	    (name->len == 2 && memcmp(name->name, "..", 2) == 0 &&
	     dir == sb->s_root->d_inode)) {
		igrab(dir);
		return dir;
	}

	if (gfs2_glock_is_locked_by_me(dip->i_gl) == NULL) {
		error = gfs2_glock_nq_init(dip->i_gl, LM_ST_SHARED, 0, &d_gh);
		if (error)
			return ERR_PTR(error);
		unlock = 1;
	}

	if (!is_root) {
		error = gfs2_permission(dir, MAY_EXEC);
		if (error)
			goto out;
	}

	inode = gfs2_dir_search(dir, name, false);
	if (IS_ERR(inode))
		error = PTR_ERR(inode);
out:
	if (unlock)
		gfs2_glock_dq_uninit(&d_gh);
	if (error == -ENOENT)
		return NULL;
	return inode ? inode : ERR_PTR(error);
}

/**
 * create_ok - OK to create a new on-disk inode here?
 * @dip:  Directory in which dinode is to be created
 * @name:  Name of new dinode
 * @mode:
 *
 * Returns: errno
 */

static int create_ok(struct gfs2_inode *dip, const struct qstr *name,
		     umode_t mode)
{
	int error;

	error = gfs2_permission(&dip->i_inode, MAY_WRITE | MAY_EXEC);
	if (error)
		return error;

	/*  Don't create entries in an unlinked directory  */
	if (!dip->i_inode.i_nlink)
		return -ENOENT;

	if (dip->i_entries == (u32)-1)
		return -EFBIG;
	if (S_ISDIR(mode) && dip->i_inode.i_nlink == (u32)-1)
		return -EMLINK;

	return 0;
}

static void munge_mode_uid_gid(const struct gfs2_inode *dip,
			       struct inode *inode)
{
	if (GFS2_SB(&dip->i_inode)->sd_args.ar_suiddir &&
	    (dip->i_inode.i_mode & S_ISUID) &&
	    !uid_eq(dip->i_inode.i_uid, GLOBAL_ROOT_UID)) {
		if (S_ISDIR(inode->i_mode))
			inode->i_mode |= S_ISUID;
		else if (!uid_eq(dip->i_inode.i_uid, current_fsuid()))
			inode->i_mode &= ~07111;
		inode->i_uid = dip->i_inode.i_uid;
	} else
		inode->i_uid = current_fsuid();

	if (dip->i_inode.i_mode & S_ISGID) {
		if (S_ISDIR(inode->i_mode))
			inode->i_mode |= S_ISGID;
		inode->i_gid = dip->i_inode.i_gid;
	} else
		inode->i_gid = current_fsgid();
}

static int alloc_dinode(struct gfs2_inode *ip, u32 flags)
{
	struct gfs2_sbd *sdp = GFS2_SB(&ip->i_inode);
	struct gfs2_alloc_parms ap = { .target = RES_DINODE, .aflags = flags, };
	int error;
	int dblocks = 1;

	error = gfs2_quota_lock_check(ip);
	if (error)
		goto out;

	error = gfs2_inplace_reserve(ip, &ap);
	if (error)
		goto out_quota;

	error = gfs2_trans_begin(sdp, RES_RG_BIT + RES_STATFS + RES_QUOTA, 0);
	if (error)
		goto out_ipreserv;

	error = gfs2_alloc_blocks(ip, &ip->i_no_addr, &dblocks, 1, &ip->i_generation);
	ip->i_no_formal_ino = ip->i_generation;
	ip->i_inode.i_ino = ip->i_no_addr;
	ip->i_goal = ip->i_no_addr;

	gfs2_trans_end(sdp);

out_ipreserv:
	gfs2_inplace_release(ip);
out_quota:
	gfs2_quota_unlock(ip);
out:
	return error;
}

static void gfs2_init_dir(struct buffer_head *dibh,
			  const struct gfs2_inode *parent)
{
	struct gfs2_dinode *di = (struct gfs2_dinode *)dibh->b_data;
	struct gfs2_dirent *dent = (struct gfs2_dirent *)(di+1);

	gfs2_qstr2dirent(&gfs2_qdot, GFS2_DIRENT_SIZE(gfs2_qdot.len), dent);
	dent->de_inum = di->di_num; /* already GFS2 endian */
	dent->de_type = cpu_to_be16(DT_DIR);

	dent = (struct gfs2_dirent *)((char*)dent + GFS2_DIRENT_SIZE(1));
	gfs2_qstr2dirent(&gfs2_qdotdot, dibh->b_size - GFS2_DIRENT_SIZE(1) - sizeof(struct gfs2_dinode), dent);
	gfs2_inum_out(parent, dent);
	dent->de_type = cpu_to_be16(DT_DIR);
	
}

/**
 * init_dinode - Fill in a new dinode structure
 * @dip: The directory this inode is being created in
 * @ip: The inode
 * @symname: The symlink destination (if a symlink)
 * @bhp: The buffer head (returned to caller)
 *
 */

static void init_dinode(struct gfs2_inode *dip, struct gfs2_inode *ip,
			const char *symname)
{
	struct gfs2_dinode *di;
	struct buffer_head *dibh;

	dibh = gfs2_meta_new(ip->i_gl, ip->i_no_addr);
	gfs2_trans_add_meta(ip->i_gl, dibh);
	di = (struct gfs2_dinode *)dibh->b_data;
	gfs2_dinode_out(ip, di);

	di->di_major = cpu_to_be32(MAJOR(ip->i_inode.i_rdev));
	di->di_minor = cpu_to_be32(MINOR(ip->i_inode.i_rdev));
	di->__pad1 = 0;
	di->__pad2 = 0;
	di->__pad3 = 0;
	memset(&di->__pad4, 0, sizeof(di->__pad4));
	memset(&di->di_reserved, 0, sizeof(di->di_reserved));
	gfs2_buffer_clear_tail(dibh, sizeof(struct gfs2_dinode));

	switch(ip->i_inode.i_mode & S_IFMT) {
	case S_IFDIR:
		gfs2_init_dir(dibh, dip);
		break;
	case S_IFLNK:
		memcpy(dibh->b_data + sizeof(struct gfs2_dinode), symname, ip->i_inode.i_size);
		break;
	}

	set_buffer_uptodate(dibh);
	brelse(dibh);
}

/**
 * gfs2_trans_da_blocks - Calculate number of blocks to link inode
 * @dip: The directory we are linking into
 * @da: The dir add information
 * @nr_inodes: The number of inodes involved
 *
 * This calculate the number of blocks we need to reserve in a
 * transaction to link @nr_inodes into a directory. In most cases
 * @nr_inodes will be 2 (the directory plus the inode being linked in)
 * but in case of rename, 4 may be required.
 *
 * Returns: Number of blocks
 */

static unsigned gfs2_trans_da_blks(const struct gfs2_inode *dip,
				   const struct gfs2_diradd *da,
				   unsigned nr_inodes)
{
	return da->nr_blocks + gfs2_rg_blocks(dip, da->nr_blocks) +
	       (nr_inodes * RES_DINODE) + RES_QUOTA + RES_STATFS;
}

static int link_dinode(struct gfs2_inode *dip, const struct qstr *name,
		       struct gfs2_inode *ip, struct gfs2_diradd *da)
{
	struct gfs2_sbd *sdp = GFS2_SB(&dip->i_inode);
	struct gfs2_alloc_parms ap = { .target = da->nr_blocks, };
	int error;

	if (da->nr_blocks) {
		error = gfs2_quota_lock_check(dip);
		if (error)
			goto fail_quota_locks;

		error = gfs2_inplace_reserve(dip, &ap);
		if (error)
			goto fail_quota_locks;

		error = gfs2_trans_begin(sdp, gfs2_trans_da_blks(dip, da, 2), 0);
		if (error)
			goto fail_ipreserv;
	} else {
		error = gfs2_trans_begin(sdp, RES_LEAF + 2 * RES_DINODE, 0);
		if (error)
			goto fail_quota_locks;
	}

	error = gfs2_dir_add(&dip->i_inode, name, ip, da);
	if (error)
		goto fail_end_trans;

fail_end_trans:
	gfs2_trans_end(sdp);
fail_ipreserv:
	gfs2_inplace_release(dip);
fail_quota_locks:
	gfs2_quota_unlock(dip);
	return error;
}

static int gfs2_initxattrs(struct inode *inode, const struct xattr *xattr_array,
		    void *fs_info)
{
	const struct xattr *xattr;
	int err = 0;

	for (xattr = xattr_array; xattr->name != NULL; xattr++) {
		err = __gfs2_xattr_set(inode, xattr->name, xattr->value,
				       xattr->value_len, 0,
				       GFS2_EATYPE_SECURITY);
		if (err < 0)
			break;
	}
	return err;
}

static int gfs2_security_init(struct gfs2_inode *dip, struct gfs2_inode *ip,
			      const struct qstr *qstr)
{
	return security_inode_init_security(&ip->i_inode, &dip->i_inode, qstr,
					    &gfs2_initxattrs, NULL);
}

/**
 * gfs2_create_inode - Create a new inode
 * @dir: The parent directory
 * @dentry: The new dentry
 * @file: If non-NULL, the file which is being opened
 * @mode: The permissions on the new inode
 * @dev: For device nodes, this is the device number
 * @symname: For symlinks, this is the link destination
 * @size: The initial size of the inode (ignored for directories)
 *
 * Returns: 0 on success, or error code
 */

static int gfs2_create_inode(struct inode *dir, struct dentry *dentry,
			     struct file *file,
			     umode_t mode, dev_t dev, const char *symname,
			     unsigned int size, int excl, int *opened)
{
	const struct qstr *name = &dentry->d_name;
	struct posix_acl *default_acl, *acl;
	struct gfs2_holder ghs[2];
	struct inode *inode = NULL;
	struct gfs2_inode *dip = GFS2_I(dir), *ip;
	struct gfs2_sbd *sdp = GFS2_SB(&dip->i_inode);
	struct gfs2_glock *io_gl;
	struct dentry *d;
	int error;
	u32 aflags = 0;
	struct gfs2_diradd da = { .bh = NULL, };

	if (!name->len || name->len > GFS2_FNAMESIZE)
		return -ENAMETOOLONG;

	error = gfs2_rs_alloc(dip);
	if (error)
		return error;

	error = gfs2_rindex_update(sdp);
	if (error)
		return error;

	error = gfs2_glock_nq_init(dip->i_gl, LM_ST_EXCLUSIVE, 0, ghs);
	if (error)
		goto fail;

	error = create_ok(dip, name, mode);
	if (error)
		goto fail_gunlock;

	inode = gfs2_dir_search(dir, &dentry->d_name, !S_ISREG(mode) || excl);
	error = PTR_ERR(inode);
	if (!IS_ERR(inode)) {
		d = d_splice_alias(inode, dentry);
		error = PTR_ERR(d);
		if (IS_ERR(d))
			goto fail_gunlock;
		error = 0;
		if (file) {
			if (S_ISREG(inode->i_mode)) {
				WARN_ON(d != NULL);
				error = finish_open(file, dentry, gfs2_open_common, opened);
			} else {
				error = finish_no_open(file, d);
			}
		} else {
			dput(d);
		}
		gfs2_glock_dq_uninit(ghs);
		return error;
	} else if (error != -ENOENT) {
		goto fail_gunlock;
	}

	error = gfs2_diradd_alloc_required(dir, name, &da);
	if (error < 0)
		goto fail_gunlock;

	inode = new_inode(sdp->sd_vfs);
	error = -ENOMEM;
	if (!inode)
		goto fail_gunlock;

	error = posix_acl_create(dir, &mode, &default_acl, &acl);
	if (error)
		goto fail_free_vfs_inode;

	ip = GFS2_I(inode);
	error = gfs2_rs_alloc(ip);
	if (error)
		goto fail_free_acls;

	inode->i_mode = mode;
	set_nlink(inode, S_ISDIR(mode) ? 2 : 1);
	inode->i_rdev = dev;
	inode->i_size = size;
	inode->i_atime = inode->i_mtime = inode->i_ctime = CURRENT_TIME;
	gfs2_set_inode_blocks(inode, 1);
	munge_mode_uid_gid(dip, inode);
	ip->i_goal = dip->i_goal;
	ip->i_diskflags = 0;
	ip->i_eattr = 0;
	ip->i_height = 0;
	ip->i_depth = 0;
	ip->i_entries = 0;

	switch(mode & S_IFMT) {
	case S_IFREG:
		if ((dip->i_diskflags & GFS2_DIF_INHERIT_JDATA) ||
		    gfs2_tune_get(sdp, gt_new_files_jdata))
			ip->i_diskflags |= GFS2_DIF_JDATA;
		gfs2_set_aops(inode);
		break;
	case S_IFDIR:
		ip->i_diskflags |= (dip->i_diskflags & GFS2_DIF_INHERIT_JDATA);
		ip->i_diskflags |= GFS2_DIF_JDATA;
		ip->i_entries = 2;
		break;
	}
	gfs2_set_inode_flags(inode);

	if ((GFS2_I(sdp->sd_root_dir->d_inode) == dip) ||
	    (dip->i_diskflags & GFS2_DIF_TOPDIR))
		aflags |= GFS2_AF_ORLOV;

	error = alloc_dinode(ip, aflags);
	if (error)
		goto fail_free_inode;

	error = gfs2_glock_get(sdp, ip->i_no_addr, &gfs2_inode_glops, CREATE, &ip->i_gl);
	if (error)
		goto fail_free_inode;

	ip->i_gl->gl_object = ip;
	error = gfs2_glock_nq_init(ip->i_gl, LM_ST_EXCLUSIVE, GL_SKIP, ghs + 1);
	if (error)
		goto fail_free_inode;

	error = gfs2_trans_begin(sdp, RES_DINODE, 0);
	if (error)
		goto fail_gunlock2;

	init_dinode(dip, ip, symname);
	gfs2_trans_end(sdp);

	error = gfs2_glock_get(sdp, ip->i_no_addr, &gfs2_iopen_glops, CREATE, &io_gl);
	if (error)
		goto fail_gunlock2;

	error = gfs2_glock_nq_init(io_gl, LM_ST_SHARED, GL_EXACT, &ip->i_iopen_gh);
	if (error)
		goto fail_gunlock2;

	ip->i_iopen_gh.gh_gl->gl_object = ip;
	gfs2_glock_put(io_gl);
	gfs2_set_iop(inode);
	insert_inode_hash(inode);

	if (default_acl) {
		error = gfs2_set_acl(inode, default_acl, ACL_TYPE_DEFAULT);
		posix_acl_release(default_acl);
	}
	if (acl) {
		if (!error)
			error = gfs2_set_acl(inode, acl, ACL_TYPE_ACCESS);
		posix_acl_release(acl);
	}

	if (error)
		goto fail_gunlock3;

	error = gfs2_security_init(dip, ip, name);
	if (error)
		goto fail_gunlock3;

	error = link_dinode(dip, name, ip, &da);
	if (error)
		goto fail_gunlock3;

	mark_inode_dirty(inode);
	d_instantiate(dentry, inode);
	if (file) {
		*opened |= FILE_CREATED;
		error = finish_open(file, dentry, gfs2_open_common, opened);
	}
	gfs2_glock_dq_uninit(ghs);
	gfs2_glock_dq_uninit(ghs + 1);
	return error;

fail_gunlock3:
	gfs2_glock_dq_uninit(ghs + 1);
	if (ip->i_gl)
		gfs2_glock_put(ip->i_gl);
	goto fail_gunlock;

fail_gunlock2:
	gfs2_glock_dq_uninit(ghs + 1);
fail_free_inode:
	if (ip->i_gl)
		gfs2_glock_put(ip->i_gl);
	gfs2_rs_delete(ip, NULL);
fail_free_acls:
	if (default_acl)
		posix_acl_release(default_acl);
	if (acl)
		posix_acl_release(acl);
fail_free_vfs_inode:
	free_inode_nonrcu(inode);
	inode = NULL;
fail_gunlock:
	gfs2_dir_no_add(&da);
	gfs2_glock_dq_uninit(ghs);
	if (inode && !IS_ERR(inode)) {
		clear_nlink(inode);
		mark_inode_dirty(inode);
		set_bit(GIF_ALLOC_FAILED, &GFS2_I(inode)->i_flags);
		iput(inode);
	}
fail:
	return error;
}

/**
 * gfs2_create - Create a file
 * @dir: The directory in which to create the file
 * @dentry: The dentry of the new file
 * @mode: The mode of the new file
 *
 * Returns: errno
 */

static int gfs2_create(struct inode *dir, struct dentry *dentry,
		       umode_t mode, bool excl)
{
	return gfs2_create_inode(dir, dentry, NULL, S_IFREG | mode, 0, NULL, 0, excl, NULL);
}

/**
 * __gfs2_lookup - Look up a filename in a directory and return its inode
 * @dir: The directory inode
 * @dentry: The dentry of the new inode
 * @file: File to be opened
 * @opened: atomic_open flags
 *
 *
 * Returns: errno
 */

static struct dentry *__gfs2_lookup(struct inode *dir, struct dentry *dentry,
				    struct file *file, int *opened)
{
	struct inode *inode;
	struct dentry *d;
	struct gfs2_holder gh;
	struct gfs2_glock *gl;
	int error;

	inode = gfs2_lookupi(dir, &dentry->d_name, 0);
	if (!inode)
		return NULL;
	if (IS_ERR(inode))
		return ERR_CAST(inode);

	gl = GFS2_I(inode)->i_gl;
	error = gfs2_glock_nq_init(gl, LM_ST_SHARED, LM_FLAG_ANY, &gh);
	if (error) {
		iput(inode);
		return ERR_PTR(error);
	}

	d = d_splice_alias(inode, dentry);
	if (IS_ERR(d)) {
		iput(inode);
		gfs2_glock_dq_uninit(&gh);
		return d;
	}
	if (file && S_ISREG(inode->i_mode))
		error = finish_open(file, dentry, gfs2_open_common, opened);

	gfs2_glock_dq_uninit(&gh);
	if (error) {
		dput(d);
		return ERR_PTR(error);
	}
	return d;
}

static struct dentry *gfs2_lookup(struct inode *dir, struct dentry *dentry,
				  unsigned flags)
{
	return __gfs2_lookup(dir, dentry, NULL, NULL);
}

/**
 * gfs2_link - Link to a file
 * @old_dentry: The inode to link
 * @dir: Add link to this directory
 * @dentry: The name of the link
 *
 * Link the inode in "old_dentry" into the directory "dir" with the
 * name in "dentry".
 *
 * Returns: errno
 */

static int gfs2_link(struct dentry *old_dentry, struct inode *dir,
		     struct dentry *dentry)
{
	struct gfs2_inode *dip = GFS2_I(dir);
	struct gfs2_sbd *sdp = GFS2_SB(dir);
	struct inode *inode = old_dentry->d_inode;
	struct gfs2_inode *ip = GFS2_I(inode);
	struct gfs2_holder ghs[2];
	struct buffer_head *dibh;
	struct gfs2_diradd da = { .bh = NULL, };
	int error;

	if (S_ISDIR(inode->i_mode))
		return -EPERM;

	error = gfs2_rs_alloc(dip);
	if (error)
		return error;

	gfs2_holder_init(dip->i_gl, LM_ST_EXCLUSIVE, 0, ghs);
	gfs2_holder_init(ip->i_gl, LM_ST_EXCLUSIVE, 0, ghs + 1);

	error = gfs2_glock_nq(ghs); /* parent */
	if (error)
		goto out_parent;

	error = gfs2_glock_nq(ghs + 1); /* child */
	if (error)
		goto out_child;

	error = -ENOENT;
	if (inode->i_nlink == 0)
		goto out_gunlock;

	error = gfs2_permission(dir, MAY_WRITE | MAY_EXEC);
	if (error)
		goto out_gunlock;

	error = gfs2_dir_check(dir, &dentry->d_name, NULL);
	switch (error) {
	case -ENOENT:
		break;
	case 0:
		error = -EEXIST;
	default:
		goto out_gunlock;
	}

	error = -EINVAL;
	if (!dip->i_inode.i_nlink)
		goto out_gunlock;
	error = -EFBIG;
	if (dip->i_entries == (u32)-1)
		goto out_gunlock;
	error = -EPERM;
	if (IS_IMMUTABLE(inode) || IS_APPEND(inode))
		goto out_gunlock;
	error = -EINVAL;
	if (!ip->i_inode.i_nlink)
		goto out_gunlock;
	error = -EMLINK;
	if (ip->i_inode.i_nlink == (u32)-1)
		goto out_gunlock;

	error = gfs2_diradd_alloc_required(dir, &dentry->d_name, &da);
	if (error < 0)
		goto out_gunlock;

	if (da.nr_blocks) {
		struct gfs2_alloc_parms ap = { .target = da.nr_blocks, };
		error = gfs2_quota_lock_check(dip);
		if (error)
			goto out_gunlock;

		error = gfs2_inplace_reserve(dip, &ap);
		if (error)
			goto out_gunlock_q;

		error = gfs2_trans_begin(sdp, gfs2_trans_da_blks(dip, &da, 2), 0);
		if (error)
			goto out_ipres;
	} else {
		error = gfs2_trans_begin(sdp, 2 * RES_DINODE + RES_LEAF, 0);
		if (error)
			goto out_ipres;
	}

	error = gfs2_meta_inode_buffer(ip, &dibh);
	if (error)
		goto out_end_trans;

	error = gfs2_dir_add(dir, &dentry->d_name, ip, &da);
	if (error)
		goto out_brelse;

	gfs2_trans_add_meta(ip->i_gl, dibh);
	inc_nlink(&ip->i_inode);
	ip->i_inode.i_ctime = CURRENT_TIME;
	ihold(inode);
	d_instantiate(dentry, inode);
	mark_inode_dirty(inode);

out_brelse:
	brelse(dibh);
out_end_trans:
	gfs2_trans_end(sdp);
out_ipres:
	if (da.nr_blocks)
		gfs2_inplace_release(dip);
out_gunlock_q:
	if (da.nr_blocks)
		gfs2_quota_unlock(dip);
out_gunlock:
	gfs2_dir_no_add(&da);
	gfs2_glock_dq(ghs + 1);
out_child:
	gfs2_glock_dq(ghs);
out_parent:
	gfs2_holder_uninit(ghs);
	gfs2_holder_uninit(ghs + 1);
	return error;
}

/*
 * gfs2_unlink_ok - check to see that a inode is still in a directory
 * @dip: the directory
 * @name: the name of the file
 * @ip: the inode
 *
 * Assumes that the lock on (at least) @dip is held.
 *
 * Returns: 0 if the parent/child relationship is correct, errno if it isn't
 */

static int gfs2_unlink_ok(struct gfs2_inode *dip, const struct qstr *name,
			  const struct gfs2_inode *ip)
{
	int error;

	if (IS_IMMUTABLE(&ip->i_inode) || IS_APPEND(&ip->i_inode))
		return -EPERM;

	if ((dip->i_inode.i_mode & S_ISVTX) &&
	    !uid_eq(dip->i_inode.i_uid, current_fsuid()) &&
	    !uid_eq(ip->i_inode.i_uid, current_fsuid()) && !capable(CAP_FOWNER))
		return -EPERM;

	if (IS_APPEND(&dip->i_inode))
		return -EPERM;

	error = gfs2_permission(&dip->i_inode, MAY_WRITE | MAY_EXEC);
	if (error)
		return error;

	error = gfs2_dir_check(&dip->i_inode, name, ip);
	if (error)
		return error;

	return 0;
}

/**
 * gfs2_unlink_inode - Removes an inode from its parent dir and unlinks it
 * @dip: The parent directory
 * @name: The name of the entry in the parent directory
 * @inode: The inode to be removed
 *
 * Called with all the locks and in a transaction. This will only be
 * called for a directory after it has been checked to ensure it is empty.
 *
 * Returns: 0 on success, or an error
 */

static int gfs2_unlink_inode(struct gfs2_inode *dip,
			     const struct dentry *dentry)
{
	struct inode *inode = dentry->d_inode;
	struct gfs2_inode *ip = GFS2_I(inode);
	int error;

	error = gfs2_dir_del(dip, dentry);
	if (error)
		return error;

	ip->i_entries = 0;
	inode->i_ctime = CURRENT_TIME;
	if (S_ISDIR(inode->i_mode))
		clear_nlink(inode);
	else
		drop_nlink(inode);
	mark_inode_dirty(inode);
	if (inode->i_nlink == 0)
		gfs2_unlink_di(inode);
	return 0;
}


/**
 * gfs2_unlink - Unlink an inode (this does rmdir as well)
 * @dir: The inode of the directory containing the inode to unlink
 * @dentry: The file itself
 *
 * This routine uses the type of the inode as a flag to figure out
 * whether this is an unlink or an rmdir.
 *
 * Returns: errno
 */

static int gfs2_unlink(struct inode *dir, struct dentry *dentry)
{
	struct gfs2_inode *dip = GFS2_I(dir);
	struct gfs2_sbd *sdp = GFS2_SB(dir);
	struct inode *inode = dentry->d_inode;
	struct gfs2_inode *ip = GFS2_I(inode);
	struct gfs2_holder ghs[3];
	struct gfs2_rgrpd *rgd;
	int error;

	error = gfs2_rindex_update(sdp);
	if (error)
		return error;

	error = -EROFS;

	gfs2_holder_init(dip->i_gl, LM_ST_EXCLUSIVE, 0, ghs);
	gfs2_holder_init(ip->i_gl,  LM_ST_EXCLUSIVE, 0, ghs + 1);

	rgd = gfs2_blk2rgrpd(sdp, ip->i_no_addr, 1);
	if (!rgd)
		goto out_inodes;

	gfs2_holder_init(rgd->rd_gl, LM_ST_EXCLUSIVE, 0, ghs + 2);


	error = gfs2_glock_nq(ghs); /* parent */
	if (error)
		goto out_parent;

	error = gfs2_glock_nq(ghs + 1); /* child */
	if (error)
		goto out_child;

	error = -ENOENT;
	if (inode->i_nlink == 0)
		goto out_rgrp;

	if (S_ISDIR(inode->i_mode)) {
		error = -ENOTEMPTY;
		if (ip->i_entries > 2 || inode->i_nlink > 2)
			goto out_rgrp;
	}

	error = gfs2_glock_nq(ghs + 2); /* rgrp */
	if (error)
		goto out_rgrp;

	error = gfs2_unlink_ok(dip, &dentry->d_name, ip);
	if (error)
		goto out_gunlock;

	error = gfs2_trans_begin(sdp, 2*RES_DINODE + 3*RES_LEAF + RES_RG_BIT, 0);
	if (error)
		goto out_end_trans;

	error = gfs2_unlink_inode(dip, dentry);

out_end_trans:
	gfs2_trans_end(sdp);
out_gunlock:
	gfs2_glock_dq(ghs + 2);
out_rgrp:
	gfs2_glock_dq(ghs + 1);
out_child:
	gfs2_glock_dq(ghs);
out_parent:
	gfs2_holder_uninit(ghs + 2);
out_inodes:
	gfs2_holder_uninit(ghs + 1);
	gfs2_holder_uninit(ghs);
	return error;
}

/**
 * gfs2_symlink - Create a symlink
 * @dir: The directory to create the symlink in
 * @dentry: The dentry to put the symlink in
 * @symname: The thing which the link points to
 *
 * Returns: errno
 */

static int gfs2_symlink(struct inode *dir, struct dentry *dentry,
			const char *symname)
{
	struct gfs2_sbd *sdp = GFS2_SB(dir);
	unsigned int size;

	size = strlen(symname);
	if (size > sdp->sd_sb.sb_bsize - sizeof(struct gfs2_dinode) - 1)
		return -ENAMETOOLONG;

	return gfs2_create_inode(dir, dentry, NULL, S_IFLNK | S_IRWXUGO, 0, symname, size, 0, NULL);
}

/**
 * gfs2_mkdir - Make a directory
 * @dir: The parent directory of the new one
 * @dentry: The dentry of the new directory
 * @mode: The mode of the new directory
 *
 * Returns: errno
 */

static int gfs2_mkdir(struct inode *dir, struct dentry *dentry, umode_t mode)
{
	struct gfs2_sbd *sdp = GFS2_SB(dir);
	unsigned dsize = sdp->sd_sb.sb_bsize - sizeof(struct gfs2_dinode);
	return gfs2_create_inode(dir, dentry, NULL, S_IFDIR | mode, 0, NULL, dsize, 0, NULL);
}

/**
 * gfs2_mknod - Make a special file
 * @dir: The directory in which the special file will reside
 * @dentry: The dentry of the special file
 * @mode: The mode of the special file
 * @dev: The device specification of the special file
 *
 */

static int gfs2_mknod(struct inode *dir, struct dentry *dentry, umode_t mode,
		      dev_t dev)
{
	return gfs2_create_inode(dir, dentry, NULL, mode, dev, NULL, 0, 0, NULL);
}

/**
 * gfs2_atomic_open - Atomically open a file
 * @dir: The directory
 * @dentry: The proposed new entry
 * @file: The proposed new struct file
 * @flags: open flags
 * @mode: File mode
 * @opened: Flag to say whether the file has been opened or not
 *
 * Returns: error code or 0 for success
 */

static int gfs2_atomic_open(struct inode *dir, struct dentry *dentry,
                            struct file *file, unsigned flags,
                            umode_t mode, int *opened)
{
	struct dentry *d;
	bool excl = !!(flags & O_EXCL);

	d = __gfs2_lookup(dir, dentry, file, opened);
	if (IS_ERR(d))
		return PTR_ERR(d);
	if (d != NULL)
		dentry = d;
	if (dentry->d_inode) {
		if (!(*opened & FILE_OPENED)) {
			if (d == NULL)
				dget(dentry);
			return finish_no_open(file, dentry);
		}
		dput(d);
		return 0;
	}

	BUG_ON(d != NULL);
	if (!(flags & O_CREAT))
		return -ENOENT;

	return gfs2_create_inode(dir, dentry, file, S_IFREG | mode, 0, NULL, 0, excl, opened);
}

/*
 * gfs2_ok_to_move - check if it's ok to move a directory to another directory
 * @this: move this
 * @to: to here
 *
 * Follow @to back to the root and make sure we don't encounter @this
 * Assumes we already hold the rename lock.
 *
 * Returns: errno
 */

static int gfs2_ok_to_move(struct gfs2_inode *this, struct gfs2_inode *to)
{
	struct inode *dir = &to->i_inode;
	struct super_block *sb = dir->i_sb;
	struct inode *tmp;
	int error = 0;

	igrab(dir);

	for (;;) {
		if (dir == &this->i_inode) {
			error = -EINVAL;
			break;
		}
		if (dir == sb->s_root->d_inode) {
			error = 0;
			break;
		}

		tmp = gfs2_lookupi(dir, &gfs2_qdotdot, 1);
		if (IS_ERR(tmp)) {
			error = PTR_ERR(tmp);
			break;
		}

		iput(dir);
		dir = tmp;
	}

	iput(dir);

	return error;
}

/**
 * gfs2_rename - Rename a file
 * @odir: Parent directory of old file name
 * @odentry: The old dentry of the file
 * @ndir: Parent directory of new file name
 * @ndentry: The new dentry of the file
 *
 * Returns: errno
 */

static int gfs2_rename(struct inode *odir, struct dentry *odentry,
		       struct inode *ndir, struct dentry *ndentry)
{
	struct gfs2_inode *odip = GFS2_I(odir);
	struct gfs2_inode *ndip = GFS2_I(ndir);
	struct gfs2_inode *ip = GFS2_I(odentry->d_inode);
	struct gfs2_inode *nip = NULL;
	struct gfs2_sbd *sdp = GFS2_SB(odir);
	struct gfs2_holder ghs[5], r_gh = { .gh_gl = NULL, };
	struct gfs2_rgrpd *nrgd;
	unsigned int num_gh;
	int dir_rename = 0;
	struct gfs2_diradd da = { .nr_blocks = 0, };
	unsigned int x;
	int error;

	if (ndentry->d_inode) {
		nip = GFS2_I(ndentry->d_inode);
		if (ip == nip)
			return 0;
	}

	error = gfs2_rindex_update(sdp);
	if (error)
		return error;

	error = gfs2_rs_alloc(ndip);
	if (error)
		return error;

	if (odip != ndip) {
		error = gfs2_glock_nq_init(sdp->sd_rename_gl, LM_ST_EXCLUSIVE,
					   0, &r_gh);
		if (error)
			goto out;

		if (S_ISDIR(ip->i_inode.i_mode)) {
			dir_rename = 1;
			/* don't move a dirctory into it's subdir */
			error = gfs2_ok_to_move(ip, ndip);
			if (error)
				goto out_gunlock_r;
		}
	}

	num_gh = 1;
	gfs2_holder_init(odip->i_gl, LM_ST_EXCLUSIVE, 0, ghs);
	if (odip != ndip) {
		gfs2_holder_init(ndip->i_gl, LM_ST_EXCLUSIVE, 0, ghs + num_gh);
		num_gh++;
	}
	gfs2_holder_init(ip->i_gl, LM_ST_EXCLUSIVE, 0, ghs + num_gh);
	num_gh++;

	if (nip) {
		gfs2_holder_init(nip->i_gl, LM_ST_EXCLUSIVE, 0, ghs + num_gh);
		num_gh++;
		/* grab the resource lock for unlink flag twiddling 
		 * this is the case of the target file already existing
		 * so we unlink before doing the rename
		 */
		nrgd = gfs2_blk2rgrpd(sdp, nip->i_no_addr, 1);
		if (nrgd)
			gfs2_holder_init(nrgd->rd_gl, LM_ST_EXCLUSIVE, 0, ghs + num_gh++);
	}

	for (x = 0; x < num_gh; x++) {
		error = gfs2_glock_nq(ghs + x);
		if (error)
			goto out_gunlock;
	}

	error = -ENOENT;
	if (ip->i_inode.i_nlink == 0)
		goto out_gunlock;

	/* Check out the old directory */

	error = gfs2_unlink_ok(odip, &odentry->d_name, ip);
	if (error)
		goto out_gunlock;

	/* Check out the new directory */

	if (nip) {
		error = gfs2_unlink_ok(ndip, &ndentry->d_name, nip);
		if (error)
			goto out_gunlock;

		if (nip->i_inode.i_nlink == 0) {
			error = -EAGAIN;
			goto out_gunlock;
		}

		if (S_ISDIR(nip->i_inode.i_mode)) {
			if (nip->i_entries < 2) {
				gfs2_consist_inode(nip);
				error = -EIO;
				goto out_gunlock;
			}
			if (nip->i_entries > 2) {
				error = -ENOTEMPTY;
				goto out_gunlock;
			}
		}
	} else {
		error = gfs2_permission(ndir, MAY_WRITE | MAY_EXEC);
		if (error)
			goto out_gunlock;

		error = gfs2_dir_check(ndir, &ndentry->d_name, NULL);
		switch (error) {
		case -ENOENT:
			error = 0;
			break;
		case 0:
			error = -EEXIST;
		default:
			goto out_gunlock;
		};

		if (odip != ndip) {
			if (!ndip->i_inode.i_nlink) {
				error = -ENOENT;
				goto out_gunlock;
			}
			if (ndip->i_entries == (u32)-1) {
				error = -EFBIG;
				goto out_gunlock;
			}
			if (S_ISDIR(ip->i_inode.i_mode) &&
			    ndip->i_inode.i_nlink == (u32)-1) {
				error = -EMLINK;
				goto out_gunlock;
			}
		}
	}

	/* Check out the dir to be renamed */

	if (dir_rename) {
		error = gfs2_permission(odentry->d_inode, MAY_WRITE);
		if (error)
			goto out_gunlock;
	}

	if (nip == NULL) {
		error = gfs2_diradd_alloc_required(ndir, &ndentry->d_name, &da);
		if (error)
			goto out_gunlock;
	}

	if (da.nr_blocks) {
		struct gfs2_alloc_parms ap = { .target = da.nr_blocks, };
		error = gfs2_quota_lock_check(ndip);
		if (error)
			goto out_gunlock;

		error = gfs2_inplace_reserve(ndip, &ap);
		if (error)
			goto out_gunlock_q;

		error = gfs2_trans_begin(sdp, gfs2_trans_da_blks(ndip, &da, 4) +
					 4 * RES_LEAF + 4, 0);
		if (error)
			goto out_ipreserv;
	} else {
		error = gfs2_trans_begin(sdp, 4 * RES_DINODE +
					 5 * RES_LEAF + 4, 0);
		if (error)
			goto out_gunlock;
	}

	/* Remove the target file, if it exists */

	if (nip)
		error = gfs2_unlink_inode(ndip, ndentry);

	if (dir_rename) {
		error = gfs2_dir_mvino(ip, &gfs2_qdotdot, ndip, DT_DIR);
		if (error)
			goto out_end_trans;
	} else {
		struct buffer_head *dibh;
		error = gfs2_meta_inode_buffer(ip, &dibh);
		if (error)
			goto out_end_trans;
		ip->i_inode.i_ctime = CURRENT_TIME;
		gfs2_trans_add_meta(ip->i_gl, dibh);
		gfs2_dinode_out(ip, dibh->b_data);
		brelse(dibh);
	}

	error = gfs2_dir_del(odip, odentry);
	if (error)
		goto out_end_trans;

	error = gfs2_dir_add(ndir, &ndentry->d_name, ip, &da);
	if (error)
		goto out_end_trans;

out_end_trans:
	gfs2_trans_end(sdp);
out_ipreserv:
	if (da.nr_blocks)
		gfs2_inplace_release(ndip);
out_gunlock_q:
	if (da.nr_blocks)
		gfs2_quota_unlock(ndip);
out_gunlock:
	gfs2_dir_no_add(&da);
	while (x--) {
		gfs2_glock_dq(ghs + x);
		gfs2_holder_uninit(ghs + x);
	}
out_gunlock_r:
	if (r_gh.gh_gl)
		gfs2_glock_dq_uninit(&r_gh);
out:
	return error;
}

/**
 * gfs2_follow_link - Follow a symbolic link
 * @dentry: The dentry of the link
 * @nd: Data that we pass to vfs_follow_link()
 *
 * This can handle symlinks of any size.
 *
 * Returns: 0 on success or error code
 */

static void *gfs2_follow_link(struct dentry *dentry, struct nameidata *nd)
{
	struct gfs2_inode *ip = GFS2_I(dentry->d_inode);
	struct gfs2_holder i_gh;
	struct buffer_head *dibh;
	unsigned int size;
	char *buf;
	int error;

	gfs2_holder_init(ip->i_gl, LM_ST_SHARED, 0, &i_gh);
	error = gfs2_glock_nq(&i_gh);
	if (error) {
		gfs2_holder_uninit(&i_gh);
		nd_set_link(nd, ERR_PTR(error));
		return NULL;
	}

	size = (unsigned int)i_size_read(&ip->i_inode);
	if (size == 0) {
		gfs2_consist_inode(ip);
		buf = ERR_PTR(-EIO);
		goto out;
	}

	error = gfs2_meta_inode_buffer(ip, &dibh);
	if (error) {
		buf = ERR_PTR(error);
		goto out;
	}

	buf = kzalloc(size + 1, GFP_NOFS);
	if (!buf)
		buf = ERR_PTR(-ENOMEM);
	else
		memcpy(buf, dibh->b_data + sizeof(struct gfs2_dinode), size);
	brelse(dibh);
out:
	gfs2_glock_dq_uninit(&i_gh);
	nd_set_link(nd, buf);
	return NULL;
}

<<<<<<< HEAD
static void gfs2_put_link(struct dentry *dentry, struct nameidata *nd, void *p)
{
	const char *s = nd_get_link(nd);
	if (!IS_ERR(s))
		kfree(s);
}

=======
>>>>>>> c3ade0e0
/**
 * gfs2_permission -
 * @inode: The inode
 * @mask: The mask to be tested
 * @flags: Indicates whether this is an RCU path walk or not
 *
 * This may be called from the VFS directly, or from within GFS2 with the
 * inode locked, so we look to see if the glock is already locked and only
 * lock the glock if its not already been done.
 *
 * Returns: errno
 */

int gfs2_permission(struct inode *inode, int mask)
{
	struct gfs2_inode *ip;
	struct gfs2_holder i_gh;
	int error;
	int unlock = 0;


	ip = GFS2_I(inode);
	if (gfs2_glock_is_locked_by_me(ip->i_gl) == NULL) {
		if (mask & MAY_NOT_BLOCK)
			return -ECHILD;
		error = gfs2_glock_nq_init(ip->i_gl, LM_ST_SHARED, LM_FLAG_ANY, &i_gh);
		if (error)
			return error;
		unlock = 1;
	}

	if ((mask & MAY_WRITE) && IS_IMMUTABLE(inode))
		error = -EACCES;
	else
		error = generic_permission(inode, mask);
	if (unlock)
		gfs2_glock_dq_uninit(&i_gh);

	return error;
}

static int __gfs2_setattr_simple(struct inode *inode, struct iattr *attr)
{
	setattr_copy(inode, attr);
	mark_inode_dirty(inode);
	return 0;
}

/**
 * gfs2_setattr_simple -
 * @ip:
 * @attr:
 *
 * Returns: errno
 */

int gfs2_setattr_simple(struct inode *inode, struct iattr *attr)
{
	int error;

	if (current->journal_info)
		return __gfs2_setattr_simple(inode, attr);

	error = gfs2_trans_begin(GFS2_SB(inode), RES_DINODE, 0);
	if (error)
		return error;

	error = __gfs2_setattr_simple(inode, attr);
	gfs2_trans_end(GFS2_SB(inode));
	return error;
}

static int setattr_chown(struct inode *inode, struct iattr *attr)
{
	struct gfs2_inode *ip = GFS2_I(inode);
	struct gfs2_sbd *sdp = GFS2_SB(inode);
	kuid_t ouid, nuid;
	kgid_t ogid, ngid;
	int error;

	ouid = inode->i_uid;
	ogid = inode->i_gid;
	nuid = attr->ia_uid;
	ngid = attr->ia_gid;

	if (!(attr->ia_valid & ATTR_UID) || uid_eq(ouid, nuid))
		ouid = nuid = NO_UID_QUOTA_CHANGE;
	if (!(attr->ia_valid & ATTR_GID) || gid_eq(ogid, ngid))
		ogid = ngid = NO_GID_QUOTA_CHANGE;

	error = get_write_access(inode);
	if (error)
		return error;

	error = gfs2_rs_alloc(ip);
	if (error)
		goto out;

	error = gfs2_rindex_update(sdp);
	if (error)
		goto out;

	error = gfs2_quota_lock(ip, nuid, ngid);
	if (error)
		goto out;

	if (!uid_eq(ouid, NO_UID_QUOTA_CHANGE) ||
	    !gid_eq(ogid, NO_GID_QUOTA_CHANGE)) {
		error = gfs2_quota_check(ip, nuid, ngid);
		if (error)
			goto out_gunlock_q;
	}

	error = gfs2_trans_begin(sdp, RES_DINODE + 2 * RES_QUOTA, 0);
	if (error)
		goto out_gunlock_q;

	error = gfs2_setattr_simple(inode, attr);
	if (error)
		goto out_end_trans;

	if (!uid_eq(ouid, NO_UID_QUOTA_CHANGE) ||
	    !gid_eq(ogid, NO_GID_QUOTA_CHANGE)) {
		u64 blocks = gfs2_get_inode_blocks(&ip->i_inode);
		gfs2_quota_change(ip, -blocks, ouid, ogid);
		gfs2_quota_change(ip, blocks, nuid, ngid);
	}

out_end_trans:
	gfs2_trans_end(sdp);
out_gunlock_q:
	gfs2_quota_unlock(ip);
out:
	put_write_access(inode);
	return error;
}

/**
 * gfs2_setattr - Change attributes on an inode
 * @dentry: The dentry which is changing
 * @attr: The structure describing the change
 *
 * The VFS layer wants to change one or more of an inodes attributes.  Write
 * that change out to disk.
 *
 * Returns: errno
 */

static int gfs2_setattr(struct dentry *dentry, struct iattr *attr)
{
	struct inode *inode = dentry->d_inode;
	struct gfs2_inode *ip = GFS2_I(inode);
	struct gfs2_holder i_gh;
	int error;

	error = gfs2_rs_alloc(ip);
	if (error)
		return error;

	error = gfs2_glock_nq_init(ip->i_gl, LM_ST_EXCLUSIVE, 0, &i_gh);
	if (error)
		return error;

	error = -EPERM;
	if (IS_IMMUTABLE(inode) || IS_APPEND(inode))
		goto out;

	error = inode_change_ok(inode, attr);
	if (error)
		goto out;

	if (attr->ia_valid & ATTR_SIZE)
		error = gfs2_setattr_size(inode, attr->ia_size);
	else if (attr->ia_valid & (ATTR_UID | ATTR_GID))
		error = setattr_chown(inode, attr);
	else {
		error = gfs2_setattr_simple(inode, attr);
		if (!error && attr->ia_valid & ATTR_MODE)
			error = posix_acl_chmod(inode, inode->i_mode);
	}

out:
	if (!error)
		mark_inode_dirty(inode);
	gfs2_glock_dq_uninit(&i_gh);
	return error;
}

/**
 * gfs2_getattr - Read out an inode's attributes
 * @mnt: The vfsmount the inode is being accessed from
 * @dentry: The dentry to stat
 * @stat: The inode's stats
 *
 * This may be called from the VFS directly, or from within GFS2 with the
 * inode locked, so we look to see if the glock is already locked and only
 * lock the glock if its not already been done. Note that its the NFS
 * readdirplus operation which causes this to be called (from filldir)
 * with the glock already held.
 *
 * Returns: errno
 */

static int gfs2_getattr(struct vfsmount *mnt, struct dentry *dentry,
			struct kstat *stat)
{
	struct inode *inode = dentry->d_inode;
	struct gfs2_inode *ip = GFS2_I(inode);
	struct gfs2_holder gh;
	int error;
	int unlock = 0;

	if (gfs2_glock_is_locked_by_me(ip->i_gl) == NULL) {
		error = gfs2_glock_nq_init(ip->i_gl, LM_ST_SHARED, LM_FLAG_ANY, &gh);
		if (error)
			return error;
		unlock = 1;
	}

	generic_fillattr(inode, stat);
	if (unlock)
		gfs2_glock_dq_uninit(&gh);

	return 0;
}

static int gfs2_setxattr(struct dentry *dentry, const char *name,
			 const void *data, size_t size, int flags)
{
	struct inode *inode = dentry->d_inode;
	struct gfs2_inode *ip = GFS2_I(inode);
	struct gfs2_holder gh;
	int ret;

	gfs2_holder_init(ip->i_gl, LM_ST_EXCLUSIVE, 0, &gh);
	ret = gfs2_glock_nq(&gh);
	if (ret == 0) {
		ret = gfs2_rs_alloc(ip);
		if (ret == 0)
			ret = generic_setxattr(dentry, name, data, size, flags);
		gfs2_glock_dq(&gh);
	}
	gfs2_holder_uninit(&gh);
	return ret;
}

static ssize_t gfs2_getxattr(struct dentry *dentry, const char *name,
			     void *data, size_t size)
{
	struct inode *inode = dentry->d_inode;
	struct gfs2_inode *ip = GFS2_I(inode);
	struct gfs2_holder gh;
	int ret;

	/* For selinux during lookup */
	if (gfs2_glock_is_locked_by_me(ip->i_gl))
		return generic_getxattr(dentry, name, data, size);

	gfs2_holder_init(ip->i_gl, LM_ST_SHARED, LM_FLAG_ANY, &gh);
	ret = gfs2_glock_nq(&gh);
	if (ret == 0) {
		ret = generic_getxattr(dentry, name, data, size);
		gfs2_glock_dq(&gh);
	}
	gfs2_holder_uninit(&gh);
	return ret;
}

static int gfs2_removexattr(struct dentry *dentry, const char *name)
{
	struct inode *inode = dentry->d_inode;
	struct gfs2_inode *ip = GFS2_I(inode);
	struct gfs2_holder gh;
	int ret;

	gfs2_holder_init(ip->i_gl, LM_ST_EXCLUSIVE, 0, &gh);
	ret = gfs2_glock_nq(&gh);
	if (ret == 0) {
		ret = gfs2_rs_alloc(ip);
		if (ret == 0)
			ret = generic_removexattr(dentry, name);
		gfs2_glock_dq(&gh);
	}
	gfs2_holder_uninit(&gh);
	return ret;
}

static int gfs2_fiemap(struct inode *inode, struct fiemap_extent_info *fieinfo,
		       u64 start, u64 len)
{
	struct gfs2_inode *ip = GFS2_I(inode);
	struct gfs2_holder gh;
	int ret;

	ret = fiemap_check_flags(fieinfo, FIEMAP_FLAG_SYNC);
	if (ret)
		return ret;

	mutex_lock(&inode->i_mutex);

	ret = gfs2_glock_nq_init(ip->i_gl, LM_ST_SHARED, 0, &gh);
	if (ret)
		goto out;

	if (gfs2_is_stuffed(ip)) {
		u64 phys = ip->i_no_addr << inode->i_blkbits;
		u64 size = i_size_read(inode);
		u32 flags = FIEMAP_EXTENT_LAST|FIEMAP_EXTENT_NOT_ALIGNED|
			    FIEMAP_EXTENT_DATA_INLINE;
		phys += sizeof(struct gfs2_dinode);
		phys += start;
		if (start + len > size)
			len = size - start;
		if (start < size)
			ret = fiemap_fill_next_extent(fieinfo, start, phys,
						      len, flags);
		if (ret == 1)
			ret = 0;
	} else {
		ret = __generic_block_fiemap(inode, fieinfo, start, len,
					     gfs2_block_map);
	}

	gfs2_glock_dq_uninit(&gh);
out:
	mutex_unlock(&inode->i_mutex);
	return ret;
}

const struct inode_operations gfs2_file_iops = {
	.permission = gfs2_permission,
	.setattr = gfs2_setattr,
	.getattr = gfs2_getattr,
	.setxattr = gfs2_setxattr,
	.getxattr = gfs2_getxattr,
	.listxattr = gfs2_listxattr,
	.removexattr = gfs2_removexattr,
	.fiemap = gfs2_fiemap,
	.get_acl = gfs2_get_acl,
	.set_acl = gfs2_set_acl,
};

const struct inode_operations gfs2_dir_iops = {
	.create = gfs2_create,
	.lookup = gfs2_lookup,
	.link = gfs2_link,
	.unlink = gfs2_unlink,
	.symlink = gfs2_symlink,
	.mkdir = gfs2_mkdir,
	.rmdir = gfs2_unlink,
	.mknod = gfs2_mknod,
	.rename = gfs2_rename,
	.permission = gfs2_permission,
	.setattr = gfs2_setattr,
	.getattr = gfs2_getattr,
	.setxattr = gfs2_setxattr,
	.getxattr = gfs2_getxattr,
	.listxattr = gfs2_listxattr,
	.removexattr = gfs2_removexattr,
	.fiemap = gfs2_fiemap,
	.get_acl = gfs2_get_acl,
	.set_acl = gfs2_set_acl,
	.atomic_open = gfs2_atomic_open,
};

const struct inode_operations gfs2_symlink_iops = {
	.readlink = generic_readlink,
	.follow_link = gfs2_follow_link,
	.put_link = kfree_put_link,
	.permission = gfs2_permission,
	.setattr = gfs2_setattr,
	.getattr = gfs2_getattr,
	.setxattr = gfs2_setxattr,
	.getxattr = gfs2_getxattr,
	.listxattr = gfs2_listxattr,
	.removexattr = gfs2_removexattr,
	.fiemap = gfs2_fiemap,
};
<|MERGE_RESOLUTION|>--- conflicted
+++ resolved
@@ -1561,16 +1561,6 @@
 	return NULL;
 }
 
-<<<<<<< HEAD
-static void gfs2_put_link(struct dentry *dentry, struct nameidata *nd, void *p)
-{
-	const char *s = nd_get_link(nd);
-	if (!IS_ERR(s))
-		kfree(s);
-}
-
-=======
->>>>>>> c3ade0e0
 /**
  * gfs2_permission -
  * @inode: The inode
