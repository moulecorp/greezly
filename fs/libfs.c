/*
 *	fs/libfs.c
 *	Library for filesystems writers.
 */

#include <linux/export.h>
#include <linux/pagemap.h>
#include <linux/slab.h>
#include <linux/mount.h>
#include <linux/vfs.h>
#include <linux/quotaops.h>
#include <linux/mutex.h>
#include <linux/namei.h>
#include <linux/exportfs.h>
#include <linux/writeback.h>
#include <linux/buffer_head.h> /* sync_mapping_buffers */

#include <asm/uaccess.h>

#include "internal.h"

static inline int simple_positive(struct dentry *dentry)
{
	return dentry->d_inode && !d_unhashed(dentry);
}

int simple_getattr(struct vfsmount *mnt, struct dentry *dentry,
		   struct kstat *stat)
{
	struct inode *inode = dentry->d_inode;
	generic_fillattr(inode, stat);
	stat->blocks = inode->i_mapping->nrpages << (PAGE_CACHE_SHIFT - 9);
	return 0;
}
EXPORT_SYMBOL(simple_getattr);

int simple_statfs(struct dentry *dentry, struct kstatfs *buf)
{
	buf->f_type = dentry->d_sb->s_magic;
	buf->f_bsize = PAGE_CACHE_SIZE;
	buf->f_namelen = NAME_MAX;
	return 0;
}
EXPORT_SYMBOL(simple_statfs);

/*
 * Retaining negative dentries for an in-memory filesystem just wastes
 * memory and lookup time: arrange for them to be deleted immediately.
 */
int always_delete_dentry(const struct dentry *dentry)
{
	return 1;
}
EXPORT_SYMBOL(always_delete_dentry);

const struct dentry_operations simple_dentry_operations = {
	.d_delete = always_delete_dentry,
};
EXPORT_SYMBOL(simple_dentry_operations);

/*
 * Lookup the data. This is trivial - if the dentry didn't already
 * exist, we know it is negative.  Set d_op to delete negative dentries.
 */
struct dentry *simple_lookup(struct inode *dir, struct dentry *dentry, unsigned int flags)
{
	if (dentry->d_name.len > NAME_MAX)
		return ERR_PTR(-ENAMETOOLONG);
	if (!dentry->d_sb->s_d_op)
		d_set_d_op(dentry, &simple_dentry_operations);
	d_add(dentry, NULL);
	return NULL;
}
EXPORT_SYMBOL(simple_lookup);

int dcache_dir_open(struct inode *inode, struct file *file)
{
	static struct qstr cursor_name = QSTR_INIT(".", 1);

	file->private_data = d_alloc(file->f_path.dentry, &cursor_name);

	return file->private_data ? 0 : -ENOMEM;
}
EXPORT_SYMBOL(dcache_dir_open);

int dcache_dir_close(struct inode *inode, struct file *file)
{
	dput(file->private_data);
	return 0;
}
EXPORT_SYMBOL(dcache_dir_close);

loff_t dcache_dir_lseek(struct file *file, loff_t offset, int whence)
{
	struct dentry *dentry = file->f_path.dentry;
	mutex_lock(&dentry->d_inode->i_mutex);
	switch (whence) {
		case 1:
			offset += file->f_pos;
		case 0:
			if (offset >= 0)
				break;
		default:
			mutex_unlock(&dentry->d_inode->i_mutex);
			return -EINVAL;
	}
	if (offset != file->f_pos) {
		file->f_pos = offset;
		if (file->f_pos >= 2) {
			struct list_head *p;
			struct dentry *cursor = file->private_data;
			loff_t n = file->f_pos - 2;

			spin_lock(&dentry->d_lock);
			/* d_lock not required for cursor */
			list_del(&cursor->d_child);
			p = dentry->d_subdirs.next;
			while (n && p != &dentry->d_subdirs) {
				struct dentry *next;
				next = list_entry(p, struct dentry, d_child);
				spin_lock_nested(&next->d_lock, DENTRY_D_LOCK_NESTED);
				if (simple_positive(next))
					n--;
				spin_unlock(&next->d_lock);
				p = p->next;
			}
			list_add_tail(&cursor->d_child, p);
			spin_unlock(&dentry->d_lock);
		}
	}
	mutex_unlock(&dentry->d_inode->i_mutex);
	return offset;
}
EXPORT_SYMBOL(dcache_dir_lseek);

/* Relationship between i_mode and the DT_xxx types */
static inline unsigned char dt_type(struct inode *inode)
{
	return (inode->i_mode >> 12) & 15;
}

/*
 * Directory is locked and all positive dentries in it are safe, since
 * for ramfs-type trees they can't go away without unlink() or rmdir(),
 * both impossible due to the lock on directory.
 */

int dcache_readdir(struct file *file, struct dir_context *ctx)
{
	struct dentry *dentry = file->f_path.dentry;
	struct dentry *cursor = file->private_data;
	struct list_head *p, *q = &cursor->d_child;

	if (!dir_emit_dots(file, ctx))
		return 0;
	spin_lock(&dentry->d_lock);
	if (ctx->pos == 2)
		list_move(q, &dentry->d_subdirs);

	for (p = q->next; p != &dentry->d_subdirs; p = p->next) {
<<<<<<< HEAD
		struct dentry *next = list_entry(p, struct dentry, d_u.d_child);
=======
		struct dentry *next = list_entry(p, struct dentry, d_child);
>>>>>>> ed2973f9
		char d_name[sizeof(next->d_iname)];
		const unsigned char *name;

		spin_lock_nested(&next->d_lock, DENTRY_D_LOCK_NESTED);
		if (!simple_positive(next)) {
			spin_unlock(&next->d_lock);
			continue;
		}

		spin_unlock(&next->d_lock);
		spin_unlock(&dentry->d_lock);
		name = next->d_name.name;
		if (name == next->d_iname) {
			memcpy(d_name, name, next->d_name.len);
			name = d_name;
		}
		if (!dir_emit(ctx, name, next->d_name.len,
			      next->d_inode->i_ino, dt_type(next->d_inode)))
			return 0;
		spin_lock(&dentry->d_lock);
		spin_lock_nested(&next->d_lock, DENTRY_D_LOCK_NESTED);
		/* next is still alive */
		list_move(q, p);
		spin_unlock(&next->d_lock);
		p = q;
		ctx->pos++;
	}
	spin_unlock(&dentry->d_lock);
	return 0;
}
EXPORT_SYMBOL(dcache_readdir);

ssize_t generic_read_dir(struct file *filp, char __user *buf, size_t siz, loff_t *ppos)
{
	return -EISDIR;
}
EXPORT_SYMBOL(generic_read_dir);

const struct file_operations simple_dir_operations = {
	.open		= dcache_dir_open,
	.release	= dcache_dir_close,
	.llseek		= dcache_dir_lseek,
	.read		= generic_read_dir,
	.iterate	= dcache_readdir,
	.fsync		= noop_fsync,
};
EXPORT_SYMBOL(simple_dir_operations);

const struct inode_operations simple_dir_inode_operations = {
	.lookup		= simple_lookup,
};
EXPORT_SYMBOL(simple_dir_inode_operations);

static const struct super_operations simple_super_operations = {
	.statfs		= simple_statfs,
};

/*
 * Common helper for pseudo-filesystems (sockfs, pipefs, bdev - stuff that
 * will never be mountable)
 */
struct dentry *mount_pseudo(struct file_system_type *fs_type, char *name,
	const struct super_operations *ops,
	const struct dentry_operations *dops, unsigned long magic)
{
	struct super_block *s;
	struct dentry *dentry;
	struct inode *root;
	struct qstr d_name = QSTR_INIT(name, strlen(name));

	s = sget(fs_type, NULL, set_anon_super, MS_NOUSER, NULL);
	if (IS_ERR(s))
		return ERR_CAST(s);

	s->s_maxbytes = MAX_LFS_FILESIZE;
	s->s_blocksize = PAGE_SIZE;
	s->s_blocksize_bits = PAGE_SHIFT;
	s->s_magic = magic;
	s->s_op = ops ? ops : &simple_super_operations;
	s->s_time_gran = 1;
	root = new_inode(s);
	if (!root)
		goto Enomem;
	/*
	 * since this is the first inode, make it number 1. New inodes created
	 * after this must take care not to collide with it (by passing
	 * max_reserved of 1 to iunique).
	 */
	root->i_ino = 1;
	root->i_mode = S_IFDIR | S_IRUSR | S_IWUSR;
	root->i_atime = root->i_mtime = root->i_ctime = CURRENT_TIME;
	dentry = __d_alloc(s, &d_name);
	if (!dentry) {
		iput(root);
		goto Enomem;
	}
	d_instantiate(dentry, root);
	s->s_root = dentry;
	s->s_d_op = dops;
	s->s_flags |= MS_ACTIVE;
	return dget(s->s_root);

Enomem:
	deactivate_locked_super(s);
	return ERR_PTR(-ENOMEM);
}
EXPORT_SYMBOL(mount_pseudo);

int simple_open(struct inode *inode, struct file *file)
{
	if (inode->i_private)
		file->private_data = inode->i_private;
	return 0;
}
EXPORT_SYMBOL(simple_open);

int simple_link(struct dentry *old_dentry, struct inode *dir, struct dentry *dentry)
{
	struct inode *inode = old_dentry->d_inode;

	inode->i_ctime = dir->i_ctime = dir->i_mtime = CURRENT_TIME;
	inc_nlink(inode);
	ihold(inode);
	dget(dentry);
	d_instantiate(dentry, inode);
	return 0;
}
EXPORT_SYMBOL(simple_link);

int simple_empty(struct dentry *dentry)
{
	struct dentry *child;
	int ret = 0;

	spin_lock(&dentry->d_lock);
	list_for_each_entry(child, &dentry->d_subdirs, d_child) {
		spin_lock_nested(&child->d_lock, DENTRY_D_LOCK_NESTED);
		if (simple_positive(child)) {
			spin_unlock(&child->d_lock);
			goto out;
		}
		spin_unlock(&child->d_lock);
	}
	ret = 1;
out:
	spin_unlock(&dentry->d_lock);
	return ret;
}
EXPORT_SYMBOL(simple_empty);

int simple_unlink(struct inode *dir, struct dentry *dentry)
{
	struct inode *inode = dentry->d_inode;

	inode->i_ctime = dir->i_ctime = dir->i_mtime = CURRENT_TIME;
	drop_nlink(inode);
	dput(dentry);
	return 0;
}
EXPORT_SYMBOL(simple_unlink);

int simple_rmdir(struct inode *dir, struct dentry *dentry)
{
	if (!simple_empty(dentry))
		return -ENOTEMPTY;

	drop_nlink(dentry->d_inode);
	simple_unlink(dir, dentry);
	drop_nlink(dir);
	return 0;
}
EXPORT_SYMBOL(simple_rmdir);

int simple_rename(struct inode *old_dir, struct dentry *old_dentry,
		struct inode *new_dir, struct dentry *new_dentry)
{
	struct inode *inode = old_dentry->d_inode;
	int they_are_dirs = S_ISDIR(old_dentry->d_inode->i_mode);

	if (!simple_empty(new_dentry))
		return -ENOTEMPTY;

	if (new_dentry->d_inode) {
		simple_unlink(new_dir, new_dentry);
		if (they_are_dirs) {
			drop_nlink(new_dentry->d_inode);
			drop_nlink(old_dir);
		}
	} else if (they_are_dirs) {
		drop_nlink(old_dir);
		inc_nlink(new_dir);
	}

	old_dir->i_ctime = old_dir->i_mtime = new_dir->i_ctime =
		new_dir->i_mtime = inode->i_ctime = CURRENT_TIME;

	return 0;
}
EXPORT_SYMBOL(simple_rename);

/**
 * simple_setattr - setattr for simple filesystem
 * @dentry: dentry
 * @iattr: iattr structure
 *
 * Returns 0 on success, -error on failure.
 *
 * simple_setattr is a simple ->setattr implementation without a proper
 * implementation of size changes.
 *
 * It can either be used for in-memory filesystems or special files
 * on simple regular filesystems.  Anything that needs to change on-disk
 * or wire state on size changes needs its own setattr method.
 */
int simple_setattr(struct dentry *dentry, struct iattr *iattr)
{
	struct inode *inode = dentry->d_inode;
	int error;

	error = inode_change_ok(inode, iattr);
	if (error)
		return error;

	if (iattr->ia_valid & ATTR_SIZE)
		truncate_setsize(inode, iattr->ia_size);
	setattr_copy(inode, iattr);
	mark_inode_dirty(inode);
	return 0;
}
EXPORT_SYMBOL(simple_setattr);

int simple_readpage(struct file *file, struct page *page)
{
	clear_highpage(page);
	flush_dcache_page(page);
	SetPageUptodate(page);
	unlock_page(page);
	return 0;
}
EXPORT_SYMBOL(simple_readpage);

int simple_write_begin(struct file *file, struct address_space *mapping,
			loff_t pos, unsigned len, unsigned flags,
			struct page **pagep, void **fsdata)
{
	struct page *page;
	pgoff_t index;

	index = pos >> PAGE_CACHE_SHIFT;

	page = grab_cache_page_write_begin(mapping, index, flags);
	if (!page)
		return -ENOMEM;

	*pagep = page;

	if (!PageUptodate(page) && (len != PAGE_CACHE_SIZE)) {
		unsigned from = pos & (PAGE_CACHE_SIZE - 1);

		zero_user_segments(page, 0, from, from + len, PAGE_CACHE_SIZE);
	}
	return 0;
}
EXPORT_SYMBOL(simple_write_begin);

/**
 * simple_write_end - .write_end helper for non-block-device FSes
 * @available: See .write_end of address_space_operations
 * @file: 		"
 * @mapping: 		"
 * @pos: 		"
 * @len: 		"
 * @copied: 		"
 * @page: 		"
 * @fsdata: 		"
 *
 * simple_write_end does the minimum needed for updating a page after writing is
 * done. It has the same API signature as the .write_end of
 * address_space_operations vector. So it can just be set onto .write_end for
 * FSes that don't need any other processing. i_mutex is assumed to be held.
 * Block based filesystems should use generic_write_end().
 * NOTE: Even though i_size might get updated by this function, mark_inode_dirty
 * is not called, so a filesystem that actually does store data in .write_inode
 * should extend on what's done here with a call to mark_inode_dirty() in the
 * case that i_size has changed.
 */
int simple_write_end(struct file *file, struct address_space *mapping,
			loff_t pos, unsigned len, unsigned copied,
			struct page *page, void *fsdata)
{
	struct inode *inode = page->mapping->host;
	loff_t last_pos = pos + copied;

	/* zero the stale part of the page if we did a short copy */
	if (copied < len) {
		unsigned from = pos & (PAGE_CACHE_SIZE - 1);

		zero_user(page, from + copied, len - copied);
	}

	if (!PageUptodate(page))
		SetPageUptodate(page);
	/*
	 * No need to use i_size_read() here, the i_size
	 * cannot change under us because we hold the i_mutex.
	 */
	if (last_pos > inode->i_size)
		i_size_write(inode, last_pos);

	set_page_dirty(page);
	unlock_page(page);
	page_cache_release(page);

	return copied;
}
EXPORT_SYMBOL(simple_write_end);

/*
 * the inodes created here are not hashed. If you use iunique to generate
 * unique inode values later for this filesystem, then you must take care
 * to pass it an appropriate max_reserved value to avoid collisions.
 */
int simple_fill_super(struct super_block *s, unsigned long magic,
		      struct tree_descr *files)
{
	struct inode *inode;
	struct dentry *root;
	struct dentry *dentry;
	int i;

	s->s_blocksize = PAGE_CACHE_SIZE;
	s->s_blocksize_bits = PAGE_CACHE_SHIFT;
	s->s_magic = magic;
	s->s_op = &simple_super_operations;
	s->s_time_gran = 1;

	inode = new_inode(s);
	if (!inode)
		return -ENOMEM;
	/*
	 * because the root inode is 1, the files array must not contain an
	 * entry at index 1
	 */
	inode->i_ino = 1;
	inode->i_mode = S_IFDIR | 0755;
	inode->i_atime = inode->i_mtime = inode->i_ctime = CURRENT_TIME;
	inode->i_op = &simple_dir_inode_operations;
	inode->i_fop = &simple_dir_operations;
	set_nlink(inode, 2);
	root = d_make_root(inode);
	if (!root)
		return -ENOMEM;
	for (i = 0; !files->name || files->name[0]; i++, files++) {
		if (!files->name)
			continue;

		/* warn if it tries to conflict with the root inode */
		if (unlikely(i == 1))
			printk(KERN_WARNING "%s: %s passed in a files array"
				"with an index of 1!\n", __func__,
				s->s_type->name);

		dentry = d_alloc_name(root, files->name);
		if (!dentry)
			goto out;
		inode = new_inode(s);
		if (!inode) {
			dput(dentry);
			goto out;
		}
		inode->i_mode = S_IFREG | files->mode;
		inode->i_atime = inode->i_mtime = inode->i_ctime = CURRENT_TIME;
		inode->i_fop = files->ops;
		inode->i_ino = i;
		d_add(dentry, inode);
	}
	s->s_root = root;
	return 0;
out:
	d_genocide(root);
	shrink_dcache_parent(root);
	dput(root);
	return -ENOMEM;
}
EXPORT_SYMBOL(simple_fill_super);

static DEFINE_SPINLOCK(pin_fs_lock);

int simple_pin_fs(struct file_system_type *type, struct vfsmount **mount, int *count)
{
	struct vfsmount *mnt = NULL;
	spin_lock(&pin_fs_lock);
	if (unlikely(!*mount)) {
		spin_unlock(&pin_fs_lock);
		mnt = vfs_kern_mount(type, MS_KERNMOUNT, type->name, NULL);
		if (IS_ERR(mnt))
			return PTR_ERR(mnt);
		spin_lock(&pin_fs_lock);
		if (!*mount)
			*mount = mnt;
	}
	mntget(*mount);
	++*count;
	spin_unlock(&pin_fs_lock);
	mntput(mnt);
	return 0;
}
EXPORT_SYMBOL(simple_pin_fs);

void simple_release_fs(struct vfsmount **mount, int *count)
{
	struct vfsmount *mnt;
	spin_lock(&pin_fs_lock);
	mnt = *mount;
	if (!--*count)
		*mount = NULL;
	spin_unlock(&pin_fs_lock);
	mntput(mnt);
}
EXPORT_SYMBOL(simple_release_fs);

/**
 * simple_read_from_buffer - copy data from the buffer to user space
 * @to: the user space buffer to read to
 * @count: the maximum number of bytes to read
 * @ppos: the current position in the buffer
 * @from: the buffer to read from
 * @available: the size of the buffer
 *
 * The simple_read_from_buffer() function reads up to @count bytes from the
 * buffer @from at offset @ppos into the user space address starting at @to.
 *
 * On success, the number of bytes read is returned and the offset @ppos is
 * advanced by this number, or negative value is returned on error.
 **/
ssize_t simple_read_from_buffer(void __user *to, size_t count, loff_t *ppos,
				const void *from, size_t available)
{
	loff_t pos = *ppos;
	size_t ret;

	if (pos < 0)
		return -EINVAL;
	if (pos >= available || !count)
		return 0;
	if (count > available - pos)
		count = available - pos;
	ret = copy_to_user(to, from + pos, count);
	if (ret == count)
		return -EFAULT;
	count -= ret;
	*ppos = pos + count;
	return count;
}
EXPORT_SYMBOL(simple_read_from_buffer);

/**
 * simple_write_to_buffer - copy data from user space to the buffer
 * @to: the buffer to write to
 * @available: the size of the buffer
 * @ppos: the current position in the buffer
 * @from: the user space buffer to read from
 * @count: the maximum number of bytes to read
 *
 * The simple_write_to_buffer() function reads up to @count bytes from the user
 * space address starting at @from into the buffer @to at offset @ppos.
 *
 * On success, the number of bytes written is returned and the offset @ppos is
 * advanced by this number, or negative value is returned on error.
 **/
ssize_t simple_write_to_buffer(void *to, size_t available, loff_t *ppos,
		const void __user *from, size_t count)
{
	loff_t pos = *ppos;
	size_t res;

	if (pos < 0)
		return -EINVAL;
	if (pos >= available || !count)
		return 0;
	if (count > available - pos)
		count = available - pos;
	res = copy_from_user(to + pos, from, count);
	if (res == count)
		return -EFAULT;
	count -= res;
	*ppos = pos + count;
	return count;
}
EXPORT_SYMBOL(simple_write_to_buffer);

/**
 * memory_read_from_buffer - copy data from the buffer
 * @to: the kernel space buffer to read to
 * @count: the maximum number of bytes to read
 * @ppos: the current position in the buffer
 * @from: the buffer to read from
 * @available: the size of the buffer
 *
 * The memory_read_from_buffer() function reads up to @count bytes from the
 * buffer @from at offset @ppos into the kernel space address starting at @to.
 *
 * On success, the number of bytes read is returned and the offset @ppos is
 * advanced by this number, or negative value is returned on error.
 **/
ssize_t memory_read_from_buffer(void *to, size_t count, loff_t *ppos,
				const void *from, size_t available)
{
	loff_t pos = *ppos;

	if (pos < 0)
		return -EINVAL;
	if (pos >= available)
		return 0;
	if (count > available - pos)
		count = available - pos;
	memcpy(to, from + pos, count);
	*ppos = pos + count;

	return count;
}
EXPORT_SYMBOL(memory_read_from_buffer);

/*
 * Transaction based IO.
 * The file expects a single write which triggers the transaction, and then
 * possibly a read which collects the result - which is stored in a
 * file-local buffer.
 */

void simple_transaction_set(struct file *file, size_t n)
{
	struct simple_transaction_argresp *ar = file->private_data;

	BUG_ON(n > SIMPLE_TRANSACTION_LIMIT);

	/*
	 * The barrier ensures that ar->size will really remain zero until
	 * ar->data is ready for reading.
	 */
	smp_mb();
	ar->size = n;
}
EXPORT_SYMBOL(simple_transaction_set);

char *simple_transaction_get(struct file *file, const char __user *buf, size_t size)
{
	struct simple_transaction_argresp *ar;
	static DEFINE_SPINLOCK(simple_transaction_lock);

	if (size > SIMPLE_TRANSACTION_LIMIT - 1)
		return ERR_PTR(-EFBIG);

	ar = (struct simple_transaction_argresp *)get_zeroed_page(GFP_KERNEL);
	if (!ar)
		return ERR_PTR(-ENOMEM);

	spin_lock(&simple_transaction_lock);

	/* only one write allowed per open */
	if (file->private_data) {
		spin_unlock(&simple_transaction_lock);
		free_page((unsigned long)ar);
		return ERR_PTR(-EBUSY);
	}

	file->private_data = ar;

	spin_unlock(&simple_transaction_lock);

	if (copy_from_user(ar->data, buf, size))
		return ERR_PTR(-EFAULT);

	return ar->data;
}
EXPORT_SYMBOL(simple_transaction_get);

ssize_t simple_transaction_read(struct file *file, char __user *buf, size_t size, loff_t *pos)
{
	struct simple_transaction_argresp *ar = file->private_data;

	if (!ar)
		return 0;
	return simple_read_from_buffer(buf, size, pos, ar->data, ar->size);
}
EXPORT_SYMBOL(simple_transaction_read);

int simple_transaction_release(struct inode *inode, struct file *file)
{
	free_page((unsigned long)file->private_data);
	return 0;
}
EXPORT_SYMBOL(simple_transaction_release);

/* Simple attribute files */

struct simple_attr {
	int (*get)(void *, u64 *);
	int (*set)(void *, u64);
	char get_buf[24];	/* enough to store a u64 and "\n\0" */
	char set_buf[24];
	void *data;
	const char *fmt;	/* format for read operation */
	struct mutex mutex;	/* protects access to these buffers */
};

/* simple_attr_open is called by an actual attribute open file operation
 * to set the attribute specific access operations. */
int simple_attr_open(struct inode *inode, struct file *file,
		     int (*get)(void *, u64 *), int (*set)(void *, u64),
		     const char *fmt)
{
	struct simple_attr *attr;

	attr = kmalloc(sizeof(*attr), GFP_KERNEL);
	if (!attr)
		return -ENOMEM;

	attr->get = get;
	attr->set = set;
	attr->data = inode->i_private;
	attr->fmt = fmt;
	mutex_init(&attr->mutex);

	file->private_data = attr;

	return nonseekable_open(inode, file);
}
EXPORT_SYMBOL_GPL(simple_attr_open);

int simple_attr_release(struct inode *inode, struct file *file)
{
	kfree(file->private_data);
	return 0;
}
EXPORT_SYMBOL_GPL(simple_attr_release);	/* GPL-only?  This?  Really? */

/* read from the buffer that is filled with the get function */
ssize_t simple_attr_read(struct file *file, char __user *buf,
			 size_t len, loff_t *ppos)
{
	struct simple_attr *attr;
	size_t size;
	ssize_t ret;

	attr = file->private_data;

	if (!attr->get)
		return -EACCES;

	ret = mutex_lock_interruptible(&attr->mutex);
	if (ret)
		return ret;

	if (*ppos) {		/* continued read */
		size = strlen(attr->get_buf);
	} else {		/* first read */
		u64 val;
		ret = attr->get(attr->data, &val);
		if (ret)
			goto out;

		size = scnprintf(attr->get_buf, sizeof(attr->get_buf),
				 attr->fmt, (unsigned long long)val);
	}

	ret = simple_read_from_buffer(buf, len, ppos, attr->get_buf, size);
out:
	mutex_unlock(&attr->mutex);
	return ret;
}
EXPORT_SYMBOL_GPL(simple_attr_read);

/* interpret the buffer as a number to call the set function with */
ssize_t simple_attr_write(struct file *file, const char __user *buf,
			  size_t len, loff_t *ppos)
{
	struct simple_attr *attr;
	u64 val;
	size_t size;
	ssize_t ret;

	attr = file->private_data;
	if (!attr->set)
		return -EACCES;

	ret = mutex_lock_interruptible(&attr->mutex);
	if (ret)
		return ret;

	ret = -EFAULT;
	size = min(sizeof(attr->set_buf) - 1, len);
	if (copy_from_user(attr->set_buf, buf, size))
		goto out;

	attr->set_buf[size] = '\0';
	val = simple_strtoll(attr->set_buf, NULL, 0);
	ret = attr->set(attr->data, val);
	if (ret == 0)
		ret = len; /* on success, claim we got the whole input */
out:
	mutex_unlock(&attr->mutex);
	return ret;
}
EXPORT_SYMBOL_GPL(simple_attr_write);

/**
 * generic_fh_to_dentry - generic helper for the fh_to_dentry export operation
 * @sb:		filesystem to do the file handle conversion on
 * @fid:	file handle to convert
 * @fh_len:	length of the file handle in bytes
 * @fh_type:	type of file handle
 * @get_inode:	filesystem callback to retrieve inode
 *
 * This function decodes @fid as long as it has one of the well-known
 * Linux filehandle types and calls @get_inode on it to retrieve the
 * inode for the object specified in the file handle.
 */
struct dentry *generic_fh_to_dentry(struct super_block *sb, struct fid *fid,
		int fh_len, int fh_type, struct inode *(*get_inode)
			(struct super_block *sb, u64 ino, u32 gen))
{
	struct inode *inode = NULL;

	if (fh_len < 2)
		return NULL;

	switch (fh_type) {
	case FILEID_INO32_GEN:
	case FILEID_INO32_GEN_PARENT:
		inode = get_inode(sb, fid->i32.ino, fid->i32.gen);
		break;
	}

	return d_obtain_alias(inode);
}
EXPORT_SYMBOL_GPL(generic_fh_to_dentry);

/**
 * generic_fh_to_parent - generic helper for the fh_to_parent export operation
 * @sb:		filesystem to do the file handle conversion on
 * @fid:	file handle to convert
 * @fh_len:	length of the file handle in bytes
 * @fh_type:	type of file handle
 * @get_inode:	filesystem callback to retrieve inode
 *
 * This function decodes @fid as long as it has one of the well-known
 * Linux filehandle types and calls @get_inode on it to retrieve the
 * inode for the _parent_ object specified in the file handle if it
 * is specified in the file handle, or NULL otherwise.
 */
struct dentry *generic_fh_to_parent(struct super_block *sb, struct fid *fid,
		int fh_len, int fh_type, struct inode *(*get_inode)
			(struct super_block *sb, u64 ino, u32 gen))
{
	struct inode *inode = NULL;

	if (fh_len <= 2)
		return NULL;

	switch (fh_type) {
	case FILEID_INO32_GEN_PARENT:
		inode = get_inode(sb, fid->i32.parent_ino,
				  (fh_len > 3 ? fid->i32.parent_gen : 0));
		break;
	}

	return d_obtain_alias(inode);
}
EXPORT_SYMBOL_GPL(generic_fh_to_parent);

/**
 * generic_file_fsync - generic fsync implementation for simple filesystems
 * @file:	file to synchronize
 * @datasync:	only synchronize essential metadata if true
 *
 * This is a generic implementation of the fsync method for simple
 * filesystems which track all non-inode metadata in the buffers list
 * hanging off the address_space structure.
 */
int generic_file_fsync(struct file *file, loff_t start, loff_t end,
		       int datasync)
{
	struct inode *inode = file->f_mapping->host;
	int err;
	int ret;

	err = filemap_write_and_wait_range(inode->i_mapping, start, end);
	if (err)
		return err;

	mutex_lock(&inode->i_mutex);
	ret = sync_mapping_buffers(inode->i_mapping);
	if (!(inode->i_state & I_DIRTY))
		goto out;
	if (datasync && !(inode->i_state & I_DIRTY_DATASYNC))
		goto out;

	err = sync_inode_metadata(inode, 1);
	if (ret == 0)
		ret = err;
out:
	mutex_unlock(&inode->i_mutex);
	return ret;
}
EXPORT_SYMBOL(generic_file_fsync);

/**
 * generic_check_addressable - Check addressability of file system
 * @blocksize_bits:	log of file system block size
 * @num_blocks:		number of blocks in file system
 *
 * Determine whether a file system with @num_blocks blocks (and a
 * block size of 2**@blocksize_bits) is addressable by the sector_t
 * and page cache of the system.  Return 0 if so and -EFBIG otherwise.
 */
int generic_check_addressable(unsigned blocksize_bits, u64 num_blocks)
{
	u64 last_fs_block = num_blocks - 1;
	u64 last_fs_page =
		last_fs_block >> (PAGE_CACHE_SHIFT - blocksize_bits);

	if (unlikely(num_blocks == 0))
		return 0;

	if ((blocksize_bits < 9) || (blocksize_bits > PAGE_CACHE_SHIFT))
		return -EINVAL;

	if ((last_fs_block > (sector_t)(~0ULL) >> (blocksize_bits - 9)) ||
	    (last_fs_page > (pgoff_t)(~0ULL))) {
		return -EFBIG;
	}
	return 0;
}
EXPORT_SYMBOL(generic_check_addressable);

/*
 * No-op implementation of ->fsync for in-memory filesystems.
 */
int noop_fsync(struct file *file, loff_t start, loff_t end, int datasync)
{
	return 0;
}
EXPORT_SYMBOL(noop_fsync);

void kfree_put_link(struct dentry *dentry, struct nameidata *nd,
				void *cookie)
{
	const char *s = nd_get_link(nd);
	if (!IS_ERR(s))
		kfree(s);
}
EXPORT_SYMBOL(kfree_put_link);

/*
 * nop .set_page_dirty method so that people can use .page_mkwrite on
 * anon inodes.
 */
static int anon_set_page_dirty(struct page *page)
{
	return 0;
};

/*
 * A single inode exists for all anon_inode files. Contrary to pipes,
 * anon_inode inodes have no associated per-instance data, so we need
 * only allocate one of them.
 */
struct inode *alloc_anon_inode(struct super_block *s)
{
	static const struct address_space_operations anon_aops = {
		.set_page_dirty = anon_set_page_dirty,
	};
	struct inode *inode = new_inode_pseudo(s);

	if (!inode)
		return ERR_PTR(-ENOMEM);

	inode->i_ino = get_next_ino();
	inode->i_mapping->a_ops = &anon_aops;

	/*
	 * Mark the inode dirty from the very beginning,
	 * that way it will never be moved to the dirty
	 * list because mark_inode_dirty() will think
	 * that it already _is_ on the dirty list.
	 */
	inode->i_state = I_DIRTY;
	inode->i_mode = S_IRUSR | S_IWUSR;
	inode->i_uid = current_fsuid();
	inode->i_gid = current_fsgid();
	inode->i_flags |= S_PRIVATE;
	inode->i_atime = inode->i_mtime = inode->i_ctime = CURRENT_TIME;
	return inode;
}
EXPORT_SYMBOL(alloc_anon_inode);<|MERGE_RESOLUTION|>--- conflicted
+++ resolved
@@ -158,11 +158,7 @@
 		list_move(q, &dentry->d_subdirs);
 
 	for (p = q->next; p != &dentry->d_subdirs; p = p->next) {
-<<<<<<< HEAD
-		struct dentry *next = list_entry(p, struct dentry, d_u.d_child);
-=======
 		struct dentry *next = list_entry(p, struct dentry, d_child);
->>>>>>> ed2973f9
 		char d_name[sizeof(next->d_iname)];
 		const unsigned char *name;
 
