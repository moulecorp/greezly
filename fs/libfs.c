--- conflicted
+++ resolved
@@ -157,41 +157,6 @@
 	if (ctx->pos == 2)
 		list_move(q, &dentry->d_subdirs);
 
-<<<<<<< HEAD
-			for (p=q->next; p != &dentry->d_subdirs; p=p->next) {
-				struct dentry *next;
-				char d_name[sizeof(next->d_iname)];
-				const unsigned char *name;
-
-				next = list_entry(p, struct dentry, d_u.d_child);
-				spin_lock_nested(&next->d_lock, DENTRY_D_LOCK_NESTED);
-				if (!simple_positive(next)) {
-					spin_unlock(&next->d_lock);
-					continue;
-				}
-
-				spin_unlock(&next->d_lock);
-				spin_unlock(&dentry->d_lock);
-				name = next->d_name.name;
-				if (name == next->d_iname) {
-					memcpy(d_name, name, next->d_name.len);
-					name = d_name;
-				}
-				if (filldir(dirent, name, 
-					    next->d_name.len, filp->f_pos, 
-					    next->d_inode->i_ino, 
-					    dt_type(next->d_inode)) < 0)
-					return 0;
-				spin_lock(&dentry->d_lock);
-				spin_lock_nested(&next->d_lock, DENTRY_D_LOCK_NESTED);
-				/* next is still alive */
-				list_move(q, p);
-				spin_unlock(&next->d_lock);
-				p = q;
-				filp->f_pos++;
-			}
-			spin_unlock(&dentry->d_lock);
-=======
 	for (p = q->next; p != &dentry->d_subdirs; p = p->next) {
 		struct dentry *next = list_entry(p, struct dentry, d_u.d_child);
 		char d_name[sizeof(next->d_iname)];
@@ -220,7 +185,6 @@
 		spin_unlock(&next->d_lock);
 		p = q;
 		ctx->pos++;
->>>>>>> c3ade0e0
 	}
 	spin_unlock(&dentry->d_lock);
 	return 0;
