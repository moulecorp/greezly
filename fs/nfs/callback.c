/*
 * linux/fs/nfs/callback.c
 *
 * Copyright (C) 2004 Trond Myklebust
 *
 * NFSv4 callback handling
 */

#include <linux/completion.h>
#include <linux/ip.h>
#include <linux/module.h>
#include <linux/sunrpc/svc.h>
#include <linux/sunrpc/svcsock.h>
#include <linux/nfs_fs.h>
#include <linux/errno.h>
#include <linux/mutex.h>
#include <linux/freezer.h>
#include <linux/kthread.h>
#include <linux/sunrpc/svcauth_gss.h>
#include <linux/sunrpc/bc_xprt.h>

#include <net/inet_sock.h>

#include "nfs4_fs.h"
#include "callback.h"
#include "internal.h"
#include "netns.h"

#define NFSDBG_FACILITY NFSDBG_CALLBACK

struct nfs_callback_data {
	unsigned int users;
	struct svc_serv *serv;
	struct svc_rqst *rqst;
	struct task_struct *task;
};

static struct nfs_callback_data nfs_callback_info[NFS4_MAX_MINOR_VERSION + 1];
static DEFINE_MUTEX(nfs_callback_mutex);
static struct svc_program nfs4_callback_program;

static int nfs4_callback_up_net(struct svc_serv *serv, struct net *net)
{
	int ret;
	struct nfs_net *nn = net_generic(net, nfs_net_id);

	ret = svc_create_xprt(serv, "tcp", net, PF_INET,
				nfs_callback_set_tcpport, SVC_SOCK_ANONYMOUS);
	if (ret <= 0)
		goto out_err;
	nn->nfs_callback_tcpport = ret;
	dprintk("NFS: Callback listener port = %u (af %u, net %p)\n",
			nn->nfs_callback_tcpport, PF_INET, net);

	ret = svc_create_xprt(serv, "tcp", net, PF_INET6,
				nfs_callback_set_tcpport, SVC_SOCK_ANONYMOUS);
	if (ret > 0) {
		nn->nfs_callback_tcpport6 = ret;
		dprintk("NFS: Callback listener port = %u (af %u, net %p)\n",
				nn->nfs_callback_tcpport6, PF_INET6, net);
	} else if (ret != -EAFNOSUPPORT)
		goto out_err;
	return 0;

out_err:
	return (ret) ? ret : -ENOMEM;
}

/*
 * This is the NFSv4 callback kernel thread.
 */
static int
nfs4_callback_svc(void *vrqstp)
{
	int err;
	struct svc_rqst *rqstp = vrqstp;

	set_freezable();

	while (!kthread_should_stop()) {
		/*
		 * Listen for a request on the socket
		 */
		err = svc_recv(rqstp, MAX_SCHEDULE_TIMEOUT);
		if (err == -EAGAIN || err == -EINTR)
			continue;
		svc_process(rqstp);
	}
	return 0;
}

/*
 * Prepare to bring up the NFSv4 callback service
 */
static struct svc_rqst *
nfs4_callback_up(struct svc_serv *serv)
{
	return svc_prepare_thread(serv, &serv->sv_pools[0], NUMA_NO_NODE);
}

#if defined(CONFIG_NFS_V4_1)
static int nfs41_callback_up_net(struct svc_serv *serv, struct net *net)
{
	/*
	 * Create an svc_sock for the back channel service that shares the
	 * fore channel connection.
	 * Returns the input port (0) and sets the svc_serv bc_xprt on success
	 */
	return svc_create_xprt(serv, "tcp-bc", net, PF_INET, 0,
			      SVC_SOCK_ANONYMOUS);
}

/*
 * The callback service for NFSv4.1 callbacks
 */
static int
nfs41_callback_svc(void *vrqstp)
{
	struct svc_rqst *rqstp = vrqstp;
	struct svc_serv *serv = rqstp->rq_server;
	struct rpc_rqst *req;
	int error;
	DEFINE_WAIT(wq);

	set_freezable();

	while (!kthread_should_stop()) {
		if (try_to_freeze())
			continue;

		prepare_to_wait(&serv->sv_cb_waitq, &wq, TASK_INTERRUPTIBLE);
		spin_lock_bh(&serv->sv_cb_lock);
		if (!list_empty(&serv->sv_cb_list)) {
			req = list_first_entry(&serv->sv_cb_list,
					struct rpc_rqst, rq_bc_list);
			list_del(&req->rq_bc_list);
			spin_unlock_bh(&serv->sv_cb_lock);
			dprintk("Invoking bc_svc_process()\n");
			error = bc_svc_process(serv, req, rqstp);
			dprintk("bc_svc_process() returned w/ error code= %d\n",
				error);
		} else {
			spin_unlock_bh(&serv->sv_cb_lock);
			schedule();
		}
		finish_wait(&serv->sv_cb_waitq, &wq);
	}
	return 0;
}

/*
 * Bring up the NFSv4.1 callback service
 */
static struct svc_rqst *
nfs41_callback_up(struct svc_serv *serv)
{
	struct svc_rqst *rqstp;

	INIT_LIST_HEAD(&serv->sv_cb_list);
	spin_lock_init(&serv->sv_cb_lock);
	init_waitqueue_head(&serv->sv_cb_waitq);
	rqstp = svc_prepare_thread(serv, &serv->sv_pools[0], NUMA_NO_NODE);
	if (IS_ERR(rqstp)) {
		svc_xprt_put(serv->sv_bc_xprt);
		serv->sv_bc_xprt = NULL;
	}
	dprintk("--> %s return %d\n", __func__, PTR_ERR_OR_ZERO(rqstp));
	return rqstp;
}

static void nfs_minorversion_callback_svc_setup(struct svc_serv *serv,
		struct svc_rqst **rqstpp, int (**callback_svc)(void *vrqstp))
{
	*rqstpp = nfs41_callback_up(serv);
	*callback_svc = nfs41_callback_svc;
}

static inline void nfs_callback_bc_serv(u32 minorversion, struct rpc_xprt *xprt,
		struct svc_serv *serv)
{
	if (minorversion)
		/*
		 * Save the svc_serv in the transport so that it can
		 * be referenced when the session backchannel is initialized
		 */
		xprt->bc_serv = serv;
}
#else
static int nfs41_callback_up_net(struct svc_serv *serv, struct net *net)
{
	return 0;
}

static void nfs_minorversion_callback_svc_setup(struct svc_serv *serv,
		struct svc_rqst **rqstpp, int (**callback_svc)(void *vrqstp))
{
	*rqstpp = ERR_PTR(-ENOTSUPP);
	*callback_svc = ERR_PTR(-ENOTSUPP);
}

static inline void nfs_callback_bc_serv(u32 minorversion, struct rpc_xprt *xprt,
		struct svc_serv *serv)
{
}
#endif /* CONFIG_NFS_V4_1 */

static int nfs_callback_start_svc(int minorversion, struct rpc_xprt *xprt,
				  struct svc_serv *serv)
{
	struct svc_rqst *rqstp;
	int (*callback_svc)(void *vrqstp);
	struct nfs_callback_data *cb_info = &nfs_callback_info[minorversion];
<<<<<<< HEAD
	int ret = 0;
	int minorversion_setup;
=======
	int ret;
>>>>>>> c3ade0e0

	nfs_callback_bc_serv(minorversion, xprt, serv);

	if (cb_info->task)
		return 0;

	switch (minorversion) {
	case 0:
		/* v4.0 callback setup */
		rqstp = nfs4_callback_up(serv);
		callback_svc = nfs4_callback_svc;
		break;
	default:
		nfs_minorversion_callback_svc_setup(serv,
				&rqstp, &callback_svc);
	}

	if (IS_ERR(rqstp))
		return PTR_ERR(rqstp);

	svc_sock_update_bufs(serv);

	cb_info->serv = serv;
	cb_info->rqst = rqstp;
<<<<<<< HEAD
	cb_info->task = kthread_run(callback_svc, cb_info->rqst, "nfsv4.%u-svc", minorversion);
=======
	cb_info->task = kthread_run(callback_svc, cb_info->rqst,
				    "nfsv4.%u-svc", minorversion);
>>>>>>> c3ade0e0
	if (IS_ERR(cb_info->task)) {
		ret = PTR_ERR(cb_info->task);
		svc_exit_thread(cb_info->rqst);
		cb_info->rqst = NULL;
		cb_info->task = NULL;
		return ret;
	}
	dprintk("nfs_callback_up: service started\n");
	return 0;
}

static void nfs_callback_down_net(u32 minorversion, struct svc_serv *serv, struct net *net)
{
	struct nfs_net *nn = net_generic(net, nfs_net_id);

	if (--nn->cb_users[minorversion])
		return;

	dprintk("NFS: destroy per-net callback data; net=%p\n", net);
	svc_shutdown_net(serv, net);
}

static int nfs_callback_up_net(int minorversion, struct svc_serv *serv, struct net *net)
{
	struct nfs_net *nn = net_generic(net, nfs_net_id);
	int ret;

	if (nn->cb_users[minorversion]++)
		return 0;

	dprintk("NFS: create per-net callback data; net=%p\n", net);

	ret = svc_bind(serv, net);
	if (ret < 0) {
		printk(KERN_WARNING "NFS: bind callback service failed\n");
		goto err_bind;
	}

	switch (minorversion) {
		case 0:
			ret = nfs4_callback_up_net(serv, net);
			break;
		case 1:
		case 2:
			ret = nfs41_callback_up_net(serv, net);
			break;
		default:
			printk(KERN_ERR "NFS: unknown callback version: %d\n",
					minorversion);
			ret = -EINVAL;
			break;
	}

	if (ret < 0) {
		printk(KERN_ERR "NFS: callback service start failed\n");
		goto err_socks;
	}
	return 0;

err_socks:
	svc_rpcb_cleanup(serv, net);
err_bind:
	dprintk("NFS: Couldn't create callback socket: err = %d; "
			"net = %p\n", ret, net);
	return ret;
}

static struct svc_serv *nfs_callback_create_svc(int minorversion)
{
	struct nfs_callback_data *cb_info = &nfs_callback_info[minorversion];
	struct svc_serv *serv;

	/*
	 * Check whether we're already up and running.
	 */
	if (cb_info->task) {
		/*
		 * Note: increase service usage, because later in case of error
		 * svc_destroy() will be called.
		 */
		svc_get(cb_info->serv);
		return cb_info->serv;
	}

	/*
	 * Sanity check: if there's no task,
	 * we should be the first user ...
	 */
	if (cb_info->users)
		printk(KERN_WARNING "nfs_callback_create_svc: no kthread, %d users??\n",
			cb_info->users);

	serv = svc_create(&nfs4_callback_program, NFS4_CALLBACK_BUFSIZE, NULL);
	if (!serv) {
		printk(KERN_ERR "nfs_callback_create_svc: create service failed\n");
		return ERR_PTR(-ENOMEM);
	}
	/* As there is only one thread we need to over-ride the
	 * default maximum of 80 connections
	 */
	serv->sv_maxconn = 1024;
	dprintk("nfs_callback_create_svc: service created\n");
	return serv;
}

/*
 * Bring up the callback thread if it is not already up.
 */
int nfs_callback_up(u32 minorversion, struct rpc_xprt *xprt)
{
	struct svc_serv *serv;
	struct nfs_callback_data *cb_info = &nfs_callback_info[minorversion];
	int ret;
	struct net *net = xprt->xprt_net;

	mutex_lock(&nfs_callback_mutex);

	serv = nfs_callback_create_svc(minorversion);
	if (IS_ERR(serv)) {
		ret = PTR_ERR(serv);
		goto err_create;
	}

	ret = nfs_callback_up_net(minorversion, serv, net);
	if (ret < 0)
		goto err_net;

	ret = nfs_callback_start_svc(minorversion, xprt, serv);
	if (ret < 0)
		goto err_start;

	cb_info->users++;
	/*
	 * svc_create creates the svc_serv with sv_nrthreads == 1, and then
	 * svc_prepare_thread increments that. So we need to call svc_destroy
	 * on both success and failure so that the refcount is 1 when the
	 * thread exits.
	 */
err_net:
	svc_destroy(serv);
err_create:
	mutex_unlock(&nfs_callback_mutex);
	return ret;

err_start:
	nfs_callback_down_net(minorversion, serv, net);
	dprintk("NFS: Couldn't create server thread; err = %d\n", ret);
	goto err_net;
}

/*
 * Kill the callback thread if it's no longer being used.
 */
void nfs_callback_down(int minorversion, struct net *net)
{
	struct nfs_callback_data *cb_info = &nfs_callback_info[minorversion];

	mutex_lock(&nfs_callback_mutex);
	nfs_callback_down_net(minorversion, cb_info->serv, net);
	cb_info->users--;
	if (cb_info->users == 0 && cb_info->task != NULL) {
		kthread_stop(cb_info->task);
		dprintk("nfs_callback_down: service stopped\n");
		svc_exit_thread(cb_info->rqst);
		dprintk("nfs_callback_down: service destroyed\n");
		cb_info->serv = NULL;
		cb_info->rqst = NULL;
		cb_info->task = NULL;
	}
	mutex_unlock(&nfs_callback_mutex);
}

/* Boolean check of RPC_AUTH_GSS principal */
int
check_gss_callback_principal(struct nfs_client *clp, struct svc_rqst *rqstp)
{
	char *p = rqstp->rq_cred.cr_principal;

	if (rqstp->rq_authop->flavour != RPC_AUTH_GSS)
		return 1;

	/* No RPC_AUTH_GSS on NFSv4.1 back channel yet */
	if (clp->cl_minorversion != 0)
		return 0;
	/*
	 * It might just be a normal user principal, in which case
	 * userspace won't bother to tell us the name at all.
	 */
	if (p == NULL)
		return 0;

	/* Expect a GSS_C_NT_HOSTBASED_NAME like "nfs@serverhostname" */

	if (memcmp(p, "nfs@", 4) != 0)
		return 0;
	p += 4;
	if (strcmp(p, clp->cl_hostname) != 0)
		return 0;
	return 1;
}

/*
 * pg_authenticate method for nfsv4 callback threads.
 *
 * The authflavor has been negotiated, so an incorrect flavor is a server
 * bug. Drop packets with incorrect authflavor.
 *
 * All other checking done after NFS decoding where the nfs_client can be
 * found in nfs4_callback_compound
 */
static int nfs_callback_authenticate(struct svc_rqst *rqstp)
{
	switch (rqstp->rq_authop->flavour) {
	case RPC_AUTH_NULL:
		if (rqstp->rq_proc != CB_NULL)
			return SVC_DROP;
		break;
	case RPC_AUTH_GSS:
		/* No RPC_AUTH_GSS support yet in NFSv4.1 */
		 if (svc_is_backchannel(rqstp))
			return SVC_DROP;
	}
	return SVC_OK;
}

/*
 * Define NFS4 callback program
 */
static struct svc_version *nfs4_callback_version[] = {
	[1] = &nfs4_callback_version1,
	[4] = &nfs4_callback_version4,
};

static struct svc_stat nfs4_callback_stats;

static struct svc_program nfs4_callback_program = {
	.pg_prog = NFS4_CALLBACK,			/* RPC service number */
	.pg_nvers = ARRAY_SIZE(nfs4_callback_version),	/* Number of entries */
	.pg_vers = nfs4_callback_version,		/* version table */
	.pg_name = "NFSv4 callback",			/* service name */
	.pg_class = "nfs",				/* authentication class */
	.pg_stats = &nfs4_callback_stats,
	.pg_authenticate = nfs_callback_authenticate,
};<|MERGE_RESOLUTION|>--- conflicted
+++ resolved
@@ -210,12 +210,7 @@
 	struct svc_rqst *rqstp;
 	int (*callback_svc)(void *vrqstp);
 	struct nfs_callback_data *cb_info = &nfs_callback_info[minorversion];
-<<<<<<< HEAD
-	int ret = 0;
-	int minorversion_setup;
-=======
 	int ret;
->>>>>>> c3ade0e0
 
 	nfs_callback_bc_serv(minorversion, xprt, serv);
 
@@ -240,12 +235,8 @@
 
 	cb_info->serv = serv;
 	cb_info->rqst = rqstp;
-<<<<<<< HEAD
-	cb_info->task = kthread_run(callback_svc, cb_info->rqst, "nfsv4.%u-svc", minorversion);
-=======
 	cb_info->task = kthread_run(callback_svc, cb_info->rqst,
 				    "nfsv4.%u-svc", minorversion);
->>>>>>> c3ade0e0
 	if (IS_ERR(cb_info->task)) {
 		ret = PTR_ERR(cb_info->task);
 		svc_exit_thread(cb_info->rqst);
