/*
 *  linux/fs/nfs/dir.c
 *
 *  Copyright (C) 1992  Rick Sladkey
 *
 *  nfs directory handling functions
 *
 * 10 Apr 1996	Added silly rename for unlink	--okir
 * 28 Sep 1996	Improved directory cache --okir
 * 23 Aug 1997  Claus Heine claus@momo.math.rwth-aachen.de 
 *              Re-implemented silly rename for unlink, newly implemented
 *              silly rename for nfs_rename() following the suggestions
 *              of Olaf Kirch (okir) found in this file.
 *              Following Linus comments on my original hack, this version
 *              depends only on the dcache stuff and doesn't touch the inode
 *              layer (iput() and friends).
 *  6 Jun 1999	Cache readdir lookups in the page cache. -DaveM
 */

#include <linux/module.h>
#include <linux/time.h>
#include <linux/errno.h>
#include <linux/stat.h>
#include <linux/fcntl.h>
#include <linux/string.h>
#include <linux/kernel.h>
#include <linux/slab.h>
#include <linux/mm.h>
#include <linux/sunrpc/clnt.h>
#include <linux/nfs_fs.h>
#include <linux/nfs_mount.h>
#include <linux/pagemap.h>
#include <linux/pagevec.h>
#include <linux/namei.h>
#include <linux/mount.h>
#include <linux/swap.h>
#include <linux/sched.h>
#include <linux/kmemleak.h>
#include <linux/xattr.h>

#include "delegation.h"
#include "iostat.h"
#include "internal.h"
#include "fscache.h"

#include "nfstrace.h"

/* #define NFS_DEBUG_VERBOSE 1 */

static int nfs_opendir(struct inode *, struct file *);
static int nfs_closedir(struct inode *, struct file *);
static int nfs_readdir(struct file *, struct dir_context *);
static int nfs_fsync_dir(struct file *, loff_t, loff_t, int);
static loff_t nfs_llseek_dir(struct file *, loff_t, int);
static void nfs_readdir_clear_array(struct page*);

const struct file_operations nfs_dir_operations = {
	.llseek		= nfs_llseek_dir,
	.read		= generic_read_dir,
	.iterate	= nfs_readdir,
	.open		= nfs_opendir,
	.release	= nfs_closedir,
	.fsync		= nfs_fsync_dir,
};

const struct address_space_operations nfs_dir_aops = {
	.freepage = nfs_readdir_clear_array,
};

static struct nfs_open_dir_context *alloc_nfs_open_dir_context(struct inode *dir, struct rpc_cred *cred)
{
	struct nfs_open_dir_context *ctx;
	ctx = kmalloc(sizeof(*ctx), GFP_KERNEL);
	if (ctx != NULL) {
		ctx->duped = 0;
		ctx->attr_gencount = NFS_I(dir)->attr_gencount;
		ctx->dir_cookie = 0;
		ctx->dup_cookie = 0;
		ctx->cred = get_rpccred(cred);
		return ctx;
	}
	return  ERR_PTR(-ENOMEM);
}

static void put_nfs_open_dir_context(struct nfs_open_dir_context *ctx)
{
	put_rpccred(ctx->cred);
	kfree(ctx);
}

/*
 * Open file
 */
static int
nfs_opendir(struct inode *inode, struct file *filp)
{
	int res = 0;
	struct nfs_open_dir_context *ctx;
	struct rpc_cred *cred;

	dfprintk(FILE, "NFS: open dir(%pD2)\n", filp);

	nfs_inc_stats(inode, NFSIOS_VFSOPEN);

	cred = rpc_lookup_cred();
	if (IS_ERR(cred))
		return PTR_ERR(cred);
	ctx = alloc_nfs_open_dir_context(inode, cred);
	if (IS_ERR(ctx)) {
		res = PTR_ERR(ctx);
		goto out;
	}
	filp->private_data = ctx;
	if (filp->f_path.dentry == filp->f_path.mnt->mnt_root) {
		/* This is a mountpoint, so d_revalidate will never
		 * have been called, so we need to refresh the
		 * inode (for close-open consistency) ourselves.
		 */
		__nfs_revalidate_inode(NFS_SERVER(inode), inode);
	}
out:
	put_rpccred(cred);
	return res;
}

static int
nfs_closedir(struct inode *inode, struct file *filp)
{
	put_nfs_open_dir_context(filp->private_data);
	return 0;
}

struct nfs_cache_array_entry {
	u64 cookie;
	u64 ino;
	struct qstr string;
	unsigned char d_type;
};

struct nfs_cache_array {
	int size;
	int eof_index;
	u64 last_cookie;
	struct nfs_cache_array_entry array[0];
};

typedef int (*decode_dirent_t)(struct xdr_stream *, struct nfs_entry *, int);
typedef struct {
	struct file	*file;
	struct page	*page;
	struct dir_context *ctx;
	unsigned long	page_index;
	u64		*dir_cookie;
	u64		last_cookie;
	loff_t		current_index;
	decode_dirent_t	decode;

	unsigned long	timestamp;
	unsigned long	gencount;
	unsigned int	cache_entry_index;
	unsigned int	plus:1;
	unsigned int	eof:1;
} nfs_readdir_descriptor_t;

/*
 * The caller is responsible for calling nfs_readdir_release_array(page)
 */
static
struct nfs_cache_array *nfs_readdir_get_array(struct page *page)
{
	void *ptr;
	if (page == NULL)
		return ERR_PTR(-EIO);
	ptr = kmap(page);
	if (ptr == NULL)
		return ERR_PTR(-ENOMEM);
	return ptr;
}

static
void nfs_readdir_release_array(struct page *page)
{
	kunmap(page);
}

/*
 * we are freeing strings created by nfs_add_to_readdir_array()
 */
static
void nfs_readdir_clear_array(struct page *page)
{
	struct nfs_cache_array *array;
	int i;

	array = kmap_atomic(page);
	for (i = 0; i < array->size; i++)
		kfree(array->array[i].string.name);
	kunmap_atomic(array);
}

/*
 * the caller is responsible for freeing qstr.name
 * when called by nfs_readdir_add_to_array, the strings will be freed in
 * nfs_clear_readdir_array()
 */
static
int nfs_readdir_make_qstr(struct qstr *string, const char *name, unsigned int len)
{
	string->len = len;
	string->name = kmemdup(name, len, GFP_KERNEL);
	if (string->name == NULL)
		return -ENOMEM;
	/*
	 * Avoid a kmemleak false positive. The pointer to the name is stored
	 * in a page cache page which kmemleak does not scan.
	 */
	kmemleak_not_leak(string->name);
	string->hash = full_name_hash(name, len);
	return 0;
}

static
int nfs_readdir_add_to_array(struct nfs_entry *entry, struct page *page)
{
	struct nfs_cache_array *array = nfs_readdir_get_array(page);
	struct nfs_cache_array_entry *cache_entry;
	int ret;

	if (IS_ERR(array))
		return PTR_ERR(array);

	cache_entry = &array->array[array->size];

	/* Check that this entry lies within the page bounds */
	ret = -ENOSPC;
	if ((char *)&cache_entry[1] - (char *)page_address(page) > PAGE_SIZE)
		goto out;

	cache_entry->cookie = entry->prev_cookie;
	cache_entry->ino = entry->ino;
	cache_entry->d_type = entry->d_type;
	ret = nfs_readdir_make_qstr(&cache_entry->string, entry->name, entry->len);
	if (ret)
		goto out;
	array->last_cookie = entry->cookie;
	array->size++;
	if (entry->eof != 0)
		array->eof_index = array->size;
out:
	nfs_readdir_release_array(page);
	return ret;
}

static
int nfs_readdir_search_for_pos(struct nfs_cache_array *array, nfs_readdir_descriptor_t *desc)
{
	loff_t diff = desc->ctx->pos - desc->current_index;
	unsigned int index;

	if (diff < 0)
		goto out_eof;
	if (diff >= array->size) {
		if (array->eof_index >= 0)
			goto out_eof;
		return -EAGAIN;
	}

	index = (unsigned int)diff;
	*desc->dir_cookie = array->array[index].cookie;
	desc->cache_entry_index = index;
	return 0;
out_eof:
	desc->eof = 1;
	return -EBADCOOKIE;
}

static bool
nfs_readdir_inode_mapping_valid(struct nfs_inode *nfsi)
{
	if (nfsi->cache_validity & (NFS_INO_INVALID_ATTR|NFS_INO_INVALID_DATA))
		return false;
	smp_rmb();
	return !test_bit(NFS_INO_INVALIDATING, &nfsi->flags);
}

static
int nfs_readdir_search_for_cookie(struct nfs_cache_array *array, nfs_readdir_descriptor_t *desc)
{
	int i;
	loff_t new_pos;
	int status = -EAGAIN;

	for (i = 0; i < array->size; i++) {
		if (array->array[i].cookie == *desc->dir_cookie) {
			struct nfs_inode *nfsi = NFS_I(file_inode(desc->file));
			struct nfs_open_dir_context *ctx = desc->file->private_data;

			new_pos = desc->current_index + i;
			if (ctx->attr_gencount != nfsi->attr_gencount ||
			    !nfs_readdir_inode_mapping_valid(nfsi)) {
				ctx->duped = 0;
				ctx->attr_gencount = nfsi->attr_gencount;
			} else if (new_pos < desc->ctx->pos) {
				if (ctx->duped > 0
				    && ctx->dup_cookie == *desc->dir_cookie) {
					if (printk_ratelimit()) {
						pr_notice("NFS: directory %pD2 contains a readdir loop."
								"Please contact your server vendor.  "
								"The file: %s has duplicate cookie %llu\n",
								desc->file,
								array->array[i].string.name,
								*desc->dir_cookie);
					}
					status = -ELOOP;
					goto out;
				}
				ctx->dup_cookie = *desc->dir_cookie;
				ctx->duped = -1;
			}
			desc->ctx->pos = new_pos;
			desc->cache_entry_index = i;
			return 0;
		}
	}
	if (array->eof_index >= 0) {
		status = -EBADCOOKIE;
		if (*desc->dir_cookie == array->last_cookie)
			desc->eof = 1;
	}
out:
	return status;
}

static
int nfs_readdir_search_array(nfs_readdir_descriptor_t *desc)
{
	struct nfs_cache_array *array;
	int status;

	array = nfs_readdir_get_array(desc->page);
	if (IS_ERR(array)) {
		status = PTR_ERR(array);
		goto out;
	}

	if (*desc->dir_cookie == 0)
		status = nfs_readdir_search_for_pos(array, desc);
	else
		status = nfs_readdir_search_for_cookie(array, desc);

	if (status == -EAGAIN) {
		desc->last_cookie = array->last_cookie;
		desc->current_index += array->size;
		desc->page_index++;
	}
	nfs_readdir_release_array(desc->page);
out:
	return status;
}

/* Fill a page with xdr information before transferring to the cache page */
static
int nfs_readdir_xdr_filler(struct page **pages, nfs_readdir_descriptor_t *desc,
			struct nfs_entry *entry, struct file *file, struct inode *inode)
{
	struct nfs_open_dir_context *ctx = file->private_data;
	struct rpc_cred	*cred = ctx->cred;
	unsigned long	timestamp, gencount;
	int		error;

 again:
	timestamp = jiffies;
	gencount = nfs_inc_attr_generation_counter();
	error = NFS_PROTO(inode)->readdir(file->f_path.dentry, cred, entry->cookie, pages,
					  NFS_SERVER(inode)->dtsize, desc->plus);
	if (error < 0) {
		/* We requested READDIRPLUS, but the server doesn't grok it */
		if (error == -ENOTSUPP && desc->plus) {
			NFS_SERVER(inode)->caps &= ~NFS_CAP_READDIRPLUS;
			clear_bit(NFS_INO_ADVISE_RDPLUS, &NFS_I(inode)->flags);
			desc->plus = 0;
			goto again;
		}
		goto error;
	}
	desc->timestamp = timestamp;
	desc->gencount = gencount;
error:
	return error;
}

static int xdr_decode(nfs_readdir_descriptor_t *desc,
		      struct nfs_entry *entry, struct xdr_stream *xdr)
{
	int error;

	error = desc->decode(xdr, entry, desc->plus);
	if (error)
		return error;
	entry->fattr->time_start = desc->timestamp;
	entry->fattr->gencount = desc->gencount;
	return 0;
}

static
int nfs_same_file(struct dentry *dentry, struct nfs_entry *entry)
{
	if (dentry->d_inode == NULL)
		goto different;
	if (nfs_compare_fh(entry->fh, NFS_FH(dentry->d_inode)) != 0)
		goto different;
	return 1;
different:
	return 0;
}

static
bool nfs_use_readdirplus(struct inode *dir, struct dir_context *ctx)
{
	if (!nfs_server_capable(dir, NFS_CAP_READDIRPLUS))
		return false;
	if (test_and_clear_bit(NFS_INO_ADVISE_RDPLUS, &NFS_I(dir)->flags))
		return true;
	if (ctx->pos == 0)
		return true;
	return false;
}

/*
 * This function is called by the lookup code to request the use of
 * readdirplus to accelerate any future lookups in the same
 * directory.
 */
static
void nfs_advise_use_readdirplus(struct inode *dir)
{
	set_bit(NFS_INO_ADVISE_RDPLUS, &NFS_I(dir)->flags);
}

static
void nfs_prime_dcache(struct dentry *parent, struct nfs_entry *entry)
{
	struct qstr filename = QSTR_INIT(entry->name, entry->len);
	struct dentry *dentry;
	struct dentry *alias;
	struct inode *dir = parent->d_inode;
	struct inode *inode;
	int status;

	if (filename.name[0] == '.') {
		if (filename.len == 1)
			return;
		if (filename.len == 2 && filename.name[1] == '.')
			return;
	}
	filename.hash = full_name_hash(filename.name, filename.len);

	dentry = d_lookup(parent, &filename);
	if (dentry != NULL) {
		if (nfs_same_file(dentry, entry)) {
			nfs_set_verifier(dentry, nfs_save_change_attribute(dir));
			status = nfs_refresh_inode(dentry->d_inode, entry->fattr);
			if (!status)
				nfs_setsecurity(dentry->d_inode, entry->fattr, entry->label);
			goto out;
		} else {
			if (d_invalidate(dentry) != 0)
				goto out;
			dput(dentry);
		}
	}

	dentry = d_alloc(parent, &filename);
	if (dentry == NULL)
		return;

	inode = nfs_fhget(dentry->d_sb, entry->fh, entry->fattr, entry->label);
	if (IS_ERR(inode))
		goto out;

	alias = d_materialise_unique(dentry, inode);
	if (IS_ERR(alias))
		goto out;
	else if (alias) {
		nfs_set_verifier(alias, nfs_save_change_attribute(dir));
		dput(alias);
	} else
		nfs_set_verifier(dentry, nfs_save_change_attribute(dir));

out:
	dput(dentry);
}

/* Perform conversion from xdr to cache array */
static
int nfs_readdir_page_filler(nfs_readdir_descriptor_t *desc, struct nfs_entry *entry,
				struct page **xdr_pages, struct page *page, unsigned int buflen)
{
	struct xdr_stream stream;
	struct xdr_buf buf;
	struct page *scratch;
	struct nfs_cache_array *array;
	unsigned int count = 0;
	int status;

	scratch = alloc_page(GFP_KERNEL);
	if (scratch == NULL)
		return -ENOMEM;

	xdr_init_decode_pages(&stream, &buf, xdr_pages, buflen);
	xdr_set_scratch_buffer(&stream, page_address(scratch), PAGE_SIZE);

	do {
		status = xdr_decode(desc, entry, &stream);
		if (status != 0) {
			if (status == -EAGAIN)
				status = 0;
			break;
		}

		count++;

		if (desc->plus != 0)
			nfs_prime_dcache(desc->file->f_path.dentry, entry);

		status = nfs_readdir_add_to_array(entry, page);
		if (status != 0)
			break;
	} while (!entry->eof);

	if (count == 0 || (status == -EBADCOOKIE && entry->eof != 0)) {
		array = nfs_readdir_get_array(page);
		if (!IS_ERR(array)) {
			array->eof_index = array->size;
			status = 0;
			nfs_readdir_release_array(page);
		} else
			status = PTR_ERR(array);
	}

	put_page(scratch);
	return status;
}

static
void nfs_readdir_free_pagearray(struct page **pages, unsigned int npages)
{
	unsigned int i;
	for (i = 0; i < npages; i++)
		put_page(pages[i]);
}

static
void nfs_readdir_free_large_page(void *ptr, struct page **pages,
		unsigned int npages)
{
	nfs_readdir_free_pagearray(pages, npages);
}

/*
 * nfs_readdir_large_page will allocate pages that must be freed with a call
 * to nfs_readdir_free_large_page
 */
static
int nfs_readdir_large_page(struct page **pages, unsigned int npages)
{
	unsigned int i;

	for (i = 0; i < npages; i++) {
		struct page *page = alloc_page(GFP_KERNEL);
		if (page == NULL)
			goto out_freepages;
		pages[i] = page;
	}
	return 0;

out_freepages:
	nfs_readdir_free_pagearray(pages, i);
	return -ENOMEM;
}

static
int nfs_readdir_xdr_to_array(nfs_readdir_descriptor_t *desc, struct page *page, struct inode *inode)
{
	struct page *pages[NFS_MAX_READDIR_PAGES];
	void *pages_ptr = NULL;
	struct nfs_entry entry;
	struct file	*file = desc->file;
	struct nfs_cache_array *array;
	int status = -ENOMEM;
	unsigned int array_size = ARRAY_SIZE(pages);

	entry.prev_cookie = 0;
	entry.cookie = desc->last_cookie;
	entry.eof = 0;
	entry.fh = nfs_alloc_fhandle();
	entry.fattr = nfs_alloc_fattr();
	entry.server = NFS_SERVER(inode);
	if (entry.fh == NULL || entry.fattr == NULL)
		goto out;

	entry.label = nfs4_label_alloc(NFS_SERVER(inode), GFP_NOWAIT);
	if (IS_ERR(entry.label)) {
		status = PTR_ERR(entry.label);
		goto out;
	}

	array = nfs_readdir_get_array(page);
	if (IS_ERR(array)) {
		status = PTR_ERR(array);
		goto out_label_free;
	}
	memset(array, 0, sizeof(struct nfs_cache_array));
	array->eof_index = -1;

	status = nfs_readdir_large_page(pages, array_size);
	if (status < 0)
		goto out_release_array;
	do {
		unsigned int pglen;
		status = nfs_readdir_xdr_filler(pages, desc, &entry, file, inode);

		if (status < 0)
			break;
		pglen = status;
		status = nfs_readdir_page_filler(desc, &entry, pages, page, pglen);
		if (status < 0) {
			if (status == -ENOSPC)
				status = 0;
			break;
		}
	} while (array->eof_index < 0);

	nfs_readdir_free_large_page(pages_ptr, pages, array_size);
out_release_array:
	nfs_readdir_release_array(page);
out_label_free:
	nfs4_label_free(entry.label);
out:
	nfs_free_fattr(entry.fattr);
	nfs_free_fhandle(entry.fh);
	return status;
}

/*
 * Now we cache directories properly, by converting xdr information
 * to an array that can be used for lookups later.  This results in
 * fewer cache pages, since we can store more information on each page.
 * We only need to convert from xdr once so future lookups are much simpler
 */
static
int nfs_readdir_filler(nfs_readdir_descriptor_t *desc, struct page* page)
{
	struct inode	*inode = file_inode(desc->file);
	int ret;

	ret = nfs_readdir_xdr_to_array(desc, page, inode);
	if (ret < 0)
		goto error;
	SetPageUptodate(page);

	if (invalidate_inode_pages2_range(inode->i_mapping, page->index + 1, -1) < 0) {
		/* Should never happen */
		nfs_zap_mapping(inode, inode->i_mapping);
	}
	unlock_page(page);
	return 0;
 error:
	unlock_page(page);
	return ret;
}

static
void cache_page_release(nfs_readdir_descriptor_t *desc)
{
	if (!desc->page->mapping)
		nfs_readdir_clear_array(desc->page);
	page_cache_release(desc->page);
	desc->page = NULL;
}

static
struct page *get_cache_page(nfs_readdir_descriptor_t *desc)
{
	return read_cache_page(file_inode(desc->file)->i_mapping,
			desc->page_index, (filler_t *)nfs_readdir_filler, desc);
}

/*
 * Returns 0 if desc->dir_cookie was found on page desc->page_index
 */
static
int find_cache_page(nfs_readdir_descriptor_t *desc)
{
	int res;

	desc->page = get_cache_page(desc);
	if (IS_ERR(desc->page))
		return PTR_ERR(desc->page);

	res = nfs_readdir_search_array(desc);
	if (res != 0)
		cache_page_release(desc);
	return res;
}

/* Search for desc->dir_cookie from the beginning of the page cache */
static inline
int readdir_search_pagecache(nfs_readdir_descriptor_t *desc)
{
	int res;

	if (desc->page_index == 0) {
		desc->current_index = 0;
		desc->last_cookie = 0;
	}
	do {
		res = find_cache_page(desc);
	} while (res == -EAGAIN);
	return res;
}

/*
 * Once we've found the start of the dirent within a page: fill 'er up...
 */
static 
int nfs_do_filldir(nfs_readdir_descriptor_t *desc)
{
	struct file	*file = desc->file;
	int i = 0;
	int res = 0;
	struct nfs_cache_array *array = NULL;
	struct nfs_open_dir_context *ctx = file->private_data;

	array = nfs_readdir_get_array(desc->page);
	if (IS_ERR(array)) {
		res = PTR_ERR(array);
		goto out;
	}

	for (i = desc->cache_entry_index; i < array->size; i++) {
		struct nfs_cache_array_entry *ent;

		ent = &array->array[i];
		if (!dir_emit(desc->ctx, ent->string.name, ent->string.len,
		    nfs_compat_user_ino64(ent->ino), ent->d_type)) {
			desc->eof = 1;
			break;
		}
		desc->ctx->pos++;
		if (i < (array->size-1))
			*desc->dir_cookie = array->array[i+1].cookie;
		else
			*desc->dir_cookie = array->last_cookie;
		if (ctx->duped != 0)
			ctx->duped = 1;
	}
	if (array->eof_index >= 0)
		desc->eof = 1;

	nfs_readdir_release_array(desc->page);
out:
	cache_page_release(desc);
	dfprintk(DIRCACHE, "NFS: nfs_do_filldir() filling ended @ cookie %Lu; returning = %d\n",
			(unsigned long long)*desc->dir_cookie, res);
	return res;
}

/*
 * If we cannot find a cookie in our cache, we suspect that this is
 * because it points to a deleted file, so we ask the server to return
 * whatever it thinks is the next entry. We then feed this to filldir.
 * If all goes well, we should then be able to find our way round the
 * cache on the next call to readdir_search_pagecache();
 *
 * NOTE: we cannot add the anonymous page to the pagecache because
 *	 the data it contains might not be page aligned. Besides,
 *	 we should already have a complete representation of the
 *	 directory in the page cache by the time we get here.
 */
static inline
int uncached_readdir(nfs_readdir_descriptor_t *desc)
{
	struct page	*page = NULL;
	int		status;
	struct inode *inode = file_inode(desc->file);
	struct nfs_open_dir_context *ctx = desc->file->private_data;

	dfprintk(DIRCACHE, "NFS: uncached_readdir() searching for cookie %Lu\n",
			(unsigned long long)*desc->dir_cookie);

	page = alloc_page(GFP_HIGHUSER);
	if (!page) {
		status = -ENOMEM;
		goto out;
	}

	desc->page_index = 0;
	desc->last_cookie = *desc->dir_cookie;
	desc->page = page;
	ctx->duped = 0;

	status = nfs_readdir_xdr_to_array(desc, page, inode);
	if (status < 0)
		goto out_release;

	status = nfs_do_filldir(desc);

 out:
	dfprintk(DIRCACHE, "NFS: %s: returns %d\n",
			__func__, status);
	return status;
 out_release:
	cache_page_release(desc);
	goto out;
}

/* The file offset position represents the dirent entry number.  A
   last cookie cache takes care of the common case of reading the
   whole directory.
 */
static int nfs_readdir(struct file *file, struct dir_context *ctx)
{
	struct dentry	*dentry = file->f_path.dentry;
	struct inode	*inode = dentry->d_inode;
	nfs_readdir_descriptor_t my_desc,
			*desc = &my_desc;
	struct nfs_open_dir_context *dir_ctx = file->private_data;
	int res = 0;

	dfprintk(FILE, "NFS: readdir(%pD2) starting at cookie %llu\n",
			file, (long long)ctx->pos);
	nfs_inc_stats(inode, NFSIOS_VFSGETDENTS);

	/*
	 * ctx->pos points to the dirent entry number.
	 * *desc->dir_cookie has the cookie for the next entry. We have
	 * to either find the entry with the appropriate number or
	 * revalidate the cookie.
	 */
	memset(desc, 0, sizeof(*desc));

	desc->file = file;
	desc->ctx = ctx;
	desc->dir_cookie = &dir_ctx->dir_cookie;
	desc->decode = NFS_PROTO(inode)->decode_dirent;
	desc->plus = nfs_use_readdirplus(inode, ctx) ? 1 : 0;

	nfs_block_sillyrename(dentry);
	if (ctx->pos == 0 || nfs_attribute_cache_expired(inode))
		res = nfs_revalidate_mapping(inode, file->f_mapping);
	if (res < 0)
		goto out;

	do {
		res = readdir_search_pagecache(desc);

		if (res == -EBADCOOKIE) {
			res = 0;
			/* This means either end of directory */
			if (*desc->dir_cookie && desc->eof == 0) {
				/* Or that the server has 'lost' a cookie */
				res = uncached_readdir(desc);
				if (res == 0)
					continue;
			}
			break;
		}
		if (res == -ETOOSMALL && desc->plus) {
			clear_bit(NFS_INO_ADVISE_RDPLUS, &NFS_I(inode)->flags);
			nfs_zap_caches(inode);
			desc->page_index = 0;
			desc->plus = 0;
			desc->eof = 0;
			continue;
		}
		if (res < 0)
			break;

		res = nfs_do_filldir(desc);
		if (res < 0)
			break;
	} while (!desc->eof);
out:
	nfs_unblock_sillyrename(dentry);
	if (res > 0)
		res = 0;
	dfprintk(FILE, "NFS: readdir(%pD2) returns %d\n", file, res);
	return res;
}

static loff_t nfs_llseek_dir(struct file *filp, loff_t offset, int whence)
{
	struct inode *inode = file_inode(filp);
	struct nfs_open_dir_context *dir_ctx = filp->private_data;

	dfprintk(FILE, "NFS: llseek dir(%pD2, %lld, %d)\n",
			filp, offset, whence);

	mutex_lock(&inode->i_mutex);
	switch (whence) {
		case 1:
			offset += filp->f_pos;
		case 0:
			if (offset >= 0)
				break;
		default:
			offset = -EINVAL;
			goto out;
	}
	if (offset != filp->f_pos) {
		filp->f_pos = offset;
		dir_ctx->dir_cookie = 0;
		dir_ctx->duped = 0;
	}
out:
	mutex_unlock(&inode->i_mutex);
	return offset;
}

/*
 * All directory operations under NFS are synchronous, so fsync()
 * is a dummy operation.
 */
static int nfs_fsync_dir(struct file *filp, loff_t start, loff_t end,
			 int datasync)
{
	struct inode *inode = file_inode(filp);

	dfprintk(FILE, "NFS: fsync dir(%pD2) datasync %d\n", filp, datasync);

	mutex_lock(&inode->i_mutex);
	nfs_inc_stats(inode, NFSIOS_VFSFSYNC);
	mutex_unlock(&inode->i_mutex);
	return 0;
}

/**
 * nfs_force_lookup_revalidate - Mark the directory as having changed
 * @dir - pointer to directory inode
 *
 * This forces the revalidation code in nfs_lookup_revalidate() to do a
 * full lookup on all child dentries of 'dir' whenever a change occurs
 * on the server that might have invalidated our dcache.
 *
 * The caller should be holding dir->i_lock
 */
void nfs_force_lookup_revalidate(struct inode *dir)
{
	NFS_I(dir)->cache_change_attribute++;
}
EXPORT_SYMBOL_GPL(nfs_force_lookup_revalidate);

/*
 * A check for whether or not the parent directory has changed.
 * In the case it has, we assume that the dentries are untrustworthy
 * and may need to be looked up again.
 */
static int nfs_check_verifier(struct inode *dir, struct dentry *dentry)
{
	if (IS_ROOT(dentry))
		return 1;
	if (NFS_SERVER(dir)->flags & NFS_MOUNT_LOOKUP_CACHE_NONE)
		return 0;
	if (!nfs_verify_change_attribute(dir, dentry->d_time))
		return 0;
	/* Revalidate nfsi->cache_change_attribute before we declare a match */
	if (nfs_revalidate_inode(NFS_SERVER(dir), dir) < 0)
		return 0;
	if (!nfs_verify_change_attribute(dir, dentry->d_time))
		return 0;
	return 1;
}

/*
 * Use intent information to check whether or not we're going to do
 * an O_EXCL create using this path component.
 */
static int nfs_is_exclusive_create(struct inode *dir, unsigned int flags)
{
	if (NFS_PROTO(dir)->version == 2)
		return 0;
	return flags & LOOKUP_EXCL;
}

/*
 * Inode and filehandle revalidation for lookups.
 *
 * We force revalidation in the cases where the VFS sets LOOKUP_REVAL,
 * or if the intent information indicates that we're about to open this
 * particular file and the "nocto" mount flag is not set.
 *
 */
static
int nfs_lookup_verify_inode(struct inode *inode, unsigned int flags)
{
	struct nfs_server *server = NFS_SERVER(inode);
	int ret;

	if (IS_AUTOMOUNT(inode))
		return 0;
	/* VFS wants an on-the-wire revalidation */
	if (flags & LOOKUP_REVAL)
		goto out_force;
	/* This is an open(2) */
	if ((flags & LOOKUP_OPEN) && !(server->flags & NFS_MOUNT_NOCTO) &&
	    (S_ISREG(inode->i_mode) || S_ISDIR(inode->i_mode)))
		goto out_force;
out:
	return (inode->i_nlink == 0) ? -ENOENT : 0;
out_force:
	ret = __nfs_revalidate_inode(server, inode);
	if (ret != 0)
		return ret;
	goto out;
}

/*
 * We judge how long we want to trust negative
 * dentries by looking at the parent inode mtime.
 *
 * If parent mtime has changed, we revalidate, else we wait for a
 * period corresponding to the parent's attribute cache timeout value.
 */
static inline
int nfs_neg_need_reval(struct inode *dir, struct dentry *dentry,
		       unsigned int flags)
{
	/* Don't revalidate a negative dentry if we're creating a new file */
	if (flags & LOOKUP_CREATE)
		return 0;
	if (NFS_SERVER(dir)->flags & NFS_MOUNT_LOOKUP_CACHE_NONEG)
		return 1;
	return !nfs_check_verifier(dir, dentry);
}

/*
 * This is called every time the dcache has a lookup hit,
 * and we should check whether we can really trust that
 * lookup.
 *
 * NOTE! The hit can be a negative hit too, don't assume
 * we have an inode!
 *
 * If the parent directory is seen to have changed, we throw out the
 * cached dentry and do a new lookup.
 */
static int nfs_lookup_revalidate(struct dentry *dentry, unsigned int flags)
{
	struct inode *dir;
	struct inode *inode;
	struct dentry *parent;
	struct nfs_fh *fhandle = NULL;
	struct nfs_fattr *fattr = NULL;
	struct nfs4_label *label = NULL;
	int error;

<<<<<<< HEAD
	if (nd && (nd->flags & LOOKUP_RCU))
=======
	if (flags & LOOKUP_RCU)
>>>>>>> c3ade0e0
		return -ECHILD;

	parent = dget_parent(dentry);
	dir = parent->d_inode;
	nfs_inc_stats(dir, NFSIOS_DENTRYREVALIDATE);
	inode = dentry->d_inode;

	if (!inode) {
		if (nfs_neg_need_reval(dir, dentry, flags))
			goto out_bad;
		goto out_valid_noent;
	}

	if (is_bad_inode(inode)) {
		dfprintk(LOOKUPCACHE, "%s: %pd2 has dud inode\n",
				__func__, dentry);
		goto out_bad;
	}

	if (NFS_PROTO(dir)->have_delegation(inode, FMODE_READ))
		goto out_set_verifier;

	/* Force a full look up iff the parent directory has changed */
	if (!nfs_is_exclusive_create(dir, flags) && nfs_check_verifier(dir, dentry)) {
		if (nfs_lookup_verify_inode(inode, flags))
			goto out_zap_parent;
		goto out_valid;
	}

	if (NFS_STALE(inode))
		goto out_bad;

	error = -ENOMEM;
	fhandle = nfs_alloc_fhandle();
	fattr = nfs_alloc_fattr();
	if (fhandle == NULL || fattr == NULL)
		goto out_error;

	label = nfs4_label_alloc(NFS_SERVER(inode), GFP_NOWAIT);
	if (IS_ERR(label))
		goto out_error;

	trace_nfs_lookup_revalidate_enter(dir, dentry, flags);
	error = NFS_PROTO(dir)->lookup(dir, &dentry->d_name, fhandle, fattr, label);
	trace_nfs_lookup_revalidate_exit(dir, dentry, flags, error);
	if (error)
		goto out_bad;
	if (nfs_compare_fh(NFS_FH(inode), fhandle))
		goto out_bad;
	if ((error = nfs_refresh_inode(inode, fattr)) != 0)
		goto out_bad;

	nfs_setsecurity(inode, fattr, label);

	nfs_free_fattr(fattr);
	nfs_free_fhandle(fhandle);
	nfs4_label_free(label);

out_set_verifier:
	nfs_set_verifier(dentry, nfs_save_change_attribute(dir));
 out_valid:
	/* Success: notify readdir to use READDIRPLUS */
	nfs_advise_use_readdirplus(dir);
 out_valid_noent:
	dput(parent);
	dfprintk(LOOKUPCACHE, "NFS: %s(%pd2) is valid\n",
			__func__, dentry);
	return 1;
out_zap_parent:
	nfs_zap_caches(dir);
 out_bad:
	nfs_free_fattr(fattr);
	nfs_free_fhandle(fhandle);
<<<<<<< HEAD
=======
	nfs4_label_free(label);
>>>>>>> c3ade0e0
	nfs_mark_for_revalidate(dir);
	if (inode && S_ISDIR(inode->i_mode)) {
		/* Purge readdir caches. */
		nfs_zap_caches(inode);
		/*
		 * We can't d_drop the root of a disconnected tree:
		 * its d_hash is on the s_anon list and d_drop() would hide
		 * it from shrink_dcache_for_unmount(), leading to busy
		 * inodes on unmount and further oopses.
		 */
		if (IS_ROOT(dentry))
			goto out_valid;
	}
<<<<<<< HEAD
	d_drop(dentry);
=======
	/* If we have submounts, don't unhash ! */
	if (check_submounts_and_drop(dentry) != 0)
		goto out_valid;

>>>>>>> c3ade0e0
	dput(parent);
	dfprintk(LOOKUPCACHE, "NFS: %s(%pd2) is invalid\n",
			__func__, dentry);
	return 0;
out_error:
	nfs_free_fattr(fattr);
	nfs_free_fhandle(fhandle);
	nfs4_label_free(label);
	dput(parent);
	dfprintk(LOOKUPCACHE, "NFS: %s(%pd2) lookup returned error %d\n",
			__func__, dentry, error);
	return error;
}

/*
 * A weaker form of d_revalidate for revalidating just the dentry->d_inode
 * when we don't really care about the dentry name. This is called when a
 * pathwalk ends on a dentry that was not found via a normal lookup in the
 * parent dir (e.g.: ".", "..", procfs symlinks or mountpoint traversals).
 *
 * In this situation, we just want to verify that the inode itself is OK
 * since the dentry might have changed on the server.
 */
static int nfs_weak_revalidate(struct dentry *dentry, unsigned int flags)
{
	int error;
	struct inode *inode = dentry->d_inode;

	/*
	 * I believe we can only get a negative dentry here in the case of a
	 * procfs-style symlink. Just assume it's correct for now, but we may
	 * eventually need to do something more here.
	 */
	if (!inode) {
		dfprintk(LOOKUPCACHE, "%s: %pd2 has negative inode\n",
				__func__, dentry);
		return 1;
	}

	if (is_bad_inode(inode)) {
		dfprintk(LOOKUPCACHE, "%s: %pd2 has dud inode\n",
				__func__, dentry);
		return 0;
	}

	error = nfs_revalidate_inode(NFS_SERVER(inode), inode);
	dfprintk(LOOKUPCACHE, "NFS: %s: inode %lu is %s\n",
			__func__, inode->i_ino, error ? "invalid" : "valid");
	return !error;
}

/*
 * This is called from dput() when d_count is going to 0.
 */
static int nfs_dentry_delete(const struct dentry *dentry)
{
	dfprintk(VFS, "NFS: dentry_delete(%pd2, %x)\n",
		dentry, dentry->d_flags);

	/* Unhash any dentry with a stale inode */
	if (dentry->d_inode != NULL && NFS_STALE(dentry->d_inode))
		return 1;

	if (dentry->d_flags & DCACHE_NFSFS_RENAMED) {
		/* Unhash it, so that ->d_iput() would be called */
		return 1;
	}
	if (!(dentry->d_sb->s_flags & MS_ACTIVE)) {
		/* Unhash it, so that ancestors of killed async unlink
		 * files will be cleaned up during umount */
		return 1;
	}
	return 0;

}

/* Ensure that we revalidate inode->i_nlink */
static void nfs_drop_nlink(struct inode *inode)
{
	spin_lock(&inode->i_lock);
	/* drop the inode if we're reasonably sure this is the last link */
	if (inode->i_nlink == 1)
		clear_nlink(inode);
	NFS_I(inode)->cache_validity |= NFS_INO_INVALID_ATTR;
	spin_unlock(&inode->i_lock);
}

/*
 * Called when the dentry loses inode.
 * We use it to clean up silly-renamed files.
 */
static void nfs_dentry_iput(struct dentry *dentry, struct inode *inode)
{
	if (S_ISDIR(inode->i_mode))
		/* drop any readdir cache as it could easily be old */
		NFS_I(inode)->cache_validity |= NFS_INO_INVALID_DATA;

	if (dentry->d_flags & DCACHE_NFSFS_RENAMED) {
		nfs_complete_unlink(dentry, inode);
		nfs_drop_nlink(inode);
	}
	iput(inode);
}

static void nfs_d_release(struct dentry *dentry)
{
	/* free cached devname value, if it survived that far */
	if (unlikely(dentry->d_fsdata)) {
		if (dentry->d_flags & DCACHE_NFSFS_RENAMED)
			WARN_ON(1);
		else
			kfree(dentry->d_fsdata);
	}
}

const struct dentry_operations nfs_dentry_operations = {
	.d_revalidate	= nfs_lookup_revalidate,
	.d_weak_revalidate	= nfs_weak_revalidate,
	.d_delete	= nfs_dentry_delete,
	.d_iput		= nfs_dentry_iput,
	.d_automount	= nfs_d_automount,
	.d_release	= nfs_d_release,
};
EXPORT_SYMBOL_GPL(nfs_dentry_operations);

struct dentry *nfs_lookup(struct inode *dir, struct dentry * dentry, unsigned int flags)
{
	struct dentry *res;
	struct dentry *parent;
	struct inode *inode = NULL;
	struct nfs_fh *fhandle = NULL;
	struct nfs_fattr *fattr = NULL;
	struct nfs4_label *label = NULL;
	int error;

	dfprintk(VFS, "NFS: lookup(%pd2)\n", dentry);
	nfs_inc_stats(dir, NFSIOS_VFSLOOKUP);

	res = ERR_PTR(-ENAMETOOLONG);
	if (dentry->d_name.len > NFS_SERVER(dir)->namelen)
		goto out;

	/*
	 * If we're doing an exclusive create, optimize away the lookup
	 * but don't hash the dentry.
	 */
	if (nfs_is_exclusive_create(dir, flags)) {
		d_instantiate(dentry, NULL);
		res = NULL;
		goto out;
	}

	res = ERR_PTR(-ENOMEM);
	fhandle = nfs_alloc_fhandle();
	fattr = nfs_alloc_fattr();
	if (fhandle == NULL || fattr == NULL)
		goto out;

	label = nfs4_label_alloc(NFS_SERVER(dir), GFP_NOWAIT);
	if (IS_ERR(label))
		goto out;

	parent = dentry->d_parent;
	/* Protect against concurrent sillydeletes */
	trace_nfs_lookup_enter(dir, dentry, flags);
	nfs_block_sillyrename(parent);
	error = NFS_PROTO(dir)->lookup(dir, &dentry->d_name, fhandle, fattr, label);
	if (error == -ENOENT)
		goto no_entry;
	if (error < 0) {
		res = ERR_PTR(error);
		goto out_unblock_sillyrename;
	}
	inode = nfs_fhget(dentry->d_sb, fhandle, fattr, label);
	res = ERR_CAST(inode);
	if (IS_ERR(res))
		goto out_unblock_sillyrename;

	/* Success: notify readdir to use READDIRPLUS */
	nfs_advise_use_readdirplus(dir);

no_entry:
	res = d_materialise_unique(dentry, inode);
	if (res != NULL) {
		if (IS_ERR(res))
			goto out_unblock_sillyrename;
		dentry = res;
	}
	nfs_set_verifier(dentry, nfs_save_change_attribute(dir));
out_unblock_sillyrename:
	nfs_unblock_sillyrename(parent);
	trace_nfs_lookup_exit(dir, dentry, flags, error);
	nfs4_label_free(label);
out:
	nfs_free_fattr(fattr);
	nfs_free_fhandle(fhandle);
	return res;
}
EXPORT_SYMBOL_GPL(nfs_lookup);

#if IS_ENABLED(CONFIG_NFS_V4)
static int nfs4_lookup_revalidate(struct dentry *, unsigned int);

const struct dentry_operations nfs4_dentry_operations = {
	.d_revalidate	= nfs4_lookup_revalidate,
	.d_delete	= nfs_dentry_delete,
	.d_iput		= nfs_dentry_iput,
	.d_automount	= nfs_d_automount,
	.d_release	= nfs_d_release,
};
EXPORT_SYMBOL_GPL(nfs4_dentry_operations);

static fmode_t flags_to_mode(int flags)
{
	fmode_t res = (__force fmode_t)flags & FMODE_EXEC;
	if ((flags & O_ACCMODE) != O_WRONLY)
		res |= FMODE_READ;
	if ((flags & O_ACCMODE) != O_RDONLY)
		res |= FMODE_WRITE;
	return res;
}

static struct nfs_open_context *create_nfs_open_context(struct dentry *dentry, int open_flags)
{
	return alloc_nfs_open_context(dentry, flags_to_mode(open_flags));
}

static int do_open(struct inode *inode, struct file *filp)
{
	nfs_fscache_open_file(inode, filp);
	return 0;
}

static int nfs_finish_open(struct nfs_open_context *ctx,
			   struct dentry *dentry,
			   struct file *file, unsigned open_flags,
			   int *opened)
{
	int err;

	if ((open_flags & (O_CREAT | O_EXCL)) == (O_CREAT | O_EXCL))
		*opened |= FILE_CREATED;

	err = finish_open(file, dentry, do_open, opened);
	if (err)
		goto out;
	nfs_file_set_open_context(file, ctx);

out:
	return err;
}

int nfs_atomic_open(struct inode *dir, struct dentry *dentry,
		    struct file *file, unsigned open_flags,
		    umode_t mode, int *opened)
{
	struct nfs_open_context *ctx;
	struct dentry *res;
	struct iattr attr = { .ia_valid = ATTR_OPEN };
	struct inode *inode;
	unsigned int lookup_flags = 0;
	int err;

	/* Expect a negative dentry */
	BUG_ON(dentry->d_inode);

	dfprintk(VFS, "NFS: atomic_open(%s/%lu), %pd\n",
			dir->i_sb->s_id, dir->i_ino, dentry);

	err = nfs_check_flags(open_flags);
	if (err)
		return err;

	/* NFS only supports OPEN on regular files */
	if ((open_flags & O_DIRECTORY)) {
		if (!d_unhashed(dentry)) {
			/*
			 * Hashed negative dentry with O_DIRECTORY: dentry was
			 * revalidated and is fine, no need to perform lookup
			 * again
			 */
			return -ENOENT;
		}
		lookup_flags = LOOKUP_OPEN|LOOKUP_DIRECTORY;
		goto no_open;
	}

	if (dentry->d_name.len > NFS_SERVER(dir)->namelen)
		return -ENAMETOOLONG;

	if (open_flags & O_CREAT) {
		attr.ia_valid |= ATTR_MODE;
		attr.ia_mode = mode & ~current_umask();
	}
	if (open_flags & O_TRUNC) {
		attr.ia_valid |= ATTR_SIZE;
		attr.ia_size = 0;
	}

	ctx = create_nfs_open_context(dentry, open_flags);
	err = PTR_ERR(ctx);
	if (IS_ERR(ctx))
		goto out;

	trace_nfs_atomic_open_enter(dir, ctx, open_flags);
	nfs_block_sillyrename(dentry->d_parent);
	inode = NFS_PROTO(dir)->open_context(dir, ctx, open_flags, &attr, opened);
	nfs_unblock_sillyrename(dentry->d_parent);
	if (IS_ERR(inode)) {
		err = PTR_ERR(inode);
		trace_nfs_atomic_open_exit(dir, ctx, open_flags, err);
		put_nfs_open_context(ctx);
		switch (err) {
		case -ENOENT:
			d_drop(dentry);
			d_add(dentry, NULL);
			break;
		case -EISDIR:
		case -ENOTDIR:
			goto no_open;
		case -ELOOP:
			if (!(open_flags & O_NOFOLLOW))
				goto no_open;
			break;
			/* case -EINVAL: */
		default:
			break;
		}
		goto out;
	}

	err = nfs_finish_open(ctx, ctx->dentry, file, open_flags, opened);
	trace_nfs_atomic_open_exit(dir, ctx, open_flags, err);
	put_nfs_open_context(ctx);
out:
	return err;

no_open:
	res = nfs_lookup(dir, dentry, lookup_flags);
	err = PTR_ERR(res);
	if (IS_ERR(res))
		goto out;

	return finish_no_open(file, res);
}
EXPORT_SYMBOL_GPL(nfs_atomic_open);

static int nfs4_lookup_revalidate(struct dentry *dentry, unsigned int flags)
{
	struct dentry *parent = NULL;
	struct inode *inode;
	struct inode *dir;
	int ret = 0;

<<<<<<< HEAD
	if (nd && (nd->flags & LOOKUP_RCU))
=======
	if (flags & LOOKUP_RCU)
>>>>>>> c3ade0e0
		return -ECHILD;

	if (!(flags & LOOKUP_OPEN) || (flags & LOOKUP_DIRECTORY))
		goto no_open;
	if (d_mountpoint(dentry))
		goto no_open;
	if (NFS_SB(dentry->d_sb)->caps & NFS_CAP_ATOMIC_OPEN_V1)
		goto no_open;

	inode = dentry->d_inode;
	parent = dget_parent(dentry);
	dir = parent->d_inode;

	/* We can't create new files in nfs_open_revalidate(), so we
	 * optimize away revalidation of negative dentries.
	 */
	if (inode == NULL) {
		if (!nfs_neg_need_reval(dir, dentry, flags))
			ret = 1;
		goto out;
	}

	/* NFS only supports OPEN on regular files */
	if (!S_ISREG(inode->i_mode))
		goto no_open_dput;
	/* We cannot do exclusive creation on a positive dentry */
	if (flags & LOOKUP_EXCL)
		goto no_open_dput;

	/* Let f_op->open() actually open (and revalidate) the file */
	ret = 1;

out:
	dput(parent);
	return ret;

no_open_dput:
	dput(parent);
no_open:
	return nfs_lookup_revalidate(dentry, flags);
}

#endif /* CONFIG_NFSV4 */

/*
 * Code common to create, mkdir, and mknod.
 */
int nfs_instantiate(struct dentry *dentry, struct nfs_fh *fhandle,
				struct nfs_fattr *fattr,
				struct nfs4_label *label)
{
	struct dentry *parent = dget_parent(dentry);
	struct inode *dir = parent->d_inode;
	struct inode *inode;
	int error = -EACCES;

	d_drop(dentry);

	/* We may have been initialized further down */
	if (dentry->d_inode)
		goto out;
	if (fhandle->size == 0) {
		error = NFS_PROTO(dir)->lookup(dir, &dentry->d_name, fhandle, fattr, NULL);
		if (error)
			goto out_error;
	}
	nfs_set_verifier(dentry, nfs_save_change_attribute(dir));
	if (!(fattr->valid & NFS_ATTR_FATTR)) {
		struct nfs_server *server = NFS_SB(dentry->d_sb);
		error = server->nfs_client->rpc_ops->getattr(server, fhandle, fattr, NULL);
		if (error < 0)
			goto out_error;
	}
	inode = nfs_fhget(dentry->d_sb, fhandle, fattr, label);
	error = PTR_ERR(inode);
	if (IS_ERR(inode))
		goto out_error;
	d_add(dentry, inode);
out:
	dput(parent);
	return 0;
out_error:
	nfs_mark_for_revalidate(dir);
	dput(parent);
	return error;
}
EXPORT_SYMBOL_GPL(nfs_instantiate);

/*
 * Following a failed create operation, we drop the dentry rather
 * than retain a negative dentry. This avoids a problem in the event
 * that the operation succeeded on the server, but an error in the
 * reply path made it appear to have failed.
 */
int nfs_create(struct inode *dir, struct dentry *dentry,
		umode_t mode, bool excl)
{
	struct iattr attr;
	int open_flags = excl ? O_CREAT | O_EXCL : O_CREAT;
	int error;

	dfprintk(VFS, "NFS: create(%s/%lu), %pd\n",
			dir->i_sb->s_id, dir->i_ino, dentry);

	attr.ia_mode = mode;
	attr.ia_valid = ATTR_MODE;

	trace_nfs_create_enter(dir, dentry, open_flags);
	error = NFS_PROTO(dir)->create(dir, dentry, &attr, open_flags);
	trace_nfs_create_exit(dir, dentry, open_flags, error);
	if (error != 0)
		goto out_err;
	return 0;
out_err:
	d_drop(dentry);
	return error;
}
EXPORT_SYMBOL_GPL(nfs_create);

/*
 * See comments for nfs_proc_create regarding failed operations.
 */
int
nfs_mknod(struct inode *dir, struct dentry *dentry, umode_t mode, dev_t rdev)
{
	struct iattr attr;
	int status;

	dfprintk(VFS, "NFS: mknod(%s/%lu), %pd\n",
			dir->i_sb->s_id, dir->i_ino, dentry);

	if (!new_valid_dev(rdev))
		return -EINVAL;

	attr.ia_mode = mode;
	attr.ia_valid = ATTR_MODE;

	trace_nfs_mknod_enter(dir, dentry);
	status = NFS_PROTO(dir)->mknod(dir, dentry, &attr, rdev);
	trace_nfs_mknod_exit(dir, dentry, status);
	if (status != 0)
		goto out_err;
	return 0;
out_err:
	d_drop(dentry);
	return status;
}
EXPORT_SYMBOL_GPL(nfs_mknod);

/*
 * See comments for nfs_proc_create regarding failed operations.
 */
int nfs_mkdir(struct inode *dir, struct dentry *dentry, umode_t mode)
{
	struct iattr attr;
	int error;

	dfprintk(VFS, "NFS: mkdir(%s/%lu), %pd\n",
			dir->i_sb->s_id, dir->i_ino, dentry);

	attr.ia_valid = ATTR_MODE;
	attr.ia_mode = mode | S_IFDIR;

	trace_nfs_mkdir_enter(dir, dentry);
	error = NFS_PROTO(dir)->mkdir(dir, dentry, &attr);
	trace_nfs_mkdir_exit(dir, dentry, error);
	if (error != 0)
		goto out_err;
	return 0;
out_err:
	d_drop(dentry);
	return error;
}
EXPORT_SYMBOL_GPL(nfs_mkdir);

static void nfs_dentry_handle_enoent(struct dentry *dentry)
{
	if (dentry->d_inode != NULL && !d_unhashed(dentry))
		d_delete(dentry);
}

int nfs_rmdir(struct inode *dir, struct dentry *dentry)
{
	int error;

	dfprintk(VFS, "NFS: rmdir(%s/%lu), %pd\n",
			dir->i_sb->s_id, dir->i_ino, dentry);

	trace_nfs_rmdir_enter(dir, dentry);
	if (dentry->d_inode) {
		nfs_wait_on_sillyrename(dentry);
		error = NFS_PROTO(dir)->rmdir(dir, &dentry->d_name);
		/* Ensure the VFS deletes this inode */
		switch (error) {
		case 0:
			clear_nlink(dentry->d_inode);
			break;
		case -ENOENT:
			nfs_dentry_handle_enoent(dentry);
		}
	} else
		error = NFS_PROTO(dir)->rmdir(dir, &dentry->d_name);
	trace_nfs_rmdir_exit(dir, dentry, error);

	return error;
}
EXPORT_SYMBOL_GPL(nfs_rmdir);

/*
 * Remove a file after making sure there are no pending writes,
 * and after checking that the file has only one user. 
 *
 * We invalidate the attribute cache and free the inode prior to the operation
 * to avoid possible races if the server reuses the inode.
 */
static int nfs_safe_remove(struct dentry *dentry)
{
	struct inode *dir = dentry->d_parent->d_inode;
	struct inode *inode = dentry->d_inode;
	int error = -EBUSY;
		
	dfprintk(VFS, "NFS: safe_remove(%pd2)\n", dentry);

	/* If the dentry was sillyrenamed, we simply call d_delete() */
	if (dentry->d_flags & DCACHE_NFSFS_RENAMED) {
		error = 0;
		goto out;
	}

	trace_nfs_remove_enter(dir, dentry);
	if (inode != NULL) {
		NFS_PROTO(inode)->return_delegation(inode);
		error = NFS_PROTO(dir)->remove(dir, &dentry->d_name);
		if (error == 0)
			nfs_drop_nlink(inode);
	} else
		error = NFS_PROTO(dir)->remove(dir, &dentry->d_name);
	if (error == -ENOENT)
		nfs_dentry_handle_enoent(dentry);
	trace_nfs_remove_exit(dir, dentry, error);
out:
	return error;
}

/*  We do silly rename. In case sillyrename() returns -EBUSY, the inode
 *  belongs to an active ".nfs..." file and we return -EBUSY.
 *
 *  If sillyrename() returns 0, we do nothing, otherwise we unlink.
 */
int nfs_unlink(struct inode *dir, struct dentry *dentry)
{
	int error;
	int need_rehash = 0;

	dfprintk(VFS, "NFS: unlink(%s/%lu, %pd)\n", dir->i_sb->s_id,
		dir->i_ino, dentry);

	trace_nfs_unlink_enter(dir, dentry);
	spin_lock(&dentry->d_lock);
	if (d_count(dentry) > 1) {
		spin_unlock(&dentry->d_lock);
		/* Start asynchronous writeout of the inode */
		write_inode_now(dentry->d_inode, 0);
		error = nfs_sillyrename(dir, dentry);
		goto out;
	}
	if (!d_unhashed(dentry)) {
		__d_drop(dentry);
		need_rehash = 1;
	}
	spin_unlock(&dentry->d_lock);
	error = nfs_safe_remove(dentry);
	if (!error || error == -ENOENT) {
		nfs_set_verifier(dentry, nfs_save_change_attribute(dir));
	} else if (need_rehash)
		d_rehash(dentry);
out:
	trace_nfs_unlink_exit(dir, dentry, error);
	return error;
}
EXPORT_SYMBOL_GPL(nfs_unlink);

/*
 * To create a symbolic link, most file systems instantiate a new inode,
 * add a page to it containing the path, then write it out to the disk
 * using prepare_write/commit_write.
 *
 * Unfortunately the NFS client can't create the in-core inode first
 * because it needs a file handle to create an in-core inode (see
 * fs/nfs/inode.c:nfs_fhget).  We only have a file handle *after* the
 * symlink request has completed on the server.
 *
 * So instead we allocate a raw page, copy the symname into it, then do
 * the SYMLINK request with the page as the buffer.  If it succeeds, we
 * now have a new file handle and can instantiate an in-core NFS inode
 * and move the raw page into its mapping.
 */
int nfs_symlink(struct inode *dir, struct dentry *dentry, const char *symname)
{
	struct page *page;
	char *kaddr;
	struct iattr attr;
	unsigned int pathlen = strlen(symname);
	int error;

	dfprintk(VFS, "NFS: symlink(%s/%lu, %pd, %s)\n", dir->i_sb->s_id,
		dir->i_ino, dentry, symname);

	if (pathlen > PAGE_SIZE)
		return -ENAMETOOLONG;

	attr.ia_mode = S_IFLNK | S_IRWXUGO;
	attr.ia_valid = ATTR_MODE;

	page = alloc_page(GFP_HIGHUSER);
	if (!page)
		return -ENOMEM;

	kaddr = kmap_atomic(page);
	memcpy(kaddr, symname, pathlen);
	if (pathlen < PAGE_SIZE)
		memset(kaddr + pathlen, 0, PAGE_SIZE - pathlen);
	kunmap_atomic(kaddr);

	trace_nfs_symlink_enter(dir, dentry);
	error = NFS_PROTO(dir)->symlink(dir, dentry, page, pathlen, &attr);
	trace_nfs_symlink_exit(dir, dentry, error);
	if (error != 0) {
		dfprintk(VFS, "NFS: symlink(%s/%lu, %pd, %s) error %d\n",
			dir->i_sb->s_id, dir->i_ino,
			dentry, symname, error);
		d_drop(dentry);
		__free_page(page);
		return error;
	}

	/*
	 * No big deal if we can't add this page to the page cache here.
	 * READLINK will get the missing page from the server if needed.
	 */
	if (!add_to_page_cache_lru(page, dentry->d_inode->i_mapping, 0,
							GFP_KERNEL)) {
		SetPageUptodate(page);
		unlock_page(page);
		/*
		 * add_to_page_cache_lru() grabs an extra page refcount.
		 * Drop it here to avoid leaking this page later.
		 */
		page_cache_release(page);
	} else
		__free_page(page);

	return 0;
}
EXPORT_SYMBOL_GPL(nfs_symlink);

int
nfs_link(struct dentry *old_dentry, struct inode *dir, struct dentry *dentry)
{
	struct inode *inode = old_dentry->d_inode;
	int error;

	dfprintk(VFS, "NFS: link(%pd2 -> %pd2)\n",
		old_dentry, dentry);

	trace_nfs_link_enter(inode, dir, dentry);
	NFS_PROTO(inode)->return_delegation(inode);

	d_drop(dentry);
	error = NFS_PROTO(dir)->link(inode, dir, &dentry->d_name);
	if (error == 0) {
		ihold(inode);
		d_add(dentry, inode);
	}
	trace_nfs_link_exit(inode, dir, dentry, error);
	return error;
}
EXPORT_SYMBOL_GPL(nfs_link);

/*
 * RENAME
 * FIXME: Some nfsds, like the Linux user space nfsd, may generate a
 * different file handle for the same inode after a rename (e.g. when
 * moving to a different directory). A fail-safe method to do so would
 * be to look up old_dir/old_name, create a link to new_dir/new_name and
 * rename the old file using the sillyrename stuff. This way, the original
 * file in old_dir will go away when the last process iput()s the inode.
 *
 * FIXED.
 * 
 * It actually works quite well. One needs to have the possibility for
 * at least one ".nfs..." file in each directory the file ever gets
 * moved or linked to which happens automagically with the new
 * implementation that only depends on the dcache stuff instead of
 * using the inode layer
 *
 * Unfortunately, things are a little more complicated than indicated
 * above. For a cross-directory move, we want to make sure we can get
 * rid of the old inode after the operation.  This means there must be
 * no pending writes (if it's a file), and the use count must be 1.
 * If these conditions are met, we can drop the dentries before doing
 * the rename.
 */
int nfs_rename(struct inode *old_dir, struct dentry *old_dentry,
		      struct inode *new_dir, struct dentry *new_dentry)
{
	struct inode *old_inode = old_dentry->d_inode;
	struct inode *new_inode = new_dentry->d_inode;
	struct dentry *dentry = NULL, *rehash = NULL;
	int error = -EBUSY;

	dfprintk(VFS, "NFS: rename(%pd2 -> %pd2, ct=%d)\n",
		 old_dentry, new_dentry,
		 d_count(new_dentry));

	trace_nfs_rename_enter(old_dir, old_dentry, new_dir, new_dentry);
	/*
	 * For non-directories, check whether the target is busy and if so,
	 * make a copy of the dentry and then do a silly-rename. If the
	 * silly-rename succeeds, the copied dentry is hashed and becomes
	 * the new target.
	 */
	if (new_inode && !S_ISDIR(new_inode->i_mode)) {
		/*
		 * To prevent any new references to the target during the
		 * rename, we unhash the dentry in advance.
		 */
		if (!d_unhashed(new_dentry)) {
			d_drop(new_dentry);
			rehash = new_dentry;
		}

		if (d_count(new_dentry) > 2) {
			int err;

			/* copy the target dentry's name */
			dentry = d_alloc(new_dentry->d_parent,
					 &new_dentry->d_name);
			if (!dentry)
				goto out;

			/* silly-rename the existing target ... */
			err = nfs_sillyrename(new_dir, new_dentry);
			if (err)
				goto out;

			new_dentry = dentry;
			rehash = NULL;
			new_inode = NULL;
		}
	}

	NFS_PROTO(old_inode)->return_delegation(old_inode);
	if (new_inode != NULL)
		NFS_PROTO(new_inode)->return_delegation(new_inode);

	error = NFS_PROTO(old_dir)->rename(old_dir, &old_dentry->d_name,
					   new_dir, &new_dentry->d_name);
	nfs_mark_for_revalidate(old_inode);
out:
	if (rehash)
		d_rehash(rehash);
	trace_nfs_rename_exit(old_dir, old_dentry,
			new_dir, new_dentry, error);
	if (!error) {
		if (new_inode != NULL)
			nfs_drop_nlink(new_inode);
		d_move(old_dentry, new_dentry);
		nfs_set_verifier(new_dentry,
					nfs_save_change_attribute(new_dir));
	} else if (error == -ENOENT)
		nfs_dentry_handle_enoent(old_dentry);

	/* new dentry created? */
	if (dentry)
		dput(dentry);
	return error;
}
EXPORT_SYMBOL_GPL(nfs_rename);

static DEFINE_SPINLOCK(nfs_access_lru_lock);
static LIST_HEAD(nfs_access_lru_list);
static atomic_long_t nfs_access_nr_entries;

static void nfs_access_free_entry(struct nfs_access_entry *entry)
{
	put_rpccred(entry->cred);
	kfree(entry);
	smp_mb__before_atomic_dec();
	atomic_long_dec(&nfs_access_nr_entries);
	smp_mb__after_atomic_dec();
}

static void nfs_access_free_list(struct list_head *head)
{
	struct nfs_access_entry *cache;

	while (!list_empty(head)) {
		cache = list_entry(head->next, struct nfs_access_entry, lru);
		list_del(&cache->lru);
		nfs_access_free_entry(cache);
	}
}

unsigned long
nfs_access_cache_scan(struct shrinker *shrink, struct shrink_control *sc)
{
	LIST_HEAD(head);
	struct nfs_inode *nfsi, *next;
	struct nfs_access_entry *cache;
	int nr_to_scan = sc->nr_to_scan;
	gfp_t gfp_mask = sc->gfp_mask;
	long freed = 0;

	if ((gfp_mask & GFP_KERNEL) != GFP_KERNEL)
		return SHRINK_STOP;

	spin_lock(&nfs_access_lru_lock);
	list_for_each_entry_safe(nfsi, next, &nfs_access_lru_list, access_cache_inode_lru) {
		struct inode *inode;

		if (nr_to_scan-- == 0)
			break;
		inode = &nfsi->vfs_inode;
		spin_lock(&inode->i_lock);
		if (list_empty(&nfsi->access_cache_entry_lru))
			goto remove_lru_entry;
		cache = list_entry(nfsi->access_cache_entry_lru.next,
				struct nfs_access_entry, lru);
		list_move(&cache->lru, &head);
		rb_erase(&cache->rb_node, &nfsi->access_cache);
		freed++;
		if (!list_empty(&nfsi->access_cache_entry_lru))
			list_move_tail(&nfsi->access_cache_inode_lru,
					&nfs_access_lru_list);
		else {
remove_lru_entry:
			list_del_init(&nfsi->access_cache_inode_lru);
			smp_mb__before_clear_bit();
			clear_bit(NFS_INO_ACL_LRU_SET, &nfsi->flags);
			smp_mb__after_clear_bit();
		}
		spin_unlock(&inode->i_lock);
	}
	spin_unlock(&nfs_access_lru_lock);
	nfs_access_free_list(&head);
	return freed;
}

unsigned long
nfs_access_cache_count(struct shrinker *shrink, struct shrink_control *sc)
{
	return vfs_pressure_ratio(atomic_long_read(&nfs_access_nr_entries));
}

static void __nfs_access_zap_cache(struct nfs_inode *nfsi, struct list_head *head)
{
	struct rb_root *root_node = &nfsi->access_cache;
	struct rb_node *n;
	struct nfs_access_entry *entry;

	/* Unhook entries from the cache */
	while ((n = rb_first(root_node)) != NULL) {
		entry = rb_entry(n, struct nfs_access_entry, rb_node);
		rb_erase(n, root_node);
		list_move(&entry->lru, head);
	}
	nfsi->cache_validity &= ~NFS_INO_INVALID_ACCESS;
}

void nfs_access_zap_cache(struct inode *inode)
{
	LIST_HEAD(head);

	if (test_bit(NFS_INO_ACL_LRU_SET, &NFS_I(inode)->flags) == 0)
		return;
	/* Remove from global LRU init */
	spin_lock(&nfs_access_lru_lock);
	if (test_and_clear_bit(NFS_INO_ACL_LRU_SET, &NFS_I(inode)->flags))
		list_del_init(&NFS_I(inode)->access_cache_inode_lru);

	spin_lock(&inode->i_lock);
	__nfs_access_zap_cache(NFS_I(inode), &head);
	spin_unlock(&inode->i_lock);
	spin_unlock(&nfs_access_lru_lock);
	nfs_access_free_list(&head);
}
EXPORT_SYMBOL_GPL(nfs_access_zap_cache);

static struct nfs_access_entry *nfs_access_search_rbtree(struct inode *inode, struct rpc_cred *cred)
{
	struct rb_node *n = NFS_I(inode)->access_cache.rb_node;
	struct nfs_access_entry *entry;

	while (n != NULL) {
		entry = rb_entry(n, struct nfs_access_entry, rb_node);

		if (cred < entry->cred)
			n = n->rb_left;
		else if (cred > entry->cred)
			n = n->rb_right;
		else
			return entry;
	}
	return NULL;
}

static int nfs_access_get_cached(struct inode *inode, struct rpc_cred *cred, struct nfs_access_entry *res)
{
	struct nfs_inode *nfsi = NFS_I(inode);
	struct nfs_access_entry *cache;
	int err = -ENOENT;

	spin_lock(&inode->i_lock);
	if (nfsi->cache_validity & NFS_INO_INVALID_ACCESS)
		goto out_zap;
	cache = nfs_access_search_rbtree(inode, cred);
	if (cache == NULL)
		goto out;
	if (!nfs_have_delegated_attributes(inode) &&
	    !time_in_range_open(jiffies, cache->jiffies, cache->jiffies + nfsi->attrtimeo))
		goto out_stale;
	res->jiffies = cache->jiffies;
	res->cred = cache->cred;
	res->mask = cache->mask;
	list_move_tail(&cache->lru, &nfsi->access_cache_entry_lru);
	err = 0;
out:
	spin_unlock(&inode->i_lock);
	return err;
out_stale:
	rb_erase(&cache->rb_node, &nfsi->access_cache);
	list_del(&cache->lru);
	spin_unlock(&inode->i_lock);
	nfs_access_free_entry(cache);
	return -ENOENT;
out_zap:
	spin_unlock(&inode->i_lock);
	nfs_access_zap_cache(inode);
	return -ENOENT;
}

static void nfs_access_add_rbtree(struct inode *inode, struct nfs_access_entry *set)
{
	struct nfs_inode *nfsi = NFS_I(inode);
	struct rb_root *root_node = &nfsi->access_cache;
	struct rb_node **p = &root_node->rb_node;
	struct rb_node *parent = NULL;
	struct nfs_access_entry *entry;

	spin_lock(&inode->i_lock);
	while (*p != NULL) {
		parent = *p;
		entry = rb_entry(parent, struct nfs_access_entry, rb_node);

		if (set->cred < entry->cred)
			p = &parent->rb_left;
		else if (set->cred > entry->cred)
			p = &parent->rb_right;
		else
			goto found;
	}
	rb_link_node(&set->rb_node, parent, p);
	rb_insert_color(&set->rb_node, root_node);
	list_add_tail(&set->lru, &nfsi->access_cache_entry_lru);
	spin_unlock(&inode->i_lock);
	return;
found:
	rb_replace_node(parent, &set->rb_node, root_node);
	list_add_tail(&set->lru, &nfsi->access_cache_entry_lru);
	list_del(&entry->lru);
	spin_unlock(&inode->i_lock);
	nfs_access_free_entry(entry);
}

void nfs_access_add_cache(struct inode *inode, struct nfs_access_entry *set)
{
	struct nfs_access_entry *cache = kmalloc(sizeof(*cache), GFP_KERNEL);
	if (cache == NULL)
		return;
	RB_CLEAR_NODE(&cache->rb_node);
	cache->jiffies = set->jiffies;
	cache->cred = get_rpccred(set->cred);
	cache->mask = set->mask;

	nfs_access_add_rbtree(inode, cache);

	/* Update accounting */
	smp_mb__before_atomic_inc();
	atomic_long_inc(&nfs_access_nr_entries);
	smp_mb__after_atomic_inc();

	/* Add inode to global LRU list */
	if (!test_bit(NFS_INO_ACL_LRU_SET, &NFS_I(inode)->flags)) {
		spin_lock(&nfs_access_lru_lock);
		if (!test_and_set_bit(NFS_INO_ACL_LRU_SET, &NFS_I(inode)->flags))
			list_add_tail(&NFS_I(inode)->access_cache_inode_lru,
					&nfs_access_lru_list);
		spin_unlock(&nfs_access_lru_lock);
	}
}
EXPORT_SYMBOL_GPL(nfs_access_add_cache);

void nfs_access_set_mask(struct nfs_access_entry *entry, u32 access_result)
{
	entry->mask = 0;
	if (access_result & NFS4_ACCESS_READ)
		entry->mask |= MAY_READ;
	if (access_result &
	    (NFS4_ACCESS_MODIFY | NFS4_ACCESS_EXTEND | NFS4_ACCESS_DELETE))
		entry->mask |= MAY_WRITE;
	if (access_result & (NFS4_ACCESS_LOOKUP|NFS4_ACCESS_EXECUTE))
		entry->mask |= MAY_EXEC;
}
EXPORT_SYMBOL_GPL(nfs_access_set_mask);

static int nfs_do_access(struct inode *inode, struct rpc_cred *cred, int mask)
{
	struct nfs_access_entry cache;
	int status;

	trace_nfs_access_enter(inode);

	status = nfs_access_get_cached(inode, cred, &cache);
	if (status == 0)
		goto out_cached;

	/* Be clever: ask server to check for all possible rights */
	cache.mask = MAY_EXEC | MAY_WRITE | MAY_READ;
	cache.cred = cred;
	cache.jiffies = jiffies;
	status = NFS_PROTO(inode)->access(inode, &cache);
	if (status != 0) {
		if (status == -ESTALE) {
			nfs_zap_caches(inode);
			if (!S_ISDIR(inode->i_mode))
				set_bit(NFS_INO_STALE, &NFS_I(inode)->flags);
		}
		goto out;
	}
	nfs_access_add_cache(inode, &cache);
out_cached:
	if ((mask & ~cache.mask & (MAY_READ | MAY_WRITE | MAY_EXEC)) != 0)
		status = -EACCES;
out:
	trace_nfs_access_exit(inode, status);
	return status;
}

static int nfs_open_permission_mask(int openflags)
{
	int mask = 0;

	if (openflags & __FMODE_EXEC) {
		/* ONLY check exec rights */
		mask = MAY_EXEC;
	} else {
		if ((openflags & O_ACCMODE) != O_WRONLY)
			mask |= MAY_READ;
		if ((openflags & O_ACCMODE) != O_RDONLY)
			mask |= MAY_WRITE;
	}

	return mask;
}

int nfs_may_open(struct inode *inode, struct rpc_cred *cred, int openflags)
{
	return nfs_do_access(inode, cred, nfs_open_permission_mask(openflags));
}
EXPORT_SYMBOL_GPL(nfs_may_open);

int nfs_permission(struct inode *inode, int mask)
{
	struct rpc_cred *cred;
	int res = 0;

	if (mask & MAY_NOT_BLOCK)
		return -ECHILD;

	nfs_inc_stats(inode, NFSIOS_VFSACCESS);

	if ((mask & (MAY_READ | MAY_WRITE | MAY_EXEC)) == 0)
		goto out;
	/* Is this sys_access() ? */
	if (mask & (MAY_ACCESS | MAY_CHDIR))
		goto force_lookup;

	switch (inode->i_mode & S_IFMT) {
		case S_IFLNK:
			goto out;
		case S_IFREG:
			break;
		case S_IFDIR:
			/*
			 * Optimize away all write operations, since the server
			 * will check permissions when we perform the op.
			 */
			if ((mask & MAY_WRITE) && !(mask & MAY_READ))
				goto out;
	}

force_lookup:
	if (!NFS_PROTO(inode)->access)
		goto out_notsup;

	cred = rpc_lookup_cred();
	if (!IS_ERR(cred)) {
		res = nfs_do_access(inode, cred, mask);
		put_rpccred(cred);
	} else
		res = PTR_ERR(cred);
out:
	if (!res && (mask & MAY_EXEC) && !execute_ok(inode))
		res = -EACCES;

	dfprintk(VFS, "NFS: permission(%s/%lu), mask=0x%x, res=%d\n",
		inode->i_sb->s_id, inode->i_ino, mask, res);
	return res;
out_notsup:
	res = nfs_revalidate_inode(NFS_SERVER(inode), inode);
	if (res == 0)
		res = generic_permission(inode, mask);
	goto out;
}
EXPORT_SYMBOL_GPL(nfs_permission);

/*
 * Local variables:
 *  version-control: t
 *  kept-new-versions: 5
 * End:
 */<|MERGE_RESOLUTION|>--- conflicted
+++ resolved
@@ -1055,11 +1055,7 @@
 	struct nfs4_label *label = NULL;
 	int error;
 
-<<<<<<< HEAD
-	if (nd && (nd->flags & LOOKUP_RCU))
-=======
 	if (flags & LOOKUP_RCU)
->>>>>>> c3ade0e0
 		return -ECHILD;
 
 	parent = dget_parent(dentry);
@@ -1133,10 +1129,7 @@
  out_bad:
 	nfs_free_fattr(fattr);
 	nfs_free_fhandle(fhandle);
-<<<<<<< HEAD
-=======
 	nfs4_label_free(label);
->>>>>>> c3ade0e0
 	nfs_mark_for_revalidate(dir);
 	if (inode && S_ISDIR(inode->i_mode)) {
 		/* Purge readdir caches. */
@@ -1150,14 +1143,10 @@
 		if (IS_ROOT(dentry))
 			goto out_valid;
 	}
-<<<<<<< HEAD
-	d_drop(dentry);
-=======
 	/* If we have submounts, don't unhash ! */
 	if (check_submounts_and_drop(dentry) != 0)
 		goto out_valid;
 
->>>>>>> c3ade0e0
 	dput(parent);
 	dfprintk(LOOKUPCACHE, "NFS: %s(%pd2) is invalid\n",
 			__func__, dentry);
@@ -1512,11 +1501,7 @@
 	struct inode *dir;
 	int ret = 0;
 
-<<<<<<< HEAD
-	if (nd && (nd->flags & LOOKUP_RCU))
-=======
 	if (flags & LOOKUP_RCU)
->>>>>>> c3ade0e0
 		return -ECHILD;
 
 	if (!(flags & LOOKUP_OPEN) || (flags & LOOKUP_DIRECTORY))
