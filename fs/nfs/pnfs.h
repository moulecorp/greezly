--- conflicted
+++ resolved
@@ -171,14 +171,9 @@
 				   const struct nfs_fh *fh,
 				   struct pnfs_devicelist *devlist);
 extern int nfs4_proc_getdeviceinfo(struct nfs_server *server,
-<<<<<<< HEAD
-				   struct pnfs_device *dev);
-extern int nfs4_proc_layoutget(struct nfs4_layoutget *lgp, gfp_t gfp_flags);
-=======
 				   struct pnfs_device *dev,
 				   struct rpc_cred *cred);
 extern struct pnfs_layout_segment* nfs4_proc_layoutget(struct nfs4_layoutget *lgp, gfp_t gfp_flags);
->>>>>>> c3ade0e0
 extern int nfs4_proc_layoutreturn(struct nfs4_layoutreturn *lrp);
 
 /* pnfs.c */
