--- conflicted
+++ resolved
@@ -249,23 +249,12 @@
 	int have_error, do_resend, status;
 	int ret = 0;
 
-<<<<<<< HEAD
-	dprintk("NFS: fsync file(%s/%s) datasync %d\n",
-			dentry->d_parent->d_name.name, dentry->d_name.name,
-			datasync);
-
-	ret = filemap_write_and_wait_range(inode->i_mapping, start, end);
-	mutex_lock(&inode->i_mutex);
-=======
 	dprintk("NFS: fsync file(%pD2) datasync %d\n", file, datasync);
->>>>>>> c3ade0e0
 
 	nfs_inc_stats(inode, NFSIOS_VFSFSYNC);
 	do_resend = test_and_clear_bit(NFS_CONTEXT_RESEND_WRITES, &ctx->flags);
 	have_error = test_and_clear_bit(NFS_CONTEXT_ERROR_WRITE, &ctx->flags);
 	status = nfs_commit_inode(inode, FLUSH_SYNC);
-	if (status >= 0 && ret < 0)
-		status = ret;
 	have_error |= test_bit(NFS_CONTEXT_ERROR_WRITE, &ctx->flags);
 	if (have_error) {
 		ret = xchg(&ctx->error, 0);
