--- conflicted
+++ resolved
@@ -296,10 +296,7 @@
 	.fs_flags	= FS_RENAME_DOES_D_MOVE|FS_BINARY_MOUNTDATA,
 };
 MODULE_ALIAS_FS("nfs");
-<<<<<<< HEAD
-=======
 EXPORT_SYMBOL_GPL(nfs_fs_type);
->>>>>>> c3ade0e0
 
 struct file_system_type nfs_xdev_fs_type = {
 	.owner		= THIS_MODULE,
@@ -334,25 +331,9 @@
 struct file_system_type nfs4_fs_type = {
 	.owner		= THIS_MODULE,
 	.name		= "nfs4",
-<<<<<<< HEAD
-	.mount		= nfs4_remote_mount,
-	.kill_sb	= nfs4_kill_super,
-	.fs_flags	= FS_RENAME_DOES_D_MOVE|FS_REVAL_DOT|FS_BINARY_MOUNTDATA,
-};
-MODULE_ALIAS_FS("nfs4");
-MODULE_ALIAS("nfs4");
-
-struct file_system_type nfs4_xdev_fs_type = {
-	.owner		= THIS_MODULE,
-	.name		= "nfs4",
-	.mount		= nfs4_xdev_mount,
-	.kill_sb	= nfs4_kill_super,
-	.fs_flags	= FS_RENAME_DOES_D_MOVE|FS_REVAL_DOT|FS_BINARY_MOUNTDATA,
-=======
 	.mount		= nfs_fs_mount,
 	.kill_sb	= nfs_kill_super,
 	.fs_flags	= FS_RENAME_DOES_D_MOVE|FS_BINARY_MOUNTDATA,
->>>>>>> c3ade0e0
 };
 MODULE_ALIAS_FS("nfs4");
 MODULE_ALIAS("nfs4");
@@ -799,11 +780,7 @@
 	int err = 0;
 	if (!page)
 		return -ENOMEM;
-<<<<<<< HEAD
-	devname = nfs_path(&dummy, mnt->mnt_root, page, PAGE_SIZE, 0);
-=======
 	devname = nfs_path(&dummy, root, page, PAGE_SIZE, 0);
->>>>>>> c3ade0e0
 	if (IS_ERR(devname))
 		err = PTR_ERR(devname);
 	else
@@ -949,11 +926,8 @@
 		data->nfs_server.protocol = XPRT_TRANSPORT_TCP;
 		data->selected_flavor	= RPC_AUTH_MAXFLAVOR;
 		data->minorversion	= 0;
-<<<<<<< HEAD
-=======
 		data->need_mount	= true;
 		data->net		= current->nsproxy->net_ns;
->>>>>>> c3ade0e0
 		security_init_mnt_opts(&data->lsm_opts);
 	}
 	return data;
@@ -2578,36 +2552,6 @@
 	};
 	int error;
 
-<<<<<<< HEAD
-	data = nfs_alloc_parsed_mount_data(NFS_DEFAULT_VERSION);
-	mntfh = nfs_alloc_fhandle();
-	if (data == NULL || mntfh == NULL)
-		goto out;
-
-	/* Validate the mount data */
-	error = nfs_validate_mount_data(raw_data, data, mntfh, dev_name);
-	if (error < 0) {
-		mntroot = ERR_PTR(error);
-		goto out;
-	}
-
-#ifdef CONFIG_NFS_V4
-	if (data->version == 4) {
-		mntroot = nfs4_try_mount(flags, dev_name, data);
-		goto out;
-	}
-#endif	/* CONFIG_NFS_V4 */
-
-	/* Get a volume representation */
-	server = nfs_create_server(data, mntfh);
-	if (IS_ERR(server)) {
-		mntroot = ERR_CAST(server);
-		goto out;
-	}
-	sb_mntdata.server = server;
-
-=======
->>>>>>> c3ade0e0
 	if (server->flags & NFS_MOUNT_UNSHARED)
 		compare_super = NULL;
 
@@ -2655,11 +2599,6 @@
 	s->s_flags |= MS_ACTIVE;
 
 out:
-<<<<<<< HEAD
-	nfs_free_parsed_mount_data(data);
-	nfs_free_fhandle(mntfh);
-=======
->>>>>>> c3ade0e0
 	return mntroot;
 
 out_err_nosb:
@@ -2883,276 +2822,9 @@
 	dfprintk(MOUNT, "NFS4: mount program didn't pass remote address\n");
 	return -EINVAL;
 
-<<<<<<< HEAD
-/*
- * Get the superblock for the NFS4 root partition
- */
-static struct dentry *
-nfs4_remote_mount(struct file_system_type *fs_type, int flags,
-		  const char *dev_name, void *raw_data)
-{
-	struct nfs_parsed_mount_data *data = raw_data;
-	struct super_block *s;
-	struct nfs_server *server;
-	struct nfs_fh *mntfh;
-	struct dentry *mntroot;
-	int (*compare_super)(struct super_block *, void *) = nfs_compare_super;
-	struct nfs_sb_mountdata sb_mntdata = {
-		.mntflags = flags,
-	};
-	int error = -ENOMEM;
-
-	mntfh = nfs_alloc_fhandle();
-	if (data == NULL || mntfh == NULL)
-		goto out;
-
-	/* Get a volume representation */
-	server = nfs4_create_server(data, mntfh);
-	if (IS_ERR(server)) {
-		error = PTR_ERR(server);
-		goto out;
-	}
-	sb_mntdata.server = server;
-
-	if (server->flags & NFS4_MOUNT_UNSHARED)
-		compare_super = NULL;
-
-	/* -o noac implies -o sync */
-	if (server->flags & NFS_MOUNT_NOAC)
-		sb_mntdata.mntflags |= MS_SYNCHRONOUS;
-
-	/* Get a superblock - note that we may end up sharing one that already exists */
-	s = sget(&nfs4_fs_type, compare_super, nfs_set_super, &sb_mntdata);
-	if (IS_ERR(s)) {
-		error = PTR_ERR(s);
-		goto out_free;
-	}
-
-	if (s->s_fs_info != server) {
-		nfs_free_server(server);
-		server = NULL;
-	} else {
-		error = nfs_bdi_register(server);
-		if (error)
-			goto error_splat_bdi;
-	}
-
-	if (!s->s_root) {
-		/* initial superblock/root creation */
-		nfs4_fill_super(s);
-		nfs_fscache_get_super_cookie(
-			s, data ? data->fscache_uniq : NULL, NULL);
-	}
-
-	mntroot = nfs4_get_root(s, mntfh, dev_name);
-	if (IS_ERR(mntroot)) {
-		error = PTR_ERR(mntroot);
-		goto error_splat_super;
-	}
-
-	error = security_sb_set_mnt_opts(s, &data->lsm_opts);
-	if (error)
-		goto error_splat_root;
-
-	s->s_flags |= MS_ACTIVE;
-
-	nfs_free_fhandle(mntfh);
-	return mntroot;
-
-out:
-	nfs_free_fhandle(mntfh);
-	return ERR_PTR(error);
-
-out_free:
-	nfs_free_server(server);
-	goto out;
-
-error_splat_root:
-	dput(mntroot);
-error_splat_super:
-	if (server && !s->s_root)
-		bdi_unregister(&server->backing_dev_info);
-error_splat_bdi:
-	deactivate_locked_super(s);
-	goto out;
-}
-
-static struct vfsmount *nfs_do_root_mount(struct file_system_type *fs_type,
-		int flags, void *data, const char *hostname)
-{
-	struct vfsmount *root_mnt;
-	char *root_devname;
-	size_t len;
-
-	len = strlen(hostname) + 5;
-	root_devname = kmalloc(len, GFP_KERNEL);
-	if (root_devname == NULL)
-		return ERR_PTR(-ENOMEM);
-	/* Does hostname needs to be enclosed in brackets? */
-	if (strchr(hostname, ':'))
-		snprintf(root_devname, len, "[%s]:/", hostname);
-	else
-		snprintf(root_devname, len, "%s:/", hostname);
-	root_mnt = vfs_kern_mount(fs_type, flags, root_devname, data);
-	kfree(root_devname);
-	return root_mnt;
-}
-
-struct nfs_referral_count {
-	struct list_head list;
-	const struct task_struct *task;
-	unsigned int referral_count;
-};
-
-static LIST_HEAD(nfs_referral_count_list);
-static DEFINE_SPINLOCK(nfs_referral_count_list_lock);
-
-static struct nfs_referral_count *nfs_find_referral_count(void)
-{
-	struct nfs_referral_count *p;
-
-	list_for_each_entry(p, &nfs_referral_count_list, list) {
-		if (p->task == current)
-			return p;
-	}
-	return NULL;
-}
-
-#define NFS_MAX_NESTED_REFERRALS 2
-
-static int nfs_referral_loop_protect(void)
-{
-	struct nfs_referral_count *p, *new;
-	int ret = -ENOMEM;
-
-	new = kmalloc(sizeof(*new), GFP_KERNEL);
-	if (!new)
-		goto out;
-	new->task = current;
-	new->referral_count = 1;
-
-	ret = 0;
-	spin_lock(&nfs_referral_count_list_lock);
-	p = nfs_find_referral_count();
-	if (p != NULL) {
-		if (p->referral_count >= NFS_MAX_NESTED_REFERRALS)
-			ret = -ELOOP;
-		else
-			p->referral_count++;
-	} else {
-		list_add(&new->list, &nfs_referral_count_list);
-		new = NULL;
-	}
-	spin_unlock(&nfs_referral_count_list_lock);
-	kfree(new);
-out:
-	return ret;
-}
-
-static void nfs_referral_loop_unprotect(void)
-{
-	struct nfs_referral_count *p;
-
-	spin_lock(&nfs_referral_count_list_lock);
-	p = nfs_find_referral_count();
-	p->referral_count--;
-	if (p->referral_count == 0)
-		list_del(&p->list);
-	else
-		p = NULL;
-	spin_unlock(&nfs_referral_count_list_lock);
-	kfree(p);
-}
-
-static struct dentry *nfs_follow_remote_path(struct vfsmount *root_mnt,
-		const char *export_path)
-{
-	struct dentry *dentry;
-	int ret = nfs_referral_loop_protect();
-
-	if (ret) {
-		mntput(root_mnt);
-		return ERR_PTR(ret);
-	}
-
-	dentry = mount_subtree(root_mnt, export_path);
-	nfs_referral_loop_unprotect();
-
-	return dentry;
-}
-
-static struct dentry *nfs4_try_mount(int flags, const char *dev_name,
-			 struct nfs_parsed_mount_data *data)
-{
-	char *export_path;
-	struct vfsmount *root_mnt;
-	struct dentry *res;
-
-	dfprintk(MOUNT, "--> nfs4_try_mount()\n");
-
-	export_path = data->nfs_server.export_path;
-	data->nfs_server.export_path = "/";
-	root_mnt = nfs_do_root_mount(&nfs4_remote_fs_type, flags, data,
-			data->nfs_server.hostname);
-	data->nfs_server.export_path = export_path;
-
-	res = ERR_CAST(root_mnt);
-	if (!IS_ERR(root_mnt))
-		res = nfs_follow_remote_path(root_mnt, export_path);
-
-	dfprintk(MOUNT, "<-- nfs4_try_mount() = %ld%s\n",
-			IS_ERR(res) ? PTR_ERR(res) : 0,
-			IS_ERR(res) ? " [error]" : "");
-	return res;
-}
-
-/*
- * Get the superblock for an NFS4 mountpoint
- */
-static struct dentry *nfs4_mount(struct file_system_type *fs_type,
-	int flags, const char *dev_name, void *raw_data)
-{
-	struct nfs_parsed_mount_data *data;
-	int error = -ENOMEM;
-	struct dentry *res = ERR_PTR(-ENOMEM);
-
-	data = nfs_alloc_parsed_mount_data(4);
-	if (data == NULL)
-		goto out;
-
-	/* Validate the mount data */
-	error = nfs4_validate_mount_data(raw_data, data, dev_name);
-	if (error < 0) {
-		res = ERR_PTR(error);
-		goto out;
-	}
-
-	res = nfs4_try_mount(flags, dev_name, data);
-	if (IS_ERR(res))
-		error = PTR_ERR(res);
-
-out:
-	nfs_free_parsed_mount_data(data);
-	dprintk("<-- nfs4_mount() = %d%s\n", error,
-			error != 0 ? " [error]" : "");
-	return res;
-}
-
-static void nfs4_kill_super(struct super_block *sb)
-{
-	struct nfs_server *server = NFS_SB(sb);
-
-	dprintk("--> %s\n", __func__);
-	nfs_super_return_all_delegations(sb);
-	kill_anon_super(sb);
-	nfs_fscache_release_super_cookie(sb);
-	nfs_free_server(server);
-	dprintk("<-- %s\n", __func__);
-=======
 out_invalid_transport_udp:
 	dfprintk(MOUNT, "NFSv4: Unsupported transport protocol udp\n");
 	return -EINVAL;
->>>>>>> c3ade0e0
 }
 
 /*
