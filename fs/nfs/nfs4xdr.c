/*
 *  fs/nfs/nfs4xdr.c
 *
 *  Client-side XDR for NFSv4.
 *
 *  Copyright (c) 2002 The Regents of the University of Michigan.
 *  All rights reserved.
 *
 *  Kendrick Smith <kmsmith@umich.edu>
 *  Andy Adamson   <andros@umich.edu>
 *
 *  Redistribution and use in source and binary forms, with or without
 *  modification, are permitted provided that the following conditions
 *  are met:
 *
 *  1. Redistributions of source code must retain the above copyright
 *     notice, this list of conditions and the following disclaimer.
 *  2. Redistributions in binary form must reproduce the above copyright
 *     notice, this list of conditions and the following disclaimer in the
 *     documentation and/or other materials provided with the distribution.
 *  3. Neither the name of the University nor the names of its
 *     contributors may be used to endorse or promote products derived
 *     from this software without specific prior written permission.
 *
 *  THIS SOFTWARE IS PROVIDED ``AS IS'' AND ANY EXPRESS OR IMPLIED
 *  WARRANTIES, INCLUDING, BUT NOT LIMITED TO, THE IMPLIED WARRANTIES OF
 *  MERCHANTABILITY AND FITNESS FOR A PARTICULAR PURPOSE ARE
 *  DISCLAIMED. IN NO EVENT SHALL THE REGENTS OR CONTRIBUTORS BE LIABLE
 *  FOR ANY DIRECT, INDIRECT, INCIDENTAL, SPECIAL, EXEMPLARY, OR
 *  CONSEQUENTIAL DAMAGES (INCLUDING, BUT NOT LIMITED TO, PROCUREMENT OF
 *  SUBSTITUTE GOODS OR SERVICES; LOSS OF USE, DATA, OR PROFITS; OR
 *  BUSINESS INTERRUPTION) HOWEVER CAUSED AND ON ANY THEORY OF
 *  LIABILITY, WHETHER IN CONTRACT, STRICT LIABILITY, OR TORT (INCLUDING
 *  NEGLIGENCE OR OTHERWISE) ARISING IN ANY WAY OUT OF THE USE OF THIS
 *  SOFTWARE, EVEN IF ADVISED OF THE POSSIBILITY OF SUCH DAMAGE.
 */

#include <linux/param.h>
#include <linux/time.h>
#include <linux/mm.h>
#include <linux/errno.h>
#include <linux/string.h>
#include <linux/in.h>
#include <linux/pagemap.h>
#include <linux/proc_fs.h>
#include <linux/kdev_t.h>
#include <linux/module.h>
#include <linux/utsname.h>
#include <linux/sunrpc/clnt.h>
#include <linux/sunrpc/msg_prot.h>
#include <linux/sunrpc/gss_api.h>
#include <linux/nfs.h>
#include <linux/nfs4.h>
#include <linux/nfs_fs.h>
#include <linux/nfs_idmap.h>

#include "nfs4_fs.h"
#include "internal.h"
#include "nfs4session.h"
#include "pnfs.h"
#include "netns.h"

#define NFSDBG_FACILITY		NFSDBG_XDR

/* Mapping from NFS error code to "errno" error code. */
#define errno_NFSERR_IO		EIO

static int nfs4_stat_to_errno(int);

/* NFSv4 COMPOUND tags are only wanted for debugging purposes */
#ifdef DEBUG
#define NFS4_MAXTAGLEN		20
#else
#define NFS4_MAXTAGLEN		0
#endif

/* lock,open owner id:
 * we currently use size 2 (u64) out of (NFS4_OPAQUE_LIMIT  >> 2)
 */
#define open_owner_id_maxsz	(1 + 2 + 1 + 1 + 2)
#define lock_owner_id_maxsz	(1 + 1 + 4)
#define decode_lockowner_maxsz	(1 + XDR_QUADLEN(IDMAP_NAMESZ))
#define compound_encode_hdr_maxsz	(3 + (NFS4_MAXTAGLEN >> 2))
#define compound_decode_hdr_maxsz	(3 + (NFS4_MAXTAGLEN >> 2))
#define op_encode_hdr_maxsz	(1)
#define op_decode_hdr_maxsz	(2)
#define encode_stateid_maxsz	(XDR_QUADLEN(NFS4_STATEID_SIZE))
#define decode_stateid_maxsz	(XDR_QUADLEN(NFS4_STATEID_SIZE))
#define encode_verifier_maxsz	(XDR_QUADLEN(NFS4_VERIFIER_SIZE))
#define decode_verifier_maxsz	(XDR_QUADLEN(NFS4_VERIFIER_SIZE))
#define encode_putfh_maxsz	(op_encode_hdr_maxsz + 1 + \
				(NFS4_FHSIZE >> 2))
#define decode_putfh_maxsz	(op_decode_hdr_maxsz)
#define encode_putrootfh_maxsz	(op_encode_hdr_maxsz)
#define decode_putrootfh_maxsz	(op_decode_hdr_maxsz)
#define encode_getfh_maxsz      (op_encode_hdr_maxsz)
#define decode_getfh_maxsz      (op_decode_hdr_maxsz + 1 + \
				((3+NFS4_FHSIZE) >> 2))
#define nfs4_fattr_bitmap_maxsz 4
#define encode_getattr_maxsz    (op_encode_hdr_maxsz + nfs4_fattr_bitmap_maxsz)
#define nfs4_name_maxsz		(1 + ((3 + NFS4_MAXNAMLEN) >> 2))
#define nfs4_path_maxsz		(1 + ((3 + NFS4_MAXPATHLEN) >> 2))
#define nfs4_owner_maxsz	(1 + XDR_QUADLEN(IDMAP_NAMESZ))
#define nfs4_group_maxsz	(1 + XDR_QUADLEN(IDMAP_NAMESZ))
#ifdef CONFIG_NFS_V4_SECURITY_LABEL
/* PI(4 bytes) + LFS(4 bytes) + 1(for null terminator?) + MAXLABELLEN */
#define	nfs4_label_maxsz	(4 + 4 + 1 + XDR_QUADLEN(NFS4_MAXLABELLEN))
#else
#define	nfs4_label_maxsz	0
#endif
/* We support only one layout type per file system */
#define decode_mdsthreshold_maxsz (1 + 1 + nfs4_fattr_bitmap_maxsz + 1 + 8)
/* This is based on getfattr, which uses the most attributes: */
#define nfs4_fattr_value_maxsz	(1 + (1 + 2 + 2 + 4 + 2 + 1 + 1 + 2 + 2 + \
				3 + 3 + 3 + nfs4_owner_maxsz + \
				nfs4_group_maxsz + nfs4_label_maxsz + \
				 decode_mdsthreshold_maxsz))
#define nfs4_fattr_maxsz	(nfs4_fattr_bitmap_maxsz + \
				nfs4_fattr_value_maxsz)
#define decode_getattr_maxsz    (op_decode_hdr_maxsz + nfs4_fattr_maxsz)
#define encode_attrs_maxsz	(nfs4_fattr_bitmap_maxsz + \
				 1 + 2 + 1 + \
				nfs4_owner_maxsz + \
				nfs4_group_maxsz + \
				nfs4_label_maxsz + \
				4 + 4)
#define encode_savefh_maxsz     (op_encode_hdr_maxsz)
#define decode_savefh_maxsz     (op_decode_hdr_maxsz)
#define encode_restorefh_maxsz  (op_encode_hdr_maxsz)
#define decode_restorefh_maxsz  (op_decode_hdr_maxsz)
#define encode_fsinfo_maxsz	(encode_getattr_maxsz)
/* The 5 accounts for the PNFS attributes, and assumes that at most three
 * layout types will be returned.
 */
#define decode_fsinfo_maxsz	(op_decode_hdr_maxsz + \
				 nfs4_fattr_bitmap_maxsz + 4 + 8 + 5)
#define encode_renew_maxsz	(op_encode_hdr_maxsz + 3)
#define decode_renew_maxsz	(op_decode_hdr_maxsz)
#define encode_setclientid_maxsz \
				(op_encode_hdr_maxsz + \
				XDR_QUADLEN(NFS4_VERIFIER_SIZE) + \
				XDR_QUADLEN(NFS4_SETCLIENTID_NAMELEN) + \
				1 /* sc_prog */ + \
				XDR_QUADLEN(RPCBIND_MAXNETIDLEN) + \
				XDR_QUADLEN(RPCBIND_MAXUADDRLEN) + \
				1) /* sc_cb_ident */
#define decode_setclientid_maxsz \
				(op_decode_hdr_maxsz + \
				2 + \
				1024) /* large value for CLID_INUSE */
#define encode_setclientid_confirm_maxsz \
				(op_encode_hdr_maxsz + \
				3 + (NFS4_VERIFIER_SIZE >> 2))
#define decode_setclientid_confirm_maxsz \
				(op_decode_hdr_maxsz)
#define encode_lookup_maxsz	(op_encode_hdr_maxsz + nfs4_name_maxsz)
#define decode_lookup_maxsz	(op_decode_hdr_maxsz)
#define encode_share_access_maxsz \
				(2)
#define encode_createmode_maxsz	(1 + encode_attrs_maxsz + encode_verifier_maxsz)
#define encode_opentype_maxsz	(1 + encode_createmode_maxsz)
#define encode_claim_null_maxsz	(1 + nfs4_name_maxsz)
#define encode_open_maxsz	(op_encode_hdr_maxsz + \
				2 + encode_share_access_maxsz + 2 + \
				open_owner_id_maxsz + \
				encode_opentype_maxsz + \
				encode_claim_null_maxsz)
#define decode_ace_maxsz	(3 + nfs4_owner_maxsz)
#define decode_delegation_maxsz	(1 + decode_stateid_maxsz + 1 + \
				decode_ace_maxsz)
#define decode_change_info_maxsz	(5)
#define decode_open_maxsz	(op_decode_hdr_maxsz + \
				decode_stateid_maxsz + \
				decode_change_info_maxsz + 1 + \
				nfs4_fattr_bitmap_maxsz + \
				decode_delegation_maxsz)
#define encode_open_confirm_maxsz \
				(op_encode_hdr_maxsz + \
				 encode_stateid_maxsz + 1)
#define decode_open_confirm_maxsz \
				(op_decode_hdr_maxsz + \
				 decode_stateid_maxsz)
#define encode_open_downgrade_maxsz \
				(op_encode_hdr_maxsz + \
				 encode_stateid_maxsz + 1 + \
				 encode_share_access_maxsz)
#define decode_open_downgrade_maxsz \
				(op_decode_hdr_maxsz + \
				 decode_stateid_maxsz)
#define encode_close_maxsz	(op_encode_hdr_maxsz + \
				 1 + encode_stateid_maxsz)
#define decode_close_maxsz	(op_decode_hdr_maxsz + \
				 decode_stateid_maxsz)
#define encode_setattr_maxsz	(op_encode_hdr_maxsz + \
				 encode_stateid_maxsz + \
				 encode_attrs_maxsz)
#define decode_setattr_maxsz	(op_decode_hdr_maxsz + \
				 nfs4_fattr_bitmap_maxsz)
#define encode_read_maxsz	(op_encode_hdr_maxsz + \
				 encode_stateid_maxsz + 3)
#define decode_read_maxsz	(op_decode_hdr_maxsz + 2)
#define encode_readdir_maxsz	(op_encode_hdr_maxsz + \
				 2 + encode_verifier_maxsz + 5 + \
				nfs4_label_maxsz)
#define decode_readdir_maxsz	(op_decode_hdr_maxsz + \
				 decode_verifier_maxsz + \
				nfs4_label_maxsz + nfs4_fattr_maxsz)
#define encode_readlink_maxsz	(op_encode_hdr_maxsz)
#define decode_readlink_maxsz	(op_decode_hdr_maxsz + 1)
#define encode_write_maxsz	(op_encode_hdr_maxsz + \
				 encode_stateid_maxsz + 4)
#define decode_write_maxsz	(op_decode_hdr_maxsz + \
				 2 + decode_verifier_maxsz)
#define encode_commit_maxsz	(op_encode_hdr_maxsz + 3)
#define decode_commit_maxsz	(op_decode_hdr_maxsz + \
				 decode_verifier_maxsz)
#define encode_remove_maxsz	(op_encode_hdr_maxsz + \
				nfs4_name_maxsz)
#define decode_remove_maxsz	(op_decode_hdr_maxsz + \
				 decode_change_info_maxsz)
#define encode_rename_maxsz	(op_encode_hdr_maxsz + \
				2 * nfs4_name_maxsz)
#define decode_rename_maxsz	(op_decode_hdr_maxsz + \
				 decode_change_info_maxsz + \
				 decode_change_info_maxsz)
#define encode_link_maxsz	(op_encode_hdr_maxsz + \
				nfs4_name_maxsz)
#define decode_link_maxsz	(op_decode_hdr_maxsz + decode_change_info_maxsz)
#define encode_lockowner_maxsz	(7)
#define encode_lock_maxsz	(op_encode_hdr_maxsz + \
				 7 + \
				 1 + encode_stateid_maxsz + 1 + \
				 encode_lockowner_maxsz)
#define decode_lock_denied_maxsz \
				(8 + decode_lockowner_maxsz)
#define decode_lock_maxsz	(op_decode_hdr_maxsz + \
				 decode_lock_denied_maxsz)
#define encode_lockt_maxsz	(op_encode_hdr_maxsz + 5 + \
				encode_lockowner_maxsz)
#define decode_lockt_maxsz	(op_decode_hdr_maxsz + \
				 decode_lock_denied_maxsz)
#define encode_locku_maxsz	(op_encode_hdr_maxsz + 3 + \
				 encode_stateid_maxsz + \
				 4)
#define decode_locku_maxsz	(op_decode_hdr_maxsz + \
				 decode_stateid_maxsz)
#define encode_release_lockowner_maxsz \
				(op_encode_hdr_maxsz + \
				 encode_lockowner_maxsz)
#define decode_release_lockowner_maxsz \
				(op_decode_hdr_maxsz)
#define encode_access_maxsz	(op_encode_hdr_maxsz + 1)
#define decode_access_maxsz	(op_decode_hdr_maxsz + 2)
#define encode_symlink_maxsz	(op_encode_hdr_maxsz + \
				1 + nfs4_name_maxsz + \
				1 + \
				nfs4_fattr_maxsz)
#define decode_symlink_maxsz	(op_decode_hdr_maxsz + 8)
#define encode_create_maxsz	(op_encode_hdr_maxsz + \
				1 + 2 + nfs4_name_maxsz + \
				encode_attrs_maxsz)
#define decode_create_maxsz	(op_decode_hdr_maxsz + \
				decode_change_info_maxsz + \
				nfs4_fattr_bitmap_maxsz)
#define encode_statfs_maxsz	(encode_getattr_maxsz)
#define decode_statfs_maxsz	(decode_getattr_maxsz)
#define encode_delegreturn_maxsz (op_encode_hdr_maxsz + 4)
#define decode_delegreturn_maxsz (op_decode_hdr_maxsz)
#define encode_getacl_maxsz	(encode_getattr_maxsz)
#define decode_getacl_maxsz	(op_decode_hdr_maxsz + \
				 nfs4_fattr_bitmap_maxsz + 1)
#define encode_setacl_maxsz	(op_encode_hdr_maxsz + \
				 encode_stateid_maxsz + 3)
#define decode_setacl_maxsz	(decode_setattr_maxsz)
#define encode_fs_locations_maxsz \
				(encode_getattr_maxsz)
#define decode_fs_locations_maxsz \
				(0)
#define encode_secinfo_maxsz	(op_encode_hdr_maxsz + nfs4_name_maxsz)
#define decode_secinfo_maxsz	(op_decode_hdr_maxsz + 1 + ((NFS_MAX_SECFLAVORS * (16 + GSS_OID_MAX_LEN)) / 4))

#if defined(CONFIG_NFS_V4_1)
#define NFS4_MAX_MACHINE_NAME_LEN (64)
#define IMPL_NAME_LIMIT (sizeof(utsname()->sysname) + sizeof(utsname()->release) + \
			 sizeof(utsname()->version) + sizeof(utsname()->machine) + 8)

#define encode_exchange_id_maxsz (op_encode_hdr_maxsz + \
				encode_verifier_maxsz + \
				1 /* co_ownerid.len */ + \
				XDR_QUADLEN(NFS4_EXCHANGE_ID_LEN) + \
				1 /* flags */ + \
				1 /* spa_how */ + \
				/* max is SP4_MACH_CRED (for now) */ + \
				1 + NFS4_OP_MAP_NUM_WORDS + \
				1 + NFS4_OP_MAP_NUM_WORDS + \
				1 /* implementation id array of size 1 */ + \
				1 /* nii_domain */ + \
				XDR_QUADLEN(NFS4_OPAQUE_LIMIT) + \
				1 /* nii_name */ + \
				XDR_QUADLEN(IMPL_NAME_LIMIT) + \
				3 /* nii_date */)
#define decode_exchange_id_maxsz (op_decode_hdr_maxsz + \
				2 /* eir_clientid */ + \
				1 /* eir_sequenceid */ + \
				1 /* eir_flags */ + \
				1 /* spr_how */ + \
				  /* max is SP4_MACH_CRED (for now) */ + \
				1 + NFS4_OP_MAP_NUM_WORDS + \
				1 + NFS4_OP_MAP_NUM_WORDS + \
				2 /* eir_server_owner.so_minor_id */ + \
				/* eir_server_owner.so_major_id<> */ \
				XDR_QUADLEN(NFS4_OPAQUE_LIMIT) + 1 + \
				/* eir_server_scope<> */ \
				XDR_QUADLEN(NFS4_OPAQUE_LIMIT) + 1 + \
				1 /* eir_server_impl_id array length */ + \
				1 /* nii_domain */ + \
				XDR_QUADLEN(NFS4_OPAQUE_LIMIT) + \
				1 /* nii_name */ + \
				XDR_QUADLEN(NFS4_OPAQUE_LIMIT) + \
				3 /* nii_date */)
#define encode_channel_attrs_maxsz  (6 + 1 /* ca_rdma_ird.len (0) */)
#define decode_channel_attrs_maxsz  (6 + \
				     1 /* ca_rdma_ird.len */ + \
				     1 /* ca_rdma_ird */)
#define encode_create_session_maxsz  (op_encode_hdr_maxsz + \
				     2 /* csa_clientid */ + \
				     1 /* csa_sequence */ + \
				     1 /* csa_flags */ + \
				     encode_channel_attrs_maxsz + \
				     encode_channel_attrs_maxsz + \
				     1 /* csa_cb_program */ + \
				     1 /* csa_sec_parms.len (1) */ + \
				     1 /* cb_secflavor (AUTH_SYS) */ + \
				     1 /* stamp */ + \
				     1 /* machinename.len */ + \
				     XDR_QUADLEN(NFS4_MAX_MACHINE_NAME_LEN) + \
				     1 /* uid */ + \
				     1 /* gid */ + \
				     1 /* gids.len (0) */)
#define decode_create_session_maxsz  (op_decode_hdr_maxsz +	\
				     XDR_QUADLEN(NFS4_MAX_SESSIONID_LEN) + \
				     1 /* csr_sequence */ + \
				     1 /* csr_flags */ + \
				     decode_channel_attrs_maxsz + \
				     decode_channel_attrs_maxsz)
#define encode_bind_conn_to_session_maxsz  (op_encode_hdr_maxsz + \
				     /* bctsa_sessid */ \
				     XDR_QUADLEN(NFS4_MAX_SESSIONID_LEN) + \
				     1 /* bctsa_dir */ + \
				     1 /* bctsa_use_conn_in_rdma_mode */)
#define decode_bind_conn_to_session_maxsz  (op_decode_hdr_maxsz +	\
				     /* bctsr_sessid */ \
				     XDR_QUADLEN(NFS4_MAX_SESSIONID_LEN) + \
				     1 /* bctsr_dir */ + \
				     1 /* bctsr_use_conn_in_rdma_mode */)
#define encode_destroy_session_maxsz    (op_encode_hdr_maxsz + 4)
#define decode_destroy_session_maxsz    (op_decode_hdr_maxsz)
#define encode_destroy_clientid_maxsz   (op_encode_hdr_maxsz + 2)
#define decode_destroy_clientid_maxsz   (op_decode_hdr_maxsz)
#define encode_sequence_maxsz	(op_encode_hdr_maxsz + \
				XDR_QUADLEN(NFS4_MAX_SESSIONID_LEN) + 4)
#define decode_sequence_maxsz	(op_decode_hdr_maxsz + \
				XDR_QUADLEN(NFS4_MAX_SESSIONID_LEN) + 5)
#define encode_reclaim_complete_maxsz	(op_encode_hdr_maxsz + 4)
#define decode_reclaim_complete_maxsz	(op_decode_hdr_maxsz + 4)
#define encode_getdevicelist_maxsz (op_encode_hdr_maxsz + 4 + \
				encode_verifier_maxsz)
#define decode_getdevicelist_maxsz (op_decode_hdr_maxsz + \
				2 /* nfs_cookie4 gdlr_cookie */ + \
				decode_verifier_maxsz \
				  /* verifier4 gdlr_verifier */ + \
				1 /* gdlr_deviceid_list count */ + \
				XDR_QUADLEN(NFS4_PNFS_GETDEVLIST_MAXNUM * \
					    NFS4_DEVICEID4_SIZE) \
				  /* gdlr_deviceid_list */ + \
				1 /* bool gdlr_eof */)
#define encode_getdeviceinfo_maxsz (op_encode_hdr_maxsz + 4 + \
				XDR_QUADLEN(NFS4_DEVICEID4_SIZE))
#define decode_getdeviceinfo_maxsz (op_decode_hdr_maxsz + \
				1 /* layout type */ + \
				1 /* opaque devaddr4 length */ + \
				  /* devaddr4 payload is read into page */ \
				1 /* notification bitmap length */ + \
				1 /* notification bitmap */)
#define encode_layoutget_maxsz	(op_encode_hdr_maxsz + 10 + \
				encode_stateid_maxsz)
#define decode_layoutget_maxsz	(op_decode_hdr_maxsz + 8 + \
				decode_stateid_maxsz + \
				XDR_QUADLEN(PNFS_LAYOUT_MAXSIZE))
#define encode_layoutcommit_maxsz (op_encode_hdr_maxsz +          \
				2 /* offset */ + \
				2 /* length */ + \
				1 /* reclaim */ + \
				encode_stateid_maxsz + \
				1 /* new offset (true) */ + \
				2 /* last byte written */ + \
				1 /* nt_timechanged (false) */ + \
				1 /* layoutupdate4 layout type */ + \
				1 /* NULL filelayout layoutupdate4 payload */)
#define decode_layoutcommit_maxsz (op_decode_hdr_maxsz + 3)
#define encode_layoutreturn_maxsz (8 + op_encode_hdr_maxsz + \
				encode_stateid_maxsz + \
				1 /* FIXME: opaque lrf_body always empty at the moment */)
#define decode_layoutreturn_maxsz (op_decode_hdr_maxsz + \
				1 + decode_stateid_maxsz)
#define encode_secinfo_no_name_maxsz (op_encode_hdr_maxsz + 1)
#define decode_secinfo_no_name_maxsz decode_secinfo_maxsz
#define encode_test_stateid_maxsz	(op_encode_hdr_maxsz + 2 + \
					 XDR_QUADLEN(NFS4_STATEID_SIZE))
#define decode_test_stateid_maxsz	(op_decode_hdr_maxsz + 2 + 1)
#define encode_free_stateid_maxsz	(op_encode_hdr_maxsz + 1 + \
					 XDR_QUADLEN(NFS4_STATEID_SIZE))
#define decode_free_stateid_maxsz	(op_decode_hdr_maxsz)
#else /* CONFIG_NFS_V4_1 */
#define encode_sequence_maxsz	0
#define decode_sequence_maxsz	0
#endif /* CONFIG_NFS_V4_1 */

#define NFS4_enc_compound_sz	(1024)  /* XXX: large enough? */
#define NFS4_dec_compound_sz	(1024)  /* XXX: large enough? */
#define NFS4_enc_read_sz	(compound_encode_hdr_maxsz + \
				encode_sequence_maxsz + \
				encode_putfh_maxsz + \
				encode_read_maxsz)
#define NFS4_dec_read_sz	(compound_decode_hdr_maxsz + \
				decode_sequence_maxsz + \
				decode_putfh_maxsz + \
				decode_read_maxsz)
#define NFS4_enc_readlink_sz	(compound_encode_hdr_maxsz + \
				encode_sequence_maxsz + \
				encode_putfh_maxsz + \
				encode_readlink_maxsz)
#define NFS4_dec_readlink_sz	(compound_decode_hdr_maxsz + \
				decode_sequence_maxsz + \
				decode_putfh_maxsz + \
				decode_readlink_maxsz)
#define NFS4_enc_readdir_sz	(compound_encode_hdr_maxsz + \
				encode_sequence_maxsz + \
				encode_putfh_maxsz + \
				encode_readdir_maxsz)
#define NFS4_dec_readdir_sz	(compound_decode_hdr_maxsz + \
				decode_sequence_maxsz + \
				decode_putfh_maxsz + \
				decode_readdir_maxsz)
#define NFS4_enc_write_sz	(compound_encode_hdr_maxsz + \
				encode_sequence_maxsz + \
				encode_putfh_maxsz + \
				encode_write_maxsz + \
				encode_getattr_maxsz)
#define NFS4_dec_write_sz	(compound_decode_hdr_maxsz + \
				decode_sequence_maxsz + \
				decode_putfh_maxsz + \
				decode_write_maxsz + \
				decode_getattr_maxsz)
#define NFS4_enc_commit_sz	(compound_encode_hdr_maxsz + \
				encode_sequence_maxsz + \
				encode_putfh_maxsz + \
				encode_commit_maxsz)
#define NFS4_dec_commit_sz	(compound_decode_hdr_maxsz + \
				decode_sequence_maxsz + \
				decode_putfh_maxsz + \
				decode_commit_maxsz)
#define NFS4_enc_open_sz        (compound_encode_hdr_maxsz + \
				encode_sequence_maxsz + \
				encode_putfh_maxsz + \
				encode_open_maxsz + \
				encode_access_maxsz + \
				encode_getfh_maxsz + \
				encode_getattr_maxsz)
#define NFS4_dec_open_sz        (compound_decode_hdr_maxsz + \
				decode_sequence_maxsz + \
				decode_putfh_maxsz + \
				decode_open_maxsz + \
				decode_access_maxsz + \
				decode_getfh_maxsz + \
				decode_getattr_maxsz)
#define NFS4_enc_open_confirm_sz \
				(compound_encode_hdr_maxsz + \
				 encode_putfh_maxsz + \
				 encode_open_confirm_maxsz)
#define NFS4_dec_open_confirm_sz \
				(compound_decode_hdr_maxsz + \
				 decode_putfh_maxsz + \
				 decode_open_confirm_maxsz)
#define NFS4_enc_open_noattr_sz	(compound_encode_hdr_maxsz + \
					encode_sequence_maxsz + \
					encode_putfh_maxsz + \
					encode_open_maxsz + \
					encode_access_maxsz + \
					encode_getattr_maxsz)
#define NFS4_dec_open_noattr_sz	(compound_decode_hdr_maxsz + \
					decode_sequence_maxsz + \
					decode_putfh_maxsz + \
					decode_open_maxsz + \
					decode_access_maxsz + \
					decode_getattr_maxsz)
#define NFS4_enc_open_downgrade_sz \
				(compound_encode_hdr_maxsz + \
				 encode_sequence_maxsz + \
				 encode_putfh_maxsz + \
				 encode_open_downgrade_maxsz + \
				 encode_getattr_maxsz)
#define NFS4_dec_open_downgrade_sz \
				(compound_decode_hdr_maxsz + \
				 decode_sequence_maxsz + \
				 decode_putfh_maxsz + \
				 decode_open_downgrade_maxsz + \
				 decode_getattr_maxsz)
#define NFS4_enc_close_sz	(compound_encode_hdr_maxsz + \
				 encode_sequence_maxsz + \
				 encode_putfh_maxsz + \
				 encode_close_maxsz + \
				 encode_getattr_maxsz)
#define NFS4_dec_close_sz	(compound_decode_hdr_maxsz + \
				 decode_sequence_maxsz + \
				 decode_putfh_maxsz + \
				 decode_close_maxsz + \
				 decode_getattr_maxsz)
#define NFS4_enc_setattr_sz	(compound_encode_hdr_maxsz + \
				 encode_sequence_maxsz + \
				 encode_putfh_maxsz + \
				 encode_setattr_maxsz + \
				 encode_getattr_maxsz)
#define NFS4_dec_setattr_sz	(compound_decode_hdr_maxsz + \
				 decode_sequence_maxsz + \
				 decode_putfh_maxsz + \
				 decode_setattr_maxsz + \
				 decode_getattr_maxsz)
#define NFS4_enc_fsinfo_sz	(compound_encode_hdr_maxsz + \
				encode_sequence_maxsz + \
				encode_putfh_maxsz + \
				encode_fsinfo_maxsz)
#define NFS4_dec_fsinfo_sz	(compound_decode_hdr_maxsz + \
				decode_sequence_maxsz + \
				decode_putfh_maxsz + \
				decode_fsinfo_maxsz)
#define NFS4_enc_renew_sz	(compound_encode_hdr_maxsz + \
				encode_renew_maxsz)
#define NFS4_dec_renew_sz	(compound_decode_hdr_maxsz + \
				decode_renew_maxsz)
#define NFS4_enc_setclientid_sz	(compound_encode_hdr_maxsz + \
				encode_setclientid_maxsz)
#define NFS4_dec_setclientid_sz	(compound_decode_hdr_maxsz + \
				decode_setclientid_maxsz)
#define NFS4_enc_setclientid_confirm_sz \
				(compound_encode_hdr_maxsz + \
				encode_setclientid_confirm_maxsz)
#define NFS4_dec_setclientid_confirm_sz \
				(compound_decode_hdr_maxsz + \
				decode_setclientid_confirm_maxsz)
#define NFS4_enc_lock_sz        (compound_encode_hdr_maxsz + \
				encode_sequence_maxsz + \
				encode_putfh_maxsz + \
				encode_lock_maxsz)
#define NFS4_dec_lock_sz        (compound_decode_hdr_maxsz + \
				decode_sequence_maxsz + \
				decode_putfh_maxsz + \
				decode_lock_maxsz)
#define NFS4_enc_lockt_sz       (compound_encode_hdr_maxsz + \
				encode_sequence_maxsz + \
				encode_putfh_maxsz + \
				encode_lockt_maxsz)
#define NFS4_dec_lockt_sz       (compound_decode_hdr_maxsz + \
				 decode_sequence_maxsz + \
				 decode_putfh_maxsz + \
				 decode_lockt_maxsz)
#define NFS4_enc_locku_sz       (compound_encode_hdr_maxsz + \
				encode_sequence_maxsz + \
				encode_putfh_maxsz + \
				encode_locku_maxsz)
#define NFS4_dec_locku_sz       (compound_decode_hdr_maxsz + \
				decode_sequence_maxsz + \
				decode_putfh_maxsz + \
				decode_locku_maxsz)
#define NFS4_enc_release_lockowner_sz \
				(compound_encode_hdr_maxsz + \
				 encode_lockowner_maxsz)
#define NFS4_dec_release_lockowner_sz \
				(compound_decode_hdr_maxsz + \
				 decode_lockowner_maxsz)
#define NFS4_enc_access_sz	(compound_encode_hdr_maxsz + \
				encode_sequence_maxsz + \
				encode_putfh_maxsz + \
				encode_access_maxsz + \
				encode_getattr_maxsz)
#define NFS4_dec_access_sz	(compound_decode_hdr_maxsz + \
				decode_sequence_maxsz + \
				decode_putfh_maxsz + \
				decode_access_maxsz + \
				decode_getattr_maxsz)
#define NFS4_enc_getattr_sz	(compound_encode_hdr_maxsz + \
				encode_sequence_maxsz + \
				encode_putfh_maxsz + \
				encode_getattr_maxsz + \
				encode_renew_maxsz)
#define NFS4_dec_getattr_sz	(compound_decode_hdr_maxsz + \
				decode_sequence_maxsz + \
				decode_putfh_maxsz + \
				decode_getattr_maxsz + \
				decode_renew_maxsz)
#define NFS4_enc_lookup_sz	(compound_encode_hdr_maxsz + \
				encode_sequence_maxsz + \
				encode_putfh_maxsz + \
				encode_lookup_maxsz + \
				encode_getattr_maxsz + \
				encode_getfh_maxsz)
#define NFS4_dec_lookup_sz	(compound_decode_hdr_maxsz + \
				decode_sequence_maxsz + \
				decode_putfh_maxsz + \
				decode_lookup_maxsz + \
				decode_getattr_maxsz + \
				decode_getfh_maxsz)
#define NFS4_enc_lookup_root_sz (compound_encode_hdr_maxsz + \
				encode_sequence_maxsz + \
				encode_putrootfh_maxsz + \
				encode_getattr_maxsz + \
				encode_getfh_maxsz)
#define NFS4_dec_lookup_root_sz (compound_decode_hdr_maxsz + \
				decode_sequence_maxsz + \
				decode_putrootfh_maxsz + \
				decode_getattr_maxsz + \
				decode_getfh_maxsz)
#define NFS4_enc_remove_sz	(compound_encode_hdr_maxsz + \
				encode_sequence_maxsz + \
				encode_putfh_maxsz + \
				encode_remove_maxsz)
#define NFS4_dec_remove_sz	(compound_decode_hdr_maxsz + \
				decode_sequence_maxsz + \
				decode_putfh_maxsz + \
				decode_remove_maxsz)
#define NFS4_enc_rename_sz	(compound_encode_hdr_maxsz + \
				encode_sequence_maxsz + \
				encode_putfh_maxsz + \
				encode_savefh_maxsz + \
				encode_putfh_maxsz + \
				encode_rename_maxsz)
#define NFS4_dec_rename_sz	(compound_decode_hdr_maxsz + \
				decode_sequence_maxsz + \
				decode_putfh_maxsz + \
				decode_savefh_maxsz + \
				decode_putfh_maxsz + \
				decode_rename_maxsz)
#define NFS4_enc_link_sz	(compound_encode_hdr_maxsz + \
				encode_sequence_maxsz + \
				encode_putfh_maxsz + \
				encode_savefh_maxsz + \
				encode_putfh_maxsz + \
				encode_link_maxsz + \
				encode_restorefh_maxsz + \
				encode_getattr_maxsz)
#define NFS4_dec_link_sz	(compound_decode_hdr_maxsz + \
				decode_sequence_maxsz + \
				decode_putfh_maxsz + \
				decode_savefh_maxsz + \
				decode_putfh_maxsz + \
				decode_link_maxsz + \
				decode_restorefh_maxsz + \
				decode_getattr_maxsz)
#define NFS4_enc_symlink_sz	(compound_encode_hdr_maxsz + \
				encode_sequence_maxsz + \
				encode_putfh_maxsz + \
				encode_symlink_maxsz + \
				encode_getattr_maxsz + \
				encode_getfh_maxsz)
#define NFS4_dec_symlink_sz	(compound_decode_hdr_maxsz + \
				decode_sequence_maxsz + \
				decode_putfh_maxsz + \
				decode_symlink_maxsz + \
				decode_getattr_maxsz + \
				decode_getfh_maxsz)
#define NFS4_enc_create_sz	(compound_encode_hdr_maxsz + \
				encode_sequence_maxsz + \
				encode_putfh_maxsz + \
				encode_create_maxsz + \
				encode_getfh_maxsz + \
				encode_getattr_maxsz)
#define NFS4_dec_create_sz	(compound_decode_hdr_maxsz + \
				decode_sequence_maxsz + \
				decode_putfh_maxsz + \
				decode_create_maxsz + \
				decode_getfh_maxsz + \
				decode_getattr_maxsz)
#define NFS4_enc_pathconf_sz	(compound_encode_hdr_maxsz + \
				encode_sequence_maxsz + \
				encode_putfh_maxsz + \
				encode_getattr_maxsz)
#define NFS4_dec_pathconf_sz	(compound_decode_hdr_maxsz + \
				decode_sequence_maxsz + \
				decode_putfh_maxsz + \
				decode_getattr_maxsz)
#define NFS4_enc_statfs_sz	(compound_encode_hdr_maxsz + \
				encode_sequence_maxsz + \
				encode_putfh_maxsz + \
				encode_statfs_maxsz)
#define NFS4_dec_statfs_sz	(compound_decode_hdr_maxsz + \
				decode_sequence_maxsz + \
				decode_putfh_maxsz + \
				decode_statfs_maxsz)
#define NFS4_enc_server_caps_sz (compound_encode_hdr_maxsz + \
				encode_sequence_maxsz + \
				encode_putfh_maxsz + \
				encode_getattr_maxsz)
#define NFS4_dec_server_caps_sz (compound_decode_hdr_maxsz + \
				decode_sequence_maxsz + \
				decode_putfh_maxsz + \
				decode_getattr_maxsz)
#define NFS4_enc_delegreturn_sz	(compound_encode_hdr_maxsz + \
				encode_sequence_maxsz + \
				encode_putfh_maxsz + \
				encode_delegreturn_maxsz + \
				encode_getattr_maxsz)
#define NFS4_dec_delegreturn_sz (compound_decode_hdr_maxsz + \
				decode_sequence_maxsz + \
				decode_delegreturn_maxsz + \
				decode_getattr_maxsz)
#define NFS4_enc_getacl_sz	(compound_encode_hdr_maxsz + \
				encode_sequence_maxsz + \
				encode_putfh_maxsz + \
				encode_getacl_maxsz)
#define NFS4_dec_getacl_sz	(compound_decode_hdr_maxsz + \
				decode_sequence_maxsz + \
				decode_putfh_maxsz + \
				decode_getacl_maxsz)
#define NFS4_enc_setacl_sz	(compound_encode_hdr_maxsz + \
				encode_sequence_maxsz + \
				encode_putfh_maxsz + \
				encode_setacl_maxsz)
#define NFS4_dec_setacl_sz	(compound_decode_hdr_maxsz + \
				decode_sequence_maxsz + \
				decode_putfh_maxsz + \
				decode_setacl_maxsz)
#define NFS4_enc_fs_locations_sz \
				(compound_encode_hdr_maxsz + \
				 encode_sequence_maxsz + \
				 encode_putfh_maxsz + \
				 encode_lookup_maxsz + \
				 encode_fs_locations_maxsz + \
				 encode_renew_maxsz)
#define NFS4_dec_fs_locations_sz \
				(compound_decode_hdr_maxsz + \
				 decode_sequence_maxsz + \
				 decode_putfh_maxsz + \
				 decode_lookup_maxsz + \
				 decode_fs_locations_maxsz + \
				 decode_renew_maxsz)
#define NFS4_enc_secinfo_sz 	(compound_encode_hdr_maxsz + \
				encode_sequence_maxsz + \
				encode_putfh_maxsz + \
				encode_secinfo_maxsz)
#define NFS4_dec_secinfo_sz	(compound_decode_hdr_maxsz + \
				decode_sequence_maxsz + \
				decode_putfh_maxsz + \
				decode_secinfo_maxsz)
#define NFS4_enc_fsid_present_sz \
				(compound_encode_hdr_maxsz + \
				 encode_sequence_maxsz + \
				 encode_putfh_maxsz + \
				 encode_getfh_maxsz + \
				 encode_renew_maxsz)
#define NFS4_dec_fsid_present_sz \
				(compound_decode_hdr_maxsz + \
				 decode_sequence_maxsz + \
				 decode_putfh_maxsz + \
				 decode_getfh_maxsz + \
				 decode_renew_maxsz)
#if defined(CONFIG_NFS_V4_1)
#define NFS4_enc_bind_conn_to_session_sz \
				(compound_encode_hdr_maxsz + \
				 encode_bind_conn_to_session_maxsz)
#define NFS4_dec_bind_conn_to_session_sz \
				(compound_decode_hdr_maxsz + \
				 decode_bind_conn_to_session_maxsz)
#define NFS4_enc_exchange_id_sz \
				(compound_encode_hdr_maxsz + \
				 encode_exchange_id_maxsz)
#define NFS4_dec_exchange_id_sz \
				(compound_decode_hdr_maxsz + \
				 decode_exchange_id_maxsz)
#define NFS4_enc_create_session_sz \
				(compound_encode_hdr_maxsz + \
				 encode_create_session_maxsz)
#define NFS4_dec_create_session_sz \
				(compound_decode_hdr_maxsz + \
				 decode_create_session_maxsz)
#define NFS4_enc_destroy_session_sz	(compound_encode_hdr_maxsz + \
					 encode_destroy_session_maxsz)
#define NFS4_dec_destroy_session_sz	(compound_decode_hdr_maxsz + \
					 decode_destroy_session_maxsz)
#define NFS4_enc_destroy_clientid_sz	(compound_encode_hdr_maxsz + \
					 encode_destroy_clientid_maxsz)
#define NFS4_dec_destroy_clientid_sz	(compound_decode_hdr_maxsz + \
					 decode_destroy_clientid_maxsz)
#define NFS4_enc_sequence_sz \
				(compound_decode_hdr_maxsz + \
				 encode_sequence_maxsz)
#define NFS4_dec_sequence_sz \
				(compound_decode_hdr_maxsz + \
				 decode_sequence_maxsz)
#define NFS4_enc_get_lease_time_sz	(compound_encode_hdr_maxsz + \
					 encode_sequence_maxsz + \
					 encode_putrootfh_maxsz + \
					 encode_fsinfo_maxsz)
#define NFS4_dec_get_lease_time_sz	(compound_decode_hdr_maxsz + \
					 decode_sequence_maxsz + \
					 decode_putrootfh_maxsz + \
					 decode_fsinfo_maxsz)
#define NFS4_enc_reclaim_complete_sz	(compound_encode_hdr_maxsz + \
					 encode_sequence_maxsz + \
					 encode_reclaim_complete_maxsz)
#define NFS4_dec_reclaim_complete_sz	(compound_decode_hdr_maxsz + \
					 decode_sequence_maxsz + \
					 decode_reclaim_complete_maxsz)
#define NFS4_enc_getdevicelist_sz (compound_encode_hdr_maxsz + \
				encode_sequence_maxsz + \
				encode_putfh_maxsz + \
				encode_getdevicelist_maxsz)
#define NFS4_dec_getdevicelist_sz (compound_decode_hdr_maxsz + \
				decode_sequence_maxsz + \
				decode_putfh_maxsz + \
				decode_getdevicelist_maxsz)
#define NFS4_enc_getdeviceinfo_sz (compound_encode_hdr_maxsz +    \
				encode_sequence_maxsz +\
				encode_getdeviceinfo_maxsz)
#define NFS4_dec_getdeviceinfo_sz (compound_decode_hdr_maxsz +    \
				decode_sequence_maxsz + \
				decode_getdeviceinfo_maxsz)
#define NFS4_enc_layoutget_sz	(compound_encode_hdr_maxsz + \
				encode_sequence_maxsz + \
				encode_putfh_maxsz +        \
				encode_layoutget_maxsz)
#define NFS4_dec_layoutget_sz	(compound_decode_hdr_maxsz + \
				decode_sequence_maxsz + \
				decode_putfh_maxsz +        \
				decode_layoutget_maxsz)
#define NFS4_enc_layoutcommit_sz (compound_encode_hdr_maxsz + \
				encode_sequence_maxsz +\
				encode_putfh_maxsz + \
				encode_layoutcommit_maxsz + \
				encode_getattr_maxsz)
#define NFS4_dec_layoutcommit_sz (compound_decode_hdr_maxsz + \
				decode_sequence_maxsz + \
				decode_putfh_maxsz + \
				decode_layoutcommit_maxsz + \
				decode_getattr_maxsz)
#define NFS4_enc_layoutreturn_sz (compound_encode_hdr_maxsz + \
				encode_sequence_maxsz + \
				encode_putfh_maxsz + \
				encode_layoutreturn_maxsz)
#define NFS4_dec_layoutreturn_sz (compound_decode_hdr_maxsz + \
				decode_sequence_maxsz + \
				decode_putfh_maxsz + \
				decode_layoutreturn_maxsz)
#define NFS4_enc_secinfo_no_name_sz	(compound_encode_hdr_maxsz + \
					encode_sequence_maxsz + \
					encode_putrootfh_maxsz +\
					encode_secinfo_no_name_maxsz)
#define NFS4_dec_secinfo_no_name_sz	(compound_decode_hdr_maxsz + \
					decode_sequence_maxsz + \
					decode_putrootfh_maxsz + \
					decode_secinfo_no_name_maxsz)
#define NFS4_enc_test_stateid_sz	(compound_encode_hdr_maxsz + \
					 encode_sequence_maxsz + \
					 encode_test_stateid_maxsz)
#define NFS4_dec_test_stateid_sz	(compound_decode_hdr_maxsz + \
					 decode_sequence_maxsz + \
					 decode_test_stateid_maxsz)
#define NFS4_enc_free_stateid_sz	(compound_encode_hdr_maxsz + \
					 encode_sequence_maxsz + \
					 encode_free_stateid_maxsz)
#define NFS4_dec_free_stateid_sz	(compound_decode_hdr_maxsz + \
					 decode_sequence_maxsz + \
					 decode_free_stateid_maxsz)

const u32 nfs41_maxwrite_overhead = ((RPC_MAX_HEADER_WITH_AUTH +
				      compound_encode_hdr_maxsz +
				      encode_sequence_maxsz +
				      encode_putfh_maxsz +
				      encode_getattr_maxsz) *
				     XDR_UNIT);

const u32 nfs41_maxread_overhead = ((RPC_MAX_HEADER_WITH_AUTH +
				     compound_decode_hdr_maxsz +
				     decode_sequence_maxsz +
				     decode_putfh_maxsz) *
				    XDR_UNIT);

const u32 nfs41_maxgetdevinfo_overhead = ((RPC_MAX_REPHEADER_WITH_AUTH +
					   compound_decode_hdr_maxsz +
					   decode_sequence_maxsz) *
					  XDR_UNIT);
EXPORT_SYMBOL_GPL(nfs41_maxgetdevinfo_overhead);
#endif /* CONFIG_NFS_V4_1 */

static const umode_t nfs_type2fmt[] = {
	[NF4BAD] = 0,
	[NF4REG] = S_IFREG,
	[NF4DIR] = S_IFDIR,
	[NF4BLK] = S_IFBLK,
	[NF4CHR] = S_IFCHR,
	[NF4LNK] = S_IFLNK,
	[NF4SOCK] = S_IFSOCK,
	[NF4FIFO] = S_IFIFO,
	[NF4ATTRDIR] = 0,
	[NF4NAMEDATTR] = 0,
};

struct compound_hdr {
	int32_t		status;
	uint32_t	nops;
	__be32 *	nops_p;
	uint32_t	taglen;
	char *		tag;
	uint32_t	replen;		/* expected reply words */
	u32		minorversion;
};

static __be32 *reserve_space(struct xdr_stream *xdr, size_t nbytes)
{
	__be32 *p = xdr_reserve_space(xdr, nbytes);
	BUG_ON(!p);
	return p;
}

static void encode_opaque_fixed(struct xdr_stream *xdr, const void *buf, size_t len)
{
	__be32 *p;

	p = xdr_reserve_space(xdr, len);
	xdr_encode_opaque_fixed(p, buf, len);
}

static void encode_string(struct xdr_stream *xdr, unsigned int len, const char *str)
{
	__be32 *p;

	p = reserve_space(xdr, 4 + len);
	xdr_encode_opaque(p, str, len);
}

static void encode_uint32(struct xdr_stream *xdr, u32 n)
{
	__be32 *p;

	p = reserve_space(xdr, 4);
	*p = cpu_to_be32(n);
}

static void encode_uint64(struct xdr_stream *xdr, u64 n)
{
	__be32 *p;

	p = reserve_space(xdr, 8);
	xdr_encode_hyper(p, n);
}

static void encode_nfs4_seqid(struct xdr_stream *xdr,
		const struct nfs_seqid *seqid)
{
	encode_uint32(xdr, seqid->sequence->counter);
}

static void encode_compound_hdr(struct xdr_stream *xdr,
				struct rpc_rqst *req,
				struct compound_hdr *hdr)
{
	__be32 *p;
	struct rpc_auth *auth = req->rq_cred->cr_auth;

	/* initialize running count of expected bytes in reply.
	 * NOTE: the replied tag SHOULD be the same is the one sent,
	 * but this is not required as a MUST for the server to do so. */
	hdr->replen = RPC_REPHDRSIZE + auth->au_rslack + 3 + hdr->taglen;

	WARN_ON_ONCE(hdr->taglen > NFS4_MAXTAGLEN);
	encode_string(xdr, hdr->taglen, hdr->tag);
	p = reserve_space(xdr, 8);
	*p++ = cpu_to_be32(hdr->minorversion);
	hdr->nops_p = p;
	*p = cpu_to_be32(hdr->nops);
}

static void encode_op_hdr(struct xdr_stream *xdr, enum nfs_opnum4 op,
		uint32_t replen,
		struct compound_hdr *hdr)
{
	encode_uint32(xdr, op);
	hdr->nops++;
	hdr->replen += replen;
}

static void encode_nops(struct compound_hdr *hdr)
{
	WARN_ON_ONCE(hdr->nops > NFS4_MAX_OPS);
	*hdr->nops_p = htonl(hdr->nops);
}

static void encode_nfs4_stateid(struct xdr_stream *xdr, const nfs4_stateid *stateid)
{
	encode_opaque_fixed(xdr, stateid, NFS4_STATEID_SIZE);
}

static void encode_nfs4_verifier(struct xdr_stream *xdr, const nfs4_verifier *verf)
{
	encode_opaque_fixed(xdr, verf->data, NFS4_VERIFIER_SIZE);
}

static void encode_attrs(struct xdr_stream *xdr, const struct iattr *iap,
				const struct nfs4_label *label,
				const struct nfs_server *server)
{
	char owner_name[IDMAP_NAMESZ];
	char owner_group[IDMAP_NAMESZ];
	int owner_namelen = 0;
	int owner_grouplen = 0;
	__be32 *p;
	unsigned i;
	uint32_t len = 0;
	uint32_t bmval_len;
	uint32_t bmval[3] = { 0 };

	/*
	 * We reserve enough space to write the entire attribute buffer at once.
	 * In the worst-case, this would be
	 * 16(bitmap) + 4(attrlen) + 8(size) + 4(mode) + 4(atime) + 4(mtime)
	 * = 40 bytes, plus any contribution from variable-length fields
	 *            such as owner/group.
	 */
	if (iap->ia_valid & ATTR_SIZE) {
		bmval[0] |= FATTR4_WORD0_SIZE;
		len += 8;
	}
	if (iap->ia_valid & ATTR_MODE) {
		bmval[1] |= FATTR4_WORD1_MODE;
		len += 4;
	}
	if (iap->ia_valid & ATTR_UID) {
		owner_namelen = nfs_map_uid_to_name(server, iap->ia_uid, owner_name, IDMAP_NAMESZ);
		if (owner_namelen < 0) {
			dprintk("nfs: couldn't resolve uid %d to string\n",
					from_kuid(&init_user_ns, iap->ia_uid));
			/* XXX */
			strcpy(owner_name, "nobody");
			owner_namelen = sizeof("nobody") - 1;
			/* goto out; */
		}
		bmval[1] |= FATTR4_WORD1_OWNER;
		len += 4 + (XDR_QUADLEN(owner_namelen) << 2);
	}
	if (iap->ia_valid & ATTR_GID) {
		owner_grouplen = nfs_map_gid_to_group(server, iap->ia_gid, owner_group, IDMAP_NAMESZ);
		if (owner_grouplen < 0) {
			dprintk("nfs: couldn't resolve gid %d to string\n",
					from_kgid(&init_user_ns, iap->ia_gid));
			strcpy(owner_group, "nobody");
			owner_grouplen = sizeof("nobody") - 1;
			/* goto out; */
		}
		bmval[1] |= FATTR4_WORD1_OWNER_GROUP;
		len += 4 + (XDR_QUADLEN(owner_grouplen) << 2);
	}
	if (iap->ia_valid & ATTR_ATIME_SET) {
		bmval[1] |= FATTR4_WORD1_TIME_ACCESS_SET;
		len += 16;
	} else if (iap->ia_valid & ATTR_ATIME) {
		bmval[1] |= FATTR4_WORD1_TIME_ACCESS_SET;
		len += 4;
	}
	if (iap->ia_valid & ATTR_MTIME_SET) {
		bmval[1] |= FATTR4_WORD1_TIME_MODIFY_SET;
		len += 16;
	} else if (iap->ia_valid & ATTR_MTIME) {
		bmval[1] |= FATTR4_WORD1_TIME_MODIFY_SET;
		len += 4;
	}
	if (label) {
		len += 4 + 4 + 4 + (XDR_QUADLEN(label->len) << 2);
		bmval[2] |= FATTR4_WORD2_SECURITY_LABEL;
	}

	if (bmval[2] != 0)
		bmval_len = 3;
	else if (bmval[1] != 0)
		bmval_len = 2;
	else
		bmval_len = 1;

	p = reserve_space(xdr, 4 + (bmval_len << 2) + 4 + len);

	*p++ = cpu_to_be32(bmval_len);
	for (i = 0; i < bmval_len; i++)
		*p++ = cpu_to_be32(bmval[i]);
	*p++ = cpu_to_be32(len);

	if (bmval[0] & FATTR4_WORD0_SIZE)
		p = xdr_encode_hyper(p, iap->ia_size);
	if (bmval[1] & FATTR4_WORD1_MODE)
		*p++ = cpu_to_be32(iap->ia_mode & S_IALLUGO);
	if (bmval[1] & FATTR4_WORD1_OWNER)
		p = xdr_encode_opaque(p, owner_name, owner_namelen);
	if (bmval[1] & FATTR4_WORD1_OWNER_GROUP)
		p = xdr_encode_opaque(p, owner_group, owner_grouplen);
	if (bmval[1] & FATTR4_WORD1_TIME_ACCESS_SET) {
		if (iap->ia_valid & ATTR_ATIME_SET) {
			*p++ = cpu_to_be32(NFS4_SET_TO_CLIENT_TIME);
			p = xdr_encode_hyper(p, (s64)iap->ia_atime.tv_sec);
			*p++ = cpu_to_be32(iap->ia_atime.tv_nsec);
		} else
			*p++ = cpu_to_be32(NFS4_SET_TO_SERVER_TIME);
	}
	if (bmval[1] & FATTR4_WORD1_TIME_MODIFY_SET) {
		if (iap->ia_valid & ATTR_MTIME_SET) {
			*p++ = cpu_to_be32(NFS4_SET_TO_CLIENT_TIME);
			p = xdr_encode_hyper(p, (s64)iap->ia_mtime.tv_sec);
			*p++ = cpu_to_be32(iap->ia_mtime.tv_nsec);
		} else
			*p++ = cpu_to_be32(NFS4_SET_TO_SERVER_TIME);
	}
	if (bmval[2] & FATTR4_WORD2_SECURITY_LABEL) {
		*p++ = cpu_to_be32(label->lfs);
		*p++ = cpu_to_be32(label->pi);
		*p++ = cpu_to_be32(label->len);
		p = xdr_encode_opaque_fixed(p, label->label, label->len);
	}

/* out: */
}

static void encode_access(struct xdr_stream *xdr, u32 access, struct compound_hdr *hdr)
{
	encode_op_hdr(xdr, OP_ACCESS, decode_access_maxsz, hdr);
	encode_uint32(xdr, access);
}

static void encode_close(struct xdr_stream *xdr, const struct nfs_closeargs *arg, struct compound_hdr *hdr)
{
	encode_op_hdr(xdr, OP_CLOSE, decode_close_maxsz, hdr);
	encode_nfs4_seqid(xdr, arg->seqid);
	encode_nfs4_stateid(xdr, arg->stateid);
}

static void encode_commit(struct xdr_stream *xdr, const struct nfs_commitargs *args, struct compound_hdr *hdr)
{
	__be32 *p;

	encode_op_hdr(xdr, OP_COMMIT, decode_commit_maxsz, hdr);
	p = reserve_space(xdr, 12);
	p = xdr_encode_hyper(p, args->offset);
	*p = cpu_to_be32(args->count);
}

static void encode_create(struct xdr_stream *xdr, const struct nfs4_create_arg *create, struct compound_hdr *hdr)
{
	__be32 *p;

	encode_op_hdr(xdr, OP_CREATE, decode_create_maxsz, hdr);
	encode_uint32(xdr, create->ftype);

	switch (create->ftype) {
	case NF4LNK:
		p = reserve_space(xdr, 4);
		*p = cpu_to_be32(create->u.symlink.len);
		xdr_write_pages(xdr, create->u.symlink.pages, 0, create->u.symlink.len);
		break;

	case NF4BLK: case NF4CHR:
		p = reserve_space(xdr, 8);
		*p++ = cpu_to_be32(create->u.device.specdata1);
		*p = cpu_to_be32(create->u.device.specdata2);
		break;

	default:
		break;
	}

	encode_string(xdr, create->name->len, create->name->name);
	encode_attrs(xdr, create->attrs, create->label, create->server);
}

static void encode_getattr_one(struct xdr_stream *xdr, uint32_t bitmap, struct compound_hdr *hdr)
{
	__be32 *p;

	encode_op_hdr(xdr, OP_GETATTR, decode_getattr_maxsz, hdr);
	p = reserve_space(xdr, 8);
	*p++ = cpu_to_be32(1);
	*p = cpu_to_be32(bitmap);
}

static void encode_getattr_two(struct xdr_stream *xdr, uint32_t bm0, uint32_t bm1, struct compound_hdr *hdr)
{
	__be32 *p;

	encode_op_hdr(xdr, OP_GETATTR, decode_getattr_maxsz, hdr);
	p = reserve_space(xdr, 12);
	*p++ = cpu_to_be32(2);
	*p++ = cpu_to_be32(bm0);
	*p = cpu_to_be32(bm1);
}

static void
encode_getattr_three(struct xdr_stream *xdr,
		     uint32_t bm0, uint32_t bm1, uint32_t bm2,
		     struct compound_hdr *hdr)
{
	__be32 *p;

	encode_op_hdr(xdr, OP_GETATTR, decode_getattr_maxsz, hdr);
	if (bm2) {
		p = reserve_space(xdr, 16);
		*p++ = cpu_to_be32(3);
		*p++ = cpu_to_be32(bm0);
		*p++ = cpu_to_be32(bm1);
		*p = cpu_to_be32(bm2);
	} else if (bm1) {
		p = reserve_space(xdr, 12);
		*p++ = cpu_to_be32(2);
		*p++ = cpu_to_be32(bm0);
		*p = cpu_to_be32(bm1);
	} else {
		p = reserve_space(xdr, 8);
		*p++ = cpu_to_be32(1);
		*p = cpu_to_be32(bm0);
	}
}

static void encode_getfattr(struct xdr_stream *xdr, const u32* bitmask, struct compound_hdr *hdr)
{
	encode_getattr_three(xdr, bitmask[0] & nfs4_fattr_bitmap[0],
			   bitmask[1] & nfs4_fattr_bitmap[1],
			   bitmask[2] & nfs4_fattr_bitmap[2],
			   hdr);
}

static void encode_getfattr_open(struct xdr_stream *xdr, const u32 *bitmask,
				 const u32 *open_bitmap,
				 struct compound_hdr *hdr)
{
	encode_getattr_three(xdr,
			     bitmask[0] & open_bitmap[0],
			     bitmask[1] & open_bitmap[1],
			     bitmask[2] & open_bitmap[2],
			     hdr);
}

static void encode_fsinfo(struct xdr_stream *xdr, const u32* bitmask, struct compound_hdr *hdr)
{
	encode_getattr_three(xdr,
			     bitmask[0] & nfs4_fsinfo_bitmap[0],
			     bitmask[1] & nfs4_fsinfo_bitmap[1],
			     bitmask[2] & nfs4_fsinfo_bitmap[2],
			     hdr);
}

static void encode_fs_locations(struct xdr_stream *xdr, const u32* bitmask, struct compound_hdr *hdr)
{
	encode_getattr_two(xdr, bitmask[0] & nfs4_fs_locations_bitmap[0],
			   bitmask[1] & nfs4_fs_locations_bitmap[1], hdr);
}

static void encode_getfh(struct xdr_stream *xdr, struct compound_hdr *hdr)
{
	encode_op_hdr(xdr, OP_GETFH, decode_getfh_maxsz, hdr);
}

static void encode_link(struct xdr_stream *xdr, const struct qstr *name, struct compound_hdr *hdr)
{
	encode_op_hdr(xdr, OP_LINK, decode_link_maxsz, hdr);
	encode_string(xdr, name->len, name->name);
}

static inline int nfs4_lock_type(struct file_lock *fl, int block)
{
	if (fl->fl_type == F_RDLCK)
		return block ? NFS4_READW_LT : NFS4_READ_LT;
	return block ? NFS4_WRITEW_LT : NFS4_WRITE_LT;
}

static inline uint64_t nfs4_lock_length(struct file_lock *fl)
{
	if (fl->fl_end == OFFSET_MAX)
		return ~(uint64_t)0;
	return fl->fl_end - fl->fl_start + 1;
}

static void encode_lockowner(struct xdr_stream *xdr, const struct nfs_lowner *lowner)
{
	__be32 *p;

	p = reserve_space(xdr, 32);
	p = xdr_encode_hyper(p, lowner->clientid);
	*p++ = cpu_to_be32(20);
	p = xdr_encode_opaque_fixed(p, "lock id:", 8);
	*p++ = cpu_to_be32(lowner->s_dev);
	xdr_encode_hyper(p, lowner->id);
}

/*
 * opcode,type,reclaim,offset,length,new_lock_owner = 32
 * open_seqid,open_stateid,lock_seqid,lock_owner.clientid, lock_owner.id = 40
 */
static void encode_lock(struct xdr_stream *xdr, const struct nfs_lock_args *args, struct compound_hdr *hdr)
{
	__be32 *p;

	encode_op_hdr(xdr, OP_LOCK, decode_lock_maxsz, hdr);
	p = reserve_space(xdr, 28);
	*p++ = cpu_to_be32(nfs4_lock_type(args->fl, args->block));
	*p++ = cpu_to_be32(args->reclaim);
	p = xdr_encode_hyper(p, args->fl->fl_start);
	p = xdr_encode_hyper(p, nfs4_lock_length(args->fl));
	*p = cpu_to_be32(args->new_lock_owner);
	if (args->new_lock_owner){
		encode_nfs4_seqid(xdr, args->open_seqid);
		encode_nfs4_stateid(xdr, args->open_stateid);
		encode_nfs4_seqid(xdr, args->lock_seqid);
		encode_lockowner(xdr, &args->lock_owner);
	}
	else {
		encode_nfs4_stateid(xdr, args->lock_stateid);
		encode_nfs4_seqid(xdr, args->lock_seqid);
	}
}

static void encode_lockt(struct xdr_stream *xdr, const struct nfs_lockt_args *args, struct compound_hdr *hdr)
{
	__be32 *p;

	encode_op_hdr(xdr, OP_LOCKT, decode_lockt_maxsz, hdr);
	p = reserve_space(xdr, 20);
	*p++ = cpu_to_be32(nfs4_lock_type(args->fl, 0));
	p = xdr_encode_hyper(p, args->fl->fl_start);
	p = xdr_encode_hyper(p, nfs4_lock_length(args->fl));
	encode_lockowner(xdr, &args->lock_owner);
}

static void encode_locku(struct xdr_stream *xdr, const struct nfs_locku_args *args, struct compound_hdr *hdr)
{
	__be32 *p;

	encode_op_hdr(xdr, OP_LOCKU, decode_locku_maxsz, hdr);
	encode_uint32(xdr, nfs4_lock_type(args->fl, 0));
	encode_nfs4_seqid(xdr, args->seqid);
	encode_nfs4_stateid(xdr, args->stateid);
	p = reserve_space(xdr, 16);
	p = xdr_encode_hyper(p, args->fl->fl_start);
	xdr_encode_hyper(p, nfs4_lock_length(args->fl));
}

static void encode_release_lockowner(struct xdr_stream *xdr, const struct nfs_lowner *lowner, struct compound_hdr *hdr)
{
	encode_op_hdr(xdr, OP_RELEASE_LOCKOWNER, decode_release_lockowner_maxsz, hdr);
	encode_lockowner(xdr, lowner);
}

static void encode_lookup(struct xdr_stream *xdr, const struct qstr *name, struct compound_hdr *hdr)
{
	encode_op_hdr(xdr, OP_LOOKUP, decode_lookup_maxsz, hdr);
	encode_string(xdr, name->len, name->name);
}

static void encode_share_access(struct xdr_stream *xdr, fmode_t fmode)
{
	__be32 *p;

	p = reserve_space(xdr, 8);
	switch (fmode & (FMODE_READ|FMODE_WRITE)) {
	case FMODE_READ:
		*p++ = cpu_to_be32(NFS4_SHARE_ACCESS_READ);
		break;
	case FMODE_WRITE:
		*p++ = cpu_to_be32(NFS4_SHARE_ACCESS_WRITE);
		break;
	case FMODE_READ|FMODE_WRITE:
		*p++ = cpu_to_be32(NFS4_SHARE_ACCESS_BOTH);
		break;
	default:
		*p++ = cpu_to_be32(0);
	}
	*p = cpu_to_be32(0);		/* for linux, share_deny = 0 always */
}

static inline void encode_openhdr(struct xdr_stream *xdr, const struct nfs_openargs *arg)
{
	__be32 *p;
 /*
 * opcode 4, seqid 4, share_access 4, share_deny 4, clientid 8, ownerlen 4,
 * owner 4 = 32
 */
	encode_nfs4_seqid(xdr, arg->seqid);
	encode_share_access(xdr, arg->fmode);
	p = reserve_space(xdr, 36);
	p = xdr_encode_hyper(p, arg->clientid);
	*p++ = cpu_to_be32(24);
	p = xdr_encode_opaque_fixed(p, "open id:", 8);
	*p++ = cpu_to_be32(arg->server->s_dev);
	*p++ = cpu_to_be32(arg->id.uniquifier);
	xdr_encode_hyper(p, arg->id.create_time);
}

static inline void encode_createmode(struct xdr_stream *xdr, const struct nfs_openargs *arg)
{
	struct iattr dummy;
	__be32 *p;

	p = reserve_space(xdr, 4);
	switch(arg->createmode) {
	case NFS4_CREATE_UNCHECKED:
		*p = cpu_to_be32(NFS4_CREATE_UNCHECKED);
		encode_attrs(xdr, arg->u.attrs, arg->label, arg->server);
		break;
	case NFS4_CREATE_GUARDED:
		*p = cpu_to_be32(NFS4_CREATE_GUARDED);
		encode_attrs(xdr, arg->u.attrs, arg->label, arg->server);
		break;
	case NFS4_CREATE_EXCLUSIVE:
		*p = cpu_to_be32(NFS4_CREATE_EXCLUSIVE);
		encode_nfs4_verifier(xdr, &arg->u.verifier);
		break;
	case NFS4_CREATE_EXCLUSIVE4_1:
		*p = cpu_to_be32(NFS4_CREATE_EXCLUSIVE4_1);
		encode_nfs4_verifier(xdr, &arg->u.verifier);
		dummy.ia_valid = 0;
		encode_attrs(xdr, &dummy, arg->label, arg->server);
	}
}

static void encode_opentype(struct xdr_stream *xdr, const struct nfs_openargs *arg)
{
	__be32 *p;

	p = reserve_space(xdr, 4);
	switch (arg->open_flags & O_CREAT) {
	case 0:
		*p = cpu_to_be32(NFS4_OPEN_NOCREATE);
		break;
	default:
		*p = cpu_to_be32(NFS4_OPEN_CREATE);
		encode_createmode(xdr, arg);
	}
}

static inline void encode_delegation_type(struct xdr_stream *xdr, fmode_t delegation_type)
{
	__be32 *p;

	p = reserve_space(xdr, 4);
	switch (delegation_type) {
	case 0:
		*p = cpu_to_be32(NFS4_OPEN_DELEGATE_NONE);
		break;
	case FMODE_READ:
		*p = cpu_to_be32(NFS4_OPEN_DELEGATE_READ);
		break;
	case FMODE_WRITE|FMODE_READ:
		*p = cpu_to_be32(NFS4_OPEN_DELEGATE_WRITE);
		break;
	default:
		BUG();
	}
}

static inline void encode_claim_null(struct xdr_stream *xdr, const struct qstr *name)
{
	__be32 *p;

	p = reserve_space(xdr, 4);
	*p = cpu_to_be32(NFS4_OPEN_CLAIM_NULL);
	encode_string(xdr, name->len, name->name);
}

static inline void encode_claim_previous(struct xdr_stream *xdr, fmode_t type)
{
	__be32 *p;

	p = reserve_space(xdr, 4);
	*p = cpu_to_be32(NFS4_OPEN_CLAIM_PREVIOUS);
	encode_delegation_type(xdr, type);
}

static inline void encode_claim_delegate_cur(struct xdr_stream *xdr, const struct qstr *name, const nfs4_stateid *stateid)
{
	__be32 *p;

	p = reserve_space(xdr, 4);
	*p = cpu_to_be32(NFS4_OPEN_CLAIM_DELEGATE_CUR);
	encode_nfs4_stateid(xdr, stateid);
	encode_string(xdr, name->len, name->name);
}

static inline void encode_claim_fh(struct xdr_stream *xdr)
{
	__be32 *p;

	p = reserve_space(xdr, 4);
	*p = cpu_to_be32(NFS4_OPEN_CLAIM_FH);
}

static inline void encode_claim_delegate_cur_fh(struct xdr_stream *xdr, const nfs4_stateid *stateid)
{
	__be32 *p;

	p = reserve_space(xdr, 4);
	*p = cpu_to_be32(NFS4_OPEN_CLAIM_DELEG_CUR_FH);
	encode_nfs4_stateid(xdr, stateid);
}

static void encode_open(struct xdr_stream *xdr, const struct nfs_openargs *arg, struct compound_hdr *hdr)
{
	encode_op_hdr(xdr, OP_OPEN, decode_open_maxsz, hdr);
	encode_openhdr(xdr, arg);
	encode_opentype(xdr, arg);
	switch (arg->claim) {
	case NFS4_OPEN_CLAIM_NULL:
		encode_claim_null(xdr, arg->name);
		break;
	case NFS4_OPEN_CLAIM_PREVIOUS:
		encode_claim_previous(xdr, arg->u.delegation_type);
		break;
	case NFS4_OPEN_CLAIM_DELEGATE_CUR:
		encode_claim_delegate_cur(xdr, arg->name, &arg->u.delegation);
		break;
	case NFS4_OPEN_CLAIM_FH:
		encode_claim_fh(xdr);
		break;
	case NFS4_OPEN_CLAIM_DELEG_CUR_FH:
		encode_claim_delegate_cur_fh(xdr, &arg->u.delegation);
		break;
	default:
		BUG();
	}
}

static void encode_open_confirm(struct xdr_stream *xdr, const struct nfs_open_confirmargs *arg, struct compound_hdr *hdr)
{
	encode_op_hdr(xdr, OP_OPEN_CONFIRM, decode_open_confirm_maxsz, hdr);
	encode_nfs4_stateid(xdr, arg->stateid);
	encode_nfs4_seqid(xdr, arg->seqid);
}

static void encode_open_downgrade(struct xdr_stream *xdr, const struct nfs_closeargs *arg, struct compound_hdr *hdr)
{
	encode_op_hdr(xdr, OP_OPEN_DOWNGRADE, decode_open_downgrade_maxsz, hdr);
	encode_nfs4_stateid(xdr, arg->stateid);
	encode_nfs4_seqid(xdr, arg->seqid);
	encode_share_access(xdr, arg->fmode);
}

static void
encode_putfh(struct xdr_stream *xdr, const struct nfs_fh *fh, struct compound_hdr *hdr)
{
	encode_op_hdr(xdr, OP_PUTFH, decode_putfh_maxsz, hdr);
	encode_string(xdr, fh->size, fh->data);
}

static void encode_putrootfh(struct xdr_stream *xdr, struct compound_hdr *hdr)
{
	encode_op_hdr(xdr, OP_PUTROOTFH, decode_putrootfh_maxsz, hdr);
}

static void encode_read(struct xdr_stream *xdr, const struct nfs_readargs *args, struct compound_hdr *hdr)
{
	__be32 *p;

	encode_op_hdr(xdr, OP_READ, decode_read_maxsz, hdr);
	encode_nfs4_stateid(xdr, &args->stateid);

	p = reserve_space(xdr, 12);
	p = xdr_encode_hyper(p, args->offset);
	*p = cpu_to_be32(args->count);
}

static void encode_readdir(struct xdr_stream *xdr, const struct nfs4_readdir_arg *readdir, struct rpc_rqst *req, struct compound_hdr *hdr)
{
	uint32_t attrs[3] = {
		FATTR4_WORD0_RDATTR_ERROR,
		FATTR4_WORD1_MOUNTED_ON_FILEID,
	};
	uint32_t dircount = readdir->count >> 1;
	__be32 *p, verf[2];
	uint32_t attrlen = 0;
	unsigned int i;

	if (readdir->plus) {
		attrs[0] |= FATTR4_WORD0_TYPE|FATTR4_WORD0_CHANGE|FATTR4_WORD0_SIZE|
			FATTR4_WORD0_FSID|FATTR4_WORD0_FILEHANDLE|FATTR4_WORD0_FILEID;
		attrs[1] |= FATTR4_WORD1_MODE|FATTR4_WORD1_NUMLINKS|FATTR4_WORD1_OWNER|
			FATTR4_WORD1_OWNER_GROUP|FATTR4_WORD1_RAWDEV|
			FATTR4_WORD1_SPACE_USED|FATTR4_WORD1_TIME_ACCESS|
			FATTR4_WORD1_TIME_METADATA|FATTR4_WORD1_TIME_MODIFY;
		attrs[2] |= FATTR4_WORD2_SECURITY_LABEL;
		dircount >>= 1;
	}
	/* Use mounted_on_fileid only if the server supports it */
	if (!(readdir->bitmask[1] & FATTR4_WORD1_MOUNTED_ON_FILEID))
		attrs[0] |= FATTR4_WORD0_FILEID;
	for (i = 0; i < ARRAY_SIZE(attrs); i++) {
		attrs[i] &= readdir->bitmask[i];
		if (attrs[i] != 0)
			attrlen = i+1;
	}

	encode_op_hdr(xdr, OP_READDIR, decode_readdir_maxsz, hdr);
	encode_uint64(xdr, readdir->cookie);
	encode_nfs4_verifier(xdr, &readdir->verifier);
	p = reserve_space(xdr, 12 + (attrlen << 2));
	*p++ = cpu_to_be32(dircount);
	*p++ = cpu_to_be32(readdir->count);
	*p++ = cpu_to_be32(attrlen);
	for (i = 0; i < attrlen; i++)
		*p++ = cpu_to_be32(attrs[i]);
	memcpy(verf, readdir->verifier.data, sizeof(verf));

	dprintk("%s: cookie = %llu, verifier = %08x:%08x, bitmap = %08x:%08x:%08x\n",
			__func__,
			(unsigned long long)readdir->cookie,
			verf[0], verf[1],
			attrs[0] & readdir->bitmask[0],
			attrs[1] & readdir->bitmask[1],
			attrs[2] & readdir->bitmask[2]);
}

static void encode_readlink(struct xdr_stream *xdr, const struct nfs4_readlink *readlink, struct rpc_rqst *req, struct compound_hdr *hdr)
{
	encode_op_hdr(xdr, OP_READLINK, decode_readlink_maxsz, hdr);
}

static void encode_remove(struct xdr_stream *xdr, const struct qstr *name, struct compound_hdr *hdr)
{
	encode_op_hdr(xdr, OP_REMOVE, decode_remove_maxsz, hdr);
	encode_string(xdr, name->len, name->name);
}

static void encode_rename(struct xdr_stream *xdr, const struct qstr *oldname, const struct qstr *newname, struct compound_hdr *hdr)
{
	encode_op_hdr(xdr, OP_RENAME, decode_rename_maxsz, hdr);
	encode_string(xdr, oldname->len, oldname->name);
	encode_string(xdr, newname->len, newname->name);
}

static void encode_renew(struct xdr_stream *xdr, clientid4 clid,
			 struct compound_hdr *hdr)
{
	encode_op_hdr(xdr, OP_RENEW, decode_renew_maxsz, hdr);
	encode_uint64(xdr, clid);
}

static void
encode_restorefh(struct xdr_stream *xdr, struct compound_hdr *hdr)
{
	encode_op_hdr(xdr, OP_RESTOREFH, decode_restorefh_maxsz, hdr);
}

static void
encode_setacl(struct xdr_stream *xdr, struct nfs_setaclargs *arg, struct compound_hdr *hdr)
{
	__be32 *p;

	encode_op_hdr(xdr, OP_SETATTR, decode_setacl_maxsz, hdr);
	encode_nfs4_stateid(xdr, &zero_stateid);
	p = reserve_space(xdr, 2*4);
	*p++ = cpu_to_be32(1);
	*p = cpu_to_be32(FATTR4_WORD0_ACL);
	p = reserve_space(xdr, 4);
	*p = cpu_to_be32(arg->acl_len);
	xdr_write_pages(xdr, arg->acl_pages, arg->acl_pgbase, arg->acl_len);
}

static void
encode_savefh(struct xdr_stream *xdr, struct compound_hdr *hdr)
{
	encode_op_hdr(xdr, OP_SAVEFH, decode_savefh_maxsz, hdr);
}

static void encode_setattr(struct xdr_stream *xdr, const struct nfs_setattrargs *arg, const struct nfs_server *server, struct compound_hdr *hdr)
{
	encode_op_hdr(xdr, OP_SETATTR, decode_setattr_maxsz, hdr);
	encode_nfs4_stateid(xdr, &arg->stateid);
	encode_attrs(xdr, arg->iap, arg->label, server);
}

static void encode_setclientid(struct xdr_stream *xdr, const struct nfs4_setclientid *setclientid, struct compound_hdr *hdr)
{
	__be32 *p;

	encode_op_hdr(xdr, OP_SETCLIENTID, decode_setclientid_maxsz, hdr);
	encode_nfs4_verifier(xdr, setclientid->sc_verifier);

	encode_string(xdr, setclientid->sc_name_len, setclientid->sc_name);
	p = reserve_space(xdr, 4);
	*p = cpu_to_be32(setclientid->sc_prog);
	encode_string(xdr, setclientid->sc_netid_len, setclientid->sc_netid);
	encode_string(xdr, setclientid->sc_uaddr_len, setclientid->sc_uaddr);
	p = reserve_space(xdr, 4);
	*p = cpu_to_be32(setclientid->sc_cb_ident);
}

static void encode_setclientid_confirm(struct xdr_stream *xdr, const struct nfs4_setclientid_res *arg, struct compound_hdr *hdr)
{
	encode_op_hdr(xdr, OP_SETCLIENTID_CONFIRM,
			decode_setclientid_confirm_maxsz, hdr);
	encode_uint64(xdr, arg->clientid);
	encode_nfs4_verifier(xdr, &arg->confirm);
}

static void encode_write(struct xdr_stream *xdr, const struct nfs_writeargs *args, struct compound_hdr *hdr)
{
	__be32 *p;

	encode_op_hdr(xdr, OP_WRITE, decode_write_maxsz, hdr);
	encode_nfs4_stateid(xdr, &args->stateid);

	p = reserve_space(xdr, 16);
	p = xdr_encode_hyper(p, args->offset);
	*p++ = cpu_to_be32(args->stable);
	*p = cpu_to_be32(args->count);

	xdr_write_pages(xdr, args->pages, args->pgbase, args->count);
}

static void encode_delegreturn(struct xdr_stream *xdr, const nfs4_stateid *stateid, struct compound_hdr *hdr)
{
	encode_op_hdr(xdr, OP_DELEGRETURN, decode_delegreturn_maxsz, hdr);
	encode_nfs4_stateid(xdr, stateid);
}

static void encode_secinfo(struct xdr_stream *xdr, const struct qstr *name, struct compound_hdr *hdr)
{
	encode_op_hdr(xdr, OP_SECINFO, decode_secinfo_maxsz, hdr);
	encode_string(xdr, name->len, name->name);
}

#if defined(CONFIG_NFS_V4_1)
/* NFSv4.1 operations */
static void encode_bind_conn_to_session(struct xdr_stream *xdr,
				   struct nfs4_session *session,
				   struct compound_hdr *hdr)
{
	__be32 *p;

	encode_op_hdr(xdr, OP_BIND_CONN_TO_SESSION,
		decode_bind_conn_to_session_maxsz, hdr);
	encode_opaque_fixed(xdr, session->sess_id.data, NFS4_MAX_SESSIONID_LEN);
	p = xdr_reserve_space(xdr, 8);
	*p++ = cpu_to_be32(NFS4_CDFC4_BACK_OR_BOTH);
	*p = 0;	/* use_conn_in_rdma_mode = False */
}

static void encode_op_map(struct xdr_stream *xdr, struct nfs4_op_map *op_map)
{
	unsigned int i;
	encode_uint32(xdr, NFS4_OP_MAP_NUM_WORDS);
	for (i = 0; i < NFS4_OP_MAP_NUM_WORDS; i++)
		encode_uint32(xdr, op_map->u.words[i]);
}

static void encode_exchange_id(struct xdr_stream *xdr,
			       struct nfs41_exchange_id_args *args,
			       struct compound_hdr *hdr)
{
	__be32 *p;
	char impl_name[IMPL_NAME_LIMIT];
	int len = 0;

	encode_op_hdr(xdr, OP_EXCHANGE_ID, decode_exchange_id_maxsz, hdr);
	encode_nfs4_verifier(xdr, args->verifier);

	encode_string(xdr, args->id_len, args->id);

	encode_uint32(xdr, args->flags);
	encode_uint32(xdr, args->state_protect.how);

	switch (args->state_protect.how) {
	case SP4_NONE:
		break;
	case SP4_MACH_CRED:
		encode_op_map(xdr, &args->state_protect.enforce);
		encode_op_map(xdr, &args->state_protect.allow);
		break;
	default:
		WARN_ON_ONCE(1);
		break;
	}

	if (send_implementation_id &&
	    sizeof(CONFIG_NFS_V4_1_IMPLEMENTATION_ID_DOMAIN) > 1 &&
	    sizeof(CONFIG_NFS_V4_1_IMPLEMENTATION_ID_DOMAIN)
		<= sizeof(impl_name) + 1)
		len = snprintf(impl_name, sizeof(impl_name), "%s %s %s %s",
			       utsname()->sysname, utsname()->release,
			       utsname()->version, utsname()->machine);

	if (len > 0) {
		encode_uint32(xdr, 1);	/* implementation id array length=1 */

		encode_string(xdr,
			sizeof(CONFIG_NFS_V4_1_IMPLEMENTATION_ID_DOMAIN) - 1,
			CONFIG_NFS_V4_1_IMPLEMENTATION_ID_DOMAIN);
		encode_string(xdr, len, impl_name);
		/* just send zeros for nii_date - the date is in nii_name */
		p = reserve_space(xdr, 12);
		p = xdr_encode_hyper(p, 0);
		*p = cpu_to_be32(0);
	} else
		encode_uint32(xdr, 0);	/* implementation id array length=0 */
}

static void encode_create_session(struct xdr_stream *xdr,
				  struct nfs41_create_session_args *args,
				  struct compound_hdr *hdr)
{
	__be32 *p;
	char machine_name[NFS4_MAX_MACHINE_NAME_LEN];
	uint32_t len;
	struct nfs_client *clp = args->client;
	struct nfs_net *nn = net_generic(clp->cl_net, nfs_net_id);
	u32 max_resp_sz_cached;

	/*
	 * Assumes OPEN is the biggest non-idempotent compound.
	 * 2 is the verifier.
	 */
	max_resp_sz_cached = (NFS4_dec_open_sz + RPC_REPHDRSIZE +
			      RPC_MAX_AUTH_SIZE + 2) * XDR_UNIT;

	len = scnprintf(machine_name, sizeof(machine_name), "%s",
			clp->cl_ipaddr);

	encode_op_hdr(xdr, OP_CREATE_SESSION, decode_create_session_maxsz, hdr);
	p = reserve_space(xdr, 16 + 2*28 + 20 + len + 12);
	p = xdr_encode_hyper(p, clp->cl_clientid);
	*p++ = cpu_to_be32(clp->cl_seqid);			/*Sequence id */
	*p++ = cpu_to_be32(args->flags);			/*flags */

	/* Fore Channel */
	*p++ = cpu_to_be32(0);				/* header padding size */
	*p++ = cpu_to_be32(args->fc_attrs.max_rqst_sz);	/* max req size */
	*p++ = cpu_to_be32(args->fc_attrs.max_resp_sz);	/* max resp size */
	*p++ = cpu_to_be32(max_resp_sz_cached);		/* Max resp sz cached */
	*p++ = cpu_to_be32(args->fc_attrs.max_ops);	/* max operations */
	*p++ = cpu_to_be32(args->fc_attrs.max_reqs);	/* max requests */
	*p++ = cpu_to_be32(0);				/* rdmachannel_attrs */

	/* Back Channel */
	*p++ = cpu_to_be32(0);				/* header padding size */
	*p++ = cpu_to_be32(args->bc_attrs.max_rqst_sz);	/* max req size */
	*p++ = cpu_to_be32(args->bc_attrs.max_resp_sz);	/* max resp size */
	*p++ = cpu_to_be32(args->bc_attrs.max_resp_sz_cached);	/* Max resp sz cached */
	*p++ = cpu_to_be32(args->bc_attrs.max_ops);	/* max operations */
	*p++ = cpu_to_be32(args->bc_attrs.max_reqs);	/* max requests */
	*p++ = cpu_to_be32(0);				/* rdmachannel_attrs */

	*p++ = cpu_to_be32(args->cb_program);		/* cb_program */
	*p++ = cpu_to_be32(1);
	*p++ = cpu_to_be32(RPC_AUTH_UNIX);			/* auth_sys */

	/* authsys_parms rfc1831 */
	*p++ = cpu_to_be32(nn->boot_time.tv_nsec);	/* stamp */
	p = xdr_encode_opaque(p, machine_name, len);
	*p++ = cpu_to_be32(0);				/* UID */
	*p++ = cpu_to_be32(0);				/* GID */
	*p = cpu_to_be32(0);				/* No more gids */
}

static void encode_destroy_session(struct xdr_stream *xdr,
				   struct nfs4_session *session,
				   struct compound_hdr *hdr)
{
	encode_op_hdr(xdr, OP_DESTROY_SESSION, decode_destroy_session_maxsz, hdr);
	encode_opaque_fixed(xdr, session->sess_id.data, NFS4_MAX_SESSIONID_LEN);
}

static void encode_destroy_clientid(struct xdr_stream *xdr,
				   uint64_t clientid,
				   struct compound_hdr *hdr)
{
	encode_op_hdr(xdr, OP_DESTROY_CLIENTID, decode_destroy_clientid_maxsz, hdr);
	encode_uint64(xdr, clientid);
}

static void encode_reclaim_complete(struct xdr_stream *xdr,
				    struct nfs41_reclaim_complete_args *args,
				    struct compound_hdr *hdr)
{
	encode_op_hdr(xdr, OP_RECLAIM_COMPLETE, decode_reclaim_complete_maxsz, hdr);
	encode_uint32(xdr, args->one_fs);
}
#endif /* CONFIG_NFS_V4_1 */

static void encode_sequence(struct xdr_stream *xdr,
			    const struct nfs4_sequence_args *args,
			    struct compound_hdr *hdr)
{
#if defined(CONFIG_NFS_V4_1)
	struct nfs4_session *session;
	struct nfs4_slot_table *tp;
	struct nfs4_slot *slot = args->sa_slot;
	__be32 *p;

	tp = slot->table;
	session = tp->session;
	if (!session)
		return;

	encode_op_hdr(xdr, OP_SEQUENCE, decode_sequence_maxsz, hdr);

	/*
	 * Sessionid + seqid + slotid + max slotid + cache_this
	 */
	dprintk("%s: sessionid=%u:%u:%u:%u seqid=%d slotid=%d "
		"max_slotid=%d cache_this=%d\n",
		__func__,
		((u32 *)session->sess_id.data)[0],
		((u32 *)session->sess_id.data)[1],
		((u32 *)session->sess_id.data)[2],
		((u32 *)session->sess_id.data)[3],
		slot->seq_nr, slot->slot_nr,
		tp->highest_used_slotid, args->sa_cache_this);
	p = reserve_space(xdr, NFS4_MAX_SESSIONID_LEN + 16);
	p = xdr_encode_opaque_fixed(p, session->sess_id.data, NFS4_MAX_SESSIONID_LEN);
	*p++ = cpu_to_be32(slot->seq_nr);
	*p++ = cpu_to_be32(slot->slot_nr);
	*p++ = cpu_to_be32(tp->highest_used_slotid);
	*p = cpu_to_be32(args->sa_cache_this);
#endif /* CONFIG_NFS_V4_1 */
}

#ifdef CONFIG_NFS_V4_1
static void
encode_getdevicelist(struct xdr_stream *xdr,
		     const struct nfs4_getdevicelist_args *args,
		     struct compound_hdr *hdr)
{
	__be32 *p;
	nfs4_verifier dummy = {
		.data = "dummmmmy",
	};

	encode_op_hdr(xdr, OP_GETDEVICELIST, decode_getdevicelist_maxsz, hdr);
	p = reserve_space(xdr, 16);
	*p++ = cpu_to_be32(args->layoutclass);
	*p++ = cpu_to_be32(NFS4_PNFS_GETDEVLIST_MAXNUM);
	xdr_encode_hyper(p, 0ULL);                          /* cookie */
	encode_nfs4_verifier(xdr, &dummy);
}

static void
encode_getdeviceinfo(struct xdr_stream *xdr,
		     const struct nfs4_getdeviceinfo_args *args,
		     struct compound_hdr *hdr)
{
	__be32 *p;

	encode_op_hdr(xdr, OP_GETDEVICEINFO, decode_getdeviceinfo_maxsz, hdr);
	p = reserve_space(xdr, 12 + NFS4_DEVICEID4_SIZE);
	p = xdr_encode_opaque_fixed(p, args->pdev->dev_id.data,
				    NFS4_DEVICEID4_SIZE);
	*p++ = cpu_to_be32(args->pdev->layout_type);
	*p++ = cpu_to_be32(args->pdev->maxcount);	/* gdia_maxcount */
	*p++ = cpu_to_be32(0);				/* bitmap length 0 */
}

static void
encode_layoutget(struct xdr_stream *xdr,
		      const struct nfs4_layoutget_args *args,
		      struct compound_hdr *hdr)
{
	__be32 *p;

	encode_op_hdr(xdr, OP_LAYOUTGET, decode_layoutget_maxsz, hdr);
	p = reserve_space(xdr, 36);
	*p++ = cpu_to_be32(0);     /* Signal layout available */
	*p++ = cpu_to_be32(args->type);
	*p++ = cpu_to_be32(args->range.iomode);
	p = xdr_encode_hyper(p, args->range.offset);
	p = xdr_encode_hyper(p, args->range.length);
	p = xdr_encode_hyper(p, args->minlength);
	encode_nfs4_stateid(xdr, &args->stateid);
	encode_uint32(xdr, args->maxcount);

	dprintk("%s: 1st type:0x%x iomode:%d off:%lu len:%lu mc:%d\n",
		__func__,
		args->type,
		args->range.iomode,
		(unsigned long)args->range.offset,
		(unsigned long)args->range.length,
		args->maxcount);
}

static int
encode_layoutcommit(struct xdr_stream *xdr,
		    struct inode *inode,
		    const struct nfs4_layoutcommit_args *args,
		    struct compound_hdr *hdr)
{
	__be32 *p;

	dprintk("%s: lbw: %llu type: %d\n", __func__, args->lastbytewritten,
		NFS_SERVER(args->inode)->pnfs_curr_ld->id);

	encode_op_hdr(xdr, OP_LAYOUTCOMMIT, decode_layoutcommit_maxsz, hdr);
	p = reserve_space(xdr, 20);
	/* Only whole file layouts */
	p = xdr_encode_hyper(p, 0); /* offset */
	p = xdr_encode_hyper(p, args->lastbytewritten + 1);	/* length */
	*p = cpu_to_be32(0); /* reclaim */
	encode_nfs4_stateid(xdr, &args->stateid);
	p = reserve_space(xdr, 20);
	*p++ = cpu_to_be32(1); /* newoffset = TRUE */
	p = xdr_encode_hyper(p, args->lastbytewritten);
	*p++ = cpu_to_be32(0); /* Never send time_modify_changed */
	*p++ = cpu_to_be32(NFS_SERVER(args->inode)->pnfs_curr_ld->id);/* type */

	if (NFS_SERVER(inode)->pnfs_curr_ld->encode_layoutcommit)
		NFS_SERVER(inode)->pnfs_curr_ld->encode_layoutcommit(
			NFS_I(inode)->layout, xdr, args);
	else
		encode_uint32(xdr, 0); /* no layout-type payload */

	return 0;
}

static void
encode_layoutreturn(struct xdr_stream *xdr,
		    const struct nfs4_layoutreturn_args *args,
		    struct compound_hdr *hdr)
{
	__be32 *p;

	encode_op_hdr(xdr, OP_LAYOUTRETURN, decode_layoutreturn_maxsz, hdr);
	p = reserve_space(xdr, 16);
	*p++ = cpu_to_be32(0);		/* reclaim. always 0 for now */
	*p++ = cpu_to_be32(args->layout_type);
	*p++ = cpu_to_be32(IOMODE_ANY);
	*p = cpu_to_be32(RETURN_FILE);
	p = reserve_space(xdr, 16);
	p = xdr_encode_hyper(p, 0);
	p = xdr_encode_hyper(p, NFS4_MAX_UINT64);
	spin_lock(&args->inode->i_lock);
	encode_nfs4_stateid(xdr, &args->stateid);
	spin_unlock(&args->inode->i_lock);
	if (NFS_SERVER(args->inode)->pnfs_curr_ld->encode_layoutreturn) {
		NFS_SERVER(args->inode)->pnfs_curr_ld->encode_layoutreturn(
			NFS_I(args->inode)->layout, xdr, args);
	} else
		encode_uint32(xdr, 0);
}

static int
encode_secinfo_no_name(struct xdr_stream *xdr,
		       const struct nfs41_secinfo_no_name_args *args,
		       struct compound_hdr *hdr)
{
	encode_op_hdr(xdr, OP_SECINFO_NO_NAME, decode_secinfo_no_name_maxsz, hdr);
	encode_uint32(xdr, args->style);
	return 0;
}

static void encode_test_stateid(struct xdr_stream *xdr,
				struct nfs41_test_stateid_args *args,
				struct compound_hdr *hdr)
{
	encode_op_hdr(xdr, OP_TEST_STATEID, decode_test_stateid_maxsz, hdr);
	encode_uint32(xdr, 1);
	encode_nfs4_stateid(xdr, args->stateid);
}

static void encode_free_stateid(struct xdr_stream *xdr,
				struct nfs41_free_stateid_args *args,
				struct compound_hdr *hdr)
{
	encode_op_hdr(xdr, OP_FREE_STATEID, decode_free_stateid_maxsz, hdr);
	encode_nfs4_stateid(xdr, &args->stateid);
}
#endif /* CONFIG_NFS_V4_1 */

/*
 * END OF "GENERIC" ENCODE ROUTINES.
 */

static u32 nfs4_xdr_minorversion(const struct nfs4_sequence_args *args)
{
#if defined(CONFIG_NFS_V4_1)
	struct nfs4_session *session = args->sa_slot->table->session;
	if (session)
		return session->clp->cl_mvops->minor_version;
#endif /* CONFIG_NFS_V4_1 */
	return 0;
}

/*
 * Encode an ACCESS request
 */
static void nfs4_xdr_enc_access(struct rpc_rqst *req, struct xdr_stream *xdr,
				const struct nfs4_accessargs *args)
{
	struct compound_hdr hdr = {
		.minorversion = nfs4_xdr_minorversion(&args->seq_args),
	};

	encode_compound_hdr(xdr, req, &hdr);
	encode_sequence(xdr, &args->seq_args, &hdr);
	encode_putfh(xdr, args->fh, &hdr);
	encode_access(xdr, args->access, &hdr);
	encode_getfattr(xdr, args->bitmask, &hdr);
	encode_nops(&hdr);
}

/*
 * Encode LOOKUP request
 */
static void nfs4_xdr_enc_lookup(struct rpc_rqst *req, struct xdr_stream *xdr,
				const struct nfs4_lookup_arg *args)
{
	struct compound_hdr hdr = {
		.minorversion = nfs4_xdr_minorversion(&args->seq_args),
	};

	encode_compound_hdr(xdr, req, &hdr);
	encode_sequence(xdr, &args->seq_args, &hdr);
	encode_putfh(xdr, args->dir_fh, &hdr);
	encode_lookup(xdr, args->name, &hdr);
	encode_getfh(xdr, &hdr);
	encode_getfattr(xdr, args->bitmask, &hdr);
	encode_nops(&hdr);
}

/*
 * Encode LOOKUP_ROOT request
 */
static void nfs4_xdr_enc_lookup_root(struct rpc_rqst *req,
				     struct xdr_stream *xdr,
				     const struct nfs4_lookup_root_arg *args)
{
	struct compound_hdr hdr = {
		.minorversion = nfs4_xdr_minorversion(&args->seq_args),
	};

	encode_compound_hdr(xdr, req, &hdr);
	encode_sequence(xdr, &args->seq_args, &hdr);
	encode_putrootfh(xdr, &hdr);
	encode_getfh(xdr, &hdr);
	encode_getfattr(xdr, args->bitmask, &hdr);
	encode_nops(&hdr);
}

/*
 * Encode REMOVE request
 */
static void nfs4_xdr_enc_remove(struct rpc_rqst *req, struct xdr_stream *xdr,
				const struct nfs_removeargs *args)
{
	struct compound_hdr hdr = {
		.minorversion = nfs4_xdr_minorversion(&args->seq_args),
	};

	encode_compound_hdr(xdr, req, &hdr);
	encode_sequence(xdr, &args->seq_args, &hdr);
	encode_putfh(xdr, args->fh, &hdr);
	encode_remove(xdr, &args->name, &hdr);
	encode_nops(&hdr);
}

/*
 * Encode RENAME request
 */
static void nfs4_xdr_enc_rename(struct rpc_rqst *req, struct xdr_stream *xdr,
				const struct nfs_renameargs *args)
{
	struct compound_hdr hdr = {
		.minorversion = nfs4_xdr_minorversion(&args->seq_args),
	};

	encode_compound_hdr(xdr, req, &hdr);
	encode_sequence(xdr, &args->seq_args, &hdr);
	encode_putfh(xdr, args->old_dir, &hdr);
	encode_savefh(xdr, &hdr);
	encode_putfh(xdr, args->new_dir, &hdr);
	encode_rename(xdr, args->old_name, args->new_name, &hdr);
	encode_nops(&hdr);
}

/*
 * Encode LINK request
 */
static void nfs4_xdr_enc_link(struct rpc_rqst *req, struct xdr_stream *xdr,
			     const struct nfs4_link_arg *args)
{
	struct compound_hdr hdr = {
		.minorversion = nfs4_xdr_minorversion(&args->seq_args),
	};

	encode_compound_hdr(xdr, req, &hdr);
	encode_sequence(xdr, &args->seq_args, &hdr);
	encode_putfh(xdr, args->fh, &hdr);
	encode_savefh(xdr, &hdr);
	encode_putfh(xdr, args->dir_fh, &hdr);
	encode_link(xdr, args->name, &hdr);
	encode_restorefh(xdr, &hdr);
	encode_getfattr(xdr, args->bitmask, &hdr);
	encode_nops(&hdr);
}

/*
 * Encode CREATE request
 */
static void nfs4_xdr_enc_create(struct rpc_rqst *req, struct xdr_stream *xdr,
				const struct nfs4_create_arg *args)
{
	struct compound_hdr hdr = {
		.minorversion = nfs4_xdr_minorversion(&args->seq_args),
	};

	encode_compound_hdr(xdr, req, &hdr);
	encode_sequence(xdr, &args->seq_args, &hdr);
	encode_putfh(xdr, args->dir_fh, &hdr);
	encode_create(xdr, args, &hdr);
	encode_getfh(xdr, &hdr);
	encode_getfattr(xdr, args->bitmask, &hdr);
	encode_nops(&hdr);
}

/*
 * Encode SYMLINK request
 */
static void nfs4_xdr_enc_symlink(struct rpc_rqst *req, struct xdr_stream *xdr,
				 const struct nfs4_create_arg *args)
{
	nfs4_xdr_enc_create(req, xdr, args);
}

/*
 * Encode GETATTR request
 */
static void nfs4_xdr_enc_getattr(struct rpc_rqst *req, struct xdr_stream *xdr,
				 const struct nfs4_getattr_arg *args)
{
	struct compound_hdr hdr = {
		.minorversion = nfs4_xdr_minorversion(&args->seq_args),
	};

	encode_compound_hdr(xdr, req, &hdr);
	encode_sequence(xdr, &args->seq_args, &hdr);
	encode_putfh(xdr, args->fh, &hdr);
	encode_getfattr(xdr, args->bitmask, &hdr);
	encode_nops(&hdr);
}

/*
 * Encode a CLOSE request
 */
static void nfs4_xdr_enc_close(struct rpc_rqst *req, struct xdr_stream *xdr,
			       struct nfs_closeargs *args)
{
	struct compound_hdr hdr = {
		.minorversion = nfs4_xdr_minorversion(&args->seq_args),
	};

	encode_compound_hdr(xdr, req, &hdr);
	encode_sequence(xdr, &args->seq_args, &hdr);
	encode_putfh(xdr, args->fh, &hdr);
	encode_close(xdr, args, &hdr);
	encode_getfattr(xdr, args->bitmask, &hdr);
	encode_nops(&hdr);
}

/*
 * Encode an OPEN request
 */
static void nfs4_xdr_enc_open(struct rpc_rqst *req, struct xdr_stream *xdr,
			      struct nfs_openargs *args)
{
	struct compound_hdr hdr = {
		.minorversion = nfs4_xdr_minorversion(&args->seq_args),
	};

	encode_compound_hdr(xdr, req, &hdr);
	encode_sequence(xdr, &args->seq_args, &hdr);
	encode_putfh(xdr, args->fh, &hdr);
	encode_open(xdr, args, &hdr);
	encode_getfh(xdr, &hdr);
	if (args->access)
		encode_access(xdr, args->access, &hdr);
	encode_getfattr_open(xdr, args->bitmask, args->open_bitmap, &hdr);
	encode_nops(&hdr);
}

/*
 * Encode an OPEN_CONFIRM request
 */
static void nfs4_xdr_enc_open_confirm(struct rpc_rqst *req,
				      struct xdr_stream *xdr,
				      struct nfs_open_confirmargs *args)
{
	struct compound_hdr hdr = {
		.nops   = 0,
	};

	encode_compound_hdr(xdr, req, &hdr);
	encode_putfh(xdr, args->fh, &hdr);
	encode_open_confirm(xdr, args, &hdr);
	encode_nops(&hdr);
}

/*
 * Encode an OPEN request with no attributes.
 */
static void nfs4_xdr_enc_open_noattr(struct rpc_rqst *req,
				     struct xdr_stream *xdr,
				     struct nfs_openargs *args)
{
	struct compound_hdr hdr = {
		.minorversion = nfs4_xdr_minorversion(&args->seq_args),
	};

	encode_compound_hdr(xdr, req, &hdr);
	encode_sequence(xdr, &args->seq_args, &hdr);
	encode_putfh(xdr, args->fh, &hdr);
	encode_open(xdr, args, &hdr);
	if (args->access)
		encode_access(xdr, args->access, &hdr);
	encode_getfattr_open(xdr, args->bitmask, args->open_bitmap, &hdr);
	encode_nops(&hdr);
}

/*
 * Encode an OPEN_DOWNGRADE request
 */
static void nfs4_xdr_enc_open_downgrade(struct rpc_rqst *req,
					struct xdr_stream *xdr,
					struct nfs_closeargs *args)
{
	struct compound_hdr hdr = {
		.minorversion = nfs4_xdr_minorversion(&args->seq_args),
	};

	encode_compound_hdr(xdr, req, &hdr);
	encode_sequence(xdr, &args->seq_args, &hdr);
	encode_putfh(xdr, args->fh, &hdr);
	encode_open_downgrade(xdr, args, &hdr);
	encode_getfattr(xdr, args->bitmask, &hdr);
	encode_nops(&hdr);
}

/*
 * Encode a LOCK request
 */
static void nfs4_xdr_enc_lock(struct rpc_rqst *req, struct xdr_stream *xdr,
			      struct nfs_lock_args *args)
{
	struct compound_hdr hdr = {
		.minorversion = nfs4_xdr_minorversion(&args->seq_args),
	};

	encode_compound_hdr(xdr, req, &hdr);
	encode_sequence(xdr, &args->seq_args, &hdr);
	encode_putfh(xdr, args->fh, &hdr);
	encode_lock(xdr, args, &hdr);
	encode_nops(&hdr);
}

/*
 * Encode a LOCKT request
 */
static void nfs4_xdr_enc_lockt(struct rpc_rqst *req, struct xdr_stream *xdr,
			       struct nfs_lockt_args *args)
{
	struct compound_hdr hdr = {
		.minorversion = nfs4_xdr_minorversion(&args->seq_args),
	};

	encode_compound_hdr(xdr, req, &hdr);
	encode_sequence(xdr, &args->seq_args, &hdr);
	encode_putfh(xdr, args->fh, &hdr);
	encode_lockt(xdr, args, &hdr);
	encode_nops(&hdr);
}

/*
 * Encode a LOCKU request
 */
static void nfs4_xdr_enc_locku(struct rpc_rqst *req, struct xdr_stream *xdr,
			       struct nfs_locku_args *args)
{
	struct compound_hdr hdr = {
		.minorversion = nfs4_xdr_minorversion(&args->seq_args),
	};

	encode_compound_hdr(xdr, req, &hdr);
	encode_sequence(xdr, &args->seq_args, &hdr);
	encode_putfh(xdr, args->fh, &hdr);
	encode_locku(xdr, args, &hdr);
	encode_nops(&hdr);
}

static void nfs4_xdr_enc_release_lockowner(struct rpc_rqst *req,
					   struct xdr_stream *xdr,
					struct nfs_release_lockowner_args *args)
{
	struct compound_hdr hdr = {
		.minorversion = 0,
	};

	encode_compound_hdr(xdr, req, &hdr);
	encode_release_lockowner(xdr, &args->lock_owner, &hdr);
	encode_nops(&hdr);
}

/*
 * Encode a READLINK request
 */
static void nfs4_xdr_enc_readlink(struct rpc_rqst *req, struct xdr_stream *xdr,
				  const struct nfs4_readlink *args)
{
	struct compound_hdr hdr = {
		.minorversion = nfs4_xdr_minorversion(&args->seq_args),
	};

	encode_compound_hdr(xdr, req, &hdr);
	encode_sequence(xdr, &args->seq_args, &hdr);
	encode_putfh(xdr, args->fh, &hdr);
	encode_readlink(xdr, args, req, &hdr);

	xdr_inline_pages(&req->rq_rcv_buf, hdr.replen << 2, args->pages,
			args->pgbase, args->pglen);
	encode_nops(&hdr);
}

/*
 * Encode a READDIR request
 */
static void nfs4_xdr_enc_readdir(struct rpc_rqst *req, struct xdr_stream *xdr,
				 const struct nfs4_readdir_arg *args)
{
	struct compound_hdr hdr = {
		.minorversion = nfs4_xdr_minorversion(&args->seq_args),
	};

	encode_compound_hdr(xdr, req, &hdr);
	encode_sequence(xdr, &args->seq_args, &hdr);
	encode_putfh(xdr, args->fh, &hdr);
	encode_readdir(xdr, args, req, &hdr);

	xdr_inline_pages(&req->rq_rcv_buf, hdr.replen << 2, args->pages,
			 args->pgbase, args->count);
	dprintk("%s: inlined page args = (%u, %p, %u, %u)\n",
			__func__, hdr.replen << 2, args->pages,
			args->pgbase, args->count);
	encode_nops(&hdr);
}

/*
 * Encode a READ request
 */
static void nfs4_xdr_enc_read(struct rpc_rqst *req, struct xdr_stream *xdr,
			      struct nfs_readargs *args)
{
	struct compound_hdr hdr = {
		.minorversion = nfs4_xdr_minorversion(&args->seq_args),
	};

	encode_compound_hdr(xdr, req, &hdr);
	encode_sequence(xdr, &args->seq_args, &hdr);
	encode_putfh(xdr, args->fh, &hdr);
	encode_read(xdr, args, &hdr);

	xdr_inline_pages(&req->rq_rcv_buf, hdr.replen << 2,
			 args->pages, args->pgbase, args->count);
	req->rq_rcv_buf.flags |= XDRBUF_READ;
	encode_nops(&hdr);
}

/*
 * Encode an SETATTR request
 */
static void nfs4_xdr_enc_setattr(struct rpc_rqst *req, struct xdr_stream *xdr,
				 struct nfs_setattrargs *args)
{
	struct compound_hdr hdr = {
		.minorversion = nfs4_xdr_minorversion(&args->seq_args),
	};

	encode_compound_hdr(xdr, req, &hdr);
	encode_sequence(xdr, &args->seq_args, &hdr);
	encode_putfh(xdr, args->fh, &hdr);
	encode_setattr(xdr, args, args->server, &hdr);
	encode_getfattr(xdr, args->bitmask, &hdr);
	encode_nops(&hdr);
}

/*
 * Encode a GETACL request
 */
static void nfs4_xdr_enc_getacl(struct rpc_rqst *req, struct xdr_stream *xdr,
				struct nfs_getaclargs *args)
{
	struct compound_hdr hdr = {
		.minorversion = nfs4_xdr_minorversion(&args->seq_args),
	};
	uint32_t replen;

	encode_compound_hdr(xdr, req, &hdr);
	encode_sequence(xdr, &args->seq_args, &hdr);
	encode_putfh(xdr, args->fh, &hdr);
	replen = hdr.replen + op_decode_hdr_maxsz + 1;
	encode_getattr_two(xdr, FATTR4_WORD0_ACL, 0, &hdr);

	xdr_inline_pages(&req->rq_rcv_buf, replen << 2,
		args->acl_pages, args->acl_pgbase, args->acl_len);

	encode_nops(&hdr);
}

/*
 * Encode a WRITE request
 */
static void nfs4_xdr_enc_write(struct rpc_rqst *req, struct xdr_stream *xdr,
			       struct nfs_writeargs *args)
{
	struct compound_hdr hdr = {
		.minorversion = nfs4_xdr_minorversion(&args->seq_args),
	};

	encode_compound_hdr(xdr, req, &hdr);
	encode_sequence(xdr, &args->seq_args, &hdr);
	encode_putfh(xdr, args->fh, &hdr);
	encode_write(xdr, args, &hdr);
	req->rq_snd_buf.flags |= XDRBUF_WRITE;
	if (args->bitmask)
		encode_getfattr(xdr, args->bitmask, &hdr);
	encode_nops(&hdr);
}

/*
 *  a COMMIT request
 */
static void nfs4_xdr_enc_commit(struct rpc_rqst *req, struct xdr_stream *xdr,
				struct nfs_commitargs *args)
{
	struct compound_hdr hdr = {
		.minorversion = nfs4_xdr_minorversion(&args->seq_args),
	};

	encode_compound_hdr(xdr, req, &hdr);
	encode_sequence(xdr, &args->seq_args, &hdr);
	encode_putfh(xdr, args->fh, &hdr);
	encode_commit(xdr, args, &hdr);
	encode_nops(&hdr);
}

/*
 * FSINFO request
 */
static void nfs4_xdr_enc_fsinfo(struct rpc_rqst *req, struct xdr_stream *xdr,
				struct nfs4_fsinfo_arg *args)
{
	struct compound_hdr hdr = {
		.minorversion = nfs4_xdr_minorversion(&args->seq_args),
	};

	encode_compound_hdr(xdr, req, &hdr);
	encode_sequence(xdr, &args->seq_args, &hdr);
	encode_putfh(xdr, args->fh, &hdr);
	encode_fsinfo(xdr, args->bitmask, &hdr);
	encode_nops(&hdr);
}

/*
 * a PATHCONF request
 */
static void nfs4_xdr_enc_pathconf(struct rpc_rqst *req, struct xdr_stream *xdr,
				  const struct nfs4_pathconf_arg *args)
{
	struct compound_hdr hdr = {
		.minorversion = nfs4_xdr_minorversion(&args->seq_args),
	};

	encode_compound_hdr(xdr, req, &hdr);
	encode_sequence(xdr, &args->seq_args, &hdr);
	encode_putfh(xdr, args->fh, &hdr);
	encode_getattr_one(xdr, args->bitmask[0] & nfs4_pathconf_bitmap[0],
			   &hdr);
	encode_nops(&hdr);
}

/*
 * a STATFS request
 */
static void nfs4_xdr_enc_statfs(struct rpc_rqst *req, struct xdr_stream *xdr,
				const struct nfs4_statfs_arg *args)
{
	struct compound_hdr hdr = {
		.minorversion = nfs4_xdr_minorversion(&args->seq_args),
	};

	encode_compound_hdr(xdr, req, &hdr);
	encode_sequence(xdr, &args->seq_args, &hdr);
	encode_putfh(xdr, args->fh, &hdr);
	encode_getattr_two(xdr, args->bitmask[0] & nfs4_statfs_bitmap[0],
			   args->bitmask[1] & nfs4_statfs_bitmap[1], &hdr);
	encode_nops(&hdr);
}

/*
 * GETATTR_BITMAP request
 */
static void nfs4_xdr_enc_server_caps(struct rpc_rqst *req,
				     struct xdr_stream *xdr,
				     struct nfs4_server_caps_arg *args)
{
	struct compound_hdr hdr = {
		.minorversion = nfs4_xdr_minorversion(&args->seq_args),
	};

	encode_compound_hdr(xdr, req, &hdr);
	encode_sequence(xdr, &args->seq_args, &hdr);
	encode_putfh(xdr, args->fhandle, &hdr);
	encode_getattr_one(xdr, FATTR4_WORD0_SUPPORTED_ATTRS|
			   FATTR4_WORD0_FH_EXPIRE_TYPE|
			   FATTR4_WORD0_LINK_SUPPORT|
			   FATTR4_WORD0_SYMLINK_SUPPORT|
			   FATTR4_WORD0_ACLSUPPORT, &hdr);
	encode_nops(&hdr);
}

/*
 * a RENEW request
 */
static void nfs4_xdr_enc_renew(struct rpc_rqst *req, struct xdr_stream *xdr,
			       struct nfs_client *clp)
{
	struct compound_hdr hdr = {
		.nops	= 0,
	};

	encode_compound_hdr(xdr, req, &hdr);
	encode_renew(xdr, clp->cl_clientid, &hdr);
	encode_nops(&hdr);
}

/*
 * a SETCLIENTID request
 */
static void nfs4_xdr_enc_setclientid(struct rpc_rqst *req,
				     struct xdr_stream *xdr,
				     struct nfs4_setclientid *sc)
{
	struct compound_hdr hdr = {
		.nops	= 0,
	};

	encode_compound_hdr(xdr, req, &hdr);
	encode_setclientid(xdr, sc, &hdr);
	encode_nops(&hdr);
}

/*
 * a SETCLIENTID_CONFIRM request
 */
static void nfs4_xdr_enc_setclientid_confirm(struct rpc_rqst *req,
					     struct xdr_stream *xdr,
					     struct nfs4_setclientid_res *arg)
{
	struct compound_hdr hdr = {
		.nops	= 0,
	};

	encode_compound_hdr(xdr, req, &hdr);
	encode_setclientid_confirm(xdr, arg, &hdr);
	encode_nops(&hdr);
}

/*
 * DELEGRETURN request
 */
static void nfs4_xdr_enc_delegreturn(struct rpc_rqst *req,
				     struct xdr_stream *xdr,
				     const struct nfs4_delegreturnargs *args)
{
	struct compound_hdr hdr = {
		.minorversion = nfs4_xdr_minorversion(&args->seq_args),
	};

	encode_compound_hdr(xdr, req, &hdr);
	encode_sequence(xdr, &args->seq_args, &hdr);
	encode_putfh(xdr, args->fhandle, &hdr);
	encode_getfattr(xdr, args->bitmask, &hdr);
	encode_delegreturn(xdr, args->stateid, &hdr);
	encode_nops(&hdr);
}

/*
 * Encode FS_LOCATIONS request
 */
static void nfs4_xdr_enc_fs_locations(struct rpc_rqst *req,
				      struct xdr_stream *xdr,
				      struct nfs4_fs_locations_arg *args)
{
	struct compound_hdr hdr = {
		.minorversion = nfs4_xdr_minorversion(&args->seq_args),
	};
	uint32_t replen;

	encode_compound_hdr(xdr, req, &hdr);
	encode_sequence(xdr, &args->seq_args, &hdr);
	if (args->migration) {
		encode_putfh(xdr, args->fh, &hdr);
		replen = hdr.replen;
		encode_fs_locations(xdr, args->bitmask, &hdr);
		if (args->renew)
			encode_renew(xdr, args->clientid, &hdr);
	} else {
		encode_putfh(xdr, args->dir_fh, &hdr);
		encode_lookup(xdr, args->name, &hdr);
		replen = hdr.replen;
		encode_fs_locations(xdr, args->bitmask, &hdr);
	}

	/* Set up reply kvec to capture returned fs_locations array. */
	xdr_inline_pages(&req->rq_rcv_buf, replen << 2, &args->page,
			0, PAGE_SIZE);
	encode_nops(&hdr);
}

/*
 * Encode SECINFO request
 */
static void nfs4_xdr_enc_secinfo(struct rpc_rqst *req,
				struct xdr_stream *xdr,
				struct nfs4_secinfo_arg *args)
{
	struct compound_hdr hdr = {
		.minorversion = nfs4_xdr_minorversion(&args->seq_args),
	};

	encode_compound_hdr(xdr, req, &hdr);
	encode_sequence(xdr, &args->seq_args, &hdr);
	encode_putfh(xdr, args->dir_fh, &hdr);
	encode_secinfo(xdr, args->name, &hdr);
	encode_nops(&hdr);
}

/*
 * Encode FSID_PRESENT request
 */
static void nfs4_xdr_enc_fsid_present(struct rpc_rqst *req,
				      struct xdr_stream *xdr,
				      struct nfs4_fsid_present_arg *args)
{
	struct compound_hdr hdr = {
		.minorversion = nfs4_xdr_minorversion(&args->seq_args),
	};

	encode_compound_hdr(xdr, req, &hdr);
	encode_sequence(xdr, &args->seq_args, &hdr);
	encode_putfh(xdr, args->fh, &hdr);
	encode_getfh(xdr, &hdr);
	if (args->renew)
		encode_renew(xdr, args->clientid, &hdr);
	encode_nops(&hdr);
}

#if defined(CONFIG_NFS_V4_1)
/*
 * BIND_CONN_TO_SESSION request
 */
static void nfs4_xdr_enc_bind_conn_to_session(struct rpc_rqst *req,
				struct xdr_stream *xdr,
				struct nfs_client *clp)
{
	struct compound_hdr hdr = {
		.minorversion = clp->cl_mvops->minor_version,
	};

	encode_compound_hdr(xdr, req, &hdr);
	encode_bind_conn_to_session(xdr, clp->cl_session, &hdr);
	encode_nops(&hdr);
}

/*
 * EXCHANGE_ID request
 */
static void nfs4_xdr_enc_exchange_id(struct rpc_rqst *req,
				     struct xdr_stream *xdr,
				     struct nfs41_exchange_id_args *args)
{
	struct compound_hdr hdr = {
		.minorversion = args->client->cl_mvops->minor_version,
	};

	encode_compound_hdr(xdr, req, &hdr);
	encode_exchange_id(xdr, args, &hdr);
	encode_nops(&hdr);
}

/*
 * a CREATE_SESSION request
 */
static void nfs4_xdr_enc_create_session(struct rpc_rqst *req,
					struct xdr_stream *xdr,
					struct nfs41_create_session_args *args)
{
	struct compound_hdr hdr = {
		.minorversion = args->client->cl_mvops->minor_version,
	};

	encode_compound_hdr(xdr, req, &hdr);
	encode_create_session(xdr, args, &hdr);
	encode_nops(&hdr);
}

/*
 * a DESTROY_SESSION request
 */
static void nfs4_xdr_enc_destroy_session(struct rpc_rqst *req,
					 struct xdr_stream *xdr,
					 struct nfs4_session *session)
{
	struct compound_hdr hdr = {
		.minorversion = session->clp->cl_mvops->minor_version,
	};

	encode_compound_hdr(xdr, req, &hdr);
	encode_destroy_session(xdr, session, &hdr);
	encode_nops(&hdr);
}

/*
 * a DESTROY_CLIENTID request
 */
static void nfs4_xdr_enc_destroy_clientid(struct rpc_rqst *req,
					 struct xdr_stream *xdr,
					 struct nfs_client *clp)
{
	struct compound_hdr hdr = {
		.minorversion = clp->cl_mvops->minor_version,
	};

	encode_compound_hdr(xdr, req, &hdr);
	encode_destroy_clientid(xdr, clp->cl_clientid, &hdr);
	encode_nops(&hdr);
}

/*
 * a SEQUENCE request
 */
static void nfs4_xdr_enc_sequence(struct rpc_rqst *req, struct xdr_stream *xdr,
				  struct nfs4_sequence_args *args)
{
	struct compound_hdr hdr = {
		.minorversion = nfs4_xdr_minorversion(args),
	};

	encode_compound_hdr(xdr, req, &hdr);
	encode_sequence(xdr, args, &hdr);
	encode_nops(&hdr);
}

/*
 * a GET_LEASE_TIME request
 */
static void nfs4_xdr_enc_get_lease_time(struct rpc_rqst *req,
					struct xdr_stream *xdr,
					struct nfs4_get_lease_time_args *args)
{
	struct compound_hdr hdr = {
		.minorversion = nfs4_xdr_minorversion(&args->la_seq_args),
	};
	const u32 lease_bitmap[3] = { FATTR4_WORD0_LEASE_TIME };

	encode_compound_hdr(xdr, req, &hdr);
	encode_sequence(xdr, &args->la_seq_args, &hdr);
	encode_putrootfh(xdr, &hdr);
	encode_fsinfo(xdr, lease_bitmap, &hdr);
	encode_nops(&hdr);
}

/*
 * a RECLAIM_COMPLETE request
 */
static void nfs4_xdr_enc_reclaim_complete(struct rpc_rqst *req,
					  struct xdr_stream *xdr,
				struct nfs41_reclaim_complete_args *args)
{
	struct compound_hdr hdr = {
		.minorversion = nfs4_xdr_minorversion(&args->seq_args)
	};

	encode_compound_hdr(xdr, req, &hdr);
	encode_sequence(xdr, &args->seq_args, &hdr);
	encode_reclaim_complete(xdr, args, &hdr);
	encode_nops(&hdr);
}

/*
 * Encode GETDEVICELIST request
 */
static void nfs4_xdr_enc_getdevicelist(struct rpc_rqst *req,
				       struct xdr_stream *xdr,
				       struct nfs4_getdevicelist_args *args)
{
	struct compound_hdr hdr = {
		.minorversion = nfs4_xdr_minorversion(&args->seq_args),
	};

	encode_compound_hdr(xdr, req, &hdr);
	encode_sequence(xdr, &args->seq_args, &hdr);
	encode_putfh(xdr, args->fh, &hdr);
	encode_getdevicelist(xdr, args, &hdr);
	encode_nops(&hdr);
}

/*
 * Encode GETDEVICEINFO request
 */
static void nfs4_xdr_enc_getdeviceinfo(struct rpc_rqst *req,
				       struct xdr_stream *xdr,
				       struct nfs4_getdeviceinfo_args *args)
{
	struct compound_hdr hdr = {
		.minorversion = nfs4_xdr_minorversion(&args->seq_args),
	};

	encode_compound_hdr(xdr, req, &hdr);
	encode_sequence(xdr, &args->seq_args, &hdr);
	encode_getdeviceinfo(xdr, args, &hdr);

	/* set up reply kvec. Subtract notification bitmap max size (2)
	 * so that notification bitmap is put in xdr_buf tail */
	xdr_inline_pages(&req->rq_rcv_buf, (hdr.replen - 2) << 2,
			 args->pdev->pages, args->pdev->pgbase,
			 args->pdev->pglen);

	encode_nops(&hdr);
}

/*
 *  Encode LAYOUTGET request
 */
static void nfs4_xdr_enc_layoutget(struct rpc_rqst *req,
				   struct xdr_stream *xdr,
				   struct nfs4_layoutget_args *args)
{
	struct compound_hdr hdr = {
		.minorversion = nfs4_xdr_minorversion(&args->seq_args),
	};

	encode_compound_hdr(xdr, req, &hdr);
	encode_sequence(xdr, &args->seq_args, &hdr);
	encode_putfh(xdr, NFS_FH(args->inode), &hdr);
	encode_layoutget(xdr, args, &hdr);

	xdr_inline_pages(&req->rq_rcv_buf, hdr.replen << 2,
	    args->layout.pages, 0, args->layout.pglen);

	encode_nops(&hdr);
}

/*
 *  Encode LAYOUTCOMMIT request
 */
static void nfs4_xdr_enc_layoutcommit(struct rpc_rqst *req,
				      struct xdr_stream *xdr,
				      struct nfs4_layoutcommit_args *args)
{
	struct nfs4_layoutcommit_data *data =
		container_of(args, struct nfs4_layoutcommit_data, args);
	struct compound_hdr hdr = {
		.minorversion = nfs4_xdr_minorversion(&args->seq_args),
	};

	encode_compound_hdr(xdr, req, &hdr);
	encode_sequence(xdr, &args->seq_args, &hdr);
	encode_putfh(xdr, NFS_FH(args->inode), &hdr);
	encode_layoutcommit(xdr, data->args.inode, args, &hdr);
	encode_getfattr(xdr, args->bitmask, &hdr);
	encode_nops(&hdr);
}

/*
 * Encode LAYOUTRETURN request
 */
static void nfs4_xdr_enc_layoutreturn(struct rpc_rqst *req,
				      struct xdr_stream *xdr,
				      struct nfs4_layoutreturn_args *args)
{
	struct compound_hdr hdr = {
		.minorversion = nfs4_xdr_minorversion(&args->seq_args),
	};

	encode_compound_hdr(xdr, req, &hdr);
	encode_sequence(xdr, &args->seq_args, &hdr);
	encode_putfh(xdr, NFS_FH(args->inode), &hdr);
	encode_layoutreturn(xdr, args, &hdr);
	encode_nops(&hdr);
}

/*
 * Encode SECINFO_NO_NAME request
 */
static int nfs4_xdr_enc_secinfo_no_name(struct rpc_rqst *req,
					struct xdr_stream *xdr,
					struct nfs41_secinfo_no_name_args *args)
{
	struct compound_hdr hdr = {
		.minorversion = nfs4_xdr_minorversion(&args->seq_args),
	};

	encode_compound_hdr(xdr, req, &hdr);
	encode_sequence(xdr, &args->seq_args, &hdr);
	encode_putrootfh(xdr, &hdr);
	encode_secinfo_no_name(xdr, args, &hdr);
	encode_nops(&hdr);
	return 0;
}

/*
 *  Encode TEST_STATEID request
 */
static void nfs4_xdr_enc_test_stateid(struct rpc_rqst *req,
				      struct xdr_stream *xdr,
				      struct nfs41_test_stateid_args *args)
{
	struct compound_hdr hdr = {
		.minorversion = nfs4_xdr_minorversion(&args->seq_args),
	};

	encode_compound_hdr(xdr, req, &hdr);
	encode_sequence(xdr, &args->seq_args, &hdr);
	encode_test_stateid(xdr, args, &hdr);
	encode_nops(&hdr);
}

/*
 *  Encode FREE_STATEID request
 */
static void nfs4_xdr_enc_free_stateid(struct rpc_rqst *req,
				     struct xdr_stream *xdr,
				     struct nfs41_free_stateid_args *args)
{
	struct compound_hdr hdr = {
		.minorversion = nfs4_xdr_minorversion(&args->seq_args),
	};

	encode_compound_hdr(xdr, req, &hdr);
	encode_sequence(xdr, &args->seq_args, &hdr);
	encode_free_stateid(xdr, args, &hdr);
	encode_nops(&hdr);
}
#endif /* CONFIG_NFS_V4_1 */

static void print_overflow_msg(const char *func, const struct xdr_stream *xdr)
{
	dprintk("nfs: %s: prematurely hit end of receive buffer. "
		"Remaining buffer length is %tu words.\n",
		func, xdr->end - xdr->p);
}

static int decode_opaque_inline(struct xdr_stream *xdr, unsigned int *len, char **string)
{
	__be32 *p;

	p = xdr_inline_decode(xdr, 4);
	if (unlikely(!p))
		goto out_overflow;
	*len = be32_to_cpup(p);
	p = xdr_inline_decode(xdr, *len);
	if (unlikely(!p))
		goto out_overflow;
	*string = (char *)p;
	return 0;
out_overflow:
	print_overflow_msg(__func__, xdr);
	return -EIO;
}

static int decode_compound_hdr(struct xdr_stream *xdr, struct compound_hdr *hdr)
{
	__be32 *p;

	p = xdr_inline_decode(xdr, 8);
	if (unlikely(!p))
		goto out_overflow;
	hdr->status = be32_to_cpup(p++);
	hdr->taglen = be32_to_cpup(p);

	p = xdr_inline_decode(xdr, hdr->taglen + 4);
	if (unlikely(!p))
		goto out_overflow;
	hdr->tag = (char *)p;
	p += XDR_QUADLEN(hdr->taglen);
	hdr->nops = be32_to_cpup(p);
	if (unlikely(hdr->nops < 1))
		return nfs4_stat_to_errno(hdr->status);
	return 0;
out_overflow:
	print_overflow_msg(__func__, xdr);
	return -EIO;
}

static bool __decode_op_hdr(struct xdr_stream *xdr, enum nfs_opnum4 expected,
		int *nfs_retval)
{
	__be32 *p;
	uint32_t opnum;
	int32_t nfserr;

	p = xdr_inline_decode(xdr, 8);
	if (unlikely(!p))
		goto out_overflow;
	opnum = be32_to_cpup(p++);
	if (unlikely(opnum != expected))
		goto out_bad_operation;
	nfserr = be32_to_cpup(p);
	if (nfserr == NFS_OK)
		*nfs_retval = 0;
	else
		*nfs_retval = nfs4_stat_to_errno(nfserr);
	return true;
out_bad_operation:
	dprintk("nfs: Server returned operation"
		" %d but we issued a request for %d\n",
			opnum, expected);
	*nfs_retval = -EREMOTEIO;
	return false;
out_overflow:
	print_overflow_msg(__func__, xdr);
	*nfs_retval = -EIO;
	return false;
}

static int decode_op_hdr(struct xdr_stream *xdr, enum nfs_opnum4 expected)
{
	int retval;

	__decode_op_hdr(xdr, expected, &retval);
	return retval;
}

/* Dummy routine */
static int decode_ace(struct xdr_stream *xdr, void *ace, struct nfs_client *clp)
{
	__be32 *p;
	unsigned int strlen;
	char *str;

	p = xdr_inline_decode(xdr, 12);
	if (likely(p))
		return decode_opaque_inline(xdr, &strlen, &str);
	print_overflow_msg(__func__, xdr);
	return -EIO;
}

static int decode_attr_bitmap(struct xdr_stream *xdr, uint32_t *bitmap)
{
	uint32_t bmlen;
	__be32 *p;

	p = xdr_inline_decode(xdr, 4);
	if (unlikely(!p))
		goto out_overflow;
	bmlen = be32_to_cpup(p);

	bitmap[0] = bitmap[1] = bitmap[2] = 0;
	p = xdr_inline_decode(xdr, (bmlen << 2));
	if (unlikely(!p))
		goto out_overflow;
	if (bmlen > 0) {
		bitmap[0] = be32_to_cpup(p++);
		if (bmlen > 1) {
			bitmap[1] = be32_to_cpup(p++);
			if (bmlen > 2)
				bitmap[2] = be32_to_cpup(p);
		}
	}
	return 0;
out_overflow:
	print_overflow_msg(__func__, xdr);
	return -EIO;
}

static int decode_attr_length(struct xdr_stream *xdr, uint32_t *attrlen, unsigned int *savep)
{
	__be32 *p;

	p = xdr_inline_decode(xdr, 4);
	if (unlikely(!p))
		goto out_overflow;
	*attrlen = be32_to_cpup(p);
	*savep = xdr_stream_pos(xdr);
	return 0;
out_overflow:
	print_overflow_msg(__func__, xdr);
	return -EIO;
}

static int decode_attr_supported(struct xdr_stream *xdr, uint32_t *bitmap, uint32_t *bitmask)
{
	if (likely(bitmap[0] & FATTR4_WORD0_SUPPORTED_ATTRS)) {
		int ret;
		ret = decode_attr_bitmap(xdr, bitmask);
		if (unlikely(ret < 0))
			return ret;
		bitmap[0] &= ~FATTR4_WORD0_SUPPORTED_ATTRS;
	} else
		bitmask[0] = bitmask[1] = bitmask[2] = 0;
	dprintk("%s: bitmask=%08x:%08x:%08x\n", __func__,
		bitmask[0], bitmask[1], bitmask[2]);
	return 0;
}

static int decode_attr_type(struct xdr_stream *xdr, uint32_t *bitmap, uint32_t *type)
{
	__be32 *p;
	int ret = 0;

	*type = 0;
	if (unlikely(bitmap[0] & (FATTR4_WORD0_TYPE - 1U)))
		return -EIO;
	if (likely(bitmap[0] & FATTR4_WORD0_TYPE)) {
		p = xdr_inline_decode(xdr, 4);
		if (unlikely(!p))
			goto out_overflow;
		*type = be32_to_cpup(p);
		if (*type < NF4REG || *type > NF4NAMEDATTR) {
			dprintk("%s: bad type %d\n", __func__, *type);
			return -EIO;
		}
		bitmap[0] &= ~FATTR4_WORD0_TYPE;
		ret = NFS_ATTR_FATTR_TYPE;
	}
	dprintk("%s: type=0%o\n", __func__, nfs_type2fmt[*type]);
	return ret;
out_overflow:
	print_overflow_msg(__func__, xdr);
	return -EIO;
}

static int decode_attr_fh_expire_type(struct xdr_stream *xdr,
				      uint32_t *bitmap, uint32_t *type)
{
	__be32 *p;

	*type = 0;
	if (unlikely(bitmap[0] & (FATTR4_WORD0_FH_EXPIRE_TYPE - 1U)))
		return -EIO;
	if (likely(bitmap[0] & FATTR4_WORD0_FH_EXPIRE_TYPE)) {
		p = xdr_inline_decode(xdr, 4);
		if (unlikely(!p))
			goto out_overflow;
		*type = be32_to_cpup(p);
		bitmap[0] &= ~FATTR4_WORD0_FH_EXPIRE_TYPE;
	}
	dprintk("%s: expire type=0x%x\n", __func__, *type);
	return 0;
out_overflow:
	print_overflow_msg(__func__, xdr);
	return -EIO;
}

static int decode_attr_change(struct xdr_stream *xdr, uint32_t *bitmap, uint64_t *change)
{
	__be32 *p;
	int ret = 0;

	*change = 0;
	if (unlikely(bitmap[0] & (FATTR4_WORD0_CHANGE - 1U)))
		return -EIO;
	if (likely(bitmap[0] & FATTR4_WORD0_CHANGE)) {
		p = xdr_inline_decode(xdr, 8);
		if (unlikely(!p))
			goto out_overflow;
		xdr_decode_hyper(p, change);
		bitmap[0] &= ~FATTR4_WORD0_CHANGE;
		ret = NFS_ATTR_FATTR_CHANGE;
	}
	dprintk("%s: change attribute=%Lu\n", __func__,
			(unsigned long long)*change);
	return ret;
out_overflow:
	print_overflow_msg(__func__, xdr);
	return -EIO;
}

static int decode_attr_size(struct xdr_stream *xdr, uint32_t *bitmap, uint64_t *size)
{
	__be32 *p;
	int ret = 0;

	*size = 0;
	if (unlikely(bitmap[0] & (FATTR4_WORD0_SIZE - 1U)))
		return -EIO;
	if (likely(bitmap[0] & FATTR4_WORD0_SIZE)) {
		p = xdr_inline_decode(xdr, 8);
		if (unlikely(!p))
			goto out_overflow;
		xdr_decode_hyper(p, size);
		bitmap[0] &= ~FATTR4_WORD0_SIZE;
		ret = NFS_ATTR_FATTR_SIZE;
	}
	dprintk("%s: file size=%Lu\n", __func__, (unsigned long long)*size);
	return ret;
out_overflow:
	print_overflow_msg(__func__, xdr);
	return -EIO;
}

static int decode_attr_link_support(struct xdr_stream *xdr, uint32_t *bitmap, uint32_t *res)
{
	__be32 *p;

	*res = 0;
	if (unlikely(bitmap[0] & (FATTR4_WORD0_LINK_SUPPORT - 1U)))
		return -EIO;
	if (likely(bitmap[0] & FATTR4_WORD0_LINK_SUPPORT)) {
		p = xdr_inline_decode(xdr, 4);
		if (unlikely(!p))
			goto out_overflow;
		*res = be32_to_cpup(p);
		bitmap[0] &= ~FATTR4_WORD0_LINK_SUPPORT;
	}
	dprintk("%s: link support=%s\n", __func__, *res == 0 ? "false" : "true");
	return 0;
out_overflow:
	print_overflow_msg(__func__, xdr);
	return -EIO;
}

static int decode_attr_symlink_support(struct xdr_stream *xdr, uint32_t *bitmap, uint32_t *res)
{
	__be32 *p;

	*res = 0;
	if (unlikely(bitmap[0] & (FATTR4_WORD0_SYMLINK_SUPPORT - 1U)))
		return -EIO;
	if (likely(bitmap[0] & FATTR4_WORD0_SYMLINK_SUPPORT)) {
		p = xdr_inline_decode(xdr, 4);
		if (unlikely(!p))
			goto out_overflow;
		*res = be32_to_cpup(p);
		bitmap[0] &= ~FATTR4_WORD0_SYMLINK_SUPPORT;
	}
	dprintk("%s: symlink support=%s\n", __func__, *res == 0 ? "false" : "true");
	return 0;
out_overflow:
	print_overflow_msg(__func__, xdr);
	return -EIO;
}

static int decode_attr_fsid(struct xdr_stream *xdr, uint32_t *bitmap, struct nfs_fsid *fsid)
{
	__be32 *p;
	int ret = 0;

	fsid->major = 0;
	fsid->minor = 0;
	if (unlikely(bitmap[0] & (FATTR4_WORD0_FSID - 1U)))
		return -EIO;
	if (likely(bitmap[0] & FATTR4_WORD0_FSID)) {
		p = xdr_inline_decode(xdr, 16);
		if (unlikely(!p))
			goto out_overflow;
		p = xdr_decode_hyper(p, &fsid->major);
		xdr_decode_hyper(p, &fsid->minor);
		bitmap[0] &= ~FATTR4_WORD0_FSID;
		ret = NFS_ATTR_FATTR_FSID;
	}
	dprintk("%s: fsid=(0x%Lx/0x%Lx)\n", __func__,
			(unsigned long long)fsid->major,
			(unsigned long long)fsid->minor);
	return ret;
out_overflow:
	print_overflow_msg(__func__, xdr);
	return -EIO;
}

static int decode_attr_lease_time(struct xdr_stream *xdr, uint32_t *bitmap, uint32_t *res)
{
	__be32 *p;

	*res = 60;
	if (unlikely(bitmap[0] & (FATTR4_WORD0_LEASE_TIME - 1U)))
		return -EIO;
	if (likely(bitmap[0] & FATTR4_WORD0_LEASE_TIME)) {
		p = xdr_inline_decode(xdr, 4);
		if (unlikely(!p))
			goto out_overflow;
		*res = be32_to_cpup(p);
		bitmap[0] &= ~FATTR4_WORD0_LEASE_TIME;
	}
	dprintk("%s: file size=%u\n", __func__, (unsigned int)*res);
	return 0;
out_overflow:
	print_overflow_msg(__func__, xdr);
	return -EIO;
}

static int decode_attr_error(struct xdr_stream *xdr, uint32_t *bitmap, int32_t *res)
{
	__be32 *p;

	if (unlikely(bitmap[0] & (FATTR4_WORD0_RDATTR_ERROR - 1U)))
		return -EIO;
	if (likely(bitmap[0] & FATTR4_WORD0_RDATTR_ERROR)) {
		p = xdr_inline_decode(xdr, 4);
		if (unlikely(!p))
			goto out_overflow;
		bitmap[0] &= ~FATTR4_WORD0_RDATTR_ERROR;
		*res = -be32_to_cpup(p);
	}
	return 0;
out_overflow:
	print_overflow_msg(__func__, xdr);
	return -EIO;
}

static int decode_attr_filehandle(struct xdr_stream *xdr, uint32_t *bitmap, struct nfs_fh *fh)
{
	__be32 *p;
	int len;

	if (fh != NULL)
		memset(fh, 0, sizeof(*fh));

	if (unlikely(bitmap[0] & (FATTR4_WORD0_FILEHANDLE - 1U)))
		return -EIO;
	if (likely(bitmap[0] & FATTR4_WORD0_FILEHANDLE)) {
		p = xdr_inline_decode(xdr, 4);
		if (unlikely(!p))
			goto out_overflow;
		len = be32_to_cpup(p);
		if (len > NFS4_FHSIZE)
			return -EIO;
		p = xdr_inline_decode(xdr, len);
		if (unlikely(!p))
			goto out_overflow;
		if (fh != NULL) {
			memcpy(fh->data, p, len);
			fh->size = len;
		}
		bitmap[0] &= ~FATTR4_WORD0_FILEHANDLE;
	}
	return 0;
out_overflow:
	print_overflow_msg(__func__, xdr);
	return -EIO;
}

static int decode_attr_aclsupport(struct xdr_stream *xdr, uint32_t *bitmap, uint32_t *res)
{
	__be32 *p;

	*res = 0;
	if (unlikely(bitmap[0] & (FATTR4_WORD0_ACLSUPPORT - 1U)))
		return -EIO;
	if (likely(bitmap[0] & FATTR4_WORD0_ACLSUPPORT)) {
		p = xdr_inline_decode(xdr, 4);
		if (unlikely(!p))
			goto out_overflow;
		*res = be32_to_cpup(p);
		bitmap[0] &= ~FATTR4_WORD0_ACLSUPPORT;
	}
	dprintk("%s: ACLs supported=%u\n", __func__, (unsigned int)*res);
	return 0;
out_overflow:
	print_overflow_msg(__func__, xdr);
	return -EIO;
}

static int decode_attr_fileid(struct xdr_stream *xdr, uint32_t *bitmap, uint64_t *fileid)
{
	__be32 *p;
	int ret = 0;

	*fileid = 0;
	if (unlikely(bitmap[0] & (FATTR4_WORD0_FILEID - 1U)))
		return -EIO;
	if (likely(bitmap[0] & FATTR4_WORD0_FILEID)) {
		p = xdr_inline_decode(xdr, 8);
		if (unlikely(!p))
			goto out_overflow;
		xdr_decode_hyper(p, fileid);
		bitmap[0] &= ~FATTR4_WORD0_FILEID;
		ret = NFS_ATTR_FATTR_FILEID;
	}
	dprintk("%s: fileid=%Lu\n", __func__, (unsigned long long)*fileid);
	return ret;
out_overflow:
	print_overflow_msg(__func__, xdr);
	return -EIO;
}

static int decode_attr_mounted_on_fileid(struct xdr_stream *xdr, uint32_t *bitmap, uint64_t *fileid)
{
	__be32 *p;
	int ret = 0;

	*fileid = 0;
	if (unlikely(bitmap[1] & (FATTR4_WORD1_MOUNTED_ON_FILEID - 1U)))
		return -EIO;
	if (likely(bitmap[1] & FATTR4_WORD1_MOUNTED_ON_FILEID)) {
		p = xdr_inline_decode(xdr, 8);
		if (unlikely(!p))
			goto out_overflow;
		xdr_decode_hyper(p, fileid);
		bitmap[1] &= ~FATTR4_WORD1_MOUNTED_ON_FILEID;
		ret = NFS_ATTR_FATTR_MOUNTED_ON_FILEID;
	}
	dprintk("%s: fileid=%Lu\n", __func__, (unsigned long long)*fileid);
	return ret;
out_overflow:
	print_overflow_msg(__func__, xdr);
	return -EIO;
}

static int decode_attr_files_avail(struct xdr_stream *xdr, uint32_t *bitmap, uint64_t *res)
{
	__be32 *p;
	int status = 0;

	*res = 0;
	if (unlikely(bitmap[0] & (FATTR4_WORD0_FILES_AVAIL - 1U)))
		return -EIO;
	if (likely(bitmap[0] & FATTR4_WORD0_FILES_AVAIL)) {
		p = xdr_inline_decode(xdr, 8);
		if (unlikely(!p))
			goto out_overflow;
		xdr_decode_hyper(p, res);
		bitmap[0] &= ~FATTR4_WORD0_FILES_AVAIL;
	}
	dprintk("%s: files avail=%Lu\n", __func__, (unsigned long long)*res);
	return status;
out_overflow:
	print_overflow_msg(__func__, xdr);
	return -EIO;
}

static int decode_attr_files_free(struct xdr_stream *xdr, uint32_t *bitmap, uint64_t *res)
{
	__be32 *p;
	int status = 0;

	*res = 0;
	if (unlikely(bitmap[0] & (FATTR4_WORD0_FILES_FREE - 1U)))
		return -EIO;
	if (likely(bitmap[0] & FATTR4_WORD0_FILES_FREE)) {
		p = xdr_inline_decode(xdr, 8);
		if (unlikely(!p))
			goto out_overflow;
		xdr_decode_hyper(p, res);
		bitmap[0] &= ~FATTR4_WORD0_FILES_FREE;
	}
	dprintk("%s: files free=%Lu\n", __func__, (unsigned long long)*res);
	return status;
out_overflow:
	print_overflow_msg(__func__, xdr);
	return -EIO;
}

static int decode_attr_files_total(struct xdr_stream *xdr, uint32_t *bitmap, uint64_t *res)
{
	__be32 *p;
	int status = 0;

	*res = 0;
	if (unlikely(bitmap[0] & (FATTR4_WORD0_FILES_TOTAL - 1U)))
		return -EIO;
	if (likely(bitmap[0] & FATTR4_WORD0_FILES_TOTAL)) {
		p = xdr_inline_decode(xdr, 8);
		if (unlikely(!p))
			goto out_overflow;
		xdr_decode_hyper(p, res);
		bitmap[0] &= ~FATTR4_WORD0_FILES_TOTAL;
	}
	dprintk("%s: files total=%Lu\n", __func__, (unsigned long long)*res);
	return status;
out_overflow:
	print_overflow_msg(__func__, xdr);
	return -EIO;
}

static int decode_pathname(struct xdr_stream *xdr, struct nfs4_pathname *path)
{
	u32 n;
	__be32 *p;
	int status = 0;

	p = xdr_inline_decode(xdr, 4);
	if (unlikely(!p))
		goto out_overflow;
	n = be32_to_cpup(p);
	if (n == 0)
		goto root_path;
	dprintk("pathname4: ");
	if (n > NFS4_PATHNAME_MAXCOMPONENTS) {
		dprintk("cannot parse %d components in path\n", n);
		goto out_eio;
	}
	for (path->ncomponents = 0; path->ncomponents < n; path->ncomponents++) {
		struct nfs4_string *component = &path->components[path->ncomponents];
		status = decode_opaque_inline(xdr, &component->len, &component->data);
		if (unlikely(status != 0))
			goto out_eio;
		ifdebug (XDR)
			pr_cont("%s%.*s ",
				(path->ncomponents != n ? "/ " : ""),
				component->len, component->data);
	}
out:
	return status;
root_path:
/* a root pathname is sent as a zero component4 */
	path->ncomponents = 1;
	path->components[0].len=0;
	path->components[0].data=NULL;
	dprintk("pathname4: /\n");
	goto out;
out_eio:
	dprintk(" status %d", status);
	status = -EIO;
	goto out;
out_overflow:
	print_overflow_msg(__func__, xdr);
	return -EIO;
}

static int decode_attr_fs_locations(struct xdr_stream *xdr, uint32_t *bitmap, struct nfs4_fs_locations *res)
{
	int n;
	__be32 *p;
	int status = -EIO;

	if (unlikely(bitmap[0] & (FATTR4_WORD0_FS_LOCATIONS -1U)))
		goto out;
	status = 0;
	if (unlikely(!(bitmap[0] & FATTR4_WORD0_FS_LOCATIONS)))
		goto out;
	status = -EIO;
	/* Ignore borken servers that return unrequested attrs */
	if (unlikely(res == NULL))
		goto out;
	dprintk("%s: fsroot:\n", __func__);
	status = decode_pathname(xdr, &res->fs_path);
	if (unlikely(status != 0))
		goto out;
	p = xdr_inline_decode(xdr, 4);
	if (unlikely(!p))
		goto out_overflow;
	n = be32_to_cpup(p);
	if (n <= 0)
		goto out_eio;
	for (res->nlocations = 0; res->nlocations < n; res->nlocations++) {
		u32 m;
		struct nfs4_fs_location *loc;

		if (res->nlocations == NFS4_FS_LOCATIONS_MAXENTRIES)
			break;
		loc = &res->locations[res->nlocations];
		p = xdr_inline_decode(xdr, 4);
		if (unlikely(!p))
			goto out_overflow;
		m = be32_to_cpup(p);

		dprintk("%s: servers:\n", __func__);
		for (loc->nservers = 0; loc->nservers < m; loc->nservers++) {
			struct nfs4_string *server;

			if (loc->nservers == NFS4_FS_LOCATION_MAXSERVERS) {
				unsigned int i;
				dprintk("%s: using first %u of %u servers "
					"returned for location %u\n",
						__func__,
						NFS4_FS_LOCATION_MAXSERVERS,
						m, res->nlocations);
				for (i = loc->nservers; i < m; i++) {
					unsigned int len;
					char *data;
					status = decode_opaque_inline(xdr, &len, &data);
					if (unlikely(status != 0))
						goto out_eio;
				}
				break;
			}
			server = &loc->servers[loc->nservers];
			status = decode_opaque_inline(xdr, &server->len, &server->data);
			if (unlikely(status != 0))
				goto out_eio;
			dprintk("%s ", server->data);
		}
		status = decode_pathname(xdr, &loc->rootpath);
		if (unlikely(status != 0))
			goto out_eio;
	}
	if (res->nlocations != 0)
		status = NFS_ATTR_FATTR_V4_LOCATIONS;
out:
	dprintk("%s: fs_locations done, error = %d\n", __func__, status);
	return status;
out_overflow:
	print_overflow_msg(__func__, xdr);
out_eio:
	status = -EIO;
	goto out;
}

static int decode_attr_maxfilesize(struct xdr_stream *xdr, uint32_t *bitmap, uint64_t *res)
{
	__be32 *p;
	int status = 0;

	*res = 0;
	if (unlikely(bitmap[0] & (FATTR4_WORD0_MAXFILESIZE - 1U)))
		return -EIO;
	if (likely(bitmap[0] & FATTR4_WORD0_MAXFILESIZE)) {
		p = xdr_inline_decode(xdr, 8);
		if (unlikely(!p))
			goto out_overflow;
		xdr_decode_hyper(p, res);
		bitmap[0] &= ~FATTR4_WORD0_MAXFILESIZE;
	}
	dprintk("%s: maxfilesize=%Lu\n", __func__, (unsigned long long)*res);
	return status;
out_overflow:
	print_overflow_msg(__func__, xdr);
	return -EIO;
}

static int decode_attr_maxlink(struct xdr_stream *xdr, uint32_t *bitmap, uint32_t *maxlink)
{
	__be32 *p;
	int status = 0;

	*maxlink = 1;
	if (unlikely(bitmap[0] & (FATTR4_WORD0_MAXLINK - 1U)))
		return -EIO;
	if (likely(bitmap[0] & FATTR4_WORD0_MAXLINK)) {
		p = xdr_inline_decode(xdr, 4);
		if (unlikely(!p))
			goto out_overflow;
		*maxlink = be32_to_cpup(p);
		bitmap[0] &= ~FATTR4_WORD0_MAXLINK;
	}
	dprintk("%s: maxlink=%u\n", __func__, *maxlink);
	return status;
out_overflow:
	print_overflow_msg(__func__, xdr);
	return -EIO;
}

static int decode_attr_maxname(struct xdr_stream *xdr, uint32_t *bitmap, uint32_t *maxname)
{
	__be32 *p;
	int status = 0;

	*maxname = 1024;
	if (unlikely(bitmap[0] & (FATTR4_WORD0_MAXNAME - 1U)))
		return -EIO;
	if (likely(bitmap[0] & FATTR4_WORD0_MAXNAME)) {
		p = xdr_inline_decode(xdr, 4);
		if (unlikely(!p))
			goto out_overflow;
		*maxname = be32_to_cpup(p);
		bitmap[0] &= ~FATTR4_WORD0_MAXNAME;
	}
	dprintk("%s: maxname=%u\n", __func__, *maxname);
	return status;
out_overflow:
	print_overflow_msg(__func__, xdr);
	return -EIO;
}

static int decode_attr_maxread(struct xdr_stream *xdr, uint32_t *bitmap, uint32_t *res)
{
	__be32 *p;
	int status = 0;

	*res = 1024;
	if (unlikely(bitmap[0] & (FATTR4_WORD0_MAXREAD - 1U)))
		return -EIO;
	if (likely(bitmap[0] & FATTR4_WORD0_MAXREAD)) {
		uint64_t maxread;
		p = xdr_inline_decode(xdr, 8);
		if (unlikely(!p))
			goto out_overflow;
		xdr_decode_hyper(p, &maxread);
		if (maxread > 0x7FFFFFFF)
			maxread = 0x7FFFFFFF;
		*res = (uint32_t)maxread;
		bitmap[0] &= ~FATTR4_WORD0_MAXREAD;
	}
	dprintk("%s: maxread=%lu\n", __func__, (unsigned long)*res);
	return status;
out_overflow:
	print_overflow_msg(__func__, xdr);
	return -EIO;
}

static int decode_attr_maxwrite(struct xdr_stream *xdr, uint32_t *bitmap, uint32_t *res)
{
	__be32 *p;
	int status = 0;

	*res = 1024;
	if (unlikely(bitmap[0] & (FATTR4_WORD0_MAXWRITE - 1U)))
		return -EIO;
	if (likely(bitmap[0] & FATTR4_WORD0_MAXWRITE)) {
		uint64_t maxwrite;
		p = xdr_inline_decode(xdr, 8);
		if (unlikely(!p))
			goto out_overflow;
		xdr_decode_hyper(p, &maxwrite);
		if (maxwrite > 0x7FFFFFFF)
			maxwrite = 0x7FFFFFFF;
		*res = (uint32_t)maxwrite;
		bitmap[0] &= ~FATTR4_WORD0_MAXWRITE;
	}
	dprintk("%s: maxwrite=%lu\n", __func__, (unsigned long)*res);
	return status;
out_overflow:
	print_overflow_msg(__func__, xdr);
	return -EIO;
}

static int decode_attr_mode(struct xdr_stream *xdr, uint32_t *bitmap, umode_t *mode)
{
	uint32_t tmp;
	__be32 *p;
	int ret = 0;

	*mode = 0;
	if (unlikely(bitmap[1] & (FATTR4_WORD1_MODE - 1U)))
		return -EIO;
	if (likely(bitmap[1] & FATTR4_WORD1_MODE)) {
		p = xdr_inline_decode(xdr, 4);
		if (unlikely(!p))
			goto out_overflow;
		tmp = be32_to_cpup(p);
		*mode = tmp & ~S_IFMT;
		bitmap[1] &= ~FATTR4_WORD1_MODE;
		ret = NFS_ATTR_FATTR_MODE;
	}
	dprintk("%s: file mode=0%o\n", __func__, (unsigned int)*mode);
	return ret;
out_overflow:
	print_overflow_msg(__func__, xdr);
	return -EIO;
}

static int decode_attr_nlink(struct xdr_stream *xdr, uint32_t *bitmap, uint32_t *nlink)
{
	__be32 *p;
	int ret = 0;

	*nlink = 1;
	if (unlikely(bitmap[1] & (FATTR4_WORD1_NUMLINKS - 1U)))
		return -EIO;
	if (likely(bitmap[1] & FATTR4_WORD1_NUMLINKS)) {
		p = xdr_inline_decode(xdr, 4);
		if (unlikely(!p))
			goto out_overflow;
		*nlink = be32_to_cpup(p);
		bitmap[1] &= ~FATTR4_WORD1_NUMLINKS;
		ret = NFS_ATTR_FATTR_NLINK;
	}
	dprintk("%s: nlink=%u\n", __func__, (unsigned int)*nlink);
	return ret;
out_overflow:
	print_overflow_msg(__func__, xdr);
	return -EIO;
}

static int decode_attr_owner(struct xdr_stream *xdr, uint32_t *bitmap,
		const struct nfs_server *server, kuid_t *uid,
		struct nfs4_string *owner_name)
{
	uint32_t len;
	__be32 *p;
	int ret = 0;

	*uid = make_kuid(&init_user_ns, -2);
	if (unlikely(bitmap[1] & (FATTR4_WORD1_OWNER - 1U)))
		return -EIO;
	if (likely(bitmap[1] & FATTR4_WORD1_OWNER)) {
		p = xdr_inline_decode(xdr, 4);
		if (unlikely(!p))
			goto out_overflow;
		len = be32_to_cpup(p);
		p = xdr_inline_decode(xdr, len);
		if (unlikely(!p))
			goto out_overflow;
		if (owner_name != NULL) {
			owner_name->data = kmemdup(p, len, GFP_NOWAIT);
			if (owner_name->data != NULL) {
				owner_name->len = len;
				ret = NFS_ATTR_FATTR_OWNER_NAME;
			}
		} else if (len < XDR_MAX_NETOBJ) {
			if (nfs_map_name_to_uid(server, (char *)p, len, uid) == 0)
				ret = NFS_ATTR_FATTR_OWNER;
			else
				dprintk("%s: nfs_map_name_to_uid failed!\n",
						__func__);
		} else
			dprintk("%s: name too long (%u)!\n",
					__func__, len);
		bitmap[1] &= ~FATTR4_WORD1_OWNER;
	}
	dprintk("%s: uid=%d\n", __func__, (int)from_kuid(&init_user_ns, *uid));
	return ret;
out_overflow:
	print_overflow_msg(__func__, xdr);
	return -EIO;
}

static int decode_attr_group(struct xdr_stream *xdr, uint32_t *bitmap,
		const struct nfs_server *server, kgid_t *gid,
		struct nfs4_string *group_name)
{
	uint32_t len;
	__be32 *p;
	int ret = 0;

	*gid = make_kgid(&init_user_ns, -2);
	if (unlikely(bitmap[1] & (FATTR4_WORD1_OWNER_GROUP - 1U)))
		return -EIO;
	if (likely(bitmap[1] & FATTR4_WORD1_OWNER_GROUP)) {
		p = xdr_inline_decode(xdr, 4);
		if (unlikely(!p))
			goto out_overflow;
		len = be32_to_cpup(p);
		p = xdr_inline_decode(xdr, len);
		if (unlikely(!p))
			goto out_overflow;
		if (group_name != NULL) {
			group_name->data = kmemdup(p, len, GFP_NOWAIT);
			if (group_name->data != NULL) {
				group_name->len = len;
				ret = NFS_ATTR_FATTR_GROUP_NAME;
			}
		} else if (len < XDR_MAX_NETOBJ) {
			if (nfs_map_group_to_gid(server, (char *)p, len, gid) == 0)
				ret = NFS_ATTR_FATTR_GROUP;
			else
				dprintk("%s: nfs_map_group_to_gid failed!\n",
						__func__);
		} else
			dprintk("%s: name too long (%u)!\n",
					__func__, len);
		bitmap[1] &= ~FATTR4_WORD1_OWNER_GROUP;
	}
	dprintk("%s: gid=%d\n", __func__, (int)from_kgid(&init_user_ns, *gid));
	return ret;
out_overflow:
	print_overflow_msg(__func__, xdr);
	return -EIO;
}

static int decode_attr_rdev(struct xdr_stream *xdr, uint32_t *bitmap, dev_t *rdev)
{
	uint32_t major = 0, minor = 0;
	__be32 *p;
	int ret = 0;

	*rdev = MKDEV(0,0);
	if (unlikely(bitmap[1] & (FATTR4_WORD1_RAWDEV - 1U)))
		return -EIO;
	if (likely(bitmap[1] & FATTR4_WORD1_RAWDEV)) {
		dev_t tmp;

		p = xdr_inline_decode(xdr, 8);
		if (unlikely(!p))
			goto out_overflow;
		major = be32_to_cpup(p++);
		minor = be32_to_cpup(p);
		tmp = MKDEV(major, minor);
		if (MAJOR(tmp) == major && MINOR(tmp) == minor)
			*rdev = tmp;
		bitmap[1] &= ~ FATTR4_WORD1_RAWDEV;
		ret = NFS_ATTR_FATTR_RDEV;
	}
	dprintk("%s: rdev=(0x%x:0x%x)\n", __func__, major, minor);
	return ret;
out_overflow:
	print_overflow_msg(__func__, xdr);
	return -EIO;
}

static int decode_attr_space_avail(struct xdr_stream *xdr, uint32_t *bitmap, uint64_t *res)
{
	__be32 *p;
	int status = 0;

	*res = 0;
	if (unlikely(bitmap[1] & (FATTR4_WORD1_SPACE_AVAIL - 1U)))
		return -EIO;
	if (likely(bitmap[1] & FATTR4_WORD1_SPACE_AVAIL)) {
		p = xdr_inline_decode(xdr, 8);
		if (unlikely(!p))
			goto out_overflow;
		xdr_decode_hyper(p, res);
		bitmap[1] &= ~FATTR4_WORD1_SPACE_AVAIL;
	}
	dprintk("%s: space avail=%Lu\n", __func__, (unsigned long long)*res);
	return status;
out_overflow:
	print_overflow_msg(__func__, xdr);
	return -EIO;
}

static int decode_attr_space_free(struct xdr_stream *xdr, uint32_t *bitmap, uint64_t *res)
{
	__be32 *p;
	int status = 0;

	*res = 0;
	if (unlikely(bitmap[1] & (FATTR4_WORD1_SPACE_FREE - 1U)))
		return -EIO;
	if (likely(bitmap[1] & FATTR4_WORD1_SPACE_FREE)) {
		p = xdr_inline_decode(xdr, 8);
		if (unlikely(!p))
			goto out_overflow;
		xdr_decode_hyper(p, res);
		bitmap[1] &= ~FATTR4_WORD1_SPACE_FREE;
	}
	dprintk("%s: space free=%Lu\n", __func__, (unsigned long long)*res);
	return status;
out_overflow:
	print_overflow_msg(__func__, xdr);
	return -EIO;
}

static int decode_attr_space_total(struct xdr_stream *xdr, uint32_t *bitmap, uint64_t *res)
{
	__be32 *p;
	int status = 0;

	*res = 0;
	if (unlikely(bitmap[1] & (FATTR4_WORD1_SPACE_TOTAL - 1U)))
		return -EIO;
	if (likely(bitmap[1] & FATTR4_WORD1_SPACE_TOTAL)) {
		p = xdr_inline_decode(xdr, 8);
		if (unlikely(!p))
			goto out_overflow;
		xdr_decode_hyper(p, res);
		bitmap[1] &= ~FATTR4_WORD1_SPACE_TOTAL;
	}
	dprintk("%s: space total=%Lu\n", __func__, (unsigned long long)*res);
	return status;
out_overflow:
	print_overflow_msg(__func__, xdr);
	return -EIO;
}

static int decode_attr_space_used(struct xdr_stream *xdr, uint32_t *bitmap, uint64_t *used)
{
	__be32 *p;
	int ret = 0;

	*used = 0;
	if (unlikely(bitmap[1] & (FATTR4_WORD1_SPACE_USED - 1U)))
		return -EIO;
	if (likely(bitmap[1] & FATTR4_WORD1_SPACE_USED)) {
		p = xdr_inline_decode(xdr, 8);
		if (unlikely(!p))
			goto out_overflow;
		xdr_decode_hyper(p, used);
		bitmap[1] &= ~FATTR4_WORD1_SPACE_USED;
		ret = NFS_ATTR_FATTR_SPACE_USED;
	}
	dprintk("%s: space used=%Lu\n", __func__,
			(unsigned long long)*used);
	return ret;
out_overflow:
	print_overflow_msg(__func__, xdr);
	return -EIO;
}

static int decode_attr_time(struct xdr_stream *xdr, struct timespec *time)
{
	__be32 *p;
	uint64_t sec;
	uint32_t nsec;

	p = xdr_inline_decode(xdr, 12);
	if (unlikely(!p))
		goto out_overflow;
	p = xdr_decode_hyper(p, &sec);
	nsec = be32_to_cpup(p);
	time->tv_sec = (time_t)sec;
	time->tv_nsec = (long)nsec;
	return 0;
out_overflow:
	print_overflow_msg(__func__, xdr);
	return -EIO;
}

static int decode_attr_time_access(struct xdr_stream *xdr, uint32_t *bitmap, struct timespec *time)
{
	int status = 0;

	time->tv_sec = 0;
	time->tv_nsec = 0;
	if (unlikely(bitmap[1] & (FATTR4_WORD1_TIME_ACCESS - 1U)))
		return -EIO;
	if (likely(bitmap[1] & FATTR4_WORD1_TIME_ACCESS)) {
		status = decode_attr_time(xdr, time);
		if (status == 0)
			status = NFS_ATTR_FATTR_ATIME;
		bitmap[1] &= ~FATTR4_WORD1_TIME_ACCESS;
	}
	dprintk("%s: atime=%ld\n", __func__, (long)time->tv_sec);
	return status;
}

static int decode_attr_time_metadata(struct xdr_stream *xdr, uint32_t *bitmap, struct timespec *time)
{
	int status = 0;

	time->tv_sec = 0;
	time->tv_nsec = 0;
	if (unlikely(bitmap[1] & (FATTR4_WORD1_TIME_METADATA - 1U)))
		return -EIO;
	if (likely(bitmap[1] & FATTR4_WORD1_TIME_METADATA)) {
		status = decode_attr_time(xdr, time);
		if (status == 0)
			status = NFS_ATTR_FATTR_CTIME;
		bitmap[1] &= ~FATTR4_WORD1_TIME_METADATA;
	}
	dprintk("%s: ctime=%ld\n", __func__, (long)time->tv_sec);
	return status;
}

static int decode_attr_time_delta(struct xdr_stream *xdr, uint32_t *bitmap,
				  struct timespec *time)
{
	int status = 0;

	time->tv_sec = 0;
	time->tv_nsec = 0;
	if (unlikely(bitmap[1] & (FATTR4_WORD1_TIME_DELTA - 1U)))
		return -EIO;
	if (likely(bitmap[1] & FATTR4_WORD1_TIME_DELTA)) {
		status = decode_attr_time(xdr, time);
		bitmap[1] &= ~FATTR4_WORD1_TIME_DELTA;
	}
	dprintk("%s: time_delta=%ld %ld\n", __func__, (long)time->tv_sec,
		(long)time->tv_nsec);
	return status;
}

static int decode_attr_security_label(struct xdr_stream *xdr, uint32_t *bitmap,
					struct nfs4_label *label)
{
	uint32_t pi = 0;
	uint32_t lfs = 0;
	__u32 len;
	__be32 *p;
	int status = 0;

	if (unlikely(bitmap[2] & (FATTR4_WORD2_SECURITY_LABEL - 1U)))
		return -EIO;
	if (likely(bitmap[2] & FATTR4_WORD2_SECURITY_LABEL)) {
		p = xdr_inline_decode(xdr, 4);
		if (unlikely(!p))
			goto out_overflow;
		lfs = be32_to_cpup(p++);
		p = xdr_inline_decode(xdr, 4);
		if (unlikely(!p))
			goto out_overflow;
		pi = be32_to_cpup(p++);
		p = xdr_inline_decode(xdr, 4);
		if (unlikely(!p))
			goto out_overflow;
		len = be32_to_cpup(p++);
		p = xdr_inline_decode(xdr, len);
		if (unlikely(!p))
			goto out_overflow;
		if (len < NFS4_MAXLABELLEN) {
			if (label) {
				memcpy(label->label, p, len);
				label->len = len;
				label->pi = pi;
				label->lfs = lfs;
				status = NFS_ATTR_FATTR_V4_SECURITY_LABEL;
			}
			bitmap[2] &= ~FATTR4_WORD2_SECURITY_LABEL;
		} else
			printk(KERN_WARNING "%s: label too long (%u)!\n",
					__func__, len);
	}
	if (label && label->label)
		dprintk("%s: label=%s, len=%d, PI=%d, LFS=%d\n", __func__,
			(char *)label->label, label->len, label->pi, label->lfs);
	return status;

out_overflow:
	print_overflow_msg(__func__, xdr);
	return -EIO;
}

static int decode_attr_time_modify(struct xdr_stream *xdr, uint32_t *bitmap, struct timespec *time)
{
	int status = 0;

	time->tv_sec = 0;
	time->tv_nsec = 0;
	if (unlikely(bitmap[1] & (FATTR4_WORD1_TIME_MODIFY - 1U)))
		return -EIO;
	if (likely(bitmap[1] & FATTR4_WORD1_TIME_MODIFY)) {
		status = decode_attr_time(xdr, time);
		if (status == 0)
			status = NFS_ATTR_FATTR_MTIME;
		bitmap[1] &= ~FATTR4_WORD1_TIME_MODIFY;
	}
	dprintk("%s: mtime=%ld\n", __func__, (long)time->tv_sec);
	return status;
}

static int verify_attr_len(struct xdr_stream *xdr, unsigned int savep, uint32_t attrlen)
{
	unsigned int attrwords = XDR_QUADLEN(attrlen);
	unsigned int nwords = (xdr_stream_pos(xdr) - savep) >> 2;

	if (unlikely(attrwords != nwords)) {
		dprintk("%s: server returned incorrect attribute length: "
			"%u %c %u\n",
				__func__,
				attrwords << 2,
				(attrwords < nwords) ? '<' : '>',
				nwords << 2);
		return -EIO;
	}
	return 0;
}

static int decode_change_info(struct xdr_stream *xdr, struct nfs4_change_info *cinfo)
{
	__be32 *p;

	p = xdr_inline_decode(xdr, 20);
	if (unlikely(!p))
		goto out_overflow;
	cinfo->atomic = be32_to_cpup(p++);
	p = xdr_decode_hyper(p, &cinfo->before);
	xdr_decode_hyper(p, &cinfo->after);
	return 0;
out_overflow:
	print_overflow_msg(__func__, xdr);
	return -EIO;
}

static int decode_access(struct xdr_stream *xdr, u32 *supported, u32 *access)
{
	__be32 *p;
	uint32_t supp, acc;
	int status;

	status = decode_op_hdr(xdr, OP_ACCESS);
	if (status)
		return status;
	p = xdr_inline_decode(xdr, 8);
	if (unlikely(!p))
		goto out_overflow;
	supp = be32_to_cpup(p++);
	acc = be32_to_cpup(p);
	*supported = supp;
	*access = acc;
	return 0;
out_overflow:
	print_overflow_msg(__func__, xdr);
	return -EIO;
}

static int decode_opaque_fixed(struct xdr_stream *xdr, void *buf, size_t len)
{
	__be32 *p;

	p = xdr_inline_decode(xdr, len);
	if (likely(p)) {
		memcpy(buf, p, len);
		return 0;
	}
	print_overflow_msg(__func__, xdr);
	return -EIO;
}

static int decode_stateid(struct xdr_stream *xdr, nfs4_stateid *stateid)
{
	return decode_opaque_fixed(xdr, stateid, NFS4_STATEID_SIZE);
}

static int decode_close(struct xdr_stream *xdr, struct nfs_closeres *res)
{
	int status;

	status = decode_op_hdr(xdr, OP_CLOSE);
	if (status != -EIO)
		nfs_increment_open_seqid(status, res->seqid);
	if (!status)
		status = decode_stateid(xdr, &res->stateid);
	return status;
}

static int decode_verifier(struct xdr_stream *xdr, void *verifier)
{
	return decode_opaque_fixed(xdr, verifier, NFS4_VERIFIER_SIZE);
}

static int decode_write_verifier(struct xdr_stream *xdr, struct nfs_write_verifier *verifier)
{
	return decode_opaque_fixed(xdr, verifier->data, NFS4_VERIFIER_SIZE);
}

static int decode_commit(struct xdr_stream *xdr, struct nfs_commitres *res)
{
	int status;

	status = decode_op_hdr(xdr, OP_COMMIT);
	if (!status)
		status = decode_write_verifier(xdr, &res->verf->verifier);
	return status;
}

static int decode_create(struct xdr_stream *xdr, struct nfs4_change_info *cinfo)
{
	__be32 *p;
	uint32_t bmlen;
	int status;

	status = decode_op_hdr(xdr, OP_CREATE);
	if (status)
		return status;
	if ((status = decode_change_info(xdr, cinfo)))
		return status;
	p = xdr_inline_decode(xdr, 4);
	if (unlikely(!p))
		goto out_overflow;
	bmlen = be32_to_cpup(p);
	p = xdr_inline_decode(xdr, bmlen << 2);
	if (likely(p))
		return 0;
out_overflow:
	print_overflow_msg(__func__, xdr);
	return -EIO;
}

static int decode_server_caps(struct xdr_stream *xdr, struct nfs4_server_caps_res *res)
{
	unsigned int savep;
	uint32_t attrlen, bitmap[3] = {0};
	int status;

	if ((status = decode_op_hdr(xdr, OP_GETATTR)) != 0)
		goto xdr_error;
	if ((status = decode_attr_bitmap(xdr, bitmap)) != 0)
		goto xdr_error;
	if ((status = decode_attr_length(xdr, &attrlen, &savep)) != 0)
		goto xdr_error;
	if ((status = decode_attr_supported(xdr, bitmap, res->attr_bitmask)) != 0)
		goto xdr_error;
	if ((status = decode_attr_fh_expire_type(xdr, bitmap,
						 &res->fh_expire_type)) != 0)
		goto xdr_error;
	if ((status = decode_attr_link_support(xdr, bitmap, &res->has_links)) != 0)
		goto xdr_error;
	if ((status = decode_attr_symlink_support(xdr, bitmap, &res->has_symlinks)) != 0)
		goto xdr_error;
	if ((status = decode_attr_aclsupport(xdr, bitmap, &res->acl_bitmask)) != 0)
		goto xdr_error;
	status = verify_attr_len(xdr, savep, attrlen);
xdr_error:
	dprintk("%s: xdr returned %d!\n", __func__, -status);
	return status;
}

static int decode_statfs(struct xdr_stream *xdr, struct nfs_fsstat *fsstat)
{
	unsigned int savep;
	uint32_t attrlen, bitmap[3] = {0};
	int status;

	if ((status = decode_op_hdr(xdr, OP_GETATTR)) != 0)
		goto xdr_error;
	if ((status = decode_attr_bitmap(xdr, bitmap)) != 0)
		goto xdr_error;
	if ((status = decode_attr_length(xdr, &attrlen, &savep)) != 0)
		goto xdr_error;

	if ((status = decode_attr_files_avail(xdr, bitmap, &fsstat->afiles)) != 0)
		goto xdr_error;
	if ((status = decode_attr_files_free(xdr, bitmap, &fsstat->ffiles)) != 0)
		goto xdr_error;
	if ((status = decode_attr_files_total(xdr, bitmap, &fsstat->tfiles)) != 0)
		goto xdr_error;
	if ((status = decode_attr_space_avail(xdr, bitmap, &fsstat->abytes)) != 0)
		goto xdr_error;
	if ((status = decode_attr_space_free(xdr, bitmap, &fsstat->fbytes)) != 0)
		goto xdr_error;
	if ((status = decode_attr_space_total(xdr, bitmap, &fsstat->tbytes)) != 0)
		goto xdr_error;

	status = verify_attr_len(xdr, savep, attrlen);
xdr_error:
	dprintk("%s: xdr returned %d!\n", __func__, -status);
	return status;
}

static int decode_pathconf(struct xdr_stream *xdr, struct nfs_pathconf *pathconf)
{
	unsigned int savep;
	uint32_t attrlen, bitmap[3] = {0};
	int status;

	if ((status = decode_op_hdr(xdr, OP_GETATTR)) != 0)
		goto xdr_error;
	if ((status = decode_attr_bitmap(xdr, bitmap)) != 0)
		goto xdr_error;
	if ((status = decode_attr_length(xdr, &attrlen, &savep)) != 0)
		goto xdr_error;

	if ((status = decode_attr_maxlink(xdr, bitmap, &pathconf->max_link)) != 0)
		goto xdr_error;
	if ((status = decode_attr_maxname(xdr, bitmap, &pathconf->max_namelen)) != 0)
		goto xdr_error;

	status = verify_attr_len(xdr, savep, attrlen);
xdr_error:
	dprintk("%s: xdr returned %d!\n", __func__, -status);
	return status;
}

static int decode_threshold_hint(struct xdr_stream *xdr,
				  uint32_t *bitmap,
				  uint64_t *res,
				  uint32_t hint_bit)
{
	__be32 *p;

	*res = 0;
	if (likely(bitmap[0] & hint_bit)) {
		p = xdr_inline_decode(xdr, 8);
		if (unlikely(!p))
			goto out_overflow;
		xdr_decode_hyper(p, res);
	}
	return 0;
out_overflow:
	print_overflow_msg(__func__, xdr);
	return -EIO;
}

static int decode_first_threshold_item4(struct xdr_stream *xdr,
					struct nfs4_threshold *res)
{
	__be32 *p;
	unsigned int savep;
	uint32_t bitmap[3] = {0,}, attrlen;
	int status;

	/* layout type */
	p = xdr_inline_decode(xdr, 4);
	if (unlikely(!p)) {
		print_overflow_msg(__func__, xdr);
		return -EIO;
	}
	res->l_type = be32_to_cpup(p);

	/* thi_hintset bitmap */
	status = decode_attr_bitmap(xdr, bitmap);
	if (status < 0)
		goto xdr_error;

	/* thi_hintlist length */
	status = decode_attr_length(xdr, &attrlen, &savep);
	if (status < 0)
		goto xdr_error;
	/* thi_hintlist */
	status = decode_threshold_hint(xdr, bitmap, &res->rd_sz, THRESHOLD_RD);
	if (status < 0)
		goto xdr_error;
	status = decode_threshold_hint(xdr, bitmap, &res->wr_sz, THRESHOLD_WR);
	if (status < 0)
		goto xdr_error;
	status = decode_threshold_hint(xdr, bitmap, &res->rd_io_sz,
				       THRESHOLD_RD_IO);
	if (status < 0)
		goto xdr_error;
	status = decode_threshold_hint(xdr, bitmap, &res->wr_io_sz,
				       THRESHOLD_WR_IO);
	if (status < 0)
		goto xdr_error;

	status = verify_attr_len(xdr, savep, attrlen);
	res->bm = bitmap[0];

	dprintk("%s bm=0x%x rd_sz=%llu wr_sz=%llu rd_io=%llu wr_io=%llu\n",
		 __func__, res->bm, res->rd_sz, res->wr_sz, res->rd_io_sz,
		res->wr_io_sz);
xdr_error:
	dprintk("%s ret=%d!\n", __func__, status);
	return status;
}

/*
 * Thresholds on pNFS direct I/O vrs MDS I/O
 */
static int decode_attr_mdsthreshold(struct xdr_stream *xdr,
				    uint32_t *bitmap,
				    struct nfs4_threshold *res)
{
	__be32 *p;
	int status = 0;
	uint32_t num;

	if (unlikely(bitmap[2] & (FATTR4_WORD2_MDSTHRESHOLD - 1U)))
		return -EIO;
	if (bitmap[2] & FATTR4_WORD2_MDSTHRESHOLD) {
		/* Did the server return an unrequested attribute? */
		if (unlikely(res == NULL))
			return -EREMOTEIO;
		p = xdr_inline_decode(xdr, 4);
		if (unlikely(!p))
			goto out_overflow;
		num = be32_to_cpup(p);
		if (num == 0)
			return 0;
		if (num > 1)
			printk(KERN_INFO "%s: Warning: Multiple pNFS layout "
				"drivers per filesystem not supported\n",
				__func__);

		status = decode_first_threshold_item4(xdr, res);
		bitmap[2] &= ~FATTR4_WORD2_MDSTHRESHOLD;
	}
	return status;
out_overflow:
	print_overflow_msg(__func__, xdr);
	return -EIO;
}

static int decode_getfattr_attrs(struct xdr_stream *xdr, uint32_t *bitmap,
		struct nfs_fattr *fattr, struct nfs_fh *fh,
		struct nfs4_fs_locations *fs_loc, struct nfs4_label *label,
		const struct nfs_server *server)
{
	int status;
	umode_t fmode = 0;
	uint32_t type;
	int32_t err;

	status = decode_attr_type(xdr, bitmap, &type);
	if (status < 0)
		goto xdr_error;
	fattr->mode = 0;
	if (status != 0) {
		fattr->mode |= nfs_type2fmt[type];
		fattr->valid |= status;
	}

	status = decode_attr_change(xdr, bitmap, &fattr->change_attr);
	if (status < 0)
		goto xdr_error;
	fattr->valid |= status;

	status = decode_attr_size(xdr, bitmap, &fattr->size);
	if (status < 0)
		goto xdr_error;
	fattr->valid |= status;

	status = decode_attr_fsid(xdr, bitmap, &fattr->fsid);
	if (status < 0)
		goto xdr_error;
	fattr->valid |= status;

	err = 0;
	status = decode_attr_error(xdr, bitmap, &err);
	if (status < 0)
		goto xdr_error;

	status = decode_attr_filehandle(xdr, bitmap, fh);
	if (status < 0)
		goto xdr_error;

	status = decode_attr_fileid(xdr, bitmap, &fattr->fileid);
	if (status < 0)
		goto xdr_error;
	fattr->valid |= status;

	status = decode_attr_fs_locations(xdr, bitmap, fs_loc);
	if (status < 0)
		goto xdr_error;
	fattr->valid |= status;

	status = decode_attr_mode(xdr, bitmap, &fmode);
	if (status < 0)
		goto xdr_error;
	if (status != 0) {
		fattr->mode |= fmode;
		fattr->valid |= status;
	}

	status = decode_attr_nlink(xdr, bitmap, &fattr->nlink);
	if (status < 0)
		goto xdr_error;
	fattr->valid |= status;

	status = decode_attr_owner(xdr, bitmap, server, &fattr->uid, fattr->owner_name);
	if (status < 0)
		goto xdr_error;
	fattr->valid |= status;

	status = decode_attr_group(xdr, bitmap, server, &fattr->gid, fattr->group_name);
	if (status < 0)
		goto xdr_error;
	fattr->valid |= status;

	status = decode_attr_rdev(xdr, bitmap, &fattr->rdev);
	if (status < 0)
		goto xdr_error;
	fattr->valid |= status;

	status = decode_attr_space_used(xdr, bitmap, &fattr->du.nfs3.used);
	if (status < 0)
		goto xdr_error;
	fattr->valid |= status;

	status = decode_attr_time_access(xdr, bitmap, &fattr->atime);
	if (status < 0)
		goto xdr_error;
	fattr->valid |= status;

	status = decode_attr_time_metadata(xdr, bitmap, &fattr->ctime);
	if (status < 0)
		goto xdr_error;
	fattr->valid |= status;

	status = decode_attr_time_modify(xdr, bitmap, &fattr->mtime);
	if (status < 0)
		goto xdr_error;
	fattr->valid |= status;

	status = decode_attr_mounted_on_fileid(xdr, bitmap, &fattr->mounted_on_fileid);
	if (status < 0)
		goto xdr_error;
	fattr->valid |= status;

	status = decode_attr_mdsthreshold(xdr, bitmap, fattr->mdsthreshold);
	if (status < 0)
		goto xdr_error;

	if (label) {
		status = decode_attr_security_label(xdr, bitmap, label);
		if (status < 0)
			goto xdr_error;
		fattr->valid |= status;
	}

xdr_error:
	dprintk("%s: xdr returned %d\n", __func__, -status);
	return status;
}

static int decode_getfattr_generic(struct xdr_stream *xdr, struct nfs_fattr *fattr,
		struct nfs_fh *fh, struct nfs4_fs_locations *fs_loc,
		struct nfs4_label *label, const struct nfs_server *server)
{
	unsigned int savep;
	uint32_t attrlen,
		 bitmap[3] = {0};
	int status;

	status = decode_op_hdr(xdr, OP_GETATTR);
	if (status < 0)
		goto xdr_error;

	status = decode_attr_bitmap(xdr, bitmap);
	if (status < 0)
		goto xdr_error;

	status = decode_attr_length(xdr, &attrlen, &savep);
	if (status < 0)
		goto xdr_error;

	status = decode_getfattr_attrs(xdr, bitmap, fattr, fh, fs_loc,
					label, server);
	if (status < 0)
		goto xdr_error;

	status = verify_attr_len(xdr, savep, attrlen);
xdr_error:
	dprintk("%s: xdr returned %d\n", __func__, -status);
	return status;
}

static int decode_getfattr_label(struct xdr_stream *xdr, struct nfs_fattr *fattr,
		struct nfs4_label *label, const struct nfs_server *server)
{
	return decode_getfattr_generic(xdr, fattr, NULL, NULL, label, server);
}

static int decode_getfattr(struct xdr_stream *xdr, struct nfs_fattr *fattr,
		const struct nfs_server *server)
{
	return decode_getfattr_generic(xdr, fattr, NULL, NULL, NULL, server);
}

/*
 * Decode potentially multiple layout types. Currently we only support
 * one layout driver per file system.
 */
static int decode_first_pnfs_layout_type(struct xdr_stream *xdr,
					 uint32_t *layouttype)
{
	__be32 *p;
	int num;

	p = xdr_inline_decode(xdr, 4);
	if (unlikely(!p))
		goto out_overflow;
	num = be32_to_cpup(p);

	/* pNFS is not supported by the underlying file system */
	if (num == 0) {
		*layouttype = 0;
		return 0;
	}
	if (num > 1)
		printk(KERN_INFO "NFS: %s: Warning: Multiple pNFS layout "
			"drivers per filesystem not supported\n", __func__);

	/* Decode and set first layout type, move xdr->p past unused types */
	p = xdr_inline_decode(xdr, num * 4);
	if (unlikely(!p))
		goto out_overflow;
	*layouttype = be32_to_cpup(p);
	return 0;
out_overflow:
	print_overflow_msg(__func__, xdr);
	return -EIO;
}

/*
 * The type of file system exported.
 * Note we must ensure that layouttype is set in any non-error case.
 */
static int decode_attr_pnfstype(struct xdr_stream *xdr, uint32_t *bitmap,
				uint32_t *layouttype)
{
	int status = 0;

	dprintk("%s: bitmap is %x\n", __func__, bitmap[1]);
	if (unlikely(bitmap[1] & (FATTR4_WORD1_FS_LAYOUT_TYPES - 1U)))
		return -EIO;
	if (bitmap[1] & FATTR4_WORD1_FS_LAYOUT_TYPES) {
		status = decode_first_pnfs_layout_type(xdr, layouttype);
		bitmap[1] &= ~FATTR4_WORD1_FS_LAYOUT_TYPES;
	} else
		*layouttype = 0;
	return status;
}

/*
 * The prefered block size for layout directed io
 */
static int decode_attr_layout_blksize(struct xdr_stream *xdr, uint32_t *bitmap,
				      uint32_t *res)
{
	__be32 *p;

	dprintk("%s: bitmap is %x\n", __func__, bitmap[2]);
	*res = 0;
	if (bitmap[2] & FATTR4_WORD2_LAYOUT_BLKSIZE) {
		p = xdr_inline_decode(xdr, 4);
		if (unlikely(!p)) {
			print_overflow_msg(__func__, xdr);
			return -EIO;
		}
		*res = be32_to_cpup(p);
		bitmap[2] &= ~FATTR4_WORD2_LAYOUT_BLKSIZE;
	}
	return 0;
}

static int decode_fsinfo(struct xdr_stream *xdr, struct nfs_fsinfo *fsinfo)
{
	unsigned int savep;
	uint32_t attrlen, bitmap[3];
	int status;

	if ((status = decode_op_hdr(xdr, OP_GETATTR)) != 0)
		goto xdr_error;
	if ((status = decode_attr_bitmap(xdr, bitmap)) != 0)
		goto xdr_error;
	if ((status = decode_attr_length(xdr, &attrlen, &savep)) != 0)
		goto xdr_error;

	fsinfo->rtmult = fsinfo->wtmult = 512;	/* ??? */

	if ((status = decode_attr_lease_time(xdr, bitmap, &fsinfo->lease_time)) != 0)
		goto xdr_error;
	if ((status = decode_attr_maxfilesize(xdr, bitmap, &fsinfo->maxfilesize)) != 0)
		goto xdr_error;
	if ((status = decode_attr_maxread(xdr, bitmap, &fsinfo->rtmax)) != 0)
		goto xdr_error;
	fsinfo->rtpref = fsinfo->dtpref = fsinfo->rtmax;
	if ((status = decode_attr_maxwrite(xdr, bitmap, &fsinfo->wtmax)) != 0)
		goto xdr_error;
	fsinfo->wtpref = fsinfo->wtmax;
	status = decode_attr_time_delta(xdr, bitmap, &fsinfo->time_delta);
	if (status != 0)
		goto xdr_error;
	status = decode_attr_pnfstype(xdr, bitmap, &fsinfo->layouttype);
	if (status != 0)
		goto xdr_error;
	status = decode_attr_layout_blksize(xdr, bitmap, &fsinfo->blksize);
	if (status)
		goto xdr_error;

	status = verify_attr_len(xdr, savep, attrlen);
xdr_error:
	dprintk("%s: xdr returned %d!\n", __func__, -status);
	return status;
}

static int decode_getfh(struct xdr_stream *xdr, struct nfs_fh *fh)
{
	__be32 *p;
	uint32_t len;
	int status;

	/* Zero handle first to allow comparisons */
	memset(fh, 0, sizeof(*fh));

	status = decode_op_hdr(xdr, OP_GETFH);
	if (status)
		return status;

	p = xdr_inline_decode(xdr, 4);
	if (unlikely(!p))
		goto out_overflow;
	len = be32_to_cpup(p);
	if (len > NFS4_FHSIZE)
		return -EIO;
	fh->size = len;
	p = xdr_inline_decode(xdr, len);
	if (unlikely(!p))
		goto out_overflow;
	memcpy(fh->data, p, len);
	return 0;
out_overflow:
	print_overflow_msg(__func__, xdr);
	return -EIO;
}

static int decode_link(struct xdr_stream *xdr, struct nfs4_change_info *cinfo)
{
	int status;

	status = decode_op_hdr(xdr, OP_LINK);
	if (status)
		return status;
	return decode_change_info(xdr, cinfo);
}

/*
 * We create the owner, so we know a proper owner.id length is 4.
 */
static int decode_lock_denied (struct xdr_stream *xdr, struct file_lock *fl)
{
	uint64_t offset, length, clientid;
	__be32 *p;
	uint32_t namelen, type;

	p = xdr_inline_decode(xdr, 32); /* read 32 bytes */
	if (unlikely(!p))
		goto out_overflow;
	p = xdr_decode_hyper(p, &offset); /* read 2 8-byte long words */
	p = xdr_decode_hyper(p, &length);
	type = be32_to_cpup(p++); /* 4 byte read */
	if (fl != NULL) { /* manipulate file lock */
		fl->fl_start = (loff_t)offset;
		fl->fl_end = fl->fl_start + (loff_t)length - 1;
		if (length == ~(uint64_t)0)
			fl->fl_end = OFFSET_MAX;
		fl->fl_type = F_WRLCK;
		if (type & 1)
			fl->fl_type = F_RDLCK;
		fl->fl_pid = 0;
	}
	p = xdr_decode_hyper(p, &clientid); /* read 8 bytes */
	namelen = be32_to_cpup(p); /* read 4 bytes */  /* have read all 32 bytes now */
	p = xdr_inline_decode(xdr, namelen); /* variable size field */
	if (likely(p))
		return -NFS4ERR_DENIED;
out_overflow:
	print_overflow_msg(__func__, xdr);
	return -EIO;
}

static int decode_lock(struct xdr_stream *xdr, struct nfs_lock_res *res)
{
	int status;

	status = decode_op_hdr(xdr, OP_LOCK);
	if (status == -EIO)
		goto out;
	if (status == 0) {
		status = decode_stateid(xdr, &res->stateid);
		if (unlikely(status))
			goto out;
	} else if (status == -NFS4ERR_DENIED)
		status = decode_lock_denied(xdr, NULL);
	if (res->open_seqid != NULL)
		nfs_increment_open_seqid(status, res->open_seqid);
	nfs_increment_lock_seqid(status, res->lock_seqid);
out:
	return status;
}

static int decode_lockt(struct xdr_stream *xdr, struct nfs_lockt_res *res)
{
	int status;
	status = decode_op_hdr(xdr, OP_LOCKT);
	if (status == -NFS4ERR_DENIED)
		return decode_lock_denied(xdr, res->denied);
	return status;
}

static int decode_locku(struct xdr_stream *xdr, struct nfs_locku_res *res)
{
	int status;

	status = decode_op_hdr(xdr, OP_LOCKU);
	if (status != -EIO)
		nfs_increment_lock_seqid(status, res->seqid);
	if (status == 0)
		status = decode_stateid(xdr, &res->stateid);
	return status;
}

static int decode_release_lockowner(struct xdr_stream *xdr)
{
	return decode_op_hdr(xdr, OP_RELEASE_LOCKOWNER);
}

static int decode_lookup(struct xdr_stream *xdr)
{
	return decode_op_hdr(xdr, OP_LOOKUP);
}

/* This is too sick! */
static int decode_space_limit(struct xdr_stream *xdr, u64 *maxsize)
{
	__be32 *p;
	uint32_t limit_type, nblocks, blocksize;

	p = xdr_inline_decode(xdr, 12);
	if (unlikely(!p))
		goto out_overflow;
	limit_type = be32_to_cpup(p++);
	switch (limit_type) {
	case 1:
		xdr_decode_hyper(p, maxsize);
		break;
	case 2:
		nblocks = be32_to_cpup(p++);
		blocksize = be32_to_cpup(p);
		*maxsize = (uint64_t)nblocks * (uint64_t)blocksize;
	}
	return 0;
out_overflow:
	print_overflow_msg(__func__, xdr);
	return -EIO;
}

static int decode_delegation(struct xdr_stream *xdr, struct nfs_openres *res)
{
	__be32 *p;
	uint32_t delegation_type;
	int status;

	p = xdr_inline_decode(xdr, 4);
	if (unlikely(!p))
		goto out_overflow;
	delegation_type = be32_to_cpup(p);
	if (delegation_type == NFS4_OPEN_DELEGATE_NONE) {
		res->delegation_type = 0;
		return 0;
	}
	status = decode_stateid(xdr, &res->delegation);
	if (unlikely(status))
		return status;
	p = xdr_inline_decode(xdr, 4);
	if (unlikely(!p))
		goto out_overflow;
	res->do_recall = be32_to_cpup(p);

	switch (delegation_type) {
	case NFS4_OPEN_DELEGATE_READ:
		res->delegation_type = FMODE_READ;
		break;
	case NFS4_OPEN_DELEGATE_WRITE:
		res->delegation_type = FMODE_WRITE|FMODE_READ;
		if (decode_space_limit(xdr, &res->maxsize) < 0)
				return -EIO;
	}
	return decode_ace(xdr, NULL, res->server->nfs_client);
out_overflow:
	print_overflow_msg(__func__, xdr);
	return -EIO;
}

static int decode_open(struct xdr_stream *xdr, struct nfs_openres *res)
{
	__be32 *p;
	uint32_t savewords, bmlen, i;
	int status;

	if (!__decode_op_hdr(xdr, OP_OPEN, &status))
		return status;
	nfs_increment_open_seqid(status, res->seqid);
	if (status)
		return status;
	status = decode_stateid(xdr, &res->stateid);
	if (unlikely(status))
		return status;

	decode_change_info(xdr, &res->cinfo);

	p = xdr_inline_decode(xdr, 8);
	if (unlikely(!p))
		goto out_overflow;
	res->rflags = be32_to_cpup(p++);
	bmlen = be32_to_cpup(p);
	if (bmlen > 10)
		goto xdr_error;

	p = xdr_inline_decode(xdr, bmlen << 2);
	if (unlikely(!p))
		goto out_overflow;
	savewords = min_t(uint32_t, bmlen, NFS4_BITMAP_SIZE);
	for (i = 0; i < savewords; ++i)
		res->attrset[i] = be32_to_cpup(p++);
	for (; i < NFS4_BITMAP_SIZE; i++)
		res->attrset[i] = 0;

	return decode_delegation(xdr, res);
xdr_error:
	dprintk("%s: Bitmap too large! Length = %u\n", __func__, bmlen);
	return -EIO;
out_overflow:
	print_overflow_msg(__func__, xdr);
	return -EIO;
}

static int decode_open_confirm(struct xdr_stream *xdr, struct nfs_open_confirmres *res)
{
	int status;

	status = decode_op_hdr(xdr, OP_OPEN_CONFIRM);
	if (status != -EIO)
		nfs_increment_open_seqid(status, res->seqid);
	if (!status)
		status = decode_stateid(xdr, &res->stateid);
	return status;
}

static int decode_open_downgrade(struct xdr_stream *xdr, struct nfs_closeres *res)
{
	int status;

	status = decode_op_hdr(xdr, OP_OPEN_DOWNGRADE);
	if (status != -EIO)
		nfs_increment_open_seqid(status, res->seqid);
	if (!status)
		status = decode_stateid(xdr, &res->stateid);
	return status;
}

static int decode_putfh(struct xdr_stream *xdr)
{
	return decode_op_hdr(xdr, OP_PUTFH);
}

static int decode_putrootfh(struct xdr_stream *xdr)
{
	return decode_op_hdr(xdr, OP_PUTROOTFH);
}

static int decode_read(struct xdr_stream *xdr, struct rpc_rqst *req, struct nfs_readres *res)
{
	__be32 *p;
	uint32_t count, eof, recvd;
	int status;

	status = decode_op_hdr(xdr, OP_READ);
	if (status)
		return status;
	p = xdr_inline_decode(xdr, 8);
	if (unlikely(!p))
		goto out_overflow;
	eof = be32_to_cpup(p++);
	count = be32_to_cpup(p);
	recvd = xdr_read_pages(xdr, count);
	if (count > recvd) {
		dprintk("NFS: server cheating in read reply: "
				"count %u > recvd %u\n", count, recvd);
		count = recvd;
		eof = 0;
	}
	res->eof = eof;
	res->count = count;
	return 0;
out_overflow:
	print_overflow_msg(__func__, xdr);
	return -EIO;
}

static int decode_readdir(struct xdr_stream *xdr, struct rpc_rqst *req, struct nfs4_readdir_res *readdir)
{
	int		status;
	__be32		verf[2];

	status = decode_op_hdr(xdr, OP_READDIR);
	if (!status)
		status = decode_verifier(xdr, readdir->verifier.data);
	if (unlikely(status))
		return status;
	memcpy(verf, readdir->verifier.data, sizeof(verf));
	dprintk("%s: verifier = %08x:%08x\n",
			__func__, verf[0], verf[1]);
	return xdr_read_pages(xdr, xdr->buf->page_len);
}

static int decode_readlink(struct xdr_stream *xdr, struct rpc_rqst *req)
{
	struct xdr_buf *rcvbuf = &req->rq_rcv_buf;
	u32 len, recvd;
	__be32 *p;
	int status;

	status = decode_op_hdr(xdr, OP_READLINK);
	if (status)
		return status;

	/* Convert length of symlink */
	p = xdr_inline_decode(xdr, 4);
	if (unlikely(!p))
		goto out_overflow;
	len = be32_to_cpup(p);
	if (len >= rcvbuf->page_len || len <= 0) {
		dprintk("nfs: server returned giant symlink!\n");
		return -ENAMETOOLONG;
	}
	recvd = xdr_read_pages(xdr, len);
	if (recvd < len) {
		dprintk("NFS: server cheating in readlink reply: "
				"count %u > recvd %u\n", len, recvd);
		return -EIO;
	}
	/*
	 * The XDR encode routine has set things up so that
	 * the link text will be copied directly into the
	 * buffer.  We just have to do overflow-checking,
	 * and and null-terminate the text (the VFS expects
	 * null-termination).
	 */
	xdr_terminate_string(rcvbuf, len);
	return 0;
out_overflow:
	print_overflow_msg(__func__, xdr);
	return -EIO;
}

static int decode_remove(struct xdr_stream *xdr, struct nfs4_change_info *cinfo)
{
	int status;

	status = decode_op_hdr(xdr, OP_REMOVE);
	if (status)
		goto out;
	status = decode_change_info(xdr, cinfo);
out:
	return status;
}

static int decode_rename(struct xdr_stream *xdr, struct nfs4_change_info *old_cinfo,
	      struct nfs4_change_info *new_cinfo)
{
	int status;

	status = decode_op_hdr(xdr, OP_RENAME);
	if (status)
		goto out;
	if ((status = decode_change_info(xdr, old_cinfo)))
		goto out;
	status = decode_change_info(xdr, new_cinfo);
out:
	return status;
}

static int decode_renew(struct xdr_stream *xdr)
{
	return decode_op_hdr(xdr, OP_RENEW);
}

static int
decode_restorefh(struct xdr_stream *xdr)
{
	return decode_op_hdr(xdr, OP_RESTOREFH);
}

static int decode_getacl(struct xdr_stream *xdr, struct rpc_rqst *req,
			 struct nfs_getaclres *res)
{
<<<<<<< HEAD
	__be32 *savep, *bm_p;
=======
	unsigned int savep;
>>>>>>> c3ade0e0
	uint32_t attrlen,
		 bitmap[3] = {0};
	int status;
<<<<<<< HEAD
	size_t page_len = xdr->buf->page_len;
=======
	unsigned int pg_offset;
>>>>>>> c3ade0e0

	res->acl_len = 0;
	if ((status = decode_op_hdr(xdr, OP_GETATTR)) != 0)
		goto out;

<<<<<<< HEAD
	bm_p = xdr->p;
	res->acl_data_offset = be32_to_cpup(bm_p) + 2;
	res->acl_data_offset <<= 2;
	/* Check if the acl data starts beyond the allocated buffer */
	if (res->acl_data_offset > page_len)
		return -ERANGE;
=======
	xdr_enter_page(xdr, xdr->buf->page_len);

	/* Calculate the offset of the page data */
	pg_offset = xdr->buf->head[0].iov_len;
>>>>>>> c3ade0e0

	if ((status = decode_attr_bitmap(xdr, bitmap)) != 0)
		goto out;
	if ((status = decode_attr_length(xdr, &attrlen, &savep)) != 0)
		goto out;

	if (unlikely(bitmap[0] & (FATTR4_WORD0_ACL - 1U)))
		return -EIO;
	if (likely(bitmap[0] & FATTR4_WORD0_ACL)) {
<<<<<<< HEAD
		size_t hdrlen;
=======
>>>>>>> c3ade0e0

		/* The bitmap (xdr len + bitmaps) and the attr xdr len words
		 * are stored with the acl data to handle the problem of
		 * variable length bitmaps.*/
<<<<<<< HEAD
		xdr->p = bm_p;

		/* We ignore &savep and don't do consistency checks on
		 * the attr length.  Let userspace figure it out.... */
		hdrlen = (u8 *)xdr->p - (u8 *)iov->iov_base;
		attrlen += res->acl_data_offset;
		if (attrlen > page_len) {
			if (res->acl_flags & NFS4_ACL_LEN_REQUEST) {
				/* getxattr interface called with a NULL buf */
				res->acl_len = attrlen;
				goto out;
			}
			dprintk("NFS: acl reply: attrlen %u > page_len %zu\n",
					attrlen, page_len);
			return -EINVAL;
		}
		xdr_read_pages(xdr, attrlen);
		res->acl_len = attrlen;
=======
		res->acl_data_offset = xdr_stream_pos(xdr) - pg_offset;
		res->acl_len = attrlen;

		/* Check for receive buffer overflow */
		if (res->acl_len > (xdr->nwords << 2) ||
		    res->acl_len + res->acl_data_offset > xdr->buf->page_len) {
			res->acl_flags |= NFS4_ACL_TRUNC;
			dprintk("NFS: acl reply: attrlen %u > page_len %u\n",
					attrlen, xdr->nwords << 2);
		}
>>>>>>> c3ade0e0
	} else
		status = -EOPNOTSUPP;

out:
	return status;
}

static int
decode_savefh(struct xdr_stream *xdr)
{
	return decode_op_hdr(xdr, OP_SAVEFH);
}

static int decode_setattr(struct xdr_stream *xdr)
{
	__be32 *p;
	uint32_t bmlen;
	int status;

	status = decode_op_hdr(xdr, OP_SETATTR);
	if (status)
		return status;
	p = xdr_inline_decode(xdr, 4);
	if (unlikely(!p))
		goto out_overflow;
	bmlen = be32_to_cpup(p);
	p = xdr_inline_decode(xdr, bmlen << 2);
	if (likely(p))
		return 0;
out_overflow:
	print_overflow_msg(__func__, xdr);
	return -EIO;
}

static int decode_setclientid(struct xdr_stream *xdr, struct nfs4_setclientid_res *res)
{
	__be32 *p;
	uint32_t opnum;
	int32_t nfserr;

	p = xdr_inline_decode(xdr, 8);
	if (unlikely(!p))
		goto out_overflow;
	opnum = be32_to_cpup(p++);
	if (opnum != OP_SETCLIENTID) {
		dprintk("nfs: decode_setclientid: Server returned operation"
			" %d\n", opnum);
		return -EIO;
	}
	nfserr = be32_to_cpup(p);
	if (nfserr == NFS_OK) {
		p = xdr_inline_decode(xdr, 8 + NFS4_VERIFIER_SIZE);
		if (unlikely(!p))
			goto out_overflow;
		p = xdr_decode_hyper(p, &res->clientid);
		memcpy(res->confirm.data, p, NFS4_VERIFIER_SIZE);
	} else if (nfserr == NFSERR_CLID_INUSE) {
		uint32_t len;

		/* skip netid string */
		p = xdr_inline_decode(xdr, 4);
		if (unlikely(!p))
			goto out_overflow;
		len = be32_to_cpup(p);
		p = xdr_inline_decode(xdr, len);
		if (unlikely(!p))
			goto out_overflow;

		/* skip uaddr string */
		p = xdr_inline_decode(xdr, 4);
		if (unlikely(!p))
			goto out_overflow;
		len = be32_to_cpup(p);
		p = xdr_inline_decode(xdr, len);
		if (unlikely(!p))
			goto out_overflow;
		return -NFSERR_CLID_INUSE;
	} else
		return nfs4_stat_to_errno(nfserr);

	return 0;
out_overflow:
	print_overflow_msg(__func__, xdr);
	return -EIO;
}

static int decode_setclientid_confirm(struct xdr_stream *xdr)
{
	return decode_op_hdr(xdr, OP_SETCLIENTID_CONFIRM);
}

static int decode_write(struct xdr_stream *xdr, struct nfs_writeres *res)
{
	__be32 *p;
	int status;

	status = decode_op_hdr(xdr, OP_WRITE);
	if (status)
		return status;

	p = xdr_inline_decode(xdr, 8);
	if (unlikely(!p))
		goto out_overflow;
	res->count = be32_to_cpup(p++);
	res->verf->committed = be32_to_cpup(p++);
	return decode_write_verifier(xdr, &res->verf->verifier);
out_overflow:
	print_overflow_msg(__func__, xdr);
	return -EIO;
}

static int decode_delegreturn(struct xdr_stream *xdr)
{
	return decode_op_hdr(xdr, OP_DELEGRETURN);
}

static int decode_secinfo_gss(struct xdr_stream *xdr,
			      struct nfs4_secinfo4 *flavor)
{
	u32 oid_len;
	__be32 *p;

	p = xdr_inline_decode(xdr, 4);
	if (unlikely(!p))
		goto out_overflow;
	oid_len = be32_to_cpup(p);
	if (oid_len > GSS_OID_MAX_LEN)
		goto out_err;

	p = xdr_inline_decode(xdr, oid_len);
	if (unlikely(!p))
		goto out_overflow;
	memcpy(flavor->flavor_info.oid.data, p, oid_len);
	flavor->flavor_info.oid.len = oid_len;

	p = xdr_inline_decode(xdr, 8);
	if (unlikely(!p))
		goto out_overflow;
	flavor->flavor_info.qop = be32_to_cpup(p++);
	flavor->flavor_info.service = be32_to_cpup(p);

	return 0;

out_overflow:
	print_overflow_msg(__func__, xdr);
	return -EIO;
out_err:
	return -EINVAL;
}

static int decode_secinfo_common(struct xdr_stream *xdr, struct nfs4_secinfo_res *res)
{
	struct nfs4_secinfo4 *sec_flavor;
	unsigned int i, num_flavors;
	int status;
	__be32 *p;

	p = xdr_inline_decode(xdr, 4);
	if (unlikely(!p))
		goto out_overflow;

	res->flavors->num_flavors = 0;
	num_flavors = be32_to_cpup(p);

	for (i = 0; i < num_flavors; i++) {
		sec_flavor = &res->flavors->flavors[i];
		if ((char *)&sec_flavor[1] - (char *)res->flavors > PAGE_SIZE)
			break;

		p = xdr_inline_decode(xdr, 4);
		if (unlikely(!p))
			goto out_overflow;
		sec_flavor->flavor = be32_to_cpup(p);

		if (sec_flavor->flavor == RPC_AUTH_GSS) {
			status = decode_secinfo_gss(xdr, sec_flavor);
			if (status)
				goto out;
		}
		res->flavors->num_flavors++;
	}

	status = 0;
out:
	return status;
out_overflow:
	print_overflow_msg(__func__, xdr);
	return -EIO;
}

static int decode_secinfo(struct xdr_stream *xdr, struct nfs4_secinfo_res *res)
{
	int status = decode_op_hdr(xdr, OP_SECINFO);
	if (status)
		return status;
	return decode_secinfo_common(xdr, res);
}

#if defined(CONFIG_NFS_V4_1)
static int decode_secinfo_no_name(struct xdr_stream *xdr, struct nfs4_secinfo_res *res)
{
	int status = decode_op_hdr(xdr, OP_SECINFO_NO_NAME);
	if (status)
		return status;
	return decode_secinfo_common(xdr, res);
}

static int decode_op_map(struct xdr_stream *xdr, struct nfs4_op_map *op_map)
{
	__be32 *p;
	uint32_t bitmap_words;
	unsigned int i;

	p = xdr_inline_decode(xdr, 4);
	bitmap_words = be32_to_cpup(p++);
	if (bitmap_words > NFS4_OP_MAP_NUM_WORDS)
		return -EIO;
	p = xdr_inline_decode(xdr, 4 * bitmap_words);
	for (i = 0; i < bitmap_words; i++)
		op_map->u.words[i] = be32_to_cpup(p++);

	return 0;
}

static int decode_exchange_id(struct xdr_stream *xdr,
			      struct nfs41_exchange_id_res *res)
{
	__be32 *p;
	uint32_t dummy;
	char *dummy_str;
	int status;
	uint32_t impl_id_count;

	status = decode_op_hdr(xdr, OP_EXCHANGE_ID);
	if (status)
		return status;

	p = xdr_inline_decode(xdr, 8);
	if (unlikely(!p))
		goto out_overflow;
	xdr_decode_hyper(p, &res->clientid);
	p = xdr_inline_decode(xdr, 12);
	if (unlikely(!p))
		goto out_overflow;
	res->seqid = be32_to_cpup(p++);
	res->flags = be32_to_cpup(p++);

	res->state_protect.how = be32_to_cpup(p);
	switch (res->state_protect.how) {
	case SP4_NONE:
		break;
	case SP4_MACH_CRED:
		status = decode_op_map(xdr, &res->state_protect.enforce);
		if (status)
			return status;
		status = decode_op_map(xdr, &res->state_protect.allow);
		if (status)
			return status;
		break;
	default:
		WARN_ON_ONCE(1);
		return -EIO;
	}

	/* server_owner4.so_minor_id */
	p = xdr_inline_decode(xdr, 8);
	if (unlikely(!p))
		goto out_overflow;
	p = xdr_decode_hyper(p, &res->server_owner->minor_id);

	/* server_owner4.so_major_id */
	status = decode_opaque_inline(xdr, &dummy, &dummy_str);
	if (unlikely(status))
		return status;
	if (unlikely(dummy > NFS4_OPAQUE_LIMIT))
		return -EIO;
	memcpy(res->server_owner->major_id, dummy_str, dummy);
	res->server_owner->major_id_sz = dummy;

	/* server_scope4 */
	status = decode_opaque_inline(xdr, &dummy, &dummy_str);
	if (unlikely(status))
		return status;
	if (unlikely(dummy > NFS4_OPAQUE_LIMIT))
		return -EIO;
	memcpy(res->server_scope->server_scope, dummy_str, dummy);
	res->server_scope->server_scope_sz = dummy;

	/* Implementation Id */
	p = xdr_inline_decode(xdr, 4);
	if (unlikely(!p))
		goto out_overflow;
	impl_id_count = be32_to_cpup(p++);

	if (impl_id_count) {
		/* nii_domain */
		status = decode_opaque_inline(xdr, &dummy, &dummy_str);
		if (unlikely(status))
			return status;
		if (unlikely(dummy > NFS4_OPAQUE_LIMIT))
			return -EIO;
		memcpy(res->impl_id->domain, dummy_str, dummy);

		/* nii_name */
		status = decode_opaque_inline(xdr, &dummy, &dummy_str);
		if (unlikely(status))
			return status;
		if (unlikely(dummy > NFS4_OPAQUE_LIMIT))
			return -EIO;
		memcpy(res->impl_id->name, dummy_str, dummy);

		/* nii_date */
		p = xdr_inline_decode(xdr, 12);
		if (unlikely(!p))
			goto out_overflow;
		p = xdr_decode_hyper(p, &res->impl_id->date.seconds);
		res->impl_id->date.nseconds = be32_to_cpup(p);

		/* if there's more than one entry, ignore the rest */
	}
	return 0;
out_overflow:
	print_overflow_msg(__func__, xdr);
	return -EIO;
}

static int decode_chan_attrs(struct xdr_stream *xdr,
			     struct nfs4_channel_attrs *attrs)
{
	__be32 *p;
	u32 nr_attrs, val;

	p = xdr_inline_decode(xdr, 28);
	if (unlikely(!p))
		goto out_overflow;
	val = be32_to_cpup(p++);	/* headerpadsz */
	if (val)
		return -EINVAL;		/* no support for header padding yet */
	attrs->max_rqst_sz = be32_to_cpup(p++);
	attrs->max_resp_sz = be32_to_cpup(p++);
	attrs->max_resp_sz_cached = be32_to_cpup(p++);
	attrs->max_ops = be32_to_cpup(p++);
	attrs->max_reqs = be32_to_cpup(p++);
	nr_attrs = be32_to_cpup(p);
	if (unlikely(nr_attrs > 1)) {
		printk(KERN_WARNING "NFS: %s: Invalid rdma channel attrs "
			"count %u\n", __func__, nr_attrs);
		return -EINVAL;
	}
	if (nr_attrs == 1) {
		p = xdr_inline_decode(xdr, 4); /* skip rdma_attrs */
		if (unlikely(!p))
			goto out_overflow;
	}
	return 0;
out_overflow:
	print_overflow_msg(__func__, xdr);
	return -EIO;
}

static int decode_sessionid(struct xdr_stream *xdr, struct nfs4_sessionid *sid)
{
	return decode_opaque_fixed(xdr, sid->data, NFS4_MAX_SESSIONID_LEN);
}

static int decode_bind_conn_to_session(struct xdr_stream *xdr,
				struct nfs41_bind_conn_to_session_res *res)
{
	__be32 *p;
	int status;

	status = decode_op_hdr(xdr, OP_BIND_CONN_TO_SESSION);
	if (!status)
		status = decode_sessionid(xdr, &res->session->sess_id);
	if (unlikely(status))
		return status;

	/* dir flags, rdma mode bool */
	p = xdr_inline_decode(xdr, 8);
	if (unlikely(!p))
		goto out_overflow;

	res->dir = be32_to_cpup(p++);
	if (res->dir == 0 || res->dir > NFS4_CDFS4_BOTH)
		return -EIO;
	if (be32_to_cpup(p) == 0)
		res->use_conn_in_rdma_mode = false;
	else
		res->use_conn_in_rdma_mode = true;

	return 0;
out_overflow:
	print_overflow_msg(__func__, xdr);
	return -EIO;
}

static int decode_create_session(struct xdr_stream *xdr,
				 struct nfs41_create_session_res *res)
{
	__be32 *p;
	int status;
	struct nfs_client *clp = res->client;
	struct nfs4_session *session = clp->cl_session;

	status = decode_op_hdr(xdr, OP_CREATE_SESSION);
	if (!status)
		status = decode_sessionid(xdr, &session->sess_id);
	if (unlikely(status))
		return status;

	/* seqid, flags */
	p = xdr_inline_decode(xdr, 8);
	if (unlikely(!p))
		goto out_overflow;
	clp->cl_seqid = be32_to_cpup(p++);
	session->flags = be32_to_cpup(p);

	/* Channel attributes */
	status = decode_chan_attrs(xdr, &session->fc_attrs);
	if (!status)
		status = decode_chan_attrs(xdr, &session->bc_attrs);
	return status;
out_overflow:
	print_overflow_msg(__func__, xdr);
	return -EIO;
}

static int decode_destroy_session(struct xdr_stream *xdr, void *dummy)
{
	return decode_op_hdr(xdr, OP_DESTROY_SESSION);
}

static int decode_destroy_clientid(struct xdr_stream *xdr, void *dummy)
{
	return decode_op_hdr(xdr, OP_DESTROY_CLIENTID);
}

static int decode_reclaim_complete(struct xdr_stream *xdr, void *dummy)
{
	return decode_op_hdr(xdr, OP_RECLAIM_COMPLETE);
}
#endif /* CONFIG_NFS_V4_1 */

static int decode_sequence(struct xdr_stream *xdr,
			   struct nfs4_sequence_res *res,
			   struct rpc_rqst *rqstp)
{
#if defined(CONFIG_NFS_V4_1)
	struct nfs4_session *session;
	struct nfs4_sessionid id;
	u32 dummy;
	int status;
	__be32 *p;

	if (res->sr_slot == NULL)
		return 0;
	if (!res->sr_slot->table->session)
		return 0;

	status = decode_op_hdr(xdr, OP_SEQUENCE);
	if (!status)
		status = decode_sessionid(xdr, &id);
	if (unlikely(status))
		goto out_err;

	/*
	 * If the server returns different values for sessionID, slotID or
	 * sequence number, the server is looney tunes.
	 */
	status = -EREMOTEIO;
	session = res->sr_slot->table->session;

	if (memcmp(id.data, session->sess_id.data,
		   NFS4_MAX_SESSIONID_LEN)) {
		dprintk("%s Invalid session id\n", __func__);
		goto out_err;
	}

	p = xdr_inline_decode(xdr, 20);
	if (unlikely(!p))
		goto out_overflow;

	/* seqid */
	dummy = be32_to_cpup(p++);
	if (dummy != res->sr_slot->seq_nr) {
		dprintk("%s Invalid sequence number\n", __func__);
		goto out_err;
	}
	/* slot id */
	dummy = be32_to_cpup(p++);
	if (dummy != res->sr_slot->slot_nr) {
		dprintk("%s Invalid slot id\n", __func__);
		goto out_err;
	}
	/* highest slot id */
	res->sr_highest_slotid = be32_to_cpup(p++);
	/* target highest slot id */
	res->sr_target_highest_slotid = be32_to_cpup(p++);
	/* result flags */
	res->sr_status_flags = be32_to_cpup(p);
	status = 0;
out_err:
	res->sr_status = status;
	return status;
out_overflow:
	print_overflow_msg(__func__, xdr);
	status = -EIO;
	goto out_err;
#else  /* CONFIG_NFS_V4_1 */
	return 0;
#endif /* CONFIG_NFS_V4_1 */
}

#if defined(CONFIG_NFS_V4_1)
/*
 * TODO: Need to handle case when EOF != true;
 */
static int decode_getdevicelist(struct xdr_stream *xdr,
				struct pnfs_devicelist *res)
{
	__be32 *p;
	int status, i;
	nfs4_verifier verftemp;

	status = decode_op_hdr(xdr, OP_GETDEVICELIST);
	if (status)
		return status;

	p = xdr_inline_decode(xdr, 8 + 8 + 4);
	if (unlikely(!p))
		goto out_overflow;

	/* TODO: Skip cookie for now */
	p += 2;

	/* Read verifier */
	p = xdr_decode_opaque_fixed(p, verftemp.data, NFS4_VERIFIER_SIZE);

	res->num_devs = be32_to_cpup(p);

	dprintk("%s: num_dev %d\n", __func__, res->num_devs);

	if (res->num_devs > NFS4_PNFS_GETDEVLIST_MAXNUM) {
		printk(KERN_ERR "NFS: %s too many result dev_num %u\n",
				__func__, res->num_devs);
		return -EIO;
	}

	p = xdr_inline_decode(xdr,
			      res->num_devs * NFS4_DEVICEID4_SIZE + 4);
	if (unlikely(!p))
		goto out_overflow;
	for (i = 0; i < res->num_devs; i++)
		p = xdr_decode_opaque_fixed(p, res->dev_id[i].data,
					    NFS4_DEVICEID4_SIZE);
	res->eof = be32_to_cpup(p);
	return 0;
out_overflow:
	print_overflow_msg(__func__, xdr);
	return -EIO;
}

static int decode_getdeviceinfo(struct xdr_stream *xdr,
				struct pnfs_device *pdev)
{
	__be32 *p;
	uint32_t len, type;
	int status;

	status = decode_op_hdr(xdr, OP_GETDEVICEINFO);
	if (status) {
		if (status == -ETOOSMALL) {
			p = xdr_inline_decode(xdr, 4);
			if (unlikely(!p))
				goto out_overflow;
			pdev->mincount = be32_to_cpup(p);
			dprintk("%s: Min count too small. mincnt = %u\n",
				__func__, pdev->mincount);
		}
		return status;
	}

	p = xdr_inline_decode(xdr, 8);
	if (unlikely(!p))
		goto out_overflow;
	type = be32_to_cpup(p++);
	if (type != pdev->layout_type) {
		dprintk("%s: layout mismatch req: %u pdev: %u\n",
			__func__, pdev->layout_type, type);
		return -EINVAL;
	}
	/*
	 * Get the length of the opaque device_addr4. xdr_read_pages places
	 * the opaque device_addr4 in the xdr_buf->pages (pnfs_device->pages)
	 * and places the remaining xdr data in xdr_buf->tail
	 */
	pdev->mincount = be32_to_cpup(p);
	if (xdr_read_pages(xdr, pdev->mincount) != pdev->mincount)
		goto out_overflow;

	/* Parse notification bitmap, verifying that it is zero. */
	p = xdr_inline_decode(xdr, 4);
	if (unlikely(!p))
		goto out_overflow;
	len = be32_to_cpup(p);
	if (len) {
		uint32_t i;

		p = xdr_inline_decode(xdr, 4 * len);
		if (unlikely(!p))
			goto out_overflow;
		for (i = 0; i < len; i++, p++) {
			if (be32_to_cpup(p)) {
				dprintk("%s: notifications not supported\n",
					__func__);
				return -EIO;
			}
		}
	}
	return 0;
out_overflow:
	print_overflow_msg(__func__, xdr);
	return -EIO;
}

static int decode_layoutget(struct xdr_stream *xdr, struct rpc_rqst *req,
			    struct nfs4_layoutget_res *res)
{
	__be32 *p;
	int status;
	u32 layout_count;
	u32 recvd;

	status = decode_op_hdr(xdr, OP_LAYOUTGET);
	if (status)
		return status;
	p = xdr_inline_decode(xdr, 4);
	if (unlikely(!p))
		goto out_overflow;
	res->return_on_close = be32_to_cpup(p);
	decode_stateid(xdr, &res->stateid);
	p = xdr_inline_decode(xdr, 4);
	if (unlikely(!p))
		goto out_overflow;
	layout_count = be32_to_cpup(p);
	if (!layout_count) {
		dprintk("%s: server responded with empty layout array\n",
			__func__);
		return -EINVAL;
	}

	p = xdr_inline_decode(xdr, 28);
	if (unlikely(!p))
		goto out_overflow;
	p = xdr_decode_hyper(p, &res->range.offset);
	p = xdr_decode_hyper(p, &res->range.length);
	res->range.iomode = be32_to_cpup(p++);
	res->type = be32_to_cpup(p++);
	res->layoutp->len = be32_to_cpup(p);

	dprintk("%s roff:%lu rlen:%lu riomode:%d, lo_type:0x%x, lo.len:%d\n",
		__func__,
		(unsigned long)res->range.offset,
		(unsigned long)res->range.length,
		res->range.iomode,
		res->type,
		res->layoutp->len);

	recvd = xdr_read_pages(xdr, res->layoutp->len);
	if (res->layoutp->len > recvd) {
		dprintk("NFS: server cheating in layoutget reply: "
				"layout len %u > recvd %u\n",
				res->layoutp->len, recvd);
		return -EINVAL;
	}

	if (layout_count > 1) {
		/* We only handle a length one array at the moment.  Any
		 * further entries are just ignored.  Note that this means
		 * the client may see a response that is less than the
		 * minimum it requested.
		 */
		dprintk("%s: server responded with %d layouts, dropping tail\n",
			__func__, layout_count);
	}

	return 0;
out_overflow:
	print_overflow_msg(__func__, xdr);
	return -EIO;
}

static int decode_layoutreturn(struct xdr_stream *xdr,
			       struct nfs4_layoutreturn_res *res)
{
	__be32 *p;
	int status;

	status = decode_op_hdr(xdr, OP_LAYOUTRETURN);
	if (status)
		return status;
	p = xdr_inline_decode(xdr, 4);
	if (unlikely(!p))
		goto out_overflow;
	res->lrs_present = be32_to_cpup(p);
	if (res->lrs_present)
		status = decode_stateid(xdr, &res->stateid);
	return status;
out_overflow:
	print_overflow_msg(__func__, xdr);
	return -EIO;
}

static int decode_layoutcommit(struct xdr_stream *xdr,
			       struct rpc_rqst *req,
			       struct nfs4_layoutcommit_res *res)
{
	__be32 *p;
	__u32 sizechanged;
	int status;

	status = decode_op_hdr(xdr, OP_LAYOUTCOMMIT);
	res->status = status;
	if (status)
		return status;

	p = xdr_inline_decode(xdr, 4);
	if (unlikely(!p))
		goto out_overflow;
	sizechanged = be32_to_cpup(p);

	if (sizechanged) {
		/* throw away new size */
		p = xdr_inline_decode(xdr, 8);
		if (unlikely(!p))
			goto out_overflow;
	}
	return 0;
out_overflow:
	print_overflow_msg(__func__, xdr);
	return -EIO;
}

static int decode_test_stateid(struct xdr_stream *xdr,
			       struct nfs41_test_stateid_res *res)
{
	__be32 *p;
	int status;
	int num_res;

	status = decode_op_hdr(xdr, OP_TEST_STATEID);
	if (status)
		return status;

	p = xdr_inline_decode(xdr, 4);
	if (unlikely(!p))
		goto out_overflow;
	num_res = be32_to_cpup(p++);
	if (num_res != 1)
		goto out;

	p = xdr_inline_decode(xdr, 4);
	if (unlikely(!p))
		goto out_overflow;
	res->status = be32_to_cpup(p++);

	return status;
out_overflow:
	print_overflow_msg(__func__, xdr);
out:
	return -EIO;
}

static int decode_free_stateid(struct xdr_stream *xdr,
			       struct nfs41_free_stateid_res *res)
{
	res->status = decode_op_hdr(xdr, OP_FREE_STATEID);
	return res->status;
}
#endif /* CONFIG_NFS_V4_1 */

/*
 * END OF "GENERIC" DECODE ROUTINES.
 */

/*
 * Decode OPEN_DOWNGRADE response
 */
static int nfs4_xdr_dec_open_downgrade(struct rpc_rqst *rqstp,
				       struct xdr_stream *xdr,
				       struct nfs_closeres *res)
{
	struct compound_hdr hdr;
	int status;

	status = decode_compound_hdr(xdr, &hdr);
	if (status)
		goto out;
	status = decode_sequence(xdr, &res->seq_res, rqstp);
	if (status)
		goto out;
	status = decode_putfh(xdr);
	if (status)
		goto out;
	status = decode_open_downgrade(xdr, res);
	if (status != 0)
		goto out;
	decode_getfattr(xdr, res->fattr, res->server);
out:
	return status;
}

/*
 * Decode ACCESS response
 */
static int nfs4_xdr_dec_access(struct rpc_rqst *rqstp, struct xdr_stream *xdr,
			       struct nfs4_accessres *res)
{
	struct compound_hdr hdr;
	int status;

	status = decode_compound_hdr(xdr, &hdr);
	if (status)
		goto out;
	status = decode_sequence(xdr, &res->seq_res, rqstp);
	if (status)
		goto out;
	status = decode_putfh(xdr);
	if (status != 0)
		goto out;
	status = decode_access(xdr, &res->supported, &res->access);
	if (status != 0)
		goto out;
	decode_getfattr(xdr, res->fattr, res->server);
out:
	return status;
}

/*
 * Decode LOOKUP response
 */
static int nfs4_xdr_dec_lookup(struct rpc_rqst *rqstp, struct xdr_stream *xdr,
			       struct nfs4_lookup_res *res)
{
	struct compound_hdr hdr;
	int status;

	status = decode_compound_hdr(xdr, &hdr);
	if (status)
		goto out;
	status = decode_sequence(xdr, &res->seq_res, rqstp);
	if (status)
		goto out;
	status = decode_putfh(xdr);
	if (status)
		goto out;
	status = decode_lookup(xdr);
	if (status)
		goto out;
	status = decode_getfh(xdr, res->fh);
	if (status)
		goto out;
	status = decode_getfattr_label(xdr, res->fattr, res->label, res->server);
out:
	return status;
}

/*
 * Decode LOOKUP_ROOT response
 */
static int nfs4_xdr_dec_lookup_root(struct rpc_rqst *rqstp,
				    struct xdr_stream *xdr,
				    struct nfs4_lookup_res *res)
{
	struct compound_hdr hdr;
	int status;

	status = decode_compound_hdr(xdr, &hdr);
	if (status)
		goto out;
	status = decode_sequence(xdr, &res->seq_res, rqstp);
	if (status)
		goto out;
	status = decode_putrootfh(xdr);
	if (status)
		goto out;
	status = decode_getfh(xdr, res->fh);
	if (status == 0)
		status = decode_getfattr_label(xdr, res->fattr,
						res->label, res->server);
out:
	return status;
}

/*
 * Decode REMOVE response
 */
static int nfs4_xdr_dec_remove(struct rpc_rqst *rqstp, struct xdr_stream *xdr,
			       struct nfs_removeres *res)
{
	struct compound_hdr hdr;
	int status;

	status = decode_compound_hdr(xdr, &hdr);
	if (status)
		goto out;
	status = decode_sequence(xdr, &res->seq_res, rqstp);
	if (status)
		goto out;
	status = decode_putfh(xdr);
	if (status)
		goto out;
	status = decode_remove(xdr, &res->cinfo);
out:
	return status;
}

/*
 * Decode RENAME response
 */
static int nfs4_xdr_dec_rename(struct rpc_rqst *rqstp, struct xdr_stream *xdr,
			       struct nfs_renameres *res)
{
	struct compound_hdr hdr;
	int status;

	status = decode_compound_hdr(xdr, &hdr);
	if (status)
		goto out;
	status = decode_sequence(xdr, &res->seq_res, rqstp);
	if (status)
		goto out;
	status = decode_putfh(xdr);
	if (status)
		goto out;
	status = decode_savefh(xdr);
	if (status)
		goto out;
	status = decode_putfh(xdr);
	if (status)
		goto out;
	status = decode_rename(xdr, &res->old_cinfo, &res->new_cinfo);
out:
	return status;
}

/*
 * Decode LINK response
 */
static int nfs4_xdr_dec_link(struct rpc_rqst *rqstp, struct xdr_stream *xdr,
			     struct nfs4_link_res *res)
{
	struct compound_hdr hdr;
	int status;

	status = decode_compound_hdr(xdr, &hdr);
	if (status)
		goto out;
	status = decode_sequence(xdr, &res->seq_res, rqstp);
	if (status)
		goto out;
	status = decode_putfh(xdr);
	if (status)
		goto out;
	status = decode_savefh(xdr);
	if (status)
		goto out;
	status = decode_putfh(xdr);
	if (status)
		goto out;
	status = decode_link(xdr, &res->cinfo);
	if (status)
		goto out;
	/*
	 * Note order: OP_LINK leaves the directory as the current
	 *             filehandle.
	 */
	status = decode_restorefh(xdr);
	if (status)
		goto out;
	decode_getfattr_label(xdr, res->fattr, res->label, res->server);
out:
	return status;
}

/*
 * Decode CREATE response
 */
static int nfs4_xdr_dec_create(struct rpc_rqst *rqstp, struct xdr_stream *xdr,
			       struct nfs4_create_res *res)
{
	struct compound_hdr hdr;
	int status;

	status = decode_compound_hdr(xdr, &hdr);
	if (status)
		goto out;
	status = decode_sequence(xdr, &res->seq_res, rqstp);
	if (status)
		goto out;
	status = decode_putfh(xdr);
	if (status)
		goto out;
	status = decode_create(xdr, &res->dir_cinfo);
	if (status)
		goto out;
	status = decode_getfh(xdr, res->fh);
	if (status)
		goto out;
	decode_getfattr_label(xdr, res->fattr, res->label, res->server);
out:
	return status;
}

/*
 * Decode SYMLINK response
 */
static int nfs4_xdr_dec_symlink(struct rpc_rqst *rqstp, struct xdr_stream *xdr,
				struct nfs4_create_res *res)
{
	return nfs4_xdr_dec_create(rqstp, xdr, res);
}

/*
 * Decode GETATTR response
 */
static int nfs4_xdr_dec_getattr(struct rpc_rqst *rqstp, struct xdr_stream *xdr,
				struct nfs4_getattr_res *res)
{
	struct compound_hdr hdr;
	int status;

	status = decode_compound_hdr(xdr, &hdr);
	if (status)
		goto out;
	status = decode_sequence(xdr, &res->seq_res, rqstp);
	if (status)
		goto out;
	status = decode_putfh(xdr);
	if (status)
		goto out;
	status = decode_getfattr_label(xdr, res->fattr, res->label, res->server);
out:
	return status;
}

/*
 * Encode an SETACL request
 */
static void nfs4_xdr_enc_setacl(struct rpc_rqst *req, struct xdr_stream *xdr,
				struct nfs_setaclargs *args)
{
	struct compound_hdr hdr = {
		.minorversion = nfs4_xdr_minorversion(&args->seq_args),
	};

	encode_compound_hdr(xdr, req, &hdr);
	encode_sequence(xdr, &args->seq_args, &hdr);
	encode_putfh(xdr, args->fh, &hdr);
	encode_setacl(xdr, args, &hdr);
	encode_nops(&hdr);
}

/*
 * Decode SETACL response
 */
static int
nfs4_xdr_dec_setacl(struct rpc_rqst *rqstp, struct xdr_stream *xdr,
		    struct nfs_setaclres *res)
{
	struct compound_hdr hdr;
	int status;

	status = decode_compound_hdr(xdr, &hdr);
	if (status)
		goto out;
	status = decode_sequence(xdr, &res->seq_res, rqstp);
	if (status)
		goto out;
	status = decode_putfh(xdr);
	if (status)
		goto out;
	status = decode_setattr(xdr);
out:
	return status;
}

/*
 * Decode GETACL response
 */
static int
nfs4_xdr_dec_getacl(struct rpc_rqst *rqstp, struct xdr_stream *xdr,
		    struct nfs_getaclres *res)
{
	struct compound_hdr hdr;
	int status;

	if (res->acl_scratch != NULL) {
		void *p = page_address(res->acl_scratch);
		xdr_set_scratch_buffer(xdr, p, PAGE_SIZE);
	}
	status = decode_compound_hdr(xdr, &hdr);
	if (status)
		goto out;
	status = decode_sequence(xdr, &res->seq_res, rqstp);
	if (status)
		goto out;
	status = decode_putfh(xdr);
	if (status)
		goto out;
	status = decode_getacl(xdr, rqstp, res);

out:
	return status;
}

/*
 * Decode CLOSE response
 */
static int nfs4_xdr_dec_close(struct rpc_rqst *rqstp, struct xdr_stream *xdr,
			      struct nfs_closeres *res)
{
	struct compound_hdr hdr;
	int status;

	status = decode_compound_hdr(xdr, &hdr);
	if (status)
		goto out;
	status = decode_sequence(xdr, &res->seq_res, rqstp);
	if (status)
		goto out;
	status = decode_putfh(xdr);
	if (status)
		goto out;
	status = decode_close(xdr, res);
	if (status != 0)
		goto out;
	/*
	 * Note: Server may do delete on close for this file
	 * 	in which case the getattr call will fail with
	 * 	an ESTALE error. Shouldn't be a problem,
	 * 	though, since fattr->valid will remain unset.
	 */
	decode_getfattr(xdr, res->fattr, res->server);
out:
	return status;
}

/*
 * Decode OPEN response
 */
static int nfs4_xdr_dec_open(struct rpc_rqst *rqstp, struct xdr_stream *xdr,
			     struct nfs_openres *res)
{
	struct compound_hdr hdr;
	int status;

	status = decode_compound_hdr(xdr, &hdr);
	if (status)
		goto out;
	status = decode_sequence(xdr, &res->seq_res, rqstp);
	if (status)
		goto out;
	status = decode_putfh(xdr);
	if (status)
		goto out;
	status = decode_open(xdr, res);
	if (status)
		goto out;
	status = decode_getfh(xdr, &res->fh);
	if (status)
<<<<<<< HEAD
		goto out;
	if (decode_getfattr(xdr, res->f_attr, res->server,
				!RPC_IS_ASYNC(rqstp->rq_task)) != 0)
		goto out;
	if (decode_restorefh(xdr) != 0)
=======
>>>>>>> c3ade0e0
		goto out;
	if (res->access_request)
		decode_access(xdr, &res->access_supported, &res->access_result);
	decode_getfattr_label(xdr, res->f_attr, res->f_label, res->server);
out:
	return status;
}

/*
 * Decode OPEN_CONFIRM response
 */
static int nfs4_xdr_dec_open_confirm(struct rpc_rqst *rqstp,
				     struct xdr_stream *xdr,
				     struct nfs_open_confirmres *res)
{
	struct compound_hdr hdr;
	int status;

	status = decode_compound_hdr(xdr, &hdr);
	if (status)
		goto out;
	status = decode_putfh(xdr);
	if (status)
		goto out;
	status = decode_open_confirm(xdr, res);
out:
	return status;
}

/*
 * Decode OPEN response
 */
static int nfs4_xdr_dec_open_noattr(struct rpc_rqst *rqstp,
				    struct xdr_stream *xdr,
				    struct nfs_openres *res)
{
	struct compound_hdr hdr;
	int status;

	status = decode_compound_hdr(xdr, &hdr);
	if (status)
		goto out;
	status = decode_sequence(xdr, &res->seq_res, rqstp);
	if (status)
		goto out;
	status = decode_putfh(xdr);
	if (status)
		goto out;
	status = decode_open(xdr, res);
	if (status)
		goto out;
	if (res->access_request)
		decode_access(xdr, &res->access_supported, &res->access_result);
	decode_getfattr(xdr, res->f_attr, res->server);
out:
	return status;
}

/*
 * Decode SETATTR response
 */
static int nfs4_xdr_dec_setattr(struct rpc_rqst *rqstp,
				struct xdr_stream *xdr,
				struct nfs_setattrres *res)
{
	struct compound_hdr hdr;
	int status;

	status = decode_compound_hdr(xdr, &hdr);
	if (status)
		goto out;
	status = decode_sequence(xdr, &res->seq_res, rqstp);
	if (status)
		goto out;
	status = decode_putfh(xdr);
	if (status)
		goto out;
	status = decode_setattr(xdr);
	if (status)
		goto out;
	decode_getfattr_label(xdr, res->fattr, res->label, res->server);
out:
	return status;
}

/*
 * Decode LOCK response
 */
static int nfs4_xdr_dec_lock(struct rpc_rqst *rqstp, struct xdr_stream *xdr,
			     struct nfs_lock_res *res)
{
	struct compound_hdr hdr;
	int status;

	status = decode_compound_hdr(xdr, &hdr);
	if (status)
		goto out;
	status = decode_sequence(xdr, &res->seq_res, rqstp);
	if (status)
		goto out;
	status = decode_putfh(xdr);
	if (status)
		goto out;
	status = decode_lock(xdr, res);
out:
	return status;
}

/*
 * Decode LOCKT response
 */
static int nfs4_xdr_dec_lockt(struct rpc_rqst *rqstp, struct xdr_stream *xdr,
			      struct nfs_lockt_res *res)
{
	struct compound_hdr hdr;
	int status;

	status = decode_compound_hdr(xdr, &hdr);
	if (status)
		goto out;
	status = decode_sequence(xdr, &res->seq_res, rqstp);
	if (status)
		goto out;
	status = decode_putfh(xdr);
	if (status)
		goto out;
	status = decode_lockt(xdr, res);
out:
	return status;
}

/*
 * Decode LOCKU response
 */
static int nfs4_xdr_dec_locku(struct rpc_rqst *rqstp, struct xdr_stream *xdr,
			      struct nfs_locku_res *res)
{
	struct compound_hdr hdr;
	int status;

	status = decode_compound_hdr(xdr, &hdr);
	if (status)
		goto out;
	status = decode_sequence(xdr, &res->seq_res, rqstp);
	if (status)
		goto out;
	status = decode_putfh(xdr);
	if (status)
		goto out;
	status = decode_locku(xdr, res);
out:
	return status;
}

static int nfs4_xdr_dec_release_lockowner(struct rpc_rqst *rqstp,
					  struct xdr_stream *xdr, void *dummy)
{
	struct compound_hdr hdr;
	int status;

	status = decode_compound_hdr(xdr, &hdr);
	if (!status)
		status = decode_release_lockowner(xdr);
	return status;
}

/*
 * Decode READLINK response
 */
static int nfs4_xdr_dec_readlink(struct rpc_rqst *rqstp,
				 struct xdr_stream *xdr,
				 struct nfs4_readlink_res *res)
{
	struct compound_hdr hdr;
	int status;

	status = decode_compound_hdr(xdr, &hdr);
	if (status)
		goto out;
	status = decode_sequence(xdr, &res->seq_res, rqstp);
	if (status)
		goto out;
	status = decode_putfh(xdr);
	if (status)
		goto out;
	status = decode_readlink(xdr, rqstp);
out:
	return status;
}

/*
 * Decode READDIR response
 */
static int nfs4_xdr_dec_readdir(struct rpc_rqst *rqstp, struct xdr_stream *xdr,
				struct nfs4_readdir_res *res)
{
	struct compound_hdr hdr;
	int status;

	status = decode_compound_hdr(xdr, &hdr);
	if (status)
		goto out;
	status = decode_sequence(xdr, &res->seq_res, rqstp);
	if (status)
		goto out;
	status = decode_putfh(xdr);
	if (status)
		goto out;
	status = decode_readdir(xdr, rqstp, res);
out:
	return status;
}

/*
 * Decode Read response
 */
static int nfs4_xdr_dec_read(struct rpc_rqst *rqstp, struct xdr_stream *xdr,
			     struct nfs_readres *res)
{
	struct compound_hdr hdr;
	int status;

	status = decode_compound_hdr(xdr, &hdr);
	if (status)
		goto out;
	status = decode_sequence(xdr, &res->seq_res, rqstp);
	if (status)
		goto out;
	status = decode_putfh(xdr);
	if (status)
		goto out;
	status = decode_read(xdr, rqstp, res);
	if (!status)
		status = res->count;
out:
	return status;
}

/*
 * Decode WRITE response
 */
static int nfs4_xdr_dec_write(struct rpc_rqst *rqstp, struct xdr_stream *xdr,
			      struct nfs_writeres *res)
{
	struct compound_hdr hdr;
	int status;

	status = decode_compound_hdr(xdr, &hdr);
	if (status)
		goto out;
	status = decode_sequence(xdr, &res->seq_res, rqstp);
	if (status)
		goto out;
	status = decode_putfh(xdr);
	if (status)
		goto out;
	status = decode_write(xdr, res);
	if (status)
		goto out;
	if (res->fattr)
		decode_getfattr(xdr, res->fattr, res->server);
	if (!status)
		status = res->count;
out:
	return status;
}

/*
 * Decode COMMIT response
 */
static int nfs4_xdr_dec_commit(struct rpc_rqst *rqstp, struct xdr_stream *xdr,
			       struct nfs_commitres *res)
{
	struct compound_hdr hdr;
	int status;

	status = decode_compound_hdr(xdr, &hdr);
	if (status)
		goto out;
	status = decode_sequence(xdr, &res->seq_res, rqstp);
	if (status)
		goto out;
	status = decode_putfh(xdr);
	if (status)
		goto out;
	status = decode_commit(xdr, res);
out:
	return status;
}

/*
 * Decode FSINFO response
 */
static int nfs4_xdr_dec_fsinfo(struct rpc_rqst *req, struct xdr_stream *xdr,
			       struct nfs4_fsinfo_res *res)
{
	struct compound_hdr hdr;
	int status;

	status = decode_compound_hdr(xdr, &hdr);
	if (!status)
		status = decode_sequence(xdr, &res->seq_res, req);
	if (!status)
		status = decode_putfh(xdr);
	if (!status)
		status = decode_fsinfo(xdr, res->fsinfo);
	return status;
}

/*
 * Decode PATHCONF response
 */
static int nfs4_xdr_dec_pathconf(struct rpc_rqst *req, struct xdr_stream *xdr,
				 struct nfs4_pathconf_res *res)
{
	struct compound_hdr hdr;
	int status;

	status = decode_compound_hdr(xdr, &hdr);
	if (!status)
		status = decode_sequence(xdr, &res->seq_res, req);
	if (!status)
		status = decode_putfh(xdr);
	if (!status)
		status = decode_pathconf(xdr, res->pathconf);
	return status;
}

/*
 * Decode STATFS response
 */
static int nfs4_xdr_dec_statfs(struct rpc_rqst *req, struct xdr_stream *xdr,
			       struct nfs4_statfs_res *res)
{
	struct compound_hdr hdr;
	int status;

	status = decode_compound_hdr(xdr, &hdr);
	if (!status)
		status = decode_sequence(xdr, &res->seq_res, req);
	if (!status)
		status = decode_putfh(xdr);
	if (!status)
		status = decode_statfs(xdr, res->fsstat);
	return status;
}

/*
 * Decode GETATTR_BITMAP response
 */
static int nfs4_xdr_dec_server_caps(struct rpc_rqst *req,
				    struct xdr_stream *xdr,
				    struct nfs4_server_caps_res *res)
{
	struct compound_hdr hdr;
	int status;

	status = decode_compound_hdr(xdr, &hdr);
	if (status)
		goto out;
	status = decode_sequence(xdr, &res->seq_res, req);
	if (status)
		goto out;
	status = decode_putfh(xdr);
	if (status)
		goto out;
	status = decode_server_caps(xdr, res);
out:
	return status;
}

/*
 * Decode RENEW response
 */
static int nfs4_xdr_dec_renew(struct rpc_rqst *rqstp, struct xdr_stream *xdr,
			      void *__unused)
{
	struct compound_hdr hdr;
	int status;

	status = decode_compound_hdr(xdr, &hdr);
	if (!status)
		status = decode_renew(xdr);
	return status;
}

/*
 * Decode SETCLIENTID response
 */
static int nfs4_xdr_dec_setclientid(struct rpc_rqst *req,
				    struct xdr_stream *xdr,
				    struct nfs4_setclientid_res *res)
{
	struct compound_hdr hdr;
	int status;

	status = decode_compound_hdr(xdr, &hdr);
	if (!status)
		status = decode_setclientid(xdr, res);
	return status;
}

/*
 * Decode SETCLIENTID_CONFIRM response
 */
static int nfs4_xdr_dec_setclientid_confirm(struct rpc_rqst *req,
					    struct xdr_stream *xdr)
{
	struct compound_hdr hdr;
	int status;

	status = decode_compound_hdr(xdr, &hdr);
	if (!status)
		status = decode_setclientid_confirm(xdr);
	return status;
}

/*
 * Decode DELEGRETURN response
 */
static int nfs4_xdr_dec_delegreturn(struct rpc_rqst *rqstp,
				    struct xdr_stream *xdr,
				    struct nfs4_delegreturnres *res)
{
	struct compound_hdr hdr;
	int status;

	status = decode_compound_hdr(xdr, &hdr);
	if (status)
		goto out;
	status = decode_sequence(xdr, &res->seq_res, rqstp);
	if (status)
		goto out;
	status = decode_putfh(xdr);
	if (status != 0)
		goto out;
	status = decode_getfattr(xdr, res->fattr, res->server);
	if (status != 0)
		goto out;
	status = decode_delegreturn(xdr);
out:
	return status;
}

/*
 * Decode FS_LOCATIONS response
 */
static int nfs4_xdr_dec_fs_locations(struct rpc_rqst *req,
				     struct xdr_stream *xdr,
				     struct nfs4_fs_locations_res *res)
{
	struct compound_hdr hdr;
	int status;

	status = decode_compound_hdr(xdr, &hdr);
	if (status)
		goto out;
	status = decode_sequence(xdr, &res->seq_res, req);
	if (status)
		goto out;
	status = decode_putfh(xdr);
	if (status)
		goto out;
	if (res->migration) {
		xdr_enter_page(xdr, PAGE_SIZE);
		status = decode_getfattr_generic(xdr,
					&res->fs_locations->fattr,
					 NULL, res->fs_locations,
					 NULL, res->fs_locations->server);
		if (status)
			goto out;
		if (res->renew)
			status = decode_renew(xdr);
	} else {
		status = decode_lookup(xdr);
		if (status)
			goto out;
		xdr_enter_page(xdr, PAGE_SIZE);
		status = decode_getfattr_generic(xdr,
					&res->fs_locations->fattr,
					 NULL, res->fs_locations,
					 NULL, res->fs_locations->server);
	}
out:
	return status;
}

/*
 * Decode SECINFO response
 */
static int nfs4_xdr_dec_secinfo(struct rpc_rqst *rqstp,
				struct xdr_stream *xdr,
				struct nfs4_secinfo_res *res)
{
	struct compound_hdr hdr;
	int status;

	status = decode_compound_hdr(xdr, &hdr);
	if (status)
		goto out;
	status = decode_sequence(xdr, &res->seq_res, rqstp);
	if (status)
		goto out;
	status = decode_putfh(xdr);
	if (status)
		goto out;
	status = decode_secinfo(xdr, res);
out:
	return status;
}

/*
 * Decode FSID_PRESENT response
 */
static int nfs4_xdr_dec_fsid_present(struct rpc_rqst *rqstp,
				     struct xdr_stream *xdr,
				     struct nfs4_fsid_present_res *res)
{
	struct compound_hdr hdr;
	int status;

	status = decode_compound_hdr(xdr, &hdr);
	if (status)
		goto out;
	status = decode_sequence(xdr, &res->seq_res, rqstp);
	if (status)
		goto out;
	status = decode_putfh(xdr);
	if (status)
		goto out;
	status = decode_getfh(xdr, res->fh);
	if (status)
		goto out;
	if (res->renew)
		status = decode_renew(xdr);
out:
	return status;
}

#if defined(CONFIG_NFS_V4_1)
/*
 * Decode BIND_CONN_TO_SESSION response
 */
static int nfs4_xdr_dec_bind_conn_to_session(struct rpc_rqst *rqstp,
					struct xdr_stream *xdr,
					void *res)
{
	struct compound_hdr hdr;
	int status;

	status = decode_compound_hdr(xdr, &hdr);
	if (!status)
		status = decode_bind_conn_to_session(xdr, res);
	return status;
}

/*
 * Decode EXCHANGE_ID response
 */
static int nfs4_xdr_dec_exchange_id(struct rpc_rqst *rqstp,
				    struct xdr_stream *xdr,
				    void *res)
{
	struct compound_hdr hdr;
	int status;

	status = decode_compound_hdr(xdr, &hdr);
	if (!status)
		status = decode_exchange_id(xdr, res);
	return status;
}

/*
 * Decode CREATE_SESSION response
 */
static int nfs4_xdr_dec_create_session(struct rpc_rqst *rqstp,
				       struct xdr_stream *xdr,
				       struct nfs41_create_session_res *res)
{
	struct compound_hdr hdr;
	int status;

	status = decode_compound_hdr(xdr, &hdr);
	if (!status)
		status = decode_create_session(xdr, res);
	return status;
}

/*
 * Decode DESTROY_SESSION response
 */
static int nfs4_xdr_dec_destroy_session(struct rpc_rqst *rqstp,
					struct xdr_stream *xdr,
					void *res)
{
	struct compound_hdr hdr;
	int status;

	status = decode_compound_hdr(xdr, &hdr);
	if (!status)
		status = decode_destroy_session(xdr, res);
	return status;
}

/*
 * Decode DESTROY_CLIENTID response
 */
static int nfs4_xdr_dec_destroy_clientid(struct rpc_rqst *rqstp,
					struct xdr_stream *xdr,
					void *res)
{
	struct compound_hdr hdr;
	int status;

	status = decode_compound_hdr(xdr, &hdr);
	if (!status)
		status = decode_destroy_clientid(xdr, res);
	return status;
}

/*
 * Decode SEQUENCE response
 */
static int nfs4_xdr_dec_sequence(struct rpc_rqst *rqstp,
				 struct xdr_stream *xdr,
				 struct nfs4_sequence_res *res)
{
	struct compound_hdr hdr;
	int status;

	status = decode_compound_hdr(xdr, &hdr);
	if (!status)
		status = decode_sequence(xdr, res, rqstp);
	return status;
}

/*
 * Decode GET_LEASE_TIME response
 */
static int nfs4_xdr_dec_get_lease_time(struct rpc_rqst *rqstp,
				       struct xdr_stream *xdr,
				       struct nfs4_get_lease_time_res *res)
{
	struct compound_hdr hdr;
	int status;

	status = decode_compound_hdr(xdr, &hdr);
	if (!status)
		status = decode_sequence(xdr, &res->lr_seq_res, rqstp);
	if (!status)
		status = decode_putrootfh(xdr);
	if (!status)
		status = decode_fsinfo(xdr, res->lr_fsinfo);
	return status;
}

/*
 * Decode RECLAIM_COMPLETE response
 */
static int nfs4_xdr_dec_reclaim_complete(struct rpc_rqst *rqstp,
					 struct xdr_stream *xdr,
					 struct nfs41_reclaim_complete_res *res)
{
	struct compound_hdr hdr;
	int status;

	status = decode_compound_hdr(xdr, &hdr);
	if (!status)
		status = decode_sequence(xdr, &res->seq_res, rqstp);
	if (!status)
		status = decode_reclaim_complete(xdr, (void *)NULL);
	return status;
}

/*
 * Decode GETDEVICELIST response
 */
static int nfs4_xdr_dec_getdevicelist(struct rpc_rqst *rqstp,
				      struct xdr_stream *xdr,
				      struct nfs4_getdevicelist_res *res)
{
	struct compound_hdr hdr;
	int status;

	dprintk("encoding getdevicelist!\n");

	status = decode_compound_hdr(xdr, &hdr);
	if (status != 0)
		goto out;
	status = decode_sequence(xdr, &res->seq_res, rqstp);
	if (status != 0)
		goto out;
	status = decode_putfh(xdr);
	if (status != 0)
		goto out;
	status = decode_getdevicelist(xdr, res->devlist);
out:
	return status;
}

/*
 * Decode GETDEVINFO response
 */
static int nfs4_xdr_dec_getdeviceinfo(struct rpc_rqst *rqstp,
				      struct xdr_stream *xdr,
				      struct nfs4_getdeviceinfo_res *res)
{
	struct compound_hdr hdr;
	int status;

	status = decode_compound_hdr(xdr, &hdr);
	if (status != 0)
		goto out;
	status = decode_sequence(xdr, &res->seq_res, rqstp);
	if (status != 0)
		goto out;
	status = decode_getdeviceinfo(xdr, res->pdev);
out:
	return status;
}

/*
 * Decode LAYOUTGET response
 */
static int nfs4_xdr_dec_layoutget(struct rpc_rqst *rqstp,
				  struct xdr_stream *xdr,
				  struct nfs4_layoutget_res *res)
{
	struct compound_hdr hdr;
	int status;

	status = decode_compound_hdr(xdr, &hdr);
	if (status)
		goto out;
	status = decode_sequence(xdr, &res->seq_res, rqstp);
	if (status)
		goto out;
	status = decode_putfh(xdr);
	if (status)
		goto out;
	status = decode_layoutget(xdr, rqstp, res);
out:
	return status;
}

/*
 * Decode LAYOUTRETURN response
 */
static int nfs4_xdr_dec_layoutreturn(struct rpc_rqst *rqstp,
				     struct xdr_stream *xdr,
				     struct nfs4_layoutreturn_res *res)
{
	struct compound_hdr hdr;
	int status;

	status = decode_compound_hdr(xdr, &hdr);
	if (status)
		goto out;
	status = decode_sequence(xdr, &res->seq_res, rqstp);
	if (status)
		goto out;
	status = decode_putfh(xdr);
	if (status)
		goto out;
	status = decode_layoutreturn(xdr, res);
out:
	return status;
}

/*
 * Decode LAYOUTCOMMIT response
 */
static int nfs4_xdr_dec_layoutcommit(struct rpc_rqst *rqstp,
				     struct xdr_stream *xdr,
				     struct nfs4_layoutcommit_res *res)
{
	struct compound_hdr hdr;
	int status;

	status = decode_compound_hdr(xdr, &hdr);
	if (status)
		goto out;
	status = decode_sequence(xdr, &res->seq_res, rqstp);
	if (status)
		goto out;
	status = decode_putfh(xdr);
	if (status)
		goto out;
	status = decode_layoutcommit(xdr, rqstp, res);
	if (status)
		goto out;
	decode_getfattr(xdr, res->fattr, res->server);
out:
	return status;
}

/*
 * Decode SECINFO_NO_NAME response
 */
static int nfs4_xdr_dec_secinfo_no_name(struct rpc_rqst *rqstp,
					struct xdr_stream *xdr,
					struct nfs4_secinfo_res *res)
{
	struct compound_hdr hdr;
	int status;

	status = decode_compound_hdr(xdr, &hdr);
	if (status)
		goto out;
	status = decode_sequence(xdr, &res->seq_res, rqstp);
	if (status)
		goto out;
	status = decode_putrootfh(xdr);
	if (status)
		goto out;
	status = decode_secinfo_no_name(xdr, res);
out:
	return status;
}

/*
 * Decode TEST_STATEID response
 */
static int nfs4_xdr_dec_test_stateid(struct rpc_rqst *rqstp,
				     struct xdr_stream *xdr,
				     struct nfs41_test_stateid_res *res)
{
	struct compound_hdr hdr;
	int status;

	status = decode_compound_hdr(xdr, &hdr);
	if (status)
		goto out;
	status = decode_sequence(xdr, &res->seq_res, rqstp);
	if (status)
		goto out;
	status = decode_test_stateid(xdr, res);
out:
	return status;
}

/*
 * Decode FREE_STATEID response
 */
static int nfs4_xdr_dec_free_stateid(struct rpc_rqst *rqstp,
				     struct xdr_stream *xdr,
				     struct nfs41_free_stateid_res *res)
{
	struct compound_hdr hdr;
	int status;

	status = decode_compound_hdr(xdr, &hdr);
	if (status)
		goto out;
	status = decode_sequence(xdr, &res->seq_res, rqstp);
	if (status)
		goto out;
	status = decode_free_stateid(xdr, res);
out:
	return status;
}
#endif /* CONFIG_NFS_V4_1 */

/**
 * nfs4_decode_dirent - Decode a single NFSv4 directory entry stored in
 *                      the local page cache.
 * @xdr: XDR stream where entry resides
 * @entry: buffer to fill in with entry data
 * @plus: boolean indicating whether this should be a readdirplus entry
 *
 * Returns zero if successful, otherwise a negative errno value is
 * returned.
 *
 * This function is not invoked during READDIR reply decoding, but
 * rather whenever an application invokes the getdents(2) system call
 * on a directory already in our cache.
 */
int nfs4_decode_dirent(struct xdr_stream *xdr, struct nfs_entry *entry,
		       int plus)
{
	unsigned int savep;
	uint32_t bitmap[3] = {0};
	uint32_t len;
	__be32 *p = xdr_inline_decode(xdr, 4);
	if (unlikely(!p))
		goto out_overflow;
	if (*p == xdr_zero) {
		p = xdr_inline_decode(xdr, 4);
		if (unlikely(!p))
			goto out_overflow;
		if (*p == xdr_zero)
			return -EAGAIN;
		entry->eof = 1;
		return -EBADCOOKIE;
	}

	p = xdr_inline_decode(xdr, 12);
	if (unlikely(!p))
		goto out_overflow;
	entry->prev_cookie = entry->cookie;
	p = xdr_decode_hyper(p, &entry->cookie);
	entry->len = be32_to_cpup(p);

	p = xdr_inline_decode(xdr, entry->len);
	if (unlikely(!p))
		goto out_overflow;
	entry->name = (const char *) p;

	/*
	 * In case the server doesn't return an inode number,
	 * we fake one here.  (We don't use inode number 0,
	 * since glibc seems to choke on it...)
	 */
	entry->ino = 1;
	entry->fattr->valid = 0;

	if (decode_attr_bitmap(xdr, bitmap) < 0)
		goto out_overflow;

	if (decode_attr_length(xdr, &len, &savep) < 0)
		goto out_overflow;

	if (decode_getfattr_attrs(xdr, bitmap, entry->fattr, entry->fh,
			NULL, entry->label, entry->server) < 0)
		goto out_overflow;
	if (entry->fattr->valid & NFS_ATTR_FATTR_MOUNTED_ON_FILEID)
		entry->ino = entry->fattr->mounted_on_fileid;
	else if (entry->fattr->valid & NFS_ATTR_FATTR_FILEID)
		entry->ino = entry->fattr->fileid;

	entry->d_type = DT_UNKNOWN;
	if (entry->fattr->valid & NFS_ATTR_FATTR_TYPE)
		entry->d_type = nfs_umode_to_dtype(entry->fattr->mode);

	return 0;

out_overflow:
	print_overflow_msg(__func__, xdr);
	return -EAGAIN;
}

/*
 * We need to translate between nfs status return values and
 * the local errno values which may not be the same.
 */
static struct {
	int stat;
	int errno;
} nfs_errtbl[] = {
	{ NFS4_OK,		0		},
	{ NFS4ERR_PERM,		-EPERM		},
	{ NFS4ERR_NOENT,	-ENOENT		},
	{ NFS4ERR_IO,		-errno_NFSERR_IO},
	{ NFS4ERR_NXIO,		-ENXIO		},
	{ NFS4ERR_ACCESS,	-EACCES		},
	{ NFS4ERR_EXIST,	-EEXIST		},
	{ NFS4ERR_XDEV,		-EXDEV		},
	{ NFS4ERR_NOTDIR,	-ENOTDIR	},
	{ NFS4ERR_ISDIR,	-EISDIR		},
	{ NFS4ERR_INVAL,	-EINVAL		},
	{ NFS4ERR_FBIG,		-EFBIG		},
	{ NFS4ERR_NOSPC,	-ENOSPC		},
	{ NFS4ERR_ROFS,		-EROFS		},
	{ NFS4ERR_MLINK,	-EMLINK		},
	{ NFS4ERR_NAMETOOLONG,	-ENAMETOOLONG	},
	{ NFS4ERR_NOTEMPTY,	-ENOTEMPTY	},
	{ NFS4ERR_DQUOT,	-EDQUOT		},
	{ NFS4ERR_STALE,	-ESTALE		},
	{ NFS4ERR_BADHANDLE,	-EBADHANDLE	},
	{ NFS4ERR_BAD_COOKIE,	-EBADCOOKIE	},
	{ NFS4ERR_NOTSUPP,	-ENOTSUPP	},
	{ NFS4ERR_TOOSMALL,	-ETOOSMALL	},
	{ NFS4ERR_SERVERFAULT,	-EREMOTEIO	},
	{ NFS4ERR_BADTYPE,	-EBADTYPE	},
	{ NFS4ERR_LOCKED,	-EAGAIN		},
	{ NFS4ERR_SYMLINK,	-ELOOP		},
	{ NFS4ERR_OP_ILLEGAL,	-EOPNOTSUPP	},
	{ NFS4ERR_DEADLOCK,	-EDEADLK	},
	{ -1,			-EIO		}
};

/*
 * Convert an NFS error code to a local one.
 * This one is used jointly by NFSv2 and NFSv3.
 */
static int
nfs4_stat_to_errno(int stat)
{
	int i;
	for (i = 0; nfs_errtbl[i].stat != -1; i++) {
		if (nfs_errtbl[i].stat == stat)
			return nfs_errtbl[i].errno;
	}
	if (stat <= 10000 || stat > 10100) {
		/* The server is looney tunes. */
		return -EREMOTEIO;
	}
	/* If we cannot translate the error, the recovery routines should
	 * handle it.
	 * Note: remaining NFSv4 error codes have values > 10000, so should
	 * not conflict with native Linux error codes.
	 */
	return -stat;
}

#define PROC(proc, argtype, restype)				\
[NFSPROC4_CLNT_##proc] = {					\
	.p_proc   = NFSPROC4_COMPOUND,				\
	.p_encode = (kxdreproc_t)nfs4_xdr_##argtype,		\
	.p_decode = (kxdrdproc_t)nfs4_xdr_##restype,		\
	.p_arglen = NFS4_##argtype##_sz,			\
	.p_replen = NFS4_##restype##_sz,			\
	.p_statidx = NFSPROC4_CLNT_##proc,			\
	.p_name   = #proc,					\
}

struct rpc_procinfo	nfs4_procedures[] = {
	PROC(READ,		enc_read,		dec_read),
	PROC(WRITE,		enc_write,		dec_write),
	PROC(COMMIT,		enc_commit,		dec_commit),
	PROC(OPEN,		enc_open,		dec_open),
	PROC(OPEN_CONFIRM,	enc_open_confirm,	dec_open_confirm),
	PROC(OPEN_NOATTR,	enc_open_noattr,	dec_open_noattr),
	PROC(OPEN_DOWNGRADE,	enc_open_downgrade,	dec_open_downgrade),
	PROC(CLOSE,		enc_close,		dec_close),
	PROC(SETATTR,		enc_setattr,		dec_setattr),
	PROC(FSINFO,		enc_fsinfo,		dec_fsinfo),
	PROC(RENEW,		enc_renew,		dec_renew),
	PROC(SETCLIENTID,	enc_setclientid,	dec_setclientid),
	PROC(SETCLIENTID_CONFIRM, enc_setclientid_confirm, dec_setclientid_confirm),
	PROC(LOCK,		enc_lock,		dec_lock),
	PROC(LOCKT,		enc_lockt,		dec_lockt),
	PROC(LOCKU,		enc_locku,		dec_locku),
	PROC(ACCESS,		enc_access,		dec_access),
	PROC(GETATTR,		enc_getattr,		dec_getattr),
	PROC(LOOKUP,		enc_lookup,		dec_lookup),
	PROC(LOOKUP_ROOT,	enc_lookup_root,	dec_lookup_root),
	PROC(REMOVE,		enc_remove,		dec_remove),
	PROC(RENAME,		enc_rename,		dec_rename),
	PROC(LINK,		enc_link,		dec_link),
	PROC(SYMLINK,		enc_symlink,		dec_symlink),
	PROC(CREATE,		enc_create,		dec_create),
	PROC(PATHCONF,		enc_pathconf,		dec_pathconf),
	PROC(STATFS,		enc_statfs,		dec_statfs),
	PROC(READLINK,		enc_readlink,		dec_readlink),
	PROC(READDIR,		enc_readdir,		dec_readdir),
	PROC(SERVER_CAPS,	enc_server_caps,	dec_server_caps),
	PROC(DELEGRETURN,	enc_delegreturn,	dec_delegreturn),
	PROC(GETACL,		enc_getacl,		dec_getacl),
	PROC(SETACL,		enc_setacl,		dec_setacl),
	PROC(FS_LOCATIONS,	enc_fs_locations,	dec_fs_locations),
	PROC(RELEASE_LOCKOWNER,	enc_release_lockowner,	dec_release_lockowner),
	PROC(SECINFO,		enc_secinfo,		dec_secinfo),
	PROC(FSID_PRESENT,	enc_fsid_present,	dec_fsid_present),
#if defined(CONFIG_NFS_V4_1)
	PROC(EXCHANGE_ID,	enc_exchange_id,	dec_exchange_id),
	PROC(CREATE_SESSION,	enc_create_session,	dec_create_session),
	PROC(DESTROY_SESSION,	enc_destroy_session,	dec_destroy_session),
	PROC(SEQUENCE,		enc_sequence,		dec_sequence),
	PROC(GET_LEASE_TIME,	enc_get_lease_time,	dec_get_lease_time),
	PROC(RECLAIM_COMPLETE,	enc_reclaim_complete,	dec_reclaim_complete),
	PROC(GETDEVICEINFO,	enc_getdeviceinfo,	dec_getdeviceinfo),
	PROC(LAYOUTGET,		enc_layoutget,		dec_layoutget),
	PROC(LAYOUTCOMMIT,	enc_layoutcommit,	dec_layoutcommit),
	PROC(LAYOUTRETURN,	enc_layoutreturn,	dec_layoutreturn),
	PROC(SECINFO_NO_NAME,	enc_secinfo_no_name,	dec_secinfo_no_name),
	PROC(TEST_STATEID,	enc_test_stateid,	dec_test_stateid),
	PROC(FREE_STATEID,	enc_free_stateid,	dec_free_stateid),
	PROC(GETDEVICELIST,	enc_getdevicelist,	dec_getdevicelist),
	PROC(BIND_CONN_TO_SESSION,
			enc_bind_conn_to_session, dec_bind_conn_to_session),
	PROC(DESTROY_CLIENTID,	enc_destroy_clientid,	dec_destroy_clientid),
#endif /* CONFIG_NFS_V4_1 */
};

const struct rpc_version nfs_version4 = {
	.number			= 4,
	.nrprocs		= ARRAY_SIZE(nfs4_procedures),
	.procs			= nfs4_procedures
};

/*
 * Local variables:
 *  c-basic-offset: 8
 * End:
 */<|MERGE_RESOLUTION|>--- conflicted
+++ resolved
@@ -5212,37 +5212,20 @@
 static int decode_getacl(struct xdr_stream *xdr, struct rpc_rqst *req,
 			 struct nfs_getaclres *res)
 {
-<<<<<<< HEAD
-	__be32 *savep, *bm_p;
-=======
 	unsigned int savep;
->>>>>>> c3ade0e0
 	uint32_t attrlen,
 		 bitmap[3] = {0};
 	int status;
-<<<<<<< HEAD
-	size_t page_len = xdr->buf->page_len;
-=======
 	unsigned int pg_offset;
->>>>>>> c3ade0e0
 
 	res->acl_len = 0;
 	if ((status = decode_op_hdr(xdr, OP_GETATTR)) != 0)
 		goto out;
 
-<<<<<<< HEAD
-	bm_p = xdr->p;
-	res->acl_data_offset = be32_to_cpup(bm_p) + 2;
-	res->acl_data_offset <<= 2;
-	/* Check if the acl data starts beyond the allocated buffer */
-	if (res->acl_data_offset > page_len)
-		return -ERANGE;
-=======
 	xdr_enter_page(xdr, xdr->buf->page_len);
 
 	/* Calculate the offset of the page data */
 	pg_offset = xdr->buf->head[0].iov_len;
->>>>>>> c3ade0e0
 
 	if ((status = decode_attr_bitmap(xdr, bitmap)) != 0)
 		goto out;
@@ -5252,34 +5235,10 @@
 	if (unlikely(bitmap[0] & (FATTR4_WORD0_ACL - 1U)))
 		return -EIO;
 	if (likely(bitmap[0] & FATTR4_WORD0_ACL)) {
-<<<<<<< HEAD
-		size_t hdrlen;
-=======
->>>>>>> c3ade0e0
 
 		/* The bitmap (xdr len + bitmaps) and the attr xdr len words
 		 * are stored with the acl data to handle the problem of
 		 * variable length bitmaps.*/
-<<<<<<< HEAD
-		xdr->p = bm_p;
-
-		/* We ignore &savep and don't do consistency checks on
-		 * the attr length.  Let userspace figure it out.... */
-		hdrlen = (u8 *)xdr->p - (u8 *)iov->iov_base;
-		attrlen += res->acl_data_offset;
-		if (attrlen > page_len) {
-			if (res->acl_flags & NFS4_ACL_LEN_REQUEST) {
-				/* getxattr interface called with a NULL buf */
-				res->acl_len = attrlen;
-				goto out;
-			}
-			dprintk("NFS: acl reply: attrlen %u > page_len %zu\n",
-					attrlen, page_len);
-			return -EINVAL;
-		}
-		xdr_read_pages(xdr, attrlen);
-		res->acl_len = attrlen;
-=======
 		res->acl_data_offset = xdr_stream_pos(xdr) - pg_offset;
 		res->acl_len = attrlen;
 
@@ -5290,7 +5249,6 @@
 			dprintk("NFS: acl reply: attrlen %u > page_len %u\n",
 					attrlen, xdr->nwords << 2);
 		}
->>>>>>> c3ade0e0
 	} else
 		status = -EOPNOTSUPP;
 
@@ -6462,14 +6420,6 @@
 		goto out;
 	status = decode_getfh(xdr, &res->fh);
 	if (status)
-<<<<<<< HEAD
-		goto out;
-	if (decode_getfattr(xdr, res->f_attr, res->server,
-				!RPC_IS_ASYNC(rqstp->rq_task)) != 0)
-		goto out;
-	if (decode_restorefh(xdr) != 0)
-=======
->>>>>>> c3ade0e0
 		goto out;
 	if (res->access_request)
 		decode_access(xdr, &res->access_supported, &res->access_result);
