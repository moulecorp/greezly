/**
 * eCryptfs: Linux filesystem encryption layer
 *
 * Copyright (C) 2007 International Business Machines Corp.
 *   Author(s): Michael A. Halcrow <mahalcro@us.ibm.com>
 *
 * This program is free software; you can redistribute it and/or
 * modify it under the terms of the GNU General Public License as
 * published by the Free Software Foundation; either version 2 of the
 * License, or (at your option) any later version.
 *
 * This program is distributed in the hope that it will be useful, but
 * WITHOUT ANY WARRANTY; without even the implied warranty of
 * MERCHANTABILITY or FITNESS FOR A PARTICULAR PURPOSE.  See the GNU
 * General Public License for more details.
 *
 * You should have received a copy of the GNU General Public License
 * along with this program; if not, write to the Free Software
 * Foundation, Inc., 59 Temple Place - Suite 330, Boston, MA
 * 02111-1307, USA.
 */

#include <linux/fs.h>
#include <linux/pagemap.h>
#include "ecryptfs_kernel.h"

/**
 * ecryptfs_write_lower
 * @ecryptfs_inode: The eCryptfs inode
 * @data: Data to write
 * @offset: Byte offset in the lower file to which to write the data
 * @size: Number of bytes from @data to write at @offset in the lower
 *        file
 *
 * Write data to the lower file.
 *
 * Returns bytes written on success; less than zero on error
 */
int ecryptfs_write_lower(struct inode *ecryptfs_inode, char *data,
			 loff_t offset, size_t size)
{
	struct file *lower_file;
	ssize_t rc;

	lower_file = ecryptfs_inode_to_private(ecryptfs_inode)->lower_file;
	if (!lower_file)
		return -EIO;
<<<<<<< HEAD
	fs_save = get_fs();
	set_fs(get_ds());
	rc = vfs_write(lower_file, (const char __force_user *)data, size, &offset);
	set_fs(fs_save);
=======
	rc = kernel_write(lower_file, data, size, offset);
>>>>>>> c3ade0e0
	mark_inode_dirty_sync(ecryptfs_inode);
	return rc;
}

/**
 * ecryptfs_write_lower_page_segment
 * @ecryptfs_inode: The eCryptfs inode
 * @page_for_lower: The page containing the data to be written to the
 *                  lower file
 * @offset_in_page: The offset in the @page_for_lower from which to
 *                  start writing the data
 * @size: The amount of data from @page_for_lower to write to the
 *        lower file
 *
 * Determines the byte offset in the file for the given page and
 * offset within the page, maps the page, and makes the call to write
 * the contents of @page_for_lower to the lower inode.
 *
 * Returns zero on success; non-zero otherwise
 */
int ecryptfs_write_lower_page_segment(struct inode *ecryptfs_inode,
				      struct page *page_for_lower,
				      size_t offset_in_page, size_t size)
{
	char *virt;
	loff_t offset;
	int rc;

	offset = ((((loff_t)page_for_lower->index) << PAGE_CACHE_SHIFT)
		  + offset_in_page);
	virt = kmap(page_for_lower);
	rc = ecryptfs_write_lower(ecryptfs_inode, virt, offset, size);
	if (rc > 0)
		rc = 0;
	kunmap(page_for_lower);
	return rc;
}

/**
 * ecryptfs_write
 * @ecryptfs_inode: The eCryptfs file into which to write
 * @data: Virtual address where data to write is located
 * @offset: Offset in the eCryptfs file at which to begin writing the
 *          data from @data
 * @size: The number of bytes to write from @data
 *
 * Write an arbitrary amount of data to an arbitrary location in the
 * eCryptfs inode page cache. This is done on a page-by-page, and then
 * by an extent-by-extent, basis; individual extents are encrypted and
 * written to the lower page cache (via VFS writes). This function
 * takes care of all the address translation to locations in the lower
 * filesystem; it also handles truncate events, writing out zeros
 * where necessary.
 *
 * Returns zero on success; non-zero otherwise
 */
int ecryptfs_write(struct inode *ecryptfs_inode, char *data, loff_t offset,
		   size_t size)
{
	struct page *ecryptfs_page;
	struct ecryptfs_crypt_stat *crypt_stat;
	char *ecryptfs_page_virt;
	loff_t ecryptfs_file_size = i_size_read(ecryptfs_inode);
	loff_t data_offset = 0;
	loff_t pos;
	int rc = 0;

	crypt_stat = &ecryptfs_inode_to_private(ecryptfs_inode)->crypt_stat;
	/*
	 * if we are writing beyond current size, then start pos
	 * at the current size - we'll fill in zeros from there.
	 */
	if (offset > ecryptfs_file_size)
		pos = ecryptfs_file_size;
	else
		pos = offset;
	while (pos < (offset + size)) {
		pgoff_t ecryptfs_page_idx = (pos >> PAGE_CACHE_SHIFT);
		size_t start_offset_in_page = (pos & ~PAGE_CACHE_MASK);
		size_t num_bytes = (PAGE_CACHE_SIZE - start_offset_in_page);
		loff_t total_remaining_bytes = ((offset + size) - pos);

		if (fatal_signal_pending(current)) {
			rc = -EINTR;
			break;
		}

		if (num_bytes > total_remaining_bytes)
			num_bytes = total_remaining_bytes;
		if (pos < offset) {
			/* remaining zeros to write, up to destination offset */
			loff_t total_remaining_zeros = (offset - pos);

			if (num_bytes > total_remaining_zeros)
				num_bytes = total_remaining_zeros;
		}
		ecryptfs_page = ecryptfs_get_locked_page(ecryptfs_inode,
							 ecryptfs_page_idx);
		if (IS_ERR(ecryptfs_page)) {
			rc = PTR_ERR(ecryptfs_page);
			printk(KERN_ERR "%s: Error getting page at "
			       "index [%ld] from eCryptfs inode "
			       "mapping; rc = [%d]\n", __func__,
			       ecryptfs_page_idx, rc);
			goto out;
		}
		ecryptfs_page_virt = kmap_atomic(ecryptfs_page);

		/*
		 * pos: where we're now writing, offset: where the request was
		 * If current pos is before request, we are filling zeros
		 * If we are at or beyond request, we are writing the *data*
		 * If we're in a fresh page beyond eof, zero it in either case
		 */
		if (pos < offset || !start_offset_in_page) {
			/* We are extending past the previous end of the file.
			 * Fill in zero values to the end of the page */
			memset(((char *)ecryptfs_page_virt
				+ start_offset_in_page), 0,
				PAGE_CACHE_SIZE - start_offset_in_page);
		}

		/* pos >= offset, we are now writing the data request */
		if (pos >= offset) {
			memcpy(((char *)ecryptfs_page_virt
				+ start_offset_in_page),
			       (data + data_offset), num_bytes);
			data_offset += num_bytes;
		}
		kunmap_atomic(ecryptfs_page_virt);
		flush_dcache_page(ecryptfs_page);
		SetPageUptodate(ecryptfs_page);
		unlock_page(ecryptfs_page);
		if (crypt_stat->flags & ECRYPTFS_ENCRYPTED)
			rc = ecryptfs_encrypt_page(ecryptfs_page);
		else
			rc = ecryptfs_write_lower_page_segment(ecryptfs_inode,
						ecryptfs_page,
						start_offset_in_page,
						data_offset);
		page_cache_release(ecryptfs_page);
		if (rc) {
			printk(KERN_ERR "%s: Error encrypting "
			       "page; rc = [%d]\n", __func__, rc);
			goto out;
		}
		pos += num_bytes;
	}
	if (pos > ecryptfs_file_size) {
		i_size_write(ecryptfs_inode, pos);
		if (crypt_stat->flags & ECRYPTFS_ENCRYPTED) {
			int rc2;

			rc2 = ecryptfs_write_inode_size_to_metadata(
								ecryptfs_inode);
			if (rc2) {
				printk(KERN_ERR	"Problem with "
				       "ecryptfs_write_inode_size_to_metadata; "
				       "rc = [%d]\n", rc2);
				if (!rc)
					rc = rc2;
				goto out;
			}
		}
	}
out:
	return rc;
}

/**
 * ecryptfs_read_lower
 * @data: The read data is stored here by this function
 * @offset: Byte offset in the lower file from which to read the data
 * @size: Number of bytes to read from @offset of the lower file and
 *        store into @data
 * @ecryptfs_inode: The eCryptfs inode
 *
 * Read @size bytes of data at byte offset @offset from the lower
 * inode into memory location @data.
 *
 * Returns bytes read on success; 0 on EOF; less than zero on error
 */
int ecryptfs_read_lower(char *data, loff_t offset, size_t size,
			struct inode *ecryptfs_inode)
{
	struct file *lower_file;
	lower_file = ecryptfs_inode_to_private(ecryptfs_inode)->lower_file;
	if (!lower_file)
		return -EIO;
<<<<<<< HEAD
	fs_save = get_fs();
	set_fs(get_ds());
	rc = vfs_read(lower_file, (char __force_user *)data, size, &offset);
	set_fs(fs_save);
	return rc;
=======
	return kernel_read(lower_file, offset, data, size);
>>>>>>> c3ade0e0
}

/**
 * ecryptfs_read_lower_page_segment
 * @page_for_ecryptfs: The page into which data for eCryptfs will be
 *                     written
 * @offset_in_page: Offset in @page_for_ecryptfs from which to start
 *                  writing
 * @size: The number of bytes to write into @page_for_ecryptfs
 * @ecryptfs_inode: The eCryptfs inode
 *
 * Determines the byte offset in the file for the given page and
 * offset within the page, maps the page, and makes the call to read
 * the contents of @page_for_ecryptfs from the lower inode.
 *
 * Returns zero on success; non-zero otherwise
 */
int ecryptfs_read_lower_page_segment(struct page *page_for_ecryptfs,
				     pgoff_t page_index,
				     size_t offset_in_page, size_t size,
				     struct inode *ecryptfs_inode)
{
	char *virt;
	loff_t offset;
	int rc;

	offset = ((((loff_t)page_index) << PAGE_CACHE_SHIFT) + offset_in_page);
	virt = kmap(page_for_ecryptfs);
	rc = ecryptfs_read_lower(virt, offset, size, ecryptfs_inode);
	if (rc > 0)
		rc = 0;
	kunmap(page_for_ecryptfs);
	flush_dcache_page(page_for_ecryptfs);
	return rc;
}<|MERGE_RESOLUTION|>--- conflicted
+++ resolved
@@ -45,14 +45,7 @@
 	lower_file = ecryptfs_inode_to_private(ecryptfs_inode)->lower_file;
 	if (!lower_file)
 		return -EIO;
-<<<<<<< HEAD
-	fs_save = get_fs();
-	set_fs(get_ds());
-	rc = vfs_write(lower_file, (const char __force_user *)data, size, &offset);
-	set_fs(fs_save);
-=======
 	rc = kernel_write(lower_file, data, size, offset);
->>>>>>> c3ade0e0
 	mark_inode_dirty_sync(ecryptfs_inode);
 	return rc;
 }
@@ -242,15 +235,7 @@
 	lower_file = ecryptfs_inode_to_private(ecryptfs_inode)->lower_file;
 	if (!lower_file)
 		return -EIO;
-<<<<<<< HEAD
-	fs_save = get_fs();
-	set_fs(get_ds());
-	rc = vfs_read(lower_file, (char __force_user *)data, size, &offset);
-	set_fs(fs_save);
-	return rc;
-=======
 	return kernel_read(lower_file, offset, data, size);
->>>>>>> c3ade0e0
 }
 
 /**
