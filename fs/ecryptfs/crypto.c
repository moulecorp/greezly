/**
 * eCryptfs: Linux filesystem encryption layer
 *
 * Copyright (C) 1997-2004 Erez Zadok
 * Copyright (C) 2001-2004 Stony Brook University
 * Copyright (C) 2004-2007 International Business Machines Corp.
 *   Author(s): Michael A. Halcrow <mahalcro@us.ibm.com>
 *   		Michael C. Thompson <mcthomps@us.ibm.com>
 *
 * This program is free software; you can redistribute it and/or
 * modify it under the terms of the GNU General Public License as
 * published by the Free Software Foundation; either version 2 of the
 * License, or (at your option) any later version.
 *
 * This program is distributed in the hope that it will be useful, but
 * WITHOUT ANY WARRANTY; without even the implied warranty of
 * MERCHANTABILITY or FITNESS FOR A PARTICULAR PURPOSE.  See the GNU
 * General Public License for more details.
 *
 * You should have received a copy of the GNU General Public License
 * along with this program; if not, write to the Free Software
 * Foundation, Inc., 59 Temple Place - Suite 330, Boston, MA
 * 02111-1307, USA.
 */

#include <linux/fs.h>
#include <linux/mount.h>
#include <linux/pagemap.h>
#include <linux/random.h>
#include <linux/compiler.h>
#include <linux/key.h>
#include <linux/namei.h>
#include <linux/crypto.h>
#include <linux/file.h>
#include <linux/scatterlist.h>
#include <linux/slab.h>
#include <asm/unaligned.h>
#include "ecryptfs_kernel.h"

#define DECRYPT		0
#define ENCRYPT		1

/**
 * ecryptfs_to_hex
 * @dst: Buffer to take hex character representation of contents of
 *       src; must be at least of size (src_size * 2)
 * @src: Buffer to be converted to a hex string respresentation
 * @src_size: number of bytes to convert
 */
void ecryptfs_to_hex(char *dst, char *src, size_t src_size)
{
	int x;

	for (x = 0; x < src_size; x++)
		sprintf(&dst[x * 2], "%.2x", (unsigned char)src[x]);
}

/**
 * ecryptfs_from_hex
 * @dst: Buffer to take the bytes from src hex; must be at least of
 *       size (src_size / 2)
 * @src: Buffer to be converted from a hex string respresentation to raw value
 * @dst_size: size of dst buffer, or number of hex characters pairs to convert
 */
void ecryptfs_from_hex(char *dst, char *src, int dst_size)
{
	int x;
	char tmp[3] = { 0, };

	for (x = 0; x < dst_size; x++) {
		tmp[0] = src[x * 2];
		tmp[1] = src[x * 2 + 1];
		dst[x] = (unsigned char)simple_strtol(tmp, NULL, 16);
	}
}

/**
 * ecryptfs_calculate_md5 - calculates the md5 of @src
 * @dst: Pointer to 16 bytes of allocated memory
 * @crypt_stat: Pointer to crypt_stat struct for the current inode
 * @src: Data to be md5'd
 * @len: Length of @src
 *
 * Uses the allocated crypto context that crypt_stat references to
 * generate the MD5 sum of the contents of src.
 */
static int ecryptfs_calculate_md5(char *dst,
				  struct ecryptfs_crypt_stat *crypt_stat,
				  char *src, int len)
{
	struct scatterlist sg;
	struct hash_desc desc = {
		.tfm = crypt_stat->hash_tfm,
		.flags = CRYPTO_TFM_REQ_MAY_SLEEP
	};
	int rc = 0;

	mutex_lock(&crypt_stat->cs_hash_tfm_mutex);
	sg_init_one(&sg, (u8 *)src, len);
	if (!desc.tfm) {
		desc.tfm = crypto_alloc_hash(ECRYPTFS_DEFAULT_HASH, 0,
					     CRYPTO_ALG_ASYNC);
		if (IS_ERR(desc.tfm)) {
			rc = PTR_ERR(desc.tfm);
			ecryptfs_printk(KERN_ERR, "Error attempting to "
					"allocate crypto context; rc = [%d]\n",
					rc);
			goto out;
		}
		crypt_stat->hash_tfm = desc.tfm;
	}
	rc = crypto_hash_init(&desc);
	if (rc) {
		printk(KERN_ERR
		       "%s: Error initializing crypto hash; rc = [%d]\n",
		       __func__, rc);
		goto out;
	}
	rc = crypto_hash_update(&desc, &sg, len);
	if (rc) {
		printk(KERN_ERR
		       "%s: Error updating crypto hash; rc = [%d]\n",
		       __func__, rc);
		goto out;
	}
	rc = crypto_hash_final(&desc, dst);
	if (rc) {
		printk(KERN_ERR
		       "%s: Error finalizing crypto hash; rc = [%d]\n",
		       __func__, rc);
		goto out;
	}
out:
	mutex_unlock(&crypt_stat->cs_hash_tfm_mutex);
	return rc;
}

static int ecryptfs_crypto_api_algify_cipher_name(char **algified_name,
						  char *cipher_name,
						  char *chaining_modifier)
{
	int cipher_name_len = strlen(cipher_name);
	int chaining_modifier_len = strlen(chaining_modifier);
	int algified_name_len;
	int rc;

	algified_name_len = (chaining_modifier_len + cipher_name_len + 3);
	(*algified_name) = kmalloc(algified_name_len, GFP_KERNEL);
	if (!(*algified_name)) {
		rc = -ENOMEM;
		goto out;
	}
	snprintf((*algified_name), algified_name_len, "%s(%s)",
		 chaining_modifier, cipher_name);
	rc = 0;
out:
	return rc;
}

/**
 * ecryptfs_derive_iv
 * @iv: destination for the derived iv vale
 * @crypt_stat: Pointer to crypt_stat struct for the current inode
 * @offset: Offset of the extent whose IV we are to derive
 *
 * Generate the initialization vector from the given root IV and page
 * offset.
 *
 * Returns zero on success; non-zero on error.
 */
int ecryptfs_derive_iv(char *iv, struct ecryptfs_crypt_stat *crypt_stat,
		       loff_t offset)
{
	int rc = 0;
	char dst[MD5_DIGEST_SIZE];
	char src[ECRYPTFS_MAX_IV_BYTES + 16];

	if (unlikely(ecryptfs_verbosity > 0)) {
		ecryptfs_printk(KERN_DEBUG, "root iv:\n");
		ecryptfs_dump_hex(crypt_stat->root_iv, crypt_stat->iv_bytes);
	}
	/* TODO: It is probably secure to just cast the least
	 * significant bits of the root IV into an unsigned long and
	 * add the offset to that rather than go through all this
	 * hashing business. -Halcrow */
	memcpy(src, crypt_stat->root_iv, crypt_stat->iv_bytes);
	memset((src + crypt_stat->iv_bytes), 0, 16);
	snprintf((src + crypt_stat->iv_bytes), 16, "%lld", offset);
	if (unlikely(ecryptfs_verbosity > 0)) {
		ecryptfs_printk(KERN_DEBUG, "source:\n");
		ecryptfs_dump_hex(src, (crypt_stat->iv_bytes + 16));
	}
	rc = ecryptfs_calculate_md5(dst, crypt_stat, src,
				    (crypt_stat->iv_bytes + 16));
	if (rc) {
		ecryptfs_printk(KERN_WARNING, "Error attempting to compute "
				"MD5 while generating IV for a page\n");
		goto out;
	}
	memcpy(iv, dst, crypt_stat->iv_bytes);
	if (unlikely(ecryptfs_verbosity > 0)) {
		ecryptfs_printk(KERN_DEBUG, "derived iv:\n");
		ecryptfs_dump_hex(iv, crypt_stat->iv_bytes);
	}
out:
	return rc;
}

/**
 * ecryptfs_init_crypt_stat
 * @crypt_stat: Pointer to the crypt_stat struct to initialize.
 *
 * Initialize the crypt_stat structure.
 */
void
ecryptfs_init_crypt_stat(struct ecryptfs_crypt_stat *crypt_stat)
{
	memset((void *)crypt_stat, 0, sizeof(struct ecryptfs_crypt_stat));
	INIT_LIST_HEAD(&crypt_stat->keysig_list);
	mutex_init(&crypt_stat->keysig_list_mutex);
	mutex_init(&crypt_stat->cs_mutex);
	mutex_init(&crypt_stat->cs_tfm_mutex);
	mutex_init(&crypt_stat->cs_hash_tfm_mutex);
	crypt_stat->flags |= ECRYPTFS_STRUCT_INITIALIZED;
}

/**
 * ecryptfs_destroy_crypt_stat
 * @crypt_stat: Pointer to the crypt_stat struct to initialize.
 *
 * Releases all memory associated with a crypt_stat struct.
 */
void ecryptfs_destroy_crypt_stat(struct ecryptfs_crypt_stat *crypt_stat)
{
	struct ecryptfs_key_sig *key_sig, *key_sig_tmp;

	if (crypt_stat->tfm)
		crypto_free_ablkcipher(crypt_stat->tfm);
	if (crypt_stat->hash_tfm)
		crypto_free_hash(crypt_stat->hash_tfm);
	list_for_each_entry_safe(key_sig, key_sig_tmp,
				 &crypt_stat->keysig_list, crypt_stat_list) {
		list_del(&key_sig->crypt_stat_list);
		kmem_cache_free(ecryptfs_key_sig_cache, key_sig);
	}
	memset(crypt_stat, 0, sizeof(struct ecryptfs_crypt_stat));
}

void ecryptfs_destroy_mount_crypt_stat(
	struct ecryptfs_mount_crypt_stat *mount_crypt_stat)
{
	struct ecryptfs_global_auth_tok *auth_tok, *auth_tok_tmp;

	if (!(mount_crypt_stat->flags & ECRYPTFS_MOUNT_CRYPT_STAT_INITIALIZED))
		return;
	mutex_lock(&mount_crypt_stat->global_auth_tok_list_mutex);
	list_for_each_entry_safe(auth_tok, auth_tok_tmp,
				 &mount_crypt_stat->global_auth_tok_list,
				 mount_crypt_stat_list) {
		list_del(&auth_tok->mount_crypt_stat_list);
		if (auth_tok->global_auth_tok_key
		    && !(auth_tok->flags & ECRYPTFS_AUTH_TOK_INVALID))
			key_put(auth_tok->global_auth_tok_key);
		kmem_cache_free(ecryptfs_global_auth_tok_cache, auth_tok);
	}
	mutex_unlock(&mount_crypt_stat->global_auth_tok_list_mutex);
	memset(mount_crypt_stat, 0, sizeof(struct ecryptfs_mount_crypt_stat));
}

/**
 * virt_to_scatterlist
 * @addr: Virtual address
 * @size: Size of data; should be an even multiple of the block size
 * @sg: Pointer to scatterlist array; set to NULL to obtain only
 *      the number of scatterlist structs required in array
 * @sg_size: Max array size
 *
 * Fills in a scatterlist array with page references for a passed
 * virtual address.
 *
 * Returns the number of scatterlist structs in array used
 */
int virt_to_scatterlist(const void *addr, int size, struct scatterlist *sg,
			int sg_size)
{
	int i = 0;
	struct page *pg;
	int offset;
	int remainder_of_page;

	sg_init_table(sg, sg_size);

	while (size > 0 && i < sg_size) {
		pg = virt_to_page(addr);
		offset = offset_in_page(addr);
		sg_set_page(&sg[i], pg, 0, offset);
		remainder_of_page = PAGE_CACHE_SIZE - offset;
		if (size >= remainder_of_page) {
			sg[i].length = remainder_of_page;
			addr += remainder_of_page;
			size -= remainder_of_page;
		} else {
			sg[i].length = size;
			addr += size;
			size = 0;
		}
		i++;
	}
	if (size > 0)
		return -ENOMEM;
	return i;
}

struct extent_crypt_result {
	struct completion completion;
	int rc;
};

static void extent_crypt_complete(struct crypto_async_request *req, int rc)
{
	struct extent_crypt_result *ecr = req->data;

	if (rc == -EINPROGRESS)
		return;

	ecr->rc = rc;
	complete(&ecr->completion);
}

/**
 * crypt_scatterlist
 * @crypt_stat: Pointer to the crypt_stat struct to initialize.
 * @dst_sg: Destination of the data after performing the crypto operation
 * @src_sg: Data to be encrypted or decrypted
 * @size: Length of data
 * @iv: IV to use
 * @op: ENCRYPT or DECRYPT to indicate the desired operation
 *
 * Returns the number of bytes encrypted or decrypted; negative value on error
 */
static int crypt_scatterlist(struct ecryptfs_crypt_stat *crypt_stat,
			     struct scatterlist *dst_sg,
			     struct scatterlist *src_sg, int size,
			     unsigned char *iv, int op)
{
	struct ablkcipher_request *req = NULL;
	struct extent_crypt_result ecr;
	int rc = 0;

	BUG_ON(!crypt_stat || !crypt_stat->tfm
	       || !(crypt_stat->flags & ECRYPTFS_STRUCT_INITIALIZED));
	if (unlikely(ecryptfs_verbosity > 0)) {
		ecryptfs_printk(KERN_DEBUG, "Key size [%zd]; key:\n",
				crypt_stat->key_size);
		ecryptfs_dump_hex(crypt_stat->key,
				  crypt_stat->key_size);
	}

	init_completion(&ecr.completion);

	mutex_lock(&crypt_stat->cs_tfm_mutex);
	req = ablkcipher_request_alloc(crypt_stat->tfm, GFP_NOFS);
	if (!req) {
		mutex_unlock(&crypt_stat->cs_tfm_mutex);
		rc = -ENOMEM;
		goto out;
	}

	ablkcipher_request_set_callback(req,
			CRYPTO_TFM_REQ_MAY_BACKLOG | CRYPTO_TFM_REQ_MAY_SLEEP,
			extent_crypt_complete, &ecr);
	/* Consider doing this once, when the file is opened */
	if (!(crypt_stat->flags & ECRYPTFS_KEY_SET)) {
		rc = crypto_ablkcipher_setkey(crypt_stat->tfm, crypt_stat->key,
					      crypt_stat->key_size);
		if (rc) {
			ecryptfs_printk(KERN_ERR,
					"Error setting key; rc = [%d]\n",
					rc);
			mutex_unlock(&crypt_stat->cs_tfm_mutex);
			rc = -EINVAL;
			goto out;
		}
		crypt_stat->flags |= ECRYPTFS_KEY_SET;
	}
	mutex_unlock(&crypt_stat->cs_tfm_mutex);
	ablkcipher_request_set_crypt(req, src_sg, dst_sg, size, iv);
	rc = op == ENCRYPT ? crypto_ablkcipher_encrypt(req) :
			     crypto_ablkcipher_decrypt(req);
	if (rc == -EINPROGRESS || rc == -EBUSY) {
		struct extent_crypt_result *ecr = req->base.data;

		wait_for_completion(&ecr->completion);
		rc = ecr->rc;
		reinit_completion(&ecr->completion);
	}
out:
	ablkcipher_request_free(req);
	return rc;
}

/**
 * lower_offset_for_page
 *
 * Convert an eCryptfs page index into a lower byte offset
 */
static loff_t lower_offset_for_page(struct ecryptfs_crypt_stat *crypt_stat,
				    struct page *page)
{
	return ecryptfs_lower_header_size(crypt_stat) +
	       ((loff_t)page->index << PAGE_CACHE_SHIFT);
}

/**
 * crypt_extent
 * @crypt_stat: crypt_stat containing cryptographic context for the
 *              encryption operation
 * @dst_page: The page to write the result into
 * @src_page: The page to read from
 * @extent_offset: Page extent offset for use in generating IV
 * @op: ENCRYPT or DECRYPT to indicate the desired operation
 *
 * Encrypts or decrypts one extent of data.
 *
 * Return zero on success; non-zero otherwise
 */
static int crypt_extent(struct ecryptfs_crypt_stat *crypt_stat,
			struct page *dst_page,
			struct page *src_page,
			unsigned long extent_offset, int op)
{
	pgoff_t page_index = op == ENCRYPT ? src_page->index : dst_page->index;
	loff_t extent_base;
	char extent_iv[ECRYPTFS_MAX_IV_BYTES];
	struct scatterlist src_sg, dst_sg;
	size_t extent_size = crypt_stat->extent_size;
	int rc;

	extent_base = (((loff_t)page_index) * (PAGE_CACHE_SIZE / extent_size));
	rc = ecryptfs_derive_iv(extent_iv, crypt_stat,
				(extent_base + extent_offset));
	if (rc) {
		ecryptfs_printk(KERN_ERR, "Error attempting to derive IV for "
			"extent [0x%.16llx]; rc = [%d]\n",
			(unsigned long long)(extent_base + extent_offset), rc);
		goto out;
	}
<<<<<<< HEAD
	rc = ecryptfs_encrypt_page_offset(crypt_stat, enc_extent_page, 0,
					  page, (extent_offset
						 * crypt_stat->extent_size),
					  crypt_stat->extent_size, extent_iv);
=======

	sg_init_table(&src_sg, 1);
	sg_init_table(&dst_sg, 1);

	sg_set_page(&src_sg, src_page, extent_size,
		    extent_offset * extent_size);
	sg_set_page(&dst_sg, dst_page, extent_size,
		    extent_offset * extent_size);

	rc = crypt_scatterlist(crypt_stat, &dst_sg, &src_sg, extent_size,
			       extent_iv, op);
>>>>>>> c3ade0e0
	if (rc < 0) {
		printk(KERN_ERR "%s: Error attempting to crypt page with "
		       "page_index = [%ld], extent_offset = [%ld]; "
		       "rc = [%d]\n", __func__, page_index, extent_offset, rc);
		goto out;
	}
	rc = 0;
out:
	return rc;
}

/**
 * ecryptfs_encrypt_page
 * @page: Page mapped from the eCryptfs inode for the file; contains
 *        decrypted content that needs to be encrypted (to a temporary
 *        page; not in place) and written out to the lower file
 *
 * Encrypt an eCryptfs page. This is done on a per-extent basis. Note
 * that eCryptfs pages may straddle the lower pages -- for instance,
 * if the file was created on a machine with an 8K page size
 * (resulting in an 8K header), and then the file is copied onto a
 * host with a 32K page size, then when reading page 0 of the eCryptfs
 * file, 24K of page 0 of the lower file will be read and decrypted,
 * and then 8K of page 1 of the lower file will be read and decrypted.
 *
 * Returns zero on success; negative on error
 */
int ecryptfs_encrypt_page(struct page *page)
{
	struct inode *ecryptfs_inode;
	struct ecryptfs_crypt_stat *crypt_stat;
	char *enc_extent_virt;
	struct page *enc_extent_page = NULL;
	loff_t extent_offset;
	loff_t lower_offset;
	int rc = 0;

	ecryptfs_inode = page->mapping->host;
	crypt_stat =
		&(ecryptfs_inode_to_private(ecryptfs_inode)->crypt_stat);
	BUG_ON(!(crypt_stat->flags & ECRYPTFS_ENCRYPTED));
	enc_extent_page = alloc_page(GFP_USER);
	if (!enc_extent_page) {
		rc = -ENOMEM;
		ecryptfs_printk(KERN_ERR, "Error allocating memory for "
				"encrypted extent\n");
		goto out;
	}

	for (extent_offset = 0;
	     extent_offset < (PAGE_CACHE_SIZE / crypt_stat->extent_size);
	     extent_offset++) {
		rc = crypt_extent(crypt_stat, enc_extent_page, page,
				  extent_offset, ENCRYPT);
		if (rc) {
			printk(KERN_ERR "%s: Error encrypting extent; "
			       "rc = [%d]\n", __func__, rc);
			goto out;
		}
	}

<<<<<<< HEAD
static int ecryptfs_decrypt_extent(struct page *page,
				   struct ecryptfs_crypt_stat *crypt_stat,
				   struct page *enc_extent_page,
				   unsigned long extent_offset)
{
	loff_t extent_base;
	char extent_iv[ECRYPTFS_MAX_IV_BYTES];
	int rc;

	extent_base = (((loff_t)page->index)
		       * (PAGE_CACHE_SIZE / crypt_stat->extent_size));
	rc = ecryptfs_derive_iv(extent_iv, crypt_stat,
				(extent_base + extent_offset));
	if (rc) {
		ecryptfs_printk(KERN_ERR, "Error attempting to derive IV for "
			"extent [0x%.16llx]; rc = [%d]\n",
			(unsigned long long)(extent_base + extent_offset), rc);
		goto out;
	}
	rc = ecryptfs_decrypt_page_offset(crypt_stat, page,
					  (extent_offset
					   * crypt_stat->extent_size),
					  enc_extent_page, 0,
					  crypt_stat->extent_size, extent_iv);
=======
	lower_offset = lower_offset_for_page(crypt_stat, page);
	enc_extent_virt = kmap(enc_extent_page);
	rc = ecryptfs_write_lower(ecryptfs_inode, enc_extent_virt, lower_offset,
				  PAGE_CACHE_SIZE);
	kunmap(enc_extent_page);
>>>>>>> c3ade0e0
	if (rc < 0) {
		ecryptfs_printk(KERN_ERR,
			"Error attempting to write lower page; rc = [%d]\n",
			rc);
		goto out;
	}
	rc = 0;
out:
	if (enc_extent_page) {
		__free_page(enc_extent_page);
	}
	return rc;
}

/**
 * ecryptfs_decrypt_page
 * @page: Page mapped from the eCryptfs inode for the file; data read
 *        and decrypted from the lower file will be written into this
 *        page
 *
 * Decrypt an eCryptfs page. This is done on a per-extent basis. Note
 * that eCryptfs pages may straddle the lower pages -- for instance,
 * if the file was created on a machine with an 8K page size
 * (resulting in an 8K header), and then the file is copied onto a
 * host with a 32K page size, then when reading page 0 of the eCryptfs
 * file, 24K of page 0 of the lower file will be read and decrypted,
 * and then 8K of page 1 of the lower file will be read and decrypted.
 *
 * Returns zero on success; negative on error
 */
int ecryptfs_decrypt_page(struct page *page)
{
	struct inode *ecryptfs_inode;
	struct ecryptfs_crypt_stat *crypt_stat;
	char *page_virt;
	unsigned long extent_offset;
	loff_t lower_offset;
	int rc = 0;

	ecryptfs_inode = page->mapping->host;
	crypt_stat =
		&(ecryptfs_inode_to_private(ecryptfs_inode)->crypt_stat);
	BUG_ON(!(crypt_stat->flags & ECRYPTFS_ENCRYPTED));

	lower_offset = lower_offset_for_page(crypt_stat, page);
	page_virt = kmap(page);
	rc = ecryptfs_read_lower(page_virt, lower_offset, PAGE_CACHE_SIZE,
				 ecryptfs_inode);
	kunmap(page);
	if (rc < 0) {
		ecryptfs_printk(KERN_ERR,
			"Error attempting to read lower page; rc = [%d]\n",
			rc);
		goto out;
	}

	for (extent_offset = 0;
	     extent_offset < (PAGE_CACHE_SIZE / crypt_stat->extent_size);
	     extent_offset++) {
		rc = crypt_extent(crypt_stat, page, page,
				  extent_offset, DECRYPT);
		if (rc) {
			printk(KERN_ERR "%s: Error encrypting extent; "
			       "rc = [%d]\n", __func__, rc);
			goto out;
		}
	}
out:
	return rc;
}

#define ECRYPTFS_MAX_SCATTERLIST_LEN 4

/**
 * ecryptfs_init_crypt_ctx
 * @crypt_stat: Uninitialized crypt stats structure
 *
 * Initialize the crypto context.
 *
 * TODO: Performance: Keep a cache of initialized cipher contexts;
 * only init if needed
 */
int ecryptfs_init_crypt_ctx(struct ecryptfs_crypt_stat *crypt_stat)
{
	char *full_alg_name;
	int rc = -EINVAL;

	ecryptfs_printk(KERN_DEBUG,
			"Initializing cipher [%s]; strlen = [%d]; "
			"key_size_bits = [%zd]\n",
			crypt_stat->cipher, (int)strlen(crypt_stat->cipher),
			crypt_stat->key_size << 3);
	mutex_lock(&crypt_stat->cs_tfm_mutex);
	if (crypt_stat->tfm) {
		rc = 0;
		goto out_unlock;
	}
	rc = ecryptfs_crypto_api_algify_cipher_name(&full_alg_name,
						    crypt_stat->cipher, "cbc");
	if (rc)
		goto out_unlock;
	crypt_stat->tfm = crypto_alloc_ablkcipher(full_alg_name, 0, 0);
	if (IS_ERR(crypt_stat->tfm)) {
		rc = PTR_ERR(crypt_stat->tfm);
		crypt_stat->tfm = NULL;
		ecryptfs_printk(KERN_ERR, "cryptfs: init_crypt_ctx(): "
				"Error initializing cipher [%s]\n",
				full_alg_name);
		goto out_free;
	}
	crypto_ablkcipher_set_flags(crypt_stat->tfm, CRYPTO_TFM_REQ_WEAK_KEY);
	rc = 0;
out_free:
	kfree(full_alg_name);
out_unlock:
	mutex_unlock(&crypt_stat->cs_tfm_mutex);
	return rc;
}

static void set_extent_mask_and_shift(struct ecryptfs_crypt_stat *crypt_stat)
{
	int extent_size_tmp;

	crypt_stat->extent_mask = 0xFFFFFFFF;
	crypt_stat->extent_shift = 0;
	if (crypt_stat->extent_size == 0)
		return;
	extent_size_tmp = crypt_stat->extent_size;
	while ((extent_size_tmp & 0x01) == 0) {
		extent_size_tmp >>= 1;
		crypt_stat->extent_mask <<= 1;
		crypt_stat->extent_shift++;
	}
}

void ecryptfs_set_default_sizes(struct ecryptfs_crypt_stat *crypt_stat)
{
	/* Default values; may be overwritten as we are parsing the
	 * packets. */
	crypt_stat->extent_size = ECRYPTFS_DEFAULT_EXTENT_SIZE;
	set_extent_mask_and_shift(crypt_stat);
	crypt_stat->iv_bytes = ECRYPTFS_DEFAULT_IV_BYTES;
	if (crypt_stat->flags & ECRYPTFS_METADATA_IN_XATTR)
		crypt_stat->metadata_size = ECRYPTFS_MINIMUM_HEADER_EXTENT_SIZE;
	else {
		if (PAGE_CACHE_SIZE <= ECRYPTFS_MINIMUM_HEADER_EXTENT_SIZE)
			crypt_stat->metadata_size =
				ECRYPTFS_MINIMUM_HEADER_EXTENT_SIZE;
		else
			crypt_stat->metadata_size = PAGE_CACHE_SIZE;
	}
}

/**
 * ecryptfs_compute_root_iv
 * @crypt_stats
 *
 * On error, sets the root IV to all 0's.
 */
int ecryptfs_compute_root_iv(struct ecryptfs_crypt_stat *crypt_stat)
{
	int rc = 0;
	char dst[MD5_DIGEST_SIZE];

	BUG_ON(crypt_stat->iv_bytes > MD5_DIGEST_SIZE);
	BUG_ON(crypt_stat->iv_bytes <= 0);
	if (!(crypt_stat->flags & ECRYPTFS_KEY_VALID)) {
		rc = -EINVAL;
		ecryptfs_printk(KERN_WARNING, "Session key not valid; "
				"cannot generate root IV\n");
		goto out;
	}
	rc = ecryptfs_calculate_md5(dst, crypt_stat, crypt_stat->key,
				    crypt_stat->key_size);
	if (rc) {
		ecryptfs_printk(KERN_WARNING, "Error attempting to compute "
				"MD5 while generating root IV\n");
		goto out;
	}
	memcpy(crypt_stat->root_iv, dst, crypt_stat->iv_bytes);
out:
	if (rc) {
		memset(crypt_stat->root_iv, 0, crypt_stat->iv_bytes);
		crypt_stat->flags |= ECRYPTFS_SECURITY_WARNING;
	}
	return rc;
}

static void ecryptfs_generate_new_key(struct ecryptfs_crypt_stat *crypt_stat)
{
	get_random_bytes(crypt_stat->key, crypt_stat->key_size);
	crypt_stat->flags |= ECRYPTFS_KEY_VALID;
	ecryptfs_compute_root_iv(crypt_stat);
	if (unlikely(ecryptfs_verbosity > 0)) {
		ecryptfs_printk(KERN_DEBUG, "Generated new session key:\n");
		ecryptfs_dump_hex(crypt_stat->key,
				  crypt_stat->key_size);
	}
}

/**
 * ecryptfs_copy_mount_wide_flags_to_inode_flags
 * @crypt_stat: The inode's cryptographic context
 * @mount_crypt_stat: The mount point's cryptographic context
 *
 * This function propagates the mount-wide flags to individual inode
 * flags.
 */
static void ecryptfs_copy_mount_wide_flags_to_inode_flags(
	struct ecryptfs_crypt_stat *crypt_stat,
	struct ecryptfs_mount_crypt_stat *mount_crypt_stat)
{
	if (mount_crypt_stat->flags & ECRYPTFS_XATTR_METADATA_ENABLED)
		crypt_stat->flags |= ECRYPTFS_METADATA_IN_XATTR;
	if (mount_crypt_stat->flags & ECRYPTFS_ENCRYPTED_VIEW_ENABLED)
		crypt_stat->flags |= ECRYPTFS_VIEW_AS_ENCRYPTED;
	if (mount_crypt_stat->flags & ECRYPTFS_GLOBAL_ENCRYPT_FILENAMES) {
		crypt_stat->flags |= ECRYPTFS_ENCRYPT_FILENAMES;
		if (mount_crypt_stat->flags
		    & ECRYPTFS_GLOBAL_ENCFN_USE_MOUNT_FNEK)
			crypt_stat->flags |= ECRYPTFS_ENCFN_USE_MOUNT_FNEK;
		else if (mount_crypt_stat->flags
			 & ECRYPTFS_GLOBAL_ENCFN_USE_FEK)
			crypt_stat->flags |= ECRYPTFS_ENCFN_USE_FEK;
	}
}

static int ecryptfs_copy_mount_wide_sigs_to_inode_sigs(
	struct ecryptfs_crypt_stat *crypt_stat,
	struct ecryptfs_mount_crypt_stat *mount_crypt_stat)
{
	struct ecryptfs_global_auth_tok *global_auth_tok;
	int rc = 0;

	mutex_lock(&crypt_stat->keysig_list_mutex);
	mutex_lock(&mount_crypt_stat->global_auth_tok_list_mutex);

	list_for_each_entry(global_auth_tok,
			    &mount_crypt_stat->global_auth_tok_list,
			    mount_crypt_stat_list) {
		if (global_auth_tok->flags & ECRYPTFS_AUTH_TOK_FNEK)
			continue;
		rc = ecryptfs_add_keysig(crypt_stat, global_auth_tok->sig);
		if (rc) {
			printk(KERN_ERR "Error adding keysig; rc = [%d]\n", rc);
			goto out;
		}
	}

out:
	mutex_unlock(&mount_crypt_stat->global_auth_tok_list_mutex);
	mutex_unlock(&crypt_stat->keysig_list_mutex);
	return rc;
}

/**
 * ecryptfs_set_default_crypt_stat_vals
 * @crypt_stat: The inode's cryptographic context
 * @mount_crypt_stat: The mount point's cryptographic context
 *
 * Default values in the event that policy does not override them.
 */
static void ecryptfs_set_default_crypt_stat_vals(
	struct ecryptfs_crypt_stat *crypt_stat,
	struct ecryptfs_mount_crypt_stat *mount_crypt_stat)
{
	ecryptfs_copy_mount_wide_flags_to_inode_flags(crypt_stat,
						      mount_crypt_stat);
	ecryptfs_set_default_sizes(crypt_stat);
	strcpy(crypt_stat->cipher, ECRYPTFS_DEFAULT_CIPHER);
	crypt_stat->key_size = ECRYPTFS_DEFAULT_KEY_BYTES;
	crypt_stat->flags &= ~(ECRYPTFS_KEY_VALID);
	crypt_stat->file_version = ECRYPTFS_FILE_VERSION;
	crypt_stat->mount_crypt_stat = mount_crypt_stat;
}

/**
 * ecryptfs_new_file_context
 * @ecryptfs_inode: The eCryptfs inode
 *
 * If the crypto context for the file has not yet been established,
 * this is where we do that.  Establishing a new crypto context
 * involves the following decisions:
 *  - What cipher to use?
 *  - What set of authentication tokens to use?
 * Here we just worry about getting enough information into the
 * authentication tokens so that we know that they are available.
 * We associate the available authentication tokens with the new file
 * via the set of signatures in the crypt_stat struct.  Later, when
 * the headers are actually written out, we may again defer to
 * userspace to perform the encryption of the session key; for the
 * foreseeable future, this will be the case with public key packets.
 *
 * Returns zero on success; non-zero otherwise
 */
int ecryptfs_new_file_context(struct inode *ecryptfs_inode)
{
	struct ecryptfs_crypt_stat *crypt_stat =
	    &ecryptfs_inode_to_private(ecryptfs_inode)->crypt_stat;
	struct ecryptfs_mount_crypt_stat *mount_crypt_stat =
	    &ecryptfs_superblock_to_private(
		    ecryptfs_inode->i_sb)->mount_crypt_stat;
	int cipher_name_len;
	int rc = 0;

	ecryptfs_set_default_crypt_stat_vals(crypt_stat, mount_crypt_stat);
	crypt_stat->flags |= (ECRYPTFS_ENCRYPTED | ECRYPTFS_KEY_VALID);
	ecryptfs_copy_mount_wide_flags_to_inode_flags(crypt_stat,
						      mount_crypt_stat);
	rc = ecryptfs_copy_mount_wide_sigs_to_inode_sigs(crypt_stat,
							 mount_crypt_stat);
	if (rc) {
		printk(KERN_ERR "Error attempting to copy mount-wide key sigs "
		       "to the inode key sigs; rc = [%d]\n", rc);
		goto out;
	}
	cipher_name_len =
		strlen(mount_crypt_stat->global_default_cipher_name);
	memcpy(crypt_stat->cipher,
	       mount_crypt_stat->global_default_cipher_name,
	       cipher_name_len);
	crypt_stat->cipher[cipher_name_len] = '\0';
	crypt_stat->key_size =
		mount_crypt_stat->global_default_cipher_key_size;
	ecryptfs_generate_new_key(crypt_stat);
	rc = ecryptfs_init_crypt_ctx(crypt_stat);
	if (rc)
		ecryptfs_printk(KERN_ERR, "Error initializing cryptographic "
				"context for cipher [%s]: rc = [%d]\n",
				crypt_stat->cipher, rc);
out:
	return rc;
}

/**
 * ecryptfs_validate_marker - check for the ecryptfs marker
 * @data: The data block in which to check
 *
 * Returns zero if marker found; -EINVAL if not found
 */
static int ecryptfs_validate_marker(char *data)
{
	u32 m_1, m_2;

	m_1 = get_unaligned_be32(data);
	m_2 = get_unaligned_be32(data + 4);
	if ((m_1 ^ MAGIC_ECRYPTFS_MARKER) == m_2)
		return 0;
	ecryptfs_printk(KERN_DEBUG, "m_1 = [0x%.8x]; m_2 = [0x%.8x]; "
			"MAGIC_ECRYPTFS_MARKER = [0x%.8x]\n", m_1, m_2,
			MAGIC_ECRYPTFS_MARKER);
	ecryptfs_printk(KERN_DEBUG, "(m_1 ^ MAGIC_ECRYPTFS_MARKER) = "
			"[0x%.8x]\n", (m_1 ^ MAGIC_ECRYPTFS_MARKER));
	return -EINVAL;
}

struct ecryptfs_flag_map_elem {
	u32 file_flag;
	u32 local_flag;
};

/* Add support for additional flags by adding elements here. */
static struct ecryptfs_flag_map_elem ecryptfs_flag_map[] = {
	{0x00000001, ECRYPTFS_ENABLE_HMAC},
	{0x00000002, ECRYPTFS_ENCRYPTED},
	{0x00000004, ECRYPTFS_METADATA_IN_XATTR},
	{0x00000008, ECRYPTFS_ENCRYPT_FILENAMES}
};

/**
 * ecryptfs_process_flags
 * @crypt_stat: The cryptographic context
 * @page_virt: Source data to be parsed
 * @bytes_read: Updated with the number of bytes read
 *
 * Returns zero on success; non-zero if the flag set is invalid
 */
static int ecryptfs_process_flags(struct ecryptfs_crypt_stat *crypt_stat,
				  char *page_virt, int *bytes_read)
{
	int rc = 0;
	int i;
	u32 flags;

	flags = get_unaligned_be32(page_virt);
	for (i = 0; i < ((sizeof(ecryptfs_flag_map)
			  / sizeof(struct ecryptfs_flag_map_elem))); i++)
		if (flags & ecryptfs_flag_map[i].file_flag) {
			crypt_stat->flags |= ecryptfs_flag_map[i].local_flag;
		} else
			crypt_stat->flags &= ~(ecryptfs_flag_map[i].local_flag);
	/* Version is in top 8 bits of the 32-bit flag vector */
	crypt_stat->file_version = ((flags >> 24) & 0xFF);
	(*bytes_read) = 4;
	return rc;
}

/**
 * write_ecryptfs_marker
 * @page_virt: The pointer to in a page to begin writing the marker
 * @written: Number of bytes written
 *
 * Marker = 0x3c81b7f5
 */
static void write_ecryptfs_marker(char *page_virt, size_t *written)
{
	u32 m_1, m_2;

	get_random_bytes(&m_1, (MAGIC_ECRYPTFS_MARKER_SIZE_BYTES / 2));
	m_2 = (m_1 ^ MAGIC_ECRYPTFS_MARKER);
	put_unaligned_be32(m_1, page_virt);
	page_virt += (MAGIC_ECRYPTFS_MARKER_SIZE_BYTES / 2);
	put_unaligned_be32(m_2, page_virt);
	(*written) = MAGIC_ECRYPTFS_MARKER_SIZE_BYTES;
}

void ecryptfs_write_crypt_stat_flags(char *page_virt,
				     struct ecryptfs_crypt_stat *crypt_stat,
				     size_t *written)
{
	u32 flags = 0;
	int i;

	for (i = 0; i < ((sizeof(ecryptfs_flag_map)
			  / sizeof(struct ecryptfs_flag_map_elem))); i++)
		if (crypt_stat->flags & ecryptfs_flag_map[i].local_flag)
			flags |= ecryptfs_flag_map[i].file_flag;
	/* Version is in top 8 bits of the 32-bit flag vector */
	flags |= ((((u8)crypt_stat->file_version) << 24) & 0xFF000000);
	put_unaligned_be32(flags, page_virt);
	(*written) = 4;
}

struct ecryptfs_cipher_code_str_map_elem {
	char cipher_str[16];
	u8 cipher_code;
};

/* Add support for additional ciphers by adding elements here. The
 * cipher_code is whatever OpenPGP applicatoins use to identify the
 * ciphers. List in order of probability. */
static struct ecryptfs_cipher_code_str_map_elem
ecryptfs_cipher_code_str_map[] = {
	{"aes",RFC2440_CIPHER_AES_128 },
	{"blowfish", RFC2440_CIPHER_BLOWFISH},
	{"des3_ede", RFC2440_CIPHER_DES3_EDE},
	{"cast5", RFC2440_CIPHER_CAST_5},
	{"twofish", RFC2440_CIPHER_TWOFISH},
	{"cast6", RFC2440_CIPHER_CAST_6},
	{"aes", RFC2440_CIPHER_AES_192},
	{"aes", RFC2440_CIPHER_AES_256}
};

/**
 * ecryptfs_code_for_cipher_string
 * @cipher_name: The string alias for the cipher
 * @key_bytes: Length of key in bytes; used for AES code selection
 *
 * Returns zero on no match, or the cipher code on match
 */
u8 ecryptfs_code_for_cipher_string(char *cipher_name, size_t key_bytes)
{
	int i;
	u8 code = 0;
	struct ecryptfs_cipher_code_str_map_elem *map =
		ecryptfs_cipher_code_str_map;

	if (strcmp(cipher_name, "aes") == 0) {
		switch (key_bytes) {
		case 16:
			code = RFC2440_CIPHER_AES_128;
			break;
		case 24:
			code = RFC2440_CIPHER_AES_192;
			break;
		case 32:
			code = RFC2440_CIPHER_AES_256;
		}
	} else {
		for (i = 0; i < ARRAY_SIZE(ecryptfs_cipher_code_str_map); i++)
			if (strcmp(cipher_name, map[i].cipher_str) == 0) {
				code = map[i].cipher_code;
				break;
			}
	}
	return code;
}

/**
 * ecryptfs_cipher_code_to_string
 * @str: Destination to write out the cipher name
 * @cipher_code: The code to convert to cipher name string
 *
 * Returns zero on success
 */
int ecryptfs_cipher_code_to_string(char *str, u8 cipher_code)
{
	int rc = 0;
	int i;

	str[0] = '\0';
	for (i = 0; i < ARRAY_SIZE(ecryptfs_cipher_code_str_map); i++)
		if (cipher_code == ecryptfs_cipher_code_str_map[i].cipher_code)
			strcpy(str, ecryptfs_cipher_code_str_map[i].cipher_str);
	if (str[0] == '\0') {
		ecryptfs_printk(KERN_WARNING, "Cipher code not recognized: "
				"[%d]\n", cipher_code);
		rc = -EINVAL;
	}
	return rc;
}

int ecryptfs_read_and_validate_header_region(struct inode *inode)
{
	u8 file_size[ECRYPTFS_SIZE_AND_MARKER_BYTES];
	u8 *marker = file_size + ECRYPTFS_FILE_SIZE_BYTES;
	int rc;

	rc = ecryptfs_read_lower(file_size, 0, ECRYPTFS_SIZE_AND_MARKER_BYTES,
				 inode);
	if (rc < ECRYPTFS_SIZE_AND_MARKER_BYTES)
		return rc >= 0 ? -EINVAL : rc;
	rc = ecryptfs_validate_marker(marker);
	if (!rc)
		ecryptfs_i_size_init(file_size, inode);
	return rc;
}

void
ecryptfs_write_header_metadata(char *virt,
			       struct ecryptfs_crypt_stat *crypt_stat,
			       size_t *written)
{
	u32 header_extent_size;
	u16 num_header_extents_at_front;

	header_extent_size = (u32)crypt_stat->extent_size;
	num_header_extents_at_front =
		(u16)(crypt_stat->metadata_size / crypt_stat->extent_size);
	put_unaligned_be32(header_extent_size, virt);
	virt += 4;
	put_unaligned_be16(num_header_extents_at_front, virt);
	(*written) = 6;
}

struct kmem_cache *ecryptfs_header_cache;

/**
 * ecryptfs_write_headers_virt
 * @page_virt: The virtual address to write the headers to
 * @max: The size of memory allocated at page_virt
 * @size: Set to the number of bytes written by this function
 * @crypt_stat: The cryptographic context
 * @ecryptfs_dentry: The eCryptfs dentry
 *
 * Format version: 1
 *
 *   Header Extent:
 *     Octets 0-7:        Unencrypted file size (big-endian)
 *     Octets 8-15:       eCryptfs special marker
 *     Octets 16-19:      Flags
 *      Octet 16:         File format version number (between 0 and 255)
 *      Octets 17-18:     Reserved
 *      Octet 19:         Bit 1 (lsb): Reserved
 *                        Bit 2: Encrypted?
 *                        Bits 3-8: Reserved
 *     Octets 20-23:      Header extent size (big-endian)
 *     Octets 24-25:      Number of header extents at front of file
 *                        (big-endian)
 *     Octet  26:         Begin RFC 2440 authentication token packet set
 *   Data Extent 0:
 *     Lower data (CBC encrypted)
 *   Data Extent 1:
 *     Lower data (CBC encrypted)
 *   ...
 *
 * Returns zero on success
 */
static int ecryptfs_write_headers_virt(char *page_virt, size_t max,
				       size_t *size,
				       struct ecryptfs_crypt_stat *crypt_stat,
				       struct dentry *ecryptfs_dentry)
{
	int rc;
	size_t written;
	size_t offset;

	offset = ECRYPTFS_FILE_SIZE_BYTES;
	write_ecryptfs_marker((page_virt + offset), &written);
	offset += written;
	ecryptfs_write_crypt_stat_flags((page_virt + offset), crypt_stat,
					&written);
	offset += written;
	ecryptfs_write_header_metadata((page_virt + offset), crypt_stat,
				       &written);
	offset += written;
	rc = ecryptfs_generate_key_packet_set((page_virt + offset), crypt_stat,
					      ecryptfs_dentry, &written,
					      max - offset);
	if (rc)
		ecryptfs_printk(KERN_WARNING, "Error generating key packet "
				"set; rc = [%d]\n", rc);
	if (size) {
		offset += written;
		*size = offset;
	}
	return rc;
}

static int
ecryptfs_write_metadata_to_contents(struct inode *ecryptfs_inode,
				    char *virt, size_t virt_len)
{
	int rc;

	rc = ecryptfs_write_lower(ecryptfs_inode, virt,
				  0, virt_len);
	if (rc < 0)
		printk(KERN_ERR "%s: Error attempting to write header "
		       "information to lower file; rc = [%d]\n", __func__, rc);
	else
		rc = 0;
	return rc;
}

static int
ecryptfs_write_metadata_to_xattr(struct dentry *ecryptfs_dentry,
				 char *page_virt, size_t size)
{
	int rc;

	rc = ecryptfs_setxattr(ecryptfs_dentry, ECRYPTFS_XATTR_NAME, page_virt,
			       size, 0);
	return rc;
}

static unsigned long ecryptfs_get_zeroed_pages(gfp_t gfp_mask,
					       unsigned int order)
{
	struct page *page;

	page = alloc_pages(gfp_mask | __GFP_ZERO, order);
	if (page)
		return (unsigned long) page_address(page);
	return 0;
}

/**
 * ecryptfs_write_metadata
 * @ecryptfs_dentry: The eCryptfs dentry, which should be negative
 * @ecryptfs_inode: The newly created eCryptfs inode
 *
 * Write the file headers out.  This will likely involve a userspace
 * callout, in which the session key is encrypted with one or more
 * public keys and/or the passphrase necessary to do the encryption is
 * retrieved via a prompt.  Exactly what happens at this point should
 * be policy-dependent.
 *
 * Returns zero on success; non-zero on error
 */
int ecryptfs_write_metadata(struct dentry *ecryptfs_dentry,
			    struct inode *ecryptfs_inode)
{
	struct ecryptfs_crypt_stat *crypt_stat =
		&ecryptfs_inode_to_private(ecryptfs_inode)->crypt_stat;
	unsigned int order;
	char *virt;
	size_t virt_len;
	size_t size = 0;
	int rc = 0;

	if (likely(crypt_stat->flags & ECRYPTFS_ENCRYPTED)) {
		if (!(crypt_stat->flags & ECRYPTFS_KEY_VALID)) {
			printk(KERN_ERR "Key is invalid; bailing out\n");
			rc = -EINVAL;
			goto out;
		}
	} else {
		printk(KERN_WARNING "%s: Encrypted flag not set\n",
		       __func__);
		rc = -EINVAL;
		goto out;
	}
	virt_len = crypt_stat->metadata_size;
	order = get_order(virt_len);
	/* Released in this function */
	virt = (char *)ecryptfs_get_zeroed_pages(GFP_KERNEL, order);
	if (!virt) {
		printk(KERN_ERR "%s: Out of memory\n", __func__);
		rc = -ENOMEM;
		goto out;
	}
	/* Zeroed page ensures the in-header unencrypted i_size is set to 0 */
	rc = ecryptfs_write_headers_virt(virt, virt_len, &size, crypt_stat,
					 ecryptfs_dentry);
	if (unlikely(rc)) {
		printk(KERN_ERR "%s: Error whilst writing headers; rc = [%d]\n",
		       __func__, rc);
		goto out_free;
	}
	if (crypt_stat->flags & ECRYPTFS_METADATA_IN_XATTR)
		rc = ecryptfs_write_metadata_to_xattr(ecryptfs_dentry, virt,
						      size);
	else
		rc = ecryptfs_write_metadata_to_contents(ecryptfs_inode, virt,
							 virt_len);
	if (rc) {
		printk(KERN_ERR "%s: Error writing metadata out to lower file; "
		       "rc = [%d]\n", __func__, rc);
		goto out_free;
	}
out_free:
	free_pages((unsigned long)virt, order);
out:
	return rc;
}

#define ECRYPTFS_DONT_VALIDATE_HEADER_SIZE 0
#define ECRYPTFS_VALIDATE_HEADER_SIZE 1
static int parse_header_metadata(struct ecryptfs_crypt_stat *crypt_stat,
				 char *virt, int *bytes_read,
				 int validate_header_size)
{
	int rc = 0;
	u32 header_extent_size;
	u16 num_header_extents_at_front;

	header_extent_size = get_unaligned_be32(virt);
	virt += sizeof(__be32);
	num_header_extents_at_front = get_unaligned_be16(virt);
	crypt_stat->metadata_size = (((size_t)num_header_extents_at_front
				     * (size_t)header_extent_size));
	(*bytes_read) = (sizeof(__be32) + sizeof(__be16));
	if ((validate_header_size == ECRYPTFS_VALIDATE_HEADER_SIZE)
	    && (crypt_stat->metadata_size
		< ECRYPTFS_MINIMUM_HEADER_EXTENT_SIZE)) {
		rc = -EINVAL;
		printk(KERN_WARNING "Invalid header size: [%zd]\n",
		       crypt_stat->metadata_size);
	}
	return rc;
}

/**
 * set_default_header_data
 * @crypt_stat: The cryptographic context
 *
 * For version 0 file format; this function is only for backwards
 * compatibility for files created with the prior versions of
 * eCryptfs.
 */
static void set_default_header_data(struct ecryptfs_crypt_stat *crypt_stat)
{
	crypt_stat->metadata_size = ECRYPTFS_MINIMUM_HEADER_EXTENT_SIZE;
}

void ecryptfs_i_size_init(const char *page_virt, struct inode *inode)
{
	struct ecryptfs_mount_crypt_stat *mount_crypt_stat;
	struct ecryptfs_crypt_stat *crypt_stat;
	u64 file_size;

	crypt_stat = &ecryptfs_inode_to_private(inode)->crypt_stat;
	mount_crypt_stat =
		&ecryptfs_superblock_to_private(inode->i_sb)->mount_crypt_stat;
	if (mount_crypt_stat->flags & ECRYPTFS_ENCRYPTED_VIEW_ENABLED) {
		file_size = i_size_read(ecryptfs_inode_to_lower(inode));
		if (crypt_stat->flags & ECRYPTFS_METADATA_IN_XATTR)
			file_size += crypt_stat->metadata_size;
	} else
		file_size = get_unaligned_be64(page_virt);
	i_size_write(inode, (loff_t)file_size);
	crypt_stat->flags |= ECRYPTFS_I_SIZE_INITIALIZED;
}

/**
 * ecryptfs_read_headers_virt
 * @page_virt: The virtual address into which to read the headers
 * @crypt_stat: The cryptographic context
 * @ecryptfs_dentry: The eCryptfs dentry
 * @validate_header_size: Whether to validate the header size while reading
 *
 * Read/parse the header data. The header format is detailed in the
 * comment block for the ecryptfs_write_headers_virt() function.
 *
 * Returns zero on success
 */
static int ecryptfs_read_headers_virt(char *page_virt,
				      struct ecryptfs_crypt_stat *crypt_stat,
				      struct dentry *ecryptfs_dentry,
				      int validate_header_size)
{
	int rc = 0;
	int offset;
	int bytes_read;

	ecryptfs_set_default_sizes(crypt_stat);
	crypt_stat->mount_crypt_stat = &ecryptfs_superblock_to_private(
		ecryptfs_dentry->d_sb)->mount_crypt_stat;
	offset = ECRYPTFS_FILE_SIZE_BYTES;
	rc = ecryptfs_validate_marker(page_virt + offset);
	if (rc)
		goto out;
	if (!(crypt_stat->flags & ECRYPTFS_I_SIZE_INITIALIZED))
		ecryptfs_i_size_init(page_virt, ecryptfs_dentry->d_inode);
	offset += MAGIC_ECRYPTFS_MARKER_SIZE_BYTES;
	rc = ecryptfs_process_flags(crypt_stat, (page_virt + offset),
				    &bytes_read);
	if (rc) {
		ecryptfs_printk(KERN_WARNING, "Error processing flags\n");
		goto out;
	}
	if (crypt_stat->file_version > ECRYPTFS_SUPPORTED_FILE_VERSION) {
		ecryptfs_printk(KERN_WARNING, "File version is [%d]; only "
				"file version [%d] is supported by this "
				"version of eCryptfs\n",
				crypt_stat->file_version,
				ECRYPTFS_SUPPORTED_FILE_VERSION);
		rc = -EINVAL;
		goto out;
	}
	offset += bytes_read;
	if (crypt_stat->file_version >= 1) {
		rc = parse_header_metadata(crypt_stat, (page_virt + offset),
					   &bytes_read, validate_header_size);
		if (rc) {
			ecryptfs_printk(KERN_WARNING, "Error reading header "
					"metadata; rc = [%d]\n", rc);
		}
		offset += bytes_read;
	} else
		set_default_header_data(crypt_stat);
	rc = ecryptfs_parse_packet_set(crypt_stat, (page_virt + offset),
				       ecryptfs_dentry);
out:
	return rc;
}

/**
 * ecryptfs_read_xattr_region
 * @page_virt: The vitual address into which to read the xattr data
 * @ecryptfs_inode: The eCryptfs inode
 *
 * Attempts to read the crypto metadata from the extended attribute
 * region of the lower file.
 *
 * Returns zero on success; non-zero on error
 */
int ecryptfs_read_xattr_region(char *page_virt, struct inode *ecryptfs_inode)
{
	struct dentry *lower_dentry =
		ecryptfs_inode_to_private(ecryptfs_inode)->lower_file->f_dentry;
	ssize_t size;
	int rc = 0;

	size = ecryptfs_getxattr_lower(lower_dentry, ECRYPTFS_XATTR_NAME,
				       page_virt, ECRYPTFS_DEFAULT_EXTENT_SIZE);
	if (size < 0) {
		if (unlikely(ecryptfs_verbosity > 0))
			printk(KERN_INFO "Error attempting to read the [%s] "
			       "xattr from the lower file; return value = "
			       "[%zd]\n", ECRYPTFS_XATTR_NAME, size);
		rc = -EINVAL;
		goto out;
	}
out:
	return rc;
}

int ecryptfs_read_and_validate_xattr_region(struct dentry *dentry,
					    struct inode *inode)
{
	u8 file_size[ECRYPTFS_SIZE_AND_MARKER_BYTES];
	u8 *marker = file_size + ECRYPTFS_FILE_SIZE_BYTES;
	int rc;

	rc = ecryptfs_getxattr_lower(ecryptfs_dentry_to_lower(dentry),
				     ECRYPTFS_XATTR_NAME, file_size,
				     ECRYPTFS_SIZE_AND_MARKER_BYTES);
	if (rc < ECRYPTFS_SIZE_AND_MARKER_BYTES)
		return rc >= 0 ? -EINVAL : rc;
	rc = ecryptfs_validate_marker(marker);
	if (!rc)
		ecryptfs_i_size_init(file_size, inode);
	return rc;
}

/**
 * ecryptfs_read_metadata
 *
 * Common entry point for reading file metadata. From here, we could
 * retrieve the header information from the header region of the file,
 * the xattr region of the file, or some other repostory that is
 * stored separately from the file itself. The current implementation
 * supports retrieving the metadata information from the file contents
 * and from the xattr region.
 *
 * Returns zero if valid headers found and parsed; non-zero otherwise
 */
int ecryptfs_read_metadata(struct dentry *ecryptfs_dentry)
{
	int rc;
	char *page_virt;
	struct inode *ecryptfs_inode = ecryptfs_dentry->d_inode;
	struct ecryptfs_crypt_stat *crypt_stat =
	    &ecryptfs_inode_to_private(ecryptfs_inode)->crypt_stat;
	struct ecryptfs_mount_crypt_stat *mount_crypt_stat =
		&ecryptfs_superblock_to_private(
			ecryptfs_dentry->d_sb)->mount_crypt_stat;

	ecryptfs_copy_mount_wide_flags_to_inode_flags(crypt_stat,
						      mount_crypt_stat);
	/* Read the first page from the underlying file */
	page_virt = kmem_cache_alloc(ecryptfs_header_cache, GFP_USER);
	if (!page_virt) {
		rc = -ENOMEM;
		printk(KERN_ERR "%s: Unable to allocate page_virt\n",
		       __func__);
		goto out;
	}
	rc = ecryptfs_read_lower(page_virt, 0, crypt_stat->extent_size,
				 ecryptfs_inode);
	if (rc >= 0)
		rc = ecryptfs_read_headers_virt(page_virt, crypt_stat,
						ecryptfs_dentry,
						ECRYPTFS_VALIDATE_HEADER_SIZE);
	if (rc) {
		/* metadata is not in the file header, so try xattrs */
		memset(page_virt, 0, PAGE_CACHE_SIZE);
		rc = ecryptfs_read_xattr_region(page_virt, ecryptfs_inode);
		if (rc) {
			printk(KERN_DEBUG "Valid eCryptfs headers not found in "
			       "file header region or xattr region, inode %lu\n",
				ecryptfs_inode->i_ino);
			rc = -EINVAL;
			goto out;
		}
		rc = ecryptfs_read_headers_virt(page_virt, crypt_stat,
						ecryptfs_dentry,
						ECRYPTFS_DONT_VALIDATE_HEADER_SIZE);
		if (rc) {
			printk(KERN_DEBUG "Valid eCryptfs headers not found in "
			       "file xattr region either, inode %lu\n",
				ecryptfs_inode->i_ino);
			rc = -EINVAL;
		}
		if (crypt_stat->mount_crypt_stat->flags
		    & ECRYPTFS_XATTR_METADATA_ENABLED) {
			crypt_stat->flags |= ECRYPTFS_METADATA_IN_XATTR;
		} else {
			printk(KERN_WARNING "Attempt to access file with "
			       "crypto metadata only in the extended attribute "
			       "region, but eCryptfs was mounted without "
			       "xattr support enabled. eCryptfs will not treat "
			       "this like an encrypted file, inode %lu\n",
				ecryptfs_inode->i_ino);
			rc = -EINVAL;
		}
	}
out:
	if (page_virt) {
		memset(page_virt, 0, PAGE_CACHE_SIZE);
		kmem_cache_free(ecryptfs_header_cache, page_virt);
	}
	return rc;
}

/**
 * ecryptfs_encrypt_filename - encrypt filename
 *
 * CBC-encrypts the filename. We do not want to encrypt the same
 * filename with the same key and IV, which may happen with hard
 * links, so we prepend random bits to each filename.
 *
 * Returns zero on success; non-zero otherwise
 */
static int
ecryptfs_encrypt_filename(struct ecryptfs_filename *filename,
			  struct ecryptfs_crypt_stat *crypt_stat,
			  struct ecryptfs_mount_crypt_stat *mount_crypt_stat)
{
	int rc = 0;

	filename->encrypted_filename = NULL;
	filename->encrypted_filename_size = 0;
	if ((crypt_stat && (crypt_stat->flags & ECRYPTFS_ENCFN_USE_MOUNT_FNEK))
	    || (mount_crypt_stat && (mount_crypt_stat->flags
				     & ECRYPTFS_GLOBAL_ENCFN_USE_MOUNT_FNEK))) {
		size_t packet_size;
		size_t remaining_bytes;

		rc = ecryptfs_write_tag_70_packet(
			NULL, NULL,
			&filename->encrypted_filename_size,
			mount_crypt_stat, NULL,
			filename->filename_size);
		if (rc) {
			printk(KERN_ERR "%s: Error attempting to get packet "
			       "size for tag 72; rc = [%d]\n", __func__,
			       rc);
			filename->encrypted_filename_size = 0;
			goto out;
		}
		filename->encrypted_filename =
			kmalloc(filename->encrypted_filename_size, GFP_KERNEL);
		if (!filename->encrypted_filename) {
			printk(KERN_ERR "%s: Out of memory whilst attempting "
			       "to kmalloc [%zd] bytes\n", __func__,
			       filename->encrypted_filename_size);
			rc = -ENOMEM;
			goto out;
		}
		remaining_bytes = filename->encrypted_filename_size;
		rc = ecryptfs_write_tag_70_packet(filename->encrypted_filename,
						  &remaining_bytes,
						  &packet_size,
						  mount_crypt_stat,
						  filename->filename,
						  filename->filename_size);
		if (rc) {
			printk(KERN_ERR "%s: Error attempting to generate "
			       "tag 70 packet; rc = [%d]\n", __func__,
			       rc);
			kfree(filename->encrypted_filename);
			filename->encrypted_filename = NULL;
			filename->encrypted_filename_size = 0;
			goto out;
		}
		filename->encrypted_filename_size = packet_size;
	} else {
		printk(KERN_ERR "%s: No support for requested filename "
		       "encryption method in this release\n", __func__);
		rc = -EOPNOTSUPP;
		goto out;
	}
out:
	return rc;
}

static int ecryptfs_copy_filename(char **copied_name, size_t *copied_name_size,
				  const char *name, size_t name_size)
{
	int rc = 0;

	(*copied_name) = kmalloc((name_size + 1), GFP_KERNEL);
	if (!(*copied_name)) {
		rc = -ENOMEM;
		goto out;
	}
	memcpy((void *)(*copied_name), (void *)name, name_size);
	(*copied_name)[(name_size)] = '\0';	/* Only for convenience
						 * in printing out the
						 * string in debug
						 * messages */
	(*copied_name_size) = name_size;
out:
	return rc;
}

/**
 * ecryptfs_process_key_cipher - Perform key cipher initialization.
 * @key_tfm: Crypto context for key material, set by this function
 * @cipher_name: Name of the cipher
 * @key_size: Size of the key in bytes
 *
 * Returns zero on success. Any crypto_tfm structs allocated here
 * should be released by other functions, such as on a superblock put
 * event, regardless of whether this function succeeds for fails.
 */
static int
ecryptfs_process_key_cipher(struct crypto_blkcipher **key_tfm,
			    char *cipher_name, size_t *key_size)
{
	char dummy_key[ECRYPTFS_MAX_KEY_BYTES];
	char *full_alg_name = NULL;
	int rc;

	*key_tfm = NULL;
	if (*key_size > ECRYPTFS_MAX_KEY_BYTES) {
		rc = -EINVAL;
		printk(KERN_ERR "Requested key size is [%zd] bytes; maximum "
		      "allowable is [%d]\n", *key_size, ECRYPTFS_MAX_KEY_BYTES);
		goto out;
	}
	rc = ecryptfs_crypto_api_algify_cipher_name(&full_alg_name, cipher_name,
						    "ecb");
	if (rc)
		goto out;
	*key_tfm = crypto_alloc_blkcipher(full_alg_name, 0, CRYPTO_ALG_ASYNC);
	if (IS_ERR(*key_tfm)) {
		rc = PTR_ERR(*key_tfm);
		printk(KERN_ERR "Unable to allocate crypto cipher with name "
		       "[%s]; rc = [%d]\n", full_alg_name, rc);
		goto out;
	}
	crypto_blkcipher_set_flags(*key_tfm, CRYPTO_TFM_REQ_WEAK_KEY);
	if (*key_size == 0) {
		struct blkcipher_alg *alg = crypto_blkcipher_alg(*key_tfm);

		*key_size = alg->max_keysize;
	}
	get_random_bytes(dummy_key, *key_size);
	rc = crypto_blkcipher_setkey(*key_tfm, dummy_key, *key_size);
	if (rc) {
		printk(KERN_ERR "Error attempting to set key of size [%zd] for "
		       "cipher [%s]; rc = [%d]\n", *key_size, full_alg_name,
		       rc);
		rc = -EINVAL;
		goto out;
	}
out:
	kfree(full_alg_name);
	return rc;
}

struct kmem_cache *ecryptfs_key_tfm_cache;
static struct list_head key_tfm_list;
struct mutex key_tfm_list_mutex;

int __init ecryptfs_init_crypto(void)
{
	mutex_init(&key_tfm_list_mutex);
	INIT_LIST_HEAD(&key_tfm_list);
	return 0;
}

/**
 * ecryptfs_destroy_crypto - free all cached key_tfms on key_tfm_list
 *
 * Called only at module unload time
 */
int ecryptfs_destroy_crypto(void)
{
	struct ecryptfs_key_tfm *key_tfm, *key_tfm_tmp;

	mutex_lock(&key_tfm_list_mutex);
	list_for_each_entry_safe(key_tfm, key_tfm_tmp, &key_tfm_list,
				 key_tfm_list) {
		list_del(&key_tfm->key_tfm_list);
		if (key_tfm->key_tfm)
			crypto_free_blkcipher(key_tfm->key_tfm);
		kmem_cache_free(ecryptfs_key_tfm_cache, key_tfm);
	}
	mutex_unlock(&key_tfm_list_mutex);
	return 0;
}

int
ecryptfs_add_new_key_tfm(struct ecryptfs_key_tfm **key_tfm, char *cipher_name,
			 size_t key_size)
{
	struct ecryptfs_key_tfm *tmp_tfm;
	int rc = 0;

	BUG_ON(!mutex_is_locked(&key_tfm_list_mutex));

	tmp_tfm = kmem_cache_alloc(ecryptfs_key_tfm_cache, GFP_KERNEL);
	if (key_tfm != NULL)
		(*key_tfm) = tmp_tfm;
	if (!tmp_tfm) {
		rc = -ENOMEM;
		printk(KERN_ERR "Error attempting to allocate from "
		       "ecryptfs_key_tfm_cache\n");
		goto out;
	}
	mutex_init(&tmp_tfm->key_tfm_mutex);
	strncpy(tmp_tfm->cipher_name, cipher_name,
		ECRYPTFS_MAX_CIPHER_NAME_SIZE);
	tmp_tfm->cipher_name[ECRYPTFS_MAX_CIPHER_NAME_SIZE] = '\0';
	tmp_tfm->key_size = key_size;
	rc = ecryptfs_process_key_cipher(&tmp_tfm->key_tfm,
					 tmp_tfm->cipher_name,
					 &tmp_tfm->key_size);
	if (rc) {
		printk(KERN_ERR "Error attempting to initialize key TFM "
		       "cipher with name = [%s]; rc = [%d]\n",
		       tmp_tfm->cipher_name, rc);
		kmem_cache_free(ecryptfs_key_tfm_cache, tmp_tfm);
		if (key_tfm != NULL)
			(*key_tfm) = NULL;
		goto out;
	}
	list_add(&tmp_tfm->key_tfm_list, &key_tfm_list);
out:
	return rc;
}

/**
 * ecryptfs_tfm_exists - Search for existing tfm for cipher_name.
 * @cipher_name: the name of the cipher to search for
 * @key_tfm: set to corresponding tfm if found
 *
 * Searches for cached key_tfm matching @cipher_name
 * Must be called with &key_tfm_list_mutex held
 * Returns 1 if found, with @key_tfm set
 * Returns 0 if not found, with @key_tfm set to NULL
 */
int ecryptfs_tfm_exists(char *cipher_name, struct ecryptfs_key_tfm **key_tfm)
{
	struct ecryptfs_key_tfm *tmp_key_tfm;

	BUG_ON(!mutex_is_locked(&key_tfm_list_mutex));

	list_for_each_entry(tmp_key_tfm, &key_tfm_list, key_tfm_list) {
		if (strcmp(tmp_key_tfm->cipher_name, cipher_name) == 0) {
			if (key_tfm)
				(*key_tfm) = tmp_key_tfm;
			return 1;
		}
	}
	if (key_tfm)
		(*key_tfm) = NULL;
	return 0;
}

/**
 * ecryptfs_get_tfm_and_mutex_for_cipher_name
 *
 * @tfm: set to cached tfm found, or new tfm created
 * @tfm_mutex: set to mutex for cached tfm found, or new tfm created
 * @cipher_name: the name of the cipher to search for and/or add
 *
 * Sets pointers to @tfm & @tfm_mutex matching @cipher_name.
 * Searches for cached item first, and creates new if not found.
 * Returns 0 on success, non-zero if adding new cipher failed
 */
int ecryptfs_get_tfm_and_mutex_for_cipher_name(struct crypto_blkcipher **tfm,
					       struct mutex **tfm_mutex,
					       char *cipher_name)
{
	struct ecryptfs_key_tfm *key_tfm;
	int rc = 0;

	(*tfm) = NULL;
	(*tfm_mutex) = NULL;

	mutex_lock(&key_tfm_list_mutex);
	if (!ecryptfs_tfm_exists(cipher_name, &key_tfm)) {
		rc = ecryptfs_add_new_key_tfm(&key_tfm, cipher_name, 0);
		if (rc) {
			printk(KERN_ERR "Error adding new key_tfm to list; "
					"rc = [%d]\n", rc);
			goto out;
		}
	}
	(*tfm) = key_tfm->key_tfm;
	(*tfm_mutex) = &key_tfm->key_tfm_mutex;
out:
	mutex_unlock(&key_tfm_list_mutex);
	return rc;
}

/* 64 characters forming a 6-bit target field */
static unsigned char *portable_filename_chars = ("-.0123456789ABCD"
						 "EFGHIJKLMNOPQRST"
						 "UVWXYZabcdefghij"
						 "klmnopqrstuvwxyz");

/* We could either offset on every reverse map or just pad some 0x00's
 * at the front here */
static const unsigned char filename_rev_map[256] = {
	0x00, 0x00, 0x00, 0x00, 0x00, 0x00, 0x00, 0x00, /* 7 */
	0x00, 0x00, 0x00, 0x00, 0x00, 0x00, 0x00, 0x00, /* 15 */
	0x00, 0x00, 0x00, 0x00, 0x00, 0x00, 0x00, 0x00, /* 23 */
	0x00, 0x00, 0x00, 0x00, 0x00, 0x00, 0x00, 0x00, /* 31 */
	0x00, 0x00, 0x00, 0x00, 0x00, 0x00, 0x00, 0x00, /* 39 */
	0x00, 0x00, 0x00, 0x00, 0x00, 0x00, 0x01, 0x00, /* 47 */
	0x02, 0x03, 0x04, 0x05, 0x06, 0x07, 0x08, 0x09, /* 55 */
	0x0A, 0x0B, 0x00, 0x00, 0x00, 0x00, 0x00, 0x00, /* 63 */
	0x00, 0x0C, 0x0D, 0x0E, 0x0F, 0x10, 0x11, 0x12, /* 71 */
	0x13, 0x14, 0x15, 0x16, 0x17, 0x18, 0x19, 0x1A, /* 79 */
	0x1B, 0x1C, 0x1D, 0x1E, 0x1F, 0x20, 0x21, 0x22, /* 87 */
	0x23, 0x24, 0x25, 0x00, 0x00, 0x00, 0x00, 0x00, /* 95 */
	0x00, 0x26, 0x27, 0x28, 0x29, 0x2A, 0x2B, 0x2C, /* 103 */
	0x2D, 0x2E, 0x2F, 0x30, 0x31, 0x32, 0x33, 0x34, /* 111 */
	0x35, 0x36, 0x37, 0x38, 0x39, 0x3A, 0x3B, 0x3C, /* 119 */
	0x3D, 0x3E, 0x3F /* 123 - 255 initialized to 0x00 */
};

/**
 * ecryptfs_encode_for_filename
 * @dst: Destination location for encoded filename
 * @dst_size: Size of the encoded filename in bytes
 * @src: Source location for the filename to encode
 * @src_size: Size of the source in bytes
 */
static void ecryptfs_encode_for_filename(unsigned char *dst, size_t *dst_size,
				  unsigned char *src, size_t src_size)
{
	size_t num_blocks;
	size_t block_num = 0;
	size_t dst_offset = 0;
	unsigned char last_block[3];

	if (src_size == 0) {
		(*dst_size) = 0;
		goto out;
	}
	num_blocks = (src_size / 3);
	if ((src_size % 3) == 0) {
		memcpy(last_block, (&src[src_size - 3]), 3);
	} else {
		num_blocks++;
		last_block[2] = 0x00;
		switch (src_size % 3) {
		case 1:
			last_block[0] = src[src_size - 1];
			last_block[1] = 0x00;
			break;
		case 2:
			last_block[0] = src[src_size - 2];
			last_block[1] = src[src_size - 1];
		}
	}
	(*dst_size) = (num_blocks * 4);
	if (!dst)
		goto out;
	while (block_num < num_blocks) {
		unsigned char *src_block;
		unsigned char dst_block[4];

		if (block_num == (num_blocks - 1))
			src_block = last_block;
		else
			src_block = &src[block_num * 3];
		dst_block[0] = ((src_block[0] >> 2) & 0x3F);
		dst_block[1] = (((src_block[0] << 4) & 0x30)
				| ((src_block[1] >> 4) & 0x0F));
		dst_block[2] = (((src_block[1] << 2) & 0x3C)
				| ((src_block[2] >> 6) & 0x03));
		dst_block[3] = (src_block[2] & 0x3F);
		dst[dst_offset++] = portable_filename_chars[dst_block[0]];
		dst[dst_offset++] = portable_filename_chars[dst_block[1]];
		dst[dst_offset++] = portable_filename_chars[dst_block[2]];
		dst[dst_offset++] = portable_filename_chars[dst_block[3]];
		block_num++;
	}
out:
	return;
}

static size_t ecryptfs_max_decoded_size(size_t encoded_size)
{
	/* Not exact; conservatively long. Every block of 4
	 * encoded characters decodes into a block of 3
	 * decoded characters. This segment of code provides
	 * the caller with the maximum amount of allocated
	 * space that @dst will need to point to in a
	 * subsequent call. */
	return ((encoded_size + 1) * 3) / 4;
}

/**
 * ecryptfs_decode_from_filename
 * @dst: If NULL, this function only sets @dst_size and returns. If
 *       non-NULL, this function decodes the encoded octets in @src
 *       into the memory that @dst points to.
 * @dst_size: Set to the size of the decoded string.
 * @src: The encoded set of octets to decode.
 * @src_size: The size of the encoded set of octets to decode.
 */
static void
ecryptfs_decode_from_filename(unsigned char *dst, size_t *dst_size,
			      const unsigned char *src, size_t src_size)
{
	u8 current_bit_offset = 0;
	size_t src_byte_offset = 0;
	size_t dst_byte_offset = 0;

	if (dst == NULL) {
		(*dst_size) = ecryptfs_max_decoded_size(src_size);
		goto out;
	}
	while (src_byte_offset < src_size) {
		unsigned char src_byte =
				filename_rev_map[(int)src[src_byte_offset]];

		switch (current_bit_offset) {
		case 0:
			dst[dst_byte_offset] = (src_byte << 2);
			current_bit_offset = 6;
			break;
		case 6:
			dst[dst_byte_offset++] |= (src_byte >> 4);
			dst[dst_byte_offset] = ((src_byte & 0xF)
						 << 4);
			current_bit_offset = 4;
			break;
		case 4:
			dst[dst_byte_offset++] |= (src_byte >> 2);
			dst[dst_byte_offset] = (src_byte << 6);
			current_bit_offset = 2;
			break;
		case 2:
			dst[dst_byte_offset++] |= (src_byte);
			dst[dst_byte_offset] = 0;
			current_bit_offset = 0;
			break;
		}
		src_byte_offset++;
	}
	(*dst_size) = dst_byte_offset;
out:
	return;
}

/**
 * ecryptfs_encrypt_and_encode_filename - converts a plaintext file name to cipher text
 * @crypt_stat: The crypt_stat struct associated with the file anem to encode
 * @name: The plaintext name
 * @length: The length of the plaintext
 * @encoded_name: The encypted name
 *
 * Encrypts and encodes a filename into something that constitutes a
 * valid filename for a filesystem, with printable characters.
 *
 * We assume that we have a properly initialized crypto context,
 * pointed to by crypt_stat->tfm.
 *
 * Returns zero on success; non-zero on otherwise
 */
int ecryptfs_encrypt_and_encode_filename(
	char **encoded_name,
	size_t *encoded_name_size,
	struct ecryptfs_crypt_stat *crypt_stat,
	struct ecryptfs_mount_crypt_stat *mount_crypt_stat,
	const char *name, size_t name_size)
{
	size_t encoded_name_no_prefix_size;
	int rc = 0;

	(*encoded_name) = NULL;
	(*encoded_name_size) = 0;
	if ((crypt_stat && (crypt_stat->flags & ECRYPTFS_ENCRYPT_FILENAMES))
	    || (mount_crypt_stat && (mount_crypt_stat->flags
				     & ECRYPTFS_GLOBAL_ENCRYPT_FILENAMES))) {
		struct ecryptfs_filename *filename;

		filename = kzalloc(sizeof(*filename), GFP_KERNEL);
		if (!filename) {
			printk(KERN_ERR "%s: Out of memory whilst attempting "
			       "to kzalloc [%zd] bytes\n", __func__,
			       sizeof(*filename));
			rc = -ENOMEM;
			goto out;
		}
		filename->filename = (char *)name;
		filename->filename_size = name_size;
		rc = ecryptfs_encrypt_filename(filename, crypt_stat,
					       mount_crypt_stat);
		if (rc) {
			printk(KERN_ERR "%s: Error attempting to encrypt "
			       "filename; rc = [%d]\n", __func__, rc);
			kfree(filename);
			goto out;
		}
		ecryptfs_encode_for_filename(
			NULL, &encoded_name_no_prefix_size,
			filename->encrypted_filename,
			filename->encrypted_filename_size);
		if ((crypt_stat && (crypt_stat->flags
				    & ECRYPTFS_ENCFN_USE_MOUNT_FNEK))
		    || (mount_crypt_stat
			&& (mount_crypt_stat->flags
			    & ECRYPTFS_GLOBAL_ENCFN_USE_MOUNT_FNEK)))
			(*encoded_name_size) =
				(ECRYPTFS_FNEK_ENCRYPTED_FILENAME_PREFIX_SIZE
				 + encoded_name_no_prefix_size);
		else
			(*encoded_name_size) =
				(ECRYPTFS_FEK_ENCRYPTED_FILENAME_PREFIX_SIZE
				 + encoded_name_no_prefix_size);
		(*encoded_name) = kmalloc((*encoded_name_size) + 1, GFP_KERNEL);
		if (!(*encoded_name)) {
			printk(KERN_ERR "%s: Out of memory whilst attempting "
			       "to kzalloc [%zd] bytes\n", __func__,
			       (*encoded_name_size));
			rc = -ENOMEM;
			kfree(filename->encrypted_filename);
			kfree(filename);
			goto out;
		}
		if ((crypt_stat && (crypt_stat->flags
				    & ECRYPTFS_ENCFN_USE_MOUNT_FNEK))
		    || (mount_crypt_stat
			&& (mount_crypt_stat->flags
			    & ECRYPTFS_GLOBAL_ENCFN_USE_MOUNT_FNEK))) {
			memcpy((*encoded_name),
			       ECRYPTFS_FNEK_ENCRYPTED_FILENAME_PREFIX,
			       ECRYPTFS_FNEK_ENCRYPTED_FILENAME_PREFIX_SIZE);
			ecryptfs_encode_for_filename(
			    ((*encoded_name)
			     + ECRYPTFS_FNEK_ENCRYPTED_FILENAME_PREFIX_SIZE),
			    &encoded_name_no_prefix_size,
			    filename->encrypted_filename,
			    filename->encrypted_filename_size);
			(*encoded_name_size) =
				(ECRYPTFS_FNEK_ENCRYPTED_FILENAME_PREFIX_SIZE
				 + encoded_name_no_prefix_size);
			(*encoded_name)[(*encoded_name_size)] = '\0';
		} else {
			rc = -EOPNOTSUPP;
		}
		if (rc) {
			printk(KERN_ERR "%s: Error attempting to encode "
			       "encrypted filename; rc = [%d]\n", __func__,
			       rc);
			kfree((*encoded_name));
			(*encoded_name) = NULL;
			(*encoded_name_size) = 0;
		}
		kfree(filename->encrypted_filename);
		kfree(filename);
	} else {
		rc = ecryptfs_copy_filename(encoded_name,
					    encoded_name_size,
					    name, name_size);
	}
out:
	return rc;
}

/**
 * ecryptfs_decode_and_decrypt_filename - converts the encoded cipher text name to decoded plaintext
 * @plaintext_name: The plaintext name
 * @plaintext_name_size: The plaintext name size
 * @ecryptfs_dir_dentry: eCryptfs directory dentry
 * @name: The filename in cipher text
 * @name_size: The cipher text name size
 *
 * Decrypts and decodes the filename.
 *
 * Returns zero on error; non-zero otherwise
 */
int ecryptfs_decode_and_decrypt_filename(char **plaintext_name,
					 size_t *plaintext_name_size,
					 struct super_block *sb,
					 const char *name, size_t name_size)
{
	struct ecryptfs_mount_crypt_stat *mount_crypt_stat =
		&ecryptfs_superblock_to_private(sb)->mount_crypt_stat;
	char *decoded_name;
	size_t decoded_name_size;
	size_t packet_size;
	int rc = 0;

	if ((mount_crypt_stat->flags & ECRYPTFS_GLOBAL_ENCRYPT_FILENAMES)
	    && !(mount_crypt_stat->flags & ECRYPTFS_ENCRYPTED_VIEW_ENABLED)
	    && (name_size > ECRYPTFS_FNEK_ENCRYPTED_FILENAME_PREFIX_SIZE)
	    && (strncmp(name, ECRYPTFS_FNEK_ENCRYPTED_FILENAME_PREFIX,
			ECRYPTFS_FNEK_ENCRYPTED_FILENAME_PREFIX_SIZE) == 0)) {
		const char *orig_name = name;
		size_t orig_name_size = name_size;

		name += ECRYPTFS_FNEK_ENCRYPTED_FILENAME_PREFIX_SIZE;
		name_size -= ECRYPTFS_FNEK_ENCRYPTED_FILENAME_PREFIX_SIZE;
		ecryptfs_decode_from_filename(NULL, &decoded_name_size,
					      name, name_size);
		decoded_name = kmalloc(decoded_name_size, GFP_KERNEL);
		if (!decoded_name) {
			printk(KERN_ERR "%s: Out of memory whilst attempting "
			       "to kmalloc [%zd] bytes\n", __func__,
			       decoded_name_size);
			rc = -ENOMEM;
			goto out;
		}
		ecryptfs_decode_from_filename(decoded_name, &decoded_name_size,
					      name, name_size);
		rc = ecryptfs_parse_tag_70_packet(plaintext_name,
						  plaintext_name_size,
						  &packet_size,
						  mount_crypt_stat,
						  decoded_name,
						  decoded_name_size);
		if (rc) {
			printk(KERN_INFO "%s: Could not parse tag 70 packet "
			       "from filename; copying through filename "
			       "as-is\n", __func__);
			rc = ecryptfs_copy_filename(plaintext_name,
						    plaintext_name_size,
						    orig_name, orig_name_size);
			goto out_free;
		}
	} else {
		rc = ecryptfs_copy_filename(plaintext_name,
					    plaintext_name_size,
					    name, name_size);
		goto out;
	}
out_free:
	kfree(decoded_name);
out:
	return rc;
}

#define ENC_NAME_MAX_BLOCKLEN_8_OR_16	143

int ecryptfs_set_f_namelen(long *namelen, long lower_namelen,
			   struct ecryptfs_mount_crypt_stat *mount_crypt_stat)
{
	struct blkcipher_desc desc;
	struct mutex *tfm_mutex;
	size_t cipher_blocksize;
	int rc;

	if (!(mount_crypt_stat->flags & ECRYPTFS_GLOBAL_ENCRYPT_FILENAMES)) {
		(*namelen) = lower_namelen;
		return 0;
	}

	rc = ecryptfs_get_tfm_and_mutex_for_cipher_name(&desc.tfm, &tfm_mutex,
			mount_crypt_stat->global_default_fn_cipher_name);
	if (unlikely(rc)) {
		(*namelen) = 0;
		return rc;
	}

	mutex_lock(tfm_mutex);
	cipher_blocksize = crypto_blkcipher_blocksize(desc.tfm);
	mutex_unlock(tfm_mutex);

	/* Return an exact amount for the common cases */
	if (lower_namelen == NAME_MAX
	    && (cipher_blocksize == 8 || cipher_blocksize == 16)) {
		(*namelen) = ENC_NAME_MAX_BLOCKLEN_8_OR_16;
		return 0;
	}

	/* Return a safe estimate for the uncommon cases */
	(*namelen) = lower_namelen;
	(*namelen) -= ECRYPTFS_FNEK_ENCRYPTED_FILENAME_PREFIX_SIZE;
	/* Since this is the max decoded size, subtract 1 "decoded block" len */
	(*namelen) = ecryptfs_max_decoded_size(*namelen) - 3;
	(*namelen) -= ECRYPTFS_TAG_70_MAX_METADATA_SIZE;
	(*namelen) -= ECRYPTFS_FILENAME_MIN_RANDOM_PREPEND_BYTES;
	/* Worst case is that the filename is padded nearly a full block size */
	(*namelen) -= cipher_blocksize - 1;

	if ((*namelen) < 0)
		(*namelen) = 0;

	return 0;
}<|MERGE_RESOLUTION|>--- conflicted
+++ resolved
@@ -445,12 +445,6 @@
 			(unsigned long long)(extent_base + extent_offset), rc);
 		goto out;
 	}
-<<<<<<< HEAD
-	rc = ecryptfs_encrypt_page_offset(crypt_stat, enc_extent_page, 0,
-					  page, (extent_offset
-						 * crypt_stat->extent_size),
-					  crypt_stat->extent_size, extent_iv);
-=======
 
 	sg_init_table(&src_sg, 1);
 	sg_init_table(&dst_sg, 1);
@@ -462,7 +456,6 @@
 
 	rc = crypt_scatterlist(crypt_stat, &dst_sg, &src_sg, extent_size,
 			       extent_iv, op);
->>>>>>> c3ade0e0
 	if (rc < 0) {
 		printk(KERN_ERR "%s: Error attempting to crypt page with "
 		       "page_index = [%ld], extent_offset = [%ld]; "
@@ -524,38 +517,11 @@
 		}
 	}
 
-<<<<<<< HEAD
-static int ecryptfs_decrypt_extent(struct page *page,
-				   struct ecryptfs_crypt_stat *crypt_stat,
-				   struct page *enc_extent_page,
-				   unsigned long extent_offset)
-{
-	loff_t extent_base;
-	char extent_iv[ECRYPTFS_MAX_IV_BYTES];
-	int rc;
-
-	extent_base = (((loff_t)page->index)
-		       * (PAGE_CACHE_SIZE / crypt_stat->extent_size));
-	rc = ecryptfs_derive_iv(extent_iv, crypt_stat,
-				(extent_base + extent_offset));
-	if (rc) {
-		ecryptfs_printk(KERN_ERR, "Error attempting to derive IV for "
-			"extent [0x%.16llx]; rc = [%d]\n",
-			(unsigned long long)(extent_base + extent_offset), rc);
-		goto out;
-	}
-	rc = ecryptfs_decrypt_page_offset(crypt_stat, page,
-					  (extent_offset
-					   * crypt_stat->extent_size),
-					  enc_extent_page, 0,
-					  crypt_stat->extent_size, extent_iv);
-=======
 	lower_offset = lower_offset_for_page(crypt_stat, page);
 	enc_extent_virt = kmap(enc_extent_page);
 	rc = ecryptfs_write_lower(ecryptfs_inode, enc_extent_virt, lower_offset,
 				  PAGE_CACHE_SIZE);
 	kunmap(enc_extent_page);
->>>>>>> c3ade0e0
 	if (rc < 0) {
 		ecryptfs_printk(KERN_ERR,
 			"Error attempting to write lower page; rc = [%d]\n",
