/*
 * page.c - buffer/page management specific to NILFS
 *
 * Copyright (C) 2005-2008 Nippon Telegraph and Telephone Corporation.
 *
 * This program is free software; you can redistribute it and/or modify
 * it under the terms of the GNU General Public License as published by
 * the Free Software Foundation; either version 2 of the License, or
 * (at your option) any later version.
 *
 * This program is distributed in the hope that it will be useful,
 * but WITHOUT ANY WARRANTY; without even the implied warranty of
 * MERCHANTABILITY or FITNESS FOR A PARTICULAR PURPOSE.  See the
 * GNU General Public License for more details.
 *
 * You should have received a copy of the GNU General Public License
 * along with this program; if not, write to the Free Software
 * Foundation, Inc., 51 Franklin St, Fifth Floor, Boston, MA  02110-1301  USA
 *
 * Written by Ryusuke Konishi <ryusuke@osrg.net>,
 *            Seiji Kihara <kihara@osrg.net>.
 */

#include <linux/pagemap.h>
#include <linux/writeback.h>
#include <linux/swap.h>
#include <linux/bitops.h>
#include <linux/page-flags.h>
#include <linux/list.h>
#include <linux/highmem.h>
#include <linux/pagevec.h>
#include <linux/gfp.h>
#include "nilfs.h"
#include "page.h"
#include "mdt.h"


#define NILFS_BUFFER_INHERENT_BITS  \
	((1UL << BH_Uptodate) | (1UL << BH_Mapped) | (1UL << BH_NILFS_Node) | \
	 (1UL << BH_NILFS_Volatile) | (1UL << BH_NILFS_Checked))

static struct buffer_head *
__nilfs_get_page_block(struct page *page, unsigned long block, pgoff_t index,
		       int blkbits, unsigned long b_state)

{
	unsigned long first_block;
	struct buffer_head *bh;

	if (!page_has_buffers(page))
		create_empty_buffers(page, 1 << blkbits, b_state);

	first_block = (unsigned long)index << (PAGE_CACHE_SHIFT - blkbits);
	bh = nilfs_page_get_nth_block(page, block - first_block);

	touch_buffer(bh);
	wait_on_buffer(bh);
	return bh;
}

struct buffer_head *nilfs_grab_buffer(struct inode *inode,
				      struct address_space *mapping,
				      unsigned long blkoff,
				      unsigned long b_state)
{
	int blkbits = inode->i_blkbits;
	pgoff_t index = blkoff >> (PAGE_CACHE_SHIFT - blkbits);
	struct page *page;
	struct buffer_head *bh;

	page = grab_cache_page(mapping, index);
	if (unlikely(!page))
		return NULL;

	bh = __nilfs_get_page_block(page, blkoff, index, blkbits, b_state);
	if (unlikely(!bh)) {
		unlock_page(page);
		page_cache_release(page);
		return NULL;
	}
	return bh;
}

/**
 * nilfs_forget_buffer - discard dirty state
 * @inode: owner inode of the buffer
 * @bh: buffer head of the buffer to be discarded
 */
void nilfs_forget_buffer(struct buffer_head *bh)
{
	struct page *page = bh->b_page;

	lock_buffer(bh);
	clear_buffer_nilfs_volatile(bh);
	clear_buffer_nilfs_checked(bh);
	clear_buffer_nilfs_redirected(bh);
	clear_buffer_async_write(bh);
	clear_buffer_dirty(bh);
	if (nilfs_page_buffers_clean(page))
		__nilfs_clear_page_dirty(page);

	clear_buffer_uptodate(bh);
	clear_buffer_mapped(bh);
	bh->b_blocknr = -1;
	ClearPageUptodate(page);
	ClearPageMappedToDisk(page);
	unlock_buffer(bh);
	brelse(bh);
}

/**
 * nilfs_copy_buffer -- copy buffer data and flags
 * @dbh: destination buffer
 * @sbh: source buffer
 */
void nilfs_copy_buffer(struct buffer_head *dbh, struct buffer_head *sbh)
{
	void *kaddr0, *kaddr1;
	unsigned long bits;
	struct page *spage = sbh->b_page, *dpage = dbh->b_page;
	struct buffer_head *bh;

	kaddr0 = kmap_atomic(spage);
	kaddr1 = kmap_atomic(dpage);
	memcpy(kaddr1 + bh_offset(dbh), kaddr0 + bh_offset(sbh), sbh->b_size);
	kunmap_atomic(kaddr1);
	kunmap_atomic(kaddr0);

	dbh->b_state = sbh->b_state & NILFS_BUFFER_INHERENT_BITS;
	dbh->b_blocknr = sbh->b_blocknr;
	dbh->b_bdev = sbh->b_bdev;

	bh = dbh;
	bits = sbh->b_state & ((1UL << BH_Uptodate) | (1UL << BH_Mapped));
	while ((bh = bh->b_this_page) != dbh) {
		lock_buffer(bh);
		bits &= bh->b_state;
		unlock_buffer(bh);
	}
	if (bits & (1UL << BH_Uptodate))
		SetPageUptodate(dpage);
	else
		ClearPageUptodate(dpage);
	if (bits & (1UL << BH_Mapped))
		SetPageMappedToDisk(dpage);
	else
		ClearPageMappedToDisk(dpage);
}

/**
 * nilfs_page_buffers_clean - check if a page has dirty buffers or not.
 * @page: page to be checked
 *
 * nilfs_page_buffers_clean() returns zero if the page has dirty buffers.
 * Otherwise, it returns non-zero value.
 */
int nilfs_page_buffers_clean(struct page *page)
{
	struct buffer_head *bh, *head;

	bh = head = page_buffers(page);
	do {
		if (buffer_dirty(bh))
			return 0;
		bh = bh->b_this_page;
	} while (bh != head);
	return 1;
}

void nilfs_page_bug(struct page *page)
{
	struct address_space *m;
	unsigned long ino;

	if (unlikely(!page)) {
		printk(KERN_CRIT "NILFS_PAGE_BUG(NULL)\n");
		return;
	}

	m = page->mapping;
	ino = m ? m->host->i_ino : 0;

	printk(KERN_CRIT "NILFS_PAGE_BUG(%p): cnt=%d index#=%llu flags=0x%lx "
	       "mapping=%p ino=%lu\n",
	       page, atomic_read(&page->_count),
	       (unsigned long long)page->index, page->flags, m, ino);

	if (page_has_buffers(page)) {
		struct buffer_head *bh, *head;
		int i = 0;

		bh = head = page_buffers(page);
		do {
			printk(KERN_CRIT
			       " BH[%d] %p: cnt=%d block#=%llu state=0x%lx\n",
			       i++, bh, atomic_read(&bh->b_count),
			       (unsigned long long)bh->b_blocknr, bh->b_state);
			bh = bh->b_this_page;
		} while (bh != head);
	}
}

/**
 * nilfs_copy_page -- copy the page with buffers
 * @dst: destination page
 * @src: source page
 * @copy_dirty: flag whether to copy dirty states on the page's buffer heads.
 *
 * This function is for both data pages and btnode pages.  The dirty flag
 * should be treated by caller.  The page must not be under i/o.
 * Both src and dst page must be locked
 */
static void nilfs_copy_page(struct page *dst, struct page *src, int copy_dirty)
{
	struct buffer_head *dbh, *dbufs, *sbh, *sbufs;
	unsigned long mask = NILFS_BUFFER_INHERENT_BITS;

	BUG_ON(PageWriteback(dst));

	sbh = sbufs = page_buffers(src);
	if (!page_has_buffers(dst))
		create_empty_buffers(dst, sbh->b_size, 0);

	if (copy_dirty)
		mask |= (1UL << BH_Dirty);

	dbh = dbufs = page_buffers(dst);
	do {
		lock_buffer(sbh);
		lock_buffer(dbh);
		dbh->b_state = sbh->b_state & mask;
		dbh->b_blocknr = sbh->b_blocknr;
		dbh->b_bdev = sbh->b_bdev;
		sbh = sbh->b_this_page;
		dbh = dbh->b_this_page;
	} while (dbh != dbufs);

	copy_highpage(dst, src);

	if (PageUptodate(src) && !PageUptodate(dst))
		SetPageUptodate(dst);
	else if (!PageUptodate(src) && PageUptodate(dst))
		ClearPageUptodate(dst);
	if (PageMappedToDisk(src) && !PageMappedToDisk(dst))
		SetPageMappedToDisk(dst);
	else if (!PageMappedToDisk(src) && PageMappedToDisk(dst))
		ClearPageMappedToDisk(dst);

	do {
		unlock_buffer(sbh);
		unlock_buffer(dbh);
		sbh = sbh->b_this_page;
		dbh = dbh->b_this_page;
	} while (dbh != dbufs);
}

int nilfs_copy_dirty_pages(struct address_space *dmap,
			   struct address_space *smap)
{
	struct pagevec pvec;
	unsigned int i;
	pgoff_t index = 0;
	int err = 0;

	pagevec_init(&pvec, 0);
repeat:
	if (!pagevec_lookup_tag(&pvec, smap, &index, PAGECACHE_TAG_DIRTY,
				PAGEVEC_SIZE))
		return 0;

	for (i = 0; i < pagevec_count(&pvec); i++) {
		struct page *page = pvec.pages[i], *dpage;

		lock_page(page);
		if (unlikely(!PageDirty(page)))
			NILFS_PAGE_BUG(page, "inconsistent dirty state");

		dpage = grab_cache_page(dmap, page->index);
		if (unlikely(!dpage)) {
			/* No empty page is added to the page cache */
			err = -ENOMEM;
			unlock_page(page);
			break;
		}
		if (unlikely(!page_has_buffers(page)))
			NILFS_PAGE_BUG(page,
				       "found empty page in dat page cache");

		nilfs_copy_page(dpage, page, 1);
		__set_page_dirty_nobuffers(dpage);

		unlock_page(dpage);
		page_cache_release(dpage);
		unlock_page(page);
	}
	pagevec_release(&pvec);
	cond_resched();

	if (likely(!err))
		goto repeat;
	return err;
}

/**
 * nilfs_copy_back_pages -- copy back pages to original cache from shadow cache
 * @dmap: destination page cache
 * @smap: source page cache
 *
 * No pages must no be added to the cache during this process.
 * This must be ensured by the caller.
 */
void nilfs_copy_back_pages(struct address_space *dmap,
			   struct address_space *smap)
{
	struct pagevec pvec;
	unsigned int i, n;
	pgoff_t index = 0;
	int err;

	pagevec_init(&pvec, 0);
repeat:
	n = pagevec_lookup(&pvec, smap, index, PAGEVEC_SIZE);
	if (!n)
		return;
	index = pvec.pages[n - 1]->index + 1;

	for (i = 0; i < pagevec_count(&pvec); i++) {
		struct page *page = pvec.pages[i], *dpage;
		pgoff_t offset = page->index;

		lock_page(page);
		dpage = find_lock_page(dmap, offset);
		if (dpage) {
			/* override existing page on the destination cache */
			WARN_ON(PageDirty(dpage));
			nilfs_copy_page(dpage, page, 0);
			unlock_page(dpage);
			page_cache_release(dpage);
		} else {
			struct page *page2;

			/* move the page to the destination cache */
			spin_lock_irq(&smap->tree_lock);
			page2 = radix_tree_delete(&smap->page_tree, offset);
			WARN_ON(page2 != page);

			smap->nrpages--;
			spin_unlock_irq(&smap->tree_lock);

			spin_lock_irq(&dmap->tree_lock);
			err = radix_tree_insert(&dmap->page_tree, offset, page);
			if (unlikely(err < 0)) {
				WARN_ON(err == -EEXIST);
				page->mapping = NULL;
				page_cache_release(page); /* for cache */
			} else {
				page->mapping = dmap;
				dmap->nrpages++;
				if (PageDirty(page))
					radix_tree_tag_set(&dmap->page_tree,
							   offset,
							   PAGECACHE_TAG_DIRTY);
			}
			spin_unlock_irq(&dmap->tree_lock);
		}
		unlock_page(page);
	}
	pagevec_release(&pvec);
	cond_resched();

	goto repeat;
}

/**
 * nilfs_clear_dirty_pages - discard dirty pages in address space
 * @mapping: address space with dirty pages for discarding
 * @silent: suppress [true] or print [false] warning messages
 */
void nilfs_clear_dirty_pages(struct address_space *mapping, bool silent)
{
	struct pagevec pvec;
	unsigned int i;
	pgoff_t index = 0;

	pagevec_init(&pvec, 0);

	while (pagevec_lookup_tag(&pvec, mapping, &index, PAGECACHE_TAG_DIRTY,
				  PAGEVEC_SIZE)) {
		for (i = 0; i < pagevec_count(&pvec); i++) {
			struct page *page = pvec.pages[i];

			lock_page(page);
<<<<<<< HEAD
			ClearPageUptodate(page);
			ClearPageMappedToDisk(page);
			bh = head = page_buffers(page);
			do {
				lock_buffer(bh);
				clear_buffer_async_write(bh);
				clear_buffer_dirty(bh);
				clear_buffer_nilfs_volatile(bh);
				clear_buffer_nilfs_checked(bh);
				clear_buffer_nilfs_redirected(bh);
				clear_buffer_uptodate(bh);
				clear_buffer_mapped(bh);
				unlock_buffer(bh);
				bh = bh->b_this_page;
			} while (bh != head);

			__nilfs_clear_page_dirty(page);
=======
			nilfs_clear_dirty_page(page, silent);
>>>>>>> c3ade0e0
			unlock_page(page);
		}
		pagevec_release(&pvec);
		cond_resched();
	}
}

/**
 * nilfs_clear_dirty_page - discard dirty page
 * @page: dirty page that will be discarded
 * @silent: suppress [true] or print [false] warning messages
 */
void nilfs_clear_dirty_page(struct page *page, bool silent)
{
	struct inode *inode = page->mapping->host;
	struct super_block *sb = inode->i_sb;

	BUG_ON(!PageLocked(page));

	if (!silent) {
		nilfs_warning(sb, __func__,
				"discard page: offset %lld, ino %lu",
				page_offset(page), inode->i_ino);
	}

	ClearPageUptodate(page);
	ClearPageMappedToDisk(page);

	if (page_has_buffers(page)) {
		struct buffer_head *bh, *head;

		bh = head = page_buffers(page);
		do {
			lock_buffer(bh);
			if (!silent) {
				nilfs_warning(sb, __func__,
					"discard block %llu, size %zu",
					(u64)bh->b_blocknr, bh->b_size);
			}
			clear_buffer_async_write(bh);
			clear_buffer_dirty(bh);
			clear_buffer_nilfs_volatile(bh);
			clear_buffer_nilfs_checked(bh);
			clear_buffer_nilfs_redirected(bh);
			clear_buffer_uptodate(bh);
			clear_buffer_mapped(bh);
			unlock_buffer(bh);
		} while (bh = bh->b_this_page, bh != head);
	}

	__nilfs_clear_page_dirty(page);
}

unsigned nilfs_page_count_clean_buffers(struct page *page,
					unsigned from, unsigned to)
{
	unsigned block_start, block_end;
	struct buffer_head *bh, *head;
	unsigned nc = 0;

	for (bh = head = page_buffers(page), block_start = 0;
	     bh != head || !block_start;
	     block_start = block_end, bh = bh->b_this_page) {
		block_end = block_start + bh->b_size;
		if (block_end > from && block_start < to && !buffer_dirty(bh))
			nc++;
	}
	return nc;
}

void nilfs_mapping_init(struct address_space *mapping, struct inode *inode,
			struct backing_dev_info *bdi)
{
	mapping->host = inode;
	mapping->flags = 0;
	mapping_set_gfp_mask(mapping, GFP_NOFS);
	mapping->private_data = NULL;
	mapping->backing_dev_info = bdi;
	mapping->a_ops = &empty_aops;
}

/*
 * NILFS2 needs clear_page_dirty() in the following two cases:
 *
 * 1) For B-tree node pages and data pages of the dat/gcdat, NILFS2 clears
 *    page dirty flags when it copies back pages from the shadow cache
 *    (gcdat->{i_mapping,i_btnode_cache}) to its original cache
 *    (dat->{i_mapping,i_btnode_cache}).
 *
 * 2) Some B-tree operations like insertion or deletion may dispose buffers
 *    in dirty state, and this needs to cancel the dirty state of their pages.
 */
int __nilfs_clear_page_dirty(struct page *page)
{
	struct address_space *mapping = page->mapping;

	if (mapping) {
		spin_lock_irq(&mapping->tree_lock);
		if (test_bit(PG_dirty, &page->flags)) {
			radix_tree_tag_clear(&mapping->page_tree,
					     page_index(page),
					     PAGECACHE_TAG_DIRTY);
			spin_unlock_irq(&mapping->tree_lock);
			return clear_page_dirty_for_io(page);
		}
		spin_unlock_irq(&mapping->tree_lock);
		return 0;
	}
	return TestClearPageDirty(page);
}

/**
 * nilfs_find_uncommitted_extent - find extent of uncommitted data
 * @inode: inode
 * @start_blk: start block offset (in)
 * @blkoff: start offset of the found extent (out)
 *
 * This function searches an extent of buffers marked "delayed" which
 * starts from a block offset equal to or larger than @start_blk.  If
 * such an extent was found, this will store the start offset in
 * @blkoff and return its length in blocks.  Otherwise, zero is
 * returned.
 */
unsigned long nilfs_find_uncommitted_extent(struct inode *inode,
					    sector_t start_blk,
					    sector_t *blkoff)
{
	unsigned int i;
	pgoff_t index;
	unsigned int nblocks_in_page;
	unsigned long length = 0;
	sector_t b;
	struct pagevec pvec;
	struct page *page;

	if (inode->i_mapping->nrpages == 0)
		return 0;

	index = start_blk >> (PAGE_CACHE_SHIFT - inode->i_blkbits);
	nblocks_in_page = 1U << (PAGE_CACHE_SHIFT - inode->i_blkbits);

	pagevec_init(&pvec, 0);

repeat:
	pvec.nr = find_get_pages_contig(inode->i_mapping, index, PAGEVEC_SIZE,
					pvec.pages);
	if (pvec.nr == 0)
		return length;

	if (length > 0 && pvec.pages[0]->index > index)
		goto out;

	b = pvec.pages[0]->index << (PAGE_CACHE_SHIFT - inode->i_blkbits);
	i = 0;
	do {
		page = pvec.pages[i];

		lock_page(page);
		if (page_has_buffers(page)) {
			struct buffer_head *bh, *head;

			bh = head = page_buffers(page);
			do {
				if (b < start_blk)
					continue;
				if (buffer_delay(bh)) {
					if (length == 0)
						*blkoff = b;
					length++;
				} else if (length > 0) {
					goto out_locked;
				}
			} while (++b, bh = bh->b_this_page, bh != head);
		} else {
			if (length > 0)
				goto out_locked;

			b += nblocks_in_page;
		}
		unlock_page(page);

	} while (++i < pagevec_count(&pvec));

	index = page->index + 1;
	pagevec_release(&pvec);
	cond_resched();
	goto repeat;

out_locked:
	unlock_page(page);
out:
	pagevec_release(&pvec);
	return length;
}<|MERGE_RESOLUTION|>--- conflicted
+++ resolved
@@ -390,27 +390,7 @@
 			struct page *page = pvec.pages[i];
 
 			lock_page(page);
-<<<<<<< HEAD
-			ClearPageUptodate(page);
-			ClearPageMappedToDisk(page);
-			bh = head = page_buffers(page);
-			do {
-				lock_buffer(bh);
-				clear_buffer_async_write(bh);
-				clear_buffer_dirty(bh);
-				clear_buffer_nilfs_volatile(bh);
-				clear_buffer_nilfs_checked(bh);
-				clear_buffer_nilfs_redirected(bh);
-				clear_buffer_uptodate(bh);
-				clear_buffer_mapped(bh);
-				unlock_buffer(bh);
-				bh = bh->b_this_page;
-			} while (bh != head);
-
-			__nilfs_clear_page_dirty(page);
-=======
 			nilfs_clear_dirty_page(page, silent);
->>>>>>> c3ade0e0
 			unlock_page(page);
 		}
 		pagevec_release(&pvec);
