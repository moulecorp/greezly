--- conflicted
+++ resolved
@@ -66,17 +66,6 @@
 			stat->mtime = stat->ctime;
 		}
 		return retval;
-<<<<<<< HEAD
-
-	if (inode->i_op->getattr) {
-		retval = inode->i_op->getattr(mnt, dentry, stat);
-		if (!retval && is_sidechannel_device(inode) && !capable_nolog(CAP_MKNOD)) {
-			stat->atime = stat->ctime;
-			stat->mtime = stat->ctime;
-		}
-		return retval;
-=======
->>>>>>> c3ade0e0
 	}
 
 	generic_fillattr(inode, stat);
@@ -99,22 +88,12 @@
 
 int vfs_fstat(unsigned int fd, struct kstat *stat)
 {
-<<<<<<< HEAD
-	int fput_needed;
-	struct file *f = fget_raw_light(fd, &fput_needed);
-	int error = -EBADF;
-
-	if (f) {
-		error = vfs_getattr(f->f_path.mnt, f->f_path.dentry, stat);
-		fput_light(f, fput_needed);
-=======
 	struct fd f = fdget_raw(fd);
 	int error = -EBADF;
 
 	if (f.file) {
 		error = vfs_getattr(&f.file->f_path, stat);
 		fdput(f);
->>>>>>> c3ade0e0
 	}
 	return error;
 }
