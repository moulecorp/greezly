--- conflicted
+++ resolved
@@ -383,14 +383,10 @@
 
 	error = vfs_setxattr(path->dentry, kname, kvalue, size, flags);
 out:
-<<<<<<< HEAD
-	kfree(kvalue);
-=======
 	if (vvalue)
 		vfree(vvalue);
 	else
 		kfree(kvalue);
->>>>>>> c3ade0e0
 	return error;
 }
 
@@ -445,28 +441,16 @@
 SYSCALL_DEFINE5(fsetxattr, int, fd, const char __user *, name,
 		const void __user *,value, size_t, size, int, flags)
 {
-<<<<<<< HEAD
-	struct file *f;
-=======
 	struct fd f = fdget(fd);
->>>>>>> c3ade0e0
 	int error = -EBADF;
 
 	if (!f.file)
 		return error;
-<<<<<<< HEAD
-	audit_inode(NULL, f->f_path.dentry);
-	error = mnt_want_write_file(f);
-	if (!error) {
-		error = setxattr(&f->f_path, name, value, size, flags);
-		mnt_drop_write(f->f_path.mnt);
-=======
 	audit_inode(NULL, f.file->f_path.dentry, 0);
 	error = mnt_want_write_file(f.file);
 	if (!error) {
 		error = setxattr(&f.file->f_path, name, value, size, flags);
 		mnt_drop_write_file(f.file);
->>>>>>> c3ade0e0
 	}
 	fdput(f);
 	return error;
@@ -731,31 +715,18 @@
 
 SYSCALL_DEFINE2(fremovexattr, int, fd, const char __user *, name)
 {
-<<<<<<< HEAD
-	struct file *f;
-=======
 	struct fd f = fdget(fd);
->>>>>>> c3ade0e0
 	struct path *path;
 	int error = -EBADF;
 
 	if (!f.file)
 		return error;
-<<<<<<< HEAD
-	path = &f->f_path;
-	audit_inode(NULL, path->dentry);
-	error = mnt_want_write_file(f);
-	if (!error) {
-		error = removexattr(path, name);
-		mnt_drop_write(f->f_path.mnt);
-=======
 	path = &f.file->f_path;
 	audit_inode(NULL, path->dentry, 0);
 	error = mnt_want_write_file(f.file);
 	if (!error) {
 		error = removexattr(path, name);
 		mnt_drop_write_file(f.file);
->>>>>>> c3ade0e0
 	}
 	fdput(f);
 	return error;
