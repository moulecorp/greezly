/*
 * linux/fs/jbd/recovery.c
 *
 * Written by Stephen C. Tweedie <sct@redhat.com>, 1999
 *
 * Copyright 1999-2000 Red Hat Software --- All Rights Reserved
 *
 * This file is part of the Linux kernel and is made available under
 * the terms of the GNU General Public License, version 2, or at your
 * option, any later version, incorporated herein by reference.
 *
 * Journal recovery routines for the generic filesystem journaling code;
 * part of the ext2fs journaling system.
 */

#ifndef __KERNEL__
#include "jfs_user.h"
#else
#include <linux/time.h>
#include <linux/fs.h>
#include <linux/jbd.h>
#include <linux/errno.h>
#include <linux/blkdev.h>
#endif

/*
 * Maintain information about the progress of the recovery job, so that
 * the different passes can carry information between them.
 */
struct recovery_info
{
	tid_t		start_transaction;
	tid_t		end_transaction;

	int		nr_replays;
	int		nr_revokes;
	int		nr_revoke_hits;
};

enum passtype {PASS_SCAN, PASS_REVOKE, PASS_REPLAY};
static int do_one_pass(journal_t *journal,
				struct recovery_info *info, enum passtype pass);
static int scan_revoke_records(journal_t *, struct buffer_head *,
				tid_t, struct recovery_info *);

#ifdef __KERNEL__

/* Release readahead buffers after use */
static void journal_brelse_array(struct buffer_head *b[], int n)
{
	while (--n >= 0)
		brelse (b[n]);
}


/*
 * When reading from the journal, we are going through the block device
 * layer directly and so there is no readahead being done for us.  We
 * need to implement any readahead ourselves if we want it to happen at
 * all.  Recovery is basically one long sequential read, so make sure we
 * do the IO in reasonably large chunks.
 *
 * This is not so critical that we need to be enormously clever about
 * the readahead size, though.  128K is a purely arbitrary, good-enough
 * fixed value.
 */

#define MAXBUF 8
static int do_readahead(journal_t *journal, unsigned int start)
{
	int err;
	unsigned int max, nbufs, next;
	unsigned int blocknr;
	struct buffer_head *bh;

	struct buffer_head * bufs[MAXBUF];

	/* Do up to 128K of readahead */
	max = start + (128 * 1024 / journal->j_blocksize);
	if (max > journal->j_maxlen)
		max = journal->j_maxlen;

	/* Do the readahead itself.  We'll submit MAXBUF buffer_heads at
	 * a time to the block device IO layer. */

	nbufs = 0;

	for (next = start; next < max; next++) {
		err = journal_bmap(journal, next, &blocknr);

		if (err) {
			printk (KERN_ERR "JBD: bad block at offset %u\n",
				next);
			goto failed;
		}

		bh = __getblk(journal->j_dev, blocknr, journal->j_blocksize);
		if (!bh) {
			err = -ENOMEM;
			goto failed;
		}

		if (!buffer_uptodate(bh) && !buffer_locked(bh)) {
			bufs[nbufs++] = bh;
			if (nbufs == MAXBUF) {
				ll_rw_block(READ, nbufs, bufs);
				journal_brelse_array(bufs, nbufs);
				nbufs = 0;
			}
		} else
			brelse(bh);
	}

	if (nbufs)
		ll_rw_block(READ, nbufs, bufs);
	err = 0;

failed:
	if (nbufs)
		journal_brelse_array(bufs, nbufs);
	return err;
}

#endif /* __KERNEL__ */


/*
 * Read a block from the journal
 */

static int jread(struct buffer_head **bhp, journal_t *journal,
		 unsigned int offset)
{
	int err;
	unsigned int blocknr;
	struct buffer_head *bh;

	*bhp = NULL;

	if (offset >= journal->j_maxlen) {
		printk(KERN_ERR "JBD: corrupted journal superblock\n");
		return -EIO;
	}

	err = journal_bmap(journal, offset, &blocknr);

	if (err) {
		printk (KERN_ERR "JBD: bad block at offset %u\n",
			offset);
		return err;
	}

	bh = __getblk(journal->j_dev, blocknr, journal->j_blocksize);
	if (!bh)
		return -ENOMEM;

	if (!buffer_uptodate(bh)) {
		/* If this is a brand new buffer, start readahead.
                   Otherwise, we assume we are already reading it.  */
		if (!buffer_req(bh))
			do_readahead(journal, offset);
		wait_on_buffer(bh);
	}

	if (!buffer_uptodate(bh)) {
		printk (KERN_ERR "JBD: Failed to read block at offset %u\n",
			offset);
		brelse(bh);
		return -EIO;
	}

	*bhp = bh;
	return 0;
}


/*
 * Count the number of in-use tags in a journal descriptor block.
 */

static int count_tags(struct buffer_head *bh, int size)
{
	char *			tagp;
	journal_block_tag_t *	tag;
	int			nr = 0;

	tagp = &bh->b_data[sizeof(journal_header_t)];

	while ((tagp - bh->b_data + sizeof(journal_block_tag_t)) <= size) {
		tag = (journal_block_tag_t *) tagp;

		nr++;
		tagp += sizeof(journal_block_tag_t);
		if (!(tag->t_flags & cpu_to_be32(JFS_FLAG_SAME_UUID)))
			tagp += 16;

		if (tag->t_flags & cpu_to_be32(JFS_FLAG_LAST_TAG))
			break;
	}

	return nr;
}


/* Make sure we wrap around the log correctly! */
#define wrap(journal, var)						\
do {									\
	if (var >= (journal)->j_last)					\
		var -= ((journal)->j_last - (journal)->j_first);	\
} while (0)

/**
 * journal_recover - recovers a on-disk journal
 * @journal: the journal to recover
 *
 * The primary function for recovering the log contents when mounting a
 * journaled device.
 *
 * Recovery is done in three passes.  In the first pass, we look for the
 * end of the log.  In the second, we assemble the list of revoke
 * blocks.  In the third and final pass, we replay any un-revoked blocks
 * in the log.
 */
int journal_recover(journal_t *journal)
{
	int			err, err2;
	journal_superblock_t *	sb;

	struct recovery_info	info;

	memset(&info, 0, sizeof(info));
	sb = journal->j_superblock;

	/*
	 * The journal superblock's s_start field (the current log head)
	 * is always zero if, and only if, the journal was cleanly
	 * unmounted.
	 */

	if (!sb->s_start) {
		jbd_debug(1, "No recovery required, last transaction %d\n",
			  be32_to_cpu(sb->s_sequence));
		journal->j_transaction_sequence = be32_to_cpu(sb->s_sequence) + 1;
		return 0;
	}

	err = do_one_pass(journal, &info, PASS_SCAN);
	if (!err)
		err = do_one_pass(journal, &info, PASS_REVOKE);
	if (!err)
		err = do_one_pass(journal, &info, PASS_REPLAY);

	jbd_debug(1, "JBD: recovery, exit status %d, "
		  "recovered transactions %u to %u\n",
		  err, info.start_transaction, info.end_transaction);
	jbd_debug(1, "JBD: Replayed %d and revoked %d/%d blocks\n",
		  info.nr_replays, info.nr_revoke_hits, info.nr_revokes);

	/* Restart the log at the next transaction ID, thus invalidating
	 * any existing commit records in the log. */
	journal->j_transaction_sequence = ++info.end_transaction;

	journal_clear_revoke(journal);
	err2 = sync_blockdev(journal->j_fs_dev);
	if (!err)
		err = err2;
	/* Flush disk caches to get replayed data on the permanent storage */
<<<<<<< HEAD
	if (journal->j_flags & JFS_BARRIER)
		blkdev_issue_flush(journal->j_fs_dev, GFP_KERNEL, NULL);
=======
	if (journal->j_flags & JFS_BARRIER) {
		err2 = blkdev_issue_flush(journal->j_fs_dev, GFP_KERNEL, NULL);
		if (!err)
			err = err2;
	}
>>>>>>> c3ade0e0

	return err;
}

/**
 * journal_skip_recovery - Start journal and wipe exiting records
 * @journal: journal to startup
 *
 * Locate any valid recovery information from the journal and set up the
 * journal structures in memory to ignore it (presumably because the
 * caller has evidence that it is out of date).
 * This function does'nt appear to be exorted..
 *
 * We perform one pass over the journal to allow us to tell the user how
 * much recovery information is being erased, and to let us initialise
 * the journal transaction sequence numbers to the next unused ID.
 */
int journal_skip_recovery(journal_t *journal)
{
	int			err;
	struct recovery_info	info;

	memset (&info, 0, sizeof(info));

	err = do_one_pass(journal, &info, PASS_SCAN);

	if (err) {
		printk(KERN_ERR "JBD: error %d scanning journal\n", err);
		++journal->j_transaction_sequence;
	} else {
#ifdef CONFIG_JBD_DEBUG
		int dropped = info.end_transaction -
			      be32_to_cpu(journal->j_superblock->s_sequence);
		jbd_debug(1,
			  "JBD: ignoring %d transaction%s from the journal.\n",
			  dropped, (dropped == 1) ? "" : "s");
#endif
		journal->j_transaction_sequence = ++info.end_transaction;
	}

	journal->j_tail = 0;
	return err;
}

static int do_one_pass(journal_t *journal,
			struct recovery_info *info, enum passtype pass)
{
	unsigned int		first_commit_ID, next_commit_ID;
	unsigned int		next_log_block;
	int			err, success = 0;
	journal_superblock_t *	sb;
	journal_header_t *	tmp;
	struct buffer_head *	bh;
	unsigned int		sequence;
	int			blocktype;

	/*
	 * First thing is to establish what we expect to find in the log
	 * (in terms of transaction IDs), and where (in terms of log
	 * block offsets): query the superblock.
	 */

	sb = journal->j_superblock;
	next_commit_ID = be32_to_cpu(sb->s_sequence);
	next_log_block = be32_to_cpu(sb->s_start);

	first_commit_ID = next_commit_ID;
	if (pass == PASS_SCAN)
		info->start_transaction = first_commit_ID;

	jbd_debug(1, "Starting recovery pass %d\n", pass);

	/*
	 * Now we walk through the log, transaction by transaction,
	 * making sure that each transaction has a commit block in the
	 * expected place.  Each complete transaction gets replayed back
	 * into the main filesystem.
	 */

	while (1) {
		int			flags;
		char *			tagp;
		journal_block_tag_t *	tag;
		struct buffer_head *	obh;
		struct buffer_head *	nbh;

		cond_resched();

		/* If we already know where to stop the log traversal,
		 * check right now that we haven't gone past the end of
		 * the log. */

		if (pass != PASS_SCAN)
			if (tid_geq(next_commit_ID, info->end_transaction))
				break;

		jbd_debug(2, "Scanning for sequence ID %u at %u/%u\n",
			  next_commit_ID, next_log_block, journal->j_last);

		/* Skip over each chunk of the transaction looking
		 * either the next descriptor block or the final commit
		 * record. */

		jbd_debug(3, "JBD: checking block %u\n", next_log_block);
		err = jread(&bh, journal, next_log_block);
		if (err)
			goto failed;

		next_log_block++;
		wrap(journal, next_log_block);

		/* What kind of buffer is it?
		 *
		 * If it is a descriptor block, check that it has the
		 * expected sequence number.  Otherwise, we're all done
		 * here. */

		tmp = (journal_header_t *)bh->b_data;

		if (tmp->h_magic != cpu_to_be32(JFS_MAGIC_NUMBER)) {
			brelse(bh);
			break;
		}

		blocktype = be32_to_cpu(tmp->h_blocktype);
		sequence = be32_to_cpu(tmp->h_sequence);
		jbd_debug(3, "Found magic %d, sequence %d\n",
			  blocktype, sequence);

		if (sequence != next_commit_ID) {
			brelse(bh);
			break;
		}

		/* OK, we have a valid descriptor block which matches
		 * all of the sequence number checks.  What are we going
		 * to do with it?  That depends on the pass... */

		switch(blocktype) {
		case JFS_DESCRIPTOR_BLOCK:
			/* If it is a valid descriptor block, replay it
			 * in pass REPLAY; otherwise, just skip over the
			 * blocks it describes. */
			if (pass != PASS_REPLAY) {
				next_log_block +=
					count_tags(bh, journal->j_blocksize);
				wrap(journal, next_log_block);
				brelse(bh);
				continue;
			}

			/* A descriptor block: we can now write all of
			 * the data blocks.  Yay, useful work is finally
			 * getting done here! */

			tagp = &bh->b_data[sizeof(journal_header_t)];
			while ((tagp - bh->b_data +sizeof(journal_block_tag_t))
			       <= journal->j_blocksize) {
				unsigned int io_block;

				tag = (journal_block_tag_t *) tagp;
				flags = be32_to_cpu(tag->t_flags);

				io_block = next_log_block++;
				wrap(journal, next_log_block);
				err = jread(&obh, journal, io_block);
				if (err) {
					/* Recover what we can, but
					 * report failure at the end. */
					success = err;
					printk (KERN_ERR
						"JBD: IO error %d recovering "
						"block %u in log\n",
						err, io_block);
				} else {
					unsigned int blocknr;

					J_ASSERT(obh != NULL);
					blocknr = be32_to_cpu(tag->t_blocknr);

					/* If the block has been
					 * revoked, then we're all done
					 * here. */
					if (journal_test_revoke
					    (journal, blocknr,
					     next_commit_ID)) {
						brelse(obh);
						++info->nr_revoke_hits;
						goto skip_write;
					}

					/* Find a buffer for the new
					 * data being restored */
					nbh = __getblk(journal->j_fs_dev,
							blocknr,
							journal->j_blocksize);
					if (nbh == NULL) {
						printk(KERN_ERR
						       "JBD: Out of memory "
						       "during recovery.\n");
						err = -ENOMEM;
						brelse(bh);
						brelse(obh);
						goto failed;
					}

					lock_buffer(nbh);
					memcpy(nbh->b_data, obh->b_data,
							journal->j_blocksize);
					if (flags & JFS_FLAG_ESCAPE) {
						*((__be32 *)nbh->b_data) =
						cpu_to_be32(JFS_MAGIC_NUMBER);
					}

					BUFFER_TRACE(nbh, "marking dirty");
					set_buffer_uptodate(nbh);
					mark_buffer_dirty(nbh);
					BUFFER_TRACE(nbh, "marking uptodate");
					++info->nr_replays;
					/* ll_rw_block(WRITE, 1, &nbh); */
					unlock_buffer(nbh);
					brelse(obh);
					brelse(nbh);
				}

			skip_write:
				tagp += sizeof(journal_block_tag_t);
				if (!(flags & JFS_FLAG_SAME_UUID))
					tagp += 16;

				if (flags & JFS_FLAG_LAST_TAG)
					break;
			}

			brelse(bh);
			continue;

		case JFS_COMMIT_BLOCK:
			/* Found an expected commit block: not much to
			 * do other than move on to the next sequence
			 * number. */
			brelse(bh);
			next_commit_ID++;
			continue;

		case JFS_REVOKE_BLOCK:
			/* If we aren't in the REVOKE pass, then we can
			 * just skip over this block. */
			if (pass != PASS_REVOKE) {
				brelse(bh);
				continue;
			}

			err = scan_revoke_records(journal, bh,
						  next_commit_ID, info);
			brelse(bh);
			if (err)
				goto failed;
			continue;

		default:
			jbd_debug(3, "Unrecognised magic %d, end of scan.\n",
				  blocktype);
			brelse(bh);
			goto done;
		}
	}

 done:
	/*
	 * We broke out of the log scan loop: either we came to the
	 * known end of the log or we found an unexpected block in the
	 * log.  If the latter happened, then we know that the "current"
	 * transaction marks the end of the valid log.
	 */

	if (pass == PASS_SCAN)
		info->end_transaction = next_commit_ID;
	else {
		/* It's really bad news if different passes end up at
		 * different places (but possible due to IO errors). */
		if (info->end_transaction != next_commit_ID) {
			printk (KERN_ERR "JBD: recovery pass %d ended at "
				"transaction %u, expected %u\n",
				pass, next_commit_ID, info->end_transaction);
			if (!success)
				success = -EIO;
		}
	}

	return success;

 failed:
	return err;
}


/* Scan a revoke record, marking all blocks mentioned as revoked. */

static int scan_revoke_records(journal_t *journal, struct buffer_head *bh,
			       tid_t sequence, struct recovery_info *info)
{
	journal_revoke_header_t *header;
	int offset, max;

	header = (journal_revoke_header_t *) bh->b_data;
	offset = sizeof(journal_revoke_header_t);
	max = be32_to_cpu(header->r_count);

	while (offset < max) {
		unsigned int blocknr;
		int err;

		blocknr = be32_to_cpu(* ((__be32 *) (bh->b_data+offset)));
		offset += 4;
		err = journal_set_revoke(journal, blocknr, sequence);
		if (err)
			return err;
		++info->nr_revokes;
	}
	return 0;
}<|MERGE_RESOLUTION|>--- conflicted
+++ resolved
@@ -265,16 +265,11 @@
 	if (!err)
 		err = err2;
 	/* Flush disk caches to get replayed data on the permanent storage */
-<<<<<<< HEAD
-	if (journal->j_flags & JFS_BARRIER)
-		blkdev_issue_flush(journal->j_fs_dev, GFP_KERNEL, NULL);
-=======
 	if (journal->j_flags & JFS_BARRIER) {
 		err2 = blkdev_issue_flush(journal->j_fs_dev, GFP_KERNEL, NULL);
 		if (!err)
 			err = err2;
 	}
->>>>>>> c3ade0e0
 
 	return err;
 }
