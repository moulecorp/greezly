--- conflicted
+++ resolved
@@ -2058,11 +2058,7 @@
 			/* This block is wholly outside the truncation point */
 			lock_buffer(bh);
 			may_free &= journal_unmap_buffer(journal, bh,
-<<<<<<< HEAD
-							 offset > 0);
-=======
 							 partial_page);
->>>>>>> c3ade0e0
 			unlock_buffer(bh);
 		}
 		curr_off = next_off;
