--- conflicted
+++ resolved
@@ -205,14 +205,24 @@
 
 void btrfs_return_ino(struct btrfs_root *root, u64 objectid)
 {
+	struct btrfs_free_space_ctl *ctl = root->free_ino_ctl;
 	struct btrfs_free_space_ctl *pinned = root->free_ino_pinned;
 
 	if (!btrfs_test_opt(root, INODE_MAP_CACHE))
 		return;
+
 again:
 	if (root->cached == BTRFS_CACHE_FINISHED) {
-		__btrfs_add_free_space(pinned, objectid, 1);
+		__btrfs_add_free_space(ctl, objectid, 1);
 	} else {
+		/*
+		 * If we are in the process of caching free ino chunks,
+		 * to avoid adding the same inode number to the free_ino
+		 * tree twice due to cross transaction, we'll leave it
+		 * in the pinned tree until a transaction is committed
+		 * or the caching work is done.
+		 */
+
 		mutex_lock(&root->fs_commit_mutex);
 		spin_lock(&root->cache_lock);
 		if (root->cached == BTRFS_CACHE_FINISHED) {
@@ -224,15 +234,11 @@
 
 		start_caching(root);
 
-<<<<<<< HEAD
-		__btrfs_add_free_space(pinned, objectid, 1);
-=======
 		if (objectid <= root->cache_progress ||
 		    objectid >= root->highest_objectid)
 			__btrfs_add_free_space(ctl, objectid, 1);
 		else
 			__btrfs_add_free_space(pinned, objectid, 1);
->>>>>>> c3ade0e0
 
 		mutex_unlock(&root->fs_commit_mutex);
 	}
