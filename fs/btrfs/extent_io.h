--- conflicted
+++ resolved
@@ -324,23 +324,12 @@
 		      unsigned long min_len, char **map,
 		      unsigned long *map_start,
 		      unsigned long *map_len);
-<<<<<<< HEAD
-int extent_range_uptodate(struct extent_io_tree *tree,
-			  u64 start, u64 end);
-int extent_range_clear_dirty_for_io(struct inode *inode, u64 start, u64 end);
-int extent_range_redirty_for_io(struct inode *inode, u64 start, u64 end);
-int extent_clear_unlock_delalloc(struct inode *inode,
-				struct extent_io_tree *tree,
-				u64 start, u64 end, struct page *locked_page,
-				unsigned long op);
-=======
 int extent_range_clear_dirty_for_io(struct inode *inode, u64 start, u64 end);
 int extent_range_redirty_for_io(struct inode *inode, u64 start, u64 end);
 int extent_clear_unlock_delalloc(struct inode *inode, u64 start, u64 end,
 				 struct page *locked_page,
 				 unsigned long bits_to_clear,
 				 unsigned long page_ops);
->>>>>>> c3ade0e0
 struct bio *
 btrfs_bio_alloc(struct block_device *bdev, u64 first_sector, int nr_vecs,
 		gfp_t gfp_flags);
