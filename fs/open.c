/*
 *  linux/fs/open.c
 *
 *  Copyright (C) 1991, 1992  Linus Torvalds
 */

#include <linux/string.h>
#include <linux/mm.h>
#include <linux/file.h>
#include <linux/fdtable.h>
#include <linux/fsnotify.h>
#include <linux/module.h>
#include <linux/tty.h>
#include <linux/namei.h>
#include <linux/backing-dev.h>
#include <linux/capability.h>
#include <linux/securebits.h>
#include <linux/security.h>
#include <linux/mount.h>
#include <linux/fcntl.h>
#include <linux/slab.h>
#include <asm/uaccess.h>
#include <linux/fs.h>
#include <linux/personality.h>
#include <linux/pagemap.h>
#include <linux/syscalls.h>
#include <linux/rcupdate.h>
#include <linux/audit.h>
#include <linux/falloc.h>
#include <linux/fs_struct.h>
#include <linux/ima.h>
#include <linux/dnotify.h>
#include <linux/compat.h>

#define CREATE_TRACE_POINTS
#include <trace/events/fs.h>
#include "internal.h"

int do_truncate(struct dentry *dentry, loff_t length, unsigned int time_attrs,
	struct file *filp)
{
	int ret;
	struct iattr newattrs;

	/* Not pretty: "inode->i_size" shouldn't really be signed. But it is. */
	if (length < 0)
		return -EINVAL;

	newattrs.ia_size = length;
	newattrs.ia_valid = ATTR_SIZE | time_attrs;
	if (filp) {
		newattrs.ia_file = filp;
		newattrs.ia_valid |= ATTR_FILE;
	}

	/* Remove suid/sgid on truncate too */
	ret = should_remove_suid(dentry);
	if (ret)
		newattrs.ia_valid |= ret | ATTR_FORCE;

	mutex_lock(&dentry->d_inode->i_mutex);
	/* Note any delegations or leases have already been broken: */
	ret = notify_change(dentry, &newattrs, NULL);
	mutex_unlock(&dentry->d_inode->i_mutex);
	return ret;
}

long vfs_truncate(struct path *path, loff_t length)
{
	struct inode *inode;
	long error;

	inode = path->dentry->d_inode;

	/* For directories it's -EISDIR, for other non-regulars - -EINVAL */
	if (S_ISDIR(inode->i_mode))
		return -EISDIR;
	if (!S_ISREG(inode->i_mode))
		return -EINVAL;

	error = mnt_want_write(path->mnt);
	if (error)
		goto out;

	error = inode_permission(inode, MAY_WRITE);
	if (error)
		goto mnt_drop_write_and_out;

	error = -EPERM;
	if (IS_APPEND(inode))
		goto mnt_drop_write_and_out;

	error = get_write_access(inode);
	if (error)
		goto mnt_drop_write_and_out;

	/*
	 * Make sure that there are no leases.  get_write_access() protects
	 * against the truncate racing with a lease-granting setlease().
	 */
	error = break_lease(inode, O_WRONLY);
	if (error)
		goto put_write_and_out;

	error = locks_verify_truncate(inode, NULL, length);
	if (!error)
<<<<<<< HEAD
		error = security_path_truncate(&path);

	if (!error && !gr_acl_handle_truncate(path.dentry, path.mnt))
		error = -EACCES;

=======
		error = security_path_truncate(path);
	if (!error && !gr_acl_handle_truncate(path->dentry, path->mnt))
		error = -EACCES;
>>>>>>> c3ade0e0
	if (!error)
		error = do_truncate(path->dentry, length, 0, NULL);

put_write_and_out:
	put_write_access(inode);
mnt_drop_write_and_out:
	mnt_drop_write(path->mnt);
out:
	return error;
}
EXPORT_SYMBOL_GPL(vfs_truncate);

static long do_sys_truncate(const char __user *pathname, loff_t length)
{
	unsigned int lookup_flags = LOOKUP_FOLLOW;
	struct path path;
	int error;

	if (length < 0)	/* sorry, but loff_t says... */
		return -EINVAL;

retry:
	error = user_path_at(AT_FDCWD, pathname, lookup_flags, &path);
	if (!error) {
		error = vfs_truncate(&path, length);
		path_put(&path);
	}
	if (retry_estale(error, lookup_flags)) {
		lookup_flags |= LOOKUP_REVAL;
		goto retry;
	}
	return error;
}

SYSCALL_DEFINE2(truncate, const char __user *, path, long, length)
{
	return do_sys_truncate(path, length);
}

#ifdef CONFIG_COMPAT
COMPAT_SYSCALL_DEFINE2(truncate, const char __user *, path, compat_off_t, length)
{
	return do_sys_truncate(path, length);
}
#endif

static long do_sys_ftruncate(unsigned int fd, loff_t length, int small)
{
	struct inode *inode;
	struct dentry *dentry;
	struct fd f;
	int error;

	error = -EINVAL;
	if (length < 0)
		goto out;
	error = -EBADF;
	f = fdget(fd);
	if (!f.file)
		goto out;

	/* explicitly opened as large or we are on 64-bit box */
	if (f.file->f_flags & O_LARGEFILE)
		small = 0;

	dentry = f.file->f_path.dentry;
	inode = dentry->d_inode;
	error = -EINVAL;
	if (!S_ISREG(inode->i_mode) || !(f.file->f_mode & FMODE_WRITE))
		goto out_putf;

	error = -EINVAL;
	/* Cannot ftruncate over 2^31 bytes without large file support */
	if (small && length > MAX_NON_LFS)
		goto out_putf;

	error = -EPERM;
	if (IS_APPEND(inode))
		goto out_putf;

	sb_start_write(inode->i_sb);
	error = locks_verify_truncate(inode, f.file, length);
	if (!error)
		error = security_path_truncate(&f.file->f_path);
	if (!error && !gr_acl_handle_truncate(f.file->f_path.dentry, f.file->f_path.mnt))
		error = -EACCES;
	if (!error)
		error = do_truncate(dentry, length, ATTR_MTIME|ATTR_CTIME, f.file);
	sb_end_write(inode->i_sb);
out_putf:
	fdput(f);
out:
	return error;
}

SYSCALL_DEFINE2(ftruncate, unsigned int, fd, unsigned long, length)
{
	return do_sys_ftruncate(fd, length, 1);
}

#ifdef CONFIG_COMPAT
COMPAT_SYSCALL_DEFINE2(ftruncate, unsigned int, fd, compat_ulong_t, length)
{
	return do_sys_ftruncate(fd, length, 1);
}
#endif

/* LFS versions of truncate are only needed on 32 bit machines */
#if BITS_PER_LONG == 32
SYSCALL_DEFINE2(truncate64, const char __user *, path, loff_t, length)
{
	return do_sys_truncate(path, length);
}

SYSCALL_DEFINE2(ftruncate64, unsigned int, fd, loff_t, length)
{
	return do_sys_ftruncate(fd, length, 0);
}
#endif /* BITS_PER_LONG == 32 */


int do_fallocate(struct file *file, int mode, loff_t offset, loff_t len)
{
	struct inode *inode = file_inode(file);
	long ret;

	if (offset < 0 || len <= 0)
		return -EINVAL;

	/* Return error if mode is not supported */
	if (mode & ~(FALLOC_FL_KEEP_SIZE | FALLOC_FL_PUNCH_HOLE))
		return -EOPNOTSUPP;

	/* Punch hole must have keep size set */
	if ((mode & FALLOC_FL_PUNCH_HOLE) &&
	    !(mode & FALLOC_FL_KEEP_SIZE))
		return -EOPNOTSUPP;

	if (!(file->f_mode & FMODE_WRITE))
		return -EBADF;

	/* It's not possible punch hole on append only file */
	if (mode & FALLOC_FL_PUNCH_HOLE && IS_APPEND(inode))
		return -EPERM;

	if (IS_IMMUTABLE(inode))
		return -EPERM;

	/*
	 * Revalidate the write permissions, in case security policy has
	 * changed since the files were opened.
	 */
	ret = security_file_permission(file, MAY_WRITE);
	if (ret)
		return ret;

	if (S_ISFIFO(inode->i_mode))
		return -ESPIPE;

	/*
	 * Let individual file system decide if it supports preallocation
	 * for directories or not.
	 */
	if (!S_ISREG(inode->i_mode) && !S_ISDIR(inode->i_mode))
		return -ENODEV;

	/* Check for wrap through zero too */
	if (((offset + len) > inode->i_sb->s_maxbytes) || ((offset + len) < 0))
		return -EFBIG;

	if (!file->f_op->fallocate)
		return -EOPNOTSUPP;

	sb_start_write(inode->i_sb);
	ret = file->f_op->fallocate(file, mode, offset, len);
	sb_end_write(inode->i_sb);
	return ret;
}

SYSCALL_DEFINE4(fallocate, int, fd, int, mode, loff_t, offset, loff_t, len)
{
	struct fd f = fdget(fd);
	int error = -EBADF;

	if (f.file) {
		error = do_fallocate(f.file, mode, offset, len);
		fdput(f);
	}
	return error;
}

/*
 * access() needs to use the real uid/gid, not the effective uid/gid.
 * We do this by temporarily clearing all FS-related capabilities and
 * switching the fsuid/fsgid around to the real ones.
 */
SYSCALL_DEFINE3(faccessat, int, dfd, const char __user *, filename, int, mode)
{
	const struct cred *old_cred;
	struct cred *override_cred;
	struct path path;
	struct inode *inode;
	int res;
	unsigned int lookup_flags = LOOKUP_FOLLOW;

	if (mode & ~S_IRWXO)	/* where's F_OK, X_OK, W_OK, R_OK? */
		return -EINVAL;

	override_cred = prepare_creds();
	if (!override_cred)
		return -ENOMEM;

	override_cred->fsuid = override_cred->uid;
	override_cred->fsgid = override_cred->gid;

	if (!issecure(SECURE_NO_SETUID_FIXUP)) {
		/* Clear the capabilities if we switch to a non-root user */
		kuid_t root_uid = make_kuid(override_cred->user_ns, 0);
		if (!uid_eq(override_cred->uid, root_uid))
			cap_clear(override_cred->cap_effective);
		else
			override_cred->cap_effective =
				override_cred->cap_permitted;
	}

	old_cred = override_creds(override_cred);
retry:
	res = user_path_at(dfd, filename, lookup_flags, &path);
	if (res)
		goto out;

	inode = path.dentry->d_inode;

	if ((mode & MAY_EXEC) && S_ISREG(inode->i_mode)) {
		/*
		 * MAY_EXEC on regular files is denied if the fs is mounted
		 * with the "noexec" flag.
		 */
		res = -EACCES;
		if (path.mnt->mnt_flags & MNT_NOEXEC)
			goto out_path_release;
	}

	res = inode_permission(inode, mode | MAY_ACCESS);
	/* SuS v2 requires we report a read only fs too */
	if (res || !(mode & S_IWOTH) || special_file(inode->i_mode))
		goto out_path_release;
	/*
	 * This is a rare case where using __mnt_is_readonly()
	 * is OK without a mnt_want/drop_write() pair.  Since
	 * no actual write to the fs is performed here, we do
	 * not need to telegraph to that to anyone.
	 *
	 * By doing this, we accept that this access is
	 * inherently racy and know that the fs may change
	 * state before we even see this result.
	 */
	if (__mnt_is_readonly(path.mnt))
		res = -EROFS;

	if (!res && !gr_acl_handle_access(path.dentry, path.mnt, mode))
		res = -EACCES;

out_path_release:
	path_put(&path);
	if (retry_estale(res, lookup_flags)) {
		lookup_flags |= LOOKUP_REVAL;
		goto retry;
	}
out:
	revert_creds(old_cred);
	put_cred(override_cred);
	return res;
}

SYSCALL_DEFINE2(access, const char __user *, filename, int, mode)
{
	return sys_faccessat(AT_FDCWD, filename, mode);
}

SYSCALL_DEFINE1(chdir, const char __user *, filename)
{
	struct path path;
	int error;
	unsigned int lookup_flags = LOOKUP_FOLLOW | LOOKUP_DIRECTORY;
retry:
	error = user_path_at(AT_FDCWD, filename, lookup_flags, &path);
	if (error)
		goto out;

	error = inode_permission(path.dentry->d_inode, MAY_EXEC | MAY_CHDIR);
	if (error)
		goto dput_and_out;

	gr_log_chdir(path.dentry, path.mnt);

	set_fs_pwd(current->fs, &path);

dput_and_out:
	path_put(&path);
	if (retry_estale(error, lookup_flags)) {
		lookup_flags |= LOOKUP_REVAL;
		goto retry;
	}
out:
	return error;
}

SYSCALL_DEFINE1(fchdir, unsigned int, fd)
{
	struct fd f = fdget_raw(fd);
	struct inode *inode;
<<<<<<< HEAD
	int error, fput_needed;

	error = -EBADF;
	file = fget_raw_light(fd, &fput_needed);
	if (!file)
=======
	int error = -EBADF;

	error = -EBADF;
	if (!f.file)
>>>>>>> c3ade0e0
		goto out;

	inode = file_inode(f.file);

	error = -ENOTDIR;
	if (!S_ISDIR(inode->i_mode))
		goto out_putf;

	error = inode_permission(inode, MAY_EXEC | MAY_CHDIR);

<<<<<<< HEAD
	if (!error && !gr_chroot_fchdir(file->f_path.dentry, file->f_path.mnt))
		error = -EPERM;

	if (!error)
		gr_log_chdir(file->f_path.dentry, file->f_path.mnt);

=======
	if (!error && !gr_chroot_fchdir(f.file->f_path.dentry, f.file->f_path.mnt))
		error = -EPERM;

>>>>>>> c3ade0e0
	if (!error)
		gr_log_chdir(f.file->f_path.dentry, f.file->f_path.mnt);

	if (!error)
		set_fs_pwd(current->fs, &f.file->f_path);
out_putf:
<<<<<<< HEAD
	fput_light(file, fput_needed);
=======
	fdput(f);
>>>>>>> c3ade0e0
out:
	return error;
}

SYSCALL_DEFINE1(chroot, const char __user *, filename)
{
	struct path path;
	int error;
	unsigned int lookup_flags = LOOKUP_FOLLOW | LOOKUP_DIRECTORY;
retry:
	error = user_path_at(AT_FDCWD, filename, lookup_flags, &path);
	if (error)
		goto out;

	error = inode_permission(path.dentry->d_inode, MAY_EXEC | MAY_CHDIR);
	if (error)
		goto dput_and_out;

	error = -EPERM;
	if (!ns_capable(current_user_ns(), CAP_SYS_CHROOT))
		goto dput_and_out;
	error = security_path_chroot(&path);
	if (error)
		goto dput_and_out;

	if (gr_handle_chroot_chroot(path.dentry, path.mnt))
		goto dput_and_out;

	set_fs_root(current->fs, &path);

	gr_handle_chroot_chdir(&path);

	error = 0;
dput_and_out:
	path_put(&path);
	if (retry_estale(error, lookup_flags)) {
		lookup_flags |= LOOKUP_REVAL;
		goto retry;
	}
out:
	return error;
}

static int chmod_common(struct path *path, umode_t mode)
{
	struct inode *inode = path->dentry->d_inode;
	struct inode *delegated_inode = NULL;
	struct iattr newattrs;
	int error;

	error = mnt_want_write(path->mnt);
	if (error)
		return error;
retry_deleg:
	mutex_lock(&inode->i_mutex);

	if (!gr_acl_handle_chmod(path->dentry, path->mnt, &mode)) {
		error = -EACCES;
		goto out_unlock;
	}
	if (gr_handle_chroot_chmod(path->dentry, path->mnt, mode)) {
		error = -EACCES;
		goto out_unlock;
	}

<<<<<<< HEAD
	error = security_path_chmod(path->dentry, path->mnt, mode);
=======
	error = security_path_chmod(path, mode);
>>>>>>> c3ade0e0
	if (error)
		goto out_unlock;
	newattrs.ia_mode = (mode & S_IALLUGO) | (inode->i_mode & ~S_IALLUGO);
	newattrs.ia_valid = ATTR_MODE | ATTR_CTIME;
	error = notify_change(path->dentry, &newattrs, &delegated_inode);
out_unlock:
	mutex_unlock(&inode->i_mutex);
	if (delegated_inode) {
		error = break_deleg_wait(&delegated_inode);
		if (!error)
			goto retry_deleg;
	}
	mnt_drop_write(path->mnt);
	return error;
}

SYSCALL_DEFINE2(fchmod, unsigned int, fd, umode_t, mode)
{
	struct fd f = fdget(fd);
	int err = -EBADF;

	if (f.file) {
		audit_inode(NULL, f.file->f_path.dentry, 0);
		err = chmod_common(&f.file->f_path, mode);
		fdput(f);
	}
	return err;
}

SYSCALL_DEFINE3(fchmodat, int, dfd, const char __user *, filename, umode_t, mode)
{
	struct path path;
	int error;
	unsigned int lookup_flags = LOOKUP_FOLLOW;
retry:
	error = user_path_at(dfd, filename, lookup_flags, &path);
	if (!error) {
		error = chmod_common(&path, mode);
		path_put(&path);
		if (retry_estale(error, lookup_flags)) {
			lookup_flags |= LOOKUP_REVAL;
			goto retry;
		}
	}
	return error;
}

SYSCALL_DEFINE2(chmod, const char __user *, filename, umode_t, mode)
{
	return sys_fchmodat(AT_FDCWD, filename, mode);
}

static int chown_common(struct path *path, uid_t user, gid_t group)
{
	struct inode *inode = path->dentry->d_inode;
	struct inode *delegated_inode = NULL;
	int error;
	struct iattr newattrs;
	kuid_t uid;
	kgid_t gid;

	uid = make_kuid(current_user_ns(), user);
	gid = make_kgid(current_user_ns(), group);

	if (!gr_acl_handle_chown(path->dentry, path->mnt))
		return -EACCES;

	if (!gr_acl_handle_chown(path->dentry, path->mnt))
		return -EACCES;

	newattrs.ia_valid =  ATTR_CTIME;
	if (user != (uid_t) -1) {
		if (!uid_valid(uid))
			return -EINVAL;
		newattrs.ia_valid |= ATTR_UID;
		newattrs.ia_uid = uid;
	}
	if (group != (gid_t) -1) {
		if (!gid_valid(gid))
			return -EINVAL;
		newattrs.ia_valid |= ATTR_GID;
		newattrs.ia_gid = gid;
	}
	if (!S_ISDIR(inode->i_mode))
		newattrs.ia_valid |=
			ATTR_KILL_SUID | ATTR_KILL_SGID | ATTR_KILL_PRIV;
retry_deleg:
	mutex_lock(&inode->i_mutex);
	error = security_path_chown(path, uid, gid);
	if (!error)
		error = notify_change(path->dentry, &newattrs, &delegated_inode);
	mutex_unlock(&inode->i_mutex);
	if (delegated_inode) {
		error = break_deleg_wait(&delegated_inode);
		if (!error)
			goto retry_deleg;
	}
	return error;
}

SYSCALL_DEFINE5(fchownat, int, dfd, const char __user *, filename, uid_t, user,
		gid_t, group, int, flag)
{
	struct path path;
	int error = -EINVAL;
	int lookup_flags;

	if ((flag & ~(AT_SYMLINK_NOFOLLOW | AT_EMPTY_PATH)) != 0)
		goto out;

	lookup_flags = (flag & AT_SYMLINK_NOFOLLOW) ? 0 : LOOKUP_FOLLOW;
	if (flag & AT_EMPTY_PATH)
		lookup_flags |= LOOKUP_EMPTY;
retry:
	error = user_path_at(dfd, filename, lookup_flags, &path);
	if (error)
		goto out;
	error = mnt_want_write(path.mnt);
	if (error)
		goto out_release;
	error = chown_common(&path, user, group);
	mnt_drop_write(path.mnt);
out_release:
	path_put(&path);
	if (retry_estale(error, lookup_flags)) {
		lookup_flags |= LOOKUP_REVAL;
		goto retry;
	}
out:
	return error;
}

SYSCALL_DEFINE3(chown, const char __user *, filename, uid_t, user, gid_t, group)
{
	return sys_fchownat(AT_FDCWD, filename, user, group, 0);
}

SYSCALL_DEFINE3(lchown, const char __user *, filename, uid_t, user, gid_t, group)
{
	return sys_fchownat(AT_FDCWD, filename, user, group,
			    AT_SYMLINK_NOFOLLOW);
}

SYSCALL_DEFINE3(fchown, unsigned int, fd, uid_t, user, gid_t, group)
{
	struct fd f = fdget(fd);
	int error = -EBADF;

	if (!f.file)
		goto out;

	error = mnt_want_write_file(f.file);
	if (error)
		goto out_fput;
	audit_inode(NULL, f.file->f_path.dentry, 0);
	error = chown_common(&f.file->f_path, user, group);
	mnt_drop_write_file(f.file);
out_fput:
	fdput(f);
out:
	return error;
}

/*
 * You have to be very careful that these write
 * counts get cleaned up in error cases and
 * upon __fput().  This should probably never
 * be called outside of __dentry_open().
 */
static inline int __get_file_write_access(struct inode *inode,
					  struct vfsmount *mnt)
{
	int error = get_write_access(inode);
	if (error)
		return error;
	error = __mnt_want_write(mnt);
	if (error)
		put_write_access(inode);
	return error;
}

int open_check_o_direct(struct file *f)
{
	/* NB: we're sure to have correct a_ops only after f_op->open */
	if (f->f_flags & O_DIRECT) {
		if (!f->f_mapping->a_ops ||
		    ((!f->f_mapping->a_ops->direct_IO) &&
		    (!f->f_mapping->a_ops->get_xip_mem))) {
			return -EINVAL;
		}
	}
	return 0;
}

static int do_dentry_open(struct file *f,
			  int (*open)(struct inode *, struct file *),
			  const struct cred *cred)
{
	static const struct file_operations empty_fops = {};
	struct inode *inode;
	int error;

	f->f_mode = OPEN_FMODE(f->f_flags) | FMODE_LSEEK |
				FMODE_PREAD | FMODE_PWRITE;

	if (unlikely(f->f_flags & O_PATH))
		f->f_mode = FMODE_PATH;

	path_get(&f->f_path);
	inode = f->f_inode = f->f_path.dentry->d_inode;
	if (f->f_mode & FMODE_WRITE && !special_file(inode->i_mode)) {
		error = __get_file_write_access(inode, f->f_path.mnt);
		if (error)
			goto cleanup_file;
		file_take_write(f);
	}

	f->f_mapping = inode->i_mapping;

	if (unlikely(f->f_mode & FMODE_PATH)) {
		f->f_op = &empty_fops;
		return 0;
	}

	/* POSIX.1-2008/SUSv4 Section XSI 2.9.7 */
	if (S_ISREG(inode->i_mode))
		f->f_mode |= FMODE_ATOMIC_POS;

	f->f_op = fops_get(inode->i_fop);
	if (unlikely(WARN_ON(!f->f_op))) {
		error = -ENODEV;
		goto cleanup_all;
	}

	error = security_file_open(f, cred);
	if (error)
		goto cleanup_all;

	error = break_lease(inode, f->f_flags);
	if (error)
		goto cleanup_all;

	if (!open)
		open = f->f_op->open;
	if (open) {
		error = open(inode, f);
		if (error)
			goto cleanup_all;
	}
	if ((f->f_mode & (FMODE_READ | FMODE_WRITE)) == FMODE_READ)
		i_readcount_inc(inode);

	f->f_flags &= ~(O_CREAT | O_EXCL | O_NOCTTY | O_TRUNC);

	file_ra_state_init(&f->f_ra, f->f_mapping->host->i_mapping);

	return 0;

cleanup_all:
	fops_put(f->f_op);
	if (f->f_mode & FMODE_WRITE) {
		if (!special_file(inode->i_mode)) {
			/*
			 * We don't consider this a real
			 * mnt_want/drop_write() pair
			 * because it all happenend right
			 * here, so just reset the state.
			 */
			put_write_access(inode);
			file_reset_write(f);
			__mnt_drop_write(f->f_path.mnt);
		}
	}
cleanup_file:
	path_put(&f->f_path);
	f->f_path.mnt = NULL;
	f->f_path.dentry = NULL;
	f->f_inode = NULL;
	return error;
}

/**
 * finish_open - finish opening a file
 * @file: file pointer
 * @dentry: pointer to dentry
 * @open: open callback
 * @opened: state of open
 *
 * This can be used to finish opening a file passed to i_op->atomic_open().
 *
 * If the open callback is set to NULL, then the standard f_op->open()
 * filesystem callback is substituted.
 *
 * NB: the dentry reference is _not_ consumed.  If, for example, the dentry is
 * the return value of d_splice_alias(), then the caller needs to perform dput()
 * on it after finish_open().
 *
 * On successful return @file is a fully instantiated open file.  After this, if
 * an error occurs in ->atomic_open(), it needs to clean up with fput().
 *
 * Returns zero on success or -errno if the open failed.
 */
int finish_open(struct file *file, struct dentry *dentry,
		int (*open)(struct inode *, struct file *),
		int *opened)
{
	int error;
	BUG_ON(*opened & FILE_OPENED); /* once it's opened, it's opened */

	file->f_path.dentry = dentry;
	error = do_dentry_open(file, open, current_cred());
	if (!error)
		*opened |= FILE_OPENED;

	return error;
}
EXPORT_SYMBOL(finish_open);

/**
 * finish_no_open - finish ->atomic_open() without opening the file
 *
 * @file: file pointer
 * @dentry: dentry or NULL (as returned from ->lookup())
 *
 * This can be used to set the result of a successful lookup in ->atomic_open().
 *
 * NB: unlike finish_open() this function does consume the dentry reference and
 * the caller need not dput() it.
 *
 * Returns "1" which must be the return value of ->atomic_open() after having
 * called this function.
 */
int finish_no_open(struct file *file, struct dentry *dentry)
{
	file->f_path.dentry = dentry;
	return 1;
}
EXPORT_SYMBOL(finish_no_open);

struct file *dentry_open(const struct path *path, int flags,
			 const struct cred *cred)
{
	int error;
	struct file *f;

	validate_creds(cred);

	/* We must always pass in a valid mount pointer. */
	BUG_ON(!path->mnt);

	f = get_empty_filp();
	if (!IS_ERR(f)) {
		f->f_flags = flags;
		f->f_path = *path;
		error = do_dentry_open(f, NULL, cred);
		if (!error) {
			/* from now on we need fput() to dispose of f */
			error = open_check_o_direct(f);
			if (error) {
				fput(f);
				f = ERR_PTR(error);
			}
		} else { 
			put_filp(f);
			f = ERR_PTR(error);
		}
	}
	return f;
}
EXPORT_SYMBOL(dentry_open);

static inline int build_open_flags(int flags, umode_t mode, struct open_flags *op)
{
	int lookup_flags = 0;
	int acc_mode;

<<<<<<< HEAD
	if (flags & O_CREAT)
=======
	if (flags & (O_CREAT | __O_TMPFILE))
>>>>>>> c3ade0e0
		op->mode = (mode & S_IALLUGO) | S_IFREG;
	else
		op->mode = 0;

	/* Must never be set by userspace */
	flags &= ~FMODE_NONOTIFY & ~O_CLOEXEC;

	/*
	 * O_SYNC is implemented as __O_SYNC|O_DSYNC.  As many places only
	 * check for O_DSYNC if the need any syncing at all we enforce it's
	 * always set instead of having to deal with possibly weird behaviour
	 * for malicious applications setting only __O_SYNC.
	 */
	if (flags & __O_SYNC)
		flags |= O_DSYNC;

	if (flags & __O_TMPFILE) {
		if ((flags & O_TMPFILE_MASK) != O_TMPFILE)
			return -EINVAL;
		acc_mode = MAY_OPEN | ACC_MODE(flags);
		if (!(acc_mode & MAY_WRITE))
			return -EINVAL;
	} else if (flags & O_PATH) {
		/*
		 * If we have O_PATH in the open flag. Then we
		 * cannot have anything other than the below set of flags
		 */
		flags &= O_DIRECTORY | O_NOFOLLOW | O_PATH;
		acc_mode = 0;
	} else {
		acc_mode = MAY_OPEN | ACC_MODE(flags);
	}

	op->open_flag = flags;

	/* O_TRUNC implies we need access checks for write permissions */
	if (flags & O_TRUNC)
		acc_mode |= MAY_WRITE;

	/* Allow the LSM permission hook to distinguish append
	   access from general write access. */
	if (flags & O_APPEND)
		acc_mode |= MAY_APPEND;

	op->acc_mode = acc_mode;

	op->intent = flags & O_PATH ? 0 : LOOKUP_OPEN;

	if (flags & O_CREAT) {
		op->intent |= LOOKUP_CREATE;
		if (flags & O_EXCL)
			op->intent |= LOOKUP_EXCL;
	}

	if (flags & O_DIRECTORY)
		lookup_flags |= LOOKUP_DIRECTORY;
	if (!(flags & O_NOFOLLOW))
		lookup_flags |= LOOKUP_FOLLOW;
	op->lookup_flags = lookup_flags;
	return 0;
}

/**
 * file_open_name - open file and return file pointer
 *
 * @name:	struct filename containing path to open
 * @flags:	open flags as per the open(2) second argument
 * @mode:	mode for the new file if O_CREAT is set, else ignored
 *
 * This is the helper to open a file from kernelspace if you really
 * have to.  But in generally you should not do this, so please move
 * along, nothing to see here..
 */
struct file *file_open_name(struct filename *name, int flags, umode_t mode)
{
	struct open_flags op;
	int err = build_open_flags(flags, mode, &op);
	return err ? ERR_PTR(err) : do_filp_open(AT_FDCWD, name, &op);
}

/**
 * filp_open - open file and return file pointer
 *
 * @filename:	path to open
 * @flags:	open flags as per the open(2) second argument
 * @mode:	mode for the new file if O_CREAT is set, else ignored
 *
 * This is the helper to open a file from kernelspace if you really
 * have to.  But in generally you should not do this, so please move
 * along, nothing to see here..
 */
struct file *filp_open(const char *filename, int flags, umode_t mode)
{
	struct filename name = {.name = filename};
	return file_open_name(&name, flags, mode);
}
EXPORT_SYMBOL(filp_open);

struct file *file_open_root(struct dentry *dentry, struct vfsmount *mnt,
			    const char *filename, int flags)
{
	struct open_flags op;
	int err = build_open_flags(flags, 0, &op);
	if (err)
		return ERR_PTR(err);
	if (flags & O_CREAT)
		return ERR_PTR(-EINVAL);
	if (!filename && (flags & O_DIRECTORY))
		if (!dentry->d_inode->i_op->lookup)
			return ERR_PTR(-ENOTDIR);
	return do_file_open_root(dentry, mnt, filename, &op);
}
EXPORT_SYMBOL(file_open_root);

long do_sys_open(int dfd, const char __user *filename, int flags, umode_t mode)
{
	struct open_flags op;
<<<<<<< HEAD
	int lookup = build_open_flags(flags, mode, &op);
	char *tmp = getname(filename);
	int fd = PTR_ERR(tmp);

	if (!IS_ERR(tmp)) {
		fd = get_unused_fd_flags(flags);
		if (fd >= 0) {
			struct file *f = do_filp_open(dfd, tmp, &op, lookup);
			if (IS_ERR(f)) {
				put_unused_fd(fd);
				fd = PTR_ERR(f);
			} else {
				fsnotify_open(f);
				fd_install(fd, f);
				trace_do_sys_open(tmp, flags, mode);
			}
=======
	int fd = build_open_flags(flags, mode, &op);
	struct filename *tmp;

	if (fd)
		return fd;

	tmp = getname(filename);
	if (IS_ERR(tmp))
		return PTR_ERR(tmp);

	fd = get_unused_fd_flags(flags);
	if (fd >= 0) {
		struct file *f = do_filp_open(dfd, tmp, &op);
		if (IS_ERR(f)) {
			put_unused_fd(fd);
			fd = PTR_ERR(f);
		} else {
			fsnotify_open(f);
			fd_install(fd, f);
			trace_do_sys_open(tmp->name, flags, mode);
>>>>>>> c3ade0e0
		}
	}
	putname(tmp);
	return fd;
}

SYSCALL_DEFINE3(open, const char __user *, filename, int, flags, umode_t, mode)
{
	if (force_o_largefile())
		flags |= O_LARGEFILE;

	return do_sys_open(AT_FDCWD, filename, flags, mode);
}

SYSCALL_DEFINE4(openat, int, dfd, const char __user *, filename, int, flags,
		umode_t, mode)
{
	if (force_o_largefile())
		flags |= O_LARGEFILE;

	return do_sys_open(dfd, filename, flags, mode);
}

#ifndef __alpha__

/*
 * For backward compatibility?  Maybe this should be moved
 * into arch/i386 instead?
 */
SYSCALL_DEFINE2(creat, const char __user *, pathname, umode_t, mode)
{
	return sys_open(pathname, O_CREAT | O_WRONLY | O_TRUNC, mode);
}

#endif

/*
 * "id" is the POSIX thread ID. We use the
 * files pointer for this..
 */
int filp_close(struct file *filp, fl_owner_t id)
{
	int retval = 0;

	if (!file_count(filp)) {
		printk(KERN_ERR "VFS: Close: file count is 0\n");
		return 0;
	}

	if (filp->f_op->flush)
		retval = filp->f_op->flush(filp, id);

	if (likely(!(filp->f_mode & FMODE_PATH))) {
		dnotify_flush(filp, id);
		locks_remove_posix(filp, id);
	}
	fput(filp);
	return retval;
}

EXPORT_SYMBOL(filp_close);

/*
 * Careful here! We test whether the file pointer is NULL before
 * releasing the fd. This ensures that one clone task can't release
 * an fd while another clone is opening it.
 */
SYSCALL_DEFINE1(close, unsigned int, fd)
{
	int retval = __close_fd(current->files, fd);

	/* can't restart close syscall because file table entry was cleared */
	if (unlikely(retval == -ERESTARTSYS ||
		     retval == -ERESTARTNOINTR ||
		     retval == -ERESTARTNOHAND ||
		     retval == -ERESTART_RESTARTBLOCK))
		retval = -EINTR;

	return retval;
}
EXPORT_SYMBOL(sys_close);

/*
 * This routine simulates a hangup on the tty, to arrange that users
 * are given clean terminals at login time.
 */
SYSCALL_DEFINE0(vhangup)
{
	if (capable(CAP_SYS_TTY_CONFIG)) {
		tty_vhangup_self();
		return 0;
	}
	return -EPERM;
}

/*
 * Called when an inode is about to be open.
 * We use this to disallow opening large files on 32bit systems if
 * the caller didn't specify O_LARGEFILE.  On 64bit systems we force
 * on this flag in sys_open.
 */
int generic_file_open(struct inode * inode, struct file * filp)
{
	if (!(filp->f_flags & O_LARGEFILE) && i_size_read(inode) > MAX_NON_LFS)
		return -EOVERFLOW;
	return 0;
}

EXPORT_SYMBOL(generic_file_open);

/*
 * This is used by subsystems that don't want seekable
 * file descriptors. The function is not supposed to ever fail, the only
 * reason it returns an 'int' and not 'void' is so that it can be plugged
 * directly into file_operations structure.
 */
int nonseekable_open(struct inode *inode, struct file *filp)
{
	filp->f_mode &= ~(FMODE_LSEEK | FMODE_PREAD | FMODE_PWRITE);
	return 0;
}

EXPORT_SYMBOL(nonseekable_open);<|MERGE_RESOLUTION|>--- conflicted
+++ resolved
@@ -104,17 +104,9 @@
 
 	error = locks_verify_truncate(inode, NULL, length);
 	if (!error)
-<<<<<<< HEAD
-		error = security_path_truncate(&path);
-
-	if (!error && !gr_acl_handle_truncate(path.dentry, path.mnt))
-		error = -EACCES;
-
-=======
 		error = security_path_truncate(path);
 	if (!error && !gr_acl_handle_truncate(path->dentry, path->mnt))
 		error = -EACCES;
->>>>>>> c3ade0e0
 	if (!error)
 		error = do_truncate(path->dentry, length, 0, NULL);
 
@@ -427,18 +419,10 @@
 {
 	struct fd f = fdget_raw(fd);
 	struct inode *inode;
-<<<<<<< HEAD
-	int error, fput_needed;
-
-	error = -EBADF;
-	file = fget_raw_light(fd, &fput_needed);
-	if (!file)
-=======
 	int error = -EBADF;
 
 	error = -EBADF;
 	if (!f.file)
->>>>>>> c3ade0e0
 		goto out;
 
 	inode = file_inode(f.file);
@@ -449,29 +433,16 @@
 
 	error = inode_permission(inode, MAY_EXEC | MAY_CHDIR);
 
-<<<<<<< HEAD
-	if (!error && !gr_chroot_fchdir(file->f_path.dentry, file->f_path.mnt))
-		error = -EPERM;
-
-	if (!error)
-		gr_log_chdir(file->f_path.dentry, file->f_path.mnt);
-
-=======
 	if (!error && !gr_chroot_fchdir(f.file->f_path.dentry, f.file->f_path.mnt))
 		error = -EPERM;
 
->>>>>>> c3ade0e0
 	if (!error)
 		gr_log_chdir(f.file->f_path.dentry, f.file->f_path.mnt);
 
 	if (!error)
 		set_fs_pwd(current->fs, &f.file->f_path);
 out_putf:
-<<<<<<< HEAD
-	fput_light(file, fput_needed);
-=======
 	fdput(f);
->>>>>>> c3ade0e0
 out:
 	return error;
 }
@@ -537,11 +508,7 @@
 		goto out_unlock;
 	}
 
-<<<<<<< HEAD
-	error = security_path_chmod(path->dentry, path->mnt, mode);
-=======
 	error = security_path_chmod(path, mode);
->>>>>>> c3ade0e0
 	if (error)
 		goto out_unlock;
 	newattrs.ia_mode = (mode & S_IALLUGO) | (inode->i_mode & ~S_IALLUGO);
@@ -605,9 +572,6 @@
 
 	uid = make_kuid(current_user_ns(), user);
 	gid = make_kgid(current_user_ns(), group);
-
-	if (!gr_acl_handle_chown(path->dentry, path->mnt))
-		return -EACCES;
 
 	if (!gr_acl_handle_chown(path->dentry, path->mnt))
 		return -EACCES;
@@ -918,11 +882,7 @@
 	int lookup_flags = 0;
 	int acc_mode;
 
-<<<<<<< HEAD
-	if (flags & O_CREAT)
-=======
 	if (flags & (O_CREAT | __O_TMPFILE))
->>>>>>> c3ade0e0
 		op->mode = (mode & S_IALLUGO) | S_IFREG;
 	else
 		op->mode = 0;
@@ -1040,24 +1000,6 @@
 long do_sys_open(int dfd, const char __user *filename, int flags, umode_t mode)
 {
 	struct open_flags op;
-<<<<<<< HEAD
-	int lookup = build_open_flags(flags, mode, &op);
-	char *tmp = getname(filename);
-	int fd = PTR_ERR(tmp);
-
-	if (!IS_ERR(tmp)) {
-		fd = get_unused_fd_flags(flags);
-		if (fd >= 0) {
-			struct file *f = do_filp_open(dfd, tmp, &op, lookup);
-			if (IS_ERR(f)) {
-				put_unused_fd(fd);
-				fd = PTR_ERR(f);
-			} else {
-				fsnotify_open(f);
-				fd_install(fd, f);
-				trace_do_sys_open(tmp, flags, mode);
-			}
-=======
 	int fd = build_open_flags(flags, mode, &op);
 	struct filename *tmp;
 
@@ -1078,7 +1020,6 @@
 			fsnotify_open(f);
 			fd_install(fd, f);
 			trace_do_sys_open(tmp->name, flags, mode);
->>>>>>> c3ade0e0
 		}
 	}
 	putname(tmp);
