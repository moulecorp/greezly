--- conflicted
+++ resolved
@@ -1247,14 +1247,9 @@
 		list_del_init(&p->mnt_expire);
 		list_del_init(&p->mnt_list);
 		__touch_mnt_namespace(p->mnt_ns);
-		if (p->mnt_ns)
-			__mnt_make_shortterm(p);
 		p->mnt_ns = NULL;
-<<<<<<< HEAD
-=======
 		if (how < 2)
 			p->mnt.mnt_flags |= MNT_SYNC_UMOUNT;
->>>>>>> c3ade0e0
 		list_del_init(&p->mnt_child);
 		if (mnt_has_parent(p)) {
 			put_mountpoint(p->mnt_mp);
@@ -1367,14 +1362,8 @@
 			retval = 0;
 		}
 	}
-<<<<<<< HEAD
-	br_write_unlock(vfsmount_lock);
-	up_write(&namespace_sem);
-	release_mounts(&umount_list);
-=======
 	unlock_mount_hash();
 	namespace_unlock();
->>>>>>> c3ade0e0
 
 	gr_log_unmount(mnt->mnt_devname, retval);
 
@@ -2517,33 +2506,8 @@
 	return new_ns;
 }
 
-<<<<<<< HEAD
-void mnt_make_longterm(struct vfsmount *mnt)
-{
-	__mnt_make_longterm(mnt);
-}
-
-void mnt_make_shortterm(struct vfsmount *mnt)
-{
-#ifdef CONFIG_SMP
-	if (atomic_add_unless(&mnt->mnt_longterm, -1, 1))
-		return;
-	br_write_lock(vfsmount_lock);
-	atomic_dec(&mnt->mnt_longterm);
-	br_write_unlock(vfsmount_lock);
-#endif
-}
-
-/*
- * Allocate a new namespace structure and populate it with contents
- * copied from the namespace of the passed in task structure.
- */
-static __latent_entropy struct mnt_namespace *dup_mnt_ns(struct mnt_namespace *mnt_ns,
-		struct fs_struct *fs)
-=======
 __latent_entropy struct mnt_namespace *copy_mnt_ns(unsigned long flags, struct mnt_namespace *ns,
 		struct user_namespace *user_ns, struct fs_struct *new_fs)
->>>>>>> c3ade0e0
 {
 	struct mnt_namespace *new_ns;
 	struct vfsmount *rootmnt = NULL, *pwdmnt = NULL;
