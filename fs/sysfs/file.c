--- conflicted
+++ resolved
@@ -25,20 +25,9 @@
  * Determine ktype->sysfs_ops for the given kernfs_node.  This function
  * must be called while holding an active reference.
  */
-<<<<<<< HEAD
-static DEFINE_SPINLOCK(sysfs_open_dirent_lock);
-
-struct sysfs_open_dirent {
-	atomic_t		refcnt;
-	atomic_unchecked_t	event;
-	wait_queue_head_t	poll;
-	struct list_head	buffers; /* goes through sysfs_buffer.list */
-};
-=======
 static const struct sysfs_ops *sysfs_file_ops(struct kernfs_node *kn)
 {
 	struct kobject *kobj = kn->parent->priv;
->>>>>>> c3ade0e0
 
 	if (kn->flags & KERNFS_LOCKDEP)
 		lockdep_assert_held(kn);
@@ -58,19 +47,6 @@
 	ssize_t count;
 	char *buf;
 
-<<<<<<< HEAD
-	if (!buffer->page)
-		buffer->page = (char *) get_zeroed_page(GFP_KERNEL);
-	if (!buffer->page)
-		return -ENOMEM;
-
-	/* need attr_sd for attr and ops, its parent for kobj */
-	if (!sysfs_get_active(attr_sd))
-		return -ENODEV;
-
-	buffer->event = atomic_read_unchecked(&attr_sd->s_attr.open->event);
-	count = ops->show(kobj, attr_sd->s_attr.attr, buffer->page);
-=======
 	/* acquire buffer and ensure that it's >= PAGE_SIZE and clear */
 	count = seq_get_buf(sf, &buf);
 	if (count < PAGE_SIZE) {
@@ -78,7 +54,6 @@
 		return 0;
 	}
 	memset(buf, 0, PAGE_SIZE);
->>>>>>> c3ade0e0
 
 	/*
 	 * Invoke show().  Control may reach here via seq file lseek even
@@ -159,15 +134,7 @@
 	if (!battr->write)
 		return -EIO;
 
-<<<<<<< HEAD
-	atomic_set(&new_od->refcnt, 0);
-	atomic_set_unchecked(&new_od->event, 1);
-	init_waitqueue_head(&new_od->poll);
-	INIT_LIST_HEAD(&new_od->buffers);
-	goto retry;
-=======
 	return battr->write(of->file, kobj, battr, buf, pos, count);
->>>>>>> c3ade0e0
 }
 
 static int sysfs_kf_bin_mmap(struct kernfs_open_file *of,
@@ -198,105 +165,15 @@
 		kernfs_notify(kn);
 		kernfs_put(kn);
 	}
-<<<<<<< HEAD
-
-	/* No error? Great, allocate a buffer for the file, and store it
-	 * it in file->private_data for easy access.
-	 */
-	error = -ENOMEM;
-	buffer = kzalloc(sizeof(struct sysfs_buffer), GFP_KERNEL);
-	if (!buffer)
-		goto err_out;
-
-	mutex_init(&buffer->mutex);
-	buffer->needs_read_fill = 1;
-	buffer->ops = ops;
-	file->private_data = buffer;
-
-	/* make sure we have open dirent struct */
-	error = sysfs_get_open_dirent(attr_sd, buffer);
-	if (error)
-		goto err_free;
-
-	/* open succeeded, put active references */
-	sysfs_put_active(attr_sd);
-	return 0;
-
- err_free:
-	kfree(buffer);
- err_out:
-	sysfs_put_active(attr_sd);
-	return error;
-}
-
-static int sysfs_release(struct inode *inode, struct file *filp)
-{
-	struct sysfs_dirent *sd = filp->f_path.dentry->d_fsdata;
-	struct sysfs_buffer *buffer = filp->private_data;
-
-	sysfs_put_open_dirent(sd, buffer);
-
-	if (buffer->page)
-		free_page((unsigned long)buffer->page);
-	kfree(buffer);
-
-	return 0;
-}
-
-/* Sysfs attribute files are pollable.  The idea is that you read
- * the content and then you use 'poll' or 'select' to wait for
- * the content to change.  When the content changes (assuming the
- * manager for the kobject supports notification), poll will
- * return POLLERR|POLLPRI, and select will return the fd whether
- * it is waiting for read, write, or exceptions.
- * Once poll/select indicates that the value has changed, you
- * need to close and re-open the file, or seek to 0 and read again.
- * Reminder: this only works for attributes which actively support
- * it, and it is not possible to test an attribute from userspace
- * to see if it supports poll (Neither 'poll' nor 'select' return
- * an appropriate error code).  When in doubt, set a suitable timeout value.
- */
-static unsigned int sysfs_poll(struct file *filp, poll_table *wait)
-{
-	struct sysfs_buffer * buffer = filp->private_data;
-	struct sysfs_dirent *attr_sd = filp->f_path.dentry->d_fsdata;
-	struct sysfs_open_dirent *od = attr_sd->s_attr.open;
-
-	/* need parent for the kobj, grab both */
-	if (!sysfs_get_active(attr_sd))
-		goto trigger;
-
-	poll_wait(filp, &od->poll, wait);
-
-	sysfs_put_active(attr_sd);
-
-	if (buffer->event != atomic_read_unchecked(&od->event))
-		goto trigger;
-
-	return DEFAULT_POLLMASK;
-
- trigger:
-	buffer->needs_read_fill = 1;
-	return DEFAULT_POLLMASK|POLLERR|POLLPRI;
-=======
->>>>>>> c3ade0e0
 }
 EXPORT_SYMBOL_GPL(sysfs_notify);
 
 static const struct kernfs_ops sysfs_file_kfops_empty = {
 };
 
-<<<<<<< HEAD
-	od = sd->s_attr.open;
-	if (od) {
-		atomic_inc_unchecked(&od->event);
-		wake_up_interruptible(&od->poll);
-	}
-=======
 static const struct kernfs_ops sysfs_file_kfops_ro = {
 	.seq_show	= sysfs_kf_seq_show,
 };
->>>>>>> c3ade0e0
 
 static const struct kernfs_ops sysfs_file_kfops_wo = {
 	.write		= sysfs_kf_write,
@@ -330,38 +207,6 @@
 			   const struct attribute *attr, bool is_bin,
 			   umode_t mode, const void *ns)
 {
-<<<<<<< HEAD
-	struct sysfs_dirent *dir_sd = kobj->sd;
-	const struct sysfs_ops *ops;
-	const void *ns = NULL;
-	int err;
-
-	if (!dir_sd) {
-		WARN(1, KERN_ERR "sysfs: kobject %s without dirent\n",
-			kobject_name(kobj));
-		return -ENOENT;
-	}
-
-	err = 0;
-	if (!sysfs_ns_type(dir_sd))
-		goto out;
-
-	err = -EINVAL;
-	if (!kobj->ktype)
-		goto out;
-	ops = kobj->ktype->sysfs_ops;
-	if (!ops)
-		goto out;
-	if (!ops->namespace)
-		goto out;
-
-	err = 0;
-	ns = ops->namespace(kobj, attr);
-out:
-	if (err) {
-		WARN(1, KERN_ERR "missing sysfs namespace attribute operation for "
-		     "kobject: %s\n", kobject_name(kobj));
-=======
 	struct lock_class_key *key = NULL;
 	const struct kernfs_ops *ops;
 	struct kernfs_node *kn;
@@ -402,7 +247,6 @@
 			ops = &sysfs_file_kfops_empty;
 
 		size = battr->size;
->>>>>>> c3ade0e0
 	}
 
 #ifdef CONFIG_DEBUG_LOCK_ALLOC
