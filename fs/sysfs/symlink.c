--- conflicted
+++ resolved
@@ -194,108 +194,4 @@
 	kernfs_put(kn);
 	return result;
 }
-<<<<<<< HEAD
-
-static int sysfs_get_target_path(struct sysfs_dirent *parent_sd,
-				 struct sysfs_dirent *target_sd, char *path)
-{
-	struct sysfs_dirent *base, *sd;
-	char *s = path;
-	int len = 0;
-
-	/* go up to the root, stop at the base */
-	base = parent_sd;
-	while (base->s_parent) {
-		sd = target_sd->s_parent;
-		while (sd->s_parent && base != sd)
-			sd = sd->s_parent;
-
-		if (base == sd)
-			break;
-
-		strcpy(s, "../");
-		s += 3;
-		base = base->s_parent;
-	}
-
-	/* determine end of target string for reverse fillup */
-	sd = target_sd;
-	while (sd->s_parent && sd != base) {
-		len += strlen(sd->s_name) + 1;
-		sd = sd->s_parent;
-	}
-
-	/* check limits */
-	if (len < 2)
-		return -EINVAL;
-	len--;
-	if ((s - path) + len > PATH_MAX)
-		return -ENAMETOOLONG;
-
-	/* reverse fillup of target string from target to base */
-	sd = target_sd;
-	while (sd->s_parent && sd != base) {
-		int slen = strlen(sd->s_name);
-
-		len -= slen;
-		strncpy(s + len, sd->s_name, slen);
-		if (len)
-			s[--len] = '/';
-
-		sd = sd->s_parent;
-	}
-
-	return 0;
-}
-
-static int sysfs_getlink(struct dentry *dentry, char * path)
-{
-	struct sysfs_dirent *sd = dentry->d_fsdata;
-	struct sysfs_dirent *parent_sd = sd->s_parent;
-	struct sysfs_dirent *target_sd = sd->s_symlink.target_sd;
-	int error;
-
-	mutex_lock(&sysfs_mutex);
-	error = sysfs_get_target_path(parent_sd, target_sd, path);
-	mutex_unlock(&sysfs_mutex);
-
-	return error;
-}
-
-static void *sysfs_follow_link(struct dentry *dentry, struct nameidata *nd)
-{
-	int error = -ENOMEM;
-	unsigned long page = get_zeroed_page(GFP_KERNEL);
-	if (page) {
-		error = sysfs_getlink(dentry, (char *) page); 
-		if (error < 0)
-			free_page((unsigned long)page);
-	}
-	nd_set_link(nd, error ? ERR_PTR(error) : (char *)page);
-	return NULL;
-}
-
-static void sysfs_put_link(struct dentry *dentry, struct nameidata *nd, void *cookie)
-{
-	const char *page = nd_get_link(nd);
-	if (!IS_ERR(page))
-		free_page((unsigned long)page);
-}
-
-const struct inode_operations sysfs_symlink_inode_operations = {
-	.setxattr	= sysfs_setxattr,
-	.readlink	= generic_readlink,
-	.follow_link	= sysfs_follow_link,
-	.put_link	= sysfs_put_link,
-	.setattr	= sysfs_setattr,
-	.getattr	= sysfs_getattr,
-	.permission	= sysfs_permission,
-};
-
-
-EXPORT_SYMBOL_GPL(sysfs_create_link);
-EXPORT_SYMBOL_GPL(sysfs_remove_link);
-EXPORT_SYMBOL_GPL(sysfs_rename_link);
-=======
-EXPORT_SYMBOL_GPL(sysfs_rename_link_ns);
->>>>>>> c3ade0e0
+EXPORT_SYMBOL_GPL(sysfs_rename_link_ns);