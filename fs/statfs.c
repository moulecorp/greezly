#include <linux/syscalls.h>
#include <linux/export.h>
#include <linux/fs.h>
#include <linux/file.h>
#include <linux/mount.h>
#include <linux/namei.h>
#include <linux/statfs.h>
#include <linux/security.h>
#include <linux/uaccess.h>
#include "internal.h"

static int flags_by_mnt(int mnt_flags)
{
	int flags = 0;

	if (mnt_flags & MNT_READONLY)
		flags |= ST_RDONLY;
	if (mnt_flags & MNT_NOSUID)
		flags |= ST_NOSUID;
	if (mnt_flags & MNT_NODEV)
		flags |= ST_NODEV;
	if (mnt_flags & MNT_NOEXEC)
		flags |= ST_NOEXEC;
	if (mnt_flags & MNT_NOATIME)
		flags |= ST_NOATIME;
	if (mnt_flags & MNT_NODIRATIME)
		flags |= ST_NODIRATIME;
	if (mnt_flags & MNT_RELATIME)
		flags |= ST_RELATIME;
	return flags;
}

static int flags_by_sb(int s_flags)
{
	int flags = 0;
	if (s_flags & MS_SYNCHRONOUS)
		flags |= ST_SYNCHRONOUS;
	if (s_flags & MS_MANDLOCK)
		flags |= ST_MANDLOCK;
	return flags;
}

static int calculate_f_flags(struct vfsmount *mnt)
{
	return ST_VALID | flags_by_mnt(mnt->mnt_flags) |
		flags_by_sb(mnt->mnt_sb->s_flags);
}

static int statfs_by_dentry(struct dentry *dentry, struct kstatfs *buf)
{
	int retval;

	if (!dentry->d_sb->s_op->statfs)
		return -ENOSYS;

	memset(buf, 0, sizeof(*buf));
	retval = security_sb_statfs(dentry);
	if (retval)
		return retval;
	retval = dentry->d_sb->s_op->statfs(dentry, buf);
	if (retval == 0 && buf->f_frsize == 0)
		buf->f_frsize = buf->f_bsize;
	return retval;
}

int vfs_statfs(struct path *path, struct kstatfs *buf)
{
	int error;

	error = statfs_by_dentry(path->dentry, buf);
	if (!error)
		buf->f_flags = calculate_f_flags(path->mnt);
	return error;
}
EXPORT_SYMBOL(vfs_statfs);

int user_statfs(const char __user *pathname, struct kstatfs *st)
{
	struct path path;
	int error;
	unsigned int lookup_flags = LOOKUP_FOLLOW|LOOKUP_AUTOMOUNT;
retry:
	error = user_path_at(AT_FDCWD, pathname, lookup_flags, &path);
	if (!error) {
		error = vfs_statfs(&path, st);
		path_put(&path);
		if (retry_estale(error, lookup_flags)) {
			lookup_flags |= LOOKUP_REVAL;
			goto retry;
		}
	}
	return error;
}

int fd_statfs(int fd, struct kstatfs *st)
{
<<<<<<< HEAD
	struct file *file = fget_raw(fd);
=======
	struct fd f = fdget_raw(fd);
>>>>>>> c3ade0e0
	int error = -EBADF;
	if (f.file) {
		error = vfs_statfs(&f.file->f_path, st);
		fdput(f);
	}
	return error;
}

static int do_statfs_native(struct kstatfs *st, struct statfs __user *p)
{
	struct statfs buf;

	if (sizeof(buf) == sizeof(*st))
		memcpy(&buf, st, sizeof(*st));
	else {
		if (sizeof buf.f_blocks == 4) {
			if ((st->f_blocks | st->f_bfree | st->f_bavail |
			     st->f_bsize | st->f_frsize) &
			    0xffffffff00000000ULL)
				return -EOVERFLOW;
			/*
			 * f_files and f_ffree may be -1; it's okay to stuff
			 * that into 32 bits
			 */
			if (st->f_files != -1 &&
			    (st->f_files & 0xffffffff00000000ULL))
				return -EOVERFLOW;
			if (st->f_ffree != -1 &&
			    (st->f_ffree & 0xffffffff00000000ULL))
				return -EOVERFLOW;
		}

		buf.f_type = st->f_type;
		buf.f_bsize = st->f_bsize;
		buf.f_blocks = st->f_blocks;
		buf.f_bfree = st->f_bfree;
		buf.f_bavail = st->f_bavail;
		buf.f_files = st->f_files;
		buf.f_ffree = st->f_ffree;
		buf.f_fsid = st->f_fsid;
		buf.f_namelen = st->f_namelen;
		buf.f_frsize = st->f_frsize;
		buf.f_flags = st->f_flags;
		memset(buf.f_spare, 0, sizeof(buf.f_spare));
	}
	if (copy_to_user(p, &buf, sizeof(buf)))
		return -EFAULT;
	return 0;
}

static int do_statfs64(struct kstatfs *st, struct statfs64 __user *p)
{
	struct statfs64 buf;
	if (sizeof(buf) == sizeof(*st))
		memcpy(&buf, st, sizeof(*st));
	else {
		buf.f_type = st->f_type;
		buf.f_bsize = st->f_bsize;
		buf.f_blocks = st->f_blocks;
		buf.f_bfree = st->f_bfree;
		buf.f_bavail = st->f_bavail;
		buf.f_files = st->f_files;
		buf.f_ffree = st->f_ffree;
		buf.f_fsid = st->f_fsid;
		buf.f_namelen = st->f_namelen;
		buf.f_frsize = st->f_frsize;
		buf.f_flags = st->f_flags;
		memset(buf.f_spare, 0, sizeof(buf.f_spare));
	}
	if (copy_to_user(p, &buf, sizeof(buf)))
		return -EFAULT;
	return 0;
}

SYSCALL_DEFINE2(statfs, const char __user *, pathname, struct statfs __user *, buf)
{
	struct kstatfs st;
	int error = user_statfs(pathname, &st);
	if (!error)
		error = do_statfs_native(&st, buf);
	return error;
}

SYSCALL_DEFINE3(statfs64, const char __user *, pathname, size_t, sz, struct statfs64 __user *, buf)
{
	struct kstatfs st;
	int error;
	if (sz != sizeof(*buf))
		return -EINVAL;
	error = user_statfs(pathname, &st);
	if (!error)
		error = do_statfs64(&st, buf);
	return error;
}

SYSCALL_DEFINE2(fstatfs, unsigned int, fd, struct statfs __user *, buf)
{
	struct kstatfs st;
	int error = fd_statfs(fd, &st);
	if (!error)
		error = do_statfs_native(&st, buf);
	return error;
}

SYSCALL_DEFINE3(fstatfs64, unsigned int, fd, size_t, sz, struct statfs64 __user *, buf)
{
	struct kstatfs st;
	int error;

	if (sz != sizeof(*buf))
		return -EINVAL;

	error = fd_statfs(fd, &st);
	if (!error)
		error = do_statfs64(&st, buf);
	return error;
}

int vfs_ustat(dev_t dev, struct kstatfs *sbuf)
{
	struct super_block *s = user_get_super(dev);
	int err;
	if (!s)
		return -EINVAL;

	err = statfs_by_dentry(s->s_root, sbuf);
	drop_super(s);
	return err;
}

SYSCALL_DEFINE2(ustat, unsigned, dev, struct ustat __user *, ubuf)
{
	struct ustat tmp;
	struct kstatfs sbuf;
	int err = vfs_ustat(new_decode_dev(dev), &sbuf);
	if (err)
		return err;

	memset(&tmp,0,sizeof(struct ustat));
	tmp.f_tfree = sbuf.f_bfree;
	tmp.f_tinode = sbuf.f_ffree;

	return copy_to_user(ubuf, &tmp, sizeof(struct ustat)) ? -EFAULT : 0;
}<|MERGE_RESOLUTION|>--- conflicted
+++ resolved
@@ -94,11 +94,7 @@
 
 int fd_statfs(int fd, struct kstatfs *st)
 {
-<<<<<<< HEAD
-	struct file *file = fget_raw(fd);
-=======
 	struct fd f = fdget_raw(fd);
->>>>>>> c3ade0e0
 	int error = -EBADF;
 	if (f.file) {
 		error = vfs_statfs(&f.file->f_path, st);
