--- conflicted
+++ resolved
@@ -2054,11 +2054,7 @@
 	const char *type;
 #endif
 
-<<<<<<< HEAD
-#ifndef CONFIG_STACK_GROWSUP
-=======
 #if !defined(CONFIG_STACK_GROWSUP) && !defined(CONFIG_X86_64)
->>>>>>> b4d27833
 	unsigned long stackstart = (unsigned long)task_stack_page(current);
 	unsigned long currentsp = (unsigned long)&stackstart;
 	if (unlikely((currentsp < stackstart + 512 ||
