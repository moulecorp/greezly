/*
 *  linux/fs/exec.c
 *
 *  Copyright (C) 1991, 1992  Linus Torvalds
 */

/*
 * #!-checking implemented by tytso.
 */
/*
 * Demand-loading implemented 01.12.91 - no need to read anything but
 * the header into memory. The inode of the executable is put into
 * "current->executable", and page faults do the actual loading. Clean.
 *
 * Once more I can proudly say that linux stood up to being changed: it
 * was less than 2 hours work to get demand-loading completely implemented.
 *
 * Demand loading changed July 1993 by Eric Youngdale.   Use mmap instead,
 * current->executable is only used by the procfs.  This allows a dispatch
 * table to check for several different types  of binary formats.  We keep
 * trying until we recognize the file or we run out of supported binary
 * formats. 
 */

#include <linux/slab.h>
#include <linux/file.h>
#include <linux/fdtable.h>
#include <linux/mm.h>
#include <linux/stat.h>
#include <linux/fcntl.h>
#include <linux/swap.h>
#include <linux/string.h>
#include <linux/init.h>
#include <linux/pagemap.h>
#include <linux/perf_event.h>
#include <linux/highmem.h>
#include <linux/spinlock.h>
#include <linux/key.h>
#include <linux/personality.h>
#include <linux/binfmts.h>
#include <linux/utsname.h>
#include <linux/pid_namespace.h>
#include <linux/module.h>
#include <linux/namei.h>
#include <linux/mount.h>
#include <linux/security.h>
#include <linux/syscalls.h>
#include <linux/tsacct_kern.h>
#include <linux/cn_proc.h>
#include <linux/audit.h>
#include <linux/tracehook.h>
#include <linux/kmod.h>
#include <linux/fsnotify.h>
#include <linux/fs_struct.h>
#include <linux/pipe_fs_i.h>
#include <linux/oom.h>
#include <linux/compat.h>
#include <linux/random.h>
#include <linux/seq_file.h>
#include <linux/mman.h>

#ifdef CONFIG_PAX_REFCOUNT
#include <linux/kallsyms.h>
#include <linux/kdebug.h>
#endif

#include <trace/events/fs.h>

#include <asm/uaccess.h>
#include <asm/sections.h>
#include <asm/mmu_context.h>
#include <asm/tlb.h>
#include "internal.h"

#ifdef CONFIG_PAX_HAVE_ACL_FLAGS
void __weak pax_set_initial_flags(struct linux_binprm *bprm)
{
	pr_warn_once("PAX: PAX_HAVE_ACL_FLAGS was enabled without providing the pax_set_initial_flags callback, this is probably not what you wanted.\n");
}
#endif

#ifdef CONFIG_PAX_HOOK_ACL_FLAGS
void (*pax_set_initial_flags_func)(struct linux_binprm *bprm);
EXPORT_SYMBOL(pax_set_initial_flags_func);
#endif

int core_uses_pid;
char core_pattern[CORENAME_MAX_SIZE] = "core";
unsigned int core_pipe_limit;
int suid_dumpable = 0;

struct core_name {
	char *corename;
	int used, size;
};
static atomic_unchecked_t call_count = ATOMIC_INIT(1);

/* The maximal length of core_pattern is also specified in sysctl.c */

static LIST_HEAD(formats);
static DEFINE_RWLOCK(binfmt_lock);

extern int gr_process_kernel_exec_ban(void);
extern int gr_process_suid_exec_ban(const struct linux_binprm *bprm);

int __register_binfmt(struct linux_binfmt * fmt, int insert)
{
	if (!fmt)
		return -EINVAL;
	write_lock(&binfmt_lock);
	insert ? pax_list_add((struct list_head *)&fmt->lh, &formats) :
		 pax_list_add_tail((struct list_head *)&fmt->lh, &formats);
	write_unlock(&binfmt_lock);
	return 0;	
}

EXPORT_SYMBOL(__register_binfmt);

void unregister_binfmt(struct linux_binfmt * fmt)
{
	write_lock(&binfmt_lock);
	pax_list_del((struct list_head *)&fmt->lh);
	write_unlock(&binfmt_lock);
}

EXPORT_SYMBOL(unregister_binfmt);

static inline void put_binfmt(struct linux_binfmt * fmt)
{
	module_put(fmt->module);
}

/*
 * Note that a shared library must be both readable and executable due to
 * security reasons.
 *
 * Also note that we take the address to load from from the file itself.
 */
SYSCALL_DEFINE1(uselib, const char __user *, library)
{
	struct file *file;
	char *tmp = getname(library);
	int error = PTR_ERR(tmp);
	static const struct open_flags uselib_flags = {
		.open_flag = O_LARGEFILE | O_RDONLY | __FMODE_EXEC,
		.acc_mode = MAY_READ | MAY_EXEC | MAY_OPEN,
		.intent = LOOKUP_OPEN
	};

	if (IS_ERR(tmp))
		goto out;

	file = do_filp_open(AT_FDCWD, tmp, &uselib_flags, LOOKUP_FOLLOW);
	putname(tmp);
	error = PTR_ERR(file);
	if (IS_ERR(file))
		goto out;

	error = -EINVAL;
	if (!S_ISREG(file->f_path.dentry->d_inode->i_mode))
		goto exit;

	error = -EACCES;
	if (file->f_path.mnt->mnt_flags & MNT_NOEXEC)
		goto exit;

	fsnotify_open(file);

	error = -ENOEXEC;
	if(file->f_op) {
		struct linux_binfmt * fmt;

		read_lock(&binfmt_lock);
		list_for_each_entry(fmt, &formats, lh) {
			if (!fmt->load_shlib)
				continue;
			if (!try_module_get(fmt->module))
				continue;
			read_unlock(&binfmt_lock);
			error = fmt->load_shlib(file);
			read_lock(&binfmt_lock);
			put_binfmt(fmt);
			if (error != -ENOEXEC)
				break;
		}
		read_unlock(&binfmt_lock);
	}
exit:
	fput(file);
out:
  	return error;
}

#ifdef CONFIG_MMU
/*
 * The nascent bprm->mm is not visible until exec_mmap() but it can
 * use a lot of memory, account these pages in current->mm temporary
 * for oom_badness()->get_mm_rss(). Once exec succeeds or fails, we
 * change the counter back via acct_arg_size(0).
 */
static void acct_arg_size(struct linux_binprm *bprm, unsigned long pages)
{
	struct mm_struct *mm = current->mm;
	long diff = (long)(pages - bprm->vma_pages);

	if (!mm || !diff)
		return;

	bprm->vma_pages = pages;
	add_mm_counter(mm, MM_ANONPAGES, diff);
}

static struct page *get_arg_page(struct linux_binprm *bprm, unsigned long pos,
		int write)
{
	struct page *page;

	if (0 > expand_downwards(bprm->vma, pos))
		return NULL;
	if (0 >= get_user_pages(current, bprm->mm, pos, 1, write, 1, &page, NULL))
		return NULL;

	if (write) {
		unsigned long size = bprm->vma->vm_end - bprm->vma->vm_start;
		struct rlimit *rlim;

		acct_arg_size(bprm, size / PAGE_SIZE);

		/*
		 * We've historically supported up to 32 pages (ARG_MAX)
		 * of argument strings even with small stacks
		 */
		if (size <= ARG_MAX)
			return page;

#ifdef CONFIG_GRKERNSEC_PROC_MEMMAP
		// only allow 512KB for argv+env on suid/sgid binaries
		// to prevent easy ASLR exhaustion
		if (((bprm->cred->euid != current_euid()) ||
		     (bprm->cred->egid != current_egid())) &&
		    (size > (512 * 1024))) {
			put_page(page);
			return NULL;
		}
#endif

		/*
		 * Limit to 1/4-th the stack size for the argv+env strings.
		 * This ensures that:
		 *  - the remaining binfmt code will not run out of stack space,
		 *  - the program will have a reasonable amount of stack left
		 *    to work from.
		 */
		rlim = current->signal->rlim;
		if (size > ACCESS_ONCE(rlim[RLIMIT_STACK].rlim_cur) / 4) {
			put_page(page);
			return NULL;
		}
	}

	return page;
}

static void put_arg_page(struct page *page)
{
	put_page(page);
}

static void free_arg_page(struct linux_binprm *bprm, int i)
{
}

static void free_arg_pages(struct linux_binprm *bprm)
{
}

static void flush_arg_page(struct linux_binprm *bprm, unsigned long pos,
		struct page *page)
{
	flush_cache_page(bprm->vma, pos, page_to_pfn(page));
}

static int __bprm_mm_init(struct linux_binprm *bprm)
{
	int err;
	struct vm_area_struct *vma = NULL;
	struct mm_struct *mm = bprm->mm;

	bprm->vma = vma = kmem_cache_zalloc(vm_area_cachep, GFP_KERNEL);
	if (!vma)
		return -ENOMEM;

	down_write(&mm->mmap_sem);
	vma->vm_mm = mm;

	/*
	 * Place the stack at the largest stack address the architecture
	 * supports. Later, we'll move this to an appropriate place. We don't
	 * use STACK_TOP because that can depend on attributes which aren't
	 * configured yet.
	 */
	BUILD_BUG_ON(VM_STACK_FLAGS & VM_STACK_INCOMPLETE_SETUP);
	vma->vm_end = STACK_TOP_MAX;
	vma->vm_start = vma->vm_end - PAGE_SIZE;
	vma->vm_flags = VM_STACK_FLAGS | VM_STACK_INCOMPLETE_SETUP;

#ifdef CONFIG_PAX_SEGMEXEC
	vma->vm_flags &= ~(VM_EXEC | VM_MAYEXEC);
#endif

	vma->vm_page_prot = vm_get_page_prot(vma->vm_flags);
	INIT_LIST_HEAD(&vma->anon_vma_chain);

	err = security_file_mmap(NULL, 0, 0, 0, vma->vm_start, 1);
	if (err)
		goto err;

	err = insert_vm_struct(mm, vma);
	if (err)
		goto err;

	mm->stack_vm = mm->total_vm = 1;
	up_write(&mm->mmap_sem);
	bprm->p = vma->vm_end - sizeof(void *);

#ifdef CONFIG_PAX_RANDUSTACK
	if (randomize_va_space)
		bprm->p ^= random32() & ~PAGE_MASK;
#endif

	return 0;
err:
	up_write(&mm->mmap_sem);
	bprm->vma = NULL;
	kmem_cache_free(vm_area_cachep, vma);
	return err;
}

static bool valid_arg_len(struct linux_binprm *bprm, long len)
{
	return len <= MAX_ARG_STRLEN;
}

#else

static inline void acct_arg_size(struct linux_binprm *bprm, unsigned long pages)
{
}

static struct page *get_arg_page(struct linux_binprm *bprm, unsigned long pos,
		int write)
{
	struct page *page;

	page = bprm->page[pos / PAGE_SIZE];
	if (!page && write) {
		page = alloc_page(GFP_HIGHUSER|__GFP_ZERO);
		if (!page)
			return NULL;
		bprm->page[pos / PAGE_SIZE] = page;
	}

	return page;
}

static void put_arg_page(struct page *page)
{
}

static void free_arg_page(struct linux_binprm *bprm, int i)
{
	if (bprm->page[i]) {
		__free_page(bprm->page[i]);
		bprm->page[i] = NULL;
	}
}

static void free_arg_pages(struct linux_binprm *bprm)
{
	int i;

	for (i = 0; i < MAX_ARG_PAGES; i++)
		free_arg_page(bprm, i);
}

static void flush_arg_page(struct linux_binprm *bprm, unsigned long pos,
		struct page *page)
{
}

static int __bprm_mm_init(struct linux_binprm *bprm)
{
	bprm->p = PAGE_SIZE * MAX_ARG_PAGES - sizeof(void *);
	return 0;
}

static bool valid_arg_len(struct linux_binprm *bprm, long len)
{
	return len <= bprm->p;
}

#endif /* CONFIG_MMU */

/*
 * Create a new mm_struct and populate it with a temporary stack
 * vm_area_struct.  We don't have enough context at this point to set the stack
 * flags, permissions, and offset, so we use temporary values.  We'll update
 * them later in setup_arg_pages().
 */
int bprm_mm_init(struct linux_binprm *bprm)
{
	int err;
	struct mm_struct *mm = NULL;

	bprm->mm = mm = mm_alloc();
	err = -ENOMEM;
	if (!mm)
		goto err;

	err = init_new_context(current, mm);
	if (err)
		goto err;

	err = __bprm_mm_init(bprm);
	if (err)
		goto err;

	return 0;

err:
	if (mm) {
		bprm->mm = NULL;
		mmdrop(mm);
	}

	return err;
}

struct user_arg_ptr {
#ifdef CONFIG_COMPAT
	bool is_compat;
#endif
	union {
		const char __user *const __user *native;
#ifdef CONFIG_COMPAT
		const compat_uptr_t __user *compat;
#endif
	} ptr;
};

const char __user *get_user_arg_ptr(struct user_arg_ptr argv, int nr)
{
	const char __user *native;

#ifdef CONFIG_COMPAT
	if (unlikely(argv.is_compat)) {
		compat_uptr_t compat;

		if (get_user(compat, argv.ptr.compat + nr))
			return (const char __force_user *)ERR_PTR(-EFAULT);

		return compat_ptr(compat);
	}
#endif

	if (get_user(native, argv.ptr.native + nr))
		return (const char __force_user *)ERR_PTR(-EFAULT);

	return native;
}

/*
 * count() counts the number of strings in array ARGV.
 */
static int count(struct user_arg_ptr argv, int max)
{
	int i = 0;

	if (argv.ptr.native != NULL) {
		for (;;) {
			const char __user *p = get_user_arg_ptr(argv, i);

			if (!p)
				break;

			if (IS_ERR((const char __force_kernel *)p))
				return -EFAULT;

			if (i >= max)
				return -E2BIG;
			++i;

			if (fatal_signal_pending(current))
				return -ERESTARTNOHAND;
			cond_resched();
		}
	}
	return i;
}

/*
 * 'copy_strings()' copies argument/environment strings from the old
 * processes's memory to the new process's stack.  The call to get_user_pages()
 * ensures the destination page is created and not swapped out.
 */
static int copy_strings(int argc, struct user_arg_ptr argv,
			struct linux_binprm *bprm)
{
	struct page *kmapped_page = NULL;
	char *kaddr = NULL;
	unsigned long kpos = 0;
	int ret;

	while (argc-- > 0) {
		const char __user *str;
		int len;
		unsigned long pos;

		ret = -EFAULT;
		str = get_user_arg_ptr(argv, argc);
		if (IS_ERR((const char __force_kernel *)str))
			goto out;

		len = strnlen_user(str, MAX_ARG_STRLEN);
		if (!len)
			goto out;

		ret = -E2BIG;
		if (!valid_arg_len(bprm, len))
			goto out;

		/* We're going to work our way backwords. */
		pos = bprm->p;
		str += len;
		bprm->p -= len;

		while (len > 0) {
			int offset, bytes_to_copy;

			if (fatal_signal_pending(current)) {
				ret = -ERESTARTNOHAND;
				goto out;
			}
			cond_resched();

			offset = pos % PAGE_SIZE;
			if (offset == 0)
				offset = PAGE_SIZE;

			bytes_to_copy = offset;
			if (bytes_to_copy > len)
				bytes_to_copy = len;

			offset -= bytes_to_copy;
			pos -= bytes_to_copy;
			str -= bytes_to_copy;
			len -= bytes_to_copy;

			if (!kmapped_page || kpos != (pos & PAGE_MASK)) {
				struct page *page;

				page = get_arg_page(bprm, pos, 1);
				if (!page) {
					ret = -E2BIG;
					goto out;
				}

				if (kmapped_page) {
					flush_kernel_dcache_page(kmapped_page);
					kunmap(kmapped_page);
					put_arg_page(kmapped_page);
				}
				kmapped_page = page;
				kaddr = kmap(kmapped_page);
				kpos = pos & PAGE_MASK;
				flush_arg_page(bprm, kpos, kmapped_page);
			}
			if (copy_from_user(kaddr+offset, str, bytes_to_copy)) {
				ret = -EFAULT;
				goto out;
			}
		}
	}
	ret = 0;
out:
	if (kmapped_page) {
		flush_kernel_dcache_page(kmapped_page);
		kunmap(kmapped_page);
		put_arg_page(kmapped_page);
	}
	return ret;
}

/*
 * Like copy_strings, but get argv and its values from kernel memory.
 */
int copy_strings_kernel(int argc, const char *const *__argv,
			struct linux_binprm *bprm)
{
	int r;
	mm_segment_t oldfs = get_fs();
	struct user_arg_ptr argv = {
		.ptr.native = (const char __force_user * const __force_user *)__argv,
	};

	set_fs(KERNEL_DS);
	r = copy_strings(argc, argv, bprm);
	set_fs(oldfs);

	return r;
}
EXPORT_SYMBOL(copy_strings_kernel);

#ifdef CONFIG_MMU

/*
 * During bprm_mm_init(), we create a temporary stack at STACK_TOP_MAX.  Once
 * the binfmt code determines where the new stack should reside, we shift it to
 * its final location.  The process proceeds as follows:
 *
 * 1) Use shift to calculate the new vma endpoints.
 * 2) Extend vma to cover both the old and new ranges.  This ensures the
 *    arguments passed to subsequent functions are consistent.
 * 3) Move vma's page tables to the new range.
 * 4) Free up any cleared pgd range.
 * 5) Shrink the vma to cover only the new range.
 */
static int shift_arg_pages(struct vm_area_struct *vma, unsigned long shift)
{
	struct mm_struct *mm = vma->vm_mm;
	unsigned long old_start = vma->vm_start;
	unsigned long old_end = vma->vm_end;
	unsigned long length = old_end - old_start;
	unsigned long new_start = old_start - shift;
	unsigned long new_end = old_end - shift;
	struct mmu_gather tlb;

	if (new_start >= new_end || new_start < mmap_min_addr)
		return -ENOMEM;

	/*
	 * ensure there are no vmas between where we want to go
	 * and where we are
	 */
	if (vma != find_vma(mm, new_start))
		return -EFAULT;

#ifdef CONFIG_PAX_SEGMEXEC
	BUG_ON(pax_find_mirror_vma(vma));
#endif

	/*
	 * cover the whole range: [new_start, old_end)
	 */
	if (vma_adjust(vma, new_start, old_end, vma->vm_pgoff, NULL))
		return -ENOMEM;

	/*
	 * move the page tables downwards, on failure we rely on
	 * process cleanup to remove whatever mess we made.
	 */
	if (length != move_page_tables(vma, old_start,
				       vma, new_start, length))
		return -ENOMEM;

	lru_add_drain();
	tlb_gather_mmu(&tlb, mm, 0);
	if (new_end > old_start) {
		/*
		 * when the old and new regions overlap clear from new_end.
		 */
		free_pgd_range(&tlb, new_end, old_end, new_end,
			vma->vm_next ? vma->vm_next->vm_start : 0);
	} else {
		/*
		 * otherwise, clean from old_start; this is done to not touch
		 * the address space in [new_end, old_start) some architectures
		 * have constraints on va-space that make this illegal (IA64) -
		 * for the others its just a little faster.
		 */
		free_pgd_range(&tlb, old_start, old_end, new_end,
			vma->vm_next ? vma->vm_next->vm_start : 0);
	}
	tlb_finish_mmu(&tlb, new_end, old_end);

	/*
	 * Shrink the vma to just the new range.  Always succeeds.
	 */
	vma_adjust(vma, new_start, new_end, vma->vm_pgoff, NULL);

	return 0;
}

/*
 * Finalizes the stack vm_area_struct. The flags and permissions are updated,
 * the stack is optionally relocated, and some extra space is added.
 */
int setup_arg_pages(struct linux_binprm *bprm,
		    unsigned long stack_top,
		    int executable_stack)
{
	unsigned long ret;
	unsigned long stack_shift;
	struct mm_struct *mm = current->mm;
	struct vm_area_struct *vma = bprm->vma;
	struct vm_area_struct *prev = NULL;
	unsigned long vm_flags;
	unsigned long stack_base;
	unsigned long stack_size;
	unsigned long stack_expand;
	unsigned long rlim_stack;

#ifdef CONFIG_STACK_GROWSUP
	/* Limit stack size to 1GB */
	stack_base = rlimit_max(RLIMIT_STACK);
	if (stack_base > (1 << 30))
		stack_base = 1 << 30;

	/* Make sure we didn't let the argument array grow too large. */
	if (vma->vm_end - vma->vm_start > stack_base)
		return -ENOMEM;

	stack_base = PAGE_ALIGN(stack_top - stack_base);

	stack_shift = vma->vm_start - stack_base;
	mm->arg_start = bprm->p - stack_shift;
	bprm->p = vma->vm_end - stack_shift;
#else
	stack_top = arch_align_stack(stack_top);
	stack_top = PAGE_ALIGN(stack_top);

	stack_shift = vma->vm_end - stack_top;

	bprm->p -= stack_shift;
	mm->arg_start = bprm->p;
#endif

	if (bprm->loader)
		bprm->loader -= stack_shift;
	bprm->exec -= stack_shift;

	down_write(&mm->mmap_sem);

	/* Move stack pages down in memory. */
	if (stack_shift) {
		ret = shift_arg_pages(vma, stack_shift);
		if (ret)
			goto out_unlock;
	}

	vm_flags = VM_STACK_FLAGS;

#if defined(CONFIG_PAX_PAGEEXEC) || defined(CONFIG_PAX_SEGMEXEC)
	if (mm->pax_flags & (MF_PAX_PAGEEXEC | MF_PAX_SEGMEXEC)) {
		vm_flags &= ~VM_EXEC;

#ifdef CONFIG_PAX_MPROTECT
		if (mm->pax_flags & MF_PAX_MPROTECT)
			vm_flags &= ~VM_MAYEXEC;
#endif

	}
#endif

	/*
	 * Adjust stack execute permissions; explicitly enable for
	 * EXSTACK_ENABLE_X, disable for EXSTACK_DISABLE_X and leave alone
	 * (arch default) otherwise.
	 */
	if (unlikely(executable_stack == EXSTACK_ENABLE_X))
		vm_flags |= VM_EXEC;
	else if (executable_stack == EXSTACK_DISABLE_X)
		vm_flags &= ~VM_EXEC;
	vm_flags |= mm->def_flags;
	vm_flags |= VM_STACK_INCOMPLETE_SETUP;

	ret = mprotect_fixup(vma, &prev, vma->vm_start, vma->vm_end,
			vm_flags);
	if (ret)
		goto out_unlock;
	BUG_ON(prev != vma);

	/* mprotect_fixup is overkill to remove the temporary stack flags */
	vma->vm_flags &= ~VM_STACK_INCOMPLETE_SETUP;

	stack_expand = 131072UL; /* randomly 32*4k (or 2*64k) pages */
	stack_size = vma->vm_end - vma->vm_start;
	/*
	 * Align this down to a page boundary as expand_stack
	 * will align it up.
	 */
	rlim_stack = rlimit(RLIMIT_STACK) & PAGE_MASK;
#ifdef CONFIG_STACK_GROWSUP
	if (stack_size + stack_expand > rlim_stack)
		stack_base = vma->vm_start + rlim_stack;
	else
		stack_base = vma->vm_end + stack_expand;
#else
	if (stack_size + stack_expand > rlim_stack)
		stack_base = vma->vm_end - rlim_stack;
	else
		stack_base = vma->vm_start - stack_expand;
#endif
	current->mm->start_stack = bprm->p;
	ret = expand_stack(vma, stack_base);

#if !defined(CONFIG_STACK_GROWSUP) && defined(CONFIG_PAX_RANDMMAP)
	if (!ret && (mm->pax_flags & MF_PAX_RANDMMAP) && STACK_TOP <= 0xFFFFFFFFU && STACK_TOP > vma->vm_end) {
		unsigned long size, flags, vm_flags;

		size = STACK_TOP - vma->vm_end;
		flags = MAP_FIXED | MAP_PRIVATE;
		vm_flags = VM_DONTEXPAND | VM_RESERVED;

		ret = vma->vm_end != mmap_region(NULL, vma->vm_end, size, flags, vm_flags, 0);

#ifdef CONFIG_X86
		if (!ret) {
			size = PAGE_SIZE + mmap_min_addr + ((mm->delta_mmap ^ mm->delta_stack) & (0xFFUL << PAGE_SHIFT));
			ret = 0 != mmap_region(NULL, 0, PAGE_ALIGN(size), flags, vm_flags, 0);
		}
#endif

	}
#endif

	if (ret)
		ret = -EFAULT;

out_unlock:
	up_write(&mm->mmap_sem);
	return ret;
}
EXPORT_SYMBOL(setup_arg_pages);

#endif /* CONFIG_MMU */

struct file *open_exec(const char *name)
{
	struct file *file;
	int err;
	static const struct open_flags open_exec_flags = {
		.open_flag = O_LARGEFILE | O_RDONLY | __FMODE_EXEC,
		.acc_mode = MAY_EXEC | MAY_OPEN,
		.intent = LOOKUP_OPEN
	};

	file = do_filp_open(AT_FDCWD, name, &open_exec_flags, LOOKUP_FOLLOW);
	if (IS_ERR(file))
		goto out;

	err = -EACCES;
	if (!S_ISREG(file->f_path.dentry->d_inode->i_mode))
		goto exit;

	if (file->f_path.mnt->mnt_flags & MNT_NOEXEC)
		goto exit;

	fsnotify_open(file);

	trace_open_exec(name);

	err = deny_write_access(file);
	if (err)
		goto exit;

out:
	return file;

exit:
	fput(file);
	return ERR_PTR(err);
}
EXPORT_SYMBOL(open_exec);

int kernel_read(struct file *file, loff_t offset,
		char *addr, unsigned long count)
{
	mm_segment_t old_fs;
	loff_t pos = offset;
	int result;

	old_fs = get_fs();
	set_fs(get_ds());
	/* The cast to a user pointer is valid due to the set_fs() */
	result = vfs_read(file, (void __force_user *)addr, count, &pos);
	set_fs(old_fs);
	return result;
}

EXPORT_SYMBOL(kernel_read);

static int exec_mmap(struct mm_struct *mm)
{
	struct task_struct *tsk;
	struct mm_struct * old_mm, *active_mm;

	/* Notify parent that we're no longer interested in the old VM */
	tsk = current;
	old_mm = current->mm;
	sync_mm_rss(tsk, old_mm);
	mm_release(tsk, old_mm);

	if (old_mm) {
		/*
		 * Make sure that if there is a core dump in progress
		 * for the old mm, we get out and die instead of going
		 * through with the exec.  We must hold mmap_sem around
		 * checking core_state and changing tsk->mm.
		 */
		down_read(&old_mm->mmap_sem);
		if (unlikely(old_mm->core_state)) {
			up_read(&old_mm->mmap_sem);
			return -EINTR;
		}
	}
	task_lock(tsk);
	active_mm = tsk->active_mm;
	tsk->mm = mm;
	tsk->active_mm = mm;
	activate_mm(active_mm, mm);
	task_unlock(tsk);
	arch_pick_mmap_layout(mm);
	if (old_mm) {
		up_read(&old_mm->mmap_sem);
		BUG_ON(active_mm != old_mm);
		mm_update_next_owner(old_mm);
		mmput(old_mm);
		return 0;
	}
	mmdrop(active_mm);
	return 0;
}

/*
 * This function makes sure the current process has its own signal table,
 * so that flush_signal_handlers can later reset the handlers without
 * disturbing other processes.  (Other processes might share the signal
 * table via the CLONE_SIGHAND option to clone().)
 */
static int de_thread(struct task_struct *tsk)
{
	struct signal_struct *sig = tsk->signal;
	struct sighand_struct *oldsighand = tsk->sighand;
	spinlock_t *lock = &oldsighand->siglock;

	if (thread_group_empty(tsk))
		goto no_thread_group;

	/*
	 * Kill all other threads in the thread group.
	 */
	spin_lock_irq(lock);
	if (signal_group_exit(sig)) {
		/*
		 * Another group action in progress, just
		 * return so that the signal is processed.
		 */
		spin_unlock_irq(lock);
		return -EAGAIN;
	}

	sig->group_exit_task = tsk;
	sig->notify_count = zap_other_threads(tsk);
	if (!thread_group_leader(tsk))
		sig->notify_count--;

	while (sig->notify_count) {
		__set_current_state(TASK_UNINTERRUPTIBLE);
		spin_unlock_irq(lock);
		schedule();
		spin_lock_irq(lock);
	}
	spin_unlock_irq(lock);

	/*
	 * At this point all other threads have exited, all we have to
	 * do is to wait for the thread group leader to become inactive,
	 * and to assume its PID:
	 */
	if (!thread_group_leader(tsk)) {
		struct task_struct *leader = tsk->group_leader;

		sig->notify_count = -1;	/* for exit_notify() */
		for (;;) {
			write_lock_irq(&tasklist_lock);
			if (likely(leader->exit_state))
				break;
			__set_current_state(TASK_UNINTERRUPTIBLE);
			write_unlock_irq(&tasklist_lock);
			schedule();
		}

		/*
		 * The only record we have of the real-time age of a
		 * process, regardless of execs it's done, is start_time.
		 * All the past CPU time is accumulated in signal_struct
		 * from sister threads now dead.  But in this non-leader
		 * exec, nothing survives from the original leader thread,
		 * whose birth marks the true age of this process now.
		 * When we take on its identity by switching to its PID, we
		 * also take its birthdate (always earlier than our own).
		 */
		tsk->start_time = leader->start_time;

		BUG_ON(!same_thread_group(leader, tsk));
		BUG_ON(has_group_leader_pid(tsk));
		/*
		 * An exec() starts a new thread group with the
		 * TGID of the previous thread group. Rehash the
		 * two threads with a switched PID, and release
		 * the former thread group leader:
		 */

		/* Become a process group leader with the old leader's pid.
		 * The old leader becomes a thread of the this thread group.
		 * Note: The old leader also uses this pid until release_task
		 *       is called.  Odd but simple and correct.
		 */
		detach_pid(tsk, PIDTYPE_PID);
		tsk->pid = leader->pid;
		attach_pid(tsk, PIDTYPE_PID,  task_pid(leader));
		transfer_pid(leader, tsk, PIDTYPE_PGID);
		transfer_pid(leader, tsk, PIDTYPE_SID);

		list_replace_rcu(&leader->tasks, &tsk->tasks);
		list_replace_init(&leader->sibling, &tsk->sibling);

		tsk->group_leader = tsk;
		leader->group_leader = tsk;

		tsk->exit_signal = SIGCHLD;
		leader->exit_signal = -1;

		BUG_ON(leader->exit_state != EXIT_ZOMBIE);
		leader->exit_state = EXIT_DEAD;

		/*
		 * We are going to release_task()->ptrace_unlink() silently,
		 * the tracer can sleep in do_wait(). EXIT_DEAD guarantees
		 * the tracer wont't block again waiting for this thread.
		 */
		if (unlikely(leader->ptrace))
			__wake_up_parent(leader, leader->parent);
		write_unlock_irq(&tasklist_lock);

		release_task(leader);
	}

	sig->group_exit_task = NULL;
	sig->notify_count = 0;

no_thread_group:
	/* we have changed execution domain */
	tsk->exit_signal = SIGCHLD;

	if (current->mm)
		setmax_mm_hiwater_rss(&sig->maxrss, current->mm);

	exit_itimers(sig);
	flush_itimer_signals();

	if (atomic_read(&oldsighand->count) != 1) {
		struct sighand_struct *newsighand;
		/*
		 * This ->sighand is shared with the CLONE_SIGHAND
		 * but not CLONE_THREAD task, switch to the new one.
		 */
		newsighand = kmem_cache_alloc(sighand_cachep, GFP_KERNEL);
		if (!newsighand)
			return -ENOMEM;

		atomic_set(&newsighand->count, 1);
		memcpy(newsighand->action, oldsighand->action,
		       sizeof(newsighand->action));

		write_lock_irq(&tasklist_lock);
		spin_lock(&oldsighand->siglock);
		rcu_assign_pointer(tsk->sighand, newsighand);
		spin_unlock(&oldsighand->siglock);
		write_unlock_irq(&tasklist_lock);

		__cleanup_sighand(oldsighand);
	}

	BUG_ON(!thread_group_leader(tsk));
	return 0;
}

/*
 * These functions flushes out all traces of the currently running executable
 * so that a new one can be started
 */
static void flush_old_files(struct files_struct * files)
{
	long j = -1;
	struct fdtable *fdt;

	spin_lock(&files->file_lock);
	for (;;) {
		unsigned long set, i;

		j++;
		i = j * __NFDBITS;
		fdt = files_fdtable(files);
		if (i >= fdt->max_fds)
			break;
		set = fdt->close_on_exec->fds_bits[j];
		if (!set)
			continue;
		fdt->close_on_exec->fds_bits[j] = 0;
		spin_unlock(&files->file_lock);
		for ( ; set ; i++,set >>= 1) {
			if (set & 1) {
				sys_close(i);
			}
		}
		spin_lock(&files->file_lock);

	}
	spin_unlock(&files->file_lock);
}

char *get_task_comm(char *buf, struct task_struct *tsk)
{
	/* buf must be at least sizeof(tsk->comm) in size */
	task_lock(tsk);
	strncpy(buf, tsk->comm, sizeof(tsk->comm));
	task_unlock(tsk);
	return buf;
}
EXPORT_SYMBOL_GPL(get_task_comm);

void set_task_comm(struct task_struct *tsk, char *buf)
{
	task_lock(tsk);

	/*
	 * Threads may access current->comm without holding
	 * the task lock, so write the string carefully.
	 * Readers without a lock may see incomplete new
	 * names but are safe from non-terminating string reads.
	 */
	memset(tsk->comm, 0, TASK_COMM_LEN);
	wmb();
	strlcpy(tsk->comm, buf, sizeof(tsk->comm));
	task_unlock(tsk);
	perf_event_comm(tsk);
}

static void filename_to_taskname(char *tcomm, const char *fn, unsigned int len)
{
	int i, ch;

	/* Copies the binary name from after last slash */
	for (i = 0; (ch = *(fn++)) != '\0';) {
		if (ch == '/')
			i = 0; /* overwrite what we wrote */
		else
			if (i < len - 1)
				tcomm[i++] = ch;
	}
	tcomm[i] = '\0';
}

int flush_old_exec(struct linux_binprm * bprm)
{
	int retval;

	/*
	 * Make sure we have a private signal table and that
	 * we are unassociated from the previous thread group.
	 */
	retval = de_thread(current);
	if (retval)
		goto out;

	set_mm_exe_file(bprm->mm, bprm->file);

	filename_to_taskname(bprm->tcomm, bprm->filename, sizeof(bprm->tcomm));
	/*
	 * Release all of the old mmap stuff
	 */
	acct_arg_size(bprm, 0);
	retval = exec_mmap(bprm->mm);
	if (retval)
		goto out;

	bprm->mm = NULL;		/* We're using it now */

	set_fs(USER_DS);
	current->flags &=
		~(PF_RANDOMIZE | PF_KTHREAD | PF_NOFREEZE | PF_FREEZER_NOSIG);
	flush_thread();
	current->personality &= ~bprm->per_clear;

	return 0;

out:
	return retval;
}
EXPORT_SYMBOL(flush_old_exec);

void would_dump(struct linux_binprm *bprm, struct file *file)
{
	if (inode_permission(file->f_path.dentry->d_inode, MAY_READ) < 0)
		bprm->interp_flags |= BINPRM_FLAGS_ENFORCE_NONDUMP;
}
EXPORT_SYMBOL(would_dump);

void setup_new_exec(struct linux_binprm * bprm)
{
	arch_pick_mmap_layout(current->mm);

	/* This is the point of no return */
	current->sas_ss_sp = current->sas_ss_size = 0;

	if (current_euid() == current_uid() && current_egid() == current_gid())
		set_dumpable(current->mm, 1);
	else
		set_dumpable(current->mm, suid_dumpable);

	set_task_comm(current, bprm->tcomm);

	/* Set the new mm task size. We have to do that late because it may
	 * depend on TIF_32BIT which is only updated in flush_thread() on
	 * some architectures like powerpc
	 */
	current->mm->task_size = TASK_SIZE;

	/* install the new credentials */
	if (bprm->cred->uid != current_euid() ||
	    bprm->cred->gid != current_egid()) {
		current->pdeath_signal = 0;
	} else {
		would_dump(bprm, bprm->file);
		if (bprm->interp_flags & BINPRM_FLAGS_ENFORCE_NONDUMP)
			set_dumpable(current->mm, suid_dumpable);
	}

	/* An exec changes our domain. We are no longer part of the thread
	   group */

	current->self_exec_id++;
			
	flush_signal_handlers(current, 0);
	flush_old_files(current->files);
}
EXPORT_SYMBOL(setup_new_exec);

/*
 * Prepare credentials and lock ->cred_guard_mutex.
 * install_exec_creds() commits the new creds and drops the lock.
 * Or, if exec fails before, free_bprm() should release ->cred and
 * and unlock.
 */
int prepare_bprm_creds(struct linux_binprm *bprm)
{
	if (mutex_lock_interruptible(&current->signal->cred_guard_mutex))
		return -ERESTARTNOINTR;

	bprm->cred = prepare_exec_creds();
	if (likely(bprm->cred))
		return 0;

	mutex_unlock(&current->signal->cred_guard_mutex);
	return -ENOMEM;
}

void free_bprm(struct linux_binprm *bprm)
{
	free_arg_pages(bprm);
	if (bprm->cred) {
		mutex_unlock(&current->signal->cred_guard_mutex);
		abort_creds(bprm->cred);
	}
	/* If a binfmt changed the interp, free it. */
	if (bprm->interp != bprm->filename)
		kfree(bprm->interp);
	kfree(bprm);
}

int bprm_change_interp(char *interp, struct linux_binprm *bprm)
{
	/* If a binfmt changed the interp, free it first. */
	if (bprm->interp != bprm->filename)
		kfree(bprm->interp);
	bprm->interp = kstrdup(interp, GFP_KERNEL);
	if (!bprm->interp)
		return -ENOMEM;
	return 0;
}
EXPORT_SYMBOL(bprm_change_interp);

/*
 * install the new credentials for this executable
 */
void install_exec_creds(struct linux_binprm *bprm)
{
	security_bprm_committing_creds(bprm);

	commit_creds(bprm->cred);
	bprm->cred = NULL;

	/*
	 * Disable monitoring for regular users
	 * when executing setuid binaries. Must
	 * wait until new credentials are committed
	 * by commit_creds() above
	 */
	if (get_dumpable(current->mm) != SUID_DUMP_USER)
		perf_event_exit_task(current);
	/*
	 * cred_guard_mutex must be held at least to this point to prevent
	 * ptrace_attach() from altering our determination of the task's
	 * credentials; any time after this it may be unlocked.
	 */
	security_bprm_committed_creds(bprm);
	mutex_unlock(&current->signal->cred_guard_mutex);
}
EXPORT_SYMBOL(install_exec_creds);

/*
 * determine how safe it is to execute the proposed program
 * - the caller must hold ->cred_guard_mutex to protect against
 *   PTRACE_ATTACH
 */
int check_unsafe_exec(struct linux_binprm *bprm)
{
	struct task_struct *p = current, *t;
	unsigned n_fs;
	int res = 0;

	if (p->ptrace) {
		if (p->ptrace & PT_PTRACE_CAP)
			bprm->unsafe |= LSM_UNSAFE_PTRACE_CAP;
		else
			bprm->unsafe |= LSM_UNSAFE_PTRACE;
	}

	/*
	 * This isn't strictly necessary, but it makes it harder for LSMs to
	 * mess up.
	 */
	if (current->no_new_privs)
		bprm->unsafe |= LSM_UNSAFE_NO_NEW_PRIVS;

	n_fs = 1;
	spin_lock(&p->fs->lock);
	rcu_read_lock();
	for (t = next_thread(p); t != p; t = next_thread(t)) {
		if (t->fs == p->fs)
			n_fs++;
	}
	rcu_read_unlock();

	if (atomic_read(&p->fs->users) > n_fs) {
		bprm->unsafe |= LSM_UNSAFE_SHARE;
	} else {
		res = -EAGAIN;
		if (!p->fs->in_exec) {
			p->fs->in_exec = 1;
			res = 1;
		}
	}
	spin_unlock(&p->fs->lock);

	return res;
}

/* 
 * Fill the binprm structure from the inode. 
 * Check permissions, then read the first 128 (BINPRM_BUF_SIZE) bytes
 *
 * This may be called multiple times for binary chains (scripts for example).
 */
int prepare_binprm(struct linux_binprm *bprm)
{
	umode_t mode;
	struct inode * inode = bprm->file->f_path.dentry->d_inode;
	int retval;

	mode = inode->i_mode;
	if (bprm->file->f_op == NULL)
		return -EACCES;

	/* clear any previous set[ug]id data from a previous binary */
	bprm->cred->euid = current_euid();
	bprm->cred->egid = current_egid();

	if (!(bprm->file->f_path.mnt->mnt_flags & MNT_NOSUID) &&
	    !current->no_new_privs) {
		/* Set-uid? */
		if (mode & S_ISUID) {
			bprm->per_clear |= PER_CLEAR_ON_SETID;
			bprm->cred->euid = inode->i_uid;
		}

		/* Set-gid? */
		/*
		 * If setgid is set but no group execute bit then this
		 * is a candidate for mandatory locking, not a setgid
		 * executable.
		 */
		if ((mode & (S_ISGID | S_IXGRP)) == (S_ISGID | S_IXGRP)) {
			bprm->per_clear |= PER_CLEAR_ON_SETID;
			bprm->cred->egid = inode->i_gid;
		}
	}

	/* fill in binprm security blob */
	retval = security_bprm_set_creds(bprm);
	if (retval)
		return retval;
	bprm->cred_prepared = 1;

	memset(bprm->buf, 0, BINPRM_BUF_SIZE);
	return kernel_read(bprm->file, 0, bprm->buf, BINPRM_BUF_SIZE);
}

EXPORT_SYMBOL(prepare_binprm);

/*
 * Arguments are '\0' separated strings found at the location bprm->p
 * points to; chop off the first by relocating brpm->p to right after
 * the first '\0' encountered.
 */
int remove_arg_zero(struct linux_binprm *bprm)
{
	int ret = 0;
	unsigned long offset;
	char *kaddr;
	struct page *page;

	if (!bprm->argc)
		return 0;

	do {
		offset = bprm->p & ~PAGE_MASK;
		page = get_arg_page(bprm, bprm->p, 0);
		if (!page) {
			ret = -EFAULT;
			goto out;
		}
		kaddr = kmap_atomic(page, KM_USER0);

		for (; offset < PAGE_SIZE && kaddr[offset];
				offset++, bprm->p++)
			;

		kunmap_atomic(kaddr, KM_USER0);
		put_arg_page(page);

		if (offset == PAGE_SIZE)
			free_arg_page(bprm, (bprm->p >> PAGE_SHIFT) - 1);
	} while (offset == PAGE_SIZE);

	bprm->p++;
	bprm->argc--;
	ret = 0;

out:
	return ret;
}
EXPORT_SYMBOL(remove_arg_zero);

/*
 * cycle the list of binary formats handler, until one recognizes the image
 */
int search_binary_handler(struct linux_binprm *bprm,struct pt_regs *regs)
{
	unsigned int depth = bprm->recursion_depth;
	int try,retval;
	struct linux_binfmt *fmt;
	pid_t old_pid;

	/* This allows 4 levels of binfmt rewrites before failing hard. */
	if (depth > 5)
		return -ELOOP;

	retval = security_bprm_check(bprm);
	if (retval)
		return retval;

	retval = audit_bprm(bprm);
	if (retval)
		return retval;

	/* Need to fetch pid before load_binary changes it */
	rcu_read_lock();
	old_pid = task_pid_nr_ns(current, task_active_pid_ns(current->parent));
	rcu_read_unlock();

	retval = -ENOENT;
	for (try=0; try<2; try++) {
		read_lock(&binfmt_lock);
		list_for_each_entry(fmt, &formats, lh) {
			int (*fn)(struct linux_binprm *, struct pt_regs *) = fmt->load_binary;
			if (!fn)
				continue;
			if (!try_module_get(fmt->module))
				continue;
			read_unlock(&binfmt_lock);
			bprm->recursion_depth = depth + 1;
			retval = fn(bprm, regs);
			bprm->recursion_depth = depth;
			if (retval >= 0) {
				if (depth == 0)
					ptrace_event(PTRACE_EVENT_EXEC,
							old_pid);
				put_binfmt(fmt);
				allow_write_access(bprm->file);
				if (bprm->file)
					fput(bprm->file);
				bprm->file = NULL;
				current->did_exec = 1;
				proc_exec_connector(current);
				return retval;
			}
			read_lock(&binfmt_lock);
			put_binfmt(fmt);
			if (retval != -ENOEXEC || bprm->mm == NULL)
				break;
			if (!bprm->file) {
				read_unlock(&binfmt_lock);
				return retval;
			}
		}
		read_unlock(&binfmt_lock);
#ifdef CONFIG_MODULES
		if (retval != -ENOEXEC || bprm->mm == NULL) {
			break;
		} else {
#define printable(c) (((c)=='\t') || ((c)=='\n') || (0x20<=(c) && (c)<=0x7e))
			if (printable(bprm->buf[0]) &&
			    printable(bprm->buf[1]) &&
			    printable(bprm->buf[2]) &&
			    printable(bprm->buf[3]))
				break; /* -ENOEXEC */
			if (try)
				break; /* -ENOEXEC */
			request_module("binfmt-%04x", *(unsigned short *)(&bprm->buf[2]));
		}
#else
		break;
#endif
	}
	return retval;
}

EXPORT_SYMBOL(search_binary_handler);

#ifdef CONFIG_GRKERNSEC_PROC_MEMMAP
static DEFINE_PER_CPU(u64, exec_counter);
static int __init init_exec_counters(void)
{
	unsigned int cpu;

	for_each_possible_cpu(cpu) {
		per_cpu(exec_counter, cpu) = (u64)cpu;
	}

	return 0;
}
early_initcall(init_exec_counters);
static inline void increment_exec_counter(void)
{
	BUILD_BUG_ON(NR_CPUS > (1 << 16));
	current->exec_id = this_cpu_add_return(exec_counter, 1 << 16);
}
#else
static inline void increment_exec_counter(void) {}
#endif

extern void gr_handle_exec_args(struct linux_binprm *bprm,
				struct user_arg_ptr argv);

/*
 * sys_execve() executes a new program.
 */
static int do_execve_common(const char *filename,
				struct user_arg_ptr argv,
				struct user_arg_ptr envp,
				struct pt_regs *regs)
{
#ifdef CONFIG_GRKERNSEC
	struct file *old_exec_file;
	struct acl_subject_label *old_acl;
	struct rlimit old_rlim[RLIM_NLIMITS];
#endif
	struct linux_binprm *bprm;
	struct file *file;
	struct files_struct *displaced;
	bool clear_in_exec;
	int retval;
	const struct cred *cred = current_cred();

	gr_learn_resource(current, RLIMIT_NPROC, atomic_read(&cred->user->processes), 1);

	/*
	 * We move the actual failure in case of RLIMIT_NPROC excess from
	 * set*uid() to execve() because too many poorly written programs
	 * don't check setuid() return code.  Here we additionally recheck
	 * whether NPROC limit is still exceeded.
	 */
	if ((current->flags & PF_NPROC_EXCEEDED) &&
	    atomic_read(&cred->user->processes) > rlimit(RLIMIT_NPROC)) {
		retval = -EAGAIN;
		goto out_ret;
	}

	/* We're below the limit (still or again), so we don't want to make
	 * further execve() calls fail. */
	current->flags &= ~PF_NPROC_EXCEEDED;

	retval = unshare_files(&displaced);
	if (retval)
		goto out_ret;

	retval = -ENOMEM;
	bprm = kzalloc(sizeof(*bprm), GFP_KERNEL);
	if (!bprm)
		goto out_files;

	retval = prepare_bprm_creds(bprm);
	if (retval)
		goto out_free;

	retval = check_unsafe_exec(bprm);
	if (retval < 0)
		goto out_free;
	clear_in_exec = retval;
	current->in_execve = 1;

	file = open_exec(filename);
	retval = PTR_ERR(file);
	if (IS_ERR(file))
		goto out_unmark;

	if (gr_ptrace_readexec(file, bprm->unsafe)) {
		retval = -EPERM;
		goto out_file;
	}

	sched_exec();

	bprm->file = file;
	bprm->filename = filename;
	bprm->interp = filename;

	if (!gr_acl_handle_execve(file->f_dentry, file->f_vfsmnt)) {
		retval = -EACCES;
		goto out_file;
	}

	retval = bprm_mm_init(bprm);
	if (retval)
		goto out_file;

	bprm->argc = count(argv, MAX_ARG_STRINGS);
	if ((retval = bprm->argc) < 0)
		goto out;

	bprm->envc = count(envp, MAX_ARG_STRINGS);
	if ((retval = bprm->envc) < 0)
		goto out;

	retval = prepare_binprm(bprm);
	if (retval < 0)
		goto out;

#ifdef CONFIG_GRKERNSEC
	old_acl = current->acl;
	memcpy(old_rlim, current->signal->rlim, sizeof(old_rlim));
	old_exec_file = current->exec_file;
	get_file(file);
	current->exec_file = file;
#endif
#ifdef CONFIG_GRKERNSEC_PROC_MEMMAP
	/* limit suid stack to 8MB
	   we saved the old limits above and will restore them if this exec fails
	*/
	if (((bprm->cred->euid != current_euid()) || (bprm->cred->egid != current_egid())) &&
	    (old_rlim[RLIMIT_STACK].rlim_cur > (8 * 1024 * 1024)))
		current->signal->rlim[RLIMIT_STACK].rlim_cur = 8 * 1024 * 1024;
#endif

	if (gr_process_kernel_exec_ban() || gr_process_suid_exec_ban(bprm)) {
		retval = -EPERM;
		goto out_fail;
	}

	if (!gr_tpe_allow(file)) {
		retval = -EACCES;
		goto out_fail;
	}

	if (gr_check_crash_exec(file)) {
		retval = -EACCES;
		goto out_fail;
	}

	retval = gr_set_proc_label(file->f_dentry, file->f_vfsmnt,
					bprm->unsafe);
	if (retval < 0)
		goto out_fail;

	retval = copy_strings_kernel(1, &bprm->filename, bprm);
	if (retval < 0)
		goto out_fail;

	bprm->exec = bprm->p;
	retval = copy_strings(bprm->envc, envp, bprm);
	if (retval < 0)
		goto out_fail;

	retval = copy_strings(bprm->argc, argv, bprm);
	if (retval < 0)
		goto out_fail;

	gr_log_chroot_exec(file->f_dentry, file->f_vfsmnt);

	gr_handle_exec_args(bprm, argv);

	retval = search_binary_handler(bprm,regs);
	if (retval < 0)
		goto out_fail;
#ifdef CONFIG_GRKERNSEC
	if (old_exec_file)
		fput(old_exec_file);
#endif

	/* execve succeeded */

	increment_exec_counter();
	current->fs->in_exec = 0;
	current->in_execve = 0;
	acct_update_integrals(current);
	free_bprm(bprm);
	if (displaced)
		put_files_struct(displaced);
	return retval;

out_fail:
#ifdef CONFIG_GRKERNSEC
	current->acl = old_acl;
	memcpy(current->signal->rlim, old_rlim, sizeof(old_rlim));
	fput(current->exec_file);
	current->exec_file = old_exec_file;
#endif

out:
	if (bprm->mm) {
		acct_arg_size(bprm, 0);
		mmput(bprm->mm);
	}

out_file:
	if (bprm->file) {
		allow_write_access(bprm->file);
		fput(bprm->file);
	}

out_unmark:
	if (clear_in_exec)
		current->fs->in_exec = 0;
	current->in_execve = 0;

out_free:
	free_bprm(bprm);

out_files:
	if (displaced)
		reset_files_struct(displaced);
out_ret:
	return retval;
}

int do_execve(const char *filename,
	const char __user *const __user *__argv,
	const char __user *const __user *__envp,
	struct pt_regs *regs)
{
	struct user_arg_ptr argv = { .ptr.native = __argv };
	struct user_arg_ptr envp = { .ptr.native = __envp };
	return do_execve_common(filename, argv, envp, regs);
}

#ifdef CONFIG_COMPAT
int compat_do_execve(char *filename,
	compat_uptr_t __user *__argv,
	compat_uptr_t __user *__envp,
	struct pt_regs *regs)
{
	struct user_arg_ptr argv = {
		.is_compat = true,
		.ptr.compat = __argv,
	};
	struct user_arg_ptr envp = {
		.is_compat = true,
		.ptr.compat = __envp,
	};
	return do_execve_common(filename, argv, envp, regs);
}
#endif

void set_binfmt(struct linux_binfmt *new)
{
	struct mm_struct *mm = current->mm;

	if (mm->binfmt)
		module_put(mm->binfmt->module);

	mm->binfmt = new;
	if (new)
		__module_get(new->module);
}

EXPORT_SYMBOL(set_binfmt);

static int expand_corename(struct core_name *cn)
{
	char *old_corename = cn->corename;

	cn->size = CORENAME_MAX_SIZE * atomic_inc_return_unchecked(&call_count);
	cn->corename = krealloc(old_corename, cn->size, GFP_KERNEL);

	if (!cn->corename) {
		kfree(old_corename);
		return -ENOMEM;
	}

	return 0;
}

static int cn_printf(struct core_name *cn, const char *fmt, ...)
{
	char *cur;
	int need;
	int ret;
	va_list arg;

	va_start(arg, fmt);
	need = vsnprintf(NULL, 0, fmt, arg);
	va_end(arg);

	if (likely(need < cn->size - cn->used - 1))
		goto out_printf;

	ret = expand_corename(cn);
	if (ret)
		goto expand_fail;

out_printf:
	cur = cn->corename + cn->used;
	va_start(arg, fmt);
	vsnprintf(cur, need + 1, fmt, arg);
	va_end(arg);
	cn->used += need;
	return 0;

expand_fail:
	return ret;
}

static void cn_escape(char *str)
{
	for (; *str; str++)
		if (*str == '/')
			*str = '!';
}

static int cn_print_exe_file(struct core_name *cn)
{
	struct file *exe_file;
	char *pathbuf, *path;
	int ret;

	exe_file = get_mm_exe_file(current->mm);
	if (!exe_file) {
		char *commstart = cn->corename + cn->used;
		ret = cn_printf(cn, "%s (path unknown)", current->comm);
		cn_escape(commstart);
		return ret;
	}

	pathbuf = kmalloc(PATH_MAX, GFP_TEMPORARY);
	if (!pathbuf) {
		ret = -ENOMEM;
		goto put_exe_file;
	}

	path = d_path(&exe_file->f_path, pathbuf, PATH_MAX);
	if (IS_ERR(path)) {
		ret = PTR_ERR(path);
		goto free_buf;
	}

	cn_escape(path);

	ret = cn_printf(cn, "%s", path);

free_buf:
	kfree(pathbuf);
put_exe_file:
	fput(exe_file);
	return ret;
}

/* format_corename will inspect the pattern parameter, and output a
 * name into corename, which must have space for at least
 * CORENAME_MAX_SIZE bytes plus one byte for the zero terminator.
 */
static int format_corename(struct core_name *cn, long signr)
{
	const struct cred *cred = current_cred();
	const char *pat_ptr = core_pattern;
	int ispipe = (*pat_ptr == '|');
	int pid_in_pattern = 0;
	int err = 0;

	cn->size = CORENAME_MAX_SIZE * atomic_read_unchecked(&call_count);
	cn->corename = kmalloc(cn->size, GFP_KERNEL);
	cn->used = 0;

	if (!cn->corename)
		return -ENOMEM;

	/* Repeat as long as we have more pattern to process and more output
	   space */
	while (*pat_ptr) {
		if (*pat_ptr != '%') {
			if (*pat_ptr == 0)
				goto out;
			err = cn_printf(cn, "%c", *pat_ptr++);
		} else {
			switch (*++pat_ptr) {
			/* single % at the end, drop that */
			case 0:
				goto out;
			/* Double percent, output one percent */
			case '%':
				err = cn_printf(cn, "%c", '%');
				break;
			/* pid */
			case 'p':
				pid_in_pattern = 1;
				err = cn_printf(cn, "%d",
					      task_tgid_vnr(current));
				break;
			/* uid */
			case 'u':
				err = cn_printf(cn, "%d", cred->uid);
				break;
			/* gid */
			case 'g':
				err = cn_printf(cn, "%d", cred->gid);
				break;
			/* signal that caused the coredump */
			case 's':
				err = cn_printf(cn, "%ld", signr);
				break;
			/* UNIX time of coredump */
			case 't': {
				struct timeval tv;
				do_gettimeofday(&tv);
				err = cn_printf(cn, "%lu", tv.tv_sec);
				break;
			}
			/* hostname */
			case 'h': {
				char *namestart = cn->corename + cn->used;
				down_read(&uts_sem);
				err = cn_printf(cn, "%s",
					      utsname()->nodename);
				up_read(&uts_sem);
				cn_escape(namestart);
				break;
			}
			/* executable */
			case 'e': {
				char *commstart = cn->corename + cn->used;
				err = cn_printf(cn, "%s", current->comm);
				cn_escape(commstart);
				break;
			}
			case 'E':
				err = cn_print_exe_file(cn);
				break;
			/* core limit size */
			case 'c':
				err = cn_printf(cn, "%lu",
					      rlimit(RLIMIT_CORE));
				break;
			default:
				break;
			}
			++pat_ptr;
		}

		if (err)
			return err;
	}

	/* Backward compatibility with core_uses_pid:
	 *
	 * If core_pattern does not include a %p (as is the default)
	 * and core_uses_pid is set, then .%pid will be appended to
	 * the filename. Do not do this for piped commands. */
	if (!ispipe && !pid_in_pattern && core_uses_pid) {
		err = cn_printf(cn, ".%d", task_tgid_vnr(current));
		if (err)
			return err;
	}
out:
	return ispipe;
}

int pax_check_flags(unsigned long *flags)
{
	int retval = 0;

#if !defined(CONFIG_X86_32) || !defined(CONFIG_PAX_SEGMEXEC)
	if (*flags & MF_PAX_SEGMEXEC)
	{
		*flags &= ~MF_PAX_SEGMEXEC;
		retval = -EINVAL;
	}
#endif

	if ((*flags & MF_PAX_PAGEEXEC)

#ifdef CONFIG_PAX_PAGEEXEC
	    &&  (*flags & MF_PAX_SEGMEXEC)
#endif

	   )
	{
		*flags &= ~MF_PAX_PAGEEXEC;
		retval = -EINVAL;
	}

	if ((*flags & MF_PAX_MPROTECT)

#ifdef CONFIG_PAX_MPROTECT
	    && !(*flags & (MF_PAX_PAGEEXEC | MF_PAX_SEGMEXEC))
#endif

	   )
	{
		*flags &= ~MF_PAX_MPROTECT;
		retval = -EINVAL;
	}

	if ((*flags & MF_PAX_EMUTRAMP)

#ifdef CONFIG_PAX_EMUTRAMP
	    && !(*flags & (MF_PAX_PAGEEXEC | MF_PAX_SEGMEXEC))
#endif

	   )
	{
		*flags &= ~MF_PAX_EMUTRAMP;
		retval = -EINVAL;
	}

	return retval;
}

EXPORT_SYMBOL(pax_check_flags);

#if defined(CONFIG_PAX_PAGEEXEC) || defined(CONFIG_PAX_SEGMEXEC)
char *pax_get_path(const struct path *path, char *buf, int buflen)
{
	char *pathname = d_path(path, buf, buflen);

	if (IS_ERR(pathname))
		goto toolong;

	pathname = mangle_path(buf, pathname, "\t\n\\");
	if (!pathname)
		goto toolong;

	*pathname = 0;
	return buf;

toolong:
	return "<path too long>";
}
EXPORT_SYMBOL(pax_get_path);

void pax_report_fault(struct pt_regs *regs, void *pc, void *sp)
{
	struct task_struct *tsk = current;
	struct mm_struct *mm = current->mm;
	char *buffer_exec = (char *)__get_free_page(GFP_KERNEL);
	char *buffer_fault = (char *)__get_free_page(GFP_KERNEL);
	char *path_exec = NULL;
	char *path_fault = NULL;
	unsigned long start = 0UL, end = 0UL, offset = 0UL;

	if (buffer_exec && buffer_fault) {
		struct vm_area_struct *vma, *vma_exec = NULL, *vma_fault = NULL;

		down_read(&mm->mmap_sem);
		vma = mm->mmap;
		while (vma && (!vma_exec || !vma_fault)) {
			if ((vma->vm_flags & VM_EXECUTABLE) && vma->vm_file)
				vma_exec = vma;
			if (vma->vm_start <= (unsigned long)pc && (unsigned long)pc < vma->vm_end)
				vma_fault = vma;
			vma = vma->vm_next;
		}
		if (vma_exec)
			path_exec = pax_get_path(&vma_exec->vm_file->f_path, buffer_exec, PAGE_SIZE);
		if (vma_fault) {
			start = vma_fault->vm_start;
			end = vma_fault->vm_end;
			offset = vma_fault->vm_pgoff << PAGE_SHIFT;
			if (vma_fault->vm_file)
				path_fault = pax_get_path(&vma_fault->vm_file->f_path, buffer_fault, PAGE_SIZE);
			else if ((unsigned long)pc >= mm->start_brk && (unsigned long)pc < mm->brk)
				path_fault = "<heap>";
			else if (vma_fault->vm_flags & (VM_GROWSDOWN | VM_GROWSUP))
				path_fault = "<stack>";
			else
				path_fault = "<anonymous mapping>";
		}
		up_read(&mm->mmap_sem);
	}
	if (tsk->signal->curr_ip)
		printk(KERN_ERR "PAX: From %pI4: execution attempt in: %s, %08lx-%08lx %08lx\n", &tsk->signal->curr_ip, path_fault, start, end, offset);
	else
		printk(KERN_ERR "PAX: execution attempt in: %s, %08lx-%08lx %08lx\n", path_fault, start, end, offset);
	printk(KERN_ERR "PAX: terminating task: %s(%s):%d, uid/euid: %u/%u, "
			"PC: %p, SP: %p\n", path_exec, tsk->comm, task_pid_nr(tsk),
			task_uid(tsk), task_euid(tsk), pc, sp);
	free_page((unsigned long)buffer_exec);
	free_page((unsigned long)buffer_fault);
	pax_report_insns(regs, pc, sp);
	do_coredump(SIGKILL, SIGKILL, regs);
}
#endif

#ifdef CONFIG_PAX_REFCOUNT
void pax_report_refcount_overflow(struct pt_regs *regs)
{
	if (current->signal->curr_ip)
		printk(KERN_ERR "PAX: From %pI4: refcount overflow detected in: %s:%d, uid/euid: %u/%u\n",
				 &current->signal->curr_ip, current->comm, task_pid_nr(current), current_uid(), current_euid());
	else
		printk(KERN_ERR "PAX: refcount overflow detected in: %s:%d, uid/euid: %u/%u\n",
				 current->comm, task_pid_nr(current), current_uid(), current_euid());
	print_symbol(KERN_ERR "PAX: refcount overflow occured at: %s\n", instruction_pointer(regs));
	preempt_disable();
	show_regs(regs);
	preempt_enable();
	force_sig_info(SIGKILL, SEND_SIG_FORCED, current);
}
#endif

#ifdef CONFIG_PAX_USERCOPY
/* 0: not at all, 1: fully, 2: fully inside frame, -1: partially (implies an error) */
static noinline int check_stack_object(const void *obj, unsigned long len)
{
	const void * const stack = task_stack_page(current);
	const void * const stackend = stack + THREAD_SIZE;

#if defined(CONFIG_FRAME_POINTER) && defined(CONFIG_X86)
	const void *frame = NULL;
	const void *oldframe;
#endif

	if (obj + len < obj)
		return -1;

	if (obj + len <= stack || stackend <= obj)
		return 0;

	if (obj < stack || stackend < obj + len)
		return -1;

#if defined(CONFIG_FRAME_POINTER) && defined(CONFIG_X86)
	oldframe = __builtin_frame_address(1);
	if (oldframe)
		frame = __builtin_frame_address(2);
	/*
	  low ----------------------------------------------> high
	  [saved bp][saved ip][args][local vars][saved bp][saved ip]
			      ^----------------^
			  allow copies only within here
	*/
	while (stack <= frame && frame < stackend) {
		/* if obj + len extends past the last frame, this
		   check won't pass and the next frame will be 0,
		   causing us to bail out and correctly report
		   the copy as invalid
		*/
		if (obj + len <= frame)
			return obj >= oldframe + 2 * sizeof(void *) ? 2 : -1;
		oldframe = frame;
		frame = *(const void * const *)frame;
	}
	return -1;
#else
	return 1;
#endif
}

static __noreturn void pax_report_usercopy(const void *ptr, unsigned long len, bool to, const char *type)
{
	if (current->signal->curr_ip)
		printk(KERN_ERR "PAX: From %pI4: kernel memory %s attempt detected %s %p (%s) (%lu bytes)\n",
			&current->signal->curr_ip, to ? "leak" : "overwrite", to ? "from" : "to", ptr, type ? : "unknown", len);
	else
		printk(KERN_ERR "PAX: kernel memory %s attempt detected %s %p (%s) (%lu bytes)\n",
			to ? "leak" : "overwrite", to ? "from" : "to", ptr, type ? : "unknown", len);
	dump_stack();
	gr_handle_kernel_exploit();
	do_group_exit(SIGKILL);
}
#endif

#ifdef CONFIG_PAX_USERCOPY
static inline bool check_kernel_text_object(unsigned long low, unsigned long high)
{
#if defined(CONFIG_X86_32) && defined(CONFIG_PAX_KERNEXEC)
	unsigned long textlow = ktla_ktva((unsigned long)_stext);
#ifdef CONFIG_MODULES
	unsigned long texthigh = (unsigned long)MODULES_EXEC_VADDR;
#else
	unsigned long texthigh = ktla_ktva((unsigned long)_etext);
#endif

#else
<<<<<<< HEAD
	unsigned long textlow = _stext;
	unsigned long texthigh = _etext;	
=======
	unsigned long textlow = (unsigned long)_stext;
	unsigned long texthigh = (unsigned long)_etext;

#ifdef CONFIG_X86_64
	/* check against linear mapping as well */
	if (high > (unsigned long)__va(__pa(textlow)) &&
	    low <= (unsigned long)__va(__pa(texthigh)))
		return true;
#endif

>>>>>>> 2b996447
#endif

	if (high <= textlow || low > texthigh)
		return false;
	else
		return true;
}
#endif

void __check_object_size(const void *ptr, unsigned long n, bool to_user)
{

#ifdef CONFIG_PAX_USERCOPY
	const char *type;

	if (!n)
		return;

	type = check_heap_object(ptr, n);
	if (!type) {
		int ret = check_stack_object(ptr, n);
		if (ret == 1 || ret == 2)
			return;
		if (ret == 0) {
			if (check_kernel_text_object((unsigned long)ptr, (unsigned long)ptr + n))
				type = "<kernel text>";
			else
				return;
		} else
			type = "<process stack>";
	}

	pax_report_usercopy(ptr, n, to_user, type);
#endif

}
EXPORT_SYMBOL(__check_object_size);

#ifdef CONFIG_PAX_MEMORY_STACKLEAK
void pax_track_stack(void)
{
	unsigned long sp = (unsigned long)&sp;
	if (sp < current_thread_info()->lowest_stack &&
	    sp > (unsigned long)task_stack_page(current))
		current_thread_info()->lowest_stack = sp;
}
EXPORT_SYMBOL(pax_track_stack);
#endif

#ifdef CONFIG_PAX_SIZE_OVERFLOW
void report_size_overflow(const char *file, unsigned int line, const char *func, const char *ssa_name)
{
	printk(KERN_ERR "PAX: size overflow detected in function %s %s:%u %s", func, file, line, ssa_name);
	dump_stack();
	do_group_exit(SIGKILL);
}
EXPORT_SYMBOL(report_size_overflow);
#endif

static int zap_process(struct task_struct *start, int exit_code)
{
	struct task_struct *t;
	int nr = 0;

	start->signal->flags = SIGNAL_GROUP_EXIT;
	start->signal->group_exit_code = exit_code;
	start->signal->group_stop_count = 0;

	t = start;
	do {
		task_clear_jobctl_pending(t, JOBCTL_PENDING_MASK);
		if (t != current && t->mm) {
			sigaddset(&t->pending.signal, SIGKILL);
			signal_wake_up(t, 1);
			nr++;
		}
	} while_each_thread(start, t);

	return nr;
}

static inline int zap_threads(struct task_struct *tsk, struct mm_struct *mm,
				struct core_state *core_state, int exit_code)
{
	struct task_struct *g, *p;
	unsigned long flags;
	int nr = -EAGAIN;

	spin_lock_irq(&tsk->sighand->siglock);
	if (!signal_group_exit(tsk->signal)) {
		mm->core_state = core_state;
		nr = zap_process(tsk, exit_code);
	}
	spin_unlock_irq(&tsk->sighand->siglock);
	if (unlikely(nr < 0))
		return nr;

	if (atomic_read(&mm->mm_users) == nr + 1)
		goto done;
	/*
	 * We should find and kill all tasks which use this mm, and we should
	 * count them correctly into ->nr_threads. We don't take tasklist
	 * lock, but this is safe wrt:
	 *
	 * fork:
	 *	None of sub-threads can fork after zap_process(leader). All
	 *	processes which were created before this point should be
	 *	visible to zap_threads() because copy_process() adds the new
	 *	process to the tail of init_task.tasks list, and lock/unlock
	 *	of ->siglock provides a memory barrier.
	 *
	 * do_exit:
	 *	The caller holds mm->mmap_sem. This means that the task which
	 *	uses this mm can't pass exit_mm(), so it can't exit or clear
	 *	its ->mm.
	 *
	 * de_thread:
	 *	It does list_replace_rcu(&leader->tasks, &current->tasks),
	 *	we must see either old or new leader, this does not matter.
	 *	However, it can change p->sighand, so lock_task_sighand(p)
	 *	must be used. Since p->mm != NULL and we hold ->mmap_sem
	 *	it can't fail.
	 *
	 *	Note also that "g" can be the old leader with ->mm == NULL
	 *	and already unhashed and thus removed from ->thread_group.
	 *	This is OK, __unhash_process()->list_del_rcu() does not
	 *	clear the ->next pointer, we will find the new leader via
	 *	next_thread().
	 */
	rcu_read_lock();
	for_each_process(g) {
		if (g == tsk->group_leader)
			continue;
		if (g->flags & PF_KTHREAD)
			continue;
		p = g;
		do {
			if (p->mm) {
				if (unlikely(p->mm == mm)) {
					lock_task_sighand(p, &flags);
					nr += zap_process(p, exit_code);
					unlock_task_sighand(p, &flags);
				}
				break;
			}
		} while_each_thread(g, p);
	}
	rcu_read_unlock();
done:
	atomic_set(&core_state->nr_threads, nr);
	return nr;
}

static int coredump_wait(int exit_code, struct core_state *core_state)
{
	struct task_struct *tsk = current;
	struct mm_struct *mm = tsk->mm;
	struct completion *vfork_done;
	int core_waiters = -EBUSY;

	init_completion(&core_state->startup);
	core_state->dumper.task = tsk;
	core_state->dumper.next = NULL;

	down_write(&mm->mmap_sem);
	if (!mm->core_state)
		core_waiters = zap_threads(tsk, mm, core_state, exit_code);
	up_write(&mm->mmap_sem);

	if (unlikely(core_waiters < 0))
		goto fail;

	/*
	 * Make sure nobody is waiting for us to release the VM,
	 * otherwise we can deadlock when we wait on each other
	 */
	vfork_done = tsk->vfork_done;
	if (vfork_done) {
		tsk->vfork_done = NULL;
		complete(vfork_done);
	}

	if (core_waiters)
		wait_for_completion(&core_state->startup);
fail:
	return core_waiters;
}

static void coredump_finish(struct mm_struct *mm)
{
	struct core_thread *curr, *next;
	struct task_struct *task;

	next = mm->core_state->dumper.next;
	while ((curr = next) != NULL) {
		next = curr->next;
		task = curr->task;
		/*
		 * see exit_mm(), curr->task must not see
		 * ->task == NULL before we read ->next.
		 */
		smp_mb();
		curr->task = NULL;
		wake_up_process(task);
	}

	mm->core_state = NULL;
}

/*
 * set_dumpable converts traditional three-value dumpable to two flags and
 * stores them into mm->flags.  It modifies lower two bits of mm->flags, but
 * these bits are not changed atomically.  So get_dumpable can observe the
 * intermediate state.  To avoid doing unexpected behavior, get get_dumpable
 * return either old dumpable or new one by paying attention to the order of
 * modifying the bits.
 *
 * dumpable |   mm->flags (binary)
 * old  new | initial interim  final
 * ---------+-----------------------
 *  0    1  |   00      01      01
 *  0    2  |   00      10(*)   11
 *  1    0  |   01      00      00
 *  1    2  |   01      11      11
 *  2    0  |   11      10(*)   00
 *  2    1  |   11      11      01
 *
 * (*) get_dumpable regards interim value of 10 as 11.
 */
void set_dumpable(struct mm_struct *mm, int value)
{
	switch (value) {
	case SUID_DUMPABLE_DISABLED:
		clear_bit(MMF_DUMPABLE, &mm->flags);
		smp_wmb();
		clear_bit(MMF_DUMP_SECURELY, &mm->flags);
		break;
	case SUID_DUMPABLE_ENABLED:
		set_bit(MMF_DUMPABLE, &mm->flags);
		smp_wmb();
		clear_bit(MMF_DUMP_SECURELY, &mm->flags);
		break;
	case SUID_DUMPABLE_SAFE:
		set_bit(MMF_DUMP_SECURELY, &mm->flags);
		smp_wmb();
		set_bit(MMF_DUMPABLE, &mm->flags);
		break;
	}
}

static int __get_dumpable(unsigned long mm_flags)
{
	int ret;

	ret = mm_flags & MMF_DUMPABLE_MASK;
	return (ret > SUID_DUMPABLE_ENABLED) ? SUID_DUMPABLE_SAFE : ret;
}

int get_dumpable(struct mm_struct *mm)
{
	return __get_dumpable(mm->flags);
}

static void wait_for_dump_helpers(struct file *file)
{
	struct pipe_inode_info *pipe;

	pipe = file->f_path.dentry->d_inode->i_pipe;

	pipe_lock(pipe);
	atomic_inc(&pipe->readers);
	atomic_dec(&pipe->writers);

	while ((atomic_read(&pipe->readers) > 1) && (!signal_pending(current))) {
		wake_up_interruptible_sync(&pipe->wait);
		kill_fasync(&pipe->fasync_readers, SIGIO, POLL_IN);
		pipe_wait(pipe);
	}

	atomic_dec(&pipe->readers);
	atomic_inc(&pipe->writers);
	pipe_unlock(pipe);

}


/*
 * umh_pipe_setup
 * helper function to customize the process used
 * to collect the core in userspace.  Specifically
 * it sets up a pipe and installs it as fd 0 (stdin)
 * for the process.  Returns 0 on success, or
 * PTR_ERR on failure.
 * Note that it also sets the core limit to 1.  This
 * is a special value that we use to trap recursive
 * core dumps
 */
static int umh_pipe_setup(struct subprocess_info *info, struct cred *new)
{
	struct file *rp, *wp;
	struct fdtable *fdt;
	struct coredump_params *cp = (struct coredump_params *)info->data;
	struct files_struct *cf = current->files;

	wp = create_write_pipe(0);
	if (IS_ERR(wp))
		return PTR_ERR(wp);

	rp = create_read_pipe(wp, 0);
	if (IS_ERR(rp)) {
		free_write_pipe(wp);
		return PTR_ERR(rp);
	}

	cp->file = wp;

	sys_close(0);
	fd_install(0, rp);
	spin_lock(&cf->file_lock);
	fdt = files_fdtable(cf);
	FD_SET(0, fdt->open_fds);
	FD_CLR(0, fdt->close_on_exec);
	spin_unlock(&cf->file_lock);

	/* and disallow core files too */
	current->signal->rlim[RLIMIT_CORE] = (struct rlimit){1, 1};

	return 0;
}

void do_coredump(long signr, int exit_code, struct pt_regs *regs)
{
	struct core_state core_state;
	struct core_name cn;
	struct mm_struct *mm = current->mm;
	struct linux_binfmt * binfmt;
	const struct cred *old_cred;
	struct cred *cred;
	int retval = 0;
	int flag = 0;
	int ispipe;
	bool need_nonrelative = false;
	static atomic_unchecked_t core_dump_count = ATOMIC_INIT(0);
	struct coredump_params cprm = {
		.signr = signr,
		.regs = regs,
		.limit = rlimit(RLIMIT_CORE),
		/*
		 * We must use the same mm->flags while dumping core to avoid
		 * inconsistency of bit flags, since this flag is not protected
		 * by any locks.
		 */
		.mm_flags = mm->flags,
	};

	audit_core_dumps(signr);

	if (signr == SIGSEGV || signr == SIGBUS || signr == SIGKILL || signr == SIGILL)
		gr_handle_brute_attach(cprm.mm_flags);

	binfmt = mm->binfmt;
	if (!binfmt || !binfmt->core_dump)
		goto fail;
	if (!__get_dumpable(cprm.mm_flags))
		goto fail;

	cred = prepare_creds();
	if (!cred)
		goto fail;
	/*
	 * We cannot trust fsuid as being the "true" uid of the process
	 * nor do we know its entire history. We only know it was tainted
	 * so we dump it as root in mode 2, and only into a controlled
	 * environment (pipe handler or fully qualified path).
	 */
	if (__get_dumpable(cprm.mm_flags) == SUID_DUMPABLE_SAFE) {
		/* Setuid core dump mode */
		flag = O_EXCL;		/* Stop rewrite attacks */
		cred->fsuid = 0;	/* Dump root private */
		need_nonrelative = true;
	}

	retval = coredump_wait(exit_code, &core_state);
	if (retval < 0)
		goto fail_creds;

	old_cred = override_creds(cred);

	/*
	 * Clear any false indication of pending signals that might
	 * be seen by the filesystem code called to write the core file.
	 */
	clear_thread_flag(TIF_SIGPENDING);

	ispipe = format_corename(&cn, signr);

 	if (ispipe) {
		int dump_count;
		char **helper_argv;

		if (ispipe < 0) {
			printk(KERN_WARNING "format_corename failed\n");
			printk(KERN_WARNING "Aborting core\n");
			goto fail_corename;
		}

		if (cprm.limit == 1) {
			/*
			 * Normally core limits are irrelevant to pipes, since
			 * we're not writing to the file system, but we use
			 * cprm.limit of 1 here as a speacial value. Any
			 * non-1 limit gets set to RLIM_INFINITY below, but
			 * a limit of 0 skips the dump.  This is a consistent
			 * way to catch recursive crashes.  We can still crash
			 * if the core_pattern binary sets RLIM_CORE =  !1
			 * but it runs as root, and can do lots of stupid things
			 * Note that we use task_tgid_vnr here to grab the pid
			 * of the process group leader.  That way we get the
			 * right pid if a thread in a multi-threaded
			 * core_pattern process dies.
			 */
			printk(KERN_WARNING
				"Process %d(%s) has RLIMIT_CORE set to 1\n",
				task_tgid_vnr(current), current->comm);
			printk(KERN_WARNING "Aborting core\n");
			goto fail_unlock;
		}
		cprm.limit = RLIM_INFINITY;

		dump_count = atomic_inc_return_unchecked(&core_dump_count);
		if (core_pipe_limit && (core_pipe_limit < dump_count)) {
			printk(KERN_WARNING "Pid %d(%s) over core_pipe_limit\n",
			       task_tgid_vnr(current), current->comm);
			printk(KERN_WARNING "Skipping core dump\n");
			goto fail_dropcount;
		}

		helper_argv = argv_split(GFP_KERNEL, cn.corename+1, NULL);
		if (!helper_argv) {
			printk(KERN_WARNING "%s failed to allocate memory\n",
			       __func__);
			goto fail_dropcount;
		}

		retval = call_usermodehelper_fns(helper_argv[0], helper_argv,
					NULL, UMH_WAIT_EXEC, umh_pipe_setup,
					NULL, &cprm);
		argv_free(helper_argv);
		if (retval) {
 			printk(KERN_INFO "Core dump to %s pipe failed\n",
			       cn.corename);
			goto close_fail;
 		}
	} else {
		struct inode *inode;

		gr_learn_resource(current, RLIMIT_CORE, binfmt->min_coredump, 1);

		if (cprm.limit < binfmt->min_coredump)
			goto fail_unlock;

		if (need_nonrelative && cn.corename[0] != '/') {
			printk(KERN_WARNING "Pid %d(%s) can only dump core "\
				"to fully qualified path!\n",
				task_tgid_vnr(current), current->comm);
			printk(KERN_WARNING "Skipping core dump\n");
			goto fail_unlock;
		}

		cprm.file = filp_open(cn.corename,
				 O_CREAT | 2 | O_NOFOLLOW | O_LARGEFILE | flag,
				 0600);
		if (IS_ERR(cprm.file))
			goto fail_unlock;

		inode = cprm.file->f_path.dentry->d_inode;
		if (inode->i_nlink > 1)
			goto close_fail;
		if (d_unhashed(cprm.file->f_path.dentry))
			goto close_fail;
		/*
		 * AK: actually i see no reason to not allow this for named
		 * pipes etc, but keep the previous behaviour for now.
		 */
		if (!S_ISREG(inode->i_mode))
			goto close_fail;
		/*
		 * Dont allow local users get cute and trick others to coredump
		 * into their pre-created files.
		 */
		if (inode->i_uid != current_fsuid())
			goto close_fail;
		if (!cprm.file->f_op || !cprm.file->f_op->write)
			goto close_fail;
		if (do_truncate(cprm.file->f_path.dentry, 0, 0, cprm.file))
			goto close_fail;
	}

	retval = binfmt->core_dump(&cprm);
	if (retval)
		current->signal->group_exit_code |= 0x80;

	if (ispipe && core_pipe_limit)
		wait_for_dump_helpers(cprm.file);
close_fail:
	if (cprm.file)
		filp_close(cprm.file, NULL);
fail_dropcount:
	if (ispipe)
		atomic_dec_unchecked(&core_dump_count);
fail_unlock:
	kfree(cn.corename);
fail_corename:
	coredump_finish(mm);
	revert_creds(old_cred);
fail_creds:
	put_cred(cred);
fail:
	return;
}

/*
 * Core dumping helper functions.  These are the only things you should
 * do on a core-file: use only these functions to write out all the
 * necessary info.
 */
int dump_write(struct file *file, const void *addr, int nr)
{
	return access_ok(VERIFY_READ, addr, nr) && file->f_op->write(file, (const char __force_user *)addr, nr, &file->f_pos) == nr;
}
EXPORT_SYMBOL(dump_write);

int dump_seek(struct file *file, loff_t off)
{
	int ret = 1;

	if (file->f_op->llseek && file->f_op->llseek != no_llseek) {
		if (file->f_op->llseek(file, off, SEEK_CUR) < 0)
			return 0;
	} else {
		char *buf = (char *)get_zeroed_page(GFP_KERNEL);

		if (!buf)
			return 0;
		while (off > 0) {
			unsigned long n = off;

			if (n > PAGE_SIZE)
				n = PAGE_SIZE;
			if (!dump_write(file, buf, n)) {
				ret = 0;
				break;
			}
			off -= n;
		}
		free_page((unsigned long)buf);
	}
	return ret;
}
EXPORT_SYMBOL(dump_seek);<|MERGE_RESOLUTION|>--- conflicted
+++ resolved
@@ -2233,10 +2233,6 @@
 #endif
 
 #else
-<<<<<<< HEAD
-	unsigned long textlow = _stext;
-	unsigned long texthigh = _etext;	
-=======
 	unsigned long textlow = (unsigned long)_stext;
 	unsigned long texthigh = (unsigned long)_etext;
 
@@ -2247,7 +2243,6 @@
 		return true;
 #endif
 
->>>>>>> 2b996447
 #endif
 
 	if (high <= textlow || low > texthigh)
