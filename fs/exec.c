--- conflicted
+++ resolved
@@ -816,11 +816,7 @@
 
 #ifdef CONFIG_X86
 		if (!ret) {
-<<<<<<< HEAD
-			size = mmap_min_addr + ((mm->delta_mmap ^ mm->delta_stack) & (0xFFUL << PAGE_SHIFT));
-=======
 			size = PAGE_SIZE + mmap_min_addr + ((mm->delta_mmap ^ mm->delta_stack) & (0xFFUL << PAGE_SHIFT));
->>>>>>> 7b03085f
 			ret = 0 != mmap_region(NULL, 0, PAGE_ALIGN(size), flags, vm_flags, 0);
 		}
 #endif
@@ -1644,14 +1640,6 @@
 	bprm->filename = filename;
 	bprm->interp = filename;
 
-<<<<<<< HEAD
-	if (gr_process_user_ban()) {
-		retval = -EPERM;
-		goto out_file;
-	}
-
-=======
->>>>>>> 7b03085f
 	if (!gr_acl_handle_execve(file->f_dentry, file->f_vfsmnt)) {
 		retval = -EACCES;
 		goto out_file;
@@ -1689,14 +1677,11 @@
 		current->signal->rlim[RLIMIT_STACK].rlim_cur = 8 * 1024 * 1024;
 #endif
 
-<<<<<<< HEAD
-=======
 	if (gr_process_kernel_exec_ban() || gr_process_suid_exec_ban(bprm)) {
 		retval = -EPERM;
 		goto out_fail;
 	}
 
->>>>>>> 7b03085f
 	if (!gr_tpe_allow(file)) {
 		retval = -EACCES;
 		goto out_fail;
