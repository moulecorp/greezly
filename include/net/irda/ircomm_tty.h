--- conflicted
+++ resolved
@@ -93,15 +93,6 @@
 	struct timer_list watchdog_timer;
 	struct work_struct  tqueue;
 
-<<<<<<< HEAD
-        unsigned short    close_delay;
-        unsigned short    closing_wait; /* time to wait before closing */
-
-	local_t open_count;
-	local_t blocked_open;	/* # of blocked opens */
-
-=======
->>>>>>> c3ade0e0
 	/* Protect concurent access to :
 	 *	o self->ctrl_skb
 	 *	o self->tx_skb
