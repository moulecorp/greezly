--- conflicted
+++ resolved
@@ -303,11 +303,7 @@
 
 	for (opt_iter = 6; opt_iter < opt_len;) {
 		tag_len = opt[opt_iter + 1];
-<<<<<<< HEAD
-		if ((tag_len == 0) || (opt[opt_iter + 1] > (opt_len - opt_iter))) {
-=======
 		if ((tag_len == 0) || (tag_len > (opt_len - opt_iter))) {
->>>>>>> c3ade0e0
 			err_offset = opt_iter + 1;
 			goto out;
 		}
