--- conflicted
+++ resolved
@@ -704,11 +704,7 @@
 	u16			af;		/* address family */
 	__be16			port;		/* port number of the server */
 	union nf_inet_addr	addr;		/* IP address of the server */
-<<<<<<< HEAD
-	volatile unsigned	flags;		/* dest status flags */
-=======
 	volatile unsigned int	flags;		/* dest status flags */
->>>>>>> c3ade0e0
 	atomic_unchecked_t	conn_flags;	/* flags to copy to conn */
 	atomic_t		weight;		/* server weight */
 
