/*
 * INET		An implementation of the TCP/IP protocol suite for the LINUX
 *		operating system.  INET is implemented using the  BSD Socket
 *		interface as the means of communication with the user level.
 *
 *		Definitions for the IP module.
 *
 * Version:	@(#)ip.h	1.0.2	05/07/93
 *
 * Authors:	Ross Biro
 *		Fred N. van Kempen, <waltje@uWalt.NL.Mugnet.ORG>
 *		Alan Cox, <gw4pts@gw4pts.ampr.org>
 *
 * Changes:
 *		Mike McLagan    :       Routing by source
 *
 *		This program is free software; you can redistribute it and/or
 *		modify it under the terms of the GNU General Public License
 *		as published by the Free Software Foundation; either version
 *		2 of the License, or (at your option) any later version.
 */
#ifndef _IP_H
#define _IP_H

#include <linux/types.h>
#include <linux/ip.h>
#include <linux/in.h>
#include <linux/skbuff.h>

#include <net/inet_sock.h>
#include <net/route.h>
#include <net/snmp.h>
#include <net/flow.h>

struct sock;

struct inet_skb_parm {
	struct ip_options	opt;		/* Compiled IP options		*/
	unsigned char		flags;

#define IPSKB_FORWARDED		1
#define IPSKB_XFRM_TUNNEL_SIZE	2
#define IPSKB_XFRM_TRANSFORMED	4
#define IPSKB_FRAG_COMPLETE	8
#define IPSKB_REROUTED		16

	u16			frag_max_size;
};

static inline unsigned int ip_hdrlen(const struct sk_buff *skb)
{
	return ip_hdr(skb)->ihl * 4;
}

struct ipcm_cookie {
	__be32			addr;
	int			oif;
	struct ip_options_rcu	*opt;
	__u8			tx_flags;
	__u8			ttl;
	__s16			tos;
	char			priority;
};

#define IPCB(skb) ((struct inet_skb_parm*)((skb)->cb))
#define PKTINFO_SKB_CB(skb) ((struct in_pktinfo *)((skb)->cb))

struct ip_ra_chain {
	struct ip_ra_chain __rcu *next;
	struct sock		*sk;
	union {
		void			(*destructor)(struct sock *);
		struct sock		*saved_sk;
	};
	struct rcu_head		rcu;
};

extern struct ip_ra_chain __rcu *ip_ra_chain;

/* IP flags. */
#define IP_CE		0x8000		/* Flag: "Congestion"		*/
#define IP_DF		0x4000		/* Flag: "Don't Fragment"	*/
#define IP_MF		0x2000		/* Flag: "More Fragments"	*/
#define IP_OFFSET	0x1FFF		/* "Fragment Offset" part	*/

#define IP_FRAG_TIME	(30 * HZ)		/* fragment lifetime	*/

struct msghdr;
struct net_device;
struct packet_type;
struct rtable;
struct sockaddr;

int igmp_mc_init(void);

/*
 *	Functions provided by ip.c
 */

int ip_build_and_send_pkt(struct sk_buff *skb, struct sock *sk,
			  __be32 saddr, __be32 daddr,
			  struct ip_options_rcu *opt);
int ip_rcv(struct sk_buff *skb, struct net_device *dev, struct packet_type *pt,
	   struct net_device *orig_dev);
int ip_local_deliver(struct sk_buff *skb);
int ip_mr_input(struct sk_buff *skb);
int ip_output(struct sk_buff *skb);
int ip_mc_output(struct sk_buff *skb);
int ip_fragment(struct sk_buff *skb, int (*output)(struct sk_buff *));
int ip_do_nat(struct sk_buff *skb);
void ip_send_check(struct iphdr *ip);
int __ip_local_out(struct sk_buff *skb);
int ip_local_out(struct sk_buff *skb);
int ip_queue_xmit(struct sk_buff *skb, struct flowi *fl);
void ip_init(void);
int ip_append_data(struct sock *sk, struct flowi4 *fl4,
		   int getfrag(void *from, char *to, int offset, int len,
			       int odd, struct sk_buff *skb),
		   void *from, int len, int protolen,
		   struct ipcm_cookie *ipc,
		   struct rtable **rt,
		   unsigned int flags);
int ip_generic_getfrag(void *from, char *to, int offset, int len, int odd,
		       struct sk_buff *skb);
ssize_t ip_append_page(struct sock *sk, struct flowi4 *fl4, struct page *page,
		       int offset, size_t size, int flags);
struct sk_buff *__ip_make_skb(struct sock *sk, struct flowi4 *fl4,
			      struct sk_buff_head *queue,
			      struct inet_cork *cork);
int ip_send_skb(struct net *net, struct sk_buff *skb);
int ip_push_pending_frames(struct sock *sk, struct flowi4 *fl4);
void ip_flush_pending_frames(struct sock *sk);
struct sk_buff *ip_make_skb(struct sock *sk, struct flowi4 *fl4,
			    int getfrag(void *from, char *to, int offset,
					int len, int odd, struct sk_buff *skb),
			    void *from, int length, int transhdrlen,
			    struct ipcm_cookie *ipc, struct rtable **rtp,
			    unsigned int flags);

static inline struct sk_buff *ip_finish_skb(struct sock *sk, struct flowi4 *fl4)
{
	return __ip_make_skb(sk, fl4, &sk->sk_write_queue, &inet_sk(sk)->cork.base);
}

static inline __u8 get_rttos(struct ipcm_cookie* ipc, struct inet_sock *inet)
{
	return (ipc->tos != -1) ? RT_TOS(ipc->tos) : RT_TOS(inet->tos);
}

static inline __u8 get_rtconn_flags(struct ipcm_cookie* ipc, struct sock* sk)
{
	return (ipc->tos != -1) ? RT_CONN_FLAGS_TOS(sk, ipc->tos) : RT_CONN_FLAGS(sk);
}

/* datagram.c */
int ip4_datagram_connect(struct sock *sk, struct sockaddr *uaddr, int addr_len);

void ip4_datagram_release_cb(struct sock *sk);

struct ip_reply_arg {
	struct kvec iov[1];   
	int	    flags;
	__wsum 	    csum;
	int	    csumoffset; /* u16 offset of csum in iov[0].iov_base */
				/* -1 if not needed */ 
	int	    bound_dev_if;
	u8  	    tos;
}; 

#define IP_REPLY_ARG_NOSRCCHECK 1

static inline __u8 ip_reply_arg_flowi_flags(const struct ip_reply_arg *arg)
{
	return (arg->flags & IP_REPLY_ARG_NOSRCCHECK) ? FLOWI_FLAG_ANYSRC : 0;
}

void ip_send_unicast_reply(struct net *net, struct sk_buff *skb, __be32 daddr,
			   __be32 saddr, const struct ip_reply_arg *arg,
			   unsigned int len);

#define IP_INC_STATS(net, field)	SNMP_INC_STATS64((net)->mib.ip_statistics, field)
#define IP_INC_STATS_BH(net, field)	SNMP_INC_STATS64_BH((net)->mib.ip_statistics, field)
#define IP_ADD_STATS(net, field, val)	SNMP_ADD_STATS64((net)->mib.ip_statistics, field, val)
#define IP_ADD_STATS_BH(net, field, val) SNMP_ADD_STATS64_BH((net)->mib.ip_statistics, field, val)
#define IP_UPD_PO_STATS(net, field, val) SNMP_UPD_PO_STATS64((net)->mib.ip_statistics, field, val)
#define IP_UPD_PO_STATS_BH(net, field, val) SNMP_UPD_PO_STATS64_BH((net)->mib.ip_statistics, field, val)
#define NET_INC_STATS(net, field)	SNMP_INC_STATS((net)->mib.net_statistics, field)
#define NET_INC_STATS_BH(net, field)	SNMP_INC_STATS_BH((net)->mib.net_statistics, field)
#define NET_INC_STATS_USER(net, field) 	SNMP_INC_STATS_USER((net)->mib.net_statistics, field)
#define NET_ADD_STATS_BH(net, field, adnd) SNMP_ADD_STATS_BH((net)->mib.net_statistics, field, adnd)
#define NET_ADD_STATS_USER(net, field, adnd) SNMP_ADD_STATS_USER((net)->mib.net_statistics, field, adnd)

unsigned long snmp_fold_field(void __percpu *mib[], int offt);
#if BITS_PER_LONG==32
u64 snmp_fold_field64(void __percpu *mib[], int offt, size_t sync_off);
#else
static inline u64 snmp_fold_field64(void __percpu *mib[], int offt, size_t syncp_off)
{
	return snmp_fold_field(mib, offt);
}
#endif
int snmp_mib_init(void __percpu *ptr[2], size_t mibsize, size_t align);

static inline void snmp_mib_free(void __percpu *ptr[SNMP_ARRAY_SZ])
{
	int i;

<<<<<<< HEAD
=======
	BUG_ON(ptr == NULL);
	for (i = 0; i < SNMP_ARRAY_SZ; i++) {
		free_percpu(ptr[i]);
		ptr[i] = NULL;
	}
}

void inet_get_local_port_range(struct net *net, int *low, int *high);

>>>>>>> c3ade0e0
extern unsigned long sysctl_local_reserved_ports[65536 / 8 / sizeof(unsigned long)];
static inline int inet_is_reserved_local_port(int port)
{
	return test_bit(port, sysctl_local_reserved_ports);
}

extern int sysctl_ip_nonlocal_bind;

/* From inetpeer.c */
extern int inet_peer_threshold;
extern int inet_peer_minttl;
extern int inet_peer_maxttl;

/* From ip_input.c */
extern int sysctl_ip_early_demux;

/* From ip_output.c */
extern int sysctl_ip_dynaddr;

void ipfrag_init(void);

void ip_static_sysctl_init(void);

static inline bool ip_is_fragment(const struct iphdr *iph)
{
	return (iph->frag_off & htons(IP_MF | IP_OFFSET)) != 0;
}

#ifdef CONFIG_INET
#include <net/dst.h>

/* The function in 2.2 was invalid, producing wrong result for
 * check=0xFEFF. It was noticed by Arthur Skawina _year_ ago. --ANK(000625) */
static inline
int ip_decrease_ttl(struct iphdr *iph)
{
	u32 check = (__force u32)iph->check;
	check += (__force u32)htons(0x0100);
	iph->check = (__force __sum16)(check + (check>=0xFFFF));
	return --iph->ttl;
}

static inline
int ip_dont_fragment(struct sock *sk, struct dst_entry *dst)
{
	return  inet_sk(sk)->pmtudisc == IP_PMTUDISC_DO ||
		(inet_sk(sk)->pmtudisc == IP_PMTUDISC_WANT &&
		 !(dst_metric_locked(dst, RTAX_MTU)));
}

static inline bool ip_sk_accept_pmtu(const struct sock *sk)
{
	return inet_sk(sk)->pmtudisc != IP_PMTUDISC_INTERFACE;
}

static inline bool ip_sk_use_pmtu(const struct sock *sk)
{
	return inet_sk(sk)->pmtudisc < IP_PMTUDISC_PROBE;
}

static inline unsigned int ip_dst_mtu_maybe_forward(const struct dst_entry *dst,
						    bool forwarding)
{
	struct net *net = dev_net(dst->dev);

	if (net->ipv4.sysctl_ip_fwd_use_pmtu ||
	    dst_metric_locked(dst, RTAX_MTU) ||
	    !forwarding)
		return dst_mtu(dst);

	return min(dst->dev->mtu, IP_MAX_MTU);
}

static inline unsigned int ip_skb_dst_mtu(const struct sk_buff *skb)
{
	if (!skb->sk || ip_sk_use_pmtu(skb->sk)) {
		bool forwarding = IPCB(skb)->flags & IPSKB_FORWARDED;
		return ip_dst_mtu_maybe_forward(skb_dst(skb), forwarding);
	} else {
		return min(skb_dst(skb)->dev->mtu, IP_MAX_MTU);
	}
}

void __ip_select_ident(struct iphdr *iph, struct dst_entry *dst, int more);

static inline void ip_select_ident(struct sk_buff *skb, struct dst_entry *dst, struct sock *sk)
{
	struct iphdr *iph = ip_hdr(skb);

	if ((iph->frag_off & htons(IP_DF)) && !skb->local_df) {
		/* This is only to work around buggy Windows95/2000
		 * VJ compression implementations.  If the ID field
		 * does not change, they drop every other packet in
		 * a TCP stream using header compression.
		 */
		iph->id = (sk && inet_sk(sk)->inet_daddr) ?
					htons(inet_sk(sk)->inet_id++) : 0;
	} else
		__ip_select_ident(iph, dst, 0);
}

static inline void ip_select_ident_more(struct sk_buff *skb, struct dst_entry *dst, struct sock *sk, int more)
{
	struct iphdr *iph = ip_hdr(skb);

	if ((iph->frag_off & htons(IP_DF)) && !skb->local_df) {
		if (sk && inet_sk(sk)->inet_daddr) {
			iph->id = htons(inet_sk(sk)->inet_id);
			inet_sk(sk)->inet_id += 1 + more;
		} else
			iph->id = 0;
	} else
		__ip_select_ident(iph, dst, more);
}

/*
 *	Map a multicast IP onto multicast MAC for type ethernet.
 */

static inline void ip_eth_mc_map(__be32 naddr, char *buf)
{
	__u32 addr=ntohl(naddr);
	buf[0]=0x01;
	buf[1]=0x00;
	buf[2]=0x5e;
	buf[5]=addr&0xFF;
	addr>>=8;
	buf[4]=addr&0xFF;
	addr>>=8;
	buf[3]=addr&0x7F;
}

/*
 *	Map a multicast IP onto multicast MAC for type IP-over-InfiniBand.
 *	Leave P_Key as 0 to be filled in by driver.
 */

static inline void ip_ib_mc_map(__be32 naddr, const unsigned char *broadcast, char *buf)
{
	__u32 addr;
	unsigned char scope = broadcast[5] & 0xF;

	buf[0]  = 0;		/* Reserved */
	buf[1]  = 0xff;		/* Multicast QPN */
	buf[2]  = 0xff;
	buf[3]  = 0xff;
	addr    = ntohl(naddr);
	buf[4]  = 0xff;
	buf[5]  = 0x10 | scope;	/* scope from broadcast address */
	buf[6]  = 0x40;		/* IPv4 signature */
	buf[7]  = 0x1b;
	buf[8]  = broadcast[8];		/* P_Key */
	buf[9]  = broadcast[9];
	buf[10] = 0;
	buf[11] = 0;
	buf[12] = 0;
	buf[13] = 0;
	buf[14] = 0;
	buf[15] = 0;
	buf[19] = addr & 0xff;
	addr  >>= 8;
	buf[18] = addr & 0xff;
	addr  >>= 8;
	buf[17] = addr & 0xff;
	addr  >>= 8;
	buf[16] = addr & 0x0f;
}

static inline void ip_ipgre_mc_map(__be32 naddr, const unsigned char *broadcast, char *buf)
{
	if ((broadcast[0] | broadcast[1] | broadcast[2] | broadcast[3]) != 0)
		memcpy(buf, broadcast, 4);
	else
		memcpy(buf, &naddr, sizeof(naddr));
}

#if IS_ENABLED(CONFIG_IPV6)
#include <linux/ipv6.h>
#endif

static __inline__ void inet_reset_saddr(struct sock *sk)
{
	inet_sk(sk)->inet_rcv_saddr = inet_sk(sk)->inet_saddr = 0;
#if IS_ENABLED(CONFIG_IPV6)
	if (sk->sk_family == PF_INET6) {
		struct ipv6_pinfo *np = inet6_sk(sk);

		memset(&np->saddr, 0, sizeof(np->saddr));
		memset(&sk->sk_v6_rcv_saddr, 0, sizeof(sk->sk_v6_rcv_saddr));
	}
#endif
}

#endif

static inline int sk_mc_loop(struct sock *sk)
{
	if (!sk)
		return 1;
	switch (sk->sk_family) {
	case AF_INET:
		return inet_sk(sk)->mc_loop;
#if IS_ENABLED(CONFIG_IPV6)
	case AF_INET6:
		return inet6_sk(sk)->mc_loop;
#endif
	}
	WARN_ON(1);
	return 1;
}

bool ip_call_ra_chain(struct sk_buff *skb);

/*
 *	Functions provided by ip_fragment.c
 */

enum ip_defrag_users {
	IP_DEFRAG_LOCAL_DELIVER,
	IP_DEFRAG_CALL_RA_CHAIN,
	IP_DEFRAG_CONNTRACK_IN,
	__IP_DEFRAG_CONNTRACK_IN_END	= IP_DEFRAG_CONNTRACK_IN + USHRT_MAX,
	IP_DEFRAG_CONNTRACK_OUT,
	__IP_DEFRAG_CONNTRACK_OUT_END	= IP_DEFRAG_CONNTRACK_OUT + USHRT_MAX,
	IP_DEFRAG_CONNTRACK_BRIDGE_IN,
	__IP_DEFRAG_CONNTRACK_BRIDGE_IN = IP_DEFRAG_CONNTRACK_BRIDGE_IN + USHRT_MAX,
	IP_DEFRAG_VS_IN,
	IP_DEFRAG_VS_OUT,
	IP_DEFRAG_VS_FWD,
	IP_DEFRAG_AF_PACKET,
	IP_DEFRAG_MACVLAN,
};

int ip_defrag(struct sk_buff *skb, u32 user);
#ifdef CONFIG_INET
struct sk_buff *ip_check_defrag(struct sk_buff *skb, u32 user);
#else
static inline struct sk_buff *ip_check_defrag(struct sk_buff *skb, u32 user)
{
	return skb;
}
#endif
int ip_frag_mem(struct net *net);
int ip_frag_nqueues(struct net *net);

/*
 *	Functions provided by ip_forward.c
 */
 
int ip_forward(struct sk_buff *skb);
 
/*
 *	Functions provided by ip_options.c
 */
 
void ip_options_build(struct sk_buff *skb, struct ip_options *opt,
		      __be32 daddr, struct rtable *rt, int is_frag);
int ip_options_echo(struct ip_options *dopt, struct sk_buff *skb);
void ip_options_fragment(struct sk_buff *skb);
int ip_options_compile(struct net *net, struct ip_options *opt,
		       struct sk_buff *skb);
int ip_options_get(struct net *net, struct ip_options_rcu **optp,
		   unsigned char *data, int optlen);
int ip_options_get_from_user(struct net *net, struct ip_options_rcu **optp,
			     unsigned char __user *data, int optlen);
void ip_options_undo(struct ip_options *opt);
void ip_forward_options(struct sk_buff *skb);
int ip_options_rcv_srr(struct sk_buff *skb);

/*
 *	Functions provided by ip_sockglue.c
 */

<<<<<<< HEAD
extern int	ip_queue_rcv_skb(struct sock *sk, struct sk_buff *skb);
extern void	ip_cmsg_recv(struct msghdr *msg, struct sk_buff *skb);
extern int	ip_cmsg_send(struct net *net,
			     struct msghdr *msg, struct ipcm_cookie *ipc);
extern int	ip_setsockopt(struct sock *sk, int level, int optname, char __user *optval, unsigned int optlen);
extern int	ip_getsockopt(struct sock *sk, int level, int optname, char __user *optval, int __user *optlen);
extern int	compat_ip_setsockopt(struct sock *sk, int level,
			int optname, char __user *optval, unsigned int optlen);
extern int	compat_ip_getsockopt(struct sock *sk, int level,
			int optname, char __user *optval, int __user *optlen);
extern int	ip_ra_control(struct sock *sk, unsigned char on, void (*destructor)(struct sock *));

extern int 	ip_recv_error(struct sock *sk, struct msghdr *msg, int len, int *addr_len);
extern void	ip_icmp_error(struct sock *sk, struct sk_buff *skb, int err, 
			      __be16 port, u32 info, u8 *payload);
extern void	ip_local_error(struct sock *sk, int err, __be32 daddr, __be16 dport,
			       u32 info);
=======
void ipv4_pktinfo_prepare(const struct sock *sk, struct sk_buff *skb);
void ip_cmsg_recv(struct msghdr *msg, struct sk_buff *skb);
int ip_cmsg_send(struct net *net, struct msghdr *msg, struct ipcm_cookie *ipc);
int ip_setsockopt(struct sock *sk, int level, int optname, char __user *optval,
		  unsigned int optlen);
int ip_getsockopt(struct sock *sk, int level, int optname, char __user *optval,
		  int __user *optlen);
int compat_ip_setsockopt(struct sock *sk, int level, int optname,
			 char __user *optval, unsigned int optlen);
int compat_ip_getsockopt(struct sock *sk, int level, int optname,
			 char __user *optval, int __user *optlen);
int ip_ra_control(struct sock *sk, unsigned char on,
		  void (*destructor)(struct sock *));

int ip_recv_error(struct sock *sk, struct msghdr *msg, int len, int *addr_len);
void ip_icmp_error(struct sock *sk, struct sk_buff *skb, int err, __be16 port,
		   u32 info, u8 *payload);
void ip_local_error(struct sock *sk, int err, __be32 daddr, __be16 dport,
		    u32 info);
>>>>>>> c3ade0e0

#ifdef CONFIG_PROC_FS
int ip_misc_proc_init(void);
#endif

#endif	/* _IP_H */<|MERGE_RESOLUTION|>--- conflicted
+++ resolved
@@ -205,8 +205,6 @@
 {
 	int i;
 
-<<<<<<< HEAD
-=======
 	BUG_ON(ptr == NULL);
 	for (i = 0; i < SNMP_ARRAY_SZ; i++) {
 		free_percpu(ptr[i]);
@@ -216,7 +214,6 @@
 
 void inet_get_local_port_range(struct net *net, int *low, int *high);
 
->>>>>>> c3ade0e0
 extern unsigned long sysctl_local_reserved_ports[65536 / 8 / sizeof(unsigned long)];
 static inline int inet_is_reserved_local_port(int port)
 {
@@ -490,25 +487,6 @@
  *	Functions provided by ip_sockglue.c
  */
 
-<<<<<<< HEAD
-extern int	ip_queue_rcv_skb(struct sock *sk, struct sk_buff *skb);
-extern void	ip_cmsg_recv(struct msghdr *msg, struct sk_buff *skb);
-extern int	ip_cmsg_send(struct net *net,
-			     struct msghdr *msg, struct ipcm_cookie *ipc);
-extern int	ip_setsockopt(struct sock *sk, int level, int optname, char __user *optval, unsigned int optlen);
-extern int	ip_getsockopt(struct sock *sk, int level, int optname, char __user *optval, int __user *optlen);
-extern int	compat_ip_setsockopt(struct sock *sk, int level,
-			int optname, char __user *optval, unsigned int optlen);
-extern int	compat_ip_getsockopt(struct sock *sk, int level,
-			int optname, char __user *optval, int __user *optlen);
-extern int	ip_ra_control(struct sock *sk, unsigned char on, void (*destructor)(struct sock *));
-
-extern int 	ip_recv_error(struct sock *sk, struct msghdr *msg, int len, int *addr_len);
-extern void	ip_icmp_error(struct sock *sk, struct sk_buff *skb, int err, 
-			      __be16 port, u32 info, u8 *payload);
-extern void	ip_local_error(struct sock *sk, int err, __be32 daddr, __be16 dport,
-			       u32 info);
-=======
 void ipv4_pktinfo_prepare(const struct sock *sk, struct sk_buff *skb);
 void ip_cmsg_recv(struct msghdr *msg, struct sk_buff *skb);
 int ip_cmsg_send(struct net *net, struct msghdr *msg, struct ipcm_cookie *ipc);
@@ -528,7 +506,6 @@
 		   u32 info, u8 *payload);
 void ip_local_error(struct sock *sk, int err, __be32 daddr, __be16 dport,
 		    u32 info);
->>>>>>> c3ade0e0
 
 #ifdef CONFIG_PROC_FS
 int ip_misc_proc_init(void);
