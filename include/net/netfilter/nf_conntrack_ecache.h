--- conflicted
+++ resolved
@@ -17,11 +17,7 @@
 	unsigned long missed;	/* missed events */
 	u16 ctmask;		/* bitmask of ct events to be delivered */
 	u16 expmask;		/* bitmask of expect events to be delivered */
-<<<<<<< HEAD
-	u32 pid;		/* netlink pid of destroyer */
-=======
 	u32 portid;		/* netlink portid of destroyer */
->>>>>>> c3ade0e0
 	struct timer_list timeout;
 };
 
