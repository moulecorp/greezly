/*
 * INET		An implementation of the TCP/IP protocol suite for the LINUX
 *		operating system.  INET is implemented using the  BSD Socket
 *		interface as the means of communication with the user level.
 *
 *		Definitions for the protocol dispatcher.
 *
 * Version:	@(#)protocol.h	1.0.2	05/07/93
 *
 * Author:	Fred N. van Kempen, <waltje@uWalt.NL.Mugnet.ORG>
 *
 *		This program is free software; you can redistribute it and/or
 *		modify it under the terms of the GNU General Public License
 *		as published by the Free Software Foundation; either version
 *		2 of the License, or (at your option) any later version.
 *
 *	Changes:
 *		Alan Cox	:	Added a name field and a frag handler
 *					field for later.
 *		Alan Cox	:	Cleaned up, and sorted types.
 *		Pedro Roque	:	inet6 protocols
 */
 
#ifndef _PROTOCOL_H
#define _PROTOCOL_H

#include <linux/in6.h>
#include <linux/skbuff.h>
#if IS_ENABLED(CONFIG_IPV6)
#include <linux/ipv6.h>
#endif
#include <linux/netdevice.h>

/* This is one larger than the largest protocol value that can be
 * found in an ipv4 or ipv6 header.  Since in both cases the protocol
 * value is presented in a __u8, this is defined to be 256.
 */
#define MAX_INET_PROTOS		256

/* This is used to register protocols. */
struct net_protocol {
	void			(*early_demux)(struct sk_buff *skb);
	int			(*handler)(struct sk_buff *skb);
	void			(*err_handler)(struct sk_buff *skb, u32 info);
	unsigned int		no_policy:1,
<<<<<<< HEAD
				netns_ok:1;
} __do_const;

#if defined(CONFIG_IPV6) || defined (CONFIG_IPV6_MODULE)
=======
				netns_ok:1,
				/* does the protocol do more stringent
				 * icmp tag validation than simple
				 * socket lookup?
				 */
				icmp_strict_tag_validation:1;
} __do_const;

#if IS_ENABLED(CONFIG_IPV6)
>>>>>>> c3ade0e0
struct inet6_protocol {
	void	(*early_demux)(struct sk_buff *skb);

	int	(*handler)(struct sk_buff *skb);

	void	(*err_handler)(struct sk_buff *skb,
			       struct inet6_skb_parm *opt,
			       u8 type, u8 code, int offset,
			       __be32 info);
	unsigned int	flags;	/* INET6_PROTO_xxx */
} __do_const;

#define INET6_PROTO_NOPOLICY	0x1
#define INET6_PROTO_FINAL	0x2
#endif

struct net_offload {
	struct offload_callbacks callbacks;
	unsigned int		 flags;	/* Flags used by IPv6 for now */
};
/* This should be set for any extension header which is compatible with GSO. */
#define INET6_PROTO_GSO_EXTHDR	0x1

/* This is used to register socket interfaces for IP protocols.  */
struct inet_protosw {
	struct list_head list;

        /* These two fields form the lookup key.  */
	unsigned short	 type;	   /* This is the 2nd argument to socket(2). */
	unsigned short	 protocol; /* This is the L4 protocol number.  */

	struct proto	 *prot;
	const struct proto_ops *ops;
  
	char             no_check;   /* checksum on rcv/xmit/none? */
	unsigned char	 flags;      /* See INET_PROTOSW_* below.  */
};
#define INET_PROTOSW_REUSE 0x01	     /* Are ports automatically reusable? */
#define INET_PROTOSW_PERMANENT 0x02  /* Permanent protocols are unremovable. */
#define INET_PROTOSW_ICSK      0x04  /* Is this an inet_connection_sock? */

extern const struct net_protocol __rcu *inet_protos[MAX_INET_PROTOS];
extern const struct net_offload __rcu *inet_offloads[MAX_INET_PROTOS];
extern const struct net_offload __rcu *inet6_offloads[MAX_INET_PROTOS];

#if IS_ENABLED(CONFIG_IPV6)
extern const struct inet6_protocol __rcu *inet6_protos[MAX_INET_PROTOS];
#endif

int inet_add_protocol(const struct net_protocol *prot, unsigned char num);
int inet_del_protocol(const struct net_protocol *prot, unsigned char num);
int inet_add_offload(const struct net_offload *prot, unsigned char num);
int inet_del_offload(const struct net_offload *prot, unsigned char num);
void inet_register_protosw(struct inet_protosw *p);
void inet_unregister_protosw(struct inet_protosw *p);

int  udp_add_offload(struct udp_offload *prot);
void udp_del_offload(struct udp_offload *prot);

#if IS_ENABLED(CONFIG_IPV6)
int inet6_add_protocol(const struct inet6_protocol *prot, unsigned char num);
int inet6_del_protocol(const struct inet6_protocol *prot, unsigned char num);
int inet6_register_protosw(struct inet_protosw *p);
void inet6_unregister_protosw(struct inet_protosw *p);
#endif
int inet6_add_offload(const struct net_offload *prot, unsigned char num);
int inet6_del_offload(const struct net_offload *prot, unsigned char num);

#endif	/* _PROTOCOL_H */<|MERGE_RESOLUTION|>--- conflicted
+++ resolved
@@ -43,12 +43,6 @@
 	int			(*handler)(struct sk_buff *skb);
 	void			(*err_handler)(struct sk_buff *skb, u32 info);
 	unsigned int		no_policy:1,
-<<<<<<< HEAD
-				netns_ok:1;
-} __do_const;
-
-#if defined(CONFIG_IPV6) || defined (CONFIG_IPV6_MODULE)
-=======
 				netns_ok:1,
 				/* does the protocol do more stringent
 				 * icmp tag validation than simple
@@ -58,7 +52,6 @@
 } __do_const;
 
 #if IS_ENABLED(CONFIG_IPV6)
->>>>>>> c3ade0e0
 struct inet6_protocol {
 	void	(*early_demux)(struct sk_buff *skb);
 
