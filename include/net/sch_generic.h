--- conflicted
+++ resolved
@@ -229,11 +229,7 @@
 
 struct qdisc_skb_cb {
 	unsigned int		pkt_len;
-<<<<<<< HEAD
-	u16			bond_queue_mapping;
-=======
 	u16			slave_dev_queue_mapping;
->>>>>>> c3ade0e0
 	u16			_pad;
 	unsigned char		data[20];
 };
