--- conflicted
+++ resolved
@@ -495,20 +495,6 @@
 void ip6_frag_init(struct inet_frag_queue *q, void *a);
 bool ip6_frag_match(struct inet_frag_queue *q, void *a);
 
-<<<<<<< HEAD
-/* more secured version of ipv6_addr_hash() */
-static inline u32 ipv6_addr_jhash(const struct in6_addr *a)
-{
-	u32 v = (__force u32)a->s6_addr32[0] ^ (__force u32)a->s6_addr32[1];
-
-	return jhash_3words(v,
-			    (__force u32)a->s6_addr32[2],
-			    (__force u32)a->s6_addr32[3],
-			    ipv6_hash_secret);
-}
-
-static inline int ipv6_addr_any(const struct in6_addr *a)
-=======
 /*
  *	Equivalent of ipv4 struct ip
  */
@@ -530,7 +516,6 @@
 			   struct inet_frags *frags);
 
 static inline bool ipv6_addr_any(const struct in6_addr *a)
->>>>>>> c3ade0e0
 {
 #if defined(CONFIG_HAVE_EFFICIENT_UNALIGNED_ACCESS) && BITS_PER_LONG == 64
 	const unsigned long *ul = (const unsigned long *)a;
@@ -788,48 +773,6 @@
  *	socket options (ipv6_sockglue.c)
  */
 
-<<<<<<< HEAD
-extern int			ipv6_setsockopt(struct sock *sk, int level, 
-						int optname,
-						char __user *optval, 
-						unsigned int optlen);
-extern int			ipv6_getsockopt(struct sock *sk, int level, 
-						int optname,
-						char __user *optval, 
-						int __user *optlen);
-extern int			compat_ipv6_setsockopt(struct sock *sk,
-						int level,
-						int optname,
-						char __user *optval,
-						unsigned int optlen);
-extern int			compat_ipv6_getsockopt(struct sock *sk,
-						int level,
-						int optname,
-						char __user *optval,
-						int __user *optlen);
-
-extern int			ip6_datagram_connect(struct sock *sk, 
-						     struct sockaddr *addr, int addr_len);
-
-extern int 			ipv6_recv_error(struct sock *sk, struct msghdr *msg, int len,
-						int *addr_len);
-extern int 			ipv6_recv_rxpmtu(struct sock *sk, struct msghdr *msg, int len,
-						 int *addr_len);
-extern void			ipv6_icmp_error(struct sock *sk, struct sk_buff *skb, int err, __be16 port,
-						u32 info, u8 *payload);
-extern void			ipv6_local_error(struct sock *sk, int err, struct flowi6 *fl6, u32 info);
-extern void			ipv6_local_rxpmtu(struct sock *sk, struct flowi6 *fl6, u32 mtu);
-
-extern int inet6_release(struct socket *sock);
-extern int inet6_bind(struct socket *sock, struct sockaddr *uaddr, 
-		      int addr_len);
-extern int inet6_getname(struct socket *sock, struct sockaddr *uaddr,
-			 int *uaddr_len, int peer);
-extern int inet6_ioctl(struct socket *sock, unsigned int cmd, 
-		       unsigned long arg);
-
-extern int inet6_hash_connect(struct inet_timewait_death_row *death_row,
-=======
 int ipv6_setsockopt(struct sock *sk, int level, int optname,
 		    char __user *optval, unsigned int optlen);
 int ipv6_getsockopt(struct sock *sk, int level, int optname,
@@ -859,7 +802,6 @@
 int inet6_ioctl(struct socket *sock, unsigned int cmd, unsigned long arg);
 
 int inet6_hash_connect(struct inet_timewait_death_row *death_row,
->>>>>>> c3ade0e0
 			      struct sock *sk);
 
 /*
