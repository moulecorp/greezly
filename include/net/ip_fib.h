/*
 * INET		An implementation of the TCP/IP protocol suite for the LINUX
 *		operating system.  INET  is implemented using the  BSD Socket
 *		interface as the means of communication with the user level.
 *
 *		Definitions for the Forwarding Information Base.
 *
 * Authors:	A.N.Kuznetsov, <kuznet@ms2.inr.ac.ru>
 *
 *		This program is free software; you can redistribute it and/or
 *		modify it under the terms of the GNU General Public License
 *		as published by the Free Software Foundation; either version
 *		2 of the License, or (at your option) any later version.
 */

#ifndef _NET_IP_FIB_H
#define _NET_IP_FIB_H

#include <net/flow.h>
#include <linux/seq_file.h>
#include <linux/rcupdate.h>
#include <net/fib_rules.h>
#include <net/inetpeer.h>
#include <linux/percpu.h>

struct fib_config {
	u8			fc_dst_len;
	u8			fc_tos;
	u8			fc_protocol;
	u8			fc_scope;
	u8			fc_type;
	/* 3 bytes unused */
	u32			fc_table;
	__be32			fc_dst;
	__be32			fc_gw;
	int			fc_oif;
	u32			fc_flags;
	u32			fc_priority;
	__be32			fc_prefsrc;
	struct nlattr		*fc_mx;
	struct rtnexthop	*fc_mp;
	int			fc_mx_len;
	int			fc_mp_len;
	u32			fc_flow;
	u32			fc_nlflags;
	struct nl_info		fc_nlinfo;
 };

struct fib_info;
struct rtable;

struct fib_nh_exception {
	struct fib_nh_exception __rcu	*fnhe_next;
	int				fnhe_genid;
	__be32				fnhe_daddr;
	u32				fnhe_pmtu;
	__be32				fnhe_gw;
	unsigned long			fnhe_expires;
	struct rtable __rcu		*fnhe_rth_input;
	struct rtable __rcu		*fnhe_rth_output;
	unsigned long			fnhe_stamp;
};

struct fnhe_hash_bucket {
	struct fib_nh_exception __rcu	*chain;
};

#define FNHE_HASH_SIZE		2048
#define FNHE_RECLAIM_DEPTH	5

struct fib_nh {
	struct net_device	*nh_dev;
	struct hlist_node	nh_hash;
	struct fib_info		*nh_parent;
	unsigned int		nh_flags;
	unsigned char		nh_scope;
#ifdef CONFIG_IP_ROUTE_MULTIPATH
	int			nh_weight;
	int			nh_power;
#endif
#ifdef CONFIG_IP_ROUTE_CLASSID
	__u32			nh_tclassid;
#endif
	int			nh_oif;
	__be32			nh_gw;
	__be32			nh_saddr;
	int			nh_saddr_genid;
	struct rtable __rcu * __percpu *nh_pcpu_rth_output;
	struct rtable __rcu	*nh_rth_input;
	struct fnhe_hash_bucket	*nh_exceptions;
};

/*
 * This structure contains data shared by many of routes.
 */

struct fib_info {
	struct hlist_node	fib_hash;
	struct hlist_node	fib_lhash;
	struct net		*fib_net;
	int			fib_treeref;
	atomic_t		fib_clntref;
	unsigned int		fib_flags;
	unsigned char		fib_dead;
	unsigned char		fib_protocol;
	unsigned char		fib_scope;
	unsigned char		fib_type;
	__be32			fib_prefsrc;
	u32			fib_priority;
	u32			*fib_metrics;
#define fib_mtu fib_metrics[RTAX_MTU-1]
#define fib_window fib_metrics[RTAX_WINDOW-1]
#define fib_rtt fib_metrics[RTAX_RTT-1]
#define fib_advmss fib_metrics[RTAX_ADVMSS-1]
	int			fib_nhs;
#ifdef CONFIG_IP_ROUTE_MULTIPATH
	int			fib_power;
#endif
	struct rcu_head		rcu;
	struct fib_nh		fib_nh[0];
#define fib_dev		fib_nh[0].nh_dev
};


#ifdef CONFIG_IP_MULTIPLE_TABLES
struct fib_rule;
#endif

struct fib_table;
struct fib_result {
	unsigned char	prefixlen;
	unsigned char	nh_sel;
	unsigned char	type;
	unsigned char	scope;
	u32		tclassid;
	struct fib_info *fi;
	struct fib_table *table;
	struct list_head *fa_head;
};

struct fib_result_nl {
	__be32		fl_addr;   /* To be looked up*/
	u32		fl_mark;
	unsigned char	fl_tos;
	unsigned char   fl_scope;
	unsigned char   tb_id_in;

	unsigned char   tb_id;      /* Results */
	unsigned char	prefixlen;
	unsigned char	nh_sel;
	unsigned char	type;
	unsigned char	scope;
	int             err;      
};

#ifdef CONFIG_IP_ROUTE_MULTIPATH
#define FIB_RES_NH(res)		((res).fi->fib_nh[(res).nh_sel])
#else /* CONFIG_IP_ROUTE_MULTIPATH */
#define FIB_RES_NH(res)		((res).fi->fib_nh[0])
#endif /* CONFIG_IP_ROUTE_MULTIPATH */

#ifdef CONFIG_IP_MULTIPLE_TABLES
#define FIB_TABLE_HASHSZ 256
#else
#define FIB_TABLE_HASHSZ 2
#endif

<<<<<<< HEAD
extern __be32 fib_info_update_nh_saddr(struct net *net, struct fib_nh *nh);
=======
__be32 fib_info_update_nh_saddr(struct net *net, struct fib_nh *nh);
>>>>>>> c3ade0e0

#define FIB_RES_SADDR(net, res)				\
	((FIB_RES_NH(res).nh_saddr_genid ==		\
	  atomic_read_unchecked(&(net)->ipv4.dev_addr_genid)) ?	\
	 FIB_RES_NH(res).nh_saddr :			\
	 fib_info_update_nh_saddr((net), &FIB_RES_NH(res)))
#define FIB_RES_GW(res)			(FIB_RES_NH(res).nh_gw)
#define FIB_RES_DEV(res)		(FIB_RES_NH(res).nh_dev)
#define FIB_RES_OIF(res)		(FIB_RES_NH(res).nh_oif)

#define FIB_RES_PREFSRC(net, res)	((res).fi->fib_prefsrc ? : \
					 FIB_RES_SADDR(net, res))

struct fib_table {
	struct hlist_node	tb_hlist;
	u32			tb_id;
	int			tb_default;
	int			tb_num_default;
	unsigned long		tb_data[0];
};

int fib_table_lookup(struct fib_table *tb, const struct flowi4 *flp,
		     struct fib_result *res, int fib_flags);
int fib_table_insert(struct fib_table *, struct fib_config *);
int fib_table_delete(struct fib_table *, struct fib_config *);
int fib_table_dump(struct fib_table *table, struct sk_buff *skb,
		   struct netlink_callback *cb);
int fib_table_flush(struct fib_table *table);
void fib_free_table(struct fib_table *tb);



#ifndef CONFIG_IP_MULTIPLE_TABLES

#define TABLE_LOCAL_INDEX	0
#define TABLE_MAIN_INDEX	1

static inline struct fib_table *fib_get_table(struct net *net, u32 id)
{
	struct hlist_head *ptr;

	ptr = id == RT_TABLE_LOCAL ?
		&net->ipv4.fib_table_hash[TABLE_LOCAL_INDEX] :
		&net->ipv4.fib_table_hash[TABLE_MAIN_INDEX];
	return hlist_entry(ptr->first, struct fib_table, tb_hlist);
}

static inline struct fib_table *fib_new_table(struct net *net, u32 id)
{
	return fib_get_table(net, id);
}

static inline int fib_lookup(struct net *net, const struct flowi4 *flp,
			     struct fib_result *res)
{
	struct fib_table *table;

	table = fib_get_table(net, RT_TABLE_LOCAL);
	if (!fib_table_lookup(table, flp, res, FIB_LOOKUP_NOREF))
		return 0;

	table = fib_get_table(net, RT_TABLE_MAIN);
	if (!fib_table_lookup(table, flp, res, FIB_LOOKUP_NOREF))
		return 0;
	return -ENETUNREACH;
}

#else /* CONFIG_IP_MULTIPLE_TABLES */
int __net_init fib4_rules_init(struct net *net);
void __net_exit fib4_rules_exit(struct net *net);

struct fib_table *fib_new_table(struct net *net, u32 id);
struct fib_table *fib_get_table(struct net *net, u32 id);

int __fib_lookup(struct net *net, struct flowi4 *flp, struct fib_result *res);

static inline int fib_lookup(struct net *net, struct flowi4 *flp,
			     struct fib_result *res)
{
	if (!net->ipv4.fib_has_custom_rules) {
		res->tclassid = 0;
		if (net->ipv4.fib_local &&
		    !fib_table_lookup(net->ipv4.fib_local, flp, res,
				      FIB_LOOKUP_NOREF))
			return 0;
		if (net->ipv4.fib_main &&
		    !fib_table_lookup(net->ipv4.fib_main, flp, res,
				      FIB_LOOKUP_NOREF))
			return 0;
		if (net->ipv4.fib_default &&
		    !fib_table_lookup(net->ipv4.fib_default, flp, res,
				      FIB_LOOKUP_NOREF))
			return 0;
		return -ENETUNREACH;
	}
	return __fib_lookup(net, flp, res);
}

#endif /* CONFIG_IP_MULTIPLE_TABLES */

/* Exported by fib_frontend.c */
extern const struct nla_policy rtm_ipv4_policy[];
void ip_fib_init(void);
__be32 fib_compute_spec_dst(struct sk_buff *skb);
int fib_validate_source(struct sk_buff *skb, __be32 src, __be32 dst,
			u8 tos, int oif, struct net_device *dev,
			struct in_device *idev, u32 *itag);
void fib_select_default(struct fib_result *res);
#ifdef CONFIG_IP_ROUTE_CLASSID
static inline int fib_num_tclassid_users(struct net *net)
{
	return net->ipv4.fib_num_tclassid_users;
}
#else
static inline int fib_num_tclassid_users(struct net *net)
{
	return 0;
}
#endif

/* Exported by fib_semantics.c */
int ip_fib_check_default(__be32 gw, struct net_device *dev);
int fib_sync_down_dev(struct net_device *dev, int force);
int fib_sync_down_addr(struct net *net, __be32 local);
int fib_sync_up(struct net_device *dev);
void fib_select_multipath(struct fib_result *res);

/* Exported by fib_trie.c */
void fib_trie_init(void);
struct fib_table *fib_trie_table(u32 id);

static inline void fib_combine_itag(u32 *itag, const struct fib_result *res)
{
#ifdef CONFIG_IP_ROUTE_CLASSID
#ifdef CONFIG_IP_MULTIPLE_TABLES
	u32 rtag;
#endif
	*itag = FIB_RES_NH(*res).nh_tclassid<<16;
#ifdef CONFIG_IP_MULTIPLE_TABLES
	rtag = res->tclassid;
	if (*itag == 0)
		*itag = (rtag<<16);
	*itag |= (rtag>>16);
#endif
#endif
}

void free_fib_info(struct fib_info *fi);

static inline void fib_info_put(struct fib_info *fi)
{
	if (atomic_dec_and_test(&fi->fib_clntref))
		free_fib_info(fi);
}

#ifdef CONFIG_PROC_FS
int __net_init fib_proc_init(struct net *net);
void __net_exit fib_proc_exit(struct net *net);
#else
static inline int fib_proc_init(struct net *net)
{
	return 0;
}
static inline void fib_proc_exit(struct net *net)
{
}
#endif

#endif  /* _NET_FIB_H */<|MERGE_RESOLUTION|>--- conflicted
+++ resolved
@@ -165,11 +165,7 @@
 #define FIB_TABLE_HASHSZ 2
 #endif
 
-<<<<<<< HEAD
-extern __be32 fib_info_update_nh_saddr(struct net *net, struct fib_nh *nh);
-=======
 __be32 fib_info_update_nh_saddr(struct net *net, struct fib_nh *nh);
->>>>>>> c3ade0e0
 
 #define FIB_RES_SADDR(net, res)				\
 	((FIB_RES_NH(res).nh_saddr_genid ==		\
