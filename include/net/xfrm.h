#ifndef _NET_XFRM_H
#define _NET_XFRM_H

#include <linux/compiler.h>
#include <linux/xfrm.h>
#include <linux/spinlock.h>
#include <linux/list.h>
#include <linux/skbuff.h>
#include <linux/socket.h>
#include <linux/pfkeyv2.h>
#include <linux/ipsec.h>
#include <linux/in6.h>
#include <linux/mutex.h>
#include <linux/audit.h>
#include <linux/slab.h>

#include <net/sock.h>
#include <net/dst.h>
#include <net/ip.h>
#include <net/route.h>
#include <net/ipv6.h>
#include <net/ip6_fib.h>
#include <net/flow.h>

#include <linux/interrupt.h>

#ifdef CONFIG_XFRM_STATISTICS
#include <net/snmp.h>
#endif

#define XFRM_PROTO_ESP		50
#define XFRM_PROTO_AH		51
#define XFRM_PROTO_COMP		108
#define XFRM_PROTO_IPIP		4
#define XFRM_PROTO_IPV6		41
#define XFRM_PROTO_ROUTING	IPPROTO_ROUTING
#define XFRM_PROTO_DSTOPTS	IPPROTO_DSTOPTS

#define XFRM_ALIGN4(len)	(((len) + 3) & ~3)
#define XFRM_ALIGN8(len)	(((len) + 7) & ~7)
#define MODULE_ALIAS_XFRM_MODE(family, encap) \
	MODULE_ALIAS("xfrm-mode-" __stringify(family) "-" __stringify(encap))
#define MODULE_ALIAS_XFRM_TYPE(family, proto) \
	MODULE_ALIAS("xfrm-type-" __stringify(family) "-" __stringify(proto))

#ifdef CONFIG_XFRM_STATISTICS
#define XFRM_INC_STATS(net, field)	SNMP_INC_STATS((net)->mib.xfrm_statistics, field)
#define XFRM_INC_STATS_BH(net, field)	SNMP_INC_STATS_BH((net)->mib.xfrm_statistics, field)
#define XFRM_INC_STATS_USER(net, field)	SNMP_INC_STATS_USER((net)-mib.xfrm_statistics, field)
#else
#define XFRM_INC_STATS(net, field)	((void)(net))
#define XFRM_INC_STATS_BH(net, field)	((void)(net))
#define XFRM_INC_STATS_USER(net, field)	((void)(net))
#endif


/* Organization of SPD aka "XFRM rules"
   ------------------------------------

   Basic objects:
   - policy rule, struct xfrm_policy (=SPD entry)
   - bundle of transformations, struct dst_entry == struct xfrm_dst (=SA bundle)
   - instance of a transformer, struct xfrm_state (=SA)
   - template to clone xfrm_state, struct xfrm_tmpl

   SPD is plain linear list of xfrm_policy rules, ordered by priority.
   (To be compatible with existing pfkeyv2 implementations,
   many rules with priority of 0x7fffffff are allowed to exist and
   such rules are ordered in an unpredictable way, thanks to bsd folks.)

   Lookup is plain linear search until the first match with selector.

   If "action" is "block", then we prohibit the flow, otherwise:
   if "xfrms_nr" is zero, the flow passes untransformed. Otherwise,
   policy entry has list of up to XFRM_MAX_DEPTH transformations,
   described by templates xfrm_tmpl. Each template is resolved
   to a complete xfrm_state (see below) and we pack bundle of transformations
   to a dst_entry returned to requestor.

   dst -. xfrm  .-> xfrm_state #1
    |---. child .-> dst -. xfrm .-> xfrm_state #2
                     |---. child .-> dst -. xfrm .-> xfrm_state #3
                                      |---. child .-> NULL

   Bundles are cached at xrfm_policy struct (field ->bundles).


   Resolution of xrfm_tmpl
   -----------------------
   Template contains:
   1. ->mode		Mode: transport or tunnel
   2. ->id.proto	Protocol: AH/ESP/IPCOMP
   3. ->id.daddr	Remote tunnel endpoint, ignored for transport mode.
      Q: allow to resolve security gateway?
   4. ->id.spi          If not zero, static SPI.
   5. ->saddr		Local tunnel endpoint, ignored for transport mode.
   6. ->algos		List of allowed algos. Plain bitmask now.
      Q: ealgos, aalgos, calgos. What a mess...
   7. ->share		Sharing mode.
      Q: how to implement private sharing mode? To add struct sock* to
      flow id?

   Having this template we search through SAD searching for entries
   with appropriate mode/proto/algo, permitted by selector.
   If no appropriate entry found, it is requested from key manager.

   PROBLEMS:
   Q: How to find all the bundles referring to a physical path for
      PMTU discovery? Seems, dst should contain list of all parents...
      and enter to infinite locking hierarchy disaster.
      No! It is easier, we will not search for them, let them find us.
      We add genid to each dst plus pointer to genid of raw IP route,
      pmtu disc will update pmtu on raw IP route and increase its genid.
      dst_check() will see this for top level and trigger resyncing
      metrics. Plus, it will be made via sk->sk_dst_cache. Solved.
 */

struct xfrm_state_walk {
	struct list_head	all;
	u8			state;
	union {
		u8		dying;
		u8		proto;
	};
	u32			seq;
};

/* Full description of state of transformer. */
struct xfrm_state {
#ifdef CONFIG_NET_NS
	struct net		*xs_net;
#endif
	union {
		struct hlist_node	gclist;
		struct hlist_node	bydst;
	};
	struct hlist_node	bysrc;
	struct hlist_node	byspi;

	atomic_t		refcnt;
	spinlock_t		lock;

	struct xfrm_id		id;
	struct xfrm_selector	sel;
	struct xfrm_mark	mark;
	u32			tfcpad;

	u32			genid;

	/* Key manager bits */
	struct xfrm_state_walk	km;

	/* Parameters of this state. */
	struct {
		u32		reqid;
		u8		mode;
		u8		replay_window;
		u8		aalgo, ealgo, calgo;
		u8		flags;
		u16		family;
		xfrm_address_t	saddr;
		int		header_len;
		int		trailer_len;
		u32		extra_flags;
	} props;

	struct xfrm_lifetime_cfg lft;

	/* Data for transformer */
	struct xfrm_algo_auth	*aalg;
	struct xfrm_algo	*ealg;
	struct xfrm_algo	*calg;
	struct xfrm_algo_aead	*aead;

	/* Data for encapsulator */
	struct xfrm_encap_tmpl	*encap;

	/* Data for care-of address */
	xfrm_address_t	*coaddr;

	/* IPComp needs an IPIP tunnel for handling uncompressed packets */
	struct xfrm_state	*tunnel;

	/* If a tunnel, number of users + 1 */
	atomic_t		tunnel_users;

	/* State for replay detection */
	struct xfrm_replay_state replay;
	struct xfrm_replay_state_esn *replay_esn;

	/* Replay detection state at the time we sent the last notification */
	struct xfrm_replay_state preplay;
	struct xfrm_replay_state_esn *preplay_esn;

	/* The functions for replay detection. */
	struct xfrm_replay	*repl;

	/* internal flag that only holds state for delayed aevent at the
	 * moment
	*/
	u32			xflags;

	/* Replay detection notification settings */
	u32			replay_maxage;
	u32			replay_maxdiff;

	/* Replay detection notification timer */
	struct timer_list	rtimer;

	/* Statistics */
	struct xfrm_stats	stats;

	struct xfrm_lifetime_cur curlft;
	struct tasklet_hrtimer	mtimer;

	/* used to fix curlft->add_time when changing date */
	long		saved_tmo;

	/* Last used time */
	unsigned long		lastused;

	/* Reference to data common to all the instances of this
	 * transformer. */
	const struct xfrm_type	*type;
	struct xfrm_mode	*inner_mode;
	struct xfrm_mode	*inner_mode_iaf;
	struct xfrm_mode	*outer_mode;

	/* Security context */
	struct xfrm_sec_ctx	*security;

	/* Private data of this transformer, format is opaque,
	 * interpreted by xfrm_type methods. */
	void			*data;
};

static inline struct net *xs_net(struct xfrm_state *x)
{
	return read_pnet(&x->xs_net);
}

/* xflags - make enum if more show up */
#define XFRM_TIME_DEFER	1
#define XFRM_SOFT_EXPIRE 2

enum {
	XFRM_STATE_VOID,
	XFRM_STATE_ACQ,
	XFRM_STATE_VALID,
	XFRM_STATE_ERROR,
	XFRM_STATE_EXPIRED,
	XFRM_STATE_DEAD
};

/* callback structure passed from either netlink or pfkey */
struct km_event {
	union {
		u32 hard;
		u32 proto;
		u32 byid;
		u32 aevent;
		u32 type;
	} data;

	u32	seq;
	u32	portid;
	u32	event;
	struct net *net;
};

struct xfrm_replay {
	void	(*advance)(struct xfrm_state *x, __be32 net_seq);
	int	(*check)(struct xfrm_state *x,
			 struct sk_buff *skb,
			 __be32 net_seq);
	int	(*recheck)(struct xfrm_state *x,
			   struct sk_buff *skb,
			   __be32 net_seq);
	void	(*notify)(struct xfrm_state *x, int event);
	int	(*overflow)(struct xfrm_state *x, struct sk_buff *skb);
};

struct net_device;
struct xfrm_type;
struct xfrm_dst;
struct xfrm_policy_afinfo {
	unsigned short		family;
	struct dst_ops		*dst_ops;
	struct dst_entry	*(*dst_lookup)(struct net *net, int tos,
					       const xfrm_address_t *saddr,
					       const xfrm_address_t *daddr);
	int			(*get_saddr)(struct net *net, xfrm_address_t *saddr, xfrm_address_t *daddr);
	void			(*decode_session)(struct sk_buff *skb,
						  struct flowi *fl,
						  int reverse);
	int			(*get_tos)(const struct flowi *fl);
	void			(*init_dst)(struct net *net,
					    struct xfrm_dst *dst);
	int			(*init_path)(struct xfrm_dst *path,
					     struct dst_entry *dst,
					     int nfheader_len);
	int			(*fill_dst)(struct xfrm_dst *xdst,
					    struct net_device *dev,
					    const struct flowi *fl);
	struct dst_entry	*(*blackhole_route)(struct net *net, struct dst_entry *orig);
} __do_const;

int xfrm_policy_register_afinfo(struct xfrm_policy_afinfo *afinfo);
int xfrm_policy_unregister_afinfo(struct xfrm_policy_afinfo *afinfo);
void km_policy_notify(struct xfrm_policy *xp, int dir,
		      const struct km_event *c);
void km_state_notify(struct xfrm_state *x, const struct km_event *c);

struct xfrm_tmpl;
int km_query(struct xfrm_state *x, struct xfrm_tmpl *t,
	     struct xfrm_policy *pol);
void km_state_expired(struct xfrm_state *x, int hard, u32 portid);
int __xfrm_state_delete(struct xfrm_state *x);

struct xfrm_state_afinfo {
	unsigned int		family;
	unsigned int		proto;
	__be16			eth_proto;
	struct module		*owner;
	const struct xfrm_type	*type_map[IPPROTO_MAX];
	struct xfrm_mode	*mode_map[XFRM_MODE_MAX];
	int			(*init_flags)(struct xfrm_state *x);
	void			(*init_tempsel)(struct xfrm_selector *sel,
						const struct flowi *fl);
	void			(*init_temprop)(struct xfrm_state *x,
						const struct xfrm_tmpl *tmpl,
						const xfrm_address_t *daddr,
						const xfrm_address_t *saddr);
	int			(*tmpl_sort)(struct xfrm_tmpl **dst, struct xfrm_tmpl **src, int n);
	int			(*state_sort)(struct xfrm_state **dst, struct xfrm_state **src, int n);
	int			(*output)(struct sk_buff *skb);
	int			(*output_finish)(struct sk_buff *skb);
	int			(*extract_input)(struct xfrm_state *x,
						 struct sk_buff *skb);
	int			(*extract_output)(struct xfrm_state *x,
						  struct sk_buff *skb);
	int			(*transport_finish)(struct sk_buff *skb,
						    int async);
<<<<<<< HEAD
=======
	void			(*local_error)(struct sk_buff *skb, u32 mtu);
>>>>>>> c3ade0e0
} __do_const;

int xfrm_state_register_afinfo(struct xfrm_state_afinfo *afinfo);
int xfrm_state_unregister_afinfo(struct xfrm_state_afinfo *afinfo);
struct xfrm_state_afinfo *xfrm_state_get_afinfo(unsigned int family);
void xfrm_state_put_afinfo(struct xfrm_state_afinfo *afinfo);

void xfrm_state_delete_tunnel(struct xfrm_state *x);

struct xfrm_type {
	char			*description;
	struct module		*owner;
	u8			proto;
	u8			flags;
#define XFRM_TYPE_NON_FRAGMENT	1
#define XFRM_TYPE_REPLAY_PROT	2
#define XFRM_TYPE_LOCAL_COADDR	4
#define XFRM_TYPE_REMOTE_COADDR	8

	int			(*init_state)(struct xfrm_state *x);
	void			(*destructor)(struct xfrm_state *);
	int			(*input)(struct xfrm_state *, struct sk_buff *skb);
	int			(*output)(struct xfrm_state *, struct sk_buff *pskb);
	int			(*reject)(struct xfrm_state *, struct sk_buff *,
					  const struct flowi *);
	int			(*hdr_offset)(struct xfrm_state *, struct sk_buff *, u8 **);
	/* Estimate maximal size of result of transformation of a dgram */
	u32			(*get_mtu)(struct xfrm_state *, int size);
};

int xfrm_register_type(const struct xfrm_type *type, unsigned short family);
int xfrm_unregister_type(const struct xfrm_type *type, unsigned short family);

struct xfrm_mode {
	/*
	 * Remove encapsulation header.
	 *
	 * The IP header will be moved over the top of the encapsulation
	 * header.
	 *
	 * On entry, the transport header shall point to where the IP header
	 * should be and the network header shall be set to where the IP
	 * header currently is.  skb->data shall point to the start of the
	 * payload.
	 */
	int (*input2)(struct xfrm_state *x, struct sk_buff *skb);

	/*
	 * This is the actual input entry point.
	 *
	 * For transport mode and equivalent this would be identical to
	 * input2 (which does not need to be set).  While tunnel mode
	 * and equivalent would set this to the tunnel encapsulation function
	 * xfrm4_prepare_input that would in turn call input2.
	 */
	int (*input)(struct xfrm_state *x, struct sk_buff *skb);

	/*
	 * Add encapsulation header.
	 *
	 * On exit, the transport header will be set to the start of the
	 * encapsulation header to be filled in by x->type->output and
	 * the mac header will be set to the nextheader (protocol for
	 * IPv4) field of the extension header directly preceding the
	 * encapsulation header, or in its absence, that of the top IP
	 * header.  The value of the network header will always point
	 * to the top IP header while skb->data will point to the payload.
	 */
	int (*output2)(struct xfrm_state *x,struct sk_buff *skb);

	/*
	 * This is the actual output entry point.
	 *
	 * For transport mode and equivalent this would be identical to
	 * output2 (which does not need to be set).  While tunnel mode
	 * and equivalent would set this to a tunnel encapsulation function
	 * (xfrm4_prepare_output or xfrm6_prepare_output) that would in turn
	 * call output2.
	 */
	int (*output)(struct xfrm_state *x, struct sk_buff *skb);

	struct xfrm_state_afinfo *afinfo;
	struct module *owner;
	unsigned int encap;
	int flags;
} __do_const;

/* Flags for xfrm_mode. */
enum {
	XFRM_MODE_FLAG_TUNNEL = 1,
};

int xfrm_register_mode(struct xfrm_mode *mode, int family);
int xfrm_unregister_mode(struct xfrm_mode *mode, int family);

static inline int xfrm_af2proto(unsigned int family)
{
	switch(family) {
	case AF_INET:
		return IPPROTO_IPIP;
	case AF_INET6:
		return IPPROTO_IPV6;
	default:
		return 0;
	}
}

static inline struct xfrm_mode *xfrm_ip2inner_mode(struct xfrm_state *x, int ipproto)
{
	if ((ipproto == IPPROTO_IPIP && x->props.family == AF_INET) ||
	    (ipproto == IPPROTO_IPV6 && x->props.family == AF_INET6))
		return x->inner_mode;
	else
		return x->inner_mode_iaf;
}

struct xfrm_tmpl {
/* id in template is interpreted as:
 * daddr - destination of tunnel, may be zero for transport mode.
 * spi   - zero to acquire spi. Not zero if spi is static, then
 *	   daddr must be fixed too.
 * proto - AH/ESP/IPCOMP
 */
	struct xfrm_id		id;

/* Source address of tunnel. Ignored, if it is not a tunnel. */
	xfrm_address_t		saddr;

	unsigned short		encap_family;

	u32			reqid;

/* Mode: transport, tunnel etc. */
	u8			mode;

/* Sharing mode: unique, this session only, this user only etc. */
	u8			share;

/* May skip this transfomration if no SA is found */
	u8			optional;

/* Skip aalgos/ealgos/calgos checks. */
	u8			allalgs;

/* Bit mask of algos allowed for acquisition */
	u32			aalgos;
	u32			ealgos;
	u32			calgos;
};

#define XFRM_MAX_DEPTH		6

struct xfrm_policy_walk_entry {
	struct list_head	all;
	u8			dead;
};

struct xfrm_policy_walk {
	struct xfrm_policy_walk_entry walk;
	u8 type;
	u32 seq;
};

struct xfrm_policy_queue {
	struct sk_buff_head	hold_queue;
	struct timer_list	hold_timer;
	unsigned long		timeout;
};

struct xfrm_policy {
#ifdef CONFIG_NET_NS
	struct net		*xp_net;
#endif
	struct hlist_node	bydst;
	struct hlist_node	byidx;

	/* This lock only affects elements except for entry. */
	rwlock_t		lock;
	atomic_t		refcnt;
	struct timer_list	timer;

	struct flow_cache_object flo;
	atomic_unchecked_t	genid;
	u32			priority;
	u32			index;
	struct xfrm_mark	mark;
	struct xfrm_selector	selector;
	struct xfrm_lifetime_cfg lft;
	struct xfrm_lifetime_cur curlft;
	struct xfrm_policy_walk_entry walk;
	struct xfrm_policy_queue polq;
	u8			type;
	u8			action;
	u8			flags;
	u8			xfrm_nr;
	u16			family;
	struct xfrm_sec_ctx	*security;
	struct xfrm_tmpl       	xfrm_vec[XFRM_MAX_DEPTH];
};

static inline struct net *xp_net(const struct xfrm_policy *xp)
{
	return read_pnet(&xp->xp_net);
}

struct xfrm_kmaddress {
	xfrm_address_t          local;
	xfrm_address_t          remote;
	u32			reserved;
	u16			family;
};

struct xfrm_migrate {
	xfrm_address_t		old_daddr;
	xfrm_address_t		old_saddr;
	xfrm_address_t		new_daddr;
	xfrm_address_t		new_saddr;
	u8			proto;
	u8			mode;
	u16			reserved;
	u32			reqid;
	u16			old_family;
	u16			new_family;
};

#define XFRM_KM_TIMEOUT                30
/* what happened */
#define XFRM_REPLAY_UPDATE	XFRM_AE_CR
#define XFRM_REPLAY_TIMEOUT	XFRM_AE_CE

/* default aevent timeout in units of 100ms */
#define XFRM_AE_ETIME			10
/* Async Event timer multiplier */
#define XFRM_AE_ETH_M			10
/* default seq threshold size */
#define XFRM_AE_SEQT_SIZE		2

struct xfrm_mgr {
	struct list_head	list;
	char			*id;
	int			(*notify)(struct xfrm_state *x, const struct km_event *c);
	int			(*acquire)(struct xfrm_state *x, struct xfrm_tmpl *, struct xfrm_policy *xp);
	struct xfrm_policy	*(*compile_policy)(struct sock *sk, int opt, u8 *data, int len, int *dir);
	int			(*new_mapping)(struct xfrm_state *x, xfrm_address_t *ipaddr, __be16 sport);
	int			(*notify_policy)(struct xfrm_policy *x, int dir, const struct km_event *c);
	int			(*report)(struct net *net, u8 proto, struct xfrm_selector *sel, xfrm_address_t *addr);
	int			(*migrate)(const struct xfrm_selector *sel,
					   u8 dir, u8 type,
					   const struct xfrm_migrate *m,
					   int num_bundles,
					   const struct xfrm_kmaddress *k);
};

int xfrm_register_km(struct xfrm_mgr *km);
int xfrm_unregister_km(struct xfrm_mgr *km);

/*
 * This structure is used for the duration where packets are being
 * transformed by IPsec.  As soon as the packet leaves IPsec the
 * area beyond the generic IP part may be overwritten.
 */
struct xfrm_skb_cb {
	union {
		struct inet_skb_parm h4;
		struct inet6_skb_parm h6;
        } header;

        /* Sequence number for replay protection. */
	union {
		struct {
			__u32 low;
			__u32 hi;
		} output;
		struct {
			__be32 low;
			__be32 hi;
		} input;
	} seq;
};

#define XFRM_SKB_CB(__skb) ((struct xfrm_skb_cb *)&((__skb)->cb[0]))

/*
 * This structure is used by the afinfo prepare_input/prepare_output functions
 * to transmit header information to the mode input/output functions.
 */
struct xfrm_mode_skb_cb {
	union {
		struct inet_skb_parm h4;
		struct inet6_skb_parm h6;
	} header;

	/* Copied from header for IPv4, always set to zero and DF for IPv6. */
	__be16 id;
	__be16 frag_off;

	/* IP header length (excluding options or extension headers). */
	u8 ihl;

	/* TOS for IPv4, class for IPv6. */
	u8 tos;

	/* TTL for IPv4, hop limitfor IPv6. */
	u8 ttl;

	/* Protocol for IPv4, NH for IPv6. */
	u8 protocol;

	/* Option length for IPv4, zero for IPv6. */
	u8 optlen;

	/* Used by IPv6 only, zero for IPv4. */
	u8 flow_lbl[3];
};

#define XFRM_MODE_SKB_CB(__skb) ((struct xfrm_mode_skb_cb *)&((__skb)->cb[0]))

/*
 * This structure is used by the input processing to locate the SPI and
 * related information.
 */
struct xfrm_spi_skb_cb {
	union {
		struct inet_skb_parm h4;
		struct inet6_skb_parm h6;
	} header;

	unsigned int daddroff;
	unsigned int family;
};

#define XFRM_SPI_SKB_CB(__skb) ((struct xfrm_spi_skb_cb *)&((__skb)->cb[0]))

/* Audit Information */
struct xfrm_audit {
	u32	secid;
	kuid_t	loginuid;
	unsigned int sessionid;
};

#ifdef CONFIG_AUDITSYSCALL
static inline struct audit_buffer *xfrm_audit_start(const char *op)
{
	struct audit_buffer *audit_buf = NULL;

	if (audit_enabled == 0)
		return NULL;
	audit_buf = audit_log_start(current->audit_context, GFP_ATOMIC,
				    AUDIT_MAC_IPSEC_EVENT);
	if (audit_buf == NULL)
		return NULL;
	audit_log_format(audit_buf, "op=%s", op);
	return audit_buf;
}

static inline void xfrm_audit_helper_usrinfo(kuid_t auid, unsigned int ses, u32 secid,
					     struct audit_buffer *audit_buf)
{
	char *secctx;
	u32 secctx_len;

	audit_log_format(audit_buf, " auid=%u ses=%u",
			 from_kuid(&init_user_ns, auid), ses);
	if (secid != 0 &&
	    security_secid_to_secctx(secid, &secctx, &secctx_len) == 0) {
		audit_log_format(audit_buf, " subj=%s", secctx);
		security_release_secctx(secctx, secctx_len);
	} else
		audit_log_task_context(audit_buf);
}

void xfrm_audit_policy_add(struct xfrm_policy *xp, int result, kuid_t auid,
			   unsigned int ses, u32 secid);
void xfrm_audit_policy_delete(struct xfrm_policy *xp, int result, kuid_t auid,
			      unsigned int ses, u32 secid);
void xfrm_audit_state_add(struct xfrm_state *x, int result, kuid_t auid,
			  unsigned int ses, u32 secid);
void xfrm_audit_state_delete(struct xfrm_state *x, int result, kuid_t auid,
			     unsigned int ses, u32 secid);
void xfrm_audit_state_replay_overflow(struct xfrm_state *x,
				      struct sk_buff *skb);
void xfrm_audit_state_replay(struct xfrm_state *x, struct sk_buff *skb,
			     __be32 net_seq);
void xfrm_audit_state_notfound_simple(struct sk_buff *skb, u16 family);
void xfrm_audit_state_notfound(struct sk_buff *skb, u16 family, __be32 net_spi,
			       __be32 net_seq);
void xfrm_audit_state_icvfail(struct xfrm_state *x, struct sk_buff *skb,
			      u8 proto);
#else

static inline void xfrm_audit_policy_add(struct xfrm_policy *xp, int result,
				  kuid_t auid, unsigned int ses, u32 secid)
{
}

static inline void xfrm_audit_policy_delete(struct xfrm_policy *xp, int result,
				  kuid_t auid, unsigned int ses, u32 secid)
{
}

static inline void xfrm_audit_state_add(struct xfrm_state *x, int result,
				 kuid_t auid, unsigned int ses, u32 secid)
{
}

static inline void xfrm_audit_state_delete(struct xfrm_state *x, int result,
				    kuid_t auid, unsigned int ses, u32 secid)
{
}

static inline void xfrm_audit_state_replay_overflow(struct xfrm_state *x,
					     struct sk_buff *skb)
{
}

static inline void xfrm_audit_state_replay(struct xfrm_state *x,
					   struct sk_buff *skb, __be32 net_seq)
{
}

static inline void xfrm_audit_state_notfound_simple(struct sk_buff *skb,
				      u16 family)
{
}

static inline void xfrm_audit_state_notfound(struct sk_buff *skb, u16 family,
				      __be32 net_spi, __be32 net_seq)
{
}

static inline void xfrm_audit_state_icvfail(struct xfrm_state *x,
				     struct sk_buff *skb, u8 proto)
{
}
#endif /* CONFIG_AUDITSYSCALL */

static inline void xfrm_pol_hold(struct xfrm_policy *policy)
{
	if (likely(policy != NULL))
		atomic_inc(&policy->refcnt);
}

void xfrm_policy_destroy(struct xfrm_policy *policy);

static inline void xfrm_pol_put(struct xfrm_policy *policy)
{
	if (atomic_dec_and_test(&policy->refcnt))
		xfrm_policy_destroy(policy);
}

static inline void xfrm_pols_put(struct xfrm_policy **pols, int npols)
{
	int i;
	for (i = npols - 1; i >= 0; --i)
		xfrm_pol_put(pols[i]);
}

void __xfrm_state_destroy(struct xfrm_state *);

static inline void __xfrm_state_put(struct xfrm_state *x)
{
	atomic_dec(&x->refcnt);
}

static inline void xfrm_state_put(struct xfrm_state *x)
{
	if (atomic_dec_and_test(&x->refcnt))
		__xfrm_state_destroy(x);
}

static inline void xfrm_state_hold(struct xfrm_state *x)
{
	atomic_inc(&x->refcnt);
}

static inline bool addr_match(const void *token1, const void *token2,
			      int prefixlen)
{
	const __be32 *a1 = token1;
	const __be32 *a2 = token2;
	int pdw;
	int pbi;

	pdw = prefixlen >> 5;	  /* num of whole u32 in prefix */
	pbi = prefixlen &  0x1f;  /* num of bits in incomplete u32 in prefix */

	if (pdw)
		if (memcmp(a1, a2, pdw << 2))
			return false;

	if (pbi) {
		__be32 mask;

		mask = htonl((0xffffffff) << (32 - pbi));

		if ((a1[pdw] ^ a2[pdw]) & mask)
			return false;
	}

	return true;
}

static inline bool addr4_match(__be32 a1, __be32 a2, u8 prefixlen)
{
	/* C99 6.5.7 (3): u32 << 32 is undefined behaviour */
	if (prefixlen == 0)
		return true;
	return !((a1 ^ a2) & htonl(0xFFFFFFFFu << (32 - prefixlen)));
}

static __inline__
__be16 xfrm_flowi_sport(const struct flowi *fl, const union flowi_uli *uli)
{
	__be16 port;
	switch(fl->flowi_proto) {
	case IPPROTO_TCP:
	case IPPROTO_UDP:
	case IPPROTO_UDPLITE:
	case IPPROTO_SCTP:
		port = uli->ports.sport;
		break;
	case IPPROTO_ICMP:
	case IPPROTO_ICMPV6:
		port = htons(uli->icmpt.type);
		break;
	case IPPROTO_MH:
		port = htons(uli->mht.type);
		break;
	case IPPROTO_GRE:
		port = htons(ntohl(uli->gre_key) >> 16);
		break;
	default:
		port = 0;	/*XXX*/
	}
	return port;
}

static __inline__
__be16 xfrm_flowi_dport(const struct flowi *fl, const union flowi_uli *uli)
{
	__be16 port;
	switch(fl->flowi_proto) {
	case IPPROTO_TCP:
	case IPPROTO_UDP:
	case IPPROTO_UDPLITE:
	case IPPROTO_SCTP:
		port = uli->ports.dport;
		break;
	case IPPROTO_ICMP:
	case IPPROTO_ICMPV6:
		port = htons(uli->icmpt.code);
		break;
	case IPPROTO_GRE:
		port = htons(ntohl(uli->gre_key) & 0xffff);
		break;
	default:
		port = 0;	/*XXX*/
	}
	return port;
}

bool xfrm_selector_match(const struct xfrm_selector *sel,
			 const struct flowi *fl, unsigned short family);

#ifdef CONFIG_SECURITY_NETWORK_XFRM
/*	If neither has a context --> match
 * 	Otherwise, both must have a context and the sids, doi, alg must match
 */
static inline bool xfrm_sec_ctx_match(struct xfrm_sec_ctx *s1, struct xfrm_sec_ctx *s2)
{
	return ((!s1 && !s2) ||
		(s1 && s2 &&
		 (s1->ctx_sid == s2->ctx_sid) &&
		 (s1->ctx_doi == s2->ctx_doi) &&
		 (s1->ctx_alg == s2->ctx_alg)));
}
#else
static inline bool xfrm_sec_ctx_match(struct xfrm_sec_ctx *s1, struct xfrm_sec_ctx *s2)
{
	return true;
}
#endif

/* A struct encoding bundle of transformations to apply to some set of flow.
 *
 * dst->child points to the next element of bundle.
 * dst->xfrm  points to an instanse of transformer.
 *
 * Due to unfortunate limitations of current routing cache, which we
 * have no time to fix, it mirrors struct rtable and bound to the same
 * routing key, including saddr,daddr. However, we can have many of
 * bundles differing by session id. All the bundles grow from a parent
 * policy rule.
 */
struct xfrm_dst {
	union {
		struct dst_entry	dst;
		struct rtable		rt;
		struct rt6_info		rt6;
	} u;
	struct dst_entry *route;
	struct flow_cache_object flo;
	struct xfrm_policy *pols[XFRM_POLICY_TYPE_MAX];
	int num_pols, num_xfrms;
#ifdef CONFIG_XFRM_SUB_POLICY
	struct flowi *origin;
	struct xfrm_selector *partner;
#endif
	u32 xfrm_genid;
	u32 policy_genid;
	u32 route_mtu_cached;
	u32 child_mtu_cached;
	u32 route_cookie;
	u32 path_cookie;
};

#ifdef CONFIG_XFRM
static inline void xfrm_dst_destroy(struct xfrm_dst *xdst)
{
	xfrm_pols_put(xdst->pols, xdst->num_pols);
	dst_release(xdst->route);
	if (likely(xdst->u.dst.xfrm))
		xfrm_state_put(xdst->u.dst.xfrm);
#ifdef CONFIG_XFRM_SUB_POLICY
	kfree(xdst->origin);
	xdst->origin = NULL;
	kfree(xdst->partner);
	xdst->partner = NULL;
#endif
}
#endif

void xfrm_dst_ifdown(struct dst_entry *dst, struct net_device *dev);

struct sec_path {
	atomic_t		refcnt;
	int			len;
	struct xfrm_state	*xvec[XFRM_MAX_DEPTH];
};

static inline int secpath_exists(struct sk_buff *skb)
{
#ifdef CONFIG_XFRM
	return skb->sp != NULL;
#else
	return 0;
#endif
}

static inline struct sec_path *
secpath_get(struct sec_path *sp)
{
	if (sp)
		atomic_inc(&sp->refcnt);
	return sp;
}

void __secpath_destroy(struct sec_path *sp);

static inline void
secpath_put(struct sec_path *sp)
{
	if (sp && atomic_dec_and_test(&sp->refcnt))
		__secpath_destroy(sp);
}

struct sec_path *secpath_dup(struct sec_path *src);

static inline void
secpath_reset(struct sk_buff *skb)
{
#ifdef CONFIG_XFRM
	secpath_put(skb->sp);
	skb->sp = NULL;
#endif
}

static inline int
xfrm_addr_any(const xfrm_address_t *addr, unsigned short family)
{
	switch (family) {
	case AF_INET:
		return addr->a4 == 0;
	case AF_INET6:
		return ipv6_addr_any((struct in6_addr *)&addr->a6);
	}
	return 0;
}

static inline int
__xfrm4_state_addr_cmp(const struct xfrm_tmpl *tmpl, const struct xfrm_state *x)
{
	return	(tmpl->saddr.a4 &&
		 tmpl->saddr.a4 != x->props.saddr.a4);
}

static inline int
__xfrm6_state_addr_cmp(const struct xfrm_tmpl *tmpl, const struct xfrm_state *x)
{
	return	(!ipv6_addr_any((struct in6_addr*)&tmpl->saddr) &&
		 !ipv6_addr_equal((struct in6_addr *)&tmpl->saddr, (struct in6_addr*)&x->props.saddr));
}

static inline int
xfrm_state_addr_cmp(const struct xfrm_tmpl *tmpl, const struct xfrm_state *x, unsigned short family)
{
	switch (family) {
	case AF_INET:
		return __xfrm4_state_addr_cmp(tmpl, x);
	case AF_INET6:
		return __xfrm6_state_addr_cmp(tmpl, x);
	}
	return !0;
}

#ifdef CONFIG_XFRM
int __xfrm_policy_check(struct sock *, int dir, struct sk_buff *skb,
			unsigned short family);

static inline int __xfrm_policy_check2(struct sock *sk, int dir,
				       struct sk_buff *skb,
				       unsigned int family, int reverse)
{
	struct net *net = dev_net(skb->dev);
	int ndir = dir | (reverse ? XFRM_POLICY_MASK + 1 : 0);

	if (sk && sk->sk_policy[XFRM_POLICY_IN])
		return __xfrm_policy_check(sk, ndir, skb, family);

	return	(!net->xfrm.policy_count[dir] && !skb->sp) ||
		(skb_dst(skb)->flags & DST_NOPOLICY) ||
		__xfrm_policy_check(sk, ndir, skb, family);
}

static inline int xfrm_policy_check(struct sock *sk, int dir, struct sk_buff *skb, unsigned short family)
{
	return __xfrm_policy_check2(sk, dir, skb, family, 0);
}

static inline int xfrm4_policy_check(struct sock *sk, int dir, struct sk_buff *skb)
{
	return xfrm_policy_check(sk, dir, skb, AF_INET);
}

static inline int xfrm6_policy_check(struct sock *sk, int dir, struct sk_buff *skb)
{
	return xfrm_policy_check(sk, dir, skb, AF_INET6);
}

static inline int xfrm4_policy_check_reverse(struct sock *sk, int dir,
					     struct sk_buff *skb)
{
	return __xfrm_policy_check2(sk, dir, skb, AF_INET, 1);
}

static inline int xfrm6_policy_check_reverse(struct sock *sk, int dir,
					     struct sk_buff *skb)
{
	return __xfrm_policy_check2(sk, dir, skb, AF_INET6, 1);
}

int __xfrm_decode_session(struct sk_buff *skb, struct flowi *fl,
			  unsigned int family, int reverse);

static inline int xfrm_decode_session(struct sk_buff *skb, struct flowi *fl,
				      unsigned int family)
{
	return __xfrm_decode_session(skb, fl, family, 0);
}

static inline int xfrm_decode_session_reverse(struct sk_buff *skb,
					      struct flowi *fl,
					      unsigned int family)
{
	return __xfrm_decode_session(skb, fl, family, 1);
}

int __xfrm_route_forward(struct sk_buff *skb, unsigned short family);

static inline int xfrm_route_forward(struct sk_buff *skb, unsigned short family)
{
	struct net *net = dev_net(skb->dev);

	return	!net->xfrm.policy_count[XFRM_POLICY_OUT] ||
		(skb_dst(skb)->flags & DST_NOXFRM) ||
		__xfrm_route_forward(skb, family);
}

static inline int xfrm4_route_forward(struct sk_buff *skb)
{
	return xfrm_route_forward(skb, AF_INET);
}

static inline int xfrm6_route_forward(struct sk_buff *skb)
{
	return xfrm_route_forward(skb, AF_INET6);
}

int __xfrm_sk_clone_policy(struct sock *sk);

static inline int xfrm_sk_clone_policy(struct sock *sk)
{
	if (unlikely(sk->sk_policy[0] || sk->sk_policy[1]))
		return __xfrm_sk_clone_policy(sk);
	return 0;
}

int xfrm_policy_delete(struct xfrm_policy *pol, int dir);

static inline void xfrm_sk_free_policy(struct sock *sk)
{
	if (unlikely(sk->sk_policy[0] != NULL)) {
		xfrm_policy_delete(sk->sk_policy[0], XFRM_POLICY_MAX);
		sk->sk_policy[0] = NULL;
	}
	if (unlikely(sk->sk_policy[1] != NULL)) {
		xfrm_policy_delete(sk->sk_policy[1], XFRM_POLICY_MAX+1);
		sk->sk_policy[1] = NULL;
	}
}

<<<<<<< HEAD
extern void xfrm_garbage_collect_deferred(struct net *net);
=======
void xfrm_garbage_collect(struct net *net);
void xfrm_garbage_collect_deferred(struct net *net);
>>>>>>> c3ade0e0

#else

static inline void xfrm_sk_free_policy(struct sock *sk) {}
static inline int xfrm_sk_clone_policy(struct sock *sk) { return 0; }
static inline int xfrm6_route_forward(struct sk_buff *skb) { return 1; }  
static inline int xfrm4_route_forward(struct sk_buff *skb) { return 1; } 
static inline int xfrm6_policy_check(struct sock *sk, int dir, struct sk_buff *skb)
{ 
	return 1; 
} 
static inline int xfrm4_policy_check(struct sock *sk, int dir, struct sk_buff *skb)
{
	return 1;
}
static inline int xfrm_policy_check(struct sock *sk, int dir, struct sk_buff *skb, unsigned short family)
{
	return 1;
}
static inline int xfrm_decode_session_reverse(struct sk_buff *skb,
					      struct flowi *fl,
					      unsigned int family)
{
	return -ENOSYS;
}
static inline int xfrm4_policy_check_reverse(struct sock *sk, int dir,
					     struct sk_buff *skb)
{
	return 1;
}
static inline int xfrm6_policy_check_reverse(struct sock *sk, int dir,
					     struct sk_buff *skb)
{
	return 1;
}
<<<<<<< HEAD
=======
static inline void xfrm_garbage_collect(struct net *net)
{
}
>>>>>>> c3ade0e0
static inline void xfrm_garbage_collect_deferred(struct net *net)
{
}
#endif

static __inline__
xfrm_address_t *xfrm_flowi_daddr(const struct flowi *fl, unsigned short family)
{
	switch (family){
	case AF_INET:
		return (xfrm_address_t *)&fl->u.ip4.daddr;
	case AF_INET6:
		return (xfrm_address_t *)&fl->u.ip6.daddr;
	}
	return NULL;
}

static __inline__
xfrm_address_t *xfrm_flowi_saddr(const struct flowi *fl, unsigned short family)
{
	switch (family){
	case AF_INET:
		return (xfrm_address_t *)&fl->u.ip4.saddr;
	case AF_INET6:
		return (xfrm_address_t *)&fl->u.ip6.saddr;
	}
	return NULL;
}

static __inline__
void xfrm_flowi_addr_get(const struct flowi *fl,
			 xfrm_address_t *saddr, xfrm_address_t *daddr,
			 unsigned short family)
{
	switch(family) {
	case AF_INET:
		memcpy(&saddr->a4, &fl->u.ip4.saddr, sizeof(saddr->a4));
		memcpy(&daddr->a4, &fl->u.ip4.daddr, sizeof(daddr->a4));
		break;
	case AF_INET6:
		*(struct in6_addr *)saddr->a6 = fl->u.ip6.saddr;
		*(struct in6_addr *)daddr->a6 = fl->u.ip6.daddr;
		break;
	}
}

static __inline__ int
__xfrm4_state_addr_check(const struct xfrm_state *x,
			 const xfrm_address_t *daddr, const xfrm_address_t *saddr)
{
	if (daddr->a4 == x->id.daddr.a4 &&
	    (saddr->a4 == x->props.saddr.a4 || !saddr->a4 || !x->props.saddr.a4))
		return 1;
	return 0;
}

static __inline__ int
__xfrm6_state_addr_check(const struct xfrm_state *x,
			 const xfrm_address_t *daddr, const xfrm_address_t *saddr)
{
	if (ipv6_addr_equal((struct in6_addr *)daddr, (struct in6_addr *)&x->id.daddr) &&
	    (ipv6_addr_equal((struct in6_addr *)saddr, (struct in6_addr *)&x->props.saddr) ||
	     ipv6_addr_any((struct in6_addr *)saddr) || 
	     ipv6_addr_any((struct in6_addr *)&x->props.saddr)))
		return 1;
	return 0;
}

static __inline__ int
xfrm_state_addr_check(const struct xfrm_state *x,
		      const xfrm_address_t *daddr, const xfrm_address_t *saddr,
		      unsigned short family)
{
	switch (family) {
	case AF_INET:
		return __xfrm4_state_addr_check(x, daddr, saddr);
	case AF_INET6:
		return __xfrm6_state_addr_check(x, daddr, saddr);
	}
	return 0;
}

static __inline__ int
xfrm_state_addr_flow_check(const struct xfrm_state *x, const struct flowi *fl,
			   unsigned short family)
{
	switch (family) {
	case AF_INET:
		return __xfrm4_state_addr_check(x,
						(const xfrm_address_t *)&fl->u.ip4.daddr,
						(const xfrm_address_t *)&fl->u.ip4.saddr);
	case AF_INET6:
		return __xfrm6_state_addr_check(x,
						(const xfrm_address_t *)&fl->u.ip6.daddr,
						(const xfrm_address_t *)&fl->u.ip6.saddr);
	}
	return 0;
}

static inline int xfrm_state_kern(const struct xfrm_state *x)
{
	return atomic_read(&x->tunnel_users);
}

static inline int xfrm_id_proto_match(u8 proto, u8 userproto)
{
	return (!userproto || proto == userproto ||
		(userproto == IPSEC_PROTO_ANY && (proto == IPPROTO_AH ||
						  proto == IPPROTO_ESP ||
						  proto == IPPROTO_COMP)));
}

/*
 * xfrm algorithm information
 */
struct xfrm_algo_aead_info {
	u16 icv_truncbits;
};

struct xfrm_algo_auth_info {
	u16 icv_truncbits;
	u16 icv_fullbits;
};

struct xfrm_algo_encr_info {
	u16 blockbits;
	u16 defkeybits;
};

struct xfrm_algo_comp_info {
	u16 threshold;
};

struct xfrm_algo_desc {
	char *name;
	char *compat;
	u8 available:1;
	u8 pfkey_supported:1;
	union {
		struct xfrm_algo_aead_info aead;
		struct xfrm_algo_auth_info auth;
		struct xfrm_algo_encr_info encr;
		struct xfrm_algo_comp_info comp;
	} uinfo;
	struct sadb_alg desc;
};

/* XFRM tunnel handlers.  */
struct xfrm_tunnel {
	int (*handler)(struct sk_buff *skb);
	int (*err_handler)(struct sk_buff *skb, u32 info);

	struct xfrm_tunnel __rcu *next;
	int priority;
};

struct xfrm_tunnel_notifier {
	int (*handler)(struct sk_buff *skb);
	struct xfrm_tunnel_notifier __rcu *next;
	int priority;
};

struct xfrm6_tunnel {
	int (*handler)(struct sk_buff *skb);
	int (*err_handler)(struct sk_buff *skb, struct inet6_skb_parm *opt,
			   u8 type, u8 code, int offset, __be32 info);
	struct xfrm6_tunnel __rcu *next;
	int priority;
};

void xfrm_init(void);
void xfrm4_init(void);
int xfrm_state_init(struct net *net);
void xfrm_state_fini(struct net *net);
void xfrm4_state_init(void);
#ifdef CONFIG_XFRM
int xfrm6_init(void);
void xfrm6_fini(void);
int xfrm6_state_init(void);
void xfrm6_state_fini(void);
#else
static inline int xfrm6_init(void)
{
	return 0;
}
static inline void xfrm6_fini(void)
{
	;
}
#endif

#ifdef CONFIG_XFRM_STATISTICS
int xfrm_proc_init(struct net *net);
void xfrm_proc_fini(struct net *net);
#endif

int xfrm_sysctl_init(struct net *net);
#ifdef CONFIG_SYSCTL
void xfrm_sysctl_fini(struct net *net);
#else
static inline void xfrm_sysctl_fini(struct net *net)
{
}
#endif

void xfrm_state_walk_init(struct xfrm_state_walk *walk, u8 proto);
int xfrm_state_walk(struct net *net, struct xfrm_state_walk *walk,
		    int (*func)(struct xfrm_state *, int, void*), void *);
void xfrm_state_walk_done(struct xfrm_state_walk *walk, struct net *net);
struct xfrm_state *xfrm_state_alloc(struct net *net);
struct xfrm_state *xfrm_state_find(const xfrm_address_t *daddr,
				   const xfrm_address_t *saddr,
				   const struct flowi *fl,
				   struct xfrm_tmpl *tmpl,
				   struct xfrm_policy *pol, int *err,
				   unsigned short family);
struct xfrm_state *xfrm_stateonly_find(struct net *net, u32 mark,
				       xfrm_address_t *daddr,
				       xfrm_address_t *saddr,
				       unsigned short family,
				       u8 mode, u8 proto, u32 reqid);
struct xfrm_state *xfrm_state_lookup_byspi(struct net *net, __be32 spi,
					      unsigned short family);
int xfrm_state_check_expire(struct xfrm_state *x);
void xfrm_state_insert(struct xfrm_state *x);
int xfrm_state_add(struct xfrm_state *x);
int xfrm_state_update(struct xfrm_state *x);
struct xfrm_state *xfrm_state_lookup(struct net *net, u32 mark,
				     const xfrm_address_t *daddr, __be32 spi,
				     u8 proto, unsigned short family);
struct xfrm_state *xfrm_state_lookup_byaddr(struct net *net, u32 mark,
					    const xfrm_address_t *daddr,
					    const xfrm_address_t *saddr,
					    u8 proto,
					    unsigned short family);
#ifdef CONFIG_XFRM_SUB_POLICY
int xfrm_tmpl_sort(struct xfrm_tmpl **dst, struct xfrm_tmpl **src, int n,
		   unsigned short family, struct net *net);
int xfrm_state_sort(struct xfrm_state **dst, struct xfrm_state **src, int n,
		    unsigned short family);
#else
static inline int xfrm_tmpl_sort(struct xfrm_tmpl **dst, struct xfrm_tmpl **src,
				 int n, unsigned short family, struct net *net)
{
	return -ENOSYS;
}

static inline int xfrm_state_sort(struct xfrm_state **dst, struct xfrm_state **src,
				  int n, unsigned short family)
{
	return -ENOSYS;
}
#endif

struct xfrmk_sadinfo {
	u32 sadhcnt; /* current hash bkts */
	u32 sadhmcnt; /* max allowed hash bkts */
	u32 sadcnt; /* current running count */
};

struct xfrmk_spdinfo {
	u32 incnt;
	u32 outcnt;
	u32 fwdcnt;
	u32 inscnt;
	u32 outscnt;
	u32 fwdscnt;
	u32 spdhcnt;
	u32 spdhmcnt;
};

struct xfrm_state *xfrm_find_acq_byseq(struct net *net, u32 mark, u32 seq);
int xfrm_state_delete(struct xfrm_state *x);
int xfrm_state_flush(struct net *net, u8 proto, struct xfrm_audit *audit_info);
void xfrm_sad_getinfo(struct net *net, struct xfrmk_sadinfo *si);
void xfrm_spd_getinfo(struct net *net, struct xfrmk_spdinfo *si);
u32 xfrm_replay_seqhi(struct xfrm_state *x, __be32 net_seq);
int xfrm_init_replay(struct xfrm_state *x);
int xfrm_state_mtu(struct xfrm_state *x, int mtu);
int __xfrm_init_state(struct xfrm_state *x, bool init_replay);
int xfrm_init_state(struct xfrm_state *x);
int xfrm_prepare_input(struct xfrm_state *x, struct sk_buff *skb);
int xfrm_input(struct sk_buff *skb, int nexthdr, __be32 spi, int encap_type);
int xfrm_input_resume(struct sk_buff *skb, int nexthdr);
int xfrm_output_resume(struct sk_buff *skb, int err);
int xfrm_output(struct sk_buff *skb);
int xfrm_inner_extract_output(struct xfrm_state *x, struct sk_buff *skb);
void xfrm_local_error(struct sk_buff *skb, int mtu);
int xfrm4_extract_header(struct sk_buff *skb);
int xfrm4_extract_input(struct xfrm_state *x, struct sk_buff *skb);
int xfrm4_rcv_encap(struct sk_buff *skb, int nexthdr, __be32 spi,
		    int encap_type);
int xfrm4_transport_finish(struct sk_buff *skb, int async);
int xfrm4_rcv(struct sk_buff *skb);

static inline int xfrm4_rcv_spi(struct sk_buff *skb, int nexthdr, __be32 spi)
{
	return xfrm4_rcv_encap(skb, nexthdr, spi, 0);
}

int xfrm4_extract_output(struct xfrm_state *x, struct sk_buff *skb);
int xfrm4_prepare_output(struct xfrm_state *x, struct sk_buff *skb);
int xfrm4_output(struct sk_buff *skb);
int xfrm4_output_finish(struct sk_buff *skb);
int xfrm4_tunnel_register(struct xfrm_tunnel *handler, unsigned short family);
int xfrm4_tunnel_deregister(struct xfrm_tunnel *handler, unsigned short family);
void xfrm4_local_error(struct sk_buff *skb, u32 mtu);
int xfrm4_mode_tunnel_input_register(struct xfrm_tunnel_notifier *handler);
int xfrm4_mode_tunnel_input_deregister(struct xfrm_tunnel_notifier *handler);
int xfrm6_mode_tunnel_input_register(struct xfrm_tunnel_notifier *handler);
int xfrm6_mode_tunnel_input_deregister(struct xfrm_tunnel_notifier *handler);
int xfrm6_extract_header(struct sk_buff *skb);
int xfrm6_extract_input(struct xfrm_state *x, struct sk_buff *skb);
int xfrm6_rcv_spi(struct sk_buff *skb, int nexthdr, __be32 spi);
int xfrm6_transport_finish(struct sk_buff *skb, int async);
int xfrm6_rcv(struct sk_buff *skb);
int xfrm6_input_addr(struct sk_buff *skb, xfrm_address_t *daddr,
		     xfrm_address_t *saddr, u8 proto);
void xfrm6_local_error(struct sk_buff *skb, u32 mtu);
int xfrm6_tunnel_register(struct xfrm6_tunnel *handler, unsigned short family);
int xfrm6_tunnel_deregister(struct xfrm6_tunnel *handler, unsigned short family);
__be32 xfrm6_tunnel_alloc_spi(struct net *net, xfrm_address_t *saddr);
__be32 xfrm6_tunnel_spi_lookup(struct net *net, const xfrm_address_t *saddr);
int xfrm6_extract_output(struct xfrm_state *x, struct sk_buff *skb);
int xfrm6_prepare_output(struct xfrm_state *x, struct sk_buff *skb);
int xfrm6_output(struct sk_buff *skb);
int xfrm6_output_finish(struct sk_buff *skb);
int xfrm6_find_1stfragopt(struct xfrm_state *x, struct sk_buff *skb,
			  u8 **prevhdr);

#ifdef CONFIG_XFRM
int xfrm4_udp_encap_rcv(struct sock *sk, struct sk_buff *skb);
int xfrm_user_policy(struct sock *sk, int optname,
		     u8 __user *optval, int optlen);
#else
static inline int xfrm_user_policy(struct sock *sk, int optname, u8 __user *optval, int optlen)
{
 	return -ENOPROTOOPT;
} 

static inline int xfrm4_udp_encap_rcv(struct sock *sk, struct sk_buff *skb)
{
 	/* should not happen */
 	kfree_skb(skb);
	return 0;
}
#endif

struct xfrm_policy *xfrm_policy_alloc(struct net *net, gfp_t gfp);

void xfrm_policy_walk_init(struct xfrm_policy_walk *walk, u8 type);
int xfrm_policy_walk(struct net *net, struct xfrm_policy_walk *walk,
		     int (*func)(struct xfrm_policy *, int, int, void*),
		     void *);
void xfrm_policy_walk_done(struct xfrm_policy_walk *walk, struct net *net);
int xfrm_policy_insert(int dir, struct xfrm_policy *policy, int excl);
struct xfrm_policy *xfrm_policy_bysel_ctx(struct net *net, u32 mark,
					  u8 type, int dir,
					  struct xfrm_selector *sel,
					  struct xfrm_sec_ctx *ctx, int delete,
					  int *err);
struct xfrm_policy *xfrm_policy_byid(struct net *net, u32 mark, u8, int dir,
				     u32 id, int delete, int *err);
int xfrm_policy_flush(struct net *net, u8 type, struct xfrm_audit *audit_info);
u32 xfrm_get_acqseq(void);
int verify_spi_info(u8 proto, u32 min, u32 max);
int xfrm_alloc_spi(struct xfrm_state *x, u32 minspi, u32 maxspi);
struct xfrm_state *xfrm_find_acq(struct net *net, const struct xfrm_mark *mark,
				 u8 mode, u32 reqid, u8 proto,
				 const xfrm_address_t *daddr,
				 const xfrm_address_t *saddr, int create,
				 unsigned short family);
int xfrm_sk_policy_insert(struct sock *sk, int dir, struct xfrm_policy *pol);

#ifdef CONFIG_XFRM_MIGRATE
int km_migrate(const struct xfrm_selector *sel, u8 dir, u8 type,
	       const struct xfrm_migrate *m, int num_bundles,
	       const struct xfrm_kmaddress *k);
struct xfrm_state *xfrm_migrate_state_find(struct xfrm_migrate *m, struct net *net);
struct xfrm_state *xfrm_state_migrate(struct xfrm_state *x,
				      struct xfrm_migrate *m);
int xfrm_migrate(const struct xfrm_selector *sel, u8 dir, u8 type,
		 struct xfrm_migrate *m, int num_bundles,
		 struct xfrm_kmaddress *k, struct net *net);
#endif

int km_new_mapping(struct xfrm_state *x, xfrm_address_t *ipaddr, __be16 sport);
void km_policy_expired(struct xfrm_policy *pol, int dir, int hard, u32 portid);
int km_report(struct net *net, u8 proto, struct xfrm_selector *sel,
	      xfrm_address_t *addr);

void xfrm_input_init(void);
int xfrm_parse_spi(struct sk_buff *skb, u8 nexthdr, __be32 *spi, __be32 *seq);

void xfrm_probe_algs(void);
int xfrm_count_pfkey_auth_supported(void);
int xfrm_count_pfkey_enc_supported(void);
struct xfrm_algo_desc *xfrm_aalg_get_byidx(unsigned int idx);
struct xfrm_algo_desc *xfrm_ealg_get_byidx(unsigned int idx);
struct xfrm_algo_desc *xfrm_aalg_get_byid(int alg_id);
struct xfrm_algo_desc *xfrm_ealg_get_byid(int alg_id);
struct xfrm_algo_desc *xfrm_calg_get_byid(int alg_id);
struct xfrm_algo_desc *xfrm_aalg_get_byname(const char *name, int probe);
struct xfrm_algo_desc *xfrm_ealg_get_byname(const char *name, int probe);
struct xfrm_algo_desc *xfrm_calg_get_byname(const char *name, int probe);
struct xfrm_algo_desc *xfrm_aead_get_byname(const char *name, int icv_len,
					    int probe);

static inline bool xfrm6_addr_equal(const xfrm_address_t *a,
				    const xfrm_address_t *b)
{
	return ipv6_addr_equal((const struct in6_addr *)a,
			       (const struct in6_addr *)b);
}

static inline bool xfrm_addr_equal(const xfrm_address_t *a,
				   const xfrm_address_t *b,
				   sa_family_t family)
{
	switch (family) {
	default:
	case AF_INET:
		return ((__force u32)a->a4 ^ (__force u32)b->a4) == 0;
	case AF_INET6:
		return xfrm6_addr_equal(a, b);
	}
}

static inline int xfrm_policy_id2dir(u32 index)
{
	return index & 7;
}

#ifdef CONFIG_XFRM
static inline int xfrm_aevent_is_on(struct net *net)
{
	struct sock *nlsk;
	int ret = 0;

	rcu_read_lock();
	nlsk = rcu_dereference(net->xfrm.nlsk);
	if (nlsk)
		ret = netlink_has_listeners(nlsk, XFRMNLGRP_AEVENTS);
	rcu_read_unlock();
	return ret;
}
#endif

static inline int aead_len(struct xfrm_algo_aead *alg)
{
	return sizeof(*alg) + ((alg->alg_key_len + 7) / 8);
}

static inline int xfrm_alg_len(const struct xfrm_algo *alg)
{
	return sizeof(*alg) + ((alg->alg_key_len + 7) / 8);
}

static inline int xfrm_alg_auth_len(const struct xfrm_algo_auth *alg)
{
	return sizeof(*alg) + ((alg->alg_key_len + 7) / 8);
}

static inline int xfrm_replay_state_esn_len(struct xfrm_replay_state_esn *replay_esn)
{
	return sizeof(*replay_esn) + replay_esn->bmp_len * sizeof(__u32);
}

#ifdef CONFIG_XFRM_MIGRATE
static inline int xfrm_replay_clone(struct xfrm_state *x,
				     struct xfrm_state *orig)
{
	x->replay_esn = kzalloc(xfrm_replay_state_esn_len(orig->replay_esn),
				GFP_KERNEL);
	if (!x->replay_esn)
		return -ENOMEM;

	x->replay_esn->bmp_len = orig->replay_esn->bmp_len;
	x->replay_esn->replay_window = orig->replay_esn->replay_window;

	x->preplay_esn = kmemdup(x->replay_esn,
				 xfrm_replay_state_esn_len(x->replay_esn),
				 GFP_KERNEL);
	if (!x->preplay_esn) {
		kfree(x->replay_esn);
		return -ENOMEM;
	}

	return 0;
}

static inline struct xfrm_algo_aead *xfrm_algo_aead_clone(struct xfrm_algo_aead *orig)
{
	return kmemdup(orig, aead_len(orig), GFP_KERNEL);
}


static inline struct xfrm_algo *xfrm_algo_clone(struct xfrm_algo *orig)
{
	return kmemdup(orig, xfrm_alg_len(orig), GFP_KERNEL);
}

static inline struct xfrm_algo_auth *xfrm_algo_auth_clone(struct xfrm_algo_auth *orig)
{
	return kmemdup(orig, xfrm_alg_auth_len(orig), GFP_KERNEL);
}

static inline void xfrm_states_put(struct xfrm_state **states, int n)
{
	int i;
	for (i = 0; i < n; i++)
		xfrm_state_put(*(states + i));
}

static inline void xfrm_states_delete(struct xfrm_state **states, int n)
{
	int i;
	for (i = 0; i < n; i++)
		xfrm_state_delete(*(states + i));
}
#endif

#ifdef CONFIG_XFRM
static inline struct xfrm_state *xfrm_input_state(struct sk_buff *skb)
{
	return skb->sp->xvec[skb->sp->len - 1];
}
#endif

static inline int xfrm_mark_get(struct nlattr **attrs, struct xfrm_mark *m)
{
	if (attrs[XFRMA_MARK])
		memcpy(m, nla_data(attrs[XFRMA_MARK]), sizeof(struct xfrm_mark));
	else
		m->v = m->m = 0;

	return m->v & m->m;
}

static inline int xfrm_mark_put(struct sk_buff *skb, const struct xfrm_mark *m)
{
	int ret = 0;

	if (m->m | m->v)
		ret = nla_put(skb, XFRMA_MARK, sizeof(struct xfrm_mark), m);
	return ret;
}

#endif	/* _NET_XFRM_H */<|MERGE_RESOLUTION|>--- conflicted
+++ resolved
@@ -341,10 +341,7 @@
 						  struct sk_buff *skb);
 	int			(*transport_finish)(struct sk_buff *skb,
 						    int async);
-<<<<<<< HEAD
-=======
 	void			(*local_error)(struct sk_buff *skb, u32 mtu);
->>>>>>> c3ade0e0
 } __do_const;
 
 int xfrm_state_register_afinfo(struct xfrm_state_afinfo *afinfo);
@@ -1166,12 +1163,8 @@
 	}
 }
 
-<<<<<<< HEAD
-extern void xfrm_garbage_collect_deferred(struct net *net);
-=======
 void xfrm_garbage_collect(struct net *net);
 void xfrm_garbage_collect_deferred(struct net *net);
->>>>>>> c3ade0e0
 
 #else
 
@@ -1207,12 +1200,9 @@
 {
 	return 1;
 }
-<<<<<<< HEAD
-=======
 static inline void xfrm_garbage_collect(struct net *net)
 {
 }
->>>>>>> c3ade0e0
 static inline void xfrm_garbage_collect_deferred(struct net *net)
 {
 }
