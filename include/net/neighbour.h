#ifndef _NET_NEIGHBOUR_H
#define _NET_NEIGHBOUR_H

#include <linux/neighbour.h>

/*
 *	Generic neighbour manipulation
 *
 *	Authors:
 *	Pedro Roque		<roque@di.fc.ul.pt>
 *	Alexey Kuznetsov	<kuznet@ms2.inr.ac.ru>
 *
 * 	Changes:
 *
 *	Harald Welte:		<laforge@gnumonks.org>
 *		- Add neighbour cache statistics like rtstat
 */

#include <linux/atomic.h>
#include <linux/netdevice.h>
#include <linux/skbuff.h>
#include <linux/rcupdate.h>
#include <linux/seq_file.h>
#include <linux/bitmap.h>

#include <linux/err.h>
#include <linux/sysctl.h>
#include <linux/workqueue.h>
#include <net/rtnetlink.h>

/*
 * NUD stands for "neighbor unreachability detection"
 */

#define NUD_IN_TIMER	(NUD_INCOMPLETE|NUD_REACHABLE|NUD_DELAY|NUD_PROBE)
#define NUD_VALID	(NUD_PERMANENT|NUD_NOARP|NUD_REACHABLE|NUD_PROBE|NUD_STALE|NUD_DELAY)
#define NUD_CONNECTED	(NUD_PERMANENT|NUD_NOARP|NUD_REACHABLE)

struct neighbour;

enum {
	NEIGH_VAR_MCAST_PROBES,
	NEIGH_VAR_UCAST_PROBES,
	NEIGH_VAR_APP_PROBES,
	NEIGH_VAR_RETRANS_TIME,
	NEIGH_VAR_BASE_REACHABLE_TIME,
	NEIGH_VAR_DELAY_PROBE_TIME,
	NEIGH_VAR_GC_STALETIME,
	NEIGH_VAR_QUEUE_LEN_BYTES,
	NEIGH_VAR_PROXY_QLEN,
	NEIGH_VAR_ANYCAST_DELAY,
	NEIGH_VAR_PROXY_DELAY,
	NEIGH_VAR_LOCKTIME,
#define NEIGH_VAR_DATA_MAX (NEIGH_VAR_LOCKTIME + 1)
	/* Following are used as a second way to access one of the above */
	NEIGH_VAR_QUEUE_LEN, /* same data as NEIGH_VAR_QUEUE_LEN_BYTES */
	NEIGH_VAR_RETRANS_TIME_MS, /* same data as NEIGH_VAR_RETRANS_TIME */
	NEIGH_VAR_BASE_REACHABLE_TIME_MS, /* same data as NEIGH_VAR_BASE_REACHABLE_TIME */
	/* Following are used by "default" only */
	NEIGH_VAR_GC_INTERVAL,
	NEIGH_VAR_GC_THRESH1,
	NEIGH_VAR_GC_THRESH2,
	NEIGH_VAR_GC_THRESH3,
	NEIGH_VAR_MAX
};

struct neigh_parms {
#ifdef CONFIG_NET_NS
	struct net *net;
#endif
	struct net_device *dev;
	struct neigh_parms *next;
	int	(*neigh_setup)(struct neighbour *);
	void	(*neigh_cleanup)(struct neighbour *);
	struct neigh_table *tbl;

	void	*sysctl_table;

	int dead;
	atomic_t refcnt;
	struct rcu_head rcu_head;

	int	reachable_time;
	int	data[NEIGH_VAR_DATA_MAX];
	DECLARE_BITMAP(data_state, NEIGH_VAR_DATA_MAX);
};

static inline void neigh_var_set(struct neigh_parms *p, int index, int val)
{
	set_bit(index, p->data_state);
	p->data[index] = val;
}

#define NEIGH_VAR(p, attr) ((p)->data[NEIGH_VAR_ ## attr])

/* In ndo_neigh_setup, NEIGH_VAR_INIT should be used.
 * In other cases, NEIGH_VAR_SET should be used.
 */
#define NEIGH_VAR_INIT(p, attr, val) (NEIGH_VAR(p, attr) = val)
#define NEIGH_VAR_SET(p, attr, val) neigh_var_set(p, NEIGH_VAR_ ## attr, val)

static inline void neigh_parms_data_state_setall(struct neigh_parms *p)
{
	bitmap_fill(p->data_state, NEIGH_VAR_DATA_MAX);
}

static inline void neigh_parms_data_state_cleanall(struct neigh_parms *p)
{
	bitmap_zero(p->data_state, NEIGH_VAR_DATA_MAX);
}

struct neigh_statistics {
	unsigned long allocs;		/* number of allocated neighs */
	unsigned long destroys;		/* number of destroyed neighs */
	unsigned long hash_grows;	/* number of hash resizes */

	unsigned long res_failed;	/* number of failed resolutions */

	unsigned long lookups;		/* number of lookups */
	unsigned long hits;		/* number of hits (among lookups) */

	unsigned long rcv_probes_mcast;	/* number of received mcast ipv6 */
	unsigned long rcv_probes_ucast; /* number of received ucast ipv6 */

	unsigned long periodic_gc_runs;	/* number of periodic GC runs */
	unsigned long forced_gc_runs;	/* number of forced GC runs */

	unsigned long unres_discards;	/* number of unresolved drops */
};

#define NEIGH_CACHE_STAT_INC(tbl, field) this_cpu_inc((tbl)->stats->field)

struct neighbour {
	struct neighbour __rcu	*next;
	struct neigh_table	*tbl;
	struct neigh_parms	*parms;
	unsigned long		confirmed;
	unsigned long		updated;
	rwlock_t		lock;
	atomic_t		refcnt;
	struct sk_buff_head	arp_queue;
	unsigned int		arp_queue_len_bytes;
	struct timer_list	timer;
	unsigned long		used;
	atomic_t		probes;
	__u8			flags;
	__u8			nud_state;
	__u8			type;
	__u8			dead;
	seqlock_t		ha_lock;
	unsigned char		ha[ALIGN(MAX_ADDR_LEN, sizeof(unsigned long))];
	struct hh_cache		hh;
	int			(*output)(struct neighbour *, struct sk_buff *);
	const struct neigh_ops	*ops;
	struct rcu_head		rcu;
	struct net_device	*dev;
	u8			primary_key[0];
};

struct neigh_ops {
	int			family;
	void			(*solicit)(struct neighbour *, struct sk_buff *);
	void			(*error_report)(struct neighbour *, struct sk_buff *);
	int			(*output)(struct neighbour *, struct sk_buff *);
	int			(*connected_output)(struct neighbour *, struct sk_buff *);
} __do_const;

struct pneigh_entry {
	struct pneigh_entry	*next;
#ifdef CONFIG_NET_NS
	struct net		*net;
#endif
	struct net_device	*dev;
	u8			flags;
	u8			key[0];
};

/*
 *	neighbour table manipulation
 */

#define NEIGH_NUM_HASH_RND	4

struct neigh_hash_table {
	struct neighbour __rcu	**hash_buckets;
	unsigned int		hash_shift;
	__u32			hash_rnd[NEIGH_NUM_HASH_RND];
	struct rcu_head		rcu;
};


struct neigh_table {
	struct neigh_table	*next;
	int			family;
	int			entry_size;
	int			key_len;
	__u32			(*hash)(const void *pkey,
					const struct net_device *dev,
					__u32 *hash_rnd);
	int			(*constructor)(struct neighbour *);
	int			(*pconstructor)(struct pneigh_entry *);
	void			(*pdestructor)(struct pneigh_entry *);
	void			(*proxy_redo)(struct sk_buff *skb);
	char			*id;
	struct neigh_parms	parms;
	int			gc_interval;
	int			gc_thresh1;
	int			gc_thresh2;
	int			gc_thresh3;
	unsigned long		last_flush;
	struct delayed_work	gc_work;
	struct timer_list 	proxy_timer;
	struct sk_buff_head	proxy_queue;
	atomic_t		entries;
	rwlock_t		lock;
	unsigned long		last_rand;
	struct neigh_statistics	__percpu *stats;
	struct neigh_hash_table __rcu *nht;
	struct pneigh_entry	**phash_buckets;
} __randomize_layout;
<<<<<<< HEAD
=======

static inline int neigh_parms_family(struct neigh_parms *p)
{
	return p->tbl->family;
}

#define NEIGH_PRIV_ALIGN	sizeof(long long)
#define NEIGH_ENTRY_SIZE(size)	ALIGN((size), NEIGH_PRIV_ALIGN)

static inline void *neighbour_priv(const struct neighbour *n)
{
	return (char *)n + n->tbl->entry_size;
}
>>>>>>> c3ade0e0

/* flags for neigh_update() */
#define NEIGH_UPDATE_F_OVERRIDE			0x00000001
#define NEIGH_UPDATE_F_WEAK_OVERRIDE		0x00000002
#define NEIGH_UPDATE_F_OVERRIDE_ISROUTER	0x00000004
#define NEIGH_UPDATE_F_ISROUTER			0x40000000
#define NEIGH_UPDATE_F_ADMIN			0x80000000

void neigh_table_init(struct neigh_table *tbl);
int neigh_table_clear(struct neigh_table *tbl);
struct neighbour *neigh_lookup(struct neigh_table *tbl, const void *pkey,
			       struct net_device *dev);
struct neighbour *neigh_lookup_nodev(struct neigh_table *tbl, struct net *net,
				     const void *pkey);
struct neighbour *__neigh_create(struct neigh_table *tbl, const void *pkey,
				 struct net_device *dev, bool want_ref);
static inline struct neighbour *neigh_create(struct neigh_table *tbl,
					     const void *pkey,
					     struct net_device *dev)
{
	return __neigh_create(tbl, pkey, dev, true);
}
void neigh_destroy(struct neighbour *neigh);
int __neigh_event_send(struct neighbour *neigh, struct sk_buff *skb);
int neigh_update(struct neighbour *neigh, const u8 *lladdr, u8 new, u32 flags);
void __neigh_set_probe_once(struct neighbour *neigh);
void neigh_changeaddr(struct neigh_table *tbl, struct net_device *dev);
int neigh_ifdown(struct neigh_table *tbl, struct net_device *dev);
int neigh_resolve_output(struct neighbour *neigh, struct sk_buff *skb);
int neigh_connected_output(struct neighbour *neigh, struct sk_buff *skb);
int neigh_compat_output(struct neighbour *neigh, struct sk_buff *skb);
int neigh_direct_output(struct neighbour *neigh, struct sk_buff *skb);
struct neighbour *neigh_event_ns(struct neigh_table *tbl,
						u8 *lladdr, void *saddr,
						struct net_device *dev);

struct neigh_parms *neigh_parms_alloc(struct net_device *dev,
				      struct neigh_table *tbl);
void neigh_parms_release(struct neigh_table *tbl, struct neigh_parms *parms);

static inline
struct net *neigh_parms_net(const struct neigh_parms *parms)
{
	return read_pnet(&parms->net);
}

unsigned long neigh_rand_reach_time(unsigned long base);

void pneigh_enqueue(struct neigh_table *tbl, struct neigh_parms *p,
		    struct sk_buff *skb);
struct pneigh_entry *pneigh_lookup(struct neigh_table *tbl, struct net *net,
				   const void *key, struct net_device *dev,
				   int creat);
struct pneigh_entry *__pneigh_lookup(struct neigh_table *tbl, struct net *net,
				     const void *key, struct net_device *dev);
int pneigh_delete(struct neigh_table *tbl, struct net *net, const void *key,
		  struct net_device *dev);

static inline struct net *pneigh_net(const struct pneigh_entry *pneigh)
{
	return read_pnet(&pneigh->net);
}

void neigh_app_ns(struct neighbour *n);
void neigh_for_each(struct neigh_table *tbl,
		    void (*cb)(struct neighbour *, void *), void *cookie);
void __neigh_for_each_release(struct neigh_table *tbl,
			      int (*cb)(struct neighbour *));
void pneigh_for_each(struct neigh_table *tbl,
		     void (*cb)(struct pneigh_entry *));

struct neigh_seq_state {
	struct seq_net_private p;
	struct neigh_table *tbl;
	struct neigh_hash_table *nht;
	void *(*neigh_sub_iter)(struct neigh_seq_state *state,
				struct neighbour *n, loff_t *pos);
	unsigned int bucket;
	unsigned int flags;
#define NEIGH_SEQ_NEIGH_ONLY	0x00000001
#define NEIGH_SEQ_IS_PNEIGH	0x00000002
#define NEIGH_SEQ_SKIP_NOARP	0x00000004
};
void *neigh_seq_start(struct seq_file *, loff_t *, struct neigh_table *,
		      unsigned int);
void *neigh_seq_next(struct seq_file *, void *, loff_t *);
void neigh_seq_stop(struct seq_file *, void *);

int neigh_proc_dointvec(struct ctl_table *ctl, int write,
			void __user *buffer, size_t *lenp, loff_t *ppos);
int neigh_proc_dointvec_jiffies(struct ctl_table *ctl, int write,
				void __user *buffer,
				size_t *lenp, loff_t *ppos);
int neigh_proc_dointvec_ms_jiffies(struct ctl_table *ctl, int write,
				   void __user *buffer,
				   size_t *lenp, loff_t *ppos);

int neigh_sysctl_register(struct net_device *dev, struct neigh_parms *p,
			  proc_handler *proc_handler);
void neigh_sysctl_unregister(struct neigh_parms *p);

static inline void __neigh_parms_put(struct neigh_parms *parms)
{
	atomic_dec(&parms->refcnt);
}

static inline struct neigh_parms *neigh_parms_clone(struct neigh_parms *parms)
{
	atomic_inc(&parms->refcnt);
	return parms;
}

/*
 *	Neighbour references
 */

static inline void neigh_release(struct neighbour *neigh)
{
	if (atomic_dec_and_test(&neigh->refcnt))
		neigh_destroy(neigh);
}

static inline struct neighbour * neigh_clone(struct neighbour *neigh)
{
	if (neigh)
		atomic_inc(&neigh->refcnt);
	return neigh;
}

#define neigh_hold(n)	atomic_inc(&(n)->refcnt)

static inline int neigh_event_send(struct neighbour *neigh, struct sk_buff *skb)
{
	unsigned long now = jiffies;
	
	if (neigh->used != now)
		neigh->used = now;
	if (!(neigh->nud_state&(NUD_CONNECTED|NUD_DELAY|NUD_PROBE)))
		return __neigh_event_send(neigh, skb);
	return 0;
}

#ifdef CONFIG_BRIDGE_NETFILTER
static inline int neigh_hh_bridge(struct hh_cache *hh, struct sk_buff *skb)
{
	unsigned int seq, hh_alen;

	do {
		seq = read_seqbegin(&hh->hh_lock);
		hh_alen = HH_DATA_ALIGN(ETH_HLEN);
		memcpy(skb->data - hh_alen, hh->hh_data, ETH_ALEN + hh_alen - ETH_HLEN);
	} while (read_seqretry(&hh->hh_lock, seq));
	return 0;
}
#endif

static inline int neigh_hh_output(const struct hh_cache *hh, struct sk_buff *skb)
{
	unsigned int seq;
	int hh_len;

	do {
		seq = read_seqbegin(&hh->hh_lock);
		hh_len = hh->hh_len;
		if (likely(hh_len <= HH_DATA_MOD)) {
			/* this is inlined by gcc */
			memcpy(skb->data - HH_DATA_MOD, hh->hh_data, HH_DATA_MOD);
		} else {
			int hh_alen = HH_DATA_ALIGN(hh_len);

			memcpy(skb->data - hh_alen, hh->hh_data, hh_alen);
		}
	} while (read_seqretry(&hh->hh_lock, seq));

	skb_push(skb, hh_len);
	return dev_queue_xmit(skb);
}

static inline struct neighbour *
__neigh_lookup(struct neigh_table *tbl, const void *pkey, struct net_device *dev, int creat)
{
	struct neighbour *n = neigh_lookup(tbl, pkey, dev);

	if (n || !creat)
		return n;

	n = neigh_create(tbl, pkey, dev);
	return IS_ERR(n) ? NULL : n;
}

static inline struct neighbour *
__neigh_lookup_errno(struct neigh_table *tbl, const void *pkey,
  struct net_device *dev)
{
	struct neighbour *n = neigh_lookup(tbl, pkey, dev);

	if (n)
		return n;

	return neigh_create(tbl, pkey, dev);
}

struct neighbour_cb {
	unsigned long sched_next;
	unsigned int flags;
};

#define LOCALLY_ENQUEUED 0x1

#define NEIGH_CB(skb)	((struct neighbour_cb *)(skb)->cb)

static inline void neigh_ha_snapshot(char *dst, const struct neighbour *n,
				     const struct net_device *dev)
{
	unsigned int seq;

	do {
		seq = read_seqbegin(&n->ha_lock);
		memcpy(dst, n->ha, dev->addr_len);
	} while (read_seqretry(&n->ha_lock, seq));
}
#endif<|MERGE_RESOLUTION|>--- conflicted
+++ resolved
@@ -218,8 +218,6 @@
 	struct neigh_hash_table __rcu *nht;
 	struct pneigh_entry	**phash_buckets;
 } __randomize_layout;
-<<<<<<< HEAD
-=======
 
 static inline int neigh_parms_family(struct neigh_parms *p)
 {
@@ -233,7 +231,6 @@
 {
 	return (char *)n + n->tbl->entry_size;
 }
->>>>>>> c3ade0e0
 
 /* flags for neigh_update() */
 #define NEIGH_UPDATE_F_OVERRIDE			0x00000001
