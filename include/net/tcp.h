--- conflicted
+++ resolved
@@ -277,16 +277,12 @@
 extern int sysctl_tcp_slow_start_after_idle;
 extern int sysctl_tcp_thin_linear_timeouts;
 extern int sysctl_tcp_thin_dupack;
-<<<<<<< HEAD
-extern int sysctl_tcp_challenge_ack_limit;
-=======
 extern int sysctl_tcp_early_retrans;
 extern int sysctl_tcp_limit_output_bytes;
 extern int sysctl_tcp_challenge_ack_limit;
 extern unsigned int sysctl_tcp_notsent_lowat;
 extern int sysctl_tcp_min_tso_segs;
 extern int sysctl_tcp_autocorking;
->>>>>>> c3ade0e0
 
 extern atomic_long_t tcp_memory_allocated;
 extern struct percpu_counter tcp_sockets_allocated;
@@ -501,14 +497,9 @@
 	return val;
 }
 
-<<<<<<< HEAD
-extern __u32 cookie_v4_init_sequence(struct sock *sk, struct sk_buff *skb, 
-				     __u16 *mss);
-=======
 u32 __cookie_v4_init_sequence(const struct iphdr *iph, const struct tcphdr *th,
 			      u16 *mssp);
 __u32 cookie_v4_init_sequence(struct sock *sk, struct sk_buff *skb, __u16 *mss);
->>>>>>> c3ade0e0
 #else
 static inline __u32 cookie_v4_init_sequence(struct sock *sk,
 					    struct sk_buff *skb,
@@ -541,30 +532,6 @@
 #endif
 /* tcp_output.c */
 
-<<<<<<< HEAD
-extern void __tcp_push_pending_frames(struct sock *sk, unsigned int cur_mss,
-				      int nonagle);
-extern int tcp_may_send_now(struct sock *sk);
-extern int tcp_retransmit_skb(struct sock *, struct sk_buff *);
-extern void tcp_retransmit_timer(struct sock *sk);
-extern void tcp_xmit_retransmit_queue(struct sock *);
-extern void tcp_simple_retransmit(struct sock *);
-extern int tcp_trim_head(struct sock *, struct sk_buff *, u32);
-extern int __intentional_overflow(3) tcp_fragment(struct sock *, struct sk_buff *, u32, unsigned int);
-
-extern void tcp_send_probe0(struct sock *);
-extern void tcp_send_partial(struct sock *);
-extern int tcp_write_wakeup(struct sock *);
-extern void tcp_send_fin(struct sock *sk);
-extern void tcp_send_active_reset(struct sock *sk, gfp_t priority);
-extern int tcp_send_synack(struct sock *);
-extern int tcp_syn_flood_action(struct sock *sk,
-				const struct sk_buff *skb,
-				const char *proto);
-extern void tcp_push_one(struct sock *, unsigned int mss_now);
-extern void tcp_send_ack(struct sock *sk);
-extern void tcp_send_delayed_ack(struct sock *sk);
-=======
 void __tcp_push_pending_frames(struct sock *sk, unsigned int cur_mss,
 			       int nonagle);
 bool tcp_may_send_now(struct sock *sk);
@@ -589,7 +556,6 @@
 void tcp_send_delayed_ack(struct sock *sk);
 void tcp_send_loss_probe(struct sock *sk);
 bool tcp_schedule_loss_probe(struct sock *sk);
->>>>>>> c3ade0e0
 
 /* tcp_input.c */
 void tcp_cwnd_application_limited(struct sock *sk);
@@ -757,11 +723,8 @@
 #define TCPCB_EVER_RETRANS	0x80	/* Ever retransmitted frame	*/
 #define TCPCB_RETRANS		(TCPCB_SACKED_RETRANS|TCPCB_EVER_RETRANS)
 
-<<<<<<< HEAD
-=======
 	__u8		ip_dsfield;	/* IPv4 tos or IPv6 dsfield	*/
 	/* 1 byte hole */
->>>>>>> c3ade0e0
 	__u32		ack_seq __intentional_overflow(0);	/* Sequence number ACK'd	*/
 };
 
@@ -1069,51 +1032,7 @@
 #endif
 }
 
-<<<<<<< HEAD
-/* Packet is added to VJ-style prequeue for processing in process
- * context, if a reader task is waiting. Apparently, this exciting
- * idea (VJ's mail "Re: query about TCP header on tcp-ip" of 07 Sep 93)
- * failed somewhere. Latency? Burstiness? Well, at least now we will
- * see, why it failed. 8)8)				  --ANK
- *
- * NOTE: is this not too big to inline?
- */
-static inline int tcp_prequeue(struct sock *sk, struct sk_buff *skb)
-{
-	struct tcp_sock *tp = tcp_sk(sk);
-
-	if (sysctl_tcp_low_latency || !tp->ucopy.task)
-		return 0;
-
-	skb_dst_force(skb);
-	__skb_queue_tail(&tp->ucopy.prequeue, skb);
-	tp->ucopy.memory += skb->truesize;
-	if (tp->ucopy.memory > sk->sk_rcvbuf) {
-		struct sk_buff *skb1;
-
-		BUG_ON(sock_owned_by_user(sk));
-
-		while ((skb1 = __skb_dequeue(&tp->ucopy.prequeue)) != NULL) {
-			sk_backlog_rcv(sk, skb1);
-			NET_INC_STATS_BH(sock_net(sk),
-					 LINUX_MIB_TCPPREQUEUEDROPPED);
-		}
-
-		tp->ucopy.memory = 0;
-	} else if (skb_queue_len(&tp->ucopy.prequeue) == 1) {
-		wake_up_interruptible_sync_poll(sk_sleep(sk),
-					   POLLIN | POLLRDNORM | POLLRDBAND);
-		if (!inet_csk_ack_scheduled(sk))
-			inet_csk_reset_xmit_timer(sk, ICSK_TIME_DACK,
-						  (3 * tcp_rto_min(sk)) / 4,
-						  TCP_RTO_MAX);
-	}
-	return 1;
-}
-
-=======
 bool tcp_prequeue(struct sock *sk, struct sk_buff *skb);
->>>>>>> c3ade0e0
 
 #undef STATE_TRACE
 
