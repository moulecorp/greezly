--- conflicted
+++ resolved
@@ -117,13 +117,9 @@
 	int		       (*dumpit)(struct sk_buff *skb,
 					 struct netlink_callback *cb);
 	int		       (*done)(struct netlink_callback *cb);
-<<<<<<< HEAD
-	struct list_head	ops_list;
-=======
 	u8			cmd;
 	u8			internal_flags;
 	u8			flags;
->>>>>>> c3ade0e0
 } __do_const;
 
 int __genl_register_family(struct genl_family *family);
