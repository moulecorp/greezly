--- conflicted
+++ resolved
@@ -28,31 +28,6 @@
 
 struct inet_hashinfo;
 
-<<<<<<< HEAD
-static inline unsigned int inet6_ehashfn(struct net *net,
-				const struct in6_addr *laddr, const u16 lport,
-				const struct in6_addr *faddr, const __be16 fport)
-{
-	u32 ports = (((u32)lport) << 16) | (__force u32)fport;
-
-	return jhash_3words((__force u32)laddr->s6_addr32[3],
-			    ipv6_addr_jhash(faddr),
-			    ports,
-			    inet_ehash_secret + net_hash_mix(net));
-}
-
-static inline int inet6_sk_ehashfn(const struct sock *sk)
-{
-	const struct inet_sock *inet = inet_sk(sk);
-	const struct ipv6_pinfo *np = inet6_sk(sk);
-	const struct in6_addr *laddr = &np->rcv_saddr;
-	const struct in6_addr *faddr = &np->daddr;
-	const __u16 lport = inet->inet_num;
-	const __be16 fport = inet->inet_dport;
-	struct net *net = sock_net(sk);
-
-	return inet6_ehashfn(net, laddr, lport, faddr, fport);
-=======
 static inline unsigned int __inet6_ehashfn(const u32 lhash,
 				    const u16 lport,
 				    const u32 fhash,
@@ -61,7 +36,6 @@
 {
 	const u32 ports = (((u32)lport) << 16) | (__force u32)fport;
 	return jhash_3words(lhash, fhash, ports, initval);
->>>>>>> c3ade0e0
 }
 
 int __inet6_hash(struct sock *sk, struct inet_timewait_sock *twp);
