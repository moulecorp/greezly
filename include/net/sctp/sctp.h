--- conflicted
+++ resolved
@@ -231,22 +231,7 @@
 		memcpy(&asoc->stats.obs_rto_ipaddr, &trans->ipaddr,
 			trans->af_specific->sockaddr_len);
 	}
-<<<<<<< HEAD
-
-#else	/* SCTP_DEBUG */
-
-#define SCTP_DEBUG_PRINTK(whatever...) do {} while (0)
-#define SCTP_DEBUG_PRINTK_CONT(fmt, args...) do {} while (0)
-#define SCTP_DEBUG_PRINTK_IPADDR(whatever...) do {} while (0)
-#define SCTP_ENABLE_DEBUG
-#define SCTP_DISABLE_DEBUG
-#define SCTP_ASSERT(expr, str, func)
-
-#endif /* SCTP_DEBUG */
-
-=======
-}
->>>>>>> c3ade0e0
+}
 
 /*
  * Macros for keeping a global reference of object allocations.
@@ -601,11 +586,7 @@
  */
 static inline struct dst_entry *sctp_transport_dst_check(struct sctp_transport *t)
 {
-<<<<<<< HEAD
-	if (t->dst && !dst_check(t->dst, 0)) {
-=======
 	if (t->dst && !dst_check(t->dst, t->dst_cookie)) {
->>>>>>> c3ade0e0
 		dst_release(t->dst);
 		t->dst = NULL;
 	}
