--- conflicted
+++ resolved
@@ -57,12 +57,9 @@
 #define DST_NOPEER		0x0040
 #define DST_FAKE_RTABLE		0x0080
 #define DST_XFRM_TUNNEL		0x0100
-<<<<<<< HEAD
-=======
 #define DST_XFRM_QUEUE		0x0200
 
 	unsigned short		pending_confirm;
->>>>>>> c3ade0e0
 
 	short			error;
 
@@ -487,15 +484,9 @@
 }
 
 #else
-<<<<<<< HEAD
-extern struct dst_entry *xfrm_lookup(struct net *net, struct dst_entry *dst_orig,
-				     const struct flowi *fl, struct sock *sk,
-				     int flags);
-=======
 struct dst_entry *xfrm_lookup(struct net *net, struct dst_entry *dst_orig,
 			      const struct flowi *fl, struct sock *sk,
 			      int flags);
->>>>>>> c3ade0e0
 
 /* skb attached with this dst needs transformation if dst->xfrm is valid */
 static inline struct xfrm_state *dst_xfrm(const struct dst_entry *dst)
