--- conflicted
+++ resolved
@@ -116,11 +116,6 @@
 	HCI_PAIRABLE,
 	HCI_SERVICE_CACHE,
 	HCI_DEBUG_KEYS,
-<<<<<<< HEAD
-	HCI_UNREGISTER,
-
-	HCI_RESET,
-=======
 	HCI_DUT_MODE,
 	HCI_UNREGISTER,
 	HCI_USER_CHANNEL,
@@ -138,7 +133,6 @@
 	HCI_FAST_CONNECTABLE,
 	HCI_BREDR_ENABLED,
 	HCI_6LOWPAN_ENABLED,
->>>>>>> c3ade0e0
 };
 
 /* A mask for the flags that are supposed to remain when a reset happens
