--- conflicted
+++ resolved
@@ -48,11 +48,7 @@
 {
 	if (unlikely(atomic_xchg(count, 0) != 1))
 		if (likely(atomic_xchg(count, -1) != 1))
-<<<<<<< HEAD
-			return fail_fn(count);
-=======
 			return -1;
->>>>>>> c3ade0e0
 	return 0;
 }
 
