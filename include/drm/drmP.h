--- conflicted
+++ resolved
@@ -68,13 +68,9 @@
 #include <linux/poll.h>
 #include <asm/pgalloc.h>
 #include <asm/local.h>
-<<<<<<< HEAD
-#include "drm.h"
-=======
 #include <drm/drm.h>
 #include <drm/drm_sarea.h>
 #include <drm/drm_vma_manager.h>
->>>>>>> c3ade0e0
 
 #include <linux/idr.h>
 
@@ -325,10 +321,7 @@
 	int flags;
 	drm_ioctl_t func;
 	unsigned int cmd_drv;
-<<<<<<< HEAD
-=======
 	const char *name;
->>>>>>> c3ade0e0
 } __do_const;
 
 /**
@@ -1033,10 +1026,7 @@
 	u32 driver_features; /**< Required driver features for this entry */
 	void *data;
 } __do_const;
-<<<<<<< HEAD
-=======
 typedef struct drm_info_list __no_const drm_info_list_no_const;
->>>>>>> c3ade0e0
 
 /**
  * debugfs node structure. This structure represents a debugfs file.
@@ -1121,25 +1111,10 @@
 	/** \name Usage Counters */
 	/*@{ */
 	local_t open_count;		/**< Outstanding files open */
-<<<<<<< HEAD
-	atomic_t ioctl_count;		/**< Outstanding IOCTLs pending */
-	atomic_t vma_count;		/**< Outstanding vma areas open */
-=======
->>>>>>> c3ade0e0
 	int buf_use;			/**< Buffers in use -- cannot alloc */
 	atomic_t buf_alloc;		/**< Buffer allocation in progress */
 	/*@} */
 
-<<<<<<< HEAD
-	/** \name Performance counters */
-	/*@{ */
-	unsigned long counters;
-	enum drm_stat_type types[15];
-	atomic_unchecked_t counts[15];
-	/*@} */
-
-=======
->>>>>>> c3ade0e0
 	struct list_head filelist;
 
 	/** \name Memory management */
