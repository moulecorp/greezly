--- conflicted
+++ resolved
@@ -37,12 +37,9 @@
 /* Used by transport_send_check_condition_and_sense() */
 #define SPC_SENSE_KEY_OFFSET			2
 #define SPC_ADD_SENSE_LEN_OFFSET		7
-<<<<<<< HEAD
-=======
 #define SPC_DESC_TYPE_OFFSET			8
 #define SPC_ADDITIONAL_DESC_LEN_OFFSET		9
 #define SPC_VALIDITY_OFFSET			10
->>>>>>> c3ade0e0
 #define SPC_ASC_KEY_OFFSET			12
 #define SPC_ASCQ_KEY_OFFSET			13
 #define TRANSPORT_IQN_LEN			224
@@ -189,30 +186,6 @@
 typedef unsigned __bitwise__ sense_reason_t;
 
 enum tcm_sense_reason_table {
-<<<<<<< HEAD
-	TCM_NON_EXISTENT_LUN			= 0x01,
-	TCM_UNSUPPORTED_SCSI_OPCODE		= 0x02,
-	TCM_INCORRECT_AMOUNT_OF_DATA		= 0x03,
-	TCM_UNEXPECTED_UNSOLICITED_DATA		= 0x04,
-	TCM_SERVICE_CRC_ERROR			= 0x05,
-	TCM_SNACK_REJECTED			= 0x06,
-	TCM_SECTOR_COUNT_TOO_MANY		= 0x07,
-	TCM_INVALID_CDB_FIELD			= 0x08,
-	TCM_INVALID_PARAMETER_LIST		= 0x09,
-	TCM_LOGICAL_UNIT_COMMUNICATION_FAILURE	= 0x0a,
-	TCM_UNKNOWN_MODE_PAGE			= 0x0b,
-	TCM_WRITE_PROTECTED			= 0x0c,
-	TCM_CHECK_CONDITION_ABORT_CMD		= 0x0d,
-	TCM_CHECK_CONDITION_UNIT_ATTENTION	= 0x0e,
-	TCM_CHECK_CONDITION_NOT_READY		= 0x0f,
-	TCM_RESERVATION_CONFLICT		= 0x10,
-	TCM_ADDRESS_OUT_OF_RANGE		= 0x11,
-};
-
-struct se_obj {
-	atomic_t obj_access_count;
-} ____cacheline_aligned;
-=======
 #define R(x)	(__force sense_reason_t )(x)
 	TCM_NO_SENSE				= R(0x00),
 	TCM_NON_EXISTENT_LUN			= R(0x01),
@@ -240,7 +213,6 @@
 	TCM_LOGICAL_BLOCK_REF_TAG_CHECK_FAILED	= R(0x17),
 #undef R
 };
->>>>>>> c3ade0e0
 
 enum target_sc_flags_table {
 	TARGET_SCF_BIDI_OP		= 0x01,
@@ -546,25 +518,6 @@
 	unsigned char		*t_task_cdb;
 	unsigned char		__t_task_cdb[TCM_MAX_COMMAND_SIZE];
 	unsigned long long	t_task_lba;
-<<<<<<< HEAD
-	int			t_tasks_failed;
-	u32			t_tasks_sg_chained_no;
-	atomic_t		t_fe_count;
-	atomic_t		t_se_count;
-	atomic_t		t_task_cdbs_left;
-	atomic_t		t_task_cdbs_ex_left;
-	atomic_unchecked_t	t_task_cdbs_sent;
-	atomic_unchecked_t	t_transport_aborted;
-	atomic_t		t_transport_active;
-	atomic_t		t_transport_complete;
-	atomic_t		t_transport_queue_active;
-	atomic_t		t_transport_sent;
-	atomic_t		t_transport_stop;
-	atomic_t		transport_dev_active;
-	atomic_t		transport_lun_active;
-	atomic_t		transport_lun_fe_stop;
-	atomic_t		transport_lun_stop;
-=======
 	unsigned int		t_task_nolb;
 	unsigned int		transport_state;
 #define CMD_T_ABORTED		(1 << 0)
@@ -575,7 +528,6 @@
 #define CMD_T_DEV_ACTIVE	(1 << 7)
 #define CMD_T_REQUEST_STOP	(1 << 8)
 #define CMD_T_BUSY		(1 << 9)
->>>>>>> c3ade0e0
 	spinlock_t		t_state_lock;
 	struct completion	t_transport_stop_comp;
 
@@ -584,10 +536,7 @@
 	struct scatterlist	*t_data_sg;
 	struct scatterlist	*t_data_sg_orig;
 	unsigned int		t_data_nents;
-<<<<<<< HEAD
-=======
 	unsigned int		t_data_nents_orig;
->>>>>>> c3ade0e0
 	void			*t_data_vmap;
 	struct scatterlist	*t_bidi_data_sg;
 	unsigned int		t_bidi_data_nents;
@@ -805,13 +754,7 @@
 	atomic_long_t		write_bytes;
 	/* Active commands on this virtual SE device */
 	atomic_t		simple_cmds;
-<<<<<<< HEAD
-	atomic_t		depth_left;
 	atomic_unchecked_t	dev_ordered_id;
-	atomic_t		execute_tasks;
-=======
-	atomic_unchecked_t	dev_ordered_id;
->>>>>>> c3ade0e0
 	atomic_t		dev_ordered_sync;
 	atomic_t		dev_qf_count;
 	int			export_count;
