/*
    tuner.h - definition for different tuners

    Copyright (C) 1997 Markus Schroeder (schroedm@uni-duesseldorf.de)
    minor modifications by Ralph Metzler (rjkm@thp.uni-koeln.de)

    This program is free software; you can redistribute it and/or modify
    it under the terms of the GNU General Public License as published by
    the Free Software Foundation; either version 2 of the License, or
    (at your option) any later version.

    This program is distributed in the hope that it will be useful,
    but WITHOUT ANY WARRANTY; without even the implied warranty of
    MERCHANTABILITY or FITNESS FOR A PARTICULAR PURPOSE.  See the
    GNU General Public License for more details.

    You should have received a copy of the GNU General Public License
    along with this program; if not, write to the Free Software
    Foundation, Inc., 675 Mass Ave, Cambridge, MA 02139, USA.
*/

#ifndef _TUNER_H
#define _TUNER_H
#ifdef __KERNEL__

#include <linux/videodev2.h>

#define ADDR_UNSET (255)

#define TUNER_TEMIC_PAL			0        /* 4002 FH5 (3X 7756, 9483) */
#define TUNER_PHILIPS_PAL_I		1
#define TUNER_PHILIPS_NTSC		2
#define TUNER_PHILIPS_SECAM		3	/* you must actively select B/G, L, L` */

#define TUNER_ABSENT			4
#define TUNER_PHILIPS_PAL		5
#define TUNER_TEMIC_NTSC		6	/* 4032 FY5 (3X 7004, 9498, 9789)  */
#define TUNER_TEMIC_PAL_I		7	/* 4062 FY5 (3X 8501, 9957) */

#define TUNER_TEMIC_4036FY5_NTSC	8	/* 4036 FY5 (3X 1223, 1981, 7686) */
#define TUNER_ALPS_TSBH1_NTSC		9
#define TUNER_ALPS_TSBE1_PAL		10
#define TUNER_ALPS_TSBB5_PAL_I		11

#define TUNER_ALPS_TSBE5_PAL		12
#define TUNER_ALPS_TSBC5_PAL		13
#define TUNER_TEMIC_4006FH5_PAL		14	/* 4006 FH5 (3X 9500, 9501, 7291) */
#define TUNER_ALPS_TSHC6_NTSC		15

#define TUNER_TEMIC_PAL_DK		16	/* 4016 FY5 (3X 1392, 1393) */
#define TUNER_PHILIPS_NTSC_M		17
#define TUNER_TEMIC_4066FY5_PAL_I	18	/* 4066 FY5 (3X 7032, 7035) */
#define TUNER_TEMIC_4006FN5_MULTI_PAL	19	/* B/G, I and D/K autodetected (3X 7595, 7606, 7657) */

#define TUNER_TEMIC_4009FR5_PAL		20	/* incl. FM radio (3X 7607, 7488, 7711) */
#define TUNER_TEMIC_4039FR5_NTSC	21	/* incl. FM radio (3X 7246, 7578, 7732) */
#define TUNER_TEMIC_4046FM5		22	/* you must actively select B/G, D/K, I, L, L` !  (3X 7804, 7806, 8103, 8104) */
#define TUNER_PHILIPS_PAL_DK		23

#define TUNER_PHILIPS_FQ1216ME		24	/* you must actively select B/G/D/K, I, L, L` */
#define TUNER_LG_PAL_I_FM		25
#define TUNER_LG_PAL_I			26
#define TUNER_LG_NTSC_FM		27

#define TUNER_LG_PAL_FM			28
#define TUNER_LG_PAL			29
#define TUNER_TEMIC_4009FN5_MULTI_PAL_FM 30	/* B/G, I and D/K autodetected (3X 8155, 8160, 8163) */
#define TUNER_SHARP_2U5JF5540_NTSC	31

#define TUNER_Samsung_PAL_TCPM9091PD27	32
#define TUNER_MT2032			33
#define TUNER_TEMIC_4106FH5		34	/* 4106 FH5 (3X 7808, 7865) */
#define TUNER_TEMIC_4012FY5		35	/* 4012 FY5 (3X 0971, 1099) */

#define TUNER_TEMIC_4136FY5		36	/* 4136 FY5 (3X 7708, 7746) */
#define TUNER_LG_PAL_NEW_TAPC		37
#define TUNER_PHILIPS_FM1216ME_MK3	38
#define TUNER_LG_NTSC_NEW_TAPC		39

#define TUNER_HITACHI_NTSC		40
#define TUNER_PHILIPS_PAL_MK		41
#define TUNER_PHILIPS_FCV1236D		42
#define TUNER_PHILIPS_FM1236_MK3	43

#define TUNER_PHILIPS_4IN1		44	/* ATI TV Wonder Pro - Conexant */
/* Microtune merged with Temic 12/31/1999 partially financed by Alps - these may be similar to Temic */
#define TUNER_MICROTUNE_4049FM5 	45
#define TUNER_PANASONIC_VP27		46
#define TUNER_LG_NTSC_TAPE		47

#define TUNER_TNF_8831BGFF		48
#define TUNER_MICROTUNE_4042FI5		49	/* DViCO FusionHDTV 3 Gold-Q - 4042 FI5 (3X 8147) */
#define TUNER_TCL_2002N			50
#define TUNER_PHILIPS_FM1256_IH3	51

#define TUNER_THOMSON_DTT7610		52
#define TUNER_PHILIPS_FQ1286		53
#define TUNER_PHILIPS_TDA8290		54
#define TUNER_TCL_2002MB		55	/* Hauppauge PVR-150 PAL */

#define TUNER_PHILIPS_FQ1216AME_MK4	56	/* Hauppauge PVR-150 PAL */
#define TUNER_PHILIPS_FQ1236A_MK4	57	/* Hauppauge PVR-500MCE NTSC */
#define TUNER_YMEC_TVF_8531MF		58
#define TUNER_YMEC_TVF_5533MF		59	/* Pixelview Pro Ultra NTSC */

#define TUNER_THOMSON_DTT761X		60	/* DTT 7611 7611A 7612 7613 7613A 7614 7615 7615A */
#define TUNER_TENA_9533_DI		61
#define TUNER_TEA5767			62	/* Only FM Radio Tuner */
#define TUNER_PHILIPS_FMD1216ME_MK3	63

#define TUNER_LG_TDVS_H06XF		64	/* TDVS H061F, H062F, H064F */
#define TUNER_YMEC_TVF66T5_B_DFF	65	/* Acorp Y878F */
#define TUNER_LG_TALN			66
#define TUNER_PHILIPS_TD1316		67

#define TUNER_PHILIPS_TUV1236D		68	/* ATI HDTV Wonder */
#define TUNER_TNF_5335MF                69	/* Sabrent Bt848   */
#define TUNER_SAMSUNG_TCPN_2121P30A     70 	/* Hauppauge PVR-500MCE NTSC */
#define TUNER_XC2028			71

#define TUNER_THOMSON_FE6600		72	/* DViCO FusionHDTV DVB-T Hybrid */
#define TUNER_SAMSUNG_TCPG_6121P30A     73 	/* Hauppauge PVR-500 PAL */
#define TUNER_TDA9887                   74      /* This tuner should be used only internally */
#define TUNER_TEA5761			75	/* Only FM Radio Tuner */
#define TUNER_XC5000			76	/* Xceive Silicon Tuner */
#define TUNER_TCL_MF02GIP_5N		77	/* TCL MF02GIP_5N */
#define TUNER_PHILIPS_FMD1216MEX_MK3	78
#define TUNER_PHILIPS_FM1216MK5		79
#define TUNER_PHILIPS_FQ1216LME_MK3	80	/* Active loopthrough, no FM */

#define TUNER_PARTSNIC_PTI_5NF05	81
#define TUNER_PHILIPS_CU1216L           82
#define TUNER_NXP_TDA18271		83
#define TUNER_SONY_BTF_PXN01Z		84
#define TUNER_PHILIPS_FQ1236_MK5	85	/* NTSC, TDA9885, no FM radio */
#define TUNER_TENA_TNF_5337		86

#define TUNER_XC4000			87	/* Xceive Silicon Tuner */
<<<<<<< HEAD
=======
#define TUNER_XC5000C			88	/* Xceive Silicon Tuner */

#define TUNER_SONY_BTF_PG472Z		89	/* PAL+SECAM */
#define TUNER_SONY_BTF_PK467Z		90	/* NTSC_JP */
#define TUNER_SONY_BTF_PB463Z		91	/* NTSC */
>>>>>>> c3ade0e0

/* tv card specific */
#define TDA9887_PRESENT 		(1<<0)
#define TDA9887_PORT1_INACTIVE 		(1<<1)
#define TDA9887_PORT2_INACTIVE 		(1<<2)
#define TDA9887_QSS 			(1<<3)
#define TDA9887_INTERCARRIER 		(1<<4)
#define TDA9887_PORT1_ACTIVE 		(1<<5)
#define TDA9887_PORT2_ACTIVE 		(1<<6)
#define TDA9887_INTERCARRIER_NTSC 	(1<<7)
/* Tuner takeover point adjustment, in dB, -16 <= top <= 15 */
#define TDA9887_TOP_MASK 		(0x3f << 8)
#define TDA9887_TOP_SET 		(1 << 13)
#define TDA9887_TOP(top) 		(TDA9887_TOP_SET | (((16 + (top)) & 0x1f) << 8))

/* config options */
#define TDA9887_DEEMPHASIS_MASK 	(3<<16)
#define TDA9887_DEEMPHASIS_NONE 	(1<<16)
#define TDA9887_DEEMPHASIS_50 		(2<<16)
#define TDA9887_DEEMPHASIS_75 		(3<<16)
#define TDA9887_AUTOMUTE 		(1<<18)
#define TDA9887_GATING_18		(1<<19)
#define TDA9887_GAIN_NORMAL		(1<<20)
#define TDA9887_RIF_41_3		(1<<21)  /* radio IF1 41.3 vs 33.3 */

enum tuner_mode {
	T_RADIO		= 1 << V4L2_TUNER_RADIO,
	T_ANALOG_TV     = 1 << V4L2_TUNER_ANALOG_TV,
	/* Don't need to map V4L2_TUNER_DIGITAL_TV, as tuner-core won't use it */
};

/* Older boards only had a single tuner device. Nowadays multiple tuner
   devices may be present on a single board. Using TUNER_SET_TYPE_ADDR
   to pass the tuner_setup structure it is possible to setup each tuner
   device in turn.

   Since multiple devices may be present it is no longer sufficient to
   send a command to a single i2c device. Instead you should broadcast
   the command to all i2c devices.

   By setting the mode_mask correctly you can select which commands are
   accepted by a specific tuner device. For example, set mode_mask to
   T_RADIO if the device is a radio-only tuner. That specific tuner will
   only accept commands when the tuner is in radio mode and ignore them
   when the tuner is set to TV mode.
 */

struct tuner_setup {
	unsigned short	addr; 	/* I2C address */
	unsigned int	type;   /* Tuner type */
	unsigned int	mode_mask;  /* Allowed tuner modes */
	void		*config;    /* configuraion for more complex tuners */
	int (*tuner_callback) (void *dev, int component, int cmd, int arg);
};

#endif /* __KERNEL__ */

#endif /* _TUNER_H */<|MERGE_RESOLUTION|>--- conflicted
+++ resolved
@@ -136,14 +136,11 @@
 #define TUNER_TENA_TNF_5337		86
 
 #define TUNER_XC4000			87	/* Xceive Silicon Tuner */
-<<<<<<< HEAD
-=======
 #define TUNER_XC5000C			88	/* Xceive Silicon Tuner */
 
 #define TUNER_SONY_BTF_PG472Z		89	/* PAL+SECAM */
 #define TUNER_SONY_BTF_PK467Z		90	/* NTSC_JP */
 #define TUNER_SONY_BTF_PB463Z		91	/* NTSC */
->>>>>>> c3ade0e0
 
 /* tv card specific */
 #define TDA9887_PRESENT 		(1<<0)
