/*
 * INET		An implementation of the TCP/IP protocol suite for the LINUX
 *		operating system.  INET is implemented using the  BSD Socket
 *		interface as the means of communication with the user level.
 *
 *		Definitions for the Interfaces handler.
 *
 * Version:	@(#)dev.h	1.0.10	08/12/93
 *
 * Authors:	Ross Biro
 *		Fred N. van Kempen, <waltje@uWalt.NL.Mugnet.ORG>
 *		Corey Minyard <wf-rch!minyard@relay.EU.net>
 *		Donald J. Becker, <becker@cesdis.gsfc.nasa.gov>
 *		Alan Cox, <alan@lxorguk.ukuu.org.uk>
 *		Bjorn Ekwall. <bj0rn@blox.se>
 *              Pekka Riikonen <priikone@poseidon.pspt.fi>
 *
 *		This program is free software; you can redistribute it and/or
 *		modify it under the terms of the GNU General Public License
 *		as published by the Free Software Foundation; either version
 *		2 of the License, or (at your option) any later version.
 *
 *		Moved to /usr/include/linux for NET3
 */
#ifndef _LINUX_NETDEVICE_H
#define _LINUX_NETDEVICE_H

#include <linux/pm_qos.h>
#include <linux/timer.h>
#include <linux/bug.h>
#include <linux/delay.h>
#include <linux/atomic.h>
#include <asm/cache.h>
#include <asm/byteorder.h>

#include <linux/percpu.h>
#include <linux/rculist.h>
#include <linux/dmaengine.h>
#include <linux/workqueue.h>
#include <linux/dynamic_queue_limits.h>

#include <linux/ethtool.h>
#include <net/net_namespace.h>
#include <net/dsa.h>
#ifdef CONFIG_DCB
#include <net/dcbnl.h>
#endif
#include <net/netprio_cgroup.h>

#include <linux/netdev_features.h>
#include <linux/neighbour.h>
#include <uapi/linux/netdevice.h>

struct netpoll_info;
struct device;
struct phy_device;
/* 802.11 specific */
struct wireless_dev;
					/* source back-compat hooks */
#define SET_ETHTOOL_OPS(netdev,ops) \
	( (netdev)->ethtool_ops = (ops) )

void netdev_set_default_ethtool_ops(struct net_device *dev,
				    const struct ethtool_ops *ops);

/* hardware address assignment types */
#define NET_ADDR_PERM		0	/* address is permanent (default) */
#define NET_ADDR_RANDOM		1	/* address is generated randomly */
#define NET_ADDR_STOLEN		2	/* address is stolen from other device */
#define NET_ADDR_SET		3	/* address is set using
					 * dev_set_mac_address() */

/* Backlog congestion levels */
#define NET_RX_SUCCESS		0	/* keep 'em coming, baby */
#define NET_RX_DROP		1	/* packet dropped */

/*
 * Transmit return codes: transmit return codes originate from three different
 * namespaces:
 *
 * - qdisc return codes
 * - driver transmit return codes
 * - errno values
 *
 * Drivers are allowed to return any one of those in their hard_start_xmit()
 * function. Real network devices commonly used with qdiscs should only return
 * the driver transmit return codes though - when qdiscs are used, the actual
 * transmission happens asynchronously, so the value is not propagated to
 * higher layers. Virtual network devices transmit synchronously, in this case
 * the driver transmit return codes are consumed by dev_queue_xmit(), all
 * others are propagated to higher layers.
 */

/* qdisc ->enqueue() return codes. */
#define NET_XMIT_SUCCESS	0x00
#define NET_XMIT_DROP		0x01	/* skb dropped			*/
#define NET_XMIT_CN		0x02	/* congestion notification	*/
#define NET_XMIT_POLICED	0x03	/* skb is shot by police	*/
#define NET_XMIT_MASK		0x0f	/* qdisc flags in net/sch_generic.h */

/* NET_XMIT_CN is special. It does not guarantee that this packet is lost. It
 * indicates that the device will soon be dropping packets, or already drops
 * some packets of the same priority; prompting us to send less aggressively. */
#define net_xmit_eval(e)	((e) == NET_XMIT_CN ? 0 : (e))
#define net_xmit_errno(e)	((e) != NET_XMIT_CN ? -ENOBUFS : 0)

/* Driver transmit return codes */
#define NETDEV_TX_MASK		0xf0

enum netdev_tx {
	__NETDEV_TX_MIN	 = INT_MIN,	/* make sure enum is signed */
	NETDEV_TX_OK	 = 0x00,	/* driver took care of packet */
	NETDEV_TX_BUSY	 = 0x10,	/* driver tx path was busy*/
	NETDEV_TX_LOCKED = 0x20,	/* driver tx lock was already taken */
};
typedef enum netdev_tx netdev_tx_t;

/*
 * Current order: NETDEV_TX_MASK > NET_XMIT_MASK >= 0 is significant;
 * hard_start_xmit() return < NET_XMIT_MASK means skb was consumed.
 */
static inline bool dev_xmit_complete(int rc)
{
	/*
	 * Positive cases with an skb consumed by a driver:
	 * - successful transmission (rc == NETDEV_TX_OK)
	 * - error while transmitting (rc < 0)
	 * - error while queueing to a different device (rc & NET_XMIT_MASK)
	 */
	if (likely(rc < NET_XMIT_MASK))
		return true;

	return false;
}

/*
 *	Compute the worst case header length according to the protocols
 *	used.
 */

#if defined(CONFIG_WLAN) || IS_ENABLED(CONFIG_AX25)
# if defined(CONFIG_MAC80211_MESH)
#  define LL_MAX_HEADER 128
# else
#  define LL_MAX_HEADER 96
# endif
#else
# define LL_MAX_HEADER 32
#endif

#if !IS_ENABLED(CONFIG_NET_IPIP) && !IS_ENABLED(CONFIG_NET_IPGRE) && \
    !IS_ENABLED(CONFIG_IPV6_SIT) && !IS_ENABLED(CONFIG_IPV6_TUNNEL)
#define MAX_HEADER LL_MAX_HEADER
#else
#define MAX_HEADER (LL_MAX_HEADER + 48)
#endif

/*
 *	Old network device statistics. Fields are native words
 *	(unsigned long) so they can be read and written atomically.
 */

struct net_device_stats {
	unsigned long	rx_packets;
	unsigned long	tx_packets;
	unsigned long	rx_bytes;
	unsigned long	tx_bytes;
	unsigned long	rx_errors;
	unsigned long	tx_errors;
	unsigned long	rx_dropped;
	unsigned long	tx_dropped;
	unsigned long	multicast;
	unsigned long	collisions;
	unsigned long	rx_length_errors;
	unsigned long	rx_over_errors;
	unsigned long	rx_crc_errors;
	unsigned long	rx_frame_errors;
	unsigned long	rx_fifo_errors;
	unsigned long	rx_missed_errors;
	unsigned long	tx_aborted_errors;
	unsigned long	tx_carrier_errors;
	unsigned long	tx_fifo_errors;
	unsigned long	tx_heartbeat_errors;
	unsigned long	tx_window_errors;
	unsigned long	rx_compressed;
	unsigned long	tx_compressed;
};


#include <linux/cache.h>
#include <linux/skbuff.h>

#ifdef CONFIG_RPS
#include <linux/static_key.h>
extern struct static_key rps_needed;
#endif

struct neighbour;
struct neigh_parms;
struct sk_buff;

struct netdev_hw_addr {
	struct list_head	list;
	unsigned char		addr[MAX_ADDR_LEN];
	unsigned char		type;
#define NETDEV_HW_ADDR_T_LAN		1
#define NETDEV_HW_ADDR_T_SAN		2
#define NETDEV_HW_ADDR_T_SLAVE		3
#define NETDEV_HW_ADDR_T_UNICAST	4
#define NETDEV_HW_ADDR_T_MULTICAST	5
	bool			global_use;
	int			sync_cnt;
	int			refcount;
	int			synced;
	struct rcu_head		rcu_head;
};

struct netdev_hw_addr_list {
	struct list_head	list;
	int			count;
};

#define netdev_hw_addr_list_count(l) ((l)->count)
#define netdev_hw_addr_list_empty(l) (netdev_hw_addr_list_count(l) == 0)
#define netdev_hw_addr_list_for_each(ha, l) \
	list_for_each_entry(ha, &(l)->list, list)

#define netdev_uc_count(dev) netdev_hw_addr_list_count(&(dev)->uc)
#define netdev_uc_empty(dev) netdev_hw_addr_list_empty(&(dev)->uc)
#define netdev_for_each_uc_addr(ha, dev) \
	netdev_hw_addr_list_for_each(ha, &(dev)->uc)

#define netdev_mc_count(dev) netdev_hw_addr_list_count(&(dev)->mc)
#define netdev_mc_empty(dev) netdev_hw_addr_list_empty(&(dev)->mc)
#define netdev_for_each_mc_addr(ha, dev) \
	netdev_hw_addr_list_for_each(ha, &(dev)->mc)

struct hh_cache {
	u16		hh_len;
	u16		__pad;
	seqlock_t	hh_lock;

	/* cached hardware header; allow for machine alignment needs.        */
#define HH_DATA_MOD	16
#define HH_DATA_OFF(__len) \
	(HH_DATA_MOD - (((__len - 1) & (HH_DATA_MOD - 1)) + 1))
#define HH_DATA_ALIGN(__len) \
	(((__len)+(HH_DATA_MOD-1))&~(HH_DATA_MOD - 1))
	unsigned long	hh_data[HH_DATA_ALIGN(LL_MAX_HEADER) / sizeof(long)];
};

/* Reserve HH_DATA_MOD byte aligned hard_header_len, but at least that much.
 * Alternative is:
 *   dev->hard_header_len ? (dev->hard_header_len +
 *                           (HH_DATA_MOD - 1)) & ~(HH_DATA_MOD - 1) : 0
 *
 * We could use other alignment values, but we must maintain the
 * relationship HH alignment <= LL alignment.
 */
#define LL_RESERVED_SPACE(dev) \
	((((dev)->hard_header_len+(dev)->needed_headroom)&~(HH_DATA_MOD - 1)) + HH_DATA_MOD)
#define LL_RESERVED_SPACE_EXTRA(dev,extra) \
	((((dev)->hard_header_len+(dev)->needed_headroom+(extra))&~(HH_DATA_MOD - 1)) + HH_DATA_MOD)

struct header_ops {
	int	(*create) (struct sk_buff *skb, struct net_device *dev,
			   unsigned short type, const void *daddr,
			   const void *saddr, unsigned int len);
	int	(*parse)(const struct sk_buff *skb, unsigned char *haddr);
	int	(*rebuild)(struct sk_buff *skb);
	int	(*cache)(const struct neighbour *neigh, struct hh_cache *hh, __be16 type);
	void	(*cache_update)(struct hh_cache *hh,
				const struct net_device *dev,
				const unsigned char *haddr);
};

/* These flag bits are private to the generic network queueing
 * layer, they may not be explicitly referenced by any other
 * code.
 */

enum netdev_state_t {
	__LINK_STATE_START,
	__LINK_STATE_PRESENT,
	__LINK_STATE_NOCARRIER,
	__LINK_STATE_LINKWATCH_PENDING,
	__LINK_STATE_DORMANT,
};


/*
 * This structure holds at boot time configured netdevice settings. They
 * are then used in the device probing.
 */
struct netdev_boot_setup {
	char name[IFNAMSIZ];
	struct ifmap map;
};
#define NETDEV_BOOT_SETUP_MAX 8

int __init netdev_boot_setup(char *str);

/*
 * Structure for NAPI scheduling similar to tasklet but with weighting
 */
struct napi_struct {
	/* The poll_list must only be managed by the entity which
	 * changes the state of the NAPI_STATE_SCHED bit.  This means
	 * whoever atomically sets that bit can add this napi_struct
	 * to the per-cpu poll_list, and whoever clears that bit
	 * can remove from the list right before clearing the bit.
	 */
	struct list_head	poll_list;

	unsigned long		state;
	int			weight;
	unsigned int		gro_count;
	int			(*poll)(struct napi_struct *, int);
#ifdef CONFIG_NETPOLL
	spinlock_t		poll_lock;
	int			poll_owner;
#endif
	struct net_device	*dev;
	struct sk_buff		*gro_list;
	struct sk_buff		*skb;
	struct list_head	dev_list;
	struct hlist_node	napi_hash_node;
	unsigned int		napi_id;
};

enum {
	NAPI_STATE_SCHED,	/* Poll is scheduled */
	NAPI_STATE_DISABLE,	/* Disable pending */
	NAPI_STATE_NPSVC,	/* Netpoll - don't dequeue from poll_list */
	NAPI_STATE_HASHED,	/* In NAPI hash */
};

enum gro_result {
	GRO_MERGED,
	GRO_MERGED_FREE,
	GRO_HELD,
	GRO_NORMAL,
	GRO_DROP,
};
typedef enum gro_result gro_result_t;

/*
 * enum rx_handler_result - Possible return values for rx_handlers.
 * @RX_HANDLER_CONSUMED: skb was consumed by rx_handler, do not process it
 * further.
 * @RX_HANDLER_ANOTHER: Do another round in receive path. This is indicated in
 * case skb->dev was changed by rx_handler.
 * @RX_HANDLER_EXACT: Force exact delivery, no wildcard.
 * @RX_HANDLER_PASS: Do nothing, passe the skb as if no rx_handler was called.
 *
 * rx_handlers are functions called from inside __netif_receive_skb(), to do
 * special processing of the skb, prior to delivery to protocol handlers.
 *
 * Currently, a net_device can only have a single rx_handler registered. Trying
 * to register a second rx_handler will return -EBUSY.
 *
 * To register a rx_handler on a net_device, use netdev_rx_handler_register().
 * To unregister a rx_handler on a net_device, use
 * netdev_rx_handler_unregister().
 *
 * Upon return, rx_handler is expected to tell __netif_receive_skb() what to
 * do with the skb.
 *
 * If the rx_handler consumed to skb in some way, it should return
 * RX_HANDLER_CONSUMED. This is appropriate when the rx_handler arranged for
 * the skb to be delivered in some other ways.
 *
 * If the rx_handler changed skb->dev, to divert the skb to another
 * net_device, it should return RX_HANDLER_ANOTHER. The rx_handler for the
 * new device will be called if it exists.
 *
 * If the rx_handler consider the skb should be ignored, it should return
 * RX_HANDLER_EXACT. The skb will only be delivered to protocol handlers that
 * are registered on exact device (ptype->dev == skb->dev).
 *
 * If the rx_handler didn't changed skb->dev, but want the skb to be normally
 * delivered, it should return RX_HANDLER_PASS.
 *
 * A device without a registered rx_handler will behave as if rx_handler
 * returned RX_HANDLER_PASS.
 */

enum rx_handler_result {
	RX_HANDLER_CONSUMED,
	RX_HANDLER_ANOTHER,
	RX_HANDLER_EXACT,
	RX_HANDLER_PASS,
};
typedef enum rx_handler_result rx_handler_result_t;
typedef rx_handler_result_t rx_handler_func_t(struct sk_buff **pskb);

void __napi_schedule(struct napi_struct *n);

static inline bool napi_disable_pending(struct napi_struct *n)
{
	return test_bit(NAPI_STATE_DISABLE, &n->state);
}

/**
 *	napi_schedule_prep - check if napi can be scheduled
 *	@n: napi context
 *
 * Test if NAPI routine is already running, and if not mark
 * it as running.  This is used as a condition variable
 * insure only one NAPI poll instance runs.  We also make
 * sure there is no pending NAPI disable.
 */
static inline bool napi_schedule_prep(struct napi_struct *n)
{
	return !napi_disable_pending(n) &&
		!test_and_set_bit(NAPI_STATE_SCHED, &n->state);
}

/**
 *	napi_schedule - schedule NAPI poll
 *	@n: napi context
 *
 * Schedule NAPI poll routine to be called if it is not already
 * running.
 */
static inline void napi_schedule(struct napi_struct *n)
{
	if (napi_schedule_prep(n))
		__napi_schedule(n);
}

/* Try to reschedule poll. Called by dev->poll() after napi_complete().  */
static inline bool napi_reschedule(struct napi_struct *napi)
{
	if (napi_schedule_prep(napi)) {
		__napi_schedule(napi);
		return true;
	}
	return false;
}

/**
 *	napi_complete - NAPI processing complete
 *	@n: napi context
 *
 * Mark NAPI processing as complete.
 */
void __napi_complete(struct napi_struct *n);
void napi_complete(struct napi_struct *n);

/**
 *	napi_by_id - lookup a NAPI by napi_id
 *	@napi_id: hashed napi_id
 *
 * lookup @napi_id in napi_hash table
 * must be called under rcu_read_lock()
 */
struct napi_struct *napi_by_id(unsigned int napi_id);

/**
 *	napi_hash_add - add a NAPI to global hashtable
 *	@napi: napi context
 *
 * generate a new napi_id and store a @napi under it in napi_hash
 */
void napi_hash_add(struct napi_struct *napi);

/**
 *	napi_hash_del - remove a NAPI from global table
 *	@napi: napi context
 *
 * Warning: caller must observe rcu grace period
 * before freeing memory containing @napi
 */
void napi_hash_del(struct napi_struct *napi);

/**
 *	napi_disable - prevent NAPI from scheduling
 *	@n: napi context
 *
 * Stop NAPI from being scheduled on this context.
 * Waits till any outstanding processing completes.
 */
static inline void napi_disable(struct napi_struct *n)
{
	might_sleep();
	set_bit(NAPI_STATE_DISABLE, &n->state);
	while (test_and_set_bit(NAPI_STATE_SCHED, &n->state))
		msleep(1);
	clear_bit(NAPI_STATE_DISABLE, &n->state);
}

/**
 *	napi_enable - enable NAPI scheduling
 *	@n: napi context
 *
 * Resume NAPI from being scheduled on this context.
 * Must be paired with napi_disable.
 */
static inline void napi_enable(struct napi_struct *n)
{
	BUG_ON(!test_bit(NAPI_STATE_SCHED, &n->state));
	smp_mb__before_clear_bit();
	clear_bit(NAPI_STATE_SCHED, &n->state);
}

#ifdef CONFIG_SMP
/**
 *	napi_synchronize - wait until NAPI is not running
 *	@n: napi context
 *
 * Wait until NAPI is done being scheduled on this context.
 * Waits till any outstanding processing completes but
 * does not disable future activations.
 */
static inline void napi_synchronize(const struct napi_struct *n)
{
	while (test_bit(NAPI_STATE_SCHED, &n->state))
		msleep(1);
}
#else
# define napi_synchronize(n)	barrier()
#endif

enum netdev_queue_state_t {
	__QUEUE_STATE_DRV_XOFF,
	__QUEUE_STATE_STACK_XOFF,
	__QUEUE_STATE_FROZEN,
#define QUEUE_STATE_ANY_XOFF ((1 << __QUEUE_STATE_DRV_XOFF)		| \
			      (1 << __QUEUE_STATE_STACK_XOFF))
#define QUEUE_STATE_ANY_XOFF_OR_FROZEN (QUEUE_STATE_ANY_XOFF		| \
					(1 << __QUEUE_STATE_FROZEN))
};
/*
 * __QUEUE_STATE_DRV_XOFF is used by drivers to stop the transmit queue.  The
 * netif_tx_* functions below are used to manipulate this flag.  The
 * __QUEUE_STATE_STACK_XOFF flag is used by the stack to stop the transmit
 * queue independently.  The netif_xmit_*stopped functions below are called
 * to check if the queue has been stopped by the driver or stack (either
 * of the XOFF bits are set in the state).  Drivers should not need to call
 * netif_xmit*stopped functions, they should only be using netif_tx_*.
 */

struct netdev_queue {
/*
 * read mostly part
 */
	struct net_device	*dev;
	struct Qdisc		*qdisc;
	struct Qdisc		*qdisc_sleeping;
#ifdef CONFIG_SYSFS
	struct kobject		kobj;
#endif
#if defined(CONFIG_XPS) && defined(CONFIG_NUMA)
	int			numa_node;
#endif
/*
 * write mostly part
 */
	spinlock_t		_xmit_lock ____cacheline_aligned_in_smp;
	int			xmit_lock_owner;
	/*
	 * please use this field instead of dev->trans_start
	 */
	unsigned long		trans_start;

	/*
	 * Number of TX timeouts for this queue
	 * (/sys/class/net/DEV/Q/trans_timeout)
	 */
	unsigned long		trans_timeout;

	unsigned long		state;

#ifdef CONFIG_BQL
	struct dql		dql;
#endif
} ____cacheline_aligned_in_smp;

static inline int netdev_queue_numa_node_read(const struct netdev_queue *q)
{
#if defined(CONFIG_XPS) && defined(CONFIG_NUMA)
	return q->numa_node;
#else
	return NUMA_NO_NODE;
#endif
}

static inline void netdev_queue_numa_node_write(struct netdev_queue *q, int node)
{
#if defined(CONFIG_XPS) && defined(CONFIG_NUMA)
	q->numa_node = node;
#endif
}

#ifdef CONFIG_RPS
/*
 * This structure holds an RPS map which can be of variable length.  The
 * map is an array of CPUs.
 */
struct rps_map {
	unsigned int len;
	struct rcu_head rcu;
	u16 cpus[0];
};
#define RPS_MAP_SIZE(_num) (sizeof(struct rps_map) + ((_num) * sizeof(u16)))

/*
 * The rps_dev_flow structure contains the mapping of a flow to a CPU, the
 * tail pointer for that CPU's input queue at the time of last enqueue, and
 * a hardware filter index.
 */
struct rps_dev_flow {
	u16 cpu;
	u16 filter;
	unsigned int last_qtail;
};
#define RPS_NO_FILTER 0xffff

/*
 * The rps_dev_flow_table structure contains a table of flow mappings.
 */
struct rps_dev_flow_table {
	unsigned int mask;
	struct rcu_head rcu;
	struct rps_dev_flow flows[0];
};
#define RPS_DEV_FLOW_TABLE_SIZE(_num) (sizeof(struct rps_dev_flow_table) + \
    ((_num) * sizeof(struct rps_dev_flow)))

/*
 * The rps_sock_flow_table contains mappings of flows to the last CPU
 * on which they were processed by the application (set in recvmsg).
 */
struct rps_sock_flow_table {
	unsigned int mask;
	u16 ents[0];
};
#define	RPS_SOCK_FLOW_TABLE_SIZE(_num) (sizeof(struct rps_sock_flow_table) + \
    ((_num) * sizeof(u16)))

#define RPS_NO_CPU 0xffff

static inline void rps_record_sock_flow(struct rps_sock_flow_table *table,
					u32 hash)
{
	if (table && hash) {
		unsigned int cpu, index = hash & table->mask;

		/* We only give a hint, preemption can change cpu under us */
		cpu = raw_smp_processor_id();

		if (table->ents[index] != cpu)
			table->ents[index] = cpu;
	}
}

static inline void rps_reset_sock_flow(struct rps_sock_flow_table *table,
				       u32 hash)
{
	if (table && hash)
		table->ents[hash & table->mask] = RPS_NO_CPU;
}

extern struct rps_sock_flow_table __rcu *rps_sock_flow_table;

#ifdef CONFIG_RFS_ACCEL
bool rps_may_expire_flow(struct net_device *dev, u16 rxq_index, u32 flow_id,
			 u16 filter_id);
#endif
#endif /* CONFIG_RPS */

/* This structure contains an instance of an RX queue. */
struct netdev_rx_queue {
#ifdef CONFIG_RPS
	struct rps_map __rcu		*rps_map;
	struct rps_dev_flow_table __rcu	*rps_flow_table;
#endif
	struct kobject			kobj;
	struct net_device		*dev;
} ____cacheline_aligned_in_smp;

/*
 * RX queue sysfs structures and functions.
 */
struct rx_queue_attribute {
	struct attribute attr;
	ssize_t (*show)(struct netdev_rx_queue *queue,
	    struct rx_queue_attribute *attr, char *buf);
	ssize_t (*store)(struct netdev_rx_queue *queue,
	    struct rx_queue_attribute *attr, const char *buf, size_t len);
};

#ifdef CONFIG_XPS
/*
 * This structure holds an XPS map which can be of variable length.  The
 * map is an array of queues.
 */
struct xps_map {
	unsigned int len;
	unsigned int alloc_len;
	struct rcu_head rcu;
	u16 queues[0];
};
#define XPS_MAP_SIZE(_num) (sizeof(struct xps_map) + ((_num) * sizeof(u16)))
#define XPS_MIN_MAP_ALLOC ((L1_CACHE_BYTES - sizeof(struct xps_map))	\
    / sizeof(u16))

/*
 * This structure holds all XPS maps for device.  Maps are indexed by CPU.
 */
struct xps_dev_maps {
	struct rcu_head rcu;
	struct xps_map __rcu *cpu_map[0];
};
#define XPS_DEV_MAPS_SIZE (sizeof(struct xps_dev_maps) +		\
    (nr_cpu_ids * sizeof(struct xps_map *)))
#endif /* CONFIG_XPS */

#define TC_MAX_QUEUE	16
#define TC_BITMASK	15
/* HW offloaded queuing disciplines txq count and offset maps */
struct netdev_tc_txq {
	u16 count;
	u16 offset;
};

#if defined(CONFIG_FCOE) || defined(CONFIG_FCOE_MODULE)
/*
 * This structure is to hold information about the device
 * configured to run FCoE protocol stack.
 */
struct netdev_fcoe_hbainfo {
	char	manufacturer[64];
	char	serial_number[64];
	char	hardware_version[64];
	char	driver_version[64];
	char	optionrom_version[64];
	char	firmware_version[64];
	char	model[256];
	char	model_description[256];
};
#endif

#define MAX_PHYS_PORT_ID_LEN 32

/* This structure holds a unique identifier to identify the
 * physical port used by a netdevice.
 */
struct netdev_phys_port_id {
	unsigned char id[MAX_PHYS_PORT_ID_LEN];
	unsigned char id_len;
};

typedef u16 (*select_queue_fallback_t)(struct net_device *dev,
				       struct sk_buff *skb);

/*
 * This structure defines the management hooks for network devices.
 * The following hooks can be defined; unless noted otherwise, they are
 * optional and can be filled with a null pointer.
 *
 * int (*ndo_init)(struct net_device *dev);
 *     This function is called once when network device is registered.
 *     The network device can use this to any late stage initializaton
 *     or semantic validattion. It can fail with an error code which will
 *     be propogated back to register_netdev
 *
 * void (*ndo_uninit)(struct net_device *dev);
 *     This function is called when device is unregistered or when registration
 *     fails. It is not called if init fails.
 *
 * int (*ndo_open)(struct net_device *dev);
 *     This function is called when network device transistions to the up
 *     state.
 *
 * int (*ndo_stop)(struct net_device *dev);
 *     This function is called when network device transistions to the down
 *     state.
 *
 * netdev_tx_t (*ndo_start_xmit)(struct sk_buff *skb,
 *                               struct net_device *dev);
 *	Called when a packet needs to be transmitted.
 *	Must return NETDEV_TX_OK , NETDEV_TX_BUSY.
 *        (can also return NETDEV_TX_LOCKED iff NETIF_F_LLTX)
 *	Required can not be NULL.
 *
 * u16 (*ndo_select_queue)(struct net_device *dev, struct sk_buff *skb,
 *                         void *accel_priv, select_queue_fallback_t fallback);
 *	Called to decide which queue to when device supports multiple
 *	transmit queues.
 *
 * void (*ndo_change_rx_flags)(struct net_device *dev, int flags);
 *	This function is called to allow device receiver to make
 *	changes to configuration when multicast or promiscious is enabled.
 *
 * void (*ndo_set_rx_mode)(struct net_device *dev);
 *	This function is called device changes address list filtering.
 *	If driver handles unicast address filtering, it should set
 *	IFF_UNICAST_FLT to its priv_flags.
 *
 * int (*ndo_set_mac_address)(struct net_device *dev, void *addr);
 *	This function  is called when the Media Access Control address
 *	needs to be changed. If this interface is not defined, the
 *	mac address can not be changed.
 *
 * int (*ndo_validate_addr)(struct net_device *dev);
 *	Test if Media Access Control address is valid for the device.
 *
 * int (*ndo_do_ioctl)(struct net_device *dev, struct ifreq *ifr, int cmd);
 *	Called when a user request an ioctl which can't be handled by
 *	the generic interface code. If not defined ioctl's return
 *	not supported error code.
 *
 * int (*ndo_set_config)(struct net_device *dev, struct ifmap *map);
 *	Used to set network devices bus interface parameters. This interface
 *	is retained for legacy reason, new devices should use the bus
 *	interface (PCI) for low level management.
 *
 * int (*ndo_change_mtu)(struct net_device *dev, int new_mtu);
 *	Called when a user wants to change the Maximum Transfer Unit
 *	of a device. If not defined, any request to change MTU will
 *	will return an error.
 *
 * void (*ndo_tx_timeout)(struct net_device *dev);
 *	Callback uses when the transmitter has not made any progress
 *	for dev->watchdog ticks.
 *
 * struct rtnl_link_stats64* (*ndo_get_stats64)(struct net_device *dev,
 *                      struct rtnl_link_stats64 *storage);
 * struct net_device_stats* (*ndo_get_stats)(struct net_device *dev);
 *	Called when a user wants to get the network device usage
 *	statistics. Drivers must do one of the following:
 *	1. Define @ndo_get_stats64 to fill in a zero-initialised
 *	   rtnl_link_stats64 structure passed by the caller.
 *	2. Define @ndo_get_stats to update a net_device_stats structure
 *	   (which should normally be dev->stats) and return a pointer to
 *	   it. The structure may be changed asynchronously only if each
 *	   field is written atomically.
 *	3. Update dev->stats asynchronously and atomically, and define
 *	   neither operation.
 *
 * int (*ndo_vlan_rx_add_vid)(struct net_device *dev, __be16 proto, u16t vid);
 *	If device support VLAN filtering this function is called when a
 *	VLAN id is registered.
 *
 * int (*ndo_vlan_rx_kill_vid)(struct net_device *dev, unsigned short vid);
 *	If device support VLAN filtering this function is called when a
 *	VLAN id is unregistered.
 *
 * void (*ndo_poll_controller)(struct net_device *dev);
 *
 *	SR-IOV management functions.
 * int (*ndo_set_vf_mac)(struct net_device *dev, int vf, u8* mac);
 * int (*ndo_set_vf_vlan)(struct net_device *dev, int vf, u16 vlan, u8 qos);
 * int (*ndo_set_vf_tx_rate)(struct net_device *dev, int vf, int rate);
 * int (*ndo_set_vf_spoofchk)(struct net_device *dev, int vf, bool setting);
 * int (*ndo_get_vf_config)(struct net_device *dev,
 *			    int vf, struct ifla_vf_info *ivf);
 * int (*ndo_set_vf_link_state)(struct net_device *dev, int vf, int link_state);
 * int (*ndo_set_vf_port)(struct net_device *dev, int vf,
 *			  struct nlattr *port[]);
 * int (*ndo_get_vf_port)(struct net_device *dev, int vf, struct sk_buff *skb);
 * int (*ndo_setup_tc)(struct net_device *dev, u8 tc)
 * 	Called to setup 'tc' number of traffic classes in the net device. This
 * 	is always called from the stack with the rtnl lock held and netif tx
 * 	queues stopped. This allows the netdevice to perform queue management
 * 	safely.
 *
 *	Fiber Channel over Ethernet (FCoE) offload functions.
 * int (*ndo_fcoe_enable)(struct net_device *dev);
 *	Called when the FCoE protocol stack wants to start using LLD for FCoE
 *	so the underlying device can perform whatever needed configuration or
 *	initialization to support acceleration of FCoE traffic.
 *
 * int (*ndo_fcoe_disable)(struct net_device *dev);
 *	Called when the FCoE protocol stack wants to stop using LLD for FCoE
 *	so the underlying device can perform whatever needed clean-ups to
 *	stop supporting acceleration of FCoE traffic.
 *
 * int (*ndo_fcoe_ddp_setup)(struct net_device *dev, u16 xid,
 *			     struct scatterlist *sgl, unsigned int sgc);
 *	Called when the FCoE Initiator wants to initialize an I/O that
 *	is a possible candidate for Direct Data Placement (DDP). The LLD can
 *	perform necessary setup and returns 1 to indicate the device is set up
 *	successfully to perform DDP on this I/O, otherwise this returns 0.
 *
 * int (*ndo_fcoe_ddp_done)(struct net_device *dev,  u16 xid);
 *	Called when the FCoE Initiator/Target is done with the DDPed I/O as
 *	indicated by the FC exchange id 'xid', so the underlying device can
 *	clean up and reuse resources for later DDP requests.
 *
 * int (*ndo_fcoe_ddp_target)(struct net_device *dev, u16 xid,
 *			      struct scatterlist *sgl, unsigned int sgc);
 *	Called when the FCoE Target wants to initialize an I/O that
 *	is a possible candidate for Direct Data Placement (DDP). The LLD can
 *	perform necessary setup and returns 1 to indicate the device is set up
 *	successfully to perform DDP on this I/O, otherwise this returns 0.
 *
 * int (*ndo_fcoe_get_hbainfo)(struct net_device *dev,
 *			       struct netdev_fcoe_hbainfo *hbainfo);
 *	Called when the FCoE Protocol stack wants information on the underlying
 *	device. This information is utilized by the FCoE protocol stack to
 *	register attributes with Fiber Channel management service as per the
 *	FC-GS Fabric Device Management Information(FDMI) specification.
 *
 * int (*ndo_fcoe_get_wwn)(struct net_device *dev, u64 *wwn, int type);
 *	Called when the underlying device wants to override default World Wide
 *	Name (WWN) generation mechanism in FCoE protocol stack to pass its own
 *	World Wide Port Name (WWPN) or World Wide Node Name (WWNN) to the FCoE
 *	protocol stack to use.
 *
 *	RFS acceleration.
 * int (*ndo_rx_flow_steer)(struct net_device *dev, const struct sk_buff *skb,
 *			    u16 rxq_index, u32 flow_id);
 *	Set hardware filter for RFS.  rxq_index is the target queue index;
 *	flow_id is a flow ID to be passed to rps_may_expire_flow() later.
 *	Return the filter ID on success, or a negative error code.
 *
 *	Slave management functions (for bridge, bonding, etc).
 * int (*ndo_add_slave)(struct net_device *dev, struct net_device *slave_dev);
 *	Called to make another netdev an underling.
 *
 * int (*ndo_del_slave)(struct net_device *dev, struct net_device *slave_dev);
 *	Called to release previously enslaved netdev.
 *
 *      Feature/offload setting functions.
 * netdev_features_t (*ndo_fix_features)(struct net_device *dev,
 *		netdev_features_t features);
 *	Adjusts the requested feature flags according to device-specific
 *	constraints, and returns the resulting flags. Must not modify
 *	the device state.
 *
 * int (*ndo_set_features)(struct net_device *dev, netdev_features_t features);
 *	Called to update device configuration to new features. Passed
 *	feature set might be less than what was returned by ndo_fix_features()).
 *	Must return >0 or -errno if it changed dev->features itself.
 *
 * int (*ndo_fdb_add)(struct ndmsg *ndm, struct nlattr *tb[],
 *		      struct net_device *dev,
 *		      const unsigned char *addr, u16 flags)
 *	Adds an FDB entry to dev for addr.
 * int (*ndo_fdb_del)(struct ndmsg *ndm, struct nlattr *tb[],
 *		      struct net_device *dev,
 *		      const unsigned char *addr)
 *	Deletes the FDB entry from dev coresponding to addr.
 * int (*ndo_fdb_dump)(struct sk_buff *skb, struct netlink_callback *cb,
 *		       struct net_device *dev, int idx)
 *	Used to add FDB entries to dump requests. Implementers should add
 *	entries to skb and update idx with the number of entries.
 *
 * int (*ndo_bridge_setlink)(struct net_device *dev, struct nlmsghdr *nlh)
 * int (*ndo_bridge_getlink)(struct sk_buff *skb, u32 pid, u32 seq,
 *			     struct net_device *dev, u32 filter_mask)
 *
 * int (*ndo_change_carrier)(struct net_device *dev, bool new_carrier);
 *	Called to change device carrier. Soft-devices (like dummy, team, etc)
 *	which do not represent real hardware may define this to allow their
 *	userspace components to manage their virtual carrier state. Devices
 *	that determine carrier state from physical hardware properties (eg
 *	network cables) or protocol-dependent mechanisms (eg
 *	USB_CDC_NOTIFY_NETWORK_CONNECTION) should NOT implement this function.
 *
 * int (*ndo_get_phys_port_id)(struct net_device *dev,
 *			       struct netdev_phys_port_id *ppid);
 *	Called to get ID of physical port of this device. If driver does
 *	not implement this, it is assumed that the hw is not able to have
 *	multiple net devices on single physical port.
 *
 * void (*ndo_add_vxlan_port)(struct  net_device *dev,
 *			      sa_family_t sa_family, __be16 port);
 *	Called by vxlan to notiy a driver about the UDP port and socket
 *	address family that vxlan is listnening to. It is called only when
 *	a new port starts listening. The operation is protected by the
 *	vxlan_net->sock_lock.
 *
 * void (*ndo_del_vxlan_port)(struct  net_device *dev,
 *			      sa_family_t sa_family, __be16 port);
 *	Called by vxlan to notify the driver about a UDP port and socket
 *	address family that vxlan is not listening to anymore. The operation
 *	is protected by the vxlan_net->sock_lock.
 *
 * void* (*ndo_dfwd_add_station)(struct net_device *pdev,
 *				 struct net_device *dev)
 *	Called by upper layer devices to accelerate switching or other
 *	station functionality into hardware. 'pdev is the lowerdev
 *	to use for the offload and 'dev' is the net device that will
 *	back the offload. Returns a pointer to the private structure
 *	the upper layer will maintain.
 * void (*ndo_dfwd_del_station)(struct net_device *pdev, void *priv)
 *	Called by upper layer device to delete the station created
 *	by 'ndo_dfwd_add_station'. 'pdev' is the net device backing
 *	the station and priv is the structure returned by the add
 *	operation.
 * netdev_tx_t (*ndo_dfwd_start_xmit)(struct sk_buff *skb,
 *				      struct net_device *dev,
 *				      void *priv);
 *	Callback to use for xmit over the accelerated station. This
 *	is used in place of ndo_start_xmit on accelerated net
 *	devices.
 */
struct net_device_ops {
	int			(*ndo_init)(struct net_device *dev);
	void			(*ndo_uninit)(struct net_device *dev);
	int			(*ndo_open)(struct net_device *dev);
	int			(*ndo_stop)(struct net_device *dev);
	netdev_tx_t		(*ndo_start_xmit) (struct sk_buff *skb,
						   struct net_device *dev);
	u16			(*ndo_select_queue)(struct net_device *dev,
						    struct sk_buff *skb,
						    void *accel_priv,
						    select_queue_fallback_t fallback);
	void			(*ndo_change_rx_flags)(struct net_device *dev,
						       int flags);
	void			(*ndo_set_rx_mode)(struct net_device *dev);
	int			(*ndo_set_mac_address)(struct net_device *dev,
						       void *addr);
	int			(*ndo_validate_addr)(struct net_device *dev);
	int			(*ndo_do_ioctl)(struct net_device *dev,
					        struct ifreq *ifr, int cmd);
	int			(*ndo_set_config)(struct net_device *dev,
					          struct ifmap *map);
	int			(*ndo_change_mtu)(struct net_device *dev,
						  int new_mtu);
	int			(*ndo_neigh_setup)(struct net_device *dev,
						   struct neigh_parms *);
	void			(*ndo_tx_timeout) (struct net_device *dev);

	struct rtnl_link_stats64* (*ndo_get_stats64)(struct net_device *dev,
						     struct rtnl_link_stats64 *storage);
	struct net_device_stats* (*ndo_get_stats)(struct net_device *dev);

	int			(*ndo_vlan_rx_add_vid)(struct net_device *dev,
						       __be16 proto, u16 vid);
	int			(*ndo_vlan_rx_kill_vid)(struct net_device *dev,
						        __be16 proto, u16 vid);
#ifdef CONFIG_NET_POLL_CONTROLLER
	void                    (*ndo_poll_controller)(struct net_device *dev);
	int			(*ndo_netpoll_setup)(struct net_device *dev,
						     struct netpoll_info *info,
						     gfp_t gfp);
	void			(*ndo_netpoll_cleanup)(struct net_device *dev);
#endif
#ifdef CONFIG_NET_RX_BUSY_POLL
	int			(*ndo_busy_poll)(struct napi_struct *dev);
#endif
	int			(*ndo_set_vf_mac)(struct net_device *dev,
						  int queue, u8 *mac);
	int			(*ndo_set_vf_vlan)(struct net_device *dev,
						   int queue, u16 vlan, u8 qos);
	int			(*ndo_set_vf_tx_rate)(struct net_device *dev,
						      int vf, int rate);
	int			(*ndo_set_vf_spoofchk)(struct net_device *dev,
						       int vf, bool setting);
	int			(*ndo_get_vf_config)(struct net_device *dev,
						     int vf,
						     struct ifla_vf_info *ivf);
	int			(*ndo_set_vf_link_state)(struct net_device *dev,
							 int vf, int link_state);
	int			(*ndo_set_vf_port)(struct net_device *dev,
						   int vf,
						   struct nlattr *port[]);
	int			(*ndo_get_vf_port)(struct net_device *dev,
						   int vf, struct sk_buff *skb);
	int			(*ndo_setup_tc)(struct net_device *dev, u8 tc);
#if IS_ENABLED(CONFIG_FCOE)
	int			(*ndo_fcoe_enable)(struct net_device *dev);
	int			(*ndo_fcoe_disable)(struct net_device *dev);
	int			(*ndo_fcoe_ddp_setup)(struct net_device *dev,
						      u16 xid,
						      struct scatterlist *sgl,
						      unsigned int sgc);
	int			(*ndo_fcoe_ddp_done)(struct net_device *dev,
						     u16 xid);
	int			(*ndo_fcoe_ddp_target)(struct net_device *dev,
						       u16 xid,
						       struct scatterlist *sgl,
						       unsigned int sgc);
	int			(*ndo_fcoe_get_hbainfo)(struct net_device *dev,
							struct netdev_fcoe_hbainfo *hbainfo);
#endif

#if IS_ENABLED(CONFIG_LIBFCOE)
#define NETDEV_FCOE_WWNN 0
#define NETDEV_FCOE_WWPN 1
	int			(*ndo_fcoe_get_wwn)(struct net_device *dev,
						    u64 *wwn, int type);
#endif

#ifdef CONFIG_RFS_ACCEL
	int			(*ndo_rx_flow_steer)(struct net_device *dev,
						     const struct sk_buff *skb,
						     u16 rxq_index,
						     u32 flow_id);
#endif
	int			(*ndo_add_slave)(struct net_device *dev,
						 struct net_device *slave_dev);
	int			(*ndo_del_slave)(struct net_device *dev,
						 struct net_device *slave_dev);
	netdev_features_t	(*ndo_fix_features)(struct net_device *dev,
						    netdev_features_t features);
	int			(*ndo_set_features)(struct net_device *dev,
						    netdev_features_t features);
	int			(*ndo_neigh_construct)(struct neighbour *n);
	void			(*ndo_neigh_destroy)(struct neighbour *n);

	int			(*ndo_fdb_add)(struct ndmsg *ndm,
					       struct nlattr *tb[],
					       struct net_device *dev,
					       const unsigned char *addr,
					       u16 flags);
	int			(*ndo_fdb_del)(struct ndmsg *ndm,
					       struct nlattr *tb[],
					       struct net_device *dev,
					       const unsigned char *addr);
	int			(*ndo_fdb_dump)(struct sk_buff *skb,
						struct netlink_callback *cb,
						struct net_device *dev,
						int idx);

	int			(*ndo_bridge_setlink)(struct net_device *dev,
						      struct nlmsghdr *nlh);
	int			(*ndo_bridge_getlink)(struct sk_buff *skb,
						      u32 pid, u32 seq,
						      struct net_device *dev,
						      u32 filter_mask);
	int			(*ndo_bridge_dellink)(struct net_device *dev,
						      struct nlmsghdr *nlh);
	int			(*ndo_change_carrier)(struct net_device *dev,
						      bool new_carrier);
	int			(*ndo_get_phys_port_id)(struct net_device *dev,
							struct netdev_phys_port_id *ppid);
	void			(*ndo_add_vxlan_port)(struct  net_device *dev,
						      sa_family_t sa_family,
						      __be16 port);
	void			(*ndo_del_vxlan_port)(struct  net_device *dev,
						      sa_family_t sa_family,
						      __be16 port);

	void*			(*ndo_dfwd_add_station)(struct net_device *pdev,
							struct net_device *dev);
	void			(*ndo_dfwd_del_station)(struct net_device *pdev,
							void *priv);

	netdev_tx_t		(*ndo_dfwd_start_xmit) (struct sk_buff *skb,
							struct net_device *dev,
							void *priv);
	int			(*ndo_get_lock_subclass)(struct net_device *dev);
};
typedef struct net_device_ops __no_const net_device_ops_no_const;

/*
 *	The DEVICE structure.
 *	Actually, this whole structure is a big mistake.  It mixes I/O
 *	data with strictly "high-level" data, and it has to know about
 *	almost every data structure used in the INET module.
 *
 *	FIXME: cleanup struct net_device such that network protocol info
 *	moves out.
 */

struct net_device {

	/*
	 * This is the first field of the "visible" part of this structure
	 * (i.e. as seen by users in the "Space.c" file).  It is the name
	 * of the interface.
	 */
	char			name[IFNAMSIZ];

	/* device name hash chain, please keep it close to name[] */
	struct hlist_node	name_hlist;

	/* snmp alias */
	char 			*ifalias;

	/*
	 *	I/O specific fields
	 *	FIXME: Merge these and struct ifmap into one
	 */
	unsigned long		mem_end;	/* shared mem end	*/
	unsigned long		mem_start;	/* shared mem start	*/
	unsigned long		base_addr;	/* device I/O address	*/
	int			irq;		/* device IRQ number	*/

	/*
	 *	Some hardware also needs these fields, but they are not
	 *	part of the usual set specified in Space.c.
	 */

	unsigned long		state;

	struct list_head	dev_list;
	struct list_head	napi_list;
	struct list_head	unreg_list;
	struct list_head	close_list;

	/* directly linked devices, like slaves for bonding */
	struct {
		struct list_head upper;
		struct list_head lower;
	} adj_list;

	/* all linked devices, *including* neighbours */
	struct {
		struct list_head upper;
		struct list_head lower;
	} all_adj_list;


	/* currently active device features */
	netdev_features_t	features;
	/* user-changeable features */
	netdev_features_t	hw_features;
	/* user-requested features */
	netdev_features_t	wanted_features;
	/* mask of features inheritable by VLAN devices */
	netdev_features_t	vlan_features;
	/* mask of features inherited by encapsulating devices
	 * This field indicates what encapsulation offloads
	 * the hardware is capable of doing, and drivers will
	 * need to set them appropriately.
	 */
	netdev_features_t	hw_enc_features;
	/* mask of fetures inheritable by MPLS */
	netdev_features_t	mpls_features;

	/* Interface index. Unique device identifier	*/
	int			ifindex;
	int			iflink;

	struct net_device_stats	stats;
	atomic_long_unchecked_t	rx_dropped; /* dropped packets by core network
					     * Do not use this in drivers.
					     */

#ifdef CONFIG_WIRELESS_EXT
	/* List of functions to handle Wireless Extensions (instead of ioctl).
	 * See <net/iw_handler.h> for details. Jean II */
	const struct iw_handler_def *	wireless_handlers;
	/* Instance data managed by the core of Wireless Extensions. */
	struct iw_public_data *	wireless_data;
#endif
	/* Management operations */
	const struct net_device_ops *netdev_ops;
	const struct ethtool_ops *ethtool_ops;
	const struct forwarding_accel_ops *fwd_ops;

	/* Hardware header description */
	const struct header_ops *header_ops;

	unsigned int		flags;	/* interface flags (a la BSD)	*/
	unsigned int		priv_flags; /* Like 'flags' but invisible to userspace.
					     * See if.h for definitions. */
	unsigned short		gflags;
	unsigned short		padded;	/* How much padding added by alloc_netdev() */

	unsigned char		operstate; /* RFC2863 operstate */
	unsigned char		link_mode; /* mapping policy to operstate */

	unsigned char		if_port;	/* Selectable AUI, TP,..*/
	unsigned char		dma;		/* DMA channel		*/

	unsigned int		mtu;	/* interface MTU value		*/
	unsigned short		type;	/* interface hardware type	*/
	unsigned short		hard_header_len;	/* hardware hdr length	*/

	/* extra head- and tailroom the hardware may need, but not in all cases
	 * can this be guaranteed, especially tailroom. Some cases also use
	 * LL_MAX_HEADER instead to allocate the skb.
	 */
	unsigned short		needed_headroom;
	unsigned short		needed_tailroom;

	/* Interface address info. */
	unsigned char		perm_addr[MAX_ADDR_LEN]; /* permanent hw address */
	unsigned char		addr_assign_type; /* hw address assignment type */
	unsigned char		addr_len;	/* hardware address length	*/
	unsigned short		neigh_priv_len;
	unsigned short          dev_id;		/* Used to differentiate devices
						 * that share the same link
						 * layer address
						 */
	spinlock_t		addr_list_lock;
	struct netdev_hw_addr_list	uc;	/* Unicast mac addresses */
	struct netdev_hw_addr_list	mc;	/* Multicast mac addresses */
	struct netdev_hw_addr_list	dev_addrs; /* list of device
						    * hw addresses
						    */
#ifdef CONFIG_SYSFS
	struct kset		*queues_kset;
#endif

	bool			uc_promisc;
	unsigned int		promiscuity;
	unsigned int		allmulti;


	/* Protocol specific pointers */

#if IS_ENABLED(CONFIG_VLAN_8021Q)
	struct vlan_info __rcu	*vlan_info;	/* VLAN info */
#endif
#if IS_ENABLED(CONFIG_NET_DSA)
	struct dsa_switch_tree	*dsa_ptr;	/* dsa specific data */
#endif
#if IS_ENABLED(CONFIG_TIPC)
	struct tipc_bearer __rcu *tipc_ptr;	/* TIPC specific data */
#endif
	void 			*atalk_ptr;	/* AppleTalk link 	*/
	struct in_device __rcu	*ip_ptr;	/* IPv4 specific data	*/
	struct dn_dev __rcu     *dn_ptr;        /* DECnet specific data */
	struct inet6_dev __rcu	*ip6_ptr;       /* IPv6 specific data */
	void			*ax25_ptr;	/* AX.25 specific data */
	struct wireless_dev	*ieee80211_ptr;	/* IEEE 802.11 specific data,
						   assign before registering */

/*
 * Cache lines mostly used on receive path (including eth_type_trans())
 */
	unsigned long		last_rx;	/* Time of last Rx
						 * This should not be set in
						 * drivers, unless really needed,
						 * because network stack (bonding)
						 * use it if/when necessary, to
						 * avoid dirtying this cache line.
						 */

	/* Interface address info used in eth_type_trans() */
	unsigned char		*dev_addr;	/* hw address, (before bcast
						   because most packets are
						   unicast) */


#ifdef CONFIG_SYSFS
	struct netdev_rx_queue	*_rx;

	/* Number of RX queues allocated at register_netdev() time */
	unsigned int		num_rx_queues;

	/* Number of RX queues currently active in device */
	unsigned int		real_num_rx_queues;

#endif

	rx_handler_func_t __rcu	*rx_handler;
	void __rcu		*rx_handler_data;

	struct netdev_queue __rcu *ingress_queue;
	unsigned char		broadcast[MAX_ADDR_LEN];	/* hw bcast add	*/


/*
 * Cache lines mostly used on transmit path
 */
	struct netdev_queue	*_tx ____cacheline_aligned_in_smp;

	/* Number of TX queues allocated at alloc_netdev_mq() time  */
	unsigned int		num_tx_queues;

	/* Number of TX queues currently active in device  */
	unsigned int		real_num_tx_queues;

	/* root qdisc from userspace point of view */
	struct Qdisc		*qdisc;

	unsigned long		tx_queue_len;	/* Max frames per queue allowed */
	spinlock_t		tx_global_lock;

#ifdef CONFIG_XPS
	struct xps_dev_maps __rcu *xps_maps;
#endif
#ifdef CONFIG_RFS_ACCEL
	/* CPU reverse-mapping for RX completion interrupts, indexed
	 * by RX queue number.  Assigned by driver.  This must only be
	 * set if the ndo_rx_flow_steer operation is defined. */
	struct cpu_rmap		*rx_cpu_rmap;
#endif

	/* These may be needed for future network-power-down code. */

	/*
	 * trans_start here is expensive for high speed devices on SMP,
	 * please use netdev_queue->trans_start instead.
	 */
	unsigned long		trans_start;	/* Time (in jiffies) of last Tx	*/

	int			watchdog_timeo; /* used by dev_watchdog() */
	struct timer_list	watchdog_timer;

	/* Number of references to this device */
	int __percpu		*pcpu_refcnt;

	/* delayed register/unregister */
	struct list_head	todo_list;
	/* device index hash chain */
	struct hlist_node	index_hlist;

	struct list_head	link_watch_list;

	/* register/unregister state machine */
	enum { NETREG_UNINITIALIZED=0,
	       NETREG_REGISTERED,	/* completed register_netdevice */
	       NETREG_UNREGISTERING,	/* called unregister_netdevice */
	       NETREG_UNREGISTERED,	/* completed unregister todo */
	       NETREG_RELEASED,		/* called free_netdev */
	       NETREG_DUMMY,		/* dummy device for NAPI poll */
	} reg_state:8;

	bool dismantle; /* device is going do be freed */

	enum {
		RTNL_LINK_INITIALIZED,
		RTNL_LINK_INITIALIZING,
	} rtnl_link_state:16;

	/* Called from unregister, can be used to call free_netdev */
	void (*destructor)(struct net_device *dev);

#ifdef CONFIG_NETPOLL
	struct netpoll_info __rcu	*npinfo;
#endif

#ifdef CONFIG_NET_NS
	/* Network namespace this network device is inside */
	struct net		*nd_net;
#endif

	/* mid-layer private */
	union {
		void				*ml_priv;
		struct pcpu_lstats __percpu	*lstats; /* loopback stats */
		struct pcpu_sw_netstats __percpu	*tstats;
		struct pcpu_dstats __percpu	*dstats; /* dummy stats */
		struct pcpu_vstats __percpu	*vstats; /* veth stats */
	};
	/* GARP */
	struct garp_port __rcu	*garp_port;
	/* MRP */
	struct mrp_port __rcu	*mrp_port;

	/* class/net/name entry */
	struct device		dev;
	/* space for optional device, statistics, and wireless sysfs groups */
	const struct attribute_group *sysfs_groups[4];
	/* space for optional per-rx queue attributes */
	const struct attribute_group *sysfs_rx_queue_group;

	/* rtnetlink link ops */
	const struct rtnl_link_ops *rtnl_link_ops;

	/* for setting kernel sock attribute on TCP connection setup */
#define GSO_MAX_SIZE		65536
	unsigned int		gso_max_size;
#define GSO_MAX_SEGS		65535
	u16			gso_max_segs;

#ifdef CONFIG_DCB
	/* Data Center Bridging netlink ops */
	const struct dcbnl_rtnl_ops *dcbnl_ops;
#endif
	u8 num_tc;
	struct netdev_tc_txq tc_to_txq[TC_MAX_QUEUE];
	u8 prio_tc_map[TC_BITMASK + 1];

#if IS_ENABLED(CONFIG_FCOE)
	/* max exchange id for FCoE LRO by ddp */
	unsigned int		fcoe_ddp_xid;
#endif
#if IS_ENABLED(CONFIG_CGROUP_NET_PRIO)
	struct netprio_map __rcu *priomap;
#endif
	/* phy device may attach itself for hardware timestamping */
	struct phy_device *phydev;

	struct lock_class_key *qdisc_tx_busylock;

	/* group the device belongs to */
	int group;

	struct pm_qos_request	pm_qos_req;
};
#define to_net_dev(d) container_of(d, struct net_device, dev)

#define	NETDEV_ALIGN		32

static inline
int netdev_get_prio_tc_map(const struct net_device *dev, u32 prio)
{
	return dev->prio_tc_map[prio & TC_BITMASK];
}

static inline
int netdev_set_prio_tc_map(struct net_device *dev, u8 prio, u8 tc)
{
	if (tc >= dev->num_tc)
		return -EINVAL;

	dev->prio_tc_map[prio & TC_BITMASK] = tc & TC_BITMASK;
	return 0;
}

static inline
void netdev_reset_tc(struct net_device *dev)
{
	dev->num_tc = 0;
	memset(dev->tc_to_txq, 0, sizeof(dev->tc_to_txq));
	memset(dev->prio_tc_map, 0, sizeof(dev->prio_tc_map));
}

static inline
int netdev_set_tc_queue(struct net_device *dev, u8 tc, u16 count, u16 offset)
{
	if (tc >= dev->num_tc)
		return -EINVAL;

	dev->tc_to_txq[tc].count = count;
	dev->tc_to_txq[tc].offset = offset;
	return 0;
}

static inline
int netdev_set_num_tc(struct net_device *dev, u8 num_tc)
{
	if (num_tc > TC_MAX_QUEUE)
		return -EINVAL;

	dev->num_tc = num_tc;
	return 0;
}

static inline
int netdev_get_num_tc(struct net_device *dev)
{
	return dev->num_tc;
}

static inline
struct netdev_queue *netdev_get_tx_queue(const struct net_device *dev,
					 unsigned int index)
{
	return &dev->_tx[index];
}

static inline void netdev_for_each_tx_queue(struct net_device *dev,
					    void (*f)(struct net_device *,
						      struct netdev_queue *,
						      void *),
					    void *arg)
{
	unsigned int i;

	for (i = 0; i < dev->num_tx_queues; i++)
		f(dev, &dev->_tx[i], arg);
}

struct netdev_queue *netdev_pick_tx(struct net_device *dev,
				    struct sk_buff *skb,
				    void *accel_priv);

/*
 * Net namespace inlines
 */
static inline
struct net *dev_net(const struct net_device *dev)
{
	return read_pnet(&dev->nd_net);
}

static inline
void dev_net_set(struct net_device *dev, struct net *net)
{
#ifdef CONFIG_NET_NS
	release_net(dev->nd_net);
	dev->nd_net = hold_net(net);
#endif
}

static inline bool netdev_uses_dsa_tags(struct net_device *dev)
{
#ifdef CONFIG_NET_DSA_TAG_DSA
	if (dev->dsa_ptr != NULL)
		return dsa_uses_dsa_tags(dev->dsa_ptr);
#endif

	return 0;
}

static inline bool netdev_uses_trailer_tags(struct net_device *dev)
{
#ifdef CONFIG_NET_DSA_TAG_TRAILER
	if (dev->dsa_ptr != NULL)
		return dsa_uses_trailer_tags(dev->dsa_ptr);
#endif

	return 0;
}

/**
 *	netdev_priv - access network device private data
 *	@dev: network device
 *
 * Get network device private data
 */
static inline void *netdev_priv(const struct net_device *dev)
{
	return (char *)dev + ALIGN(sizeof(struct net_device), NETDEV_ALIGN);
}

/* Set the sysfs physical device reference for the network logical device
 * if set prior to registration will cause a symlink during initialization.
 */
#define SET_NETDEV_DEV(net, pdev)	((net)->dev.parent = (pdev))

/* Set the sysfs device type for the network logical device to allow
 * fine-grained identification of different network device types. For
 * example Ethernet, Wirelss LAN, Bluetooth, WiMAX etc.
 */
#define SET_NETDEV_DEVTYPE(net, devtype)	((net)->dev.type = (devtype))

/* Default NAPI poll() weight
 * Device drivers are strongly advised to not use bigger value
 */
#define NAPI_POLL_WEIGHT 64

/**
 *	netif_napi_add - initialize a napi context
 *	@dev:  network device
 *	@napi: napi context
 *	@poll: polling function
 *	@weight: default weight
 *
 * netif_napi_add() must be used to initialize a napi context prior to calling
 * *any* of the other napi related functions.
 */
void netif_napi_add(struct net_device *dev, struct napi_struct *napi,
		    int (*poll)(struct napi_struct *, int), int weight);

/**
 *  netif_napi_del - remove a napi context
 *  @napi: napi context
 *
 *  netif_napi_del() removes a napi context from the network device napi list
 */
void netif_napi_del(struct napi_struct *napi);

struct napi_gro_cb {
	/* Virtual address of skb_shinfo(skb)->frags[0].page + offset. */
	void *frag0;

	/* Length of frag0. */
	unsigned int frag0_len;

	/* This indicates where we are processing relative to skb->data. */
	int data_offset;

	/* This is non-zero if the packet cannot be merged with the new skb. */
	u16	flush;

	/* Save the IP ID here and check when we get to the transport layer */
	u16	flush_id;

	/* Number of segments aggregated. */
	u16	count;

	/* This is non-zero if the packet may be of the same flow. */
	u8	same_flow;

	/* Free the skb? */
	u8	free;
#define NAPI_GRO_FREE		  1
#define NAPI_GRO_FREE_STOLEN_HEAD 2

	/* jiffies when first packet was created/queued */
	unsigned long age;

	/* Used in ipv6_gro_receive() */
	u16	proto;

	/* Used in udp_gro_receive */
	u16	udp_mark;

	/* used to support CHECKSUM_COMPLETE for tunneling protocols */
	__wsum	csum;

	/* used in skb_gro_receive() slow path */
	struct sk_buff *last;
};

#define NAPI_GRO_CB(skb) ((struct napi_gro_cb *)(skb)->cb)

struct packet_type {
	__be16			type;	/* This is really htons(ether_type). */
	struct net_device	*dev;	/* NULL is wildcarded here	     */
	int			(*func) (struct sk_buff *,
					 struct net_device *,
					 struct packet_type *,
					 struct net_device *);
	bool			(*id_match)(struct packet_type *ptype,
					    struct sock *sk);
	void			*af_packet_priv;
	struct list_head	list;
};

struct offload_callbacks {
	struct sk_buff		*(*gso_segment)(struct sk_buff *skb,
						netdev_features_t features);
	int			(*gso_send_check)(struct sk_buff *skb);
	struct sk_buff		**(*gro_receive)(struct sk_buff **head,
					       struct sk_buff *skb);
<<<<<<< HEAD
	int			(*gro_complete)(struct sk_buff *skb);
	bool			(*id_match)(struct packet_type *ptype,
					    struct sock *sk);
	void			*af_packet_priv;
	struct list_head	list;
=======
	int			(*gro_complete)(struct sk_buff *skb, int nhoff);
};

struct packet_offload {
	__be16			 type;	/* This is really htons(ether_type). */
	struct offload_callbacks callbacks;
	struct list_head	 list;
};

struct udp_offload {
	__be16			 port;
	struct offload_callbacks callbacks;
};

/* often modified stats are per cpu, other are shared (netdev->stats) */
struct pcpu_sw_netstats {
	u64     rx_packets;
	u64     rx_bytes;
	u64     tx_packets;
	u64     tx_bytes;
	struct u64_stats_sync   syncp;
>>>>>>> c3ade0e0
};

#include <linux/notifier.h>

/* netdevice notifier chain. Please remember to update the rtnetlink
 * notification exclusion list in rtnetlink_event() when adding new
 * types.
 */
#define NETDEV_UP	0x0001	/* For now you can't veto a device up/down */
#define NETDEV_DOWN	0x0002
#define NETDEV_REBOOT	0x0003	/* Tell a protocol stack a network interface
				   detected a hardware crash and restarted
				   - we can use this eg to kick tcp sessions
				   once done */
#define NETDEV_CHANGE	0x0004	/* Notify device state change */
#define NETDEV_REGISTER 0x0005
#define NETDEV_UNREGISTER	0x0006
#define NETDEV_CHANGEMTU	0x0007 /* notify after mtu change happened */
#define NETDEV_CHANGEADDR	0x0008
#define NETDEV_GOING_DOWN	0x0009
#define NETDEV_CHANGENAME	0x000A
#define NETDEV_FEAT_CHANGE	0x000B
#define NETDEV_BONDING_FAILOVER 0x000C
#define NETDEV_PRE_UP		0x000D
#define NETDEV_PRE_TYPE_CHANGE	0x000E
#define NETDEV_POST_TYPE_CHANGE	0x000F
#define NETDEV_POST_INIT	0x0010
#define NETDEV_UNREGISTER_FINAL 0x0011
#define NETDEV_RELEASE		0x0012
#define NETDEV_NOTIFY_PEERS	0x0013
#define NETDEV_JOIN		0x0014
#define NETDEV_CHANGEUPPER	0x0015
#define NETDEV_RESEND_IGMP	0x0016
#define NETDEV_PRECHANGEMTU	0x0017 /* notify before mtu change happened */

int register_netdevice_notifier(struct notifier_block *nb);
int unregister_netdevice_notifier(struct notifier_block *nb);

struct netdev_notifier_info {
	struct net_device *dev;
};

struct netdev_notifier_change_info {
	struct netdev_notifier_info info; /* must be first */
	unsigned int flags_changed;
};

static inline void netdev_notifier_info_init(struct netdev_notifier_info *info,
					     struct net_device *dev)
{
	info->dev = dev;
}

static inline struct net_device *
netdev_notifier_info_to_dev(const struct netdev_notifier_info *info)
{
	return info->dev;
}

int call_netdevice_notifiers(unsigned long val, struct net_device *dev);


extern rwlock_t				dev_base_lock;		/* Device list lock */

#define for_each_netdev(net, d)		\
		list_for_each_entry(d, &(net)->dev_base_head, dev_list)
#define for_each_netdev_reverse(net, d)	\
		list_for_each_entry_reverse(d, &(net)->dev_base_head, dev_list)
#define for_each_netdev_rcu(net, d)		\
		list_for_each_entry_rcu(d, &(net)->dev_base_head, dev_list)
#define for_each_netdev_safe(net, d, n)	\
		list_for_each_entry_safe(d, n, &(net)->dev_base_head, dev_list)
#define for_each_netdev_continue(net, d)		\
		list_for_each_entry_continue(d, &(net)->dev_base_head, dev_list)
#define for_each_netdev_continue_rcu(net, d)		\
	list_for_each_entry_continue_rcu(d, &(net)->dev_base_head, dev_list)
#define for_each_netdev_in_bond_rcu(bond, slave)	\
		for_each_netdev_rcu(&init_net, slave)	\
			if (netdev_master_upper_dev_get_rcu(slave) == bond)
#define net_device_entry(lh)	list_entry(lh, struct net_device, dev_list)

static inline struct net_device *next_net_device(struct net_device *dev)
{
	struct list_head *lh;
	struct net *net;

	net = dev_net(dev);
	lh = dev->dev_list.next;
	return lh == &net->dev_base_head ? NULL : net_device_entry(lh);
}

static inline struct net_device *next_net_device_rcu(struct net_device *dev)
{
	struct list_head *lh;
	struct net *net;

	net = dev_net(dev);
	lh = rcu_dereference(list_next_rcu(&dev->dev_list));
	return lh == &net->dev_base_head ? NULL : net_device_entry(lh);
}

static inline struct net_device *first_net_device(struct net *net)
{
	return list_empty(&net->dev_base_head) ? NULL :
		net_device_entry(net->dev_base_head.next);
}

static inline struct net_device *first_net_device_rcu(struct net *net)
{
	struct list_head *lh = rcu_dereference(list_next_rcu(&net->dev_base_head));

	return lh == &net->dev_base_head ? NULL : net_device_entry(lh);
}

int netdev_boot_setup_check(struct net_device *dev);
unsigned long netdev_boot_base(const char *prefix, int unit);
struct net_device *dev_getbyhwaddr_rcu(struct net *net, unsigned short type,
				       const char *hwaddr);
struct net_device *dev_getfirstbyhwtype(struct net *net, unsigned short type);
struct net_device *__dev_getfirstbyhwtype(struct net *net, unsigned short type);
void dev_add_pack(struct packet_type *pt);
void dev_remove_pack(struct packet_type *pt);
void __dev_remove_pack(struct packet_type *pt);
void dev_add_offload(struct packet_offload *po);
void dev_remove_offload(struct packet_offload *po);

struct net_device *dev_get_by_flags_rcu(struct net *net, unsigned short flags,
					unsigned short mask);
struct net_device *dev_get_by_name(struct net *net, const char *name);
struct net_device *dev_get_by_name_rcu(struct net *net, const char *name);
struct net_device *__dev_get_by_name(struct net *net, const char *name);
int dev_alloc_name(struct net_device *dev, const char *name);
int dev_open(struct net_device *dev);
int dev_close(struct net_device *dev);
void dev_disable_lro(struct net_device *dev);
int dev_loopback_xmit(struct sk_buff *newskb);
int dev_queue_xmit(struct sk_buff *skb);
int dev_queue_xmit_accel(struct sk_buff *skb, void *accel_priv);
int register_netdevice(struct net_device *dev);
void unregister_netdevice_queue(struct net_device *dev, struct list_head *head);
void unregister_netdevice_many(struct list_head *head);
static inline void unregister_netdevice(struct net_device *dev)
{
	unregister_netdevice_queue(dev, NULL);
}

int netdev_refcnt_read(const struct net_device *dev);
void free_netdev(struct net_device *dev);
void netdev_freemem(struct net_device *dev);
void synchronize_net(void);
int init_dummy_netdev(struct net_device *dev);

struct net_device *dev_get_by_index(struct net *net, int ifindex);
struct net_device *__dev_get_by_index(struct net *net, int ifindex);
struct net_device *dev_get_by_index_rcu(struct net *net, int ifindex);
int netdev_get_name(struct net *net, char *name, int ifindex);
int dev_restart(struct net_device *dev);
#ifdef CONFIG_NETPOLL_TRAP
int netpoll_trap(void);
#endif
int skb_gro_receive(struct sk_buff **head, struct sk_buff *skb);

static inline unsigned int skb_gro_offset(const struct sk_buff *skb)
{
	return NAPI_GRO_CB(skb)->data_offset;
}

static inline unsigned int skb_gro_len(const struct sk_buff *skb)
{
	return skb->len - NAPI_GRO_CB(skb)->data_offset;
}

static inline void skb_gro_pull(struct sk_buff *skb, unsigned int len)
{
	NAPI_GRO_CB(skb)->data_offset += len;
}

static inline void *skb_gro_header_fast(struct sk_buff *skb,
					unsigned int offset)
{
	return NAPI_GRO_CB(skb)->frag0 + offset;
}

static inline int skb_gro_header_hard(struct sk_buff *skb, unsigned int hlen)
{
	return NAPI_GRO_CB(skb)->frag0_len < hlen;
}

static inline void *skb_gro_header_slow(struct sk_buff *skb, unsigned int hlen,
					unsigned int offset)
{
	if (!pskb_may_pull(skb, hlen))
		return NULL;

	NAPI_GRO_CB(skb)->frag0 = NULL;
	NAPI_GRO_CB(skb)->frag0_len = 0;
	return skb->data + offset;
}

static inline void *skb_gro_mac_header(struct sk_buff *skb)
{
	return NAPI_GRO_CB(skb)->frag0 ?: skb_mac_header(skb);
}

static inline void *skb_gro_network_header(struct sk_buff *skb)
{
	return (NAPI_GRO_CB(skb)->frag0 ?: skb->data) +
	       skb_network_offset(skb);
}

static inline void skb_gro_postpull_rcsum(struct sk_buff *skb,
					const void *start, unsigned int len)
{
	if (skb->ip_summed == CHECKSUM_COMPLETE)
		NAPI_GRO_CB(skb)->csum = csum_sub(NAPI_GRO_CB(skb)->csum,
						  csum_partial(start, len, 0));
}

static inline int dev_hard_header(struct sk_buff *skb, struct net_device *dev,
				  unsigned short type,
				  const void *daddr, const void *saddr,
				  unsigned int len)
{
	if (!dev->header_ops || !dev->header_ops->create)
		return 0;

	return dev->header_ops->create(skb, dev, type, daddr, saddr, len);
}

static inline int dev_parse_header(const struct sk_buff *skb,
				   unsigned char *haddr)
{
	const struct net_device *dev = skb->dev;

	if (!dev->header_ops || !dev->header_ops->parse)
		return 0;
	return dev->header_ops->parse(skb, haddr);
}

static inline int dev_rebuild_header(struct sk_buff *skb)
{
	const struct net_device *dev = skb->dev;

	if (!dev->header_ops || !dev->header_ops->rebuild)
		return 0;
	return dev->header_ops->rebuild(skb);
}

typedef int gifconf_func_t(struct net_device * dev, char __user * bufptr, int len);
int register_gifconf(unsigned int family, gifconf_func_t *gifconf);
static inline int unregister_gifconf(unsigned int family)
{
	return register_gifconf(family, NULL);
}

#ifdef CONFIG_NET_FLOW_LIMIT
#define FLOW_LIMIT_HISTORY	(1 << 7)  /* must be ^2 and !overflow buckets */
struct sd_flow_limit {
	u64			count;
	unsigned int		num_buckets;
	unsigned int		history_head;
	u16			history[FLOW_LIMIT_HISTORY];
	u8			buckets[];
};

extern int netdev_flow_limit_table_len;
#endif /* CONFIG_NET_FLOW_LIMIT */

/*
 * Incoming packets are placed on per-cpu queues
 */
struct softnet_data {
	struct Qdisc		*output_queue;
	struct Qdisc		**output_queue_tailp;
	struct list_head	poll_list;
	struct sk_buff		*completion_queue;
	struct sk_buff_head	process_queue;

	/* stats */
	unsigned int		processed;
	unsigned int		time_squeeze;
	unsigned int		cpu_collision;
	unsigned int		received_rps;

#ifdef CONFIG_RPS
	struct softnet_data	*rps_ipi_list;

	/* Elements below can be accessed between CPUs for RPS */
	struct call_single_data	csd ____cacheline_aligned_in_smp;
	struct softnet_data	*rps_ipi_next;
	unsigned int		cpu;
	unsigned int		input_queue_head;
	unsigned int		input_queue_tail;
#endif
	unsigned int		dropped;
	struct sk_buff_head	input_pkt_queue;
	struct napi_struct	backlog;

#ifdef CONFIG_NET_FLOW_LIMIT
	struct sd_flow_limit __rcu *flow_limit;
#endif
};

static inline void input_queue_head_incr(struct softnet_data *sd)
{
#ifdef CONFIG_RPS
	sd->input_queue_head++;
#endif
}

static inline void input_queue_tail_incr_save(struct softnet_data *sd,
					      unsigned int *qtail)
{
#ifdef CONFIG_RPS
	*qtail = ++sd->input_queue_tail;
#endif
}

DECLARE_PER_CPU_ALIGNED(struct softnet_data, softnet_data);

void __netif_schedule(struct Qdisc *q);

static inline void netif_schedule_queue(struct netdev_queue *txq)
{
	if (!(txq->state & QUEUE_STATE_ANY_XOFF))
		__netif_schedule(txq->qdisc);
}

static inline void netif_tx_schedule_all(struct net_device *dev)
{
	unsigned int i;

	for (i = 0; i < dev->num_tx_queues; i++)
		netif_schedule_queue(netdev_get_tx_queue(dev, i));
}

static inline void netif_tx_start_queue(struct netdev_queue *dev_queue)
{
	clear_bit(__QUEUE_STATE_DRV_XOFF, &dev_queue->state);
}

/**
 *	netif_start_queue - allow transmit
 *	@dev: network device
 *
 *	Allow upper layers to call the device hard_start_xmit routine.
 */
static inline void netif_start_queue(struct net_device *dev)
{
	netif_tx_start_queue(netdev_get_tx_queue(dev, 0));
}

static inline void netif_tx_start_all_queues(struct net_device *dev)
{
	unsigned int i;

	for (i = 0; i < dev->num_tx_queues; i++) {
		struct netdev_queue *txq = netdev_get_tx_queue(dev, i);
		netif_tx_start_queue(txq);
	}
}

static inline void netif_tx_wake_queue(struct netdev_queue *dev_queue)
{
#ifdef CONFIG_NETPOLL_TRAP
	if (netpoll_trap()) {
		netif_tx_start_queue(dev_queue);
		return;
	}
#endif
	if (test_and_clear_bit(__QUEUE_STATE_DRV_XOFF, &dev_queue->state))
		__netif_schedule(dev_queue->qdisc);
}

/**
 *	netif_wake_queue - restart transmit
 *	@dev: network device
 *
 *	Allow upper layers to call the device hard_start_xmit routine.
 *	Used for flow control when transmit resources are available.
 */
static inline void netif_wake_queue(struct net_device *dev)
{
	netif_tx_wake_queue(netdev_get_tx_queue(dev, 0));
}

static inline void netif_tx_wake_all_queues(struct net_device *dev)
{
	unsigned int i;

	for (i = 0; i < dev->num_tx_queues; i++) {
		struct netdev_queue *txq = netdev_get_tx_queue(dev, i);
		netif_tx_wake_queue(txq);
	}
}

static inline void netif_tx_stop_queue(struct netdev_queue *dev_queue)
{
	if (WARN_ON(!dev_queue)) {
		pr_info("netif_stop_queue() cannot be called before register_netdev()\n");
		return;
	}
	set_bit(__QUEUE_STATE_DRV_XOFF, &dev_queue->state);
}

/**
 *	netif_stop_queue - stop transmitted packets
 *	@dev: network device
 *
 *	Stop upper layers calling the device hard_start_xmit routine.
 *	Used for flow control when transmit resources are unavailable.
 */
static inline void netif_stop_queue(struct net_device *dev)
{
	netif_tx_stop_queue(netdev_get_tx_queue(dev, 0));
}

static inline void netif_tx_stop_all_queues(struct net_device *dev)
{
	unsigned int i;

	for (i = 0; i < dev->num_tx_queues; i++) {
		struct netdev_queue *txq = netdev_get_tx_queue(dev, i);
		netif_tx_stop_queue(txq);
	}
}

static inline bool netif_tx_queue_stopped(const struct netdev_queue *dev_queue)
{
	return test_bit(__QUEUE_STATE_DRV_XOFF, &dev_queue->state);
}

/**
 *	netif_queue_stopped - test if transmit queue is flowblocked
 *	@dev: network device
 *
 *	Test if transmit queue on device is currently unable to send.
 */
static inline bool netif_queue_stopped(const struct net_device *dev)
{
	return netif_tx_queue_stopped(netdev_get_tx_queue(dev, 0));
}

static inline bool netif_xmit_stopped(const struct netdev_queue *dev_queue)
{
	return dev_queue->state & QUEUE_STATE_ANY_XOFF;
}

static inline bool netif_xmit_frozen_or_stopped(const struct netdev_queue *dev_queue)
{
	return dev_queue->state & QUEUE_STATE_ANY_XOFF_OR_FROZEN;
}

static inline void netdev_tx_sent_queue(struct netdev_queue *dev_queue,
					unsigned int bytes)
{
#ifdef CONFIG_BQL
	dql_queued(&dev_queue->dql, bytes);

	if (likely(dql_avail(&dev_queue->dql) >= 0))
		return;

	set_bit(__QUEUE_STATE_STACK_XOFF, &dev_queue->state);

	/*
	 * The XOFF flag must be set before checking the dql_avail below,
	 * because in netdev_tx_completed_queue we update the dql_completed
	 * before checking the XOFF flag.
	 */
	smp_mb();

	/* check again in case another CPU has just made room avail */
	if (unlikely(dql_avail(&dev_queue->dql) >= 0))
		clear_bit(__QUEUE_STATE_STACK_XOFF, &dev_queue->state);
#endif
}

/**
 * 	netdev_sent_queue - report the number of bytes queued to hardware
 * 	@dev: network device
 * 	@bytes: number of bytes queued to the hardware device queue
 *
 * 	Report the number of bytes queued for sending/completion to the network
 * 	device hardware queue. @bytes should be a good approximation and should
 * 	exactly match netdev_completed_queue() @bytes
 */
static inline void netdev_sent_queue(struct net_device *dev, unsigned int bytes)
{
	netdev_tx_sent_queue(netdev_get_tx_queue(dev, 0), bytes);
}

static inline void netdev_tx_completed_queue(struct netdev_queue *dev_queue,
					     unsigned int pkts, unsigned int bytes)
{
#ifdef CONFIG_BQL
	if (unlikely(!bytes))
		return;

	dql_completed(&dev_queue->dql, bytes);

	/*
	 * Without the memory barrier there is a small possiblity that
	 * netdev_tx_sent_queue will miss the update and cause the queue to
	 * be stopped forever
	 */
	smp_mb();

	if (dql_avail(&dev_queue->dql) < 0)
		return;

	if (test_and_clear_bit(__QUEUE_STATE_STACK_XOFF, &dev_queue->state))
		netif_schedule_queue(dev_queue);
#endif
}

/**
 * 	netdev_completed_queue - report bytes and packets completed by device
 * 	@dev: network device
 * 	@pkts: actual number of packets sent over the medium
 * 	@bytes: actual number of bytes sent over the medium
 *
 * 	Report the number of bytes and packets transmitted by the network device
 * 	hardware queue over the physical medium, @bytes must exactly match the
 * 	@bytes amount passed to netdev_sent_queue()
 */
static inline void netdev_completed_queue(struct net_device *dev,
					  unsigned int pkts, unsigned int bytes)
{
	netdev_tx_completed_queue(netdev_get_tx_queue(dev, 0), pkts, bytes);
}

static inline void netdev_tx_reset_queue(struct netdev_queue *q)
{
#ifdef CONFIG_BQL
	clear_bit(__QUEUE_STATE_STACK_XOFF, &q->state);
	dql_reset(&q->dql);
#endif
}

/**
 * 	netdev_reset_queue - reset the packets and bytes count of a network device
 * 	@dev_queue: network device
 *
 * 	Reset the bytes and packet count of a network device and clear the
 * 	software flow control OFF bit for this network device
 */
static inline void netdev_reset_queue(struct net_device *dev_queue)
{
	netdev_tx_reset_queue(netdev_get_tx_queue(dev_queue, 0));
}

/**
 * 	netdev_cap_txqueue - check if selected tx queue exceeds device queues
 * 	@dev: network device
 * 	@queue_index: given tx queue index
 *
 * 	Returns 0 if given tx queue index >= number of device tx queues,
 * 	otherwise returns the originally passed tx queue index.
 */
static inline u16 netdev_cap_txqueue(struct net_device *dev, u16 queue_index)
{
	if (unlikely(queue_index >= dev->real_num_tx_queues)) {
		net_warn_ratelimited("%s selects TX queue %d, but real number of TX queues is %d\n",
				     dev->name, queue_index,
				     dev->real_num_tx_queues);
		return 0;
	}

	return queue_index;
}

/**
 *	netif_running - test if up
 *	@dev: network device
 *
 *	Test if the device has been brought up.
 */
static inline bool netif_running(const struct net_device *dev)
{
	return test_bit(__LINK_STATE_START, &dev->state);
}

/*
 * Routines to manage the subqueues on a device.  We only need start
 * stop, and a check if it's stopped.  All other device management is
 * done at the overall netdevice level.
 * Also test the device if we're multiqueue.
 */

/**
 *	netif_start_subqueue - allow sending packets on subqueue
 *	@dev: network device
 *	@queue_index: sub queue index
 *
 * Start individual transmit queue of a device with multiple transmit queues.
 */
static inline void netif_start_subqueue(struct net_device *dev, u16 queue_index)
{
	struct netdev_queue *txq = netdev_get_tx_queue(dev, queue_index);

	netif_tx_start_queue(txq);
}

/**
 *	netif_stop_subqueue - stop sending packets on subqueue
 *	@dev: network device
 *	@queue_index: sub queue index
 *
 * Stop individual transmit queue of a device with multiple transmit queues.
 */
static inline void netif_stop_subqueue(struct net_device *dev, u16 queue_index)
{
	struct netdev_queue *txq = netdev_get_tx_queue(dev, queue_index);
#ifdef CONFIG_NETPOLL_TRAP
	if (netpoll_trap())
		return;
#endif
	netif_tx_stop_queue(txq);
}

/**
 *	netif_subqueue_stopped - test status of subqueue
 *	@dev: network device
 *	@queue_index: sub queue index
 *
 * Check individual transmit queue of a device with multiple transmit queues.
 */
static inline bool __netif_subqueue_stopped(const struct net_device *dev,
					    u16 queue_index)
{
	struct netdev_queue *txq = netdev_get_tx_queue(dev, queue_index);

	return netif_tx_queue_stopped(txq);
}

static inline bool netif_subqueue_stopped(const struct net_device *dev,
					  struct sk_buff *skb)
{
	return __netif_subqueue_stopped(dev, skb_get_queue_mapping(skb));
}

/**
 *	netif_wake_subqueue - allow sending packets on subqueue
 *	@dev: network device
 *	@queue_index: sub queue index
 *
 * Resume individual transmit queue of a device with multiple transmit queues.
 */
static inline void netif_wake_subqueue(struct net_device *dev, u16 queue_index)
{
	struct netdev_queue *txq = netdev_get_tx_queue(dev, queue_index);
#ifdef CONFIG_NETPOLL_TRAP
	if (netpoll_trap())
		return;
#endif
	if (test_and_clear_bit(__QUEUE_STATE_DRV_XOFF, &txq->state))
		__netif_schedule(txq->qdisc);
}

#ifdef CONFIG_XPS
int netif_set_xps_queue(struct net_device *dev, const struct cpumask *mask,
			u16 index);
#else
static inline int netif_set_xps_queue(struct net_device *dev,
				      const struct cpumask *mask,
				      u16 index)
{
	return 0;
}
#endif

/*
 * Returns a Tx hash for the given packet when dev->real_num_tx_queues is used
 * as a distribution range limit for the returned value.
 */
static inline u16 skb_tx_hash(const struct net_device *dev,
			      const struct sk_buff *skb)
{
	return __skb_tx_hash(dev, skb, dev->real_num_tx_queues);
}

/**
 *	netif_is_multiqueue - test if device has multiple transmit queues
 *	@dev: network device
 *
 * Check if device has multiple transmit queues
 */
static inline bool netif_is_multiqueue(const struct net_device *dev)
{
	return dev->num_tx_queues > 1;
}

int netif_set_real_num_tx_queues(struct net_device *dev, unsigned int txq);

#ifdef CONFIG_SYSFS
int netif_set_real_num_rx_queues(struct net_device *dev, unsigned int rxq);
#else
static inline int netif_set_real_num_rx_queues(struct net_device *dev,
						unsigned int rxq)
{
	return 0;
}
#endif

static inline int netif_copy_real_num_queues(struct net_device *to_dev,
					     const struct net_device *from_dev)
{
	int err;

	err = netif_set_real_num_tx_queues(to_dev,
					   from_dev->real_num_tx_queues);
	if (err)
		return err;
#ifdef CONFIG_SYSFS
	return netif_set_real_num_rx_queues(to_dev,
					    from_dev->real_num_rx_queues);
#else
	return 0;
#endif
}

#ifdef CONFIG_SYSFS
static inline unsigned int get_netdev_rx_queue_index(
		struct netdev_rx_queue *queue)
{
	struct net_device *dev = queue->dev;
	int index = queue - dev->_rx;

	BUG_ON(index >= dev->num_rx_queues);
	return index;
}
#endif

#define DEFAULT_MAX_NUM_RSS_QUEUES	(8)
int netif_get_num_default_rss_queues(void);

enum skb_free_reason {
	SKB_REASON_CONSUMED,
	SKB_REASON_DROPPED,
};

void __dev_kfree_skb_irq(struct sk_buff *skb, enum skb_free_reason reason);
void __dev_kfree_skb_any(struct sk_buff *skb, enum skb_free_reason reason);

/*
 * It is not allowed to call kfree_skb() or consume_skb() from hardware
 * interrupt context or with hardware interrupts being disabled.
 * (in_irq() || irqs_disabled())
 *
 * We provide four helpers that can be used in following contexts :
 *
 * dev_kfree_skb_irq(skb) when caller drops a packet from irq context,
 *  replacing kfree_skb(skb)
 *
 * dev_consume_skb_irq(skb) when caller consumes a packet from irq context.
 *  Typically used in place of consume_skb(skb) in TX completion path
 *
 * dev_kfree_skb_any(skb) when caller doesn't know its current irq context,
 *  replacing kfree_skb(skb)
 *
 * dev_consume_skb_any(skb) when caller doesn't know its current irq context,
 *  and consumed a packet. Used in place of consume_skb(skb)
 */
static inline void dev_kfree_skb_irq(struct sk_buff *skb)
{
	__dev_kfree_skb_irq(skb, SKB_REASON_DROPPED);
}

static inline void dev_consume_skb_irq(struct sk_buff *skb)
{
	__dev_kfree_skb_irq(skb, SKB_REASON_CONSUMED);
}

static inline void dev_kfree_skb_any(struct sk_buff *skb)
{
	__dev_kfree_skb_any(skb, SKB_REASON_DROPPED);
}

static inline void dev_consume_skb_any(struct sk_buff *skb)
{
	__dev_kfree_skb_any(skb, SKB_REASON_CONSUMED);
}

int netif_rx(struct sk_buff *skb);
int netif_rx_ni(struct sk_buff *skb);
int netif_receive_skb(struct sk_buff *skb);
gro_result_t napi_gro_receive(struct napi_struct *napi, struct sk_buff *skb);
void napi_gro_flush(struct napi_struct *napi, bool flush_old);
struct sk_buff *napi_get_frags(struct napi_struct *napi);
gro_result_t napi_gro_frags(struct napi_struct *napi);
struct packet_offload *gro_find_receive_by_type(__be16 type);
struct packet_offload *gro_find_complete_by_type(__be16 type);

static inline void napi_free_frags(struct napi_struct *napi)
{
	kfree_skb(napi->skb);
	napi->skb = NULL;
}

int netdev_rx_handler_register(struct net_device *dev,
			       rx_handler_func_t *rx_handler,
			       void *rx_handler_data);
void netdev_rx_handler_unregister(struct net_device *dev);

bool dev_valid_name(const char *name);
int dev_ioctl(struct net *net, unsigned int cmd, void __user *);
int dev_ethtool(struct net *net, struct ifreq *);
unsigned int dev_get_flags(const struct net_device *);
int __dev_change_flags(struct net_device *, unsigned int flags);
int dev_change_flags(struct net_device *, unsigned int);
void __dev_notify_flags(struct net_device *, unsigned int old_flags,
			unsigned int gchanges);
int dev_change_name(struct net_device *, const char *);
int dev_set_alias(struct net_device *, const char *, size_t);
int dev_change_net_namespace(struct net_device *, struct net *, const char *);
int dev_set_mtu(struct net_device *, int);
void dev_set_group(struct net_device *, int);
int dev_set_mac_address(struct net_device *, struct sockaddr *);
int dev_change_carrier(struct net_device *, bool new_carrier);
int dev_get_phys_port_id(struct net_device *dev,
			 struct netdev_phys_port_id *ppid);
int dev_hard_start_xmit(struct sk_buff *skb, struct net_device *dev,
			struct netdev_queue *txq);
int dev_forward_skb(struct net_device *dev, struct sk_buff *skb);

extern int		netdev_budget;

/* Called by rtnetlink.c:rtnl_unlock() */
void netdev_run_todo(void);

/**
 *	dev_put - release reference to device
 *	@dev: network device
 *
 * Release reference to device to allow it to be freed.
 */
static inline void dev_put(struct net_device *dev)
{
	this_cpu_dec(*dev->pcpu_refcnt);
}

/**
 *	dev_hold - get reference to device
 *	@dev: network device
 *
 * Hold reference to device to keep it from being freed.
 */
static inline void dev_hold(struct net_device *dev)
{
	this_cpu_inc(*dev->pcpu_refcnt);
}

/* Carrier loss detection, dial on demand. The functions netif_carrier_on
 * and _off may be called from IRQ context, but it is caller
 * who is responsible for serialization of these calls.
 *
 * The name carrier is inappropriate, these functions should really be
 * called netif_lowerlayer_*() because they represent the state of any
 * kind of lower layer not just hardware media.
 */

void linkwatch_init_dev(struct net_device *dev);
void linkwatch_fire_event(struct net_device *dev);
void linkwatch_forget_dev(struct net_device *dev);

/**
 *	netif_carrier_ok - test if carrier present
 *	@dev: network device
 *
 * Check if carrier is present on device
 */
static inline bool netif_carrier_ok(const struct net_device *dev)
{
	return !test_bit(__LINK_STATE_NOCARRIER, &dev->state);
}

unsigned long dev_trans_start(struct net_device *dev);

void __netdev_watchdog_up(struct net_device *dev);

void netif_carrier_on(struct net_device *dev);

void netif_carrier_off(struct net_device *dev);

/**
 *	netif_dormant_on - mark device as dormant.
 *	@dev: network device
 *
 * Mark device as dormant (as per RFC2863).
 *
 * The dormant state indicates that the relevant interface is not
 * actually in a condition to pass packets (i.e., it is not 'up') but is
 * in a "pending" state, waiting for some external event.  For "on-
 * demand" interfaces, this new state identifies the situation where the
 * interface is waiting for events to place it in the up state.
 *
 */
static inline void netif_dormant_on(struct net_device *dev)
{
	if (!test_and_set_bit(__LINK_STATE_DORMANT, &dev->state))
		linkwatch_fire_event(dev);
}

/**
 *	netif_dormant_off - set device as not dormant.
 *	@dev: network device
 *
 * Device is not in dormant state.
 */
static inline void netif_dormant_off(struct net_device *dev)
{
	if (test_and_clear_bit(__LINK_STATE_DORMANT, &dev->state))
		linkwatch_fire_event(dev);
}

/**
 *	netif_dormant - test if carrier present
 *	@dev: network device
 *
 * Check if carrier is present on device
 */
static inline bool netif_dormant(const struct net_device *dev)
{
	return test_bit(__LINK_STATE_DORMANT, &dev->state);
}


/**
 *	netif_oper_up - test if device is operational
 *	@dev: network device
 *
 * Check if carrier is operational
 */
static inline bool netif_oper_up(const struct net_device *dev)
{
	return (dev->operstate == IF_OPER_UP ||
		dev->operstate == IF_OPER_UNKNOWN /* backward compat */);
}

/**
 *	netif_device_present - is device available or removed
 *	@dev: network device
 *
 * Check if device has not been removed from system.
 */
static inline bool netif_device_present(struct net_device *dev)
{
	return test_bit(__LINK_STATE_PRESENT, &dev->state);
}

void netif_device_detach(struct net_device *dev);

void netif_device_attach(struct net_device *dev);

/*
 * Network interface message level settings
 */

enum {
	NETIF_MSG_DRV		= 0x0001,
	NETIF_MSG_PROBE		= 0x0002,
	NETIF_MSG_LINK		= 0x0004,
	NETIF_MSG_TIMER		= 0x0008,
	NETIF_MSG_IFDOWN	= 0x0010,
	NETIF_MSG_IFUP		= 0x0020,
	NETIF_MSG_RX_ERR	= 0x0040,
	NETIF_MSG_TX_ERR	= 0x0080,
	NETIF_MSG_TX_QUEUED	= 0x0100,
	NETIF_MSG_INTR		= 0x0200,
	NETIF_MSG_TX_DONE	= 0x0400,
	NETIF_MSG_RX_STATUS	= 0x0800,
	NETIF_MSG_PKTDATA	= 0x1000,
	NETIF_MSG_HW		= 0x2000,
	NETIF_MSG_WOL		= 0x4000,
};

#define netif_msg_drv(p)	((p)->msg_enable & NETIF_MSG_DRV)
#define netif_msg_probe(p)	((p)->msg_enable & NETIF_MSG_PROBE)
#define netif_msg_link(p)	((p)->msg_enable & NETIF_MSG_LINK)
#define netif_msg_timer(p)	((p)->msg_enable & NETIF_MSG_TIMER)
#define netif_msg_ifdown(p)	((p)->msg_enable & NETIF_MSG_IFDOWN)
#define netif_msg_ifup(p)	((p)->msg_enable & NETIF_MSG_IFUP)
#define netif_msg_rx_err(p)	((p)->msg_enable & NETIF_MSG_RX_ERR)
#define netif_msg_tx_err(p)	((p)->msg_enable & NETIF_MSG_TX_ERR)
#define netif_msg_tx_queued(p)	((p)->msg_enable & NETIF_MSG_TX_QUEUED)
#define netif_msg_intr(p)	((p)->msg_enable & NETIF_MSG_INTR)
#define netif_msg_tx_done(p)	((p)->msg_enable & NETIF_MSG_TX_DONE)
#define netif_msg_rx_status(p)	((p)->msg_enable & NETIF_MSG_RX_STATUS)
#define netif_msg_pktdata(p)	((p)->msg_enable & NETIF_MSG_PKTDATA)
#define netif_msg_hw(p)		((p)->msg_enable & NETIF_MSG_HW)
#define netif_msg_wol(p)	((p)->msg_enable & NETIF_MSG_WOL)

static inline u32 netif_msg_init(int debug_value, int default_msg_enable_bits)
{
	/* use default */
	if (debug_value < 0 || debug_value >= (sizeof(u32) * 8))
		return default_msg_enable_bits;
	if (debug_value == 0)	/* no output */
		return 0;
	/* set low N bits */
	return (1 << debug_value) - 1;
}

static inline void __netif_tx_lock(struct netdev_queue *txq, int cpu)
{
	spin_lock(&txq->_xmit_lock);
	txq->xmit_lock_owner = cpu;
}

static inline void __netif_tx_lock_bh(struct netdev_queue *txq)
{
	spin_lock_bh(&txq->_xmit_lock);
	txq->xmit_lock_owner = smp_processor_id();
}

static inline bool __netif_tx_trylock(struct netdev_queue *txq)
{
	bool ok = spin_trylock(&txq->_xmit_lock);
	if (likely(ok))
		txq->xmit_lock_owner = smp_processor_id();
	return ok;
}

static inline void __netif_tx_unlock(struct netdev_queue *txq)
{
	txq->xmit_lock_owner = -1;
	spin_unlock(&txq->_xmit_lock);
}

static inline void __netif_tx_unlock_bh(struct netdev_queue *txq)
{
	txq->xmit_lock_owner = -1;
	spin_unlock_bh(&txq->_xmit_lock);
}

static inline void txq_trans_update(struct netdev_queue *txq)
{
	if (txq->xmit_lock_owner != -1)
		txq->trans_start = jiffies;
}

/**
 *	netif_tx_lock - grab network device transmit lock
 *	@dev: network device
 *
 * Get network device transmit lock
 */
static inline void netif_tx_lock(struct net_device *dev)
{
	unsigned int i;
	int cpu;

	spin_lock(&dev->tx_global_lock);
	cpu = smp_processor_id();
	for (i = 0; i < dev->num_tx_queues; i++) {
		struct netdev_queue *txq = netdev_get_tx_queue(dev, i);

		/* We are the only thread of execution doing a
		 * freeze, but we have to grab the _xmit_lock in
		 * order to synchronize with threads which are in
		 * the ->hard_start_xmit() handler and already
		 * checked the frozen bit.
		 */
		__netif_tx_lock(txq, cpu);
		set_bit(__QUEUE_STATE_FROZEN, &txq->state);
		__netif_tx_unlock(txq);
	}
}

static inline void netif_tx_lock_bh(struct net_device *dev)
{
	local_bh_disable();
	netif_tx_lock(dev);
}

static inline void netif_tx_unlock(struct net_device *dev)
{
	unsigned int i;

	for (i = 0; i < dev->num_tx_queues; i++) {
		struct netdev_queue *txq = netdev_get_tx_queue(dev, i);

		/* No need to grab the _xmit_lock here.  If the
		 * queue is not stopped for another reason, we
		 * force a schedule.
		 */
		clear_bit(__QUEUE_STATE_FROZEN, &txq->state);
		netif_schedule_queue(txq);
	}
	spin_unlock(&dev->tx_global_lock);
}

static inline void netif_tx_unlock_bh(struct net_device *dev)
{
	netif_tx_unlock(dev);
	local_bh_enable();
}

#define HARD_TX_LOCK(dev, txq, cpu) {			\
	if ((dev->features & NETIF_F_LLTX) == 0) {	\
		__netif_tx_lock(txq, cpu);		\
	}						\
}

#define HARD_TX_UNLOCK(dev, txq) {			\
	if ((dev->features & NETIF_F_LLTX) == 0) {	\
		__netif_tx_unlock(txq);			\
	}						\
}

static inline void netif_tx_disable(struct net_device *dev)
{
	unsigned int i;
	int cpu;

	local_bh_disable();
	cpu = smp_processor_id();
	for (i = 0; i < dev->num_tx_queues; i++) {
		struct netdev_queue *txq = netdev_get_tx_queue(dev, i);

		__netif_tx_lock(txq, cpu);
		netif_tx_stop_queue(txq);
		__netif_tx_unlock(txq);
	}
	local_bh_enable();
}

static inline void netif_addr_lock(struct net_device *dev)
{
	spin_lock(&dev->addr_list_lock);
}

static inline void netif_addr_lock_nested(struct net_device *dev)
{
	int subclass = SINGLE_DEPTH_NESTING;

	if (dev->netdev_ops->ndo_get_lock_subclass)
		subclass = dev->netdev_ops->ndo_get_lock_subclass(dev);

	spin_lock_nested(&dev->addr_list_lock, subclass);
}

static inline void netif_addr_lock_bh(struct net_device *dev)
{
	spin_lock_bh(&dev->addr_list_lock);
}

static inline void netif_addr_unlock(struct net_device *dev)
{
	spin_unlock(&dev->addr_list_lock);
}

static inline void netif_addr_unlock_bh(struct net_device *dev)
{
	spin_unlock_bh(&dev->addr_list_lock);
}

/*
 * dev_addrs walker. Should be used only for read access. Call with
 * rcu_read_lock held.
 */
#define for_each_dev_addr(dev, ha) \
		list_for_each_entry_rcu(ha, &dev->dev_addrs.list, list)

/* These functions live elsewhere (drivers/net/net_init.c, but related) */

void ether_setup(struct net_device *dev);

/* Support for loadable net-drivers */
struct net_device *alloc_netdev_mqs(int sizeof_priv, const char *name,
				    void (*setup)(struct net_device *),
				    unsigned int txqs, unsigned int rxqs);
#define alloc_netdev(sizeof_priv, name, setup) \
	alloc_netdev_mqs(sizeof_priv, name, setup, 1, 1)

#define alloc_netdev_mq(sizeof_priv, name, setup, count) \
	alloc_netdev_mqs(sizeof_priv, name, setup, count, count)

int register_netdev(struct net_device *dev);
void unregister_netdev(struct net_device *dev);

/* General hardware address lists handling functions */
int __hw_addr_sync(struct netdev_hw_addr_list *to_list,
		   struct netdev_hw_addr_list *from_list, int addr_len);
void __hw_addr_unsync(struct netdev_hw_addr_list *to_list,
		      struct netdev_hw_addr_list *from_list, int addr_len);
void __hw_addr_init(struct netdev_hw_addr_list *list);

/* Functions used for device addresses handling */
int dev_addr_add(struct net_device *dev, const unsigned char *addr,
		 unsigned char addr_type);
int dev_addr_del(struct net_device *dev, const unsigned char *addr,
		 unsigned char addr_type);
void dev_addr_flush(struct net_device *dev);
int dev_addr_init(struct net_device *dev);

/* Functions used for unicast addresses handling */
int dev_uc_add(struct net_device *dev, const unsigned char *addr);
int dev_uc_add_excl(struct net_device *dev, const unsigned char *addr);
int dev_uc_del(struct net_device *dev, const unsigned char *addr);
int dev_uc_sync(struct net_device *to, struct net_device *from);
int dev_uc_sync_multiple(struct net_device *to, struct net_device *from);
void dev_uc_unsync(struct net_device *to, struct net_device *from);
void dev_uc_flush(struct net_device *dev);
void dev_uc_init(struct net_device *dev);

/* Functions used for multicast addresses handling */
int dev_mc_add(struct net_device *dev, const unsigned char *addr);
int dev_mc_add_global(struct net_device *dev, const unsigned char *addr);
int dev_mc_add_excl(struct net_device *dev, const unsigned char *addr);
int dev_mc_del(struct net_device *dev, const unsigned char *addr);
int dev_mc_del_global(struct net_device *dev, const unsigned char *addr);
int dev_mc_sync(struct net_device *to, struct net_device *from);
int dev_mc_sync_multiple(struct net_device *to, struct net_device *from);
void dev_mc_unsync(struct net_device *to, struct net_device *from);
void dev_mc_flush(struct net_device *dev);
void dev_mc_init(struct net_device *dev);

/* Functions used for secondary unicast and multicast support */
void dev_set_rx_mode(struct net_device *dev);
void __dev_set_rx_mode(struct net_device *dev);
int dev_set_promiscuity(struct net_device *dev, int inc);
int dev_set_allmulti(struct net_device *dev, int inc);
void netdev_state_change(struct net_device *dev);
void netdev_notify_peers(struct net_device *dev);
void netdev_features_change(struct net_device *dev);
/* Load a device via the kmod */
void dev_load(struct net *net, const char *name);
struct rtnl_link_stats64 *dev_get_stats(struct net_device *dev,
					struct rtnl_link_stats64 *storage);
void netdev_stats_to_stats64(struct rtnl_link_stats64 *stats64,
			     const struct net_device_stats *netdev_stats);

extern int		netdev_max_backlog;
extern int		netdev_tstamp_prequeue;
extern int		weight_p;
extern int		bpf_jit_enable;

bool netdev_has_upper_dev(struct net_device *dev, struct net_device *upper_dev);
struct net_device *netdev_all_upper_get_next_dev_rcu(struct net_device *dev,
						     struct list_head **iter);

/* iterate through upper list, must be called under RCU read lock */
#define netdev_for_each_all_upper_dev_rcu(dev, updev, iter) \
	for (iter = &(dev)->all_adj_list.upper, \
	     updev = netdev_all_upper_get_next_dev_rcu(dev, &(iter)); \
	     updev; \
	     updev = netdev_all_upper_get_next_dev_rcu(dev, &(iter)))

void *netdev_lower_get_next_private(struct net_device *dev,
				    struct list_head **iter);
void *netdev_lower_get_next_private_rcu(struct net_device *dev,
					struct list_head **iter);

#define netdev_for_each_lower_private(dev, priv, iter) \
	for (iter = (dev)->adj_list.lower.next, \
	     priv = netdev_lower_get_next_private(dev, &(iter)); \
	     priv; \
	     priv = netdev_lower_get_next_private(dev, &(iter)))

#define netdev_for_each_lower_private_rcu(dev, priv, iter) \
	for (iter = &(dev)->adj_list.lower, \
	     priv = netdev_lower_get_next_private_rcu(dev, &(iter)); \
	     priv; \
	     priv = netdev_lower_get_next_private_rcu(dev, &(iter)))

void *netdev_lower_get_next(struct net_device *dev,
				struct list_head **iter);
#define netdev_for_each_lower_dev(dev, ldev, iter) \
	for (iter = &(dev)->adj_list.lower, \
	     ldev = netdev_lower_get_next(dev, &(iter)); \
	     ldev; \
	     ldev = netdev_lower_get_next(dev, &(iter)))

void *netdev_adjacent_get_private(struct list_head *adj_list);
void *netdev_lower_get_first_private_rcu(struct net_device *dev);
struct net_device *netdev_master_upper_dev_get(struct net_device *dev);
struct net_device *netdev_master_upper_dev_get_rcu(struct net_device *dev);
int netdev_upper_dev_link(struct net_device *dev, struct net_device *upper_dev);
int netdev_master_upper_dev_link(struct net_device *dev,
				 struct net_device *upper_dev);
int netdev_master_upper_dev_link_private(struct net_device *dev,
					 struct net_device *upper_dev,
					 void *private);
void netdev_upper_dev_unlink(struct net_device *dev,
			     struct net_device *upper_dev);
void netdev_adjacent_rename_links(struct net_device *dev, char *oldname);
void *netdev_lower_dev_get_private(struct net_device *dev,
				   struct net_device *lower_dev);
int dev_get_nest_level(struct net_device *dev,
		       bool (*type_check)(struct net_device *dev));
int skb_checksum_help(struct sk_buff *skb);
struct sk_buff *__skb_gso_segment(struct sk_buff *skb,
				  netdev_features_t features, bool tx_path);
struct sk_buff *skb_mac_gso_segment(struct sk_buff *skb,
				    netdev_features_t features);

static inline
struct sk_buff *skb_gso_segment(struct sk_buff *skb, netdev_features_t features)
{
	return __skb_gso_segment(skb, features, true);
}
__be16 skb_network_protocol(struct sk_buff *skb, int *depth);

static inline bool can_checksum_protocol(netdev_features_t features,
					 __be16 protocol)
{
	return ((features & NETIF_F_GEN_CSUM) ||
		((features & NETIF_F_V4_CSUM) &&
		 protocol == htons(ETH_P_IP)) ||
		((features & NETIF_F_V6_CSUM) &&
		 protocol == htons(ETH_P_IPV6)) ||
		((features & NETIF_F_FCOE_CRC) &&
		 protocol == htons(ETH_P_FCOE)));
}

#ifdef CONFIG_BUG
void netdev_rx_csum_fault(struct net_device *dev);
#else
static inline void netdev_rx_csum_fault(struct net_device *dev)
{
}
#endif
/* rx skb timestamps */
void net_enable_timestamp(void);
void net_disable_timestamp(void);

#ifdef CONFIG_PROC_FS
<<<<<<< HEAD
extern void *dev_seq_start(struct seq_file *seq, loff_t *pos);
extern void *dev_seq_next(struct seq_file *seq, void *v, loff_t *pos);
extern void dev_seq_stop(struct seq_file *seq, void *v);
=======
int __init dev_proc_init(void);
#else
#define dev_proc_init() 0
>>>>>>> c3ade0e0
#endif

int netdev_class_create_file_ns(struct class_attribute *class_attr,
				const void *ns);
void netdev_class_remove_file_ns(struct class_attribute *class_attr,
				 const void *ns);

static inline int netdev_class_create_file(struct class_attribute *class_attr)
{
	return netdev_class_create_file_ns(class_attr, NULL);
}

static inline void netdev_class_remove_file(struct class_attribute *class_attr)
{
	netdev_class_remove_file_ns(class_attr, NULL);
}

extern struct kobj_ns_type_operations net_ns_type_operations;

const char *netdev_drivername(const struct net_device *dev);

void linkwatch_run_queue(void);

static inline netdev_features_t netdev_get_wanted_features(
	struct net_device *dev)
{
	return (dev->features & ~dev->hw_features) | dev->wanted_features;
}
netdev_features_t netdev_increment_features(netdev_features_t all,
	netdev_features_t one, netdev_features_t mask);

/* Allow TSO being used on stacked device :
 * Performing the GSO segmentation before last device
 * is a performance improvement.
 */
static inline netdev_features_t netdev_add_tso_features(netdev_features_t features,
							netdev_features_t mask)
{
	return netdev_increment_features(features, NETIF_F_ALL_TSO, mask);
}

int __netdev_update_features(struct net_device *dev);
void netdev_update_features(struct net_device *dev);
void netdev_change_features(struct net_device *dev);

void netif_stacked_transfer_operstate(const struct net_device *rootdev,
					struct net_device *dev);

netdev_features_t netif_skb_dev_features(struct sk_buff *skb,
					 const struct net_device *dev);
static inline netdev_features_t netif_skb_features(struct sk_buff *skb)
{
	return netif_skb_dev_features(skb, skb->dev);
}

static inline bool net_gso_ok(netdev_features_t features, int gso_type)
{
	netdev_features_t feature = gso_type << NETIF_F_GSO_SHIFT;

	/* check flags correspondence */
	BUILD_BUG_ON(SKB_GSO_TCPV4   != (NETIF_F_TSO >> NETIF_F_GSO_SHIFT));
	BUILD_BUG_ON(SKB_GSO_UDP     != (NETIF_F_UFO >> NETIF_F_GSO_SHIFT));
	BUILD_BUG_ON(SKB_GSO_DODGY   != (NETIF_F_GSO_ROBUST >> NETIF_F_GSO_SHIFT));
	BUILD_BUG_ON(SKB_GSO_TCP_ECN != (NETIF_F_TSO_ECN >> NETIF_F_GSO_SHIFT));
	BUILD_BUG_ON(SKB_GSO_TCPV6   != (NETIF_F_TSO6 >> NETIF_F_GSO_SHIFT));
	BUILD_BUG_ON(SKB_GSO_FCOE    != (NETIF_F_FSO >> NETIF_F_GSO_SHIFT));

	return (features & feature) == feature;
}

static inline bool skb_gso_ok(struct sk_buff *skb, netdev_features_t features)
{
	return net_gso_ok(features, skb_shinfo(skb)->gso_type) &&
	       (!skb_has_frag_list(skb) || (features & NETIF_F_FRAGLIST));
}

static inline bool netif_needs_gso(struct sk_buff *skb,
				   netdev_features_t features)
{
	return skb_is_gso(skb) && (!skb_gso_ok(skb, features) ||
		unlikely((skb->ip_summed != CHECKSUM_PARTIAL) &&
			 (skb->ip_summed != CHECKSUM_UNNECESSARY)));
}

static inline void netif_set_gso_max_size(struct net_device *dev,
					  unsigned int size)
{
	dev->gso_max_size = size;
}

static inline void skb_gso_error_unwind(struct sk_buff *skb, __be16 protocol,
					int pulled_hlen, u16 mac_offset,
					int mac_len)
{
	skb->protocol = protocol;
	skb->encapsulation = 1;
	skb_push(skb, pulled_hlen);
	skb_reset_transport_header(skb);
	skb->mac_header = mac_offset;
	skb->network_header = skb->mac_header + mac_len;
	skb->mac_len = mac_len;
}

<<<<<<< HEAD
extern struct pernet_operations __net_initconst loopback_net_ops;
=======
static inline bool netif_is_macvlan(struct net_device *dev)
{
	return dev->priv_flags & IFF_MACVLAN;
}
>>>>>>> c3ade0e0

static inline bool netif_is_bond_master(struct net_device *dev)
{
	return dev->flags & IFF_MASTER && dev->priv_flags & IFF_BONDING;
}

static inline bool netif_is_bond_slave(struct net_device *dev)
{
	return dev->flags & IFF_SLAVE && dev->priv_flags & IFF_BONDING;
}

static inline bool netif_supports_nofcs(struct net_device *dev)
{
	return dev->priv_flags & IFF_SUPP_NOFCS;
}

extern struct pernet_operations __net_initdata loopback_net_ops;

/* Logging, debugging and troubleshooting/diagnostic helpers. */

/* netdev_printk helpers, similar to dev_printk */

static inline const char *netdev_name(const struct net_device *dev)
{
	if (dev->reg_state != NETREG_REGISTERED)
		return "(unregistered net_device)";
	return dev->name;
}

__printf(3, 4)
int netdev_printk(const char *level, const struct net_device *dev,
		  const char *format, ...);
__printf(2, 3)
int netdev_emerg(const struct net_device *dev, const char *format, ...);
__printf(2, 3)
int netdev_alert(const struct net_device *dev, const char *format, ...);
__printf(2, 3)
int netdev_crit(const struct net_device *dev, const char *format, ...);
__printf(2, 3)
int netdev_err(const struct net_device *dev, const char *format, ...);
__printf(2, 3)
int netdev_warn(const struct net_device *dev, const char *format, ...);
__printf(2, 3)
int netdev_notice(const struct net_device *dev, const char *format, ...);
__printf(2, 3)
int netdev_info(const struct net_device *dev, const char *format, ...);

#define MODULE_ALIAS_NETDEV(device) \
	MODULE_ALIAS("netdev-" device)

#if defined(CONFIG_DYNAMIC_DEBUG)
#define netdev_dbg(__dev, format, args...)			\
do {								\
	dynamic_netdev_dbg(__dev, format, ##args);		\
} while (0)
#elif defined(DEBUG)
#define netdev_dbg(__dev, format, args...)			\
	netdev_printk(KERN_DEBUG, __dev, format, ##args)
#else
#define netdev_dbg(__dev, format, args...)			\
({								\
	if (0)							\
		netdev_printk(KERN_DEBUG, __dev, format, ##args); \
	0;							\
})
#endif

#if defined(VERBOSE_DEBUG)
#define netdev_vdbg	netdev_dbg
#else

#define netdev_vdbg(dev, format, args...)			\
({								\
	if (0)							\
		netdev_printk(KERN_DEBUG, dev, format, ##args);	\
	0;							\
})
#endif

/*
 * netdev_WARN() acts like dev_printk(), but with the key difference
 * of using a WARN/WARN_ON to get the message out, including the
 * file/line information and a backtrace.
 */
#define netdev_WARN(dev, format, args...)			\
	WARN(1, "netdevice: %s\n" format, netdev_name(dev), ##args)

/* netif printk helpers, similar to netdev_printk */

#define netif_printk(priv, type, level, dev, fmt, args...)	\
do {					  			\
	if (netif_msg_##type(priv))				\
		netdev_printk(level, (dev), fmt, ##args);	\
} while (0)

#define netif_level(level, priv, type, dev, fmt, args...)	\
do {								\
	if (netif_msg_##type(priv))				\
		netdev_##level(dev, fmt, ##args);		\
} while (0)

#define netif_emerg(priv, type, dev, fmt, args...)		\
	netif_level(emerg, priv, type, dev, fmt, ##args)
#define netif_alert(priv, type, dev, fmt, args...)		\
	netif_level(alert, priv, type, dev, fmt, ##args)
#define netif_crit(priv, type, dev, fmt, args...)		\
	netif_level(crit, priv, type, dev, fmt, ##args)
#define netif_err(priv, type, dev, fmt, args...)		\
	netif_level(err, priv, type, dev, fmt, ##args)
#define netif_warn(priv, type, dev, fmt, args...)		\
	netif_level(warn, priv, type, dev, fmt, ##args)
#define netif_notice(priv, type, dev, fmt, args...)		\
	netif_level(notice, priv, type, dev, fmt, ##args)
#define netif_info(priv, type, dev, fmt, args...)		\
	netif_level(info, priv, type, dev, fmt, ##args)

#if defined(CONFIG_DYNAMIC_DEBUG)
#define netif_dbg(priv, type, netdev, format, args...)		\
do {								\
	if (netif_msg_##type(priv))				\
		dynamic_netdev_dbg(netdev, format, ##args);	\
} while (0)
#elif defined(DEBUG)
#define netif_dbg(priv, type, dev, format, args...)		\
	netif_printk(priv, type, KERN_DEBUG, dev, format, ##args)
#else
#define netif_dbg(priv, type, dev, format, args...)			\
({									\
	if (0)								\
		netif_printk(priv, type, KERN_DEBUG, dev, format, ##args); \
	0;								\
})
#endif

#if defined(VERBOSE_DEBUG)
#define netif_vdbg	netif_dbg
#else
#define netif_vdbg(priv, type, dev, format, args...)		\
({								\
	if (0)							\
		netif_printk(priv, type, KERN_DEBUG, dev, format, ##args); \
	0;							\
})
#endif

/*
 *	The list of packet types we will receive (as opposed to discard)
 *	and the routines to invoke.
 *
 *	Why 16. Because with 16 the only overlap we get on a hash of the
 *	low nibble of the protocol value is RARP/SNAP/X.25.
 *
 *      NOTE:  That is no longer true with the addition of VLAN tags.  Not
 *             sure which should go first, but I bet it won't make much
 *             difference if we are running VLANs.  The good news is that
 *             this protocol won't be in the list unless compiled in, so
 *             the average user (w/out VLANs) will not be adversely affected.
 *             --BLG
 *
 *		0800	IP
 *		8100    802.1Q VLAN
 *		0001	802.3
 *		0002	AX.25
 *		0004	802.2
 *		8035	RARP
 *		0005	SNAP
 *		0805	X.25
 *		0806	ARP
 *		8137	IPX
 *		0009	Localtalk
 *		86DD	IPv6
 */
#define PTYPE_HASH_SIZE	(16)
#define PTYPE_HASH_MASK	(PTYPE_HASH_SIZE - 1)

#endif	/* _LINUX_NETDEVICE_H */<|MERGE_RESOLUTION|>--- conflicted
+++ resolved
@@ -1708,13 +1708,6 @@
 	int			(*gso_send_check)(struct sk_buff *skb);
 	struct sk_buff		**(*gro_receive)(struct sk_buff **head,
 					       struct sk_buff *skb);
-<<<<<<< HEAD
-	int			(*gro_complete)(struct sk_buff *skb);
-	bool			(*id_match)(struct packet_type *ptype,
-					    struct sock *sk);
-	void			*af_packet_priv;
-	struct list_head	list;
-=======
 	int			(*gro_complete)(struct sk_buff *skb, int nhoff);
 };
 
@@ -1736,7 +1729,6 @@
 	u64     tx_packets;
 	u64     tx_bytes;
 	struct u64_stats_sync   syncp;
->>>>>>> c3ade0e0
 };
 
 #include <linux/notifier.h>
@@ -3065,15 +3057,9 @@
 void net_disable_timestamp(void);
 
 #ifdef CONFIG_PROC_FS
-<<<<<<< HEAD
-extern void *dev_seq_start(struct seq_file *seq, loff_t *pos);
-extern void *dev_seq_next(struct seq_file *seq, void *v, loff_t *pos);
-extern void dev_seq_stop(struct seq_file *seq, void *v);
-=======
 int __init dev_proc_init(void);
 #else
 #define dev_proc_init() 0
->>>>>>> c3ade0e0
 #endif
 
 int netdev_class_create_file_ns(struct class_attribute *class_attr,
@@ -3177,14 +3163,10 @@
 	skb->mac_len = mac_len;
 }
 
-<<<<<<< HEAD
-extern struct pernet_operations __net_initconst loopback_net_ops;
-=======
 static inline bool netif_is_macvlan(struct net_device *dev)
 {
 	return dev->priv_flags & IFF_MACVLAN;
 }
->>>>>>> c3ade0e0
 
 static inline bool netif_is_bond_master(struct net_device *dev)
 {
