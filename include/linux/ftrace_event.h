
#ifndef _LINUX_FTRACE_EVENT_H
#define _LINUX_FTRACE_EVENT_H

#include <linux/ring_buffer.h>
#include <linux/trace_seq.h>
#include <linux/percpu.h>
#include <linux/hardirq.h>
#include <linux/perf_event.h>

struct trace_array;
struct trace_buffer;
struct tracer;
struct dentry;

struct trace_print_flags {
	unsigned long		mask;
	const char		*name;
};

struct trace_print_flags_u64 {
	unsigned long long	mask;
	const char		*name;
};

const char *ftrace_print_flags_seq(struct trace_seq *p, const char *delim,
				   unsigned long flags,
				   const struct trace_print_flags *flag_array);

const char *ftrace_print_symbols_seq(struct trace_seq *p, unsigned long val,
				     const struct trace_print_flags *symbol_array);

#if BITS_PER_LONG == 32
const char *ftrace_print_symbols_seq_u64(struct trace_seq *p,
					 unsigned long long val,
					 const struct trace_print_flags_u64
								 *symbol_array);
#endif

const char *ftrace_print_hex_seq(struct trace_seq *p,
				 const unsigned char *buf, int len);

struct trace_iterator;
struct trace_event;

int ftrace_raw_output_prep(struct trace_iterator *iter,
			   struct trace_event *event);

/*
 * The trace entry - the most basic unit of tracing. This is what
 * is printed in the end as a single line in the trace output, such as:
 *
 *     bash-15816 [01]   235.197585: idle_cpu <- irq_enter
 */
struct trace_entry {
	unsigned short		type;
	unsigned char		flags;
	unsigned char		preempt_count;
	int			pid;
};

#define FTRACE_MAX_EVENT						\
	((1 << (sizeof(((struct trace_entry *)0)->type) * 8)) - 1)

/*
 * Trace iterator - used by printout routines who present trace
 * results to users and which routines might sleep, etc:
 */
struct trace_iterator {
	struct trace_array	*tr;
	struct tracer		*trace;
	struct trace_buffer	*trace_buffer;
	void			*private;
	int			cpu_file;
	struct mutex		mutex;
	struct ring_buffer_iter	**buffer_iter;
	unsigned long		iter_flags;

	/* trace_seq for __print_flags() and __print_symbolic() etc. */
	struct trace_seq	tmp_seq;

	cpumask_var_t		started;

<<<<<<< HEAD
=======
	/* it's true when current open file is snapshot */
	bool			snapshot;

>>>>>>> c3ade0e0
	/* The below is zeroed out in pipe_read */
	struct trace_seq	seq;
	struct trace_entry	*ent;
	unsigned long		lost_events;
	int			leftover;
	int			ent_size;
	int			cpu;
	u64			ts;

	loff_t			pos;
	long			idx;

	/* All new field here will be zeroed out in pipe_read */
};

enum trace_iter_flags {
	TRACE_FILE_LAT_FMT	= 1,
	TRACE_FILE_ANNOTATE	= 2,
	TRACE_FILE_TIME_IN_NS	= 4,
};


typedef enum print_line_t (*trace_print_func)(struct trace_iterator *iter,
				      int flags, struct trace_event *event);

struct trace_event_functions {
	trace_print_func	trace;
	trace_print_func	raw;
	trace_print_func	hex;
	trace_print_func	binary;
};

struct trace_event {
	struct hlist_node		node;
	struct list_head		list;
	int				type;
	struct trace_event_functions	*funcs;
};

extern int register_ftrace_event(struct trace_event *event);
extern int unregister_ftrace_event(struct trace_event *event);

/* Return values for print_line callback */
enum print_line_t {
	TRACE_TYPE_PARTIAL_LINE	= 0,	/* Retry after flushing the seq */
	TRACE_TYPE_HANDLED	= 1,
	TRACE_TYPE_UNHANDLED	= 2,	/* Relay to other output functions */
	TRACE_TYPE_NO_CONSUME	= 3	/* Handled but ask to not consume */
};

void tracing_generic_entry_update(struct trace_entry *entry,
				  unsigned long flags,
				  int pc);
struct ftrace_event_file;

struct ring_buffer_event *
trace_event_buffer_lock_reserve(struct ring_buffer **current_buffer,
				struct ftrace_event_file *ftrace_file,
				int type, unsigned long len,
				unsigned long flags, int pc);
struct ring_buffer_event *
trace_current_buffer_lock_reserve(struct ring_buffer **current_buffer,
				  int type, unsigned long len,
				  unsigned long flags, int pc);
void trace_current_buffer_unlock_commit(struct ring_buffer *buffer,
					struct ring_buffer_event *event,
					unsigned long flags, int pc);
void trace_buffer_unlock_commit(struct ring_buffer *buffer,
				struct ring_buffer_event *event,
				unsigned long flags, int pc);
void trace_buffer_unlock_commit_regs(struct ring_buffer *buffer,
				     struct ring_buffer_event *event,
				     unsigned long flags, int pc,
				     struct pt_regs *regs);
void trace_current_buffer_discard_commit(struct ring_buffer *buffer,
					 struct ring_buffer_event *event);

void tracing_record_cmdline(struct task_struct *tsk);

struct event_filter;

enum trace_reg {
	TRACE_REG_REGISTER,
	TRACE_REG_UNREGISTER,
#ifdef CONFIG_PERF_EVENTS
	TRACE_REG_PERF_REGISTER,
	TRACE_REG_PERF_UNREGISTER,
	TRACE_REG_PERF_OPEN,
	TRACE_REG_PERF_CLOSE,
	TRACE_REG_PERF_ADD,
	TRACE_REG_PERF_DEL,
#endif
};

struct ftrace_event_call;

struct ftrace_event_class {
	char			*system;
	void			*probe;
#ifdef CONFIG_PERF_EVENTS
	void			*perf_probe;
#endif
	int			(*reg)(struct ftrace_event_call *event,
				       enum trace_reg type, void *data);
	int			(*define_fields)(struct ftrace_event_call *);
	struct list_head	*(*get_fields)(struct ftrace_event_call *);
	struct list_head	fields;
	int			(*raw_init)(struct ftrace_event_call *);
};

extern int ftrace_event_reg(struct ftrace_event_call *event,
			    enum trace_reg type, void *data);

enum {
	TRACE_EVENT_FL_FILTERED_BIT,
	TRACE_EVENT_FL_CAP_ANY_BIT,
	TRACE_EVENT_FL_NO_SET_FILTER_BIT,
	TRACE_EVENT_FL_IGNORE_ENABLE_BIT,
	TRACE_EVENT_FL_WAS_ENABLED_BIT,
	TRACE_EVENT_FL_USE_CALL_FILTER_BIT,
};

/*
 * Event flags:
 *  FILTERED	  - The event has a filter attached
 *  CAP_ANY	  - Any user can enable for perf
 *  NO_SET_FILTER - Set when filter has error and is to be ignored
 *  IGNORE_ENABLE - For ftrace internal events, do not enable with debugfs file
 *  WAS_ENABLED   - Set and stays set when an event was ever enabled
 *                    (used for module unloading, if a module event is enabled,
 *                     it is best to clear the buffers that used it).
 *  USE_CALL_FILTER - For ftrace internal events, don't use file filter
 */
enum {
	TRACE_EVENT_FL_FILTERED		= (1 << TRACE_EVENT_FL_FILTERED_BIT),
	TRACE_EVENT_FL_CAP_ANY		= (1 << TRACE_EVENT_FL_CAP_ANY_BIT),
	TRACE_EVENT_FL_NO_SET_FILTER	= (1 << TRACE_EVENT_FL_NO_SET_FILTER_BIT),
	TRACE_EVENT_FL_IGNORE_ENABLE	= (1 << TRACE_EVENT_FL_IGNORE_ENABLE_BIT),
	TRACE_EVENT_FL_WAS_ENABLED	= (1 << TRACE_EVENT_FL_WAS_ENABLED_BIT),
	TRACE_EVENT_FL_USE_CALL_FILTER	= (1 << TRACE_EVENT_FL_USE_CALL_FILTER_BIT),
};

struct ftrace_event_call {
	struct list_head	list;
	struct ftrace_event_class *class;
	char			*name;
	struct trace_event	event;
	const char		*print_fmt;
	struct event_filter	*filter;
	struct list_head	*files;
	void			*mod;
	void			*data;
	/*
	 *   bit 0:		filter_active
	 *   bit 1:		allow trace by non root (cap any)
	 *   bit 2:		failed to apply filter
	 *   bit 3:		ftrace internal event (do not enable)
	 *   bit 4:		Event was enabled by module
	 *   bit 5:		use call filter rather than file filter
	 */
	int			flags; /* static flags of different events */

#ifdef CONFIG_PERF_EVENTS
	int				perf_refcount;
	struct hlist_head __percpu	*perf_events;

	int	(*perf_perm)(struct ftrace_event_call *,
			     struct perf_event *);
#endif
};

struct trace_array;
struct ftrace_subsystem_dir;

enum {
	FTRACE_EVENT_FL_ENABLED_BIT,
	FTRACE_EVENT_FL_RECORDED_CMD_BIT,
	FTRACE_EVENT_FL_FILTERED_BIT,
	FTRACE_EVENT_FL_NO_SET_FILTER_BIT,
	FTRACE_EVENT_FL_SOFT_MODE_BIT,
	FTRACE_EVENT_FL_SOFT_DISABLED_BIT,
	FTRACE_EVENT_FL_TRIGGER_MODE_BIT,
	FTRACE_EVENT_FL_TRIGGER_COND_BIT,
};

/*
 * Ftrace event file flags:
 *  ENABLED	  - The event is enabled
 *  RECORDED_CMD  - The comms should be recorded at sched_switch
 *  FILTERED	  - The event has a filter attached
 *  NO_SET_FILTER - Set when filter has error and is to be ignored
 *  SOFT_MODE     - The event is enabled/disabled by SOFT_DISABLED
 *  SOFT_DISABLED - When set, do not trace the event (even though its
 *                   tracepoint may be enabled)
 *  TRIGGER_MODE  - When set, invoke the triggers associated with the event
 *  TRIGGER_COND  - When set, one or more triggers has an associated filter
 */
enum {
	FTRACE_EVENT_FL_ENABLED		= (1 << FTRACE_EVENT_FL_ENABLED_BIT),
	FTRACE_EVENT_FL_RECORDED_CMD	= (1 << FTRACE_EVENT_FL_RECORDED_CMD_BIT),
	FTRACE_EVENT_FL_FILTERED	= (1 << FTRACE_EVENT_FL_FILTERED_BIT),
	FTRACE_EVENT_FL_NO_SET_FILTER	= (1 << FTRACE_EVENT_FL_NO_SET_FILTER_BIT),
	FTRACE_EVENT_FL_SOFT_MODE	= (1 << FTRACE_EVENT_FL_SOFT_MODE_BIT),
	FTRACE_EVENT_FL_SOFT_DISABLED	= (1 << FTRACE_EVENT_FL_SOFT_DISABLED_BIT),
	FTRACE_EVENT_FL_TRIGGER_MODE	= (1 << FTRACE_EVENT_FL_TRIGGER_MODE_BIT),
	FTRACE_EVENT_FL_TRIGGER_COND	= (1 << FTRACE_EVENT_FL_TRIGGER_COND_BIT),
};

struct ftrace_event_file {
	struct list_head		list;
	struct ftrace_event_call	*event_call;
	struct event_filter		*filter;
	struct dentry			*dir;
	struct trace_array		*tr;
	struct ftrace_subsystem_dir	*system;
	struct list_head		triggers;

	/*
	 * 32 bit flags:
	 *   bit 0:		enabled
	 *   bit 1:		enabled cmd record
	 *   bit 2:		enable/disable with the soft disable bit
	 *   bit 3:		soft disabled
	 *   bit 4:		trigger enabled
	 *
	 * Note: The bits must be set atomically to prevent races
	 * from other writers. Reads of flags do not need to be in
	 * sync as they occur in critical sections. But the way flags
	 * is currently used, these changes do not affect the code
	 * except that when a change is made, it may have a slight
	 * delay in propagating the changes to other CPUs due to
	 * caching and such. Which is mostly OK ;-)
	 */
	unsigned long		flags;
	atomic_t		sm_ref;	/* soft-mode reference counter */
	atomic_t		tm_ref;	/* trigger-mode reference counter */
};

#define __TRACE_EVENT_FLAGS(name, value)				\
	static int __init trace_init_flags_##name(void)			\
	{								\
		event_##name.flags = value;				\
		return 0;						\
	}								\
	early_initcall(trace_init_flags_##name);

#define __TRACE_EVENT_PERF_PERM(name, expr...)				\
	static int perf_perm_##name(struct ftrace_event_call *tp_event, \
				    struct perf_event *p_event)		\
	{								\
		return ({ expr; });					\
	}								\
	static int __init trace_init_perf_perm_##name(void)		\
	{								\
		event_##name.perf_perm = &perf_perm_##name;		\
		return 0;						\
	}								\
	early_initcall(trace_init_perf_perm_##name);

#define PERF_MAX_TRACE_SIZE	2048

#define MAX_FILTER_STR_VAL	256	/* Should handle KSYM_SYMBOL_LEN */

enum event_trigger_type {
	ETT_NONE		= (0),
	ETT_TRACE_ONOFF		= (1 << 0),
	ETT_SNAPSHOT		= (1 << 1),
	ETT_STACKTRACE		= (1 << 2),
	ETT_EVENT_ENABLE	= (1 << 3),
};

extern void destroy_preds(struct ftrace_event_file *file);
extern void destroy_call_preds(struct ftrace_event_call *call);
extern int filter_match_preds(struct event_filter *filter, void *rec);

extern int filter_check_discard(struct ftrace_event_file *file, void *rec,
				struct ring_buffer *buffer,
				struct ring_buffer_event *event);
extern int call_filter_check_discard(struct ftrace_event_call *call, void *rec,
				     struct ring_buffer *buffer,
				     struct ring_buffer_event *event);
extern enum event_trigger_type event_triggers_call(struct ftrace_event_file *file,
						   void *rec);
extern void event_triggers_post_call(struct ftrace_event_file *file,
				     enum event_trigger_type tt);

/**
 * ftrace_trigger_soft_disabled - do triggers and test if soft disabled
 * @file: The file pointer of the event to test
 *
 * If any triggers without filters are attached to this event, they
 * will be called here. If the event is soft disabled and has no
 * triggers that require testing the fields, it will return true,
 * otherwise false.
 */
static inline bool
ftrace_trigger_soft_disabled(struct ftrace_event_file *file)
{
	unsigned long eflags = file->flags;

	if (!(eflags & FTRACE_EVENT_FL_TRIGGER_COND)) {
		if (eflags & FTRACE_EVENT_FL_TRIGGER_MODE)
			event_triggers_call(file, NULL);
		if (eflags & FTRACE_EVENT_FL_SOFT_DISABLED)
			return true;
	}
	return false;
}

/*
 * Helper function for event_trigger_unlock_commit{_regs}().
 * If there are event triggers attached to this event that requires
 * filtering against its fields, then they wil be called as the
 * entry already holds the field information of the current event.
 *
 * It also checks if the event should be discarded or not.
 * It is to be discarded if the event is soft disabled and the
 * event was only recorded to process triggers, or if the event
 * filter is active and this event did not match the filters.
 *
 * Returns true if the event is discarded, false otherwise.
 */
static inline bool
__event_trigger_test_discard(struct ftrace_event_file *file,
			     struct ring_buffer *buffer,
			     struct ring_buffer_event *event,
			     void *entry,
			     enum event_trigger_type *tt)
{
	unsigned long eflags = file->flags;

	if (eflags & FTRACE_EVENT_FL_TRIGGER_COND)
		*tt = event_triggers_call(file, entry);

	if (test_bit(FTRACE_EVENT_FL_SOFT_DISABLED_BIT, &file->flags))
		ring_buffer_discard_commit(buffer, event);
	else if (!filter_check_discard(file, entry, buffer, event))
		return false;

	return true;
}

/**
 * event_trigger_unlock_commit - handle triggers and finish event commit
 * @file: The file pointer assoctiated to the event
 * @buffer: The ring buffer that the event is being written to
 * @event: The event meta data in the ring buffer
 * @entry: The event itself
 * @irq_flags: The state of the interrupts at the start of the event
 * @pc: The state of the preempt count at the start of the event.
 *
 * This is a helper function to handle triggers that require data
 * from the event itself. It also tests the event against filters and
 * if the event is soft disabled and should be discarded.
 */
static inline void
event_trigger_unlock_commit(struct ftrace_event_file *file,
			    struct ring_buffer *buffer,
			    struct ring_buffer_event *event,
			    void *entry, unsigned long irq_flags, int pc)
{
	enum event_trigger_type tt = ETT_NONE;

	if (!__event_trigger_test_discard(file, buffer, event, entry, &tt))
		trace_buffer_unlock_commit(buffer, event, irq_flags, pc);

	if (tt)
		event_triggers_post_call(file, tt);
}

/**
 * event_trigger_unlock_commit_regs - handle triggers and finish event commit
 * @file: The file pointer assoctiated to the event
 * @buffer: The ring buffer that the event is being written to
 * @event: The event meta data in the ring buffer
 * @entry: The event itself
 * @irq_flags: The state of the interrupts at the start of the event
 * @pc: The state of the preempt count at the start of the event.
 *
 * This is a helper function to handle triggers that require data
 * from the event itself. It also tests the event against filters and
 * if the event is soft disabled and should be discarded.
 *
 * Same as event_trigger_unlock_commit() but calls
 * trace_buffer_unlock_commit_regs() instead of trace_buffer_unlock_commit().
 */
static inline void
event_trigger_unlock_commit_regs(struct ftrace_event_file *file,
				 struct ring_buffer *buffer,
				 struct ring_buffer_event *event,
				 void *entry, unsigned long irq_flags, int pc,
				 struct pt_regs *regs)
{
	enum event_trigger_type tt = ETT_NONE;

	if (!__event_trigger_test_discard(file, buffer, event, entry, &tt))
		trace_buffer_unlock_commit_regs(buffer, event,
						irq_flags, pc, regs);

	if (tt)
		event_triggers_post_call(file, tt);
}

enum {
	FILTER_OTHER = 0,
	FILTER_STATIC_STRING,
	FILTER_DYN_STRING,
	FILTER_PTR_STRING,
	FILTER_TRACE_FN,
};

extern int trace_event_raw_init(struct ftrace_event_call *call);
extern int trace_define_field(struct ftrace_event_call *call, const char *type,
			      const char *name, int offset, int size,
			      int is_signed, int filter_type);
extern int trace_add_event_call(struct ftrace_event_call *call);
extern int trace_remove_event_call(struct ftrace_event_call *call);

#define is_signed_type(type)	(((type)(-1)) < (type)1)

int trace_set_clr_event(const char *system, const char *event, int set);

/*
 * The double __builtin_constant_p is because gcc will give us an error
 * if we try to allocate the static variable to fmt if it is not a
 * constant. Even with the outer if statement optimizing out.
 */
#define event_trace_printk(ip, fmt, args...)				\
do {									\
	__trace_printk_check_format(fmt, ##args);			\
	tracing_record_cmdline(current);				\
	if (__builtin_constant_p(fmt)) {				\
		static const char *trace_printk_fmt			\
		  __attribute__((section("__trace_printk_fmt"))) =	\
			__builtin_constant_p(fmt) ? fmt : NULL;		\
									\
		__trace_bprintk(ip, trace_printk_fmt, ##args);		\
	} else								\
		__trace_printk(ip, fmt, ##args);			\
} while (0)

/**
 * tracepoint_string - register constant persistent string to trace system
 * @str - a constant persistent string that will be referenced in tracepoints
 *
 * If constant strings are being used in tracepoints, it is faster and
 * more efficient to just save the pointer to the string and reference
 * that with a printf "%s" instead of saving the string in the ring buffer
 * and wasting space and time.
 *
 * The problem with the above approach is that userspace tools that read
 * the binary output of the trace buffers do not have access to the string.
 * Instead they just show the address of the string which is not very
 * useful to users.
 *
 * With tracepoint_string(), the string will be registered to the tracing
 * system and exported to userspace via the debugfs/tracing/printk_formats
 * file that maps the string address to the string text. This way userspace
 * tools that read the binary buffers have a way to map the pointers to
 * the ASCII strings they represent.
 *
 * The @str used must be a constant string and persistent as it would not
 * make sense to show a string that no longer exists. But it is still fine
 * to be used with modules, because when modules are unloaded, if they
 * had tracepoints, the ring buffers are cleared too. As long as the string
 * does not change during the life of the module, it is fine to use
 * tracepoint_string() within a module.
 */
#define tracepoint_string(str)						\
	({								\
		static const char *___tp_str __tracepoint_string = str; \
		___tp_str;						\
	})
#define __tracepoint_string	__attribute__((section("__tracepoint_str")))

#ifdef CONFIG_PERF_EVENTS
struct perf_event;

DECLARE_PER_CPU(struct pt_regs, perf_trace_regs);

extern int  perf_trace_init(struct perf_event *event);
extern void perf_trace_destroy(struct perf_event *event);
extern int  perf_trace_add(struct perf_event *event, int flags);
extern void perf_trace_del(struct perf_event *event, int flags);
extern int  ftrace_profile_set_filter(struct perf_event *event, int event_id,
				     char *filter_str);
extern void ftrace_profile_free_filter(struct perf_event *event);
extern void *perf_trace_buf_prepare(int size, unsigned short type,
				    struct pt_regs *regs, int *rctxp);

static inline void
perf_trace_buf_submit(void *raw_data, int size, int rctx, u64 addr,
		       u64 count, struct pt_regs *regs, void *head,
		       struct task_struct *task)
{
	perf_tp_event(addr, count, raw_data, size, regs, head, rctx, task);
}
#endif

#endif /* _LINUX_FTRACE_EVENT_H */<|MERGE_RESOLUTION|>--- conflicted
+++ resolved
@@ -81,12 +81,9 @@
 
 	cpumask_var_t		started;
 
-<<<<<<< HEAD
-=======
 	/* it's true when current open file is snapshot */
 	bool			snapshot;
 
->>>>>>> c3ade0e0
 	/* The below is zeroed out in pipe_read */
 	struct trace_seq	seq;
 	struct trace_entry	*ent;
