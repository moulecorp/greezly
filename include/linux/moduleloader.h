--- conflicted
+++ resolved
@@ -40,16 +40,11 @@
 #define module_free_exec(x, y) module_free((x), (y))
 #endif
 
-<<<<<<< HEAD
-/* Apply the given relocation to the (simplified) ELF.  Return -error
-   or 0. */
-=======
 /*
  * Apply the given relocation to the (simplified) ELF.  Return -error
  * or 0.
  */
 #ifdef CONFIG_MODULES_USE_ELF_REL
->>>>>>> c3ade0e0
 int apply_relocate(Elf_Shdr *sechdrs,
 		   const char *strtab,
 		   unsigned int symindex,
