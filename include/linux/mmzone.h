--- conflicted
+++ resolved
@@ -216,17 +216,11 @@
 /* Isolate clean file */
 #define ISOLATE_CLEAN		((__force isolate_mode_t)0x1)
 /* Isolate unmapped file */
-<<<<<<< HEAD
-#define ISOLATE_UNMAPPED	((__force isolate_mode_t)0x8)
-/* Isolate for asynchronous migration */
-#define ISOLATE_ASYNC_MIGRATE	((__force isolate_mode_t)0x10)
-=======
 #define ISOLATE_UNMAPPED	((__force isolate_mode_t)0x2)
 /* Isolate for asynchronous migration */
 #define ISOLATE_ASYNC_MIGRATE	((__force isolate_mode_t)0x4)
 /* Isolate unevictable pages */
 #define ISOLATE_UNEVICTABLE	((__force isolate_mode_t)0x8)
->>>>>>> c3ade0e0
 
 /* LRU Isolation modes. */
 typedef unsigned __bitwise__ isolate_mode_t;
@@ -765,10 +759,7 @@
 	int node_id;
 	nodemask_t reclaim_nodes;	/* Nodes allowed to reclaim from */
 	wait_queue_head_t kswapd_wait;
-<<<<<<< HEAD
-=======
 	wait_queue_head_t pfmemalloc_wait;
->>>>>>> c3ade0e0
 	struct task_struct *kswapd;	/* Protected by lock_memory_hotplug() */
 	int kswapd_max_order;
 	enum zone_type classzone_idx;
