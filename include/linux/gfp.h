--- conflicted
+++ resolved
@@ -45,12 +45,6 @@
 
 /* If the above are modified, __GFP_BITS_SHIFT may need updating */
 
-#ifdef CONFIG_PAX_USERCOPY_SLABS
-#define ___GFP_USERCOPY		0x1000000u
-#else
-#define ___GFP_USERCOPY		0
-#endif
-
 /*
  * GFP bitmasks..
  *
@@ -104,11 +98,8 @@
 
 #define __GFP_NO_KSWAPD	((__force gfp_t)___GFP_NO_KSWAPD)
 #define __GFP_OTHER_NODE ((__force gfp_t)___GFP_OTHER_NODE) /* On behalf of other node */
-<<<<<<< HEAD
-=======
 #define __GFP_KMEMCG	((__force gfp_t)___GFP_KMEMCG) /* Allocation comes from a memcg-accounted resource */
 #define __GFP_WRITE	((__force gfp_t)___GFP_WRITE)	/* Allocator intends to dirty page */
->>>>>>> c3ade0e0
 #define __GFP_USERCOPY	((__force gfp_t)___GFP_USERCOPY)/* Allocator intends to copy page to/from userland */
 
 /*
@@ -117,11 +108,7 @@
  */
 #define __GFP_NOTRACK_FALSE_POSITIVE (__GFP_NOTRACK)
 
-<<<<<<< HEAD
-#define __GFP_BITS_SHIFT 25	/* Room for N __GFP_FOO bits */
-=======
 #define __GFP_BITS_SHIFT 26	/* Room for N __GFP_FOO bits */
->>>>>>> c3ade0e0
 #define __GFP_BITS_MASK ((__force gfp_t)((1 << __GFP_BITS_SHIFT) - 1))
 
 /* This equals 0, but use constants in case they ever change */
