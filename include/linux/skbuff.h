/*
 *	Definitions for the 'struct sk_buff' memory handlers.
 *
 *	Authors:
 *		Alan Cox, <gw4pts@gw4pts.ampr.org>
 *		Florian La Roche, <rzsfl@rz.uni-sb.de>
 *
 *	This program is free software; you can redistribute it and/or
 *	modify it under the terms of the GNU General Public License
 *	as published by the Free Software Foundation; either version
 *	2 of the License, or (at your option) any later version.
 */

#ifndef _LINUX_SKBUFF_H
#define _LINUX_SKBUFF_H

#include <linux/kernel.h>
#include <linux/kmemcheck.h>
#include <linux/compiler.h>
#include <linux/time.h>
#include <linux/bug.h>
#include <linux/cache.h>

#include <linux/atomic.h>
#include <asm/types.h>
#include <linux/spinlock.h>
#include <linux/net.h>
#include <linux/textsearch.h>
#include <net/checksum.h>
#include <linux/rcupdate.h>
#include <linux/dmaengine.h>
#include <linux/hrtimer.h>
#include <linux/dma-mapping.h>
#include <linux/netdev_features.h>
#include <net/flow_keys.h>

/* A. Checksumming of received packets by device.
 *
 * CHECKSUM_NONE:
 *
 *   Device failed to checksum this packet e.g. due to lack of capabilities.
 *   The packet contains full (though not verified) checksum in packet but
 *   not in skb->csum. Thus, skb->csum is undefined in this case.
 *
 * CHECKSUM_UNNECESSARY:
 *
 *   The hardware you're dealing with doesn't calculate the full checksum
 *   (as in CHECKSUM_COMPLETE), but it does parse headers and verify checksums
 *   for specific protocols e.g. TCP/UDP/SCTP, then, for such packets it will
 *   set CHECKSUM_UNNECESSARY if their checksums are okay. skb->csum is still
 *   undefined in this case though. It is a bad option, but, unfortunately,
 *   nowadays most vendors do this. Apparently with the secret goal to sell
 *   you new devices, when you will add new protocol to your host, f.e. IPv6 8)
 *
 * CHECKSUM_COMPLETE:
 *
 *   This is the most generic way. The device supplied checksum of the _whole_
 *   packet as seen by netif_rx() and fills out in skb->csum. Meaning, the
 *   hardware doesn't need to parse L3/L4 headers to implement this.
 *
 *   Note: Even if device supports only some protocols, but is able to produce
 *   skb->csum, it MUST use CHECKSUM_COMPLETE, not CHECKSUM_UNNECESSARY.
 *
 * CHECKSUM_PARTIAL:
 *
 *   This is identical to the case for output below. This may occur on a packet
 *   received directly from another Linux OS, e.g., a virtualized Linux kernel
 *   on the same host. The packet can be treated in the same way as
 *   CHECKSUM_UNNECESSARY, except that on output (i.e., forwarding) the
 *   checksum must be filled in by the OS or the hardware.
 *
 * B. Checksumming on output.
 *
 * CHECKSUM_NONE:
 *
 *   The skb was already checksummed by the protocol, or a checksum is not
 *   required.
 *
 * CHECKSUM_PARTIAL:
 *
 *   The device is required to checksum the packet as seen by hard_start_xmit()
 *   from skb->csum_start up to the end, and to record/write the checksum at
 *   offset skb->csum_start + skb->csum_offset.
 *
 *   The device must show its capabilities in dev->features, set up at device
 *   setup time, e.g. netdev_features.h:
 *
 *	NETIF_F_HW_CSUM	- It's a clever device, it's able to checksum everything.
 *	NETIF_F_IP_CSUM - Device is dumb, it's able to checksum only TCP/UDP over
 *			  IPv4. Sigh. Vendors like this way for an unknown reason.
 *			  Though, see comment above about CHECKSUM_UNNECESSARY. 8)
 *	NETIF_F_IPV6_CSUM - About as dumb as the last one but does IPv6 instead.
 *	NETIF_F_...     - Well, you get the picture.
 *
 * CHECKSUM_UNNECESSARY:
 *
 *   Normally, the device will do per protocol specific checksumming. Protocol
 *   implementations that do not want the NIC to perform the checksum
 *   calculation should use this flag in their outgoing skbs.
 *
 *	NETIF_F_FCOE_CRC - This indicates that the device can do FCoE FC CRC
 *			   offload. Correspondingly, the FCoE protocol driver
 *			   stack should use CHECKSUM_UNNECESSARY.
 *
 * Any questions? No questions, good.		--ANK
 */

/* Don't change this without changing skb_csum_unnecessary! */
#define CHECKSUM_NONE		0
#define CHECKSUM_UNNECESSARY	1
#define CHECKSUM_COMPLETE	2
#define CHECKSUM_PARTIAL	3

#define SKB_DATA_ALIGN(X)	(((X) + (SMP_CACHE_BYTES - 1)) & \
				 ~(SMP_CACHE_BYTES - 1))
#define SKB_WITH_OVERHEAD(X)	\
	((X) - SKB_DATA_ALIGN(sizeof(struct skb_shared_info)))
#define SKB_MAX_ORDER(X, ORDER) \
	SKB_WITH_OVERHEAD((PAGE_SIZE << (ORDER)) - (X))
#define SKB_MAX_HEAD(X)		(SKB_MAX_ORDER((X), 0))
#define SKB_MAX_ALLOC		(SKB_MAX_ORDER(0, 2))

/* return minimum truesize of one skb containing X bytes of data */
#define SKB_TRUESIZE(X) ((X) +						\
			 SKB_DATA_ALIGN(sizeof(struct sk_buff)) +	\
			 SKB_DATA_ALIGN(sizeof(struct skb_shared_info)))

struct net_device;
struct scatterlist;
struct pipe_inode_info;

#if defined(CONFIG_NF_CONNTRACK) || defined(CONFIG_NF_CONNTRACK_MODULE)
struct nf_conntrack {
	atomic_t use;
};
#endif

#ifdef CONFIG_BRIDGE_NETFILTER
struct nf_bridge_info {
	atomic_t		use;
	unsigned int		mask;
	struct net_device	*physindev;
	struct net_device	*physoutdev;
	unsigned long		data[32 / sizeof(unsigned long)];
};
#endif

struct sk_buff_head {
	/* These two members must be first. */
	struct sk_buff	*next;
	struct sk_buff	*prev;

	__u32		qlen;
	spinlock_t	lock;
};

struct sk_buff;

/* To allow 64K frame to be packed as single skb without frag_list we
 * require 64K/PAGE_SIZE pages plus 1 additional page to allow for
 * buffers which do not start on a page boundary.
 *
 * Since GRO uses frags we allocate at least 16 regardless of page
 * size.
 */
#if (65536/PAGE_SIZE + 1) < 16
#define MAX_SKB_FRAGS 16UL
#else
#define MAX_SKB_FRAGS (65536/PAGE_SIZE + 1)
#endif

typedef struct skb_frag_struct skb_frag_t;

struct skb_frag_struct {
	struct {
		struct page *p;
	} page;
#if (BITS_PER_LONG > 32) || (PAGE_SIZE >= 65536)
	__u32 page_offset;
	__u32 size;
#else
	__u16 page_offset;
	__u16 size;
#endif
};

static inline unsigned int skb_frag_size(const skb_frag_t *frag)
{
	return frag->size;
}

static inline void skb_frag_size_set(skb_frag_t *frag, unsigned int size)
{
	frag->size = size;
}

static inline void skb_frag_size_add(skb_frag_t *frag, int delta)
{
	frag->size += delta;
}

static inline void skb_frag_size_sub(skb_frag_t *frag, int delta)
{
	frag->size -= delta;
}

#define HAVE_HW_TIME_STAMP

/**
 * struct skb_shared_hwtstamps - hardware time stamps
 * @hwtstamp:	hardware time stamp transformed into duration
 *		since arbitrary point in time
 * @syststamp:	hwtstamp transformed to system time base
 *
 * Software time stamps generated by ktime_get_real() are stored in
 * skb->tstamp. The relation between the different kinds of time
 * stamps is as follows:
 *
 * syststamp and tstamp can be compared against each other in
 * arbitrary combinations.  The accuracy of a
 * syststamp/tstamp/"syststamp from other device" comparison is
 * limited by the accuracy of the transformation into system time
 * base. This depends on the device driver and its underlying
 * hardware.
 *
 * hwtstamps can only be compared against other hwtstamps from
 * the same device.
 *
 * This structure is attached to packets as part of the
 * &skb_shared_info. Use skb_hwtstamps() to get a pointer.
 */
struct skb_shared_hwtstamps {
	ktime_t	hwtstamp;
	ktime_t	syststamp;
};

/* Definitions for tx_flags in struct skb_shared_info */
enum {
	/* generate hardware time stamp */
	SKBTX_HW_TSTAMP = 1 << 0,

	/* generate software time stamp */
	SKBTX_SW_TSTAMP = 1 << 1,

	/* device driver is going to provide hardware time stamp */
	SKBTX_IN_PROGRESS = 1 << 2,

	/* device driver supports TX zero-copy buffers */
	SKBTX_DEV_ZEROCOPY = 1 << 3,
<<<<<<< HEAD
=======

	/* generate wifi status information (where possible) */
	SKBTX_WIFI_STATUS = 1 << 4,

	/* This indicates at least one fragment might be overwritten
	 * (as in vmsplice(), sendfile() ...)
	 * If we need to compute a TX checksum, we'll need to copy
	 * all frags to avoid possible bad checksum
	 */
	SKBTX_SHARED_FRAG = 1 << 5,
>>>>>>> c3ade0e0
};

/*
 * The callback notifies userspace to release buffers when skb DMA is done in
 * lower device, the skb last reference should be 0 when calling this.
 * The zerocopy_success argument is true if zero copy transmit occurred,
 * false on data copy or out of memory error caused by data copy attempt.
 * The ctx field is used to track device context.
 * The desc field is used to track userspace buffer index.
 */
struct ubuf_info {
	void (*callback)(struct ubuf_info *, bool zerocopy_success);
	void *ctx;
	unsigned long desc;
};

/* This data is invariant across clones and lives at
 * the end of the header data, ie. at skb->end.
 */
struct skb_shared_info {
	unsigned char	nr_frags;
	__u8		tx_flags;
	unsigned short	gso_size;
	/* Warning: this field is not always filled in (UFO)! */
	unsigned short	gso_segs;
	unsigned short  gso_type;
	struct sk_buff	*frag_list;
	struct skb_shared_hwtstamps hwtstamps;
	__be32          ip6_frag_id;

	/*
	 * Warning : all fields before dataref are cleared in __alloc_skb()
	 */
	atomic_t	dataref;

	/* Intermediate layers must ensure that destructor_arg
	 * remains valid until skb destructor */
	void *		destructor_arg;

	/* must be last field, see pskb_expand_head() */
	skb_frag_t	frags[MAX_SKB_FRAGS];
};

/* We divide dataref into two halves.  The higher 16 bits hold references
 * to the payload part of skb->data.  The lower 16 bits hold references to
 * the entire skb->data.  A clone of a headerless skb holds the length of
 * the header in skb->hdr_len.
 *
 * All users must obey the rule that the skb->data reference count must be
 * greater than or equal to the payload reference count.
 *
 * Holding a reference to the payload part means that the user does not
 * care about modifications to the header part of skb->data.
 */
#define SKB_DATAREF_SHIFT 16
#define SKB_DATAREF_MASK ((1 << SKB_DATAREF_SHIFT) - 1)


enum {
	SKB_FCLONE_UNAVAILABLE,
	SKB_FCLONE_ORIG,
	SKB_FCLONE_CLONE,
};

enum {
	SKB_GSO_TCPV4 = 1 << 0,
	SKB_GSO_UDP = 1 << 1,

	/* This indicates the skb is from an untrusted source. */
	SKB_GSO_DODGY = 1 << 2,

	/* This indicates the tcp segment has CWR set. */
	SKB_GSO_TCP_ECN = 1 << 3,

	SKB_GSO_TCPV6 = 1 << 4,

	SKB_GSO_FCOE = 1 << 5,

	SKB_GSO_GRE = 1 << 6,

	SKB_GSO_IPIP = 1 << 7,

	SKB_GSO_SIT = 1 << 8,

	SKB_GSO_UDP_TUNNEL = 1 << 9,

	SKB_GSO_MPLS = 1 << 10,
};

#if BITS_PER_LONG > 32
#define NET_SKBUFF_DATA_USES_OFFSET 1
#endif

#ifdef NET_SKBUFF_DATA_USES_OFFSET
typedef unsigned int sk_buff_data_t;
#else
typedef unsigned char *sk_buff_data_t;
#endif

/** 
 *	struct sk_buff - socket buffer
 *	@next: Next buffer in list
 *	@prev: Previous buffer in list
 *	@tstamp: Time we arrived
 *	@sk: Socket we are owned by
 *	@dev: Device we arrived on/are leaving by
 *	@cb: Control buffer. Free for use by every layer. Put private vars here
 *	@_skb_refdst: destination entry (with norefcount bit)
 *	@sp: the security path, used for xfrm
 *	@len: Length of actual data
 *	@data_len: Data length
 *	@mac_len: Length of link layer header
 *	@hdr_len: writable header length of cloned skb
 *	@csum: Checksum (must include start/offset pair)
 *	@csum_start: Offset from skb->head where checksumming should start
 *	@csum_offset: Offset from csum_start where checksum should be stored
 *	@priority: Packet queueing priority
 *	@local_df: allow local fragmentation
 *	@cloned: Head may be cloned (check refcnt to be sure)
 *	@ip_summed: Driver fed us an IP checksum
 *	@nohdr: Payload reference only, must not modify header
 *	@nfctinfo: Relationship of this skb to the connection
 *	@pkt_type: Packet class
 *	@fclone: skbuff clone status
 *	@ipvs_property: skbuff is owned by ipvs
 *	@peeked: this packet has been seen already, so stats have been
 *		done for it, don't do them again
 *	@nf_trace: netfilter packet trace flag
 *	@protocol: Packet protocol from driver
 *	@destructor: Destruct function
 *	@nfct: Associated connection, if any
 *	@nf_bridge: Saved data about a bridged frame - see br_netfilter.c
 *	@skb_iif: ifindex of device we arrived on
 *	@tc_index: Traffic control index
 *	@tc_verd: traffic control verdict
 *	@rxhash: the packet hash computed on receive
 *	@queue_mapping: Queue mapping for multiqueue devices
 *	@ndisc_nodetype: router type (from link layer)
 *	@ooo_okay: allow the mapping of a socket to a queue to be changed
 *	@l4_rxhash: indicate rxhash is a canonical 4-tuple hash over transport
 *		ports.
 *	@wifi_acked_valid: wifi_acked was set
 *	@wifi_acked: whether frame was acked on wifi or not
 *	@no_fcs:  Request NIC to treat last 4 bytes as Ethernet FCS
 *	@dma_cookie: a cookie to one of several possible DMA operations
 *		done by skb DMA functions
  *	@napi_id: id of the NAPI struct this skb came from
 *	@secmark: security marking
 *	@mark: Generic packet mark
 *	@dropcount: total number of sk_receive_queue overflows
 *	@vlan_proto: vlan encapsulation protocol
 *	@vlan_tci: vlan tag control information
 *	@inner_protocol: Protocol (encapsulation)
 *	@inner_transport_header: Inner transport layer header (encapsulation)
 *	@inner_network_header: Network layer header (encapsulation)
 *	@inner_mac_header: Link layer header (encapsulation)
 *	@transport_header: Transport layer header
 *	@network_header: Network layer header
 *	@mac_header: Link layer header
 *	@tail: Tail pointer
 *	@end: End pointer
 *	@head: Head of buffer
 *	@data: Data head pointer
 *	@truesize: Buffer size
 *	@users: User count - see {datagram,tcp}.c
 */

struct sk_buff {
	/* These two members must be first. */
	struct sk_buff		*next;
	struct sk_buff		*prev;

	ktime_t			tstamp;

	struct sock		*sk;
	struct net_device	*dev;

	/*
	 * This is the control buffer. It is free to use for every
	 * layer. Please put your private variables there. If you
	 * want to keep them across layers you have to do a skb_clone()
	 * first. This is owned by whoever has the skb queued ATM.
	 */
	char			cb[48] __aligned(8);

	unsigned long		_skb_refdst;
#ifdef CONFIG_XFRM
	struct	sec_path	*sp;
#endif
	unsigned int		len,
				data_len;
	__u16			mac_len,
				hdr_len;
	union {
		__wsum		csum;
		struct {
			__u16	csum_start;
			__u16	csum_offset;
		};
	};
	__u32			priority;
	kmemcheck_bitfield_begin(flags1);
	__u8			local_df:1,
				cloned:1,
				ip_summed:2,
				nohdr:1,
				nfctinfo:3;
	__u8			pkt_type:3,
				fclone:2,
				ipvs_property:1,
				peeked:1,
				nf_trace:1;
	kmemcheck_bitfield_end(flags1);
	__be16			protocol;

	void			(*destructor)(struct sk_buff *skb);
#if defined(CONFIG_NF_CONNTRACK) || defined(CONFIG_NF_CONNTRACK_MODULE)
	struct nf_conntrack	*nfct;
#endif
#ifdef CONFIG_BRIDGE_NETFILTER
	struct nf_bridge_info	*nf_bridge;
#endif

	int			skb_iif;

	__u32			rxhash;

	__be16			vlan_proto;
	__u16			vlan_tci;

#ifdef CONFIG_NET_SCHED
	__u16			tc_index;	/* traffic control index */
#ifdef CONFIG_NET_CLS_ACT
	__u16			tc_verd;	/* traffic control verdict */
#endif
#endif

	__u16			queue_mapping;
	kmemcheck_bitfield_begin(flags2);
#ifdef CONFIG_IPV6_NDISC_NODETYPE
	__u8			ndisc_nodetype:2;
#endif
	__u8			pfmemalloc:1;
	__u8			ooo_okay:1;
	__u8			l4_rxhash:1;
	__u8			wifi_acked_valid:1;
	__u8			wifi_acked:1;
	__u8			no_fcs:1;
	__u8			head_frag:1;
	/* Encapsulation protocol and NIC drivers should use
	 * this flag to indicate to each other if the skb contains
	 * encapsulated packet or not and maybe use the inner packet
	 * headers if needed
	 */
	__u8			encapsulation:1;
	/* 6/8 bit hole (depending on ndisc_nodetype presence) */
	kmemcheck_bitfield_end(flags2);

#if defined CONFIG_NET_DMA || defined CONFIG_NET_RX_BUSY_POLL
	union {
		unsigned int	napi_id;
		dma_cookie_t	dma_cookie;
	};
#endif
#ifdef CONFIG_NETWORK_SECMARK
	__u32			secmark;
#endif
	union {
		__u32		mark;
		__u32		dropcount;
		__u32		reserved_tailroom;
	};

	__be16			inner_protocol;
	__u16			inner_transport_header;
	__u16			inner_network_header;
	__u16			inner_mac_header;
	__u16			transport_header;
	__u16			network_header;
	__u16			mac_header;
	/* These elements must be at the end, see alloc_skb() for details.  */
	sk_buff_data_t		tail;
	sk_buff_data_t		end;
	unsigned char		*head,
				*data;
	unsigned int		truesize;
	atomic_t		users;
};

#ifdef __KERNEL__
/*
 *	Handling routines are only of interest to the kernel
 */
#include <linux/slab.h>


#define SKB_ALLOC_FCLONE	0x01
#define SKB_ALLOC_RX		0x02

/* Returns true if the skb was allocated from PFMEMALLOC reserves */
static inline bool skb_pfmemalloc(const struct sk_buff *skb)
{
	return unlikely(skb->pfmemalloc);
}

/*
 * skb might have a dst pointer attached, refcounted or not.
 * _skb_refdst low order bit is set if refcount was _not_ taken
 */
#define SKB_DST_NOREF	1UL
#define SKB_DST_PTRMASK	~(SKB_DST_NOREF)

/**
 * skb_dst - returns skb dst_entry
 * @skb: buffer
 *
 * Returns skb dst_entry, regardless of reference taken or not.
 */
static inline struct dst_entry *skb_dst(const struct sk_buff *skb)
{
	/* If refdst was not refcounted, check we still are in a 
	 * rcu_read_lock section
	 */
	WARN_ON((skb->_skb_refdst & SKB_DST_NOREF) &&
		!rcu_read_lock_held() &&
		!rcu_read_lock_bh_held());
	return (struct dst_entry *)(skb->_skb_refdst & SKB_DST_PTRMASK);
}

/**
 * skb_dst_set - sets skb dst
 * @skb: buffer
 * @dst: dst entry
 *
 * Sets skb dst, assuming a reference was taken on dst and should
 * be released by skb_dst_drop()
 */
static inline void skb_dst_set(struct sk_buff *skb, struct dst_entry *dst)
{
	skb->_skb_refdst = (unsigned long)dst;
}

void __skb_dst_set_noref(struct sk_buff *skb, struct dst_entry *dst,
			 bool force);

/**
 * skb_dst_set_noref - sets skb dst, hopefully, without taking reference
 * @skb: buffer
 * @dst: dst entry
 *
 * Sets skb dst, assuming a reference was not taken on dst.
 * If dst entry is cached, we do not take reference and dst_release
 * will be avoided by refdst_drop. If dst entry is not cached, we take
 * reference, so that last dst_release can destroy the dst immediately.
 */
static inline void skb_dst_set_noref(struct sk_buff *skb, struct dst_entry *dst)
{
	__skb_dst_set_noref(skb, dst, false);
}

/**
 * skb_dst_set_noref_force - sets skb dst, without taking reference
 * @skb: buffer
 * @dst: dst entry
 *
 * Sets skb dst, assuming a reference was not taken on dst.
 * No reference is taken and no dst_release will be called. While for
 * cached dsts deferred reclaim is a basic feature, for entries that are
 * not cached it is caller's job to guarantee that last dst_release for
 * provided dst happens when nobody uses it, eg. after a RCU grace period.
 */
static inline void skb_dst_set_noref_force(struct sk_buff *skb,
					   struct dst_entry *dst)
{
	__skb_dst_set_noref(skb, dst, true);
}

/**
 * skb_dst_is_noref - Test if skb dst isn't refcounted
 * @skb: buffer
 */
static inline bool skb_dst_is_noref(const struct sk_buff *skb)
{
	return (skb->_skb_refdst & SKB_DST_NOREF) && skb_dst(skb);
}

static inline struct rtable *skb_rtable(const struct sk_buff *skb)
{
	return (struct rtable *)skb_dst(skb);
}

<<<<<<< HEAD
extern void kfree_skb(struct sk_buff *skb);
extern void consume_skb(struct sk_buff *skb);
extern void	       __kfree_skb(struct sk_buff *skb);
extern struct sk_buff *__alloc_skb(unsigned int size,
				   gfp_t priority, int fclone, int node);
=======
void kfree_skb(struct sk_buff *skb);
void kfree_skb_list(struct sk_buff *segs);
void skb_tx_error(struct sk_buff *skb);
void consume_skb(struct sk_buff *skb);
void  __kfree_skb(struct sk_buff *skb);
extern struct kmem_cache *skbuff_head_cache;

void kfree_skb_partial(struct sk_buff *skb, bool head_stolen);
bool skb_try_coalesce(struct sk_buff *to, struct sk_buff *from,
		      bool *fragstolen, int *delta_truesize);

struct sk_buff *__alloc_skb(unsigned int size, gfp_t priority, int flags,
			    int node);
struct sk_buff *build_skb(void *data, unsigned int frag_size);
>>>>>>> c3ade0e0
static inline struct sk_buff * __intentional_overflow(0) alloc_skb(unsigned int size,
					gfp_t priority)
{
	return __alloc_skb(size, priority, 0, NUMA_NO_NODE);
}

static inline struct sk_buff *alloc_skb_fclone(unsigned int size,
					       gfp_t priority)
{
	return __alloc_skb(size, priority, SKB_ALLOC_FCLONE, NUMA_NO_NODE);
}

struct sk_buff *__alloc_skb_head(gfp_t priority, int node);
static inline struct sk_buff *alloc_skb_head(gfp_t priority)
{
	return __alloc_skb_head(priority, -1);
}

struct sk_buff *skb_morph(struct sk_buff *dst, struct sk_buff *src);
int skb_copy_ubufs(struct sk_buff *skb, gfp_t gfp_mask);
struct sk_buff *skb_clone(struct sk_buff *skb, gfp_t priority);
struct sk_buff *skb_copy(const struct sk_buff *skb, gfp_t priority);
struct sk_buff *__pskb_copy(struct sk_buff *skb, int headroom, gfp_t gfp_mask);

int pskb_expand_head(struct sk_buff *skb, int nhead, int ntail, gfp_t gfp_mask);
struct sk_buff *skb_realloc_headroom(struct sk_buff *skb,
				     unsigned int headroom);
struct sk_buff *skb_copy_expand(const struct sk_buff *skb, int newheadroom,
				int newtailroom, gfp_t priority);
int skb_to_sgvec(struct sk_buff *skb, struct scatterlist *sg, int offset,
		 int len);
int skb_cow_data(struct sk_buff *skb, int tailbits, struct sk_buff **trailer);
int skb_pad(struct sk_buff *skb, int pad);
#define dev_kfree_skb(a)	consume_skb(a)

int skb_append_datato_frags(struct sock *sk, struct sk_buff *skb,
			    int getfrag(void *from, char *to, int offset,
					int len, int odd, struct sk_buff *skb),
			    void *from, int length);

struct skb_seq_state {
	__u32		lower_offset;
	__u32		upper_offset;
	__u32		frag_idx;
	__u32		stepped_offset;
	struct sk_buff	*root_skb;
	struct sk_buff	*cur_skb;
	__u8		*frag_data;
};

void skb_prepare_seq_read(struct sk_buff *skb, unsigned int from,
			  unsigned int to, struct skb_seq_state *st);
unsigned int skb_seq_read(unsigned int consumed, const u8 **data,
			  struct skb_seq_state *st);
void skb_abort_seq_read(struct skb_seq_state *st);

unsigned int skb_find_text(struct sk_buff *skb, unsigned int from,
			   unsigned int to, struct ts_config *config,
			   struct ts_state *state);

/*
 * Packet hash types specify the type of hash in skb_set_hash.
 *
 * Hash types refer to the protocol layer addresses which are used to
 * construct a packet's hash. The hashes are used to differentiate or identify
 * flows of the protocol layer for the hash type. Hash types are either
 * layer-2 (L2), layer-3 (L3), or layer-4 (L4).
 *
 * Properties of hashes:
 *
 * 1) Two packets in different flows have different hash values
 * 2) Two packets in the same flow should have the same hash value
 *
 * A hash at a higher layer is considered to be more specific. A driver should
 * set the most specific hash possible.
 *
 * A driver cannot indicate a more specific hash than the layer at which a hash
 * was computed. For instance an L3 hash cannot be set as an L4 hash.
 *
 * A driver may indicate a hash level which is less specific than the
 * actual layer the hash was computed on. For instance, a hash computed
 * at L4 may be considered an L3 hash. This should only be done if the
 * driver can't unambiguously determine that the HW computed the hash at
 * the higher layer. Note that the "should" in the second property above
 * permits this.
 */
enum pkt_hash_types {
	PKT_HASH_TYPE_NONE,	/* Undefined type */
	PKT_HASH_TYPE_L2,	/* Input: src_MAC, dest_MAC */
	PKT_HASH_TYPE_L3,	/* Input: src_IP, dst_IP */
	PKT_HASH_TYPE_L4,	/* Input: src_IP, dst_IP, src_port, dst_port */
};

static inline void
skb_set_hash(struct sk_buff *skb, __u32 hash, enum pkt_hash_types type)
{
	skb->l4_rxhash = (type == PKT_HASH_TYPE_L4);
	skb->rxhash = hash;
}

void __skb_get_hash(struct sk_buff *skb);
static inline __u32 skb_get_hash(struct sk_buff *skb)
{
	if (!skb->l4_rxhash)
		__skb_get_hash(skb);

	return skb->rxhash;
}

static inline __u32 skb_get_hash_raw(const struct sk_buff *skb)
{
	return skb->rxhash;
}

static inline void skb_clear_hash(struct sk_buff *skb)
{
	skb->rxhash = 0;
	skb->l4_rxhash = 0;
}

static inline void skb_clear_hash_if_not_l4(struct sk_buff *skb)
{
	if (!skb->l4_rxhash)
		skb_clear_hash(skb);
}

static inline void skb_copy_hash(struct sk_buff *to, const struct sk_buff *from)
{
	to->rxhash = from->rxhash;
	to->l4_rxhash = from->l4_rxhash;
};

#ifdef NET_SKBUFF_DATA_USES_OFFSET
static inline unsigned char *skb_end_pointer(const struct sk_buff *skb)
{
	return skb->head + skb->end;
}

static inline unsigned int skb_end_offset(const struct sk_buff *skb)
{
	return skb->end;
}
#else
static inline unsigned char *skb_end_pointer(const struct sk_buff *skb)
{
	return skb->end;
}

static inline unsigned int skb_end_offset(const struct sk_buff *skb)
{
	return skb->end - skb->head;
}
#endif

/* Internal */
#define skb_shinfo(SKB)	((struct skb_shared_info *)(skb_end_pointer(SKB)))

static inline struct skb_shared_hwtstamps *skb_hwtstamps(struct sk_buff *skb)
{
	return &skb_shinfo(skb)->hwtstamps;
}

/**
 *	skb_queue_empty - check if a queue is empty
 *	@list: queue head
 *
 *	Returns true if the queue is empty, false otherwise.
 */
static inline int skb_queue_empty(const struct sk_buff_head *list)
{
<<<<<<< HEAD
	return list->next == (const struct sk_buff *)list;
=======
	return list->next == (const struct sk_buff *) list;
>>>>>>> c3ade0e0
}

/**
 *	skb_queue_is_last - check if skb is the last entry in the queue
 *	@list: queue head
 *	@skb: buffer
 *
 *	Returns true if @skb is the last buffer on the list.
 */
static inline bool skb_queue_is_last(const struct sk_buff_head *list,
				     const struct sk_buff *skb)
{
<<<<<<< HEAD
	return skb->next == (const struct sk_buff *)list;
=======
	return skb->next == (const struct sk_buff *) list;
>>>>>>> c3ade0e0
}

/**
 *	skb_queue_is_first - check if skb is the first entry in the queue
 *	@list: queue head
 *	@skb: buffer
 *
 *	Returns true if @skb is the first buffer on the list.
 */
static inline bool skb_queue_is_first(const struct sk_buff_head *list,
				      const struct sk_buff *skb)
{
<<<<<<< HEAD
	return skb->prev == (const struct sk_buff *)list;
=======
	return skb->prev == (const struct sk_buff *) list;
>>>>>>> c3ade0e0
}

/**
 *	skb_queue_next - return the next packet in the queue
 *	@list: queue head
 *	@skb: current buffer
 *
 *	Return the next packet in @list after @skb.  It is only valid to
 *	call this if skb_queue_is_last() evaluates to false.
 */
static inline struct sk_buff *skb_queue_next(const struct sk_buff_head *list,
					     const struct sk_buff *skb)
{
	/* This BUG_ON may seem severe, but if we just return then we
	 * are going to dereference garbage.
	 */
	BUG_ON(skb_queue_is_last(list, skb));
	return skb->next;
}

/**
 *	skb_queue_prev - return the prev packet in the queue
 *	@list: queue head
 *	@skb: current buffer
 *
 *	Return the prev packet in @list before @skb.  It is only valid to
 *	call this if skb_queue_is_first() evaluates to false.
 */
static inline struct sk_buff *skb_queue_prev(const struct sk_buff_head *list,
					     const struct sk_buff *skb)
{
	/* This BUG_ON may seem severe, but if we just return then we
	 * are going to dereference garbage.
	 */
	BUG_ON(skb_queue_is_first(list, skb));
	return skb->prev;
}

/**
 *	skb_get - reference buffer
 *	@skb: buffer to reference
 *
 *	Makes another reference to a socket buffer and returns a pointer
 *	to the buffer.
 */
static inline struct sk_buff *skb_get(struct sk_buff *skb)
{
	atomic_inc(&skb->users);
	return skb;
}

/*
 * If users == 1, we are the only owner and are can avoid redundant
 * atomic change.
 */

/**
 *	skb_cloned - is the buffer a clone
 *	@skb: buffer to check
 *
 *	Returns true if the buffer was generated with skb_clone() and is
 *	one of multiple shared copies of the buffer. Cloned buffers are
 *	shared data so must not be written to under normal circumstances.
 */
static inline int skb_cloned(const struct sk_buff *skb)
{
	return skb->cloned &&
	       (atomic_read(&skb_shinfo(skb)->dataref) & SKB_DATAREF_MASK) != 1;
}

static inline int skb_unclone(struct sk_buff *skb, gfp_t pri)
{
	might_sleep_if(pri & __GFP_WAIT);

	if (skb_cloned(skb))
		return pskb_expand_head(skb, 0, 0, pri);

	return 0;
}

/**
 *	skb_header_cloned - is the header a clone
 *	@skb: buffer to check
 *
 *	Returns true if modifying the header part of the buffer requires
 *	the data to be copied.
 */
static inline int skb_header_cloned(const struct sk_buff *skb)
{
	int dataref;

	if (!skb->cloned)
		return 0;

	dataref = atomic_read(&skb_shinfo(skb)->dataref);
	dataref = (dataref & SKB_DATAREF_MASK) - (dataref >> SKB_DATAREF_SHIFT);
	return dataref != 1;
}

/**
 *	skb_header_release - release reference to header
 *	@skb: buffer to operate on
 *
 *	Drop a reference to the header part of the buffer.  This is done
 *	by acquiring a payload reference.  You must not read from the header
 *	part of skb->data after this.
 */
static inline void skb_header_release(struct sk_buff *skb)
{
	BUG_ON(skb->nohdr);
	skb->nohdr = 1;
	atomic_add(1 << SKB_DATAREF_SHIFT, &skb_shinfo(skb)->dataref);
}

/**
 *	skb_shared - is the buffer shared
 *	@skb: buffer to check
 *
 *	Returns true if more than one person has a reference to this
 *	buffer.
 */
static inline int skb_shared(const struct sk_buff *skb)
{
	return atomic_read(&skb->users) != 1;
}

/**
 *	skb_share_check - check if buffer is shared and if so clone it
 *	@skb: buffer to check
 *	@pri: priority for memory allocation
 *
 *	If the buffer is shared the buffer is cloned and the old copy
 *	drops a reference. A new clone with a single reference is returned.
 *	If the buffer is not shared the original buffer is returned. When
 *	being called from interrupt status or with spinlocks held pri must
 *	be GFP_ATOMIC.
 *
 *	NULL is returned on a memory allocation failure.
 */
static inline struct sk_buff *skb_share_check(struct sk_buff *skb, gfp_t pri)
{
	might_sleep_if(pri & __GFP_WAIT);
	if (skb_shared(skb)) {
		struct sk_buff *nskb = skb_clone(skb, pri);

		if (likely(nskb))
			consume_skb(skb);
		else
			kfree_skb(skb);
		skb = nskb;
	}
	return skb;
}

/*
 *	Copy shared buffers into a new sk_buff. We effectively do COW on
 *	packets to handle cases where we have a local reader and forward
 *	and a couple of other messy ones. The normal one is tcpdumping
 *	a packet thats being forwarded.
 */

/**
 *	skb_unshare - make a copy of a shared buffer
 *	@skb: buffer to check
 *	@pri: priority for memory allocation
 *
 *	If the socket buffer is a clone then this function creates a new
 *	copy of the data, drops a reference count on the old copy and returns
 *	the new copy with the reference count at 1. If the buffer is not a clone
 *	the original buffer is returned. When called with a spinlock held or
 *	from interrupt state @pri must be %GFP_ATOMIC
 *
 *	%NULL is returned on a memory allocation failure.
 */
static inline struct sk_buff *skb_unshare(struct sk_buff *skb,
					  gfp_t pri)
{
	might_sleep_if(pri & __GFP_WAIT);
	if (skb_cloned(skb)) {
		struct sk_buff *nskb = skb_copy(skb, pri);
		kfree_skb(skb);	/* Free our shared copy */
		skb = nskb;
	}
	return skb;
}

/**
 *	skb_peek - peek at the head of an &sk_buff_head
 *	@list_: list to peek at
 *
 *	Peek an &sk_buff. Unlike most other operations you _MUST_
 *	be careful with this one. A peek leaves the buffer on the
 *	list and someone else may run off with it. You must hold
 *	the appropriate locks or have a private queue to do this.
 *
 *	Returns %NULL for an empty list or a pointer to the head element.
 *	The reference count is not incremented and the reference is therefore
 *	volatile. Use with caution.
 */
static inline struct sk_buff *skb_peek(const struct sk_buff_head *list_)
{
	struct sk_buff *skb = list_->next;

	if (skb == (struct sk_buff *)list_)
		skb = NULL;
	return skb;
}

/**
 *	skb_peek_next - peek skb following the given one from a queue
 *	@skb: skb to start from
 *	@list_: list to peek at
 *
 *	Returns %NULL when the end of the list is met or a pointer to the
 *	next element. The reference count is not incremented and the
 *	reference is therefore volatile. Use with caution.
 */
static inline struct sk_buff *skb_peek_next(struct sk_buff *skb,
		const struct sk_buff_head *list_)
{
	struct sk_buff *next = skb->next;

	if (next == (struct sk_buff *)list_)
		next = NULL;
	return next;
}

/**
 *	skb_peek_tail - peek at the tail of an &sk_buff_head
 *	@list_: list to peek at
 *
 *	Peek an &sk_buff. Unlike most other operations you _MUST_
 *	be careful with this one. A peek leaves the buffer on the
 *	list and someone else may run off with it. You must hold
 *	the appropriate locks or have a private queue to do this.
 *
 *	Returns %NULL for an empty list or a pointer to the tail element.
 *	The reference count is not incremented and the reference is therefore
 *	volatile. Use with caution.
 */
static inline struct sk_buff *skb_peek_tail(const struct sk_buff_head *list_)
{
	struct sk_buff *skb = list_->prev;

	if (skb == (struct sk_buff *)list_)
		skb = NULL;
	return skb;

}

/**
 *	skb_queue_len	- get queue length
 *	@list_: list to measure
 *
 *	Return the length of an &sk_buff queue.
 */
static inline __u32 skb_queue_len(const struct sk_buff_head *list_)
{
	return list_->qlen;
}

/**
 *	__skb_queue_head_init - initialize non-spinlock portions of sk_buff_head
 *	@list: queue to initialize
 *
 *	This initializes only the list and queue length aspects of
 *	an sk_buff_head object.  This allows to initialize the list
 *	aspects of an sk_buff_head without reinitializing things like
 *	the spinlock.  It can also be used for on-stack sk_buff_head
 *	objects where the spinlock is known to not be used.
 */
static inline void __skb_queue_head_init(struct sk_buff_head *list)
{
	list->prev = list->next = (struct sk_buff *)list;
	list->qlen = 0;
}

/*
 * This function creates a split out lock class for each invocation;
 * this is needed for now since a whole lot of users of the skb-queue
 * infrastructure in drivers have different locking usage (in hardirq)
 * than the networking core (in softirq only). In the long run either the
 * network layer or drivers should need annotation to consolidate the
 * main types of usage into 3 classes.
 */
static inline void skb_queue_head_init(struct sk_buff_head *list)
{
	spin_lock_init(&list->lock);
	__skb_queue_head_init(list);
}

static inline void skb_queue_head_init_class(struct sk_buff_head *list,
		struct lock_class_key *class)
{
	skb_queue_head_init(list);
	lockdep_set_class(&list->lock, class);
}

/*
 *	Insert an sk_buff on a list.
 *
 *	The "__skb_xxxx()" functions are the non-atomic ones that
 *	can only be called with interrupts disabled.
 */
void skb_insert(struct sk_buff *old, struct sk_buff *newsk,
		struct sk_buff_head *list);
static inline void __skb_insert(struct sk_buff *newsk,
				struct sk_buff *prev, struct sk_buff *next,
				struct sk_buff_head *list)
{
	newsk->next = next;
	newsk->prev = prev;
	next->prev  = prev->next = newsk;
	list->qlen++;
}

static inline void __skb_queue_splice(const struct sk_buff_head *list,
				      struct sk_buff *prev,
				      struct sk_buff *next)
{
	struct sk_buff *first = list->next;
	struct sk_buff *last = list->prev;

	first->prev = prev;
	prev->next = first;

	last->next = next;
	next->prev = last;
}

/**
 *	skb_queue_splice - join two skb lists, this is designed for stacks
 *	@list: the new list to add
 *	@head: the place to add it in the first list
 */
static inline void skb_queue_splice(const struct sk_buff_head *list,
				    struct sk_buff_head *head)
{
	if (!skb_queue_empty(list)) {
		__skb_queue_splice(list, (struct sk_buff *) head, head->next);
		head->qlen += list->qlen;
	}
}

/**
 *	skb_queue_splice_init - join two skb lists and reinitialise the emptied list
 *	@list: the new list to add
 *	@head: the place to add it in the first list
 *
 *	The list at @list is reinitialised
 */
static inline void skb_queue_splice_init(struct sk_buff_head *list,
					 struct sk_buff_head *head)
{
	if (!skb_queue_empty(list)) {
		__skb_queue_splice(list, (struct sk_buff *) head, head->next);
		head->qlen += list->qlen;
		__skb_queue_head_init(list);
	}
}

/**
 *	skb_queue_splice_tail - join two skb lists, each list being a queue
 *	@list: the new list to add
 *	@head: the place to add it in the first list
 */
static inline void skb_queue_splice_tail(const struct sk_buff_head *list,
					 struct sk_buff_head *head)
{
	if (!skb_queue_empty(list)) {
		__skb_queue_splice(list, head->prev, (struct sk_buff *) head);
		head->qlen += list->qlen;
	}
}

/**
 *	skb_queue_splice_tail_init - join two skb lists and reinitialise the emptied list
 *	@list: the new list to add
 *	@head: the place to add it in the first list
 *
 *	Each of the lists is a queue.
 *	The list at @list is reinitialised
 */
static inline void skb_queue_splice_tail_init(struct sk_buff_head *list,
					      struct sk_buff_head *head)
{
	if (!skb_queue_empty(list)) {
		__skb_queue_splice(list, head->prev, (struct sk_buff *) head);
		head->qlen += list->qlen;
		__skb_queue_head_init(list);
	}
}

/**
 *	__skb_queue_after - queue a buffer at the list head
 *	@list: list to use
 *	@prev: place after this buffer
 *	@newsk: buffer to queue
 *
 *	Queue a buffer int the middle of a list. This function takes no locks
 *	and you must therefore hold required locks before calling it.
 *
 *	A buffer cannot be placed on two lists at the same time.
 */
static inline void __skb_queue_after(struct sk_buff_head *list,
				     struct sk_buff *prev,
				     struct sk_buff *newsk)
{
	__skb_insert(newsk, prev, prev->next, list);
}

void skb_append(struct sk_buff *old, struct sk_buff *newsk,
		struct sk_buff_head *list);

static inline void __skb_queue_before(struct sk_buff_head *list,
				      struct sk_buff *next,
				      struct sk_buff *newsk)
{
	__skb_insert(newsk, next->prev, next, list);
}

/**
 *	__skb_queue_head - queue a buffer at the list head
 *	@list: list to use
 *	@newsk: buffer to queue
 *
 *	Queue a buffer at the start of a list. This function takes no locks
 *	and you must therefore hold required locks before calling it.
 *
 *	A buffer cannot be placed on two lists at the same time.
 */
void skb_queue_head(struct sk_buff_head *list, struct sk_buff *newsk);
static inline void __skb_queue_head(struct sk_buff_head *list,
				    struct sk_buff *newsk)
{
	__skb_queue_after(list, (struct sk_buff *)list, newsk);
}

/**
 *	__skb_queue_tail - queue a buffer at the list tail
 *	@list: list to use
 *	@newsk: buffer to queue
 *
 *	Queue a buffer at the end of a list. This function takes no locks
 *	and you must therefore hold required locks before calling it.
 *
 *	A buffer cannot be placed on two lists at the same time.
 */
void skb_queue_tail(struct sk_buff_head *list, struct sk_buff *newsk);
static inline void __skb_queue_tail(struct sk_buff_head *list,
				   struct sk_buff *newsk)
{
	__skb_queue_before(list, (struct sk_buff *)list, newsk);
}

/*
 * remove sk_buff from list. _Must_ be called atomically, and with
 * the list known..
 */
void skb_unlink(struct sk_buff *skb, struct sk_buff_head *list);
static inline void __skb_unlink(struct sk_buff *skb, struct sk_buff_head *list)
{
	struct sk_buff *next, *prev;

	list->qlen--;
	next	   = skb->next;
	prev	   = skb->prev;
	skb->next  = skb->prev = NULL;
	next->prev = prev;
	prev->next = next;
}

/**
 *	__skb_dequeue - remove from the head of the queue
 *	@list: list to dequeue from
 *
 *	Remove the head of the list. This function does not take any locks
 *	so must be used with appropriate locks held only. The head item is
 *	returned or %NULL if the list is empty.
 */
struct sk_buff *skb_dequeue(struct sk_buff_head *list);
static inline struct sk_buff *__skb_dequeue(struct sk_buff_head *list)
{
	struct sk_buff *skb = skb_peek(list);
	if (skb)
		__skb_unlink(skb, list);
	return skb;
}

/**
 *	__skb_dequeue_tail - remove from the tail of the queue
 *	@list: list to dequeue from
 *
 *	Remove the tail of the list. This function does not take any locks
 *	so must be used with appropriate locks held only. The tail item is
 *	returned or %NULL if the list is empty.
 */
struct sk_buff *skb_dequeue_tail(struct sk_buff_head *list);
static inline struct sk_buff *__skb_dequeue_tail(struct sk_buff_head *list)
{
	struct sk_buff *skb = skb_peek_tail(list);
	if (skb)
		__skb_unlink(skb, list);
	return skb;
}


static inline bool skb_is_nonlinear(const struct sk_buff *skb)
{
	return skb->data_len;
}

static inline unsigned int skb_headlen(const struct sk_buff *skb)
{
	return skb->len - skb->data_len;
}

static inline int skb_pagelen(const struct sk_buff *skb)
{
	int i, len = 0;

	for (i = (int)skb_shinfo(skb)->nr_frags - 1; i >= 0; i--)
		len += skb_frag_size(&skb_shinfo(skb)->frags[i]);
	return len + skb_headlen(skb);
}

static inline bool skb_has_frags(const struct sk_buff *skb)
{
	return skb_shinfo(skb)->nr_frags;
}

/**
 * __skb_fill_page_desc - initialise a paged fragment in an skb
 * @skb: buffer containing fragment to be initialised
 * @i: paged fragment index to initialise
 * @page: the page to use for this fragment
 * @off: the offset to the data with @page
 * @size: the length of the data
 *
 * Initialises the @i'th fragment of @skb to point to &size bytes at
 * offset @off within @page.
 *
 * Does not take any additional reference on the fragment.
 */
static inline void __skb_fill_page_desc(struct sk_buff *skb, int i,
					struct page *page, int off, int size)
{
	skb_frag_t *frag = &skb_shinfo(skb)->frags[i];

	/*
	 * Propagate page->pfmemalloc to the skb if we can. The problem is
	 * that not all callers have unique ownership of the page. If
	 * pfmemalloc is set, we check the mapping as a mapping implies
	 * page->index is set (index and pfmemalloc share space).
	 * If it's a valid mapping, we cannot use page->pfmemalloc but we
	 * do not lose pfmemalloc information as the pages would not be
	 * allocated using __GFP_MEMALLOC.
	 */
	frag->page.p		  = page;
	frag->page_offset	  = off;
	skb_frag_size_set(frag, size);

	page = compound_head(page);
	if (page->pfmemalloc && !page->mapping)
		skb->pfmemalloc	= true;
}

/**
 * skb_fill_page_desc - initialise a paged fragment in an skb
 * @skb: buffer containing fragment to be initialised
 * @i: paged fragment index to initialise
 * @page: the page to use for this fragment
 * @off: the offset to the data with @page
 * @size: the length of the data
 *
 * As per __skb_fill_page_desc() -- initialises the @i'th fragment of
 * @skb to point to @size bytes at offset @off within @page. In
 * addition updates @skb such that @i is the last fragment.
 *
 * Does not take any additional reference on the fragment.
 */
static inline void skb_fill_page_desc(struct sk_buff *skb, int i,
				      struct page *page, int off, int size)
{
	__skb_fill_page_desc(skb, i, page, off, size);
	skb_shinfo(skb)->nr_frags = i + 1;
}

void skb_add_rx_frag(struct sk_buff *skb, int i, struct page *page, int off,
		     int size, unsigned int truesize);

void skb_coalesce_rx_frag(struct sk_buff *skb, int i, int size,
			  unsigned int truesize);

#define SKB_PAGE_ASSERT(skb) 	BUG_ON(skb_shinfo(skb)->nr_frags)
#define SKB_FRAG_ASSERT(skb) 	BUG_ON(skb_has_frag_list(skb))
#define SKB_LINEAR_ASSERT(skb)  BUG_ON(skb_is_nonlinear(skb))

#ifdef NET_SKBUFF_DATA_USES_OFFSET
static inline unsigned char *skb_tail_pointer(const struct sk_buff *skb)
{
	return skb->head + skb->tail;
}

static inline void skb_reset_tail_pointer(struct sk_buff *skb)
{
	skb->tail = skb->data - skb->head;
}

static inline void skb_set_tail_pointer(struct sk_buff *skb, const int offset)
{
	skb_reset_tail_pointer(skb);
	skb->tail += offset;
}

#else /* NET_SKBUFF_DATA_USES_OFFSET */
static inline unsigned char *skb_tail_pointer(const struct sk_buff *skb)
{
	return skb->tail;
}

static inline void skb_reset_tail_pointer(struct sk_buff *skb)
{
	skb->tail = skb->data;
}

static inline void skb_set_tail_pointer(struct sk_buff *skb, const int offset)
{
	skb->tail = skb->data + offset;
}

#endif /* NET_SKBUFF_DATA_USES_OFFSET */

/*
 *	Add data to an sk_buff
 */
unsigned char *pskb_put(struct sk_buff *skb, struct sk_buff *tail, int len);
unsigned char *skb_put(struct sk_buff *skb, unsigned int len);
static inline unsigned char *__skb_put(struct sk_buff *skb, unsigned int len)
{
	unsigned char *tmp = skb_tail_pointer(skb);
	SKB_LINEAR_ASSERT(skb);
	skb->tail += len;
	skb->len  += len;
	return tmp;
}

unsigned char *skb_push(struct sk_buff *skb, unsigned int len);
static inline unsigned char *__skb_push(struct sk_buff *skb, unsigned int len)
{
	skb->data -= len;
	skb->len  += len;
	return skb->data;
}

unsigned char *skb_pull(struct sk_buff *skb, unsigned int len);
static inline unsigned char *__skb_pull(struct sk_buff *skb, unsigned int len)
{
	skb->len -= len;
	BUG_ON(skb->len < skb->data_len);
	return skb->data += len;
}

static inline unsigned char *skb_pull_inline(struct sk_buff *skb, unsigned int len)
{
	return unlikely(len > skb->len) ? NULL : __skb_pull(skb, len);
}

unsigned char *__pskb_pull_tail(struct sk_buff *skb, int delta);

static inline unsigned char *__pskb_pull(struct sk_buff *skb, unsigned int len)
{
	if (len > skb_headlen(skb) &&
	    !__pskb_pull_tail(skb, len - skb_headlen(skb)))
		return NULL;
	skb->len -= len;
	return skb->data += len;
}

static inline unsigned char *pskb_pull(struct sk_buff *skb, unsigned int len)
{
	return unlikely(len > skb->len) ? NULL : __pskb_pull(skb, len);
}

static inline int pskb_may_pull(struct sk_buff *skb, unsigned int len)
{
	if (likely(len <= skb_headlen(skb)))
		return 1;
	if (unlikely(len > skb->len))
		return 0;
	return __pskb_pull_tail(skb, len - skb_headlen(skb)) != NULL;
}

/**
 *	skb_headroom - bytes at buffer head
 *	@skb: buffer to check
 *
 *	Return the number of bytes of free space at the head of an &sk_buff.
 */
static inline unsigned int skb_headroom(const struct sk_buff *skb)
{
	return skb->data - skb->head;
}

/**
 *	skb_tailroom - bytes at buffer end
 *	@skb: buffer to check
 *
 *	Return the number of bytes of free space at the tail of an sk_buff
 */
static inline int skb_tailroom(const struct sk_buff *skb)
{
	return skb_is_nonlinear(skb) ? 0 : skb->end - skb->tail;
}

/**
 *	skb_availroom - bytes at buffer end
 *	@skb: buffer to check
 *
 *	Return the number of bytes of free space at the tail of an sk_buff
 *	allocated by sk_stream_alloc()
 */
static inline int skb_availroom(const struct sk_buff *skb)
{
	if (skb_is_nonlinear(skb))
		return 0;

	return skb->end - skb->tail - skb->reserved_tailroom;
}

/**
 *	skb_reserve - adjust headroom
 *	@skb: buffer to alter
 *	@len: bytes to move
 *
 *	Increase the headroom of an empty &sk_buff by reducing the tail
 *	room. This is only allowed for an empty buffer.
 */
static inline void skb_reserve(struct sk_buff *skb, int len)
{
	skb->data += len;
	skb->tail += len;
}

static inline void skb_reset_inner_headers(struct sk_buff *skb)
{
	skb->inner_mac_header = skb->mac_header;
	skb->inner_network_header = skb->network_header;
	skb->inner_transport_header = skb->transport_header;
}

static inline void skb_reset_mac_len(struct sk_buff *skb)
{
	skb->mac_len = skb->network_header - skb->mac_header;
}

static inline unsigned char *skb_inner_transport_header(const struct sk_buff
							*skb)
{
	return skb->head + skb->inner_transport_header;
}

static inline void skb_reset_inner_transport_header(struct sk_buff *skb)
{
	skb->inner_transport_header = skb->data - skb->head;
}

static inline void skb_set_inner_transport_header(struct sk_buff *skb,
						   const int offset)
{
	skb_reset_inner_transport_header(skb);
	skb->inner_transport_header += offset;
}

static inline unsigned char *skb_inner_network_header(const struct sk_buff *skb)
{
	return skb->head + skb->inner_network_header;
}

static inline void skb_reset_inner_network_header(struct sk_buff *skb)
{
	skb->inner_network_header = skb->data - skb->head;
}

static inline void skb_set_inner_network_header(struct sk_buff *skb,
						const int offset)
{
	skb_reset_inner_network_header(skb);
	skb->inner_network_header += offset;
}

static inline unsigned char *skb_inner_mac_header(const struct sk_buff *skb)
{
	return skb->head + skb->inner_mac_header;
}

static inline void skb_reset_inner_mac_header(struct sk_buff *skb)
{
	skb->inner_mac_header = skb->data - skb->head;
}

static inline void skb_set_inner_mac_header(struct sk_buff *skb,
					    const int offset)
{
	skb_reset_inner_mac_header(skb);
	skb->inner_mac_header += offset;
}
static inline bool skb_transport_header_was_set(const struct sk_buff *skb)
{
	return skb->transport_header != (typeof(skb->transport_header))~0U;
}

static inline unsigned char *skb_transport_header(const struct sk_buff *skb)
{
	return skb->head + skb->transport_header;
}

static inline void skb_reset_transport_header(struct sk_buff *skb)
{
	skb->transport_header = skb->data - skb->head;
}

static inline void skb_set_transport_header(struct sk_buff *skb,
					    const int offset)
{
	skb_reset_transport_header(skb);
	skb->transport_header += offset;
}

static inline unsigned char *skb_network_header(const struct sk_buff *skb)
{
	return skb->head + skb->network_header;
}

static inline void skb_reset_network_header(struct sk_buff *skb)
{
	skb->network_header = skb->data - skb->head;
}

static inline void skb_set_network_header(struct sk_buff *skb, const int offset)
{
	skb_reset_network_header(skb);
	skb->network_header += offset;
}

static inline unsigned char *skb_mac_header(const struct sk_buff *skb)
{
	return skb->head + skb->mac_header;
}

static inline int skb_mac_header_was_set(const struct sk_buff *skb)
{
	return skb->mac_header != (typeof(skb->mac_header))~0U;
}

static inline void skb_reset_mac_header(struct sk_buff *skb)
{
	skb->mac_header = skb->data - skb->head;
}

static inline void skb_set_mac_header(struct sk_buff *skb, const int offset)
{
	skb_reset_mac_header(skb);
	skb->mac_header += offset;
}

static inline void skb_pop_mac_header(struct sk_buff *skb)
{
	skb->mac_header = skb->network_header;
}

static inline void skb_probe_transport_header(struct sk_buff *skb,
					      const int offset_hint)
{
	struct flow_keys keys;

	if (skb_transport_header_was_set(skb))
		return;
	else if (skb_flow_dissect(skb, &keys))
		skb_set_transport_header(skb, keys.thoff);
	else
		skb_set_transport_header(skb, offset_hint);
}

static inline void skb_mac_header_rebuild(struct sk_buff *skb)
{
	if (skb_mac_header_was_set(skb)) {
		const unsigned char *old_mac = skb_mac_header(skb);

		skb_set_mac_header(skb, -skb->mac_len);
		memmove(skb_mac_header(skb), old_mac, skb->mac_len);
	}
}

static inline void skb_mac_header_rebuild(struct sk_buff *skb)
{
	if (skb_mac_header_was_set(skb)) {
		const unsigned char *old_mac = skb_mac_header(skb);

		skb_set_mac_header(skb, -skb->mac_len);
		memmove(skb_mac_header(skb), old_mac, skb->mac_len);
	}
}

static inline int skb_checksum_start_offset(const struct sk_buff *skb)
{
	return skb->csum_start - skb_headroom(skb);
}

static inline int skb_transport_offset(const struct sk_buff *skb)
{
	return skb_transport_header(skb) - skb->data;
}

static inline u32 skb_network_header_len(const struct sk_buff *skb)
{
	return skb->transport_header - skb->network_header;
}

<<<<<<< HEAD
=======
static inline u32 skb_inner_network_header_len(const struct sk_buff *skb)
{
	return skb->inner_transport_header - skb->inner_network_header;
}

>>>>>>> c3ade0e0
static inline int __intentional_overflow(0) skb_network_offset(const struct sk_buff *skb)
{
	return skb_network_header(skb) - skb->data;
}

static inline int skb_inner_network_offset(const struct sk_buff *skb)
{
	return skb_inner_network_header(skb) - skb->data;
}

static inline int pskb_network_may_pull(struct sk_buff *skb, unsigned int len)
{
	return pskb_may_pull(skb, skb_network_offset(skb) + len);
}

/*
 * CPUs often take a performance hit when accessing unaligned memory
 * locations. The actual performance hit varies, it can be small if the
 * hardware handles it or large if we have to take an exception and fix it
 * in software.
 *
 * Since an ethernet header is 14 bytes network drivers often end up with
 * the IP header at an unaligned offset. The IP header can be aligned by
 * shifting the start of the packet by 2 bytes. Drivers should do this
 * with:
 *
 * skb_reserve(skb, NET_IP_ALIGN);
 *
 * The downside to this alignment of the IP header is that the DMA is now
 * unaligned. On some architectures the cost of an unaligned DMA is high
 * and this cost outweighs the gains made by aligning the IP header.
 *
 * Since this trade off varies between architectures, we allow NET_IP_ALIGN
 * to be overridden.
 */
#ifndef NET_IP_ALIGN
#define NET_IP_ALIGN	2
#endif

/*
 * The networking layer reserves some headroom in skb data (via
 * dev_alloc_skb). This is used to avoid having to reallocate skb data when
 * the header has to grow. In the default case, if the header has to grow
 * 32 bytes or less we avoid the reallocation.
 *
 * Unfortunately this headroom changes the DMA alignment of the resulting
 * network packet. As for NET_IP_ALIGN, this unaligned DMA is expensive
 * on some architectures. An architecture can override this value,
 * perhaps setting it to a cacheline in size (since that will maintain
 * cacheline alignment of the DMA). It must be a power of 2.
 *
 * Various parts of the networking layer expect at least 32 bytes of
 * headroom, you should not reduce this.
 *
 * Using max(32, L1_CACHE_BYTES) makes sense (especially with RPS)
 * to reduce average number of cache lines per packet.
 * get_rps_cpus() for example only access one 64 bytes aligned block :
 * NET_IP_ALIGN(2) + ethernet_header(14) + IP_header(20/40) + ports(8)
 */
#ifndef NET_SKB_PAD
#define NET_SKB_PAD	max(_AC(32,UL), L1_CACHE_BYTES)
#endif

int ___pskb_trim(struct sk_buff *skb, unsigned int len);

static inline void __skb_trim(struct sk_buff *skb, unsigned int len)
{
	if (unlikely(skb_is_nonlinear(skb))) {
		WARN_ON(1);
		return;
	}
	skb->len = len;
	skb_set_tail_pointer(skb, len);
}

void skb_trim(struct sk_buff *skb, unsigned int len);

static inline int __pskb_trim(struct sk_buff *skb, unsigned int len)
{
	if (skb->data_len)
		return ___pskb_trim(skb, len);
	__skb_trim(skb, len);
	return 0;
}

static inline int pskb_trim(struct sk_buff *skb, unsigned int len)
{
	return (len < skb->len) ? __pskb_trim(skb, len) : 0;
}

/**
 *	pskb_trim_unique - remove end from a paged unique (not cloned) buffer
 *	@skb: buffer to alter
 *	@len: new length
 *
 *	This is identical to pskb_trim except that the caller knows that
 *	the skb is not cloned so we should never get an error due to out-
 *	of-memory.
 */
static inline void pskb_trim_unique(struct sk_buff *skb, unsigned int len)
{
	int err = pskb_trim(skb, len);
	BUG_ON(err);
}

/**
 *	skb_orphan - orphan a buffer
 *	@skb: buffer to orphan
 *
 *	If a buffer currently has an owner then we call the owner's
 *	destructor function and make the @skb unowned. The buffer continues
 *	to exist but is no longer charged to its former owner.
 */
static inline void skb_orphan(struct sk_buff *skb)
{
	if (skb->destructor) {
		skb->destructor(skb);
		skb->destructor = NULL;
		skb->sk		= NULL;
	} else {
		BUG_ON(skb->sk);
	}
}

/**
 *	skb_orphan_frags - orphan the frags contained in a buffer
 *	@skb: buffer to orphan frags from
 *	@gfp_mask: allocation mask for replacement pages
 *
 *	For each frag in the SKB which needs a destructor (i.e. has an
 *	owner) create a copy of that frag and release the original
 *	page by calling the destructor.
 */
static inline int skb_orphan_frags(struct sk_buff *skb, gfp_t gfp_mask)
{
	if (likely(!(skb_shinfo(skb)->tx_flags & SKBTX_DEV_ZEROCOPY)))
		return 0;
	return skb_copy_ubufs(skb, gfp_mask);
}

/**
 *	__skb_queue_purge - empty a list
 *	@list: list to empty
 *
 *	Delete all buffers on an &sk_buff list. Each buffer is removed from
 *	the list and one reference dropped. This function does not take the
 *	list lock and the caller must hold the relevant locks to use it.
 */
void skb_queue_purge(struct sk_buff_head *list);
static inline void __skb_queue_purge(struct sk_buff_head *list)
{
	struct sk_buff *skb;
	while ((skb = __skb_dequeue(list)) != NULL)
		kfree_skb(skb);
}

#define NETDEV_FRAG_PAGE_MAX_ORDER get_order(32768)
#define NETDEV_FRAG_PAGE_MAX_SIZE  (PAGE_SIZE << NETDEV_FRAG_PAGE_MAX_ORDER)
#define NETDEV_PAGECNT_MAX_BIAS	   NETDEV_FRAG_PAGE_MAX_SIZE

void *netdev_alloc_frag(unsigned int fragsz);

struct sk_buff *__netdev_alloc_skb(struct net_device *dev, unsigned int length,
				   gfp_t gfp_mask);

/**
 *	netdev_alloc_skb - allocate an skbuff for rx on a specific device
 *	@dev: network device to receive on
 *	@length: length to allocate
 *
 *	Allocate a new &sk_buff and assign it a usage count of one. The
 *	buffer has unspecified headroom built in. Users should allocate
 *	the headroom they think they need without accounting for the
 *	built in space. The built in space is used for optimisations.
 *
 *	%NULL is returned if there is no free memory. Although this function
 *	allocates memory it can be called from an interrupt.
 */
static inline struct sk_buff *netdev_alloc_skb(struct net_device *dev,
					       unsigned int length)
{
	return __netdev_alloc_skb(dev, length, GFP_ATOMIC);
}

/* legacy helper around __netdev_alloc_skb() */
static inline struct sk_buff *__dev_alloc_skb(unsigned int length,
					      gfp_t gfp_mask)
{
	return __netdev_alloc_skb(NULL, length, gfp_mask);
}

/* legacy helper around netdev_alloc_skb() */
static inline struct sk_buff *dev_alloc_skb(unsigned int length)
{
	return netdev_alloc_skb(NULL, length);
}


static inline struct sk_buff *__netdev_alloc_skb_ip_align(struct net_device *dev,
		unsigned int length, gfp_t gfp)
{
	struct sk_buff *skb = __netdev_alloc_skb(dev, length + NET_IP_ALIGN, gfp);

	if (NET_IP_ALIGN && skb)
		skb_reserve(skb, NET_IP_ALIGN);
	return skb;
}

static inline struct sk_buff *netdev_alloc_skb_ip_align(struct net_device *dev,
		unsigned int length)
{
	return __netdev_alloc_skb_ip_align(dev, length, GFP_ATOMIC);
}

/**
 *	__skb_alloc_pages - allocate pages for ps-rx on a skb and preserve pfmemalloc data
 *	@gfp_mask: alloc_pages_node mask. Set __GFP_NOMEMALLOC if not for network packet RX
 *	@skb: skb to set pfmemalloc on if __GFP_MEMALLOC is used
 *	@order: size of the allocation
 *
 * 	Allocate a new page.
 *
 * 	%NULL is returned if there is no free memory.
*/
static inline struct page *__skb_alloc_pages(gfp_t gfp_mask,
					      struct sk_buff *skb,
					      unsigned int order)
{
	struct page *page;

	gfp_mask |= __GFP_COLD;

	if (!(gfp_mask & __GFP_NOMEMALLOC))
		gfp_mask |= __GFP_MEMALLOC;

	page = alloc_pages_node(NUMA_NO_NODE, gfp_mask, order);
	if (skb && page && page->pfmemalloc)
		skb->pfmemalloc = true;

	return page;
}

/**
 *	__skb_alloc_page - allocate a page for ps-rx for a given skb and preserve pfmemalloc data
 *	@gfp_mask: alloc_pages_node mask. Set __GFP_NOMEMALLOC if not for network packet RX
 *	@skb: skb to set pfmemalloc on if __GFP_MEMALLOC is used
 *
 * 	Allocate a new page.
 *
 * 	%NULL is returned if there is no free memory.
 */
static inline struct page *__skb_alloc_page(gfp_t gfp_mask,
					     struct sk_buff *skb)
{
	return __skb_alloc_pages(gfp_mask, skb, 0);
}

/**
 *	skb_propagate_pfmemalloc - Propagate pfmemalloc if skb is allocated after RX page
 *	@page: The page that was allocated from skb_alloc_page
 *	@skb: The skb that may need pfmemalloc set
 */
static inline void skb_propagate_pfmemalloc(struct page *page,
					     struct sk_buff *skb)
{
	if (page && page->pfmemalloc)
		skb->pfmemalloc = true;
}

/**
 * skb_frag_page - retrieve the page refered to by a paged fragment
 * @frag: the paged fragment
 *
 * Returns the &struct page associated with @frag.
 */
static inline struct page *skb_frag_page(const skb_frag_t *frag)
{
	return frag->page.p;
}

/**
 * __skb_frag_ref - take an addition reference on a paged fragment.
 * @frag: the paged fragment
 *
 * Takes an additional reference on the paged fragment @frag.
 */
static inline void __skb_frag_ref(skb_frag_t *frag)
{
	get_page(skb_frag_page(frag));
}

/**
 * skb_frag_ref - take an addition reference on a paged fragment of an skb.
 * @skb: the buffer
 * @f: the fragment offset.
 *
 * Takes an additional reference on the @f'th paged fragment of @skb.
 */
static inline void skb_frag_ref(struct sk_buff *skb, int f)
{
	__skb_frag_ref(&skb_shinfo(skb)->frags[f]);
}

/**
 * __skb_frag_unref - release a reference on a paged fragment.
 * @frag: the paged fragment
 *
 * Releases a reference on the paged fragment @frag.
 */
static inline void __skb_frag_unref(skb_frag_t *frag)
{
	put_page(skb_frag_page(frag));
}

/**
 * skb_frag_unref - release a reference on a paged fragment of an skb.
 * @skb: the buffer
 * @f: the fragment offset
 *
 * Releases a reference on the @f'th paged fragment of @skb.
 */
static inline void skb_frag_unref(struct sk_buff *skb, int f)
{
	__skb_frag_unref(&skb_shinfo(skb)->frags[f]);
}

/**
 * skb_frag_address - gets the address of the data contained in a paged fragment
 * @frag: the paged fragment buffer
 *
 * Returns the address of the data within @frag. The page must already
 * be mapped.
 */
static inline void *skb_frag_address(const skb_frag_t *frag)
{
	return page_address(skb_frag_page(frag)) + frag->page_offset;
}

/**
 * skb_frag_address_safe - gets the address of the data contained in a paged fragment
 * @frag: the paged fragment buffer
 *
 * Returns the address of the data within @frag. Checks that the page
 * is mapped and returns %NULL otherwise.
 */
static inline void *skb_frag_address_safe(const skb_frag_t *frag)
{
	void *ptr = page_address(skb_frag_page(frag));
	if (unlikely(!ptr))
		return NULL;

	return ptr + frag->page_offset;
}

/**
 * __skb_frag_set_page - sets the page contained in a paged fragment
 * @frag: the paged fragment
 * @page: the page to set
 *
 * Sets the fragment @frag to contain @page.
 */
static inline void __skb_frag_set_page(skb_frag_t *frag, struct page *page)
{
	frag->page.p = page;
}

/**
 * skb_frag_set_page - sets the page contained in a paged fragment of an skb
 * @skb: the buffer
 * @f: the fragment offset
 * @page: the page to set
 *
 * Sets the @f'th fragment of @skb to contain @page.
 */
static inline void skb_frag_set_page(struct sk_buff *skb, int f,
				     struct page *page)
{
	__skb_frag_set_page(&skb_shinfo(skb)->frags[f], page);
}

bool skb_page_frag_refill(unsigned int sz, struct page_frag *pfrag, gfp_t prio);

/**
 * skb_frag_dma_map - maps a paged fragment via the DMA API
 * @dev: the device to map the fragment to
 * @frag: the paged fragment to map
 * @offset: the offset within the fragment (starting at the
 *          fragment's own offset)
 * @size: the number of bytes to map
 * @dir: the direction of the mapping (%PCI_DMA_*)
 *
 * Maps the page associated with @frag to @device.
 */
static inline dma_addr_t skb_frag_dma_map(struct device *dev,
					  const skb_frag_t *frag,
					  size_t offset, size_t size,
					  enum dma_data_direction dir)
{
	return dma_map_page(dev, skb_frag_page(frag),
			    frag->page_offset + offset, size, dir);
}

static inline struct sk_buff *pskb_copy(struct sk_buff *skb,
					gfp_t gfp_mask)
{
	return __pskb_copy(skb, skb_headroom(skb), gfp_mask);
}

/**
 *	skb_clone_writable - is the header of a clone writable
 *	@skb: buffer to check
 *	@len: length up to which to write
 *
 *	Returns true if modifying the header part of the cloned buffer
 *	does not requires the data to be copied.
 */
static inline int skb_clone_writable(const struct sk_buff *skb, unsigned int len)
{
	return !skb_header_cloned(skb) &&
	       skb_headroom(skb) + len <= skb->hdr_len;
}

static inline int __skb_cow(struct sk_buff *skb, unsigned int headroom,
			    int cloned)
{
	int delta = 0;

	if (headroom > skb_headroom(skb))
		delta = headroom - skb_headroom(skb);

	if (delta || cloned)
		return pskb_expand_head(skb, ALIGN(delta, NET_SKB_PAD), 0,
					GFP_ATOMIC);
	return 0;
}

/**
 *	skb_cow - copy header of skb when it is required
 *	@skb: buffer to cow
 *	@headroom: needed headroom
 *
 *	If the skb passed lacks sufficient headroom or its data part
 *	is shared, data is reallocated. If reallocation fails, an error
 *	is returned and original skb is not changed.
 *
 *	The result is skb with writable area skb->head...skb->tail
 *	and at least @headroom of space at head.
 */
static inline int skb_cow(struct sk_buff *skb, unsigned int headroom)
{
	return __skb_cow(skb, headroom, skb_cloned(skb));
}

/**
 *	skb_cow_head - skb_cow but only making the head writable
 *	@skb: buffer to cow
 *	@headroom: needed headroom
 *
 *	This function is identical to skb_cow except that we replace the
 *	skb_cloned check by skb_header_cloned.  It should be used when
 *	you only need to push on some header and do not need to modify
 *	the data.
 */
static inline int skb_cow_head(struct sk_buff *skb, unsigned int headroom)
{
	return __skb_cow(skb, headroom, skb_header_cloned(skb));
}

/**
 *	skb_padto	- pad an skbuff up to a minimal size
 *	@skb: buffer to pad
 *	@len: minimal length
 *
 *	Pads up a buffer to ensure the trailing bytes exist and are
 *	blanked. If the buffer already contains sufficient data it
 *	is untouched. Otherwise it is extended. Returns zero on
 *	success. The skb is freed on error.
 */
 
static inline int skb_padto(struct sk_buff *skb, unsigned int len)
{
	unsigned int size = skb->len;
	if (likely(size >= len))
		return 0;
	return skb_pad(skb, len - size);
}

static inline int skb_add_data(struct sk_buff *skb,
			       char __user *from, int copy)
{
	const int off = skb->len;

	if (skb->ip_summed == CHECKSUM_NONE) {
		int err = 0;
		__wsum csum = csum_and_copy_from_user(from, skb_put(skb, copy),
							    copy, 0, &err);
		if (!err) {
			skb->csum = csum_block_add(skb->csum, csum, off);
			return 0;
		}
	} else if (!copy_from_user(skb_put(skb, copy), from, copy))
		return 0;

	__skb_trim(skb, off);
	return -EFAULT;
}

static inline bool skb_can_coalesce(struct sk_buff *skb, int i,
				    const struct page *page, int off)
{
	if (i) {
		const struct skb_frag_struct *frag = &skb_shinfo(skb)->frags[i - 1];

		return page == skb_frag_page(frag) &&
		       off == frag->page_offset + skb_frag_size(frag);
	}
	return false;
}

static inline int __skb_linearize(struct sk_buff *skb)
{
	return __pskb_pull_tail(skb, skb->data_len) ? 0 : -ENOMEM;
}

/**
 *	skb_linearize - convert paged skb to linear one
 *	@skb: buffer to linarize
 *
 *	If there is no free memory -ENOMEM is returned, otherwise zero
 *	is returned and the old skb data released.
 */
static inline int skb_linearize(struct sk_buff *skb)
{
	return skb_is_nonlinear(skb) ? __skb_linearize(skb) : 0;
}

/**
 * skb_has_shared_frag - can any frag be overwritten
 * @skb: buffer to test
 *
 * Return true if the skb has at least one frag that might be modified
 * by an external entity (as in vmsplice()/sendfile())
 */
static inline bool skb_has_shared_frag(const struct sk_buff *skb)
{
	return skb_is_nonlinear(skb) &&
	       skb_shinfo(skb)->tx_flags & SKBTX_SHARED_FRAG;
}

/**
 *	skb_linearize_cow - make sure skb is linear and writable
 *	@skb: buffer to process
 *
 *	If there is no free memory -ENOMEM is returned, otherwise zero
 *	is returned and the old skb data released.
 */
static inline int skb_linearize_cow(struct sk_buff *skb)
{
	return skb_is_nonlinear(skb) || skb_cloned(skb) ?
	       __skb_linearize(skb) : 0;
}

/**
 *	skb_postpull_rcsum - update checksum for received skb after pull
 *	@skb: buffer to update
 *	@start: start of data before pull
 *	@len: length of data pulled
 *
 *	After doing a pull on a received packet, you need to call this to
 *	update the CHECKSUM_COMPLETE checksum, or set ip_summed to
 *	CHECKSUM_NONE so that it can be recomputed from scratch.
 */

static inline void skb_postpull_rcsum(struct sk_buff *skb,
				      const void *start, unsigned int len)
{
	if (skb->ip_summed == CHECKSUM_COMPLETE)
		skb->csum = csum_sub(skb->csum, csum_partial(start, len, 0));
}

unsigned char *skb_pull_rcsum(struct sk_buff *skb, unsigned int len);

/**
 *	pskb_trim_rcsum - trim received skb and update checksum
 *	@skb: buffer to trim
 *	@len: new length
 *
 *	This is exactly the same as pskb_trim except that it ensures the
 *	checksum of received packets are still valid after the operation.
 */

static inline int pskb_trim_rcsum(struct sk_buff *skb, unsigned int len)
{
	if (likely(len >= skb->len))
		return 0;
	if (skb->ip_summed == CHECKSUM_COMPLETE)
		skb->ip_summed = CHECKSUM_NONE;
	return __pskb_trim(skb, len);
}

#define skb_queue_walk(queue, skb) \
		for (skb = (queue)->next;					\
		     skb != (struct sk_buff *)(queue);				\
		     skb = skb->next)

#define skb_queue_walk_safe(queue, skb, tmp)					\
		for (skb = (queue)->next, tmp = skb->next;			\
		     skb != (struct sk_buff *)(queue);				\
		     skb = tmp, tmp = skb->next)

#define skb_queue_walk_from(queue, skb)						\
		for (; skb != (struct sk_buff *)(queue);			\
		     skb = skb->next)

#define skb_queue_walk_from_safe(queue, skb, tmp)				\
		for (tmp = skb->next;						\
		     skb != (struct sk_buff *)(queue);				\
		     skb = tmp, tmp = skb->next)

#define skb_queue_reverse_walk(queue, skb) \
		for (skb = (queue)->prev;					\
		     skb != (struct sk_buff *)(queue);				\
		     skb = skb->prev)

#define skb_queue_reverse_walk_safe(queue, skb, tmp)				\
		for (skb = (queue)->prev, tmp = skb->prev;			\
		     skb != (struct sk_buff *)(queue);				\
		     skb = tmp, tmp = skb->prev)

#define skb_queue_reverse_walk_from_safe(queue, skb, tmp)			\
		for (tmp = skb->prev;						\
		     skb != (struct sk_buff *)(queue);				\
		     skb = tmp, tmp = skb->prev)

static inline bool skb_has_frag_list(const struct sk_buff *skb)
{
	return skb_shinfo(skb)->frag_list != NULL;
}

static inline void skb_frag_list_init(struct sk_buff *skb)
{
	skb_shinfo(skb)->frag_list = NULL;
}

static inline void skb_frag_add_head(struct sk_buff *skb, struct sk_buff *frag)
{
	frag->next = skb_shinfo(skb)->frag_list;
	skb_shinfo(skb)->frag_list = frag;
}

#define skb_walk_frags(skb, iter)	\
	for (iter = skb_shinfo(skb)->frag_list; iter; iter = iter->next)

<<<<<<< HEAD
extern struct sk_buff *__skb_recv_datagram(struct sock *sk, unsigned flags,
					   int *peeked, int *err);
extern struct sk_buff *skb_recv_datagram(struct sock *sk, unsigned flags,
					 int noblock, int *err);
extern unsigned int    datagram_poll(struct file *file, struct socket *sock,
				     struct poll_table_struct *wait);
extern int	       __intentional_overflow(0) skb_copy_datagram_iovec(const struct sk_buff *from,
					       int offset, struct iovec *to,
					       int size);
extern int	       skb_copy_and_csum_datagram_iovec(struct sk_buff *skb,
							int hlen,
							struct iovec *iov);
extern int	       skb_copy_datagram_from_iovec(struct sk_buff *skb,
						    int offset,
						    const struct iovec *from,
						    int from_offset,
						    int len);
extern int	       skb_copy_datagram_const_iovec(const struct sk_buff *from,
						     int offset,
						     const struct iovec *to,
						     int to_offset,
						     int size);
extern void	       skb_free_datagram(struct sock *sk, struct sk_buff *skb);
extern void	       skb_free_datagram_locked(struct sock *sk,
						struct sk_buff *skb);
extern int	       skb_kill_datagram(struct sock *sk, struct sk_buff *skb,
					 unsigned int flags);
extern __wsum	       skb_checksum(const struct sk_buff *skb, int offset,
				    int len, __wsum csum);
extern int	       skb_copy_bits(const struct sk_buff *skb, int offset,
				     void *to, int len);
extern int	       skb_store_bits(struct sk_buff *skb, int offset,
				      const void *from, int len);
extern __wsum	       skb_copy_and_csum_bits(const struct sk_buff *skb,
					      int offset, u8 *to, int len,
					      __wsum csum);
extern int             skb_splice_bits(struct sk_buff *skb,
						unsigned int offset,
						struct pipe_inode_info *pipe,
						unsigned int len,
						unsigned int flags);
extern void	       skb_copy_and_csum_dev(const struct sk_buff *skb, u8 *to);
extern void	       skb_split(struct sk_buff *skb,
				 struct sk_buff *skb1, const u32 len);
extern int	       skb_shift(struct sk_buff *tgt, struct sk_buff *skb,
				 int shiftlen);

extern struct sk_buff *skb_segment(struct sk_buff *skb, u32 features);
=======
struct sk_buff *__skb_recv_datagram(struct sock *sk, unsigned flags,
				    int *peeked, int *off, int *err);
struct sk_buff *skb_recv_datagram(struct sock *sk, unsigned flags, int noblock,
				  int *err);
unsigned int datagram_poll(struct file *file, struct socket *sock,
			   struct poll_table_struct *wait);
int __intentional_overflow(0) skb_copy_datagram_iovec(const struct sk_buff *from, int offset,
			    struct iovec *to, int size);
int skb_copy_and_csum_datagram_iovec(struct sk_buff *skb, int hlen,
				     struct iovec *iov);
int skb_copy_datagram_from_iovec(struct sk_buff *skb, int offset,
				 const struct iovec *from, int from_offset,
				 int len);
int zerocopy_sg_from_iovec(struct sk_buff *skb, const struct iovec *frm,
			   int offset, size_t count);
int skb_copy_datagram_const_iovec(const struct sk_buff *from, int offset,
				  const struct iovec *to, int to_offset,
				  int size);
void skb_free_datagram(struct sock *sk, struct sk_buff *skb);
void skb_free_datagram_locked(struct sock *sk, struct sk_buff *skb);
int skb_kill_datagram(struct sock *sk, struct sk_buff *skb, unsigned int flags);
int skb_copy_bits(const struct sk_buff *skb, int offset, void *to, int len);
int skb_store_bits(struct sk_buff *skb, int offset, const void *from, int len);
__wsum skb_copy_and_csum_bits(const struct sk_buff *skb, int offset, u8 *to,
			      int len, __wsum csum);
int skb_splice_bits(struct sk_buff *skb, unsigned int offset,
		    struct pipe_inode_info *pipe, unsigned int len,
		    unsigned int flags);
void skb_copy_and_csum_dev(const struct sk_buff *skb, u8 *to);
unsigned int skb_zerocopy_headlen(const struct sk_buff *from);
int skb_zerocopy(struct sk_buff *to, struct sk_buff *from,
		 int len, int hlen);
void skb_split(struct sk_buff *skb, struct sk_buff *skb1, const u32 len);
int skb_shift(struct sk_buff *tgt, struct sk_buff *skb, int shiftlen);
void skb_scrub_packet(struct sk_buff *skb, bool xnet);
unsigned int skb_gso_transport_seglen(const struct sk_buff *skb);
struct sk_buff *skb_segment(struct sk_buff *skb, netdev_features_t features);

struct skb_checksum_ops {
	__wsum (*update)(const void *mem, int len, __wsum wsum);
	__wsum (*combine)(__wsum csum, __wsum csum2, int offset, int len);
};

__wsum __skb_checksum(const struct sk_buff *skb, int offset, int len,
		      __wsum csum, const struct skb_checksum_ops *ops);
__wsum skb_checksum(const struct sk_buff *skb, int offset, int len,
		    __wsum csum);
>>>>>>> c3ade0e0

unsigned int skb_gso_transport_seglen(const struct sk_buff *skb);

static inline void *skb_header_pointer(const struct sk_buff *skb, int offset,
				       int len, void *buffer)
{
	int hlen = skb_headlen(skb);

	if (hlen - offset >= len)
		return skb->data + offset;

	if (skb_copy_bits(skb, offset, buffer, len) < 0)
		return NULL;

	return buffer;
}

/**
 *	skb_needs_linearize - check if we need to linearize a given skb
 *			      depending on the given device features.
 *	@skb: socket buffer to check
 *	@features: net device features
 *
 *	Returns true if either:
 *	1. skb has frag_list and the device doesn't support FRAGLIST, or
 *	2. skb is fragmented and the device does not support SG.
 */
static inline bool skb_needs_linearize(struct sk_buff *skb,
				       netdev_features_t features)
{
	return skb_is_nonlinear(skb) &&
	       ((skb_has_frag_list(skb) && !(features & NETIF_F_FRAGLIST)) ||
		(skb_shinfo(skb)->nr_frags && !(features & NETIF_F_SG)));
}

static inline void skb_copy_from_linear_data(const struct sk_buff *skb,
					     void *to,
					     const unsigned int len)
{
	memcpy(to, skb->data, len);
}

static inline void skb_copy_from_linear_data_offset(const struct sk_buff *skb,
						    const int offset, void *to,
						    const unsigned int len)
{
	memcpy(to, skb->data + offset, len);
}

static inline void skb_copy_to_linear_data(struct sk_buff *skb,
					   const void *from,
					   const unsigned int len)
{
	memcpy(skb->data, from, len);
}

static inline void skb_copy_to_linear_data_offset(struct sk_buff *skb,
						  const int offset,
						  const void *from,
						  const unsigned int len)
{
	memcpy(skb->data + offset, from, len);
}

void skb_init(void);

static inline ktime_t skb_get_ktime(const struct sk_buff *skb)
{
	return skb->tstamp;
}

/**
 *	skb_get_timestamp - get timestamp from a skb
 *	@skb: skb to get stamp from
 *	@stamp: pointer to struct timeval to store stamp in
 *
 *	Timestamps are stored in the skb as offsets to a base timestamp.
 *	This function converts the offset back to a struct timeval and stores
 *	it in stamp.
 */
static inline void skb_get_timestamp(const struct sk_buff *skb,
				     struct timeval *stamp)
{
	*stamp = ktime_to_timeval(skb->tstamp);
}

static inline void skb_get_timestampns(const struct sk_buff *skb,
				       struct timespec *stamp)
{
	*stamp = ktime_to_timespec(skb->tstamp);
}

static inline void __net_timestamp(struct sk_buff *skb)
{
	skb->tstamp = ktime_get_real();
}

static inline ktime_t net_timedelta(ktime_t t)
{
	return ktime_sub(ktime_get_real(), t);
}

static inline ktime_t net_invalid_timestamp(void)
{
	return ktime_set(0, 0);
}

void skb_timestamping_init(void);

#ifdef CONFIG_NETWORK_PHY_TIMESTAMPING

void skb_clone_tx_timestamp(struct sk_buff *skb);
bool skb_defer_rx_timestamp(struct sk_buff *skb);

#else /* CONFIG_NETWORK_PHY_TIMESTAMPING */

static inline void skb_clone_tx_timestamp(struct sk_buff *skb)
{
}

static inline bool skb_defer_rx_timestamp(struct sk_buff *skb)
{
	return false;
}

#endif /* !CONFIG_NETWORK_PHY_TIMESTAMPING */

/**
 * skb_complete_tx_timestamp() - deliver cloned skb with tx timestamps
 *
 * PHY drivers may accept clones of transmitted packets for
 * timestamping via their phy_driver.txtstamp method. These drivers
 * must call this function to return the skb back to the stack, with
 * or without a timestamp.
 *
 * @skb: clone of the the original outgoing packet
 * @hwtstamps: hardware time stamps, may be NULL if not available
 *
 */
void skb_complete_tx_timestamp(struct sk_buff *skb,
			       struct skb_shared_hwtstamps *hwtstamps);

/**
 * skb_tstamp_tx - queue clone of skb with send time stamps
 * @orig_skb:	the original outgoing packet
 * @hwtstamps:	hardware time stamps, may be NULL if not available
 *
 * If the skb has a socket associated, then this function clones the
 * skb (thus sharing the actual data and optional structures), stores
 * the optional hardware time stamping information (if non NULL) or
 * generates a software time stamp (otherwise), then queues the clone
 * to the error queue of the socket.  Errors are silently ignored.
 */
void skb_tstamp_tx(struct sk_buff *orig_skb,
		   struct skb_shared_hwtstamps *hwtstamps);

static inline void sw_tx_timestamp(struct sk_buff *skb)
{
	if (skb_shinfo(skb)->tx_flags & SKBTX_SW_TSTAMP &&
	    !(skb_shinfo(skb)->tx_flags & SKBTX_IN_PROGRESS))
		skb_tstamp_tx(skb, NULL);
}

/**
 * skb_tx_timestamp() - Driver hook for transmit timestamping
 *
 * Ethernet MAC Drivers should call this function in their hard_xmit()
 * function immediately before giving the sk_buff to the MAC hardware.
 *
 * Specifically, one should make absolutely sure that this function is
 * called before TX completion of this packet can trigger.  Otherwise
 * the packet could potentially already be freed.
 *
 * @skb: A socket buffer.
 */
static inline void skb_tx_timestamp(struct sk_buff *skb)
{
	skb_clone_tx_timestamp(skb);
	sw_tx_timestamp(skb);
}

/**
 * skb_complete_wifi_ack - deliver skb with wifi status
 *
 * @skb: the original outgoing packet
 * @acked: ack status
 *
 */
void skb_complete_wifi_ack(struct sk_buff *skb, bool acked);

__sum16 __skb_checksum_complete_head(struct sk_buff *skb, int len);
__sum16 __skb_checksum_complete(struct sk_buff *skb);

static inline int skb_csum_unnecessary(const struct sk_buff *skb)
{
	return skb->ip_summed & CHECKSUM_UNNECESSARY;
}

/**
 *	skb_checksum_complete - Calculate checksum of an entire packet
 *	@skb: packet to process
 *
 *	This function calculates the checksum over the entire packet plus
 *	the value of skb->csum.  The latter can be used to supply the
 *	checksum of a pseudo header as used by TCP/UDP.  It returns the
 *	checksum.
 *
 *	For protocols that contain complete checksums such as ICMP/TCP/UDP,
 *	this function can be used to verify that checksum on received
 *	packets.  In that case the function should return zero if the
 *	checksum is correct.  In particular, this function will return zero
 *	if skb->ip_summed is CHECKSUM_UNNECESSARY which indicates that the
 *	hardware has already verified the correctness of the checksum.
 */
static inline __sum16 skb_checksum_complete(struct sk_buff *skb)
{
	return skb_csum_unnecessary(skb) ?
	       0 : __skb_checksum_complete(skb);
}

#if defined(CONFIG_NF_CONNTRACK) || defined(CONFIG_NF_CONNTRACK_MODULE)
void nf_conntrack_destroy(struct nf_conntrack *nfct);
static inline void nf_conntrack_put(struct nf_conntrack *nfct)
{
	if (nfct && atomic_dec_and_test(&nfct->use))
		nf_conntrack_destroy(nfct);
}
static inline void nf_conntrack_get(struct nf_conntrack *nfct)
{
	if (nfct)
		atomic_inc(&nfct->use);
}
#endif
#ifdef CONFIG_BRIDGE_NETFILTER
static inline void nf_bridge_put(struct nf_bridge_info *nf_bridge)
{
	if (nf_bridge && atomic_dec_and_test(&nf_bridge->use))
		kfree(nf_bridge);
}
static inline void nf_bridge_get(struct nf_bridge_info *nf_bridge)
{
	if (nf_bridge)
		atomic_inc(&nf_bridge->use);
}
#endif /* CONFIG_BRIDGE_NETFILTER */
static inline void nf_reset(struct sk_buff *skb)
{
#if defined(CONFIG_NF_CONNTRACK) || defined(CONFIG_NF_CONNTRACK_MODULE)
	nf_conntrack_put(skb->nfct);
	skb->nfct = NULL;
#endif
#ifdef CONFIG_BRIDGE_NETFILTER
	nf_bridge_put(skb->nf_bridge);
	skb->nf_bridge = NULL;
#endif
<<<<<<< HEAD
#if defined(CONFIG_NETFILTER_XT_TARGET_TRACE) || defined(CONFIG_NETFILTER_XT_TARGET_TRACE_MODULE)
=======
#if IS_ENABLED(CONFIG_NETFILTER_XT_TARGET_TRACE)
>>>>>>> c3ade0e0
	skb->nf_trace = 0;
#endif
}

static inline void nf_reset_trace(struct sk_buff *skb)
{
<<<<<<< HEAD
#if IS_ENABLED(CONFIG_NETFILTER_XT_TARGET_TRACE)
=======
#if IS_ENABLED(CONFIG_NETFILTER_XT_TARGET_TRACE) || defined(CONFIG_NF_TABLES)
>>>>>>> c3ade0e0
	skb->nf_trace = 0;
#endif
}

/* Note: This doesn't put any conntrack and bridge info in dst. */
static inline void __nf_copy(struct sk_buff *dst, const struct sk_buff *src)
{
#if defined(CONFIG_NF_CONNTRACK) || defined(CONFIG_NF_CONNTRACK_MODULE)
	dst->nfct = src->nfct;
	nf_conntrack_get(src->nfct);
	dst->nfctinfo = src->nfctinfo;
#endif
#ifdef CONFIG_BRIDGE_NETFILTER
	dst->nf_bridge  = src->nf_bridge;
	nf_bridge_get(src->nf_bridge);
#endif
#if IS_ENABLED(CONFIG_NETFILTER_XT_TARGET_TRACE) || defined(CONFIG_NF_TABLES)
	dst->nf_trace = src->nf_trace;
#endif
}

static inline void nf_copy(struct sk_buff *dst, const struct sk_buff *src)
{
#if defined(CONFIG_NF_CONNTRACK) || defined(CONFIG_NF_CONNTRACK_MODULE)
	nf_conntrack_put(dst->nfct);
#endif
#ifdef CONFIG_BRIDGE_NETFILTER
	nf_bridge_put(dst->nf_bridge);
#endif
	__nf_copy(dst, src);
}

#ifdef CONFIG_NETWORK_SECMARK
static inline void skb_copy_secmark(struct sk_buff *to, const struct sk_buff *from)
{
	to->secmark = from->secmark;
}

static inline void skb_init_secmark(struct sk_buff *skb)
{
	skb->secmark = 0;
}
#else
static inline void skb_copy_secmark(struct sk_buff *to, const struct sk_buff *from)
{ }

static inline void skb_init_secmark(struct sk_buff *skb)
{ }
#endif

static inline void skb_set_queue_mapping(struct sk_buff *skb, u16 queue_mapping)
{
	skb->queue_mapping = queue_mapping;
}

static inline u16 skb_get_queue_mapping(const struct sk_buff *skb)
{
	return skb->queue_mapping;
}

static inline void skb_copy_queue_mapping(struct sk_buff *to, const struct sk_buff *from)
{
	to->queue_mapping = from->queue_mapping;
}

static inline void skb_record_rx_queue(struct sk_buff *skb, u16 rx_queue)
{
	skb->queue_mapping = rx_queue + 1;
}

static inline u16 skb_get_rx_queue(const struct sk_buff *skb)
{
	return skb->queue_mapping - 1;
}

static inline bool skb_rx_queue_recorded(const struct sk_buff *skb)
{
	return skb->queue_mapping != 0;
}

u16 __skb_tx_hash(const struct net_device *dev, const struct sk_buff *skb,
		  unsigned int num_tx_queues);

static inline struct sec_path *skb_sec_path(struct sk_buff *skb)
{
#ifdef CONFIG_XFRM
	return skb->sp;
#else
	return NULL;
#endif
}

/* Keeps track of mac header offset relative to skb->head.
 * It is useful for TSO of Tunneling protocol. e.g. GRE.
 * For non-tunnel skb it points to skb_mac_header() and for
 * tunnel skb it points to outer mac header.
 * Keeps track of level of encapsulation of network headers.
 */
struct skb_gso_cb {
	int	mac_offset;
	int	encap_level;
};
#define SKB_GSO_CB(skb) ((struct skb_gso_cb *)(skb)->cb)

static inline int skb_tnl_header_len(const struct sk_buff *inner_skb)
{
	return (skb_mac_header(inner_skb) - inner_skb->head) -
		SKB_GSO_CB(inner_skb)->mac_offset;
}

static inline int gso_pskb_expand_head(struct sk_buff *skb, int extra)
{
	int new_headroom, headroom;
	int ret;

	headroom = skb_headroom(skb);
	ret = pskb_expand_head(skb, extra, 0, GFP_ATOMIC);
	if (ret)
		return ret;

	new_headroom = skb_headroom(skb);
	SKB_GSO_CB(skb)->mac_offset += (new_headroom - headroom);
	return 0;
}

static inline bool skb_is_gso(const struct sk_buff *skb)
{
	return skb_shinfo(skb)->gso_size;
}

/* Note: Should be called only if skb_is_gso(skb) is true */
static inline bool skb_is_gso_v6(const struct sk_buff *skb)
{
	return skb_shinfo(skb)->gso_type & SKB_GSO_TCPV6;
}

void __skb_warn_lro_forwarding(const struct sk_buff *skb);

static inline bool skb_warn_if_lro(const struct sk_buff *skb)
{
	/* LRO sets gso_size but not gso_type, whereas if GSO is really
	 * wanted then gso_type will be set. */
	const struct skb_shared_info *shinfo = skb_shinfo(skb);

	if (skb_is_nonlinear(skb) && shinfo->gso_size != 0 &&
	    unlikely(shinfo->gso_type == 0)) {
		__skb_warn_lro_forwarding(skb);
		return true;
	}
	return false;
}

static inline void skb_forward_csum(struct sk_buff *skb)
{
	/* Unfortunately we don't support this one.  Any brave souls? */
	if (skb->ip_summed == CHECKSUM_COMPLETE)
		skb->ip_summed = CHECKSUM_NONE;
}

/**
 * skb_checksum_none_assert - make sure skb ip_summed is CHECKSUM_NONE
 * @skb: skb to check
 *
 * fresh skbs have their ip_summed set to CHECKSUM_NONE.
 * Instead of forcing ip_summed to CHECKSUM_NONE, we can
 * use this helper, to document places where we make this assertion.
 */
static inline void skb_checksum_none_assert(const struct sk_buff *skb)
{
#ifdef DEBUG
	BUG_ON(skb->ip_summed != CHECKSUM_NONE);
#endif
}

bool skb_partial_csum_set(struct sk_buff *skb, u16 start, u16 off);

int skb_checksum_setup(struct sk_buff *skb, bool recalculate);

<<<<<<< HEAD
	skb_size = SKB_DATA_ALIGN(skb_size + NET_SKB_PAD);
	if (skb_end_offset(skb) < skb_size)
		return false;
=======
u32 __skb_get_poff(const struct sk_buff *skb);
>>>>>>> c3ade0e0

/**
 * skb_head_is_locked - Determine if the skb->head is locked down
 * @skb: skb to check
 *
 * The head on skbs build around a head frag can be removed if they are
 * not cloned.  This function returns true if the skb head is locked down
 * due to either being allocated via kmalloc, or by being a clone with
 * multiple references to the head.
 */
static inline bool skb_head_is_locked(const struct sk_buff *skb)
{
	return !skb->head_frag || skb_cloned(skb);
}

/**
 * skb_gso_network_seglen - Return length of individual segments of a gso packet
 *
 * @skb: GSO skb
 *
 * skb_gso_network_seglen is used to determine the real size of the
 * individual segments, including Layer3 (IP, IPv6) and L4 headers (TCP/UDP).
 *
 * The MAC/L2 header is not accounted for.
 */
static inline unsigned int skb_gso_network_seglen(const struct sk_buff *skb)
{
	unsigned int hdr_len = skb_transport_header(skb) -
			       skb_network_header(skb);
	return hdr_len + skb_gso_transport_seglen(skb);
}

/**
 * skb_gso_network_seglen - Return length of individual segments of a gso packet
 *
 * @skb: GSO skb
 *
 * skb_gso_network_seglen is used to determine the real size of the
 * individual segments, including Layer3 (IP, IPv6) and L4 headers (TCP/UDP).
 *
 * The MAC/L2 header is not accounted for.
 */
static inline unsigned int skb_gso_network_seglen(const struct sk_buff *skb)
{
	unsigned int hdr_len = skb_transport_header(skb) -
			       skb_network_header(skb);
	return hdr_len + skb_gso_transport_seglen(skb);
}
#endif	/* __KERNEL__ */
#endif	/* _LINUX_SKBUFF_H */<|MERGE_RESOLUTION|>--- conflicted
+++ resolved
@@ -247,8 +247,6 @@
 
 	/* device driver supports TX zero-copy buffers */
 	SKBTX_DEV_ZEROCOPY = 1 << 3,
-<<<<<<< HEAD
-=======
 
 	/* generate wifi status information (where possible) */
 	SKBTX_WIFI_STATUS = 1 << 4,
@@ -259,7 +257,6 @@
 	 * all frags to avoid possible bad checksum
 	 */
 	SKBTX_SHARED_FRAG = 1 << 5,
->>>>>>> c3ade0e0
 };
 
 /*
@@ -651,13 +648,6 @@
 	return (struct rtable *)skb_dst(skb);
 }
 
-<<<<<<< HEAD
-extern void kfree_skb(struct sk_buff *skb);
-extern void consume_skb(struct sk_buff *skb);
-extern void	       __kfree_skb(struct sk_buff *skb);
-extern struct sk_buff *__alloc_skb(unsigned int size,
-				   gfp_t priority, int fclone, int node);
-=======
 void kfree_skb(struct sk_buff *skb);
 void kfree_skb_list(struct sk_buff *segs);
 void skb_tx_error(struct sk_buff *skb);
@@ -672,7 +662,6 @@
 struct sk_buff *__alloc_skb(unsigned int size, gfp_t priority, int flags,
 			    int node);
 struct sk_buff *build_skb(void *data, unsigned int frag_size);
->>>>>>> c3ade0e0
 static inline struct sk_buff * __intentional_overflow(0) alloc_skb(unsigned int size,
 					gfp_t priority)
 {
@@ -843,11 +832,7 @@
  */
 static inline int skb_queue_empty(const struct sk_buff_head *list)
 {
-<<<<<<< HEAD
-	return list->next == (const struct sk_buff *)list;
-=======
 	return list->next == (const struct sk_buff *) list;
->>>>>>> c3ade0e0
 }
 
 /**
@@ -860,11 +845,7 @@
 static inline bool skb_queue_is_last(const struct sk_buff_head *list,
 				     const struct sk_buff *skb)
 {
-<<<<<<< HEAD
-	return skb->next == (const struct sk_buff *)list;
-=======
 	return skb->next == (const struct sk_buff *) list;
->>>>>>> c3ade0e0
 }
 
 /**
@@ -877,11 +858,7 @@
 static inline bool skb_queue_is_first(const struct sk_buff_head *list,
 				      const struct sk_buff *skb)
 {
-<<<<<<< HEAD
-	return skb->prev == (const struct sk_buff *)list;
-=======
 	return skb->prev == (const struct sk_buff *) list;
->>>>>>> c3ade0e0
 }
 
 /**
@@ -1406,11 +1383,6 @@
 	for (i = (int)skb_shinfo(skb)->nr_frags - 1; i >= 0; i--)
 		len += skb_frag_size(&skb_shinfo(skb)->frags[i]);
 	return len + skb_headlen(skb);
-}
-
-static inline bool skb_has_frags(const struct sk_buff *skb)
-{
-	return skb_shinfo(skb)->nr_frags;
 }
 
 /**
@@ -1776,16 +1748,6 @@
 	}
 }
 
-static inline void skb_mac_header_rebuild(struct sk_buff *skb)
-{
-	if (skb_mac_header_was_set(skb)) {
-		const unsigned char *old_mac = skb_mac_header(skb);
-
-		skb_set_mac_header(skb, -skb->mac_len);
-		memmove(skb_mac_header(skb), old_mac, skb->mac_len);
-	}
-}
-
 static inline int skb_checksum_start_offset(const struct sk_buff *skb)
 {
 	return skb->csum_start - skb_headroom(skb);
@@ -1801,14 +1763,11 @@
 	return skb->transport_header - skb->network_header;
 }
 
-<<<<<<< HEAD
-=======
 static inline u32 skb_inner_network_header_len(const struct sk_buff *skb)
 {
 	return skb->inner_transport_header - skb->inner_network_header;
 }
 
->>>>>>> c3ade0e0
 static inline int __intentional_overflow(0) skb_network_offset(const struct sk_buff *skb)
 {
 	return skb_network_header(skb) - skb->data;
@@ -2462,56 +2421,6 @@
 #define skb_walk_frags(skb, iter)	\
 	for (iter = skb_shinfo(skb)->frag_list; iter; iter = iter->next)
 
-<<<<<<< HEAD
-extern struct sk_buff *__skb_recv_datagram(struct sock *sk, unsigned flags,
-					   int *peeked, int *err);
-extern struct sk_buff *skb_recv_datagram(struct sock *sk, unsigned flags,
-					 int noblock, int *err);
-extern unsigned int    datagram_poll(struct file *file, struct socket *sock,
-				     struct poll_table_struct *wait);
-extern int	       __intentional_overflow(0) skb_copy_datagram_iovec(const struct sk_buff *from,
-					       int offset, struct iovec *to,
-					       int size);
-extern int	       skb_copy_and_csum_datagram_iovec(struct sk_buff *skb,
-							int hlen,
-							struct iovec *iov);
-extern int	       skb_copy_datagram_from_iovec(struct sk_buff *skb,
-						    int offset,
-						    const struct iovec *from,
-						    int from_offset,
-						    int len);
-extern int	       skb_copy_datagram_const_iovec(const struct sk_buff *from,
-						     int offset,
-						     const struct iovec *to,
-						     int to_offset,
-						     int size);
-extern void	       skb_free_datagram(struct sock *sk, struct sk_buff *skb);
-extern void	       skb_free_datagram_locked(struct sock *sk,
-						struct sk_buff *skb);
-extern int	       skb_kill_datagram(struct sock *sk, struct sk_buff *skb,
-					 unsigned int flags);
-extern __wsum	       skb_checksum(const struct sk_buff *skb, int offset,
-				    int len, __wsum csum);
-extern int	       skb_copy_bits(const struct sk_buff *skb, int offset,
-				     void *to, int len);
-extern int	       skb_store_bits(struct sk_buff *skb, int offset,
-				      const void *from, int len);
-extern __wsum	       skb_copy_and_csum_bits(const struct sk_buff *skb,
-					      int offset, u8 *to, int len,
-					      __wsum csum);
-extern int             skb_splice_bits(struct sk_buff *skb,
-						unsigned int offset,
-						struct pipe_inode_info *pipe,
-						unsigned int len,
-						unsigned int flags);
-extern void	       skb_copy_and_csum_dev(const struct sk_buff *skb, u8 *to);
-extern void	       skb_split(struct sk_buff *skb,
-				 struct sk_buff *skb1, const u32 len);
-extern int	       skb_shift(struct sk_buff *tgt, struct sk_buff *skb,
-				 int shiftlen);
-
-extern struct sk_buff *skb_segment(struct sk_buff *skb, u32 features);
-=======
 struct sk_buff *__skb_recv_datagram(struct sock *sk, unsigned flags,
 				    int *peeked, int *off, int *err);
 struct sk_buff *skb_recv_datagram(struct sock *sk, unsigned flags, int noblock,
@@ -2559,9 +2468,6 @@
 		      __wsum csum, const struct skb_checksum_ops *ops);
 __wsum skb_checksum(const struct sk_buff *skb, int offset, int len,
 		    __wsum csum);
->>>>>>> c3ade0e0
-
-unsigned int skb_gso_transport_seglen(const struct sk_buff *skb);
 
 static inline void *skb_header_pointer(const struct sk_buff *skb, int offset,
 				       int len, void *buffer)
@@ -2815,22 +2721,14 @@
 	nf_bridge_put(skb->nf_bridge);
 	skb->nf_bridge = NULL;
 #endif
-<<<<<<< HEAD
-#if defined(CONFIG_NETFILTER_XT_TARGET_TRACE) || defined(CONFIG_NETFILTER_XT_TARGET_TRACE_MODULE)
-=======
 #if IS_ENABLED(CONFIG_NETFILTER_XT_TARGET_TRACE)
->>>>>>> c3ade0e0
 	skb->nf_trace = 0;
 #endif
 }
 
 static inline void nf_reset_trace(struct sk_buff *skb)
 {
-<<<<<<< HEAD
-#if IS_ENABLED(CONFIG_NETFILTER_XT_TARGET_TRACE)
-=======
 #if IS_ENABLED(CONFIG_NETFILTER_XT_TARGET_TRACE) || defined(CONFIG_NF_TABLES)
->>>>>>> c3ade0e0
 	skb->nf_trace = 0;
 #endif
 }
@@ -3009,13 +2907,7 @@
 
 int skb_checksum_setup(struct sk_buff *skb, bool recalculate);
 
-<<<<<<< HEAD
-	skb_size = SKB_DATA_ALIGN(skb_size + NET_SKB_PAD);
-	if (skb_end_offset(skb) < skb_size)
-		return false;
-=======
 u32 __skb_get_poff(const struct sk_buff *skb);
->>>>>>> c3ade0e0
 
 /**
  * skb_head_is_locked - Determine if the skb->head is locked down
@@ -3047,22 +2939,5 @@
 			       skb_network_header(skb);
 	return hdr_len + skb_gso_transport_seglen(skb);
 }
-
-/**
- * skb_gso_network_seglen - Return length of individual segments of a gso packet
- *
- * @skb: GSO skb
- *
- * skb_gso_network_seglen is used to determine the real size of the
- * individual segments, including Layer3 (IP, IPv6) and L4 headers (TCP/UDP).
- *
- * The MAC/L2 header is not accounted for.
- */
-static inline unsigned int skb_gso_network_seglen(const struct sk_buff *skb)
-{
-	unsigned int hdr_len = skb_transport_header(skb) -
-			       skb_network_header(skb);
-	return hdr_len + skb_gso_transport_seglen(skb);
-}
 #endif	/* __KERNEL__ */
 #endif	/* _LINUX_SKBUFF_H */