--- conflicted
+++ resolved
@@ -102,10 +102,7 @@
 #define IP6SKB_XFRM_TRANSFORMED	1
 #define IP6SKB_FORWARDED	2
 #define IP6SKB_REROUTED		4
-<<<<<<< HEAD
-=======
 #define IP6SKB_ROUTERALERT	8
->>>>>>> c3ade0e0
 #define IP6SKB_FRAGMENTED      16
 };
 
