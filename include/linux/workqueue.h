/*
 * workqueue.h --- work queue handling for Linux.
 */

#ifndef _LINUX_WORKQUEUE_H
#define _LINUX_WORKQUEUE_H

#include <linux/timer.h>
#include <linux/linkage.h>
#include <linux/bitops.h>
#include <linux/lockdep.h>
#include <linux/threads.h>
#include <linux/atomic.h>
#include <linux/cpumask.h>

struct workqueue_struct;

struct work_struct;
typedef void (*work_func_t)(struct work_struct *work);
void delayed_work_timer_fn(unsigned long __data);

/*
 * The first word is the work queue pointer and the flags rolled into
 * one
 */
#define work_data_bits(work) ((unsigned long *)(&(work)->data))

enum {
	WORK_STRUCT_PENDING_BIT	= 0,	/* work item is pending execution */
	WORK_STRUCT_DELAYED_BIT	= 1,	/* work item is delayed */
	WORK_STRUCT_PWQ_BIT	= 2,	/* data points to pwq */
	WORK_STRUCT_LINKED_BIT	= 3,	/* next work is linked to this one */
#ifdef CONFIG_DEBUG_OBJECTS_WORK
	WORK_STRUCT_STATIC_BIT	= 4,	/* static initializer (debugobjects) */
	WORK_STRUCT_COLOR_SHIFT	= 5,	/* color for workqueue flushing */
#else
	WORK_STRUCT_COLOR_SHIFT	= 4,	/* color for workqueue flushing */
#endif

	WORK_STRUCT_COLOR_BITS	= 4,

	WORK_STRUCT_PENDING	= 1 << WORK_STRUCT_PENDING_BIT,
	WORK_STRUCT_DELAYED	= 1 << WORK_STRUCT_DELAYED_BIT,
	WORK_STRUCT_PWQ		= 1 << WORK_STRUCT_PWQ_BIT,
	WORK_STRUCT_LINKED	= 1 << WORK_STRUCT_LINKED_BIT,
#ifdef CONFIG_DEBUG_OBJECTS_WORK
	WORK_STRUCT_STATIC	= 1 << WORK_STRUCT_STATIC_BIT,
#else
	WORK_STRUCT_STATIC	= 0,
#endif

	/*
	 * The last color is no color used for works which don't
	 * participate in workqueue flushing.
	 */
	WORK_NR_COLORS		= (1 << WORK_STRUCT_COLOR_BITS) - 1,
	WORK_NO_COLOR		= WORK_NR_COLORS,

	/* special cpu IDs */
	WORK_CPU_UNBOUND	= NR_CPUS,
	WORK_CPU_END		= NR_CPUS + 1,

	/*
	 * Reserve 7 bits off of pwq pointer w/ debugobjects turned off.
	 * This makes pwqs aligned to 256 bytes and allows 15 workqueue
	 * flush colors.
	 */
	WORK_STRUCT_FLAG_BITS	= WORK_STRUCT_COLOR_SHIFT +
				  WORK_STRUCT_COLOR_BITS,

	/* data contains off-queue information when !WORK_STRUCT_PWQ */
	WORK_OFFQ_FLAG_BASE	= WORK_STRUCT_COLOR_SHIFT,

	WORK_OFFQ_CANCELING	= (1 << WORK_OFFQ_FLAG_BASE),

	/*
	 * When a work item is off queue, its high bits point to the last
	 * pool it was on.  Cap at 31 bits and use the highest number to
	 * indicate that no pool is associated.
	 */
	WORK_OFFQ_FLAG_BITS	= 1,
	WORK_OFFQ_POOL_SHIFT	= WORK_OFFQ_FLAG_BASE + WORK_OFFQ_FLAG_BITS,
	WORK_OFFQ_LEFT		= BITS_PER_LONG - WORK_OFFQ_POOL_SHIFT,
	WORK_OFFQ_POOL_BITS	= WORK_OFFQ_LEFT <= 31 ? WORK_OFFQ_LEFT : 31,
	WORK_OFFQ_POOL_NONE	= (1LU << WORK_OFFQ_POOL_BITS) - 1,

	/* convenience constants */
	WORK_STRUCT_FLAG_MASK	= (1UL << WORK_STRUCT_FLAG_BITS) - 1,
	WORK_STRUCT_WQ_DATA_MASK = ~WORK_STRUCT_FLAG_MASK,
	WORK_STRUCT_NO_POOL	= (unsigned long)WORK_OFFQ_POOL_NONE << WORK_OFFQ_POOL_SHIFT,

	/* bit mask for work_busy() return values */
	WORK_BUSY_PENDING	= 1 << 0,
	WORK_BUSY_RUNNING	= 1 << 1,

	/* maximum string length for set_worker_desc() */
	WORKER_DESC_LEN		= 24,
};

struct work_struct {
	atomic_long_t data;
	struct list_head entry;
	work_func_t func;
#ifdef CONFIG_LOCKDEP
	struct lockdep_map lockdep_map;
#endif
};

#define WORK_DATA_INIT()	ATOMIC_LONG_INIT(WORK_STRUCT_NO_POOL)
#define WORK_DATA_STATIC_INIT()	\
	ATOMIC_LONG_INIT(WORK_STRUCT_NO_POOL | WORK_STRUCT_STATIC)

struct delayed_work {
	struct work_struct work;
	struct timer_list timer;

	/* target workqueue and CPU ->timer uses to queue ->work */
	struct workqueue_struct *wq;
	int cpu;
};

/*
 * A struct for workqueue attributes.  This can be used to change
 * attributes of an unbound workqueue.
 *
 * Unlike other fields, ->no_numa isn't a property of a worker_pool.  It
 * only modifies how apply_workqueue_attrs() select pools and thus doesn't
 * participate in pool hash calculations or equality comparisons.
 */
struct workqueue_attrs {
	int			nice;		/* nice level */
	cpumask_var_t		cpumask;	/* allowed CPUs */
	bool			no_numa;	/* disable NUMA affinity */
};

static inline struct delayed_work *to_delayed_work(struct work_struct *work)
{
	return container_of(work, struct delayed_work, work);
}

struct execute_work {
	struct work_struct work;
};

#ifdef CONFIG_LOCKDEP
/*
 * NB: because we have to copy the lockdep_map, setting _key
 * here is required, otherwise it could get initialised to the
 * copy of the lockdep_map!
 */
#define __WORK_INIT_LOCKDEP_MAP(n, k) \
	.lockdep_map = STATIC_LOCKDEP_MAP_INIT(n, k),
#else
#define __WORK_INIT_LOCKDEP_MAP(n, k)
#endif

#define __WORK_INITIALIZER(n, f) {					\
	.data = WORK_DATA_STATIC_INIT(),				\
	.entry	= { &(n).entry, &(n).entry },				\
	.func = (f),							\
	__WORK_INIT_LOCKDEP_MAP(#n, &(n))				\
	}

#define __DELAYED_WORK_INITIALIZER(n, f, tflags) {			\
	.work = __WORK_INITIALIZER((n).work, (f)),			\
	.timer = __TIMER_INITIALIZER(delayed_work_timer_fn,		\
				     0, (unsigned long)&(n),		\
				     (tflags) | TIMER_IRQSAFE),		\
	}

#define DECLARE_WORK(n, f)						\
	struct work_struct n = __WORK_INITIALIZER(n, f)

#define DECLARE_DELAYED_WORK(n, f)					\
	struct delayed_work n = __DELAYED_WORK_INITIALIZER(n, f, 0)

#define DECLARE_DEFERRABLE_WORK(n, f)					\
	struct delayed_work n = __DELAYED_WORK_INITIALIZER(n, f, TIMER_DEFERRABLE)

/*
 * initialize a work item's function pointer
 */
#define PREPARE_WORK(_work, _func)					\
	do {								\
		(_work)->func = (_func);				\
	} while (0)

#define PREPARE_DELAYED_WORK(_work, _func)				\
	PREPARE_WORK(&(_work)->work, (_func))

#ifdef CONFIG_DEBUG_OBJECTS_WORK
extern void __init_work(struct work_struct *work, int onstack);
extern void destroy_work_on_stack(struct work_struct *work);
static inline unsigned int work_static(struct work_struct *work)
{
	return *work_data_bits(work) & WORK_STRUCT_STATIC;
}
#else
static inline void __init_work(struct work_struct *work, int onstack) { }
static inline void destroy_work_on_stack(struct work_struct *work) { }
static inline unsigned int work_static(struct work_struct *work) { return 0; }
#endif

/*
 * initialize all of a work item in one go
 *
 * NOTE! No point in using "atomic_long_set()": using a direct
 * assignment of the work data initializer allows the compiler
 * to generate better code.
 */
#ifdef CONFIG_LOCKDEP
#define __INIT_WORK(_work, _func, _onstack)				\
	do {								\
		static struct lock_class_key __key;			\
									\
		__init_work((_work), _onstack);				\
		(_work)->data = (atomic_long_t) WORK_DATA_INIT();	\
		lockdep_init_map(&(_work)->lockdep_map, #_work, &__key, 0); \
		INIT_LIST_HEAD(&(_work)->entry);			\
		PREPARE_WORK((_work), (_func));				\
	} while (0)
#else
#define __INIT_WORK(_work, _func, _onstack)				\
	do {								\
		__init_work((_work), _onstack);				\
		(_work)->data = (atomic_long_t) WORK_DATA_INIT();	\
		INIT_LIST_HEAD(&(_work)->entry);			\
		PREPARE_WORK((_work), (_func));				\
	} while (0)
#endif

#define INIT_WORK(_work, _func)						\
	do {								\
		__INIT_WORK((_work), (_func), 0);			\
	} while (0)

#define INIT_WORK_ONSTACK(_work, _func)					\
	do {								\
		__INIT_WORK((_work), (_func), 1);			\
	} while (0)

#define __INIT_DELAYED_WORK(_work, _func, _tflags)			\
	do {								\
		INIT_WORK(&(_work)->work, (_func));			\
		__setup_timer(&(_work)->timer, delayed_work_timer_fn,	\
			      (unsigned long)(_work),			\
			      (_tflags) | TIMER_IRQSAFE);		\
	} while (0)

#define __INIT_DELAYED_WORK_ONSTACK(_work, _func, _tflags)		\
	do {								\
		INIT_WORK_ONSTACK(&(_work)->work, (_func));		\
		__setup_timer_on_stack(&(_work)->timer,			\
				       delayed_work_timer_fn,		\
				       (unsigned long)(_work),		\
				       (_tflags) | TIMER_IRQSAFE);	\
	} while (0)

#define INIT_DELAYED_WORK(_work, _func)					\
	__INIT_DELAYED_WORK(_work, _func, 0)

#define INIT_DELAYED_WORK_ONSTACK(_work, _func)				\
	__INIT_DELAYED_WORK_ONSTACK(_work, _func, 0)

#define INIT_DEFERRABLE_WORK(_work, _func)				\
	__INIT_DELAYED_WORK(_work, _func, TIMER_DEFERRABLE)

#define INIT_DEFERRABLE_WORK_ONSTACK(_work, _func)			\
	__INIT_DELAYED_WORK_ONSTACK(_work, _func, TIMER_DEFERRABLE)

/**
 * work_pending - Find out whether a work item is currently pending
 * @work: The work item in question
 */
#define work_pending(work) \
	test_bit(WORK_STRUCT_PENDING_BIT, work_data_bits(work))

/**
 * delayed_work_pending - Find out whether a delayable work item is currently
 * pending
 * @work: The work item in question
 */
#define delayed_work_pending(w) \
	work_pending(&(w)->work)

/**
 * work_clear_pending - for internal use only, mark a work item as not pending
 * @work: The work item in question
 */
#define work_clear_pending(work) \
	clear_bit(WORK_STRUCT_PENDING_BIT, work_data_bits(work))

/*
 * Workqueue flags and constants.  For details, please refer to
 * Documentation/workqueue.txt.
 */
enum {
	/*
	 * All wqs are now non-reentrant making the following flag
	 * meaningless.  Will be removed.
	 */
	WQ_NON_REENTRANT	= 1 << 0, /* DEPRECATED */

	WQ_UNBOUND		= 1 << 1, /* not bound to any cpu */
	WQ_FREEZABLE		= 1 << 2, /* freeze during suspend */
	WQ_MEM_RECLAIM		= 1 << 3, /* may be used for memory reclaim */
	WQ_HIGHPRI		= 1 << 4, /* high priority */
	WQ_CPU_INTENSIVE	= 1 << 5, /* cpu instensive workqueue */
	WQ_SYSFS		= 1 << 6, /* visible in sysfs, see wq_sysfs_register() */

	/*
	 * Per-cpu workqueues are generally preferred because they tend to
	 * show better performance thanks to cache locality.  Per-cpu
	 * workqueues exclude the scheduler from choosing the CPU to
	 * execute the worker threads, which has an unfortunate side effect
	 * of increasing power consumption.
	 *
	 * The scheduler considers a CPU idle if it doesn't have any task
	 * to execute and tries to keep idle cores idle to conserve power;
	 * however, for example, a per-cpu work item scheduled from an
	 * interrupt handler on an idle CPU will force the scheduler to
	 * excute the work item on that CPU breaking the idleness, which in
	 * turn may lead to more scheduling choices which are sub-optimal
	 * in terms of power consumption.
	 *
	 * Workqueues marked with WQ_POWER_EFFICIENT are per-cpu by default
	 * but become unbound if workqueue.power_efficient kernel param is
	 * specified.  Per-cpu workqueues which are identified to
	 * contribute significantly to power-consumption are identified and
	 * marked with this flag and enabling the power_efficient mode
	 * leads to noticeable power saving at the cost of small
	 * performance disadvantage.
	 *
	 * http://thread.gmane.org/gmane.linux.kernel/1480396
	 */
	WQ_POWER_EFFICIENT	= 1 << 7,

	__WQ_DRAINING		= 1 << 16, /* internal: workqueue is draining */
	__WQ_ORDERED		= 1 << 17, /* internal: workqueue is ordered */

	WQ_MAX_ACTIVE		= 512,	  /* I like 512, better ideas? */
	WQ_MAX_UNBOUND_PER_CPU	= 4,	  /* 4 * #cpus for unbound wq */
	WQ_DFL_ACTIVE		= WQ_MAX_ACTIVE / 2,
};

/* unbound wq's aren't per-cpu, scale max_active according to #cpus */
#define WQ_UNBOUND_MAX_ACTIVE	\
	max_t(int, WQ_MAX_ACTIVE, num_possible_cpus() * WQ_MAX_UNBOUND_PER_CPU)

/*
 * System-wide workqueues which are always present.
 *
 * system_wq is the one used by schedule[_delayed]_work[_on]().
 * Multi-CPU multi-threaded.  There are users which expect relatively
 * short queue flush time.  Don't queue works which can run for too
 * long.
 *
 * system_long_wq is similar to system_wq but may host long running
 * works.  Queue flushing might take relatively long.
 *
 * system_unbound_wq is unbound workqueue.  Workers are not bound to
 * any specific CPU, not concurrency managed, and all queued works are
 * executed immediately as long as max_active limit is not reached and
 * resources are available.
 *
 * system_freezable_wq is equivalent to system_wq except that it's
 * freezable.
 *
<<<<<<< HEAD
 * system_nrt_freezable_wq is equivalent to system_nrt_wq except that
 * it's freezable.
=======
 * *_power_efficient_wq are inclined towards saving power and converted
 * into WQ_UNBOUND variants if 'wq_power_efficient' is enabled; otherwise,
 * they are same as their non-power-efficient counterparts - e.g.
 * system_power_efficient_wq is identical to system_wq if
 * 'wq_power_efficient' is disabled.  See WQ_POWER_EFFICIENT for more info.
>>>>>>> c3ade0e0
 */
extern struct workqueue_struct *system_wq;
extern struct workqueue_struct *system_long_wq;
extern struct workqueue_struct *system_unbound_wq;
extern struct workqueue_struct *system_freezable_wq;
<<<<<<< HEAD
extern struct workqueue_struct *system_nrt_freezable_wq;
=======
extern struct workqueue_struct *system_power_efficient_wq;
extern struct workqueue_struct *system_freezable_power_efficient_wq;

static inline struct workqueue_struct * __deprecated __system_nrt_wq(void)
{
	return system_wq;
}

static inline struct workqueue_struct * __deprecated __system_nrt_freezable_wq(void)
{
	return system_freezable_wq;
}

/* equivlalent to system_wq and system_freezable_wq, deprecated */
#define system_nrt_wq			__system_nrt_wq()
#define system_nrt_freezable_wq		__system_nrt_freezable_wq()
>>>>>>> c3ade0e0

extern struct workqueue_struct *
__alloc_workqueue_key(const char *fmt, unsigned int flags, int max_active,
	struct lock_class_key *key, const char *lock_name, ...) __printf(1, 6);

/**
 * alloc_workqueue - allocate a workqueue
 * @fmt: printf format for the name of the workqueue
 * @flags: WQ_* flags
 * @max_active: max in-flight work items, 0 for default
 * @args: args for @fmt
 *
 * Allocate a workqueue with the specified parameters.  For detailed
 * information on WQ_* flags, please refer to Documentation/workqueue.txt.
 *
 * The __lock_name macro dance is to guarantee that single lock_class_key
 * doesn't end up with different namesm, which isn't allowed by lockdep.
 *
 * RETURNS:
 * Pointer to the allocated workqueue on success, %NULL on failure.
 */
#ifdef CONFIG_LOCKDEP
#define alloc_workqueue(fmt, flags, max_active, args...)		\
({									\
	static struct lock_class_key __key;				\
	const char *__lock_name;					\
									\
	__lock_name = #fmt#args;					\
									\
	__alloc_workqueue_key((fmt), (flags), (max_active),		\
			      &__key, __lock_name, ##args);		\
})
#else
#define alloc_workqueue(fmt, flags, max_active, args...)		\
	__alloc_workqueue_key((fmt), (flags), (max_active),		\
			      NULL, NULL, ##args)
#endif

/**
 * alloc_ordered_workqueue - allocate an ordered workqueue
 * @fmt: printf format for the name of the workqueue
 * @flags: WQ_* flags (only WQ_FREEZABLE and WQ_MEM_RECLAIM are meaningful)
 * @args: args for @fmt
 *
 * Allocate an ordered workqueue.  An ordered workqueue executes at
 * most one work item at any given time in the queued order.  They are
 * implemented as unbound workqueues with @max_active of one.
 *
 * RETURNS:
 * Pointer to the allocated workqueue on success, %NULL on failure.
 */
#define alloc_ordered_workqueue(fmt, flags, args...)			\
	alloc_workqueue(fmt, WQ_UNBOUND | __WQ_ORDERED | (flags), 1, ##args)

#define create_workqueue(name)						\
	alloc_workqueue("%s", WQ_MEM_RECLAIM, 1, (name))
#define create_freezable_workqueue(name)				\
	alloc_workqueue("%s", WQ_FREEZABLE | WQ_UNBOUND | WQ_MEM_RECLAIM, \
			1, (name))
#define create_singlethread_workqueue(name)				\
	alloc_workqueue("%s", WQ_UNBOUND | WQ_MEM_RECLAIM, 1, (name))

extern void destroy_workqueue(struct workqueue_struct *wq);

struct workqueue_attrs *alloc_workqueue_attrs(gfp_t gfp_mask);
void free_workqueue_attrs(struct workqueue_attrs *attrs);
int apply_workqueue_attrs(struct workqueue_struct *wq,
			  const struct workqueue_attrs *attrs);

extern bool queue_work_on(int cpu, struct workqueue_struct *wq,
			struct work_struct *work);
extern bool queue_delayed_work_on(int cpu, struct workqueue_struct *wq,
			struct delayed_work *work, unsigned long delay);
extern bool mod_delayed_work_on(int cpu, struct workqueue_struct *wq,
			struct delayed_work *dwork, unsigned long delay);

extern void flush_workqueue(struct workqueue_struct *wq);
extern void drain_workqueue(struct workqueue_struct *wq);
extern void flush_scheduled_work(void);

extern int schedule_on_each_cpu(work_func_t func);

int execute_in_process_context(work_func_t fn, struct execute_work *);

extern bool flush_work(struct work_struct *work);
extern bool cancel_work_sync(struct work_struct *work);

extern bool flush_delayed_work(struct delayed_work *dwork);
extern bool cancel_delayed_work(struct delayed_work *dwork);
extern bool cancel_delayed_work_sync(struct delayed_work *dwork);

extern void workqueue_set_max_active(struct workqueue_struct *wq,
				     int max_active);
extern bool current_is_workqueue_rescuer(void);
extern bool workqueue_congested(int cpu, struct workqueue_struct *wq);
extern unsigned int work_busy(struct work_struct *work);
extern __printf(1, 2) void set_worker_desc(const char *fmt, ...);
extern void print_worker_info(const char *log_lvl, struct task_struct *task);

/**
 * queue_work - queue work on a workqueue
 * @wq: workqueue to use
 * @work: work to queue
 *
 * Returns %false if @work was already on a queue, %true otherwise.
 *
 * We queue the work to the CPU on which it was submitted, but if the CPU dies
 * it can be processed by another CPU.
 */
static inline bool queue_work(struct workqueue_struct *wq,
			      struct work_struct *work)
{
	return queue_work_on(WORK_CPU_UNBOUND, wq, work);
}

/**
 * queue_delayed_work - queue work on a workqueue after delay
 * @wq: workqueue to use
 * @dwork: delayable work to queue
 * @delay: number of jiffies to wait before queueing
 *
 * Equivalent to queue_delayed_work_on() but tries to use the local CPU.
 */
static inline bool queue_delayed_work(struct workqueue_struct *wq,
				      struct delayed_work *dwork,
				      unsigned long delay)
{
	return queue_delayed_work_on(WORK_CPU_UNBOUND, wq, dwork, delay);
}

/**
 * mod_delayed_work - modify delay of or queue a delayed work
 * @wq: workqueue to use
 * @dwork: work to queue
 * @delay: number of jiffies to wait before queueing
 *
 * mod_delayed_work_on() on local CPU.
 */
static inline bool mod_delayed_work(struct workqueue_struct *wq,
				    struct delayed_work *dwork,
				    unsigned long delay)
{
	return mod_delayed_work_on(WORK_CPU_UNBOUND, wq, dwork, delay);
}

/**
 * schedule_work_on - put work task on a specific cpu
 * @cpu: cpu to put the work task on
 * @work: job to be done
 *
 * This puts a job on a specific cpu
 */
static inline bool schedule_work_on(int cpu, struct work_struct *work)
{
	return queue_work_on(cpu, system_wq, work);
}

/**
 * schedule_work - put work task in global workqueue
 * @work: job to be done
 *
 * Returns %false if @work was already on the kernel-global workqueue and
 * %true otherwise.
 *
 * This puts a job in the kernel-global workqueue if it was not already
 * queued and leaves it in the same position on the kernel-global
 * workqueue otherwise.
 */
static inline bool schedule_work(struct work_struct *work)
{
	return queue_work(system_wq, work);
}

/**
 * schedule_delayed_work_on - queue work in global workqueue on CPU after delay
 * @cpu: cpu to use
 * @dwork: job to be done
 * @delay: number of jiffies to wait
 *
 * After waiting for a given time this puts a job in the kernel-global
 * workqueue on the specified CPU.
 */
static inline bool schedule_delayed_work_on(int cpu, struct delayed_work *dwork,
					    unsigned long delay)
{
	return queue_delayed_work_on(cpu, system_wq, dwork, delay);
}

/**
 * schedule_delayed_work - put work task in global workqueue after delay
 * @dwork: job to be done
 * @delay: number of jiffies to wait or 0 for immediate execution
 *
 * After waiting for a given time this puts a job in the kernel-global
 * workqueue.
 */
static inline bool schedule_delayed_work(struct delayed_work *dwork,
					 unsigned long delay)
{
	return queue_delayed_work(system_wq, dwork, delay);
}

/**
 * keventd_up - is workqueue initialized yet?
 */
static inline bool keventd_up(void)
{
	return system_wq != NULL;
}

/*
 * Like above, but uses del_timer() instead of del_timer_sync(). This means,
 * if it returns 0 the timer function may be running and the queueing is in
 * progress.
 */
static inline bool __deprecated __cancel_delayed_work(struct delayed_work *work)
{
	bool ret;

	ret = del_timer(&work->timer);
	if (ret)
		work_clear_pending(&work->work);
	return ret;
}

/* used to be different but now identical to flush_work(), deprecated */
static inline bool __deprecated flush_work_sync(struct work_struct *work)
{
	return flush_work(work);
}

/* used to be different but now identical to flush_delayed_work(), deprecated */
static inline bool __deprecated flush_delayed_work_sync(struct delayed_work *dwork)
{
	return flush_delayed_work(dwork);
}

#ifndef CONFIG_SMP
static inline long work_on_cpu(int cpu, long (*fn)(void *), void *arg)
{
	return fn(arg);
}
#else
long work_on_cpu(int cpu, long (*fn)(void *), void *arg);
#endif /* CONFIG_SMP */

#ifdef CONFIG_FREEZER
extern void freeze_workqueues_begin(void);
extern bool freeze_workqueues_busy(void);
extern void thaw_workqueues(void);
#endif /* CONFIG_FREEZER */

#ifdef CONFIG_SYSFS
int workqueue_sysfs_register(struct workqueue_struct *wq);
#else	/* CONFIG_SYSFS */
static inline int workqueue_sysfs_register(struct workqueue_struct *wq)
{ return 0; }
#endif	/* CONFIG_SYSFS */

#endif<|MERGE_RESOLUTION|>--- conflicted
+++ resolved
@@ -366,24 +366,16 @@
  * system_freezable_wq is equivalent to system_wq except that it's
  * freezable.
  *
-<<<<<<< HEAD
- * system_nrt_freezable_wq is equivalent to system_nrt_wq except that
- * it's freezable.
-=======
  * *_power_efficient_wq are inclined towards saving power and converted
  * into WQ_UNBOUND variants if 'wq_power_efficient' is enabled; otherwise,
  * they are same as their non-power-efficient counterparts - e.g.
  * system_power_efficient_wq is identical to system_wq if
  * 'wq_power_efficient' is disabled.  See WQ_POWER_EFFICIENT for more info.
->>>>>>> c3ade0e0
  */
 extern struct workqueue_struct *system_wq;
 extern struct workqueue_struct *system_long_wq;
 extern struct workqueue_struct *system_unbound_wq;
 extern struct workqueue_struct *system_freezable_wq;
-<<<<<<< HEAD
-extern struct workqueue_struct *system_nrt_freezable_wq;
-=======
 extern struct workqueue_struct *system_power_efficient_wq;
 extern struct workqueue_struct *system_freezable_power_efficient_wq;
 
@@ -400,7 +392,6 @@
 /* equivlalent to system_wq and system_freezable_wq, deprecated */
 #define system_nrt_wq			__system_nrt_wq()
 #define system_nrt_freezable_wq		__system_nrt_freezable_wq()
->>>>>>> c3ade0e0
 
 extern struct workqueue_struct *
 __alloc_workqueue_key(const char *fmt, unsigned int flags, int max_active,
