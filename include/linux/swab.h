--- conflicted
+++ resolved
@@ -3,283 +3,6 @@
 
 #include <uapi/linux/swab.h>
 
-<<<<<<< HEAD
-/*
- * casts are necessary for constants, because we never know how for sure
- * how U/UL/ULL map to __u16, __u32, __u64. At least not in a portable way.
- */
-#define ___constant_swab16(x) ((__u16)(				\
-	(((__u16)(x) & (__u16)0x00ffU) << 8) |			\
-	(((__u16)(x) & (__u16)0xff00U) >> 8)))
-
-#define ___constant_swab32(x) ((__u32)(				\
-	(((__u32)(x) & (__u32)0x000000ffUL) << 24) |		\
-	(((__u32)(x) & (__u32)0x0000ff00UL) <<  8) |		\
-	(((__u32)(x) & (__u32)0x00ff0000UL) >>  8) |		\
-	(((__u32)(x) & (__u32)0xff000000UL) >> 24)))
-
-#define ___constant_swab64(x) ((__u64)(				\
-	(((__u64)(x) & (__u64)0x00000000000000ffULL) << 56) |	\
-	(((__u64)(x) & (__u64)0x000000000000ff00ULL) << 40) |	\
-	(((__u64)(x) & (__u64)0x0000000000ff0000ULL) << 24) |	\
-	(((__u64)(x) & (__u64)0x00000000ff000000ULL) <<  8) |	\
-	(((__u64)(x) & (__u64)0x000000ff00000000ULL) >>  8) |	\
-	(((__u64)(x) & (__u64)0x0000ff0000000000ULL) >> 24) |	\
-	(((__u64)(x) & (__u64)0x00ff000000000000ULL) >> 40) |	\
-	(((__u64)(x) & (__u64)0xff00000000000000ULL) >> 56)))
-
-#define ___constant_swahw32(x) ((__u32)(			\
-	(((__u32)(x) & (__u32)0x0000ffffUL) << 16) |		\
-	(((__u32)(x) & (__u32)0xffff0000UL) >> 16)))
-
-#define ___constant_swahb32(x) ((__u32)(			\
-	(((__u32)(x) & (__u32)0x00ff00ffUL) << 8) |		\
-	(((__u32)(x) & (__u32)0xff00ff00UL) >> 8)))
-
-/*
- * Implement the following as inlines, but define the interface using
- * macros to allow constant folding when possible:
- * ___swab16, ___swab32, ___swab64, ___swahw32, ___swahb32
- */
-
-static inline __intentional_overflow(-1) __attribute_const__ __u16 __fswab16(__u16 val)
-{
-#ifdef __arch_swab16
-	return __arch_swab16(val);
-#else
-	return ___constant_swab16(val);
-#endif
-}
-
-static inline __intentional_overflow(-1) __attribute_const__ __u32 __fswab32(__u32 val)
-{
-#ifdef __arch_swab32
-	return __arch_swab32(val);
-#else
-	return ___constant_swab32(val);
-#endif
-}
-
-static inline __intentional_overflow(-1) __attribute_const__ __u64 __fswab64(__u64 val)
-{
-#ifdef __arch_swab64
-	return __arch_swab64(val);
-#elif defined(__SWAB_64_THRU_32__)
-	__u32 h = val >> 32;
-	__u32 l = val & ((1ULL << 32) - 1);
-	return (((__u64)__fswab32(l)) << 32) | ((__u64)(__fswab32(h)));
-#else
-	return ___constant_swab64(val);
-#endif
-}
-
-static inline __attribute_const__ __u32 __fswahw32(__u32 val)
-{
-#ifdef __arch_swahw32
-	return __arch_swahw32(val);
-#else
-	return ___constant_swahw32(val);
-#endif
-}
-
-static inline __attribute_const__ __u32 __fswahb32(__u32 val)
-{
-#ifdef __arch_swahb32
-	return __arch_swahb32(val);
-#else
-	return ___constant_swahb32(val);
-#endif
-}
-
-/**
- * __swab16 - return a byteswapped 16-bit value
- * @x: value to byteswap
- */
-#define __swab16(x)				\
-	(__builtin_constant_p((__u16)(x)) ?	\
-	___constant_swab16(x) :			\
-	__fswab16(x))
-
-/**
- * __swab32 - return a byteswapped 32-bit value
- * @x: value to byteswap
- */
-#define __swab32(x)				\
-	(__builtin_constant_p((__u32)(x)) ?	\
-	___constant_swab32(x) :			\
-	__fswab32(x))
-
-/**
- * __swab64 - return a byteswapped 64-bit value
- * @x: value to byteswap
- */
-#define __swab64(x)				\
-	(__builtin_constant_p((__u64)(x)) ?	\
-	___constant_swab64(x) :			\
-	__fswab64(x))
-
-/**
- * __swahw32 - return a word-swapped 32-bit value
- * @x: value to wordswap
- *
- * __swahw32(0x12340000) is 0x00001234
- */
-#define __swahw32(x)				\
-	(__builtin_constant_p((__u32)(x)) ?	\
-	___constant_swahw32(x) :		\
-	__fswahw32(x))
-
-/**
- * __swahb32 - return a high and low byte-swapped 32-bit value
- * @x: value to byteswap
- *
- * __swahb32(0x12345678) is 0x34127856
- */
-#define __swahb32(x)				\
-	(__builtin_constant_p((__u32)(x)) ?	\
-	___constant_swahb32(x) :		\
-	__fswahb32(x))
-
-/**
- * __swab16p - return a byteswapped 16-bit value from a pointer
- * @p: pointer to a naturally-aligned 16-bit value
- */
-static inline __u16 __swab16p(const __u16 *p)
-{
-#ifdef __arch_swab16p
-	return __arch_swab16p(p);
-#else
-	return __swab16(*p);
-#endif
-}
-
-/**
- * __swab32p - return a byteswapped 32-bit value from a pointer
- * @p: pointer to a naturally-aligned 32-bit value
- */
-static inline __u32 __swab32p(const __u32 *p)
-{
-#ifdef __arch_swab32p
-	return __arch_swab32p(p);
-#else
-	return __swab32(*p);
-#endif
-}
-
-/**
- * __swab64p - return a byteswapped 64-bit value from a pointer
- * @p: pointer to a naturally-aligned 64-bit value
- */
-static inline __u64 __swab64p(const __u64 *p)
-{
-#ifdef __arch_swab64p
-	return __arch_swab64p(p);
-#else
-	return __swab64(*p);
-#endif
-}
-
-/**
- * __swahw32p - return a wordswapped 32-bit value from a pointer
- * @p: pointer to a naturally-aligned 32-bit value
- *
- * See __swahw32() for details of wordswapping.
- */
-static inline __u32 __swahw32p(const __u32 *p)
-{
-#ifdef __arch_swahw32p
-	return __arch_swahw32p(p);
-#else
-	return __swahw32(*p);
-#endif
-}
-
-/**
- * __swahb32p - return a high and low byteswapped 32-bit value from a pointer
- * @p: pointer to a naturally-aligned 32-bit value
- *
- * See __swahb32() for details of high/low byteswapping.
- */
-static inline __u32 __swahb32p(const __u32 *p)
-{
-#ifdef __arch_swahb32p
-	return __arch_swahb32p(p);
-#else
-	return __swahb32(*p);
-#endif
-}
-
-/**
- * __swab16s - byteswap a 16-bit value in-place
- * @p: pointer to a naturally-aligned 16-bit value
- */
-static inline void __swab16s(__u16 *p)
-{
-#ifdef __arch_swab16s
-	__arch_swab16s(p);
-#else
-	*p = __swab16p(p);
-#endif
-}
-/**
- * __swab32s - byteswap a 32-bit value in-place
- * @p: pointer to a naturally-aligned 32-bit value
- */
-static inline void __swab32s(__u32 *p)
-{
-#ifdef __arch_swab32s
-	__arch_swab32s(p);
-#else
-	*p = __swab32p(p);
-#endif
-}
-
-/**
- * __swab64s - byteswap a 64-bit value in-place
- * @p: pointer to a naturally-aligned 64-bit value
- */
-static inline void __swab64s(__u64 *p)
-{
-#ifdef __arch_swab64s
-	__arch_swab64s(p);
-#else
-	*p = __swab64p(p);
-#endif
-}
-
-/**
- * __swahw32s - wordswap a 32-bit value in-place
- * @p: pointer to a naturally-aligned 32-bit value
- *
- * See __swahw32() for details of wordswapping
- */
-static inline void __swahw32s(__u32 *p)
-{
-#ifdef __arch_swahw32s
-	__arch_swahw32s(p);
-#else
-	*p = __swahw32p(p);
-#endif
-}
-
-/**
- * __swahb32s - high and low byteswap a 32-bit value in-place
- * @p: pointer to a naturally-aligned 32-bit value
- *
- * See __swahb32() for details of high and low byte swapping
- */
-static inline void __swahb32s(__u32 *p)
-{
-#ifdef __arch_swahb32s
-	__arch_swahb32s(p);
-#else
-	*p = __swahb32p(p);
-#endif
-}
-
-#ifdef __KERNEL__
-=======
->>>>>>> c3ade0e0
 # define swab16 __swab16
 # define swab32 __swab32
 # define swab64 __swab64
