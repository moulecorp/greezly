/*
 *  linux/include/linux/mmc/card.h
 *
 * This program is free software; you can redistribute it and/or modify
 * it under the terms of the GNU General Public License version 2 as
 * published by the Free Software Foundation.
 *
 *  Card driver specific definitions.
 */
#ifndef LINUX_MMC_CARD_H
#define LINUX_MMC_CARD_H

#include <linux/device.h>
#include <linux/mmc/core.h>
#include <linux/mod_devicetable.h>

struct mmc_cid {
	unsigned int		manfid;
	char			prod_name[8];
	unsigned char		prv;
	unsigned int		serial;
	unsigned short		oemid;
	unsigned short		year;
	unsigned char		hwrev;
	unsigned char		fwrev;
	unsigned char		month;
};

struct mmc_csd {
	unsigned char		structure;
	unsigned char		mmca_vsn;
	unsigned short		cmdclass;
	unsigned short		tacc_clks;
	unsigned int		tacc_ns;
	unsigned int		c_size;
	unsigned int		r2w_factor;
	unsigned int		max_dtr;
	unsigned int		erase_size;		/* In sectors */
	unsigned int		read_blkbits;
	unsigned int		write_blkbits;
	unsigned int		capacity;
	unsigned int		read_partial:1,
				read_misalign:1,
				write_partial:1,
				write_misalign:1;
};

struct mmc_ext_csd {
	u8			rev;
	u8			erase_group_def;
	u8			sec_feature_support;
	u8			rel_sectors;
	u8			rel_param;
	u8			part_config;
	u8			cache_ctrl;
	u8			rst_n_function;
	u8			max_packed_writes;
	u8			max_packed_reads;
	u8			packed_event_en;
	unsigned int		part_time;		/* Units: ms */
	unsigned int		sa_timeout;		/* Units: 100ns */
	unsigned int		generic_cmd6_time;	/* Units: 10ms */
	unsigned int            power_off_longtime;     /* Units: ms */
	u8			power_off_notification;	/* state */
	unsigned int		hs_max_dtr;
#define MMC_HIGH_26_MAX_DTR	26000000
#define MMC_HIGH_52_MAX_DTR	52000000
#define MMC_HIGH_DDR_MAX_DTR	52000000
#define MMC_HS200_MAX_DTR	200000000
	unsigned int		sectors;
	unsigned int		card_type;
	unsigned int		hc_erase_size;		/* In sectors */
	unsigned int		hc_erase_timeout;	/* In milliseconds */
	unsigned int		sec_trim_mult;	/* Secure trim multiplier  */
	unsigned int		sec_erase_mult;	/* Secure erase multiplier */
	unsigned int		trim_timeout;		/* In milliseconds */
	bool			enhanced_area_en;	/* enable bit */
	unsigned long long	enhanced_area_offset;	/* Units: Byte */
	unsigned int		enhanced_area_size;	/* Units: KB */
	unsigned int		cache_size;		/* Units: KB */
	bool			hpi_en;			/* HPI enablebit */
	bool			hpi;			/* HPI support bit */
	unsigned int		hpi_cmd;		/* cmd used as HPI */
	bool			bkops;		/* background support bit */
	bool			bkops_en;	/* background enable bit */
	unsigned int            data_sector_size;       /* 512 bytes or 4KB */
	unsigned int            data_tag_unit_size;     /* DATA TAG UNIT size */
	unsigned int		boot_ro_lock;		/* ro lock support */
	bool			boot_ro_lockable;
	u8			raw_exception_status;	/* 54 */
	u8			raw_partition_support;	/* 160 */
	u8			raw_rpmb_size_mult;	/* 168 */
	u8			raw_erased_mem_count;	/* 181 */
	u8			raw_ext_csd_structure;	/* 194 */
	u8			raw_card_type;		/* 196 */
	u8			out_of_int_time;	/* 198 */
	u8			raw_pwr_cl_52_195;	/* 200 */
	u8			raw_pwr_cl_26_195;	/* 201 */
	u8			raw_pwr_cl_52_360;	/* 202 */
	u8			raw_pwr_cl_26_360;	/* 203 */
	u8			raw_s_a_timeout;	/* 217 */
	u8			raw_hc_erase_gap_size;	/* 221 */
	u8			raw_erase_timeout_mult;	/* 223 */
	u8			raw_hc_erase_grp_size;	/* 224 */
	u8			raw_sec_trim_mult;	/* 229 */
	u8			raw_sec_erase_mult;	/* 230 */
	u8			raw_sec_feature_support;/* 231 */
	u8			raw_trim_mult;		/* 232 */
	u8			raw_pwr_cl_200_195;	/* 236 */
	u8			raw_pwr_cl_200_360;	/* 237 */
	u8			raw_pwr_cl_ddr_52_195;	/* 238 */
	u8			raw_pwr_cl_ddr_52_360;	/* 239 */
	u8			raw_bkops_status;	/* 246 */
	u8			raw_sectors[4];		/* 212 - 4 bytes */

	unsigned int            feature_support;
#define MMC_DISCARD_FEATURE	BIT(0)                  /* CMD38 feature */
};

struct sd_scr {
	unsigned char		sda_vsn;
	unsigned char		sda_spec3;
	unsigned char		bus_widths;
#define SD_SCR_BUS_WIDTH_1	(1<<0)
#define SD_SCR_BUS_WIDTH_4	(1<<2)
	unsigned char		cmds;
#define SD_SCR_CMD20_SUPPORT   (1<<0)
#define SD_SCR_CMD23_SUPPORT   (1<<1)
};

struct sd_ssr {
	unsigned int		au;			/* In sectors */
	unsigned int		erase_timeout;		/* In milliseconds */
	unsigned int		erase_offset;		/* In milliseconds */
};

struct sd_switch_caps {
	unsigned int		hs_max_dtr;
	unsigned int		uhs_max_dtr;
#define HIGH_SPEED_MAX_DTR	50000000
#define UHS_SDR104_MAX_DTR	208000000
#define UHS_SDR50_MAX_DTR	100000000
#define UHS_DDR50_MAX_DTR	50000000
#define UHS_SDR25_MAX_DTR	UHS_DDR50_MAX_DTR
#define UHS_SDR12_MAX_DTR	25000000
	unsigned int		sd3_bus_mode;
#define UHS_SDR12_BUS_SPEED	0
#define HIGH_SPEED_BUS_SPEED	1
#define UHS_SDR25_BUS_SPEED	1
#define UHS_SDR50_BUS_SPEED	2
#define UHS_SDR104_BUS_SPEED	3
#define UHS_DDR50_BUS_SPEED	4

#define SD_MODE_HIGH_SPEED	(1 << HIGH_SPEED_BUS_SPEED)
#define SD_MODE_UHS_SDR12	(1 << UHS_SDR12_BUS_SPEED)
#define SD_MODE_UHS_SDR25	(1 << UHS_SDR25_BUS_SPEED)
#define SD_MODE_UHS_SDR50	(1 << UHS_SDR50_BUS_SPEED)
#define SD_MODE_UHS_SDR104	(1 << UHS_SDR104_BUS_SPEED)
#define SD_MODE_UHS_DDR50	(1 << UHS_DDR50_BUS_SPEED)
	unsigned int		sd3_drv_type;
#define SD_DRIVER_TYPE_B	0x01
#define SD_DRIVER_TYPE_A	0x02
#define SD_DRIVER_TYPE_C	0x04
#define SD_DRIVER_TYPE_D	0x08
	unsigned int		sd3_curr_limit;
#define SD_SET_CURRENT_LIMIT_200	0
#define SD_SET_CURRENT_LIMIT_400	1
#define SD_SET_CURRENT_LIMIT_600	2
#define SD_SET_CURRENT_LIMIT_800	3
#define SD_SET_CURRENT_NO_CHANGE	(-1)

#define SD_MAX_CURRENT_200	(1 << SD_SET_CURRENT_LIMIT_200)
#define SD_MAX_CURRENT_400	(1 << SD_SET_CURRENT_LIMIT_400)
#define SD_MAX_CURRENT_600	(1 << SD_SET_CURRENT_LIMIT_600)
#define SD_MAX_CURRENT_800	(1 << SD_SET_CURRENT_LIMIT_800)
};

struct sdio_cccr {
	unsigned int		sdio_vsn;
	unsigned int		sd_vsn;
	unsigned int		multi_block:1,
				low_speed:1,
				wide_bus:1,
				high_power:1,
				high_speed:1,
				disable_cd:1;
};

struct sdio_cis {
	unsigned short		vendor;
	unsigned short		device;
	unsigned short		blksize;
	unsigned int		max_dtr;
};

struct mmc_host;
struct sdio_func;
struct sdio_func_tuple;

#define SDIO_MAX_FUNCS		7

enum mmc_blk_status {
	MMC_BLK_SUCCESS = 0,
	MMC_BLK_PARTIAL,
	MMC_BLK_CMD_ERR,
	MMC_BLK_RETRY,
	MMC_BLK_ABORT,
	MMC_BLK_DATA_ERR,
	MMC_BLK_ECC_ERR,
	MMC_BLK_NOMEDIUM,
	MMC_BLK_NEW_REQUEST,
};

/* The number of MMC physical partitions.  These consist of:
 * boot partitions (2), general purpose partitions (4) in MMC v4.4.
 */
#define MMC_NUM_BOOT_PARTITION	2
#define MMC_NUM_GP_PARTITION	4
#define MMC_NUM_PHY_PARTITION	6
#define MAX_MMC_PART_NAME_LEN	20

/*
 * MMC Physical partitions
 */
struct mmc_part {
	unsigned int	size;	/* partition size (in bytes) */
	unsigned int	part_cfg;	/* partition type */
	char	name[MAX_MMC_PART_NAME_LEN];
	bool	force_ro;	/* to make boot parts RO by default */
	unsigned int	area_type;
#define MMC_BLK_DATA_AREA_MAIN	(1<<0)
#define MMC_BLK_DATA_AREA_BOOT	(1<<1)
#define MMC_BLK_DATA_AREA_GP	(1<<2)
#define MMC_BLK_DATA_AREA_RPMB	(1<<3)
};

/*
 * MMC device
 */
struct mmc_card {
	struct mmc_host		*host;		/* the host this device belongs to */
	struct device		dev;		/* the device */
	u32			ocr;		/* the current OCR setting */
	unsigned int		rca;		/* relative card address of device */
	unsigned int		type;		/* card type */
#define MMC_TYPE_MMC		0		/* MMC card */
#define MMC_TYPE_SD		1		/* SD card */
#define MMC_TYPE_SDIO		2		/* SDIO card */
#define MMC_TYPE_SD_COMBO	3		/* SD combo (IO+mem) card */
	unsigned int		state;		/* (our) card state */
#define MMC_STATE_PRESENT	(1<<0)		/* present in sysfs */
#define MMC_STATE_READONLY	(1<<1)		/* card is read-only */
#define MMC_STATE_HIGHSPEED	(1<<2)		/* card is in high speed mode */
#define MMC_STATE_BLOCKADDR	(1<<3)		/* card uses block-addressing */
#define MMC_STATE_HIGHSPEED_DDR (1<<4)		/* card is in high speed mode */
#define MMC_STATE_ULTRAHIGHSPEED (1<<5)		/* card is in ultra high speed mode */
#define MMC_CARD_SDXC		(1<<6)		/* card is SDXC */
#define MMC_CARD_REMOVED	(1<<7)		/* card has been removed */
#define MMC_STATE_HIGHSPEED_200	(1<<8)		/* card is in HS200 mode */
#define MMC_STATE_DOING_BKOPS	(1<<10)		/* card is doing BKOPS */
#define MMC_STATE_SUSPENDED	(1<<11)		/* card is suspended */
	unsigned int		quirks; 	/* card quirks */
#define MMC_QUIRK_LENIENT_FN0	(1<<0)		/* allow SDIO FN0 writes outside of the VS CCCR range */
#define MMC_QUIRK_BLKSZ_FOR_BYTE_MODE (1<<1)	/* use func->cur_blksize */
						/* for byte mode */
#define MMC_QUIRK_NONSTD_SDIO	(1<<2)		/* non-standard SDIO card attached */
						/* (missing CIA registers) */
#define MMC_QUIRK_BROKEN_CLK_GATING (1<<3)	/* clock gating the sdio bus will make card fail */
#define MMC_QUIRK_NONSTD_FUNC_IF (1<<4)		/* SDIO card has nonstd function interfaces */
#define MMC_QUIRK_DISABLE_CD	(1<<5)		/* disconnect CD/DAT[3] resistor */
#define MMC_QUIRK_INAND_CMD38	(1<<6)		/* iNAND devices have broken CMD38 */
#define MMC_QUIRK_BLK_NO_CMD23	(1<<7)		/* Avoid CMD23 for regular multiblock */
#define MMC_QUIRK_BROKEN_BYTE_MODE_512 (1<<8)	/* Avoid sending 512 bytes in */
<<<<<<< HEAD
#define MMC_QUIRK_LONG_READ_TIME (1<<9)		/* Data read time > CSD says */
#define MMC_QUIRK_SEC_ERASE_TRIM_BROKEN (1<<10)	/* Skip secure for erase/trim */
=======
>>>>>>> c3ade0e0
						/* byte mode */
#define MMC_QUIRK_LONG_READ_TIME (1<<9)		/* Data read time > CSD says */
#define MMC_QUIRK_SEC_ERASE_TRIM_BROKEN (1<<10)	/* Skip secure for erase/trim */
#define MMC_QUIRK_BROKEN_IRQ_POLLING	(1<<11)	/* Polling SDIO_CCCR_INTx could create a fake interrupt */

	unsigned int		erase_size;	/* erase size in sectors */
 	unsigned int		erase_shift;	/* if erase unit is power 2 */
 	unsigned int		pref_erase;	/* in sectors */
 	u8			erased_byte;	/* value of erased bytes */

	u32			raw_cid[4];	/* raw card CID */
	u32			raw_csd[4];	/* raw card CSD */
	u32			raw_scr[2];	/* raw card SCR */
	struct mmc_cid		cid;		/* card identification */
	struct mmc_csd		csd;		/* card specific */
	struct mmc_ext_csd	ext_csd;	/* mmc v4 extended card specific */
	struct sd_scr		scr;		/* extra SD information */
	struct sd_ssr		ssr;		/* yet more SD information */
	struct sd_switch_caps	sw_caps;	/* switch (CMD6) caps */

	unsigned int		sdio_funcs;	/* number of SDIO functions */
	struct sdio_cccr	cccr;		/* common card info */
	struct sdio_cis		cis;		/* common tuple info */
	struct sdio_func	*sdio_func[SDIO_MAX_FUNCS]; /* SDIO functions (devices) */
	struct sdio_func	*sdio_single_irq; /* SDIO function when only one IRQ active */
	unsigned		num_info;	/* number of info strings */
	const char		**info;		/* info strings */
	struct sdio_func_tuple	*tuples;	/* unknown common tuples */

	unsigned int		sd_bus_speed;	/* Bus Speed Mode set for the card */

	struct dentry		*debugfs_root;
	struct mmc_part	part[MMC_NUM_PHY_PARTITION]; /* physical partitions */
	unsigned int    nr_parts;
};

/*
 * This function fill contents in mmc_part.
 */
static inline void mmc_part_add(struct mmc_card *card, unsigned int size,
			unsigned int part_cfg, char *name, int idx, bool ro,
			int area_type)
{
	card->part[card->nr_parts].size = size;
	card->part[card->nr_parts].part_cfg = part_cfg;
	sprintf(card->part[card->nr_parts].name, name, idx);
	card->part[card->nr_parts].force_ro = ro;
	card->part[card->nr_parts].area_type = area_type;
	card->nr_parts++;
}

static inline bool mmc_large_sector(struct mmc_card *card)
{
	return card->ext_csd.data_sector_size == 4096;
}

/*
 *  The world is not perfect and supplies us with broken mmc/sdio devices.
 *  For at least some of these bugs we need a work-around.
 */

struct mmc_fixup {
	/* CID-specific fields. */
	const char *name;

	/* Valid revision range */
	u64 rev_start, rev_end;

	unsigned int manfid;
	unsigned short oemid;

	/* SDIO-specfic fields. You can use SDIO_ANY_ID here of course */
	u16 cis_vendor, cis_device;

	void (*vendor_fixup)(struct mmc_card *card, int data);
	int data;
};

#define CID_MANFID_ANY (-1u)
#define CID_OEMID_ANY ((unsigned short) -1)
#define CID_NAME_ANY (NULL)

#define END_FIXUP { 0 }

#define _FIXUP_EXT(_name, _manfid, _oemid, _rev_start, _rev_end,	\
		   _cis_vendor, _cis_device,				\
		   _fixup, _data)					\
	{						   \
		.name = (_name),			   \
		.manfid = (_manfid),			   \
		.oemid = (_oemid),			   \
		.rev_start = (_rev_start),		   \
		.rev_end = (_rev_end),			   \
		.cis_vendor = (_cis_vendor),		   \
		.cis_device = (_cis_device),		   \
		.vendor_fixup = (_fixup),		   \
		.data = (_data),			   \
	 }

#define MMC_FIXUP_REV(_name, _manfid, _oemid, _rev_start, _rev_end,	\
		      _fixup, _data)					\
	_FIXUP_EXT(_name, _manfid,					\
		   _oemid, _rev_start, _rev_end,			\
		   SDIO_ANY_ID, SDIO_ANY_ID,				\
		   _fixup, _data)					\

#define MMC_FIXUP(_name, _manfid, _oemid, _fixup, _data) \
	MMC_FIXUP_REV(_name, _manfid, _oemid, 0, -1ull, _fixup, _data)

#define SDIO_FIXUP(_vendor, _device, _fixup, _data)			\
	_FIXUP_EXT(CID_NAME_ANY, CID_MANFID_ANY,			\
		    CID_OEMID_ANY, 0, -1ull,				\
		   _vendor, _device,					\
		   _fixup, _data)					\

#define cid_rev(hwrev, fwrev, year, month)	\
	(((u64) hwrev) << 40 |                  \
	 ((u64) fwrev) << 32 |                  \
	 ((u64) year) << 16 |                   \
	 ((u64) month))

#define cid_rev_card(card)		  \
	cid_rev(card->cid.hwrev,	  \
		    card->cid.fwrev,      \
		    card->cid.year,	  \
		    card->cid.month)

/*
 * Unconditionally quirk add/remove.
 */

static inline void __maybe_unused add_quirk(struct mmc_card *card, int data)
{
	card->quirks |= data;
}

static inline void __maybe_unused remove_quirk(struct mmc_card *card, int data)
{
	card->quirks &= ~data;
}

#define mmc_card_mmc(c)		((c)->type == MMC_TYPE_MMC)
#define mmc_card_sd(c)		((c)->type == MMC_TYPE_SD)
#define mmc_card_sdio(c)	((c)->type == MMC_TYPE_SDIO)

#define mmc_card_present(c)	((c)->state & MMC_STATE_PRESENT)
#define mmc_card_readonly(c)	((c)->state & MMC_STATE_READONLY)
#define mmc_card_highspeed(c)	((c)->state & MMC_STATE_HIGHSPEED)
#define mmc_card_hs200(c)	((c)->state & MMC_STATE_HIGHSPEED_200)
#define mmc_card_blockaddr(c)	((c)->state & MMC_STATE_BLOCKADDR)
#define mmc_card_ddr_mode(c)	((c)->state & MMC_STATE_HIGHSPEED_DDR)
#define mmc_card_uhs(c)		((c)->state & MMC_STATE_ULTRAHIGHSPEED)
#define mmc_card_ext_capacity(c) ((c)->state & MMC_CARD_SDXC)
#define mmc_card_removed(c)	((c) && ((c)->state & MMC_CARD_REMOVED))
#define mmc_card_doing_bkops(c)	((c)->state & MMC_STATE_DOING_BKOPS)
#define mmc_card_suspended(c)	((c)->state & MMC_STATE_SUSPENDED)

#define mmc_card_set_present(c)	((c)->state |= MMC_STATE_PRESENT)
#define mmc_card_set_readonly(c) ((c)->state |= MMC_STATE_READONLY)
#define mmc_card_set_highspeed(c) ((c)->state |= MMC_STATE_HIGHSPEED)
#define mmc_card_set_hs200(c)	((c)->state |= MMC_STATE_HIGHSPEED_200)
#define mmc_card_set_blockaddr(c) ((c)->state |= MMC_STATE_BLOCKADDR)
#define mmc_card_set_ddr_mode(c) ((c)->state |= MMC_STATE_HIGHSPEED_DDR)
#define mmc_card_set_uhs(c) ((c)->state |= MMC_STATE_ULTRAHIGHSPEED)
#define mmc_card_set_ext_capacity(c) ((c)->state |= MMC_CARD_SDXC)
#define mmc_card_set_removed(c) ((c)->state |= MMC_CARD_REMOVED)
#define mmc_card_set_doing_bkops(c)	((c)->state |= MMC_STATE_DOING_BKOPS)
#define mmc_card_clr_doing_bkops(c)	((c)->state &= ~MMC_STATE_DOING_BKOPS)
#define mmc_card_set_suspended(c) ((c)->state |= MMC_STATE_SUSPENDED)
#define mmc_card_clr_suspended(c) ((c)->state &= ~MMC_STATE_SUSPENDED)

/*
 * Quirk add/remove for MMC products.
 */

static inline void __maybe_unused add_quirk_mmc(struct mmc_card *card, int data)
{
	if (mmc_card_mmc(card))
		card->quirks |= data;
}

static inline void __maybe_unused remove_quirk_mmc(struct mmc_card *card,
						   int data)
{
	if (mmc_card_mmc(card))
		card->quirks &= ~data;
}

/*
 * Quirk add/remove for SD products.
 */

static inline void __maybe_unused add_quirk_sd(struct mmc_card *card, int data)
{
	if (mmc_card_sd(card))
		card->quirks |= data;
}

static inline void __maybe_unused remove_quirk_sd(struct mmc_card *card,
						   int data)
{
	if (mmc_card_sd(card))
		card->quirks &= ~data;
}

static inline int mmc_card_lenient_fn0(const struct mmc_card *c)
{
	return c->quirks & MMC_QUIRK_LENIENT_FN0;
}

static inline int mmc_blksz_for_byte_mode(const struct mmc_card *c)
{
	return c->quirks & MMC_QUIRK_BLKSZ_FOR_BYTE_MODE;
}

static inline int mmc_card_disable_cd(const struct mmc_card *c)
{
	return c->quirks & MMC_QUIRK_DISABLE_CD;
}

static inline int mmc_card_nonstd_func_interface(const struct mmc_card *c)
{
	return c->quirks & MMC_QUIRK_NONSTD_FUNC_IF;
}

static inline int mmc_card_broken_byte_mode_512(const struct mmc_card *c)
{
	return c->quirks & MMC_QUIRK_BROKEN_BYTE_MODE_512;
}

static inline int mmc_card_long_read_time(const struct mmc_card *c)
{
	return c->quirks & MMC_QUIRK_LONG_READ_TIME;
}

static inline int mmc_card_broken_irq_polling(const struct mmc_card *c)
{
	return c->quirks & MMC_QUIRK_BROKEN_IRQ_POLLING;
}

#define mmc_card_name(c)	((c)->cid.prod_name)
#define mmc_card_id(c)		(dev_name(&(c)->dev))

#define mmc_dev_to_card(d)	container_of(d, struct mmc_card, dev)

#define mmc_list_to_card(l)	container_of(l, struct mmc_card, node)
#define mmc_get_drvdata(c)	dev_get_drvdata(&(c)->dev)
#define mmc_set_drvdata(c,d)	dev_set_drvdata(&(c)->dev, d)

/*
 * MMC device driver (e.g., Flash card, I/O card...)
 */
struct mmc_driver {
	struct device_driver drv;
	int (*probe)(struct mmc_card *);
	void (*remove)(struct mmc_card *);
	int (*suspend)(struct mmc_card *);
	int (*resume)(struct mmc_card *);
	void (*shutdown)(struct mmc_card *);
};

extern int mmc_register_driver(struct mmc_driver *);
extern void mmc_unregister_driver(struct mmc_driver *);

extern void mmc_fixup_device(struct mmc_card *card,
			     const struct mmc_fixup *table);

#endif /* LINUX_MMC_CARD_H */<|MERGE_RESOLUTION|>--- conflicted
+++ resolved
@@ -271,11 +271,6 @@
 #define MMC_QUIRK_INAND_CMD38	(1<<6)		/* iNAND devices have broken CMD38 */
 #define MMC_QUIRK_BLK_NO_CMD23	(1<<7)		/* Avoid CMD23 for regular multiblock */
 #define MMC_QUIRK_BROKEN_BYTE_MODE_512 (1<<8)	/* Avoid sending 512 bytes in */
-<<<<<<< HEAD
-#define MMC_QUIRK_LONG_READ_TIME (1<<9)		/* Data read time > CSD says */
-#define MMC_QUIRK_SEC_ERASE_TRIM_BROKEN (1<<10)	/* Skip secure for erase/trim */
-=======
->>>>>>> c3ade0e0
 						/* byte mode */
 #define MMC_QUIRK_LONG_READ_TIME (1<<9)		/* Data read time > CSD says */
 #define MMC_QUIRK_SEC_ERASE_TRIM_BROKEN (1<<10)	/* Skip secure for erase/trim */
