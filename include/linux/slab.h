--- conflicted
+++ resolved
@@ -107,10 +107,6 @@
 	BUILD_BUG_ON(!(MAX_ERRNO & ~PAGE_MASK));\
 	(void *)(-MAX_ERRNO-1L);		\
 })
-<<<<<<< HEAD
-
-#define ZERO_OR_NULL_PTR(x) ((unsigned long)(x) - 1 >= (unsigned long)ZERO_SIZE_PTR - 1)
-=======
 
 #define ZERO_OR_NULL_PTR(x) ((unsigned long)(x) - 1 >= (unsigned long)ZERO_SIZE_PTR - 1)
 
@@ -122,7 +118,6 @@
 #endif
 extern bool pax_sanitize_slab;
 #endif
->>>>>>> 7b03085f
 
 /*
  * struct kmem_cache related prototypes
@@ -274,7 +269,6 @@
  * for general use, and so are not documented here. For a full list of
  * potential flags, always refer to linux/gfp.h.
  */
-
 static inline void *kcalloc(size_t n, size_t size, gfp_t flags)
 {
 	if (size != 0 && n > SIZE_MAX / size)
