#ifndef _LINUX_NAMEI_H
#define _LINUX_NAMEI_H

#include <linux/dcache.h>
#include <linux/errno.h>
#include <linux/linkage.h>
#include <linux/path.h>

struct vfsmount;

enum { MAX_NESTED_LINKS = 8 };

struct nameidata {
	struct path	path;
	struct qstr	last;
	struct path	root;
	struct inode	*inode; /* path.dentry.d_inode */
	unsigned int	flags;
	unsigned	seq, m_seq;
	int		last_type;
	unsigned	depth;
	const char *saved_names[MAX_NESTED_LINKS + 1];
<<<<<<< HEAD

	/* Intent data */
	union {
		struct open_intent open;
	} intent;
=======
>>>>>>> c3ade0e0
};

/*
 * Type of the last component on LOOKUP_PARENT
 */
enum {LAST_NORM, LAST_ROOT, LAST_DOT, LAST_DOTDOT, LAST_BIND};

/*
 * The bitmask for a lookup event:
 *  - follow links at the end
 *  - require a directory
 *  - ending slashes ok even for nonexistent files
 *  - internal "there are more path components" flag
 *  - dentry cache is untrusted; force a real lookup
 *  - suppress terminal automount
 */
#define LOOKUP_FOLLOW		0x0001
#define LOOKUP_DIRECTORY	0x0002
#define LOOKUP_AUTOMOUNT	0x0004

#define LOOKUP_PARENT		0x0010
#define LOOKUP_REVAL		0x0020
#define LOOKUP_RCU		0x0040

/*
 * Intent data
 */
#define LOOKUP_OPEN		0x0100
#define LOOKUP_CREATE		0x0200
#define LOOKUP_EXCL		0x0400
#define LOOKUP_RENAME_TARGET	0x0800

#define LOOKUP_JUMPED		0x1000
#define LOOKUP_ROOT		0x2000
#define LOOKUP_EMPTY		0x4000

extern int user_path_at(int, const char __user *, unsigned, struct path *);
extern int user_path_at_empty(int, const char __user *, unsigned, struct path *, int *empty);

#define user_path(name, path) user_path_at(AT_FDCWD, name, LOOKUP_FOLLOW, path)
#define user_lpath(name, path) user_path_at(AT_FDCWD, name, 0, path)
#define user_path_dir(name, path) \
	user_path_at(AT_FDCWD, name, LOOKUP_FOLLOW | LOOKUP_DIRECTORY, path)

extern int kern_path(const char *, unsigned, struct path *);

extern struct dentry *kern_path_create(int, const char *, struct path *, unsigned int);
extern struct dentry *user_path_create(int, const char __user *, struct path *, unsigned int);
extern void done_path_create(struct path *, struct dentry *);
extern struct dentry *kern_path_locked(const char *, struct path *);
extern int kern_path_mountpoint(int, const char *, struct path *, unsigned int);

extern struct dentry *lookup_one_len(const char *, struct dentry *, int);

extern int follow_down_one(struct path *);
extern int follow_down(struct path *);
extern int follow_up(struct path *);

extern struct dentry *lock_rename(struct dentry *, struct dentry *);
extern void unlock_rename(struct dentry *, struct dentry *);

<<<<<<< HEAD
=======
extern void nd_jump_link(struct nameidata *nd, struct path *path);

>>>>>>> c3ade0e0
static inline void nd_set_link(struct nameidata *nd, const char *path)
{
	nd->saved_names[nd->depth] = path;
}

static inline const char *nd_get_link(const struct nameidata *nd)
{
	return nd->saved_names[nd->depth];
}

static inline void nd_terminate_link(void *name, size_t len, size_t maxlen)
{
	((char *) name)[min(len, maxlen)] = '\0';
}

/**
 * retry_estale - determine whether the caller should retry an operation
 * @error: the error that would currently be returned
 * @flags: flags being used for next lookup attempt
 *
 * Check to see if the error code was -ESTALE, and then determine whether
 * to retry the call based on whether "flags" already has LOOKUP_REVAL set.
 *
 * Returns true if the caller should try the operation again.
 */
static inline bool
retry_estale(const long error, const unsigned int flags)
{
	return error == -ESTALE && !(flags & LOOKUP_REVAL);
}

#endif /* _LINUX_NAMEI_H */<|MERGE_RESOLUTION|>--- conflicted
+++ resolved
@@ -20,14 +20,6 @@
 	int		last_type;
 	unsigned	depth;
 	const char *saved_names[MAX_NESTED_LINKS + 1];
-<<<<<<< HEAD
-
-	/* Intent data */
-	union {
-		struct open_intent open;
-	} intent;
-=======
->>>>>>> c3ade0e0
 };
 
 /*
@@ -89,11 +81,8 @@
 extern struct dentry *lock_rename(struct dentry *, struct dentry *);
 extern void unlock_rename(struct dentry *, struct dentry *);
 
-<<<<<<< HEAD
-=======
 extern void nd_jump_link(struct nameidata *nd, struct path *path);
 
->>>>>>> c3ade0e0
 static inline void nd_set_link(struct nameidata *nd, const char *path)
 {
 	nd->saved_names[nd->depth] = path;
