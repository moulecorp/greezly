/* ------------------------------------------------------------------------- */
/*									     */
/* i2c.h - definitions for the i2c-bus interface			     */
/*									     */
/* ------------------------------------------------------------------------- */
/*   Copyright (C) 1995-2000 Simon G. Vogl

    This program is free software; you can redistribute it and/or modify
    it under the terms of the GNU General Public License as published by
    the Free Software Foundation; either version 2 of the License, or
    (at your option) any later version.

    This program is distributed in the hope that it will be useful,
    but WITHOUT ANY WARRANTY; without even the implied warranty of
    MERCHANTABILITY or FITNESS FOR A PARTICULAR PURPOSE.  See the
    GNU General Public License for more details.

    You should have received a copy of the GNU General Public License
    along with this program; if not, write to the Free Software
    Foundation, Inc., 51 Franklin Street, Fifth Floor, Boston,
    MA 02110-1301 USA.							     */
/* ------------------------------------------------------------------------- */

/* With some changes from Kyösti Mälkki <kmalkki@cc.hut.fi> and
   Frodo Looijaard <frodol@dds.nl> */
#ifndef _LINUX_I2C_H
#define _LINUX_I2C_H

#include <linux/mod_devicetable.h>
#include <linux/device.h>	/* for struct device */
#include <linux/sched.h>	/* for completion */
#include <linux/mutex.h>
#include <linux/of.h>		/* for struct device_node */
#include <linux/swab.h>		/* for swab16 */
#include <uapi/linux/i2c.h>

extern struct bus_type i2c_bus_type;
extern struct device_type i2c_adapter_type;

/* --- General options ------------------------------------------------	*/

struct i2c_msg;
struct i2c_algorithm;
struct i2c_adapter;
struct i2c_client;
struct i2c_driver;
union i2c_smbus_data;
struct i2c_board_info;

struct module;

#if defined(CONFIG_I2C) || defined(CONFIG_I2C_MODULE)
/*
 * The master routines are the ones normally used to transmit data to devices
 * on a bus (or read from them). Apart from two basic transfer functions to
 * transmit one message at a time, a more complex version can be used to
 * transmit an arbitrary number of messages without interruption.
 * @count must be be less than 64k since msg.len is u16.
 */
extern int i2c_master_send(const struct i2c_client *client, const char *buf,
			   int count);
extern int i2c_master_recv(const struct i2c_client *client, char *buf,
			   int count);

/* Transfer num messages.
 */
extern int i2c_transfer(struct i2c_adapter *adap, struct i2c_msg *msgs,
			int num);
/* Unlocked flavor */
extern int __i2c_transfer(struct i2c_adapter *adap, struct i2c_msg *msgs,
			  int num);

/* This is the very generalized SMBus access routine. You probably do not
   want to use this, though; one of the functions below may be much easier,
   and probably just as fast.
   Note that we use i2c_adapter here, because you do not need a specific
   smbus adapter to call this function. */
extern s32 i2c_smbus_xfer(struct i2c_adapter *adapter, u16 addr,
			  unsigned short flags, char read_write, u8 command,
			  int size, union i2c_smbus_data *data);

/* Now follow the 'nice' access routines. These also document the calling
   conventions of i2c_smbus_xfer. */

extern s32 i2c_smbus_read_byte(const struct i2c_client *client);
extern s32 i2c_smbus_write_byte(const struct i2c_client *client, u8 value);
extern s32 i2c_smbus_read_byte_data(const struct i2c_client *client,
				    u8 command);
extern s32 i2c_smbus_write_byte_data(const struct i2c_client *client,
				     u8 command, u8 value);
extern s32 i2c_smbus_read_word_data(const struct i2c_client *client,
				    u8 command);
extern s32 i2c_smbus_write_word_data(const struct i2c_client *client,
				     u8 command, u16 value);

static inline s32
i2c_smbus_read_word_swapped(const struct i2c_client *client, u8 command)
{
	s32 value = i2c_smbus_read_word_data(client, command);

	return (value < 0) ? value : swab16(value);
}

static inline s32
i2c_smbus_write_word_swapped(const struct i2c_client *client,
			     u8 command, u16 value)
{
	return i2c_smbus_write_word_data(client, command, swab16(value));
}

/* Returns the number of read bytes */
extern s32 i2c_smbus_read_block_data(const struct i2c_client *client,
				     u8 command, u8 *values);
extern s32 i2c_smbus_write_block_data(const struct i2c_client *client,
				      u8 command, u8 length, const u8 *values);
/* Returns the number of read bytes */
extern s32 i2c_smbus_read_i2c_block_data(const struct i2c_client *client,
					 u8 command, u8 length, u8 *values);
extern s32 i2c_smbus_write_i2c_block_data(const struct i2c_client *client,
					  u8 command, u8 length,
					  const u8 *values);
#endif /* I2C */

/**
 * struct i2c_driver - represent an I2C device driver
 * @class: What kind of i2c device we instantiate (for detect)
 * @attach_adapter: Callback for bus addition (deprecated)
 * @probe: Callback for device binding
 * @remove: Callback for device unbinding
 * @shutdown: Callback for device shutdown
 * @suspend: Callback for device suspend
 * @resume: Callback for device resume
 * @alert: Alert callback, for example for the SMBus alert protocol
 * @command: Callback for bus-wide signaling (optional)
 * @driver: Device driver model driver
 * @id_table: List of I2C devices supported by this driver
 * @detect: Callback for device detection
 * @address_list: The I2C addresses to probe (for detect)
 * @clients: List of detected clients we created (for i2c-core use only)
 *
 * The driver.owner field should be set to the module owner of this driver.
 * The driver.name field should be set to the name of this driver.
 *
 * For automatic device detection, both @detect and @address_list must
 * be defined. @class should also be set, otherwise only devices forced
 * with module parameters will be created. The detect function must
 * fill at least the name field of the i2c_board_info structure it is
 * handed upon successful detection, and possibly also the flags field.
 *
 * If @detect is missing, the driver will still work fine for enumerated
 * devices. Detected devices simply won't be supported. This is expected
 * for the many I2C/SMBus devices which can't be detected reliably, and
 * the ones which can always be enumerated in practice.
 *
 * The i2c_client structure which is handed to the @detect callback is
 * not a real i2c_client. It is initialized just enough so that you can
 * call i2c_smbus_read_byte_data and friends on it. Don't do anything
 * else with it. In particular, calling dev_dbg and friends on it is
 * not allowed.
 */
struct i2c_driver {
	unsigned int class;

	/* Notifies the driver that a new bus has appeared. You should avoid
	 * using this, it will be removed in a near future.
	 */
	int (*attach_adapter)(struct i2c_adapter *) __deprecated;

	/* Standard driver model interfaces */
	int (*probe)(struct i2c_client *, const struct i2c_device_id *);
	int (*remove)(struct i2c_client *);

	/* driver model interfaces that don't relate to enumeration  */
	void (*shutdown)(struct i2c_client *);
	int (*suspend)(struct i2c_client *, pm_message_t mesg);
	int (*resume)(struct i2c_client *);

	/* Alert callback, for example for the SMBus alert protocol.
	 * The format and meaning of the data value depends on the protocol.
	 * For the SMBus alert protocol, there is a single bit of data passed
	 * as the alert response's low bit ("event flag").
	 */
	void (*alert)(struct i2c_client *, unsigned int data);

	/* a ioctl like command that can be used to perform specific functions
	 * with the device.
	 */
	int (*command)(struct i2c_client *client, unsigned int cmd, void *arg);

	struct device_driver driver;
	const struct i2c_device_id *id_table;

	/* Device detection callback for automatic device creation */
	int (*detect)(struct i2c_client *, struct i2c_board_info *);
	const unsigned short *address_list;
	struct list_head clients;
};
#define to_i2c_driver(d) container_of(d, struct i2c_driver, driver)

/**
 * struct i2c_client - represent an I2C slave device
 * @flags: I2C_CLIENT_TEN indicates the device uses a ten bit chip address;
 *	I2C_CLIENT_PEC indicates it uses SMBus Packet Error Checking
 * @addr: Address used on the I2C bus connected to the parent adapter.
 * @name: Indicates the type of the device, usually a chip name that's
 *	generic enough to hide second-sourcing and compatible revisions.
 * @adapter: manages the bus segment hosting this I2C device
 * @dev: Driver model device node for the slave.
 * @irq: indicates the IRQ generated by this device (if any)
 * @detected: member of an i2c_driver.clients list or i2c-core's
 *	userspace_devices list
 *
 * An i2c_client identifies a single device (i.e. chip) connected to an
 * i2c bus. The behaviour exposed to Linux is defined by the driver
 * managing the device.
 */
struct i2c_client {
	unsigned short flags;		/* div., see below		*/
	unsigned short addr;		/* chip address - NOTE: 7bit	*/
					/* addresses are stored in the	*/
					/* _LOWER_ 7 bits		*/
	char name[I2C_NAME_SIZE];
	struct i2c_adapter *adapter;	/* the adapter we sit on	*/
	struct device dev;		/* the device structure		*/
	int irq;			/* irq issued by device		*/
	struct list_head detected;
};
#define to_i2c_client(d) container_of(d, struct i2c_client, dev)

extern struct i2c_client *i2c_verify_client(struct device *dev);
extern struct i2c_adapter *i2c_verify_adapter(struct device *dev);

static inline struct i2c_client *kobj_to_i2c_client(struct kobject *kobj)
{
	struct device * const dev = container_of(kobj, struct device, kobj);
	return to_i2c_client(dev);
}

static inline void *i2c_get_clientdata(const struct i2c_client *dev)
{
	return dev_get_drvdata(&dev->dev);
}

static inline void i2c_set_clientdata(struct i2c_client *dev, void *data)
{
	dev_set_drvdata(&dev->dev, data);
}

/**
 * struct i2c_board_info - template for device creation
 * @type: chip type, to initialize i2c_client.name
 * @flags: to initialize i2c_client.flags
 * @addr: stored in i2c_client.addr
 * @platform_data: stored in i2c_client.dev.platform_data
 * @archdata: copied into i2c_client.dev.archdata
 * @of_node: pointer to OpenFirmware device node
 * @acpi_node: ACPI device node
 * @irq: stored in i2c_client.irq
 *
 * I2C doesn't actually support hardware probing, although controllers and
 * devices may be able to use I2C_SMBUS_QUICK to tell whether or not there's
 * a device at a given address.  Drivers commonly need more information than
 * that, such as chip type, configuration, associated IRQ, and so on.
 *
 * i2c_board_info is used to build tables of information listing I2C devices
 * that are present.  This information is used to grow the driver model tree.
 * For mainboards this is done statically using i2c_register_board_info();
 * bus numbers identify adapters that aren't yet available.  For add-on boards,
 * i2c_new_device() does this dynamically with the adapter already known.
 */
struct i2c_board_info {
	char		type[I2C_NAME_SIZE];
	unsigned short	flags;
	unsigned short	addr;
	void		*platform_data;
	struct dev_archdata	*archdata;
	struct device_node *of_node;
	struct acpi_dev_node acpi_node;
	int		irq;
};

/**
 * I2C_BOARD_INFO - macro used to list an i2c device and its address
 * @dev_type: identifies the device type
 * @dev_addr: the device's address on the bus.
 *
 * This macro initializes essential fields of a struct i2c_board_info,
 * declaring what has been provided on a particular board.  Optional
 * fields (such as associated irq, or device-specific platform_data)
 * are provided using conventional syntax.
 */
#define I2C_BOARD_INFO(dev_type, dev_addr) \
	.type = dev_type, .addr = (dev_addr)


#if defined(CONFIG_I2C) || defined(CONFIG_I2C_MODULE)
/* Add-on boards should register/unregister their devices; e.g. a board
 * with integrated I2C, a config eeprom, sensors, and a codec that's
 * used in conjunction with the primary hardware.
 */
extern struct i2c_client *
i2c_new_device(struct i2c_adapter *adap, struct i2c_board_info const *info);

/* If you don't know the exact address of an I2C device, use this variant
 * instead, which can probe for device presence in a list of possible
 * addresses. The "probe" callback function is optional. If it is provided,
 * it must return 1 on successful probe, 0 otherwise. If it is not provided,
 * a default probing method is used.
 */
extern struct i2c_client *
i2c_new_probed_device(struct i2c_adapter *adap,
		      struct i2c_board_info *info,
		      unsigned short const *addr_list,
		      int (*probe)(struct i2c_adapter *, unsigned short addr));

/* Common custom probe functions */
extern int i2c_probe_func_quick_read(struct i2c_adapter *, unsigned short addr);

/* For devices that use several addresses, use i2c_new_dummy() to make
 * client handles for the extra addresses.
 */
extern struct i2c_client *
i2c_new_dummy(struct i2c_adapter *adap, u16 address);

extern void i2c_unregister_device(struct i2c_client *);
#endif /* I2C */

/* Mainboard arch_initcall() code should register all its I2C devices.
 * This is done at arch_initcall time, before declaring any i2c adapters.
 * Modules for add-on boards must use other calls.
 */
#ifdef CONFIG_I2C_BOARDINFO
extern int
i2c_register_board_info(int busnum, struct i2c_board_info const *info,
			unsigned n);
#else
static inline int
i2c_register_board_info(int busnum, struct i2c_board_info const *info,
			unsigned n)
{
	return 0;
}
#endif /* I2C_BOARDINFO */

/**
 * struct i2c_algorithm - represent I2C transfer method
 * @master_xfer: Issue a set of i2c transactions to the given I2C adapter
 *   defined by the msgs array, with num messages available to transfer via
 *   the adapter specified by adap.
 * @smbus_xfer: Issue smbus transactions to the given I2C adapter. If this
 *   is not present, then the bus layer will try and convert the SMBus calls
 *   into I2C transfers instead.
 * @functionality: Return the flags that this algorithm/adapter pair supports
 *   from the I2C_FUNC_* flags.
 *
 * The following structs are for those who like to implement new bus drivers:
 * i2c_algorithm is the interface to a class of hardware solutions which can
 * be addressed using the same bus algorithms - i.e. bit-banging or the PCF8584
 * to name two of the most common.
 *
 * The return codes from the @master_xfer field should indicate the type of
 * error code that occured during the transfer, as documented in the kernel
 * Documentation file Documentation/i2c/fault-codes.
 */
struct i2c_algorithm {
	/* If an adapter algorithm can't do I2C-level access, set master_xfer
	   to NULL. If an adapter algorithm can do SMBus access, set
	   smbus_xfer. If set to NULL, the SMBus protocol is simulated
	   using common I2C messages */
	/* master_xfer should return the number of messages successfully
	   processed, or a negative value on error */
	int (*master_xfer)(struct i2c_adapter *adap, struct i2c_msg *msgs,
			   int num);
	int (*smbus_xfer) (struct i2c_adapter *adap, u16 addr,
			   unsigned short flags, char read_write,
			   u8 command, int size, union i2c_smbus_data *data);

	/* To determine what the adapter supports */
	u32 (*functionality) (struct i2c_adapter *);
};
typedef struct i2c_algorithm __no_const i2c_algorithm_no_const;
<<<<<<< HEAD
=======

/**
 * struct i2c_bus_recovery_info - I2C bus recovery information
 * @recover_bus: Recover routine. Either pass driver's recover_bus() routine, or
 *	i2c_generic_scl_recovery() or i2c_generic_gpio_recovery().
 * @get_scl: This gets current value of SCL line. Mandatory for generic SCL
 *      recovery. Used internally for generic GPIO recovery.
 * @set_scl: This sets/clears SCL line. Mandatory for generic SCL recovery. Used
 *      internally for generic GPIO recovery.
 * @get_sda: This gets current value of SDA line. Optional for generic SCL
 *      recovery. Used internally, if sda_gpio is a valid GPIO, for generic GPIO
 *      recovery.
 * @prepare_recovery: This will be called before starting recovery. Platform may
 *	configure padmux here for SDA/SCL line or something else they want.
 * @unprepare_recovery: This will be called after completing recovery. Platform
 *	may configure padmux here for SDA/SCL line or something else they want.
 * @scl_gpio: gpio number of the SCL line. Only required for GPIO recovery.
 * @sda_gpio: gpio number of the SDA line. Only required for GPIO recovery.
 */
struct i2c_bus_recovery_info {
	int (*recover_bus)(struct i2c_adapter *);

	int (*get_scl)(struct i2c_adapter *);
	void (*set_scl)(struct i2c_adapter *, int val);
	int (*get_sda)(struct i2c_adapter *);

	void (*prepare_recovery)(struct i2c_bus_recovery_info *bri);
	void (*unprepare_recovery)(struct i2c_bus_recovery_info *bri);

	/* gpio recovery */
	int scl_gpio;
	int sda_gpio;
};

int i2c_recover_bus(struct i2c_adapter *adap);

/* Generic recovery routines */
int i2c_generic_gpio_recovery(struct i2c_adapter *adap);
int i2c_generic_scl_recovery(struct i2c_adapter *adap);
>>>>>>> c3ade0e0

/*
 * i2c_adapter is the structure used to identify a physical i2c bus along
 * with the access algorithms necessary to access it.
 */
struct i2c_adapter {
	struct module *owner;
	unsigned int class;		  /* classes to allow probing for */
	const struct i2c_algorithm *algo; /* the algorithm to access the bus */
	void *algo_data;

	/* data fields that are valid for all devices	*/
	struct rt_mutex bus_lock;

	int timeout;			/* in jiffies */
	int retries;
	struct device dev;		/* the adapter device */

	int nr;
	char name[48];
	struct completion dev_released;

	struct mutex userspace_clients_lock;
	struct list_head userspace_clients;

	struct i2c_bus_recovery_info *bus_recovery_info;
};
#define to_i2c_adapter(d) container_of(d, struct i2c_adapter, dev)

static inline void *i2c_get_adapdata(const struct i2c_adapter *dev)
{
	return dev_get_drvdata(&dev->dev);
}

static inline void i2c_set_adapdata(struct i2c_adapter *dev, void *data)
{
	dev_set_drvdata(&dev->dev, data);
}

static inline struct i2c_adapter *
i2c_parent_is_i2c_adapter(const struct i2c_adapter *adapter)
{
#if IS_ENABLED(CONFIG_I2C_MUX)
	struct device *parent = adapter->dev.parent;

	if (parent != NULL && parent->type == &i2c_adapter_type)
		return to_i2c_adapter(parent);
	else
#endif
		return NULL;
}

int i2c_for_each_dev(void *data, int (*fn)(struct device *, void *));

/* Adapter locking functions, exported for shared pin cases */
void i2c_lock_adapter(struct i2c_adapter *);
void i2c_unlock_adapter(struct i2c_adapter *);

/*flags for the client struct: */
#define I2C_CLIENT_PEC	0x04		/* Use Packet Error Checking */
#define I2C_CLIENT_TEN	0x10		/* we have a ten bit chip address */
					/* Must equal I2C_M_TEN below */
#define I2C_CLIENT_WAKE	0x80		/* for board_info; true iff can wake */
#define I2C_CLIENT_SCCB	0x9000		/* Use Omnivision SCCB protocol */
					/* Must match I2C_M_STOP|IGNORE_NAK */

/* i2c adapter classes (bitmask) */
#define I2C_CLASS_HWMON		(1<<0)	/* lm_sensors, ... */
#define I2C_CLASS_DDC		(1<<3)	/* DDC bus on graphics adapters */
#define I2C_CLASS_SPD		(1<<7)	/* Memory modules */

/* Internal numbers to terminate lists */
#define I2C_CLIENT_END		0xfffeU

/* Construct an I2C_CLIENT_END-terminated array of i2c addresses */
#define I2C_ADDRS(addr, addrs...) \
	((const unsigned short []){ addr, ## addrs, I2C_CLIENT_END })


/* ----- functions exported by i2c.o */

/* administration...
 */
#if defined(CONFIG_I2C) || defined(CONFIG_I2C_MODULE)
extern int i2c_add_adapter(struct i2c_adapter *);
extern void i2c_del_adapter(struct i2c_adapter *);
extern int i2c_add_numbered_adapter(struct i2c_adapter *);

extern int i2c_register_driver(struct module *, struct i2c_driver *);
extern void i2c_del_driver(struct i2c_driver *);

/* use a define to avoid include chaining to get THIS_MODULE */
#define i2c_add_driver(driver) \
	i2c_register_driver(THIS_MODULE, driver)

extern struct i2c_client *i2c_use_client(struct i2c_client *client);
extern void i2c_release_client(struct i2c_client *client);

/* call the i2c_client->command() of all attached clients with
 * the given arguments */
extern void i2c_clients_command(struct i2c_adapter *adap,
				unsigned int cmd, void *arg);

extern struct i2c_adapter *i2c_get_adapter(int nr);
extern void i2c_put_adapter(struct i2c_adapter *adap);


/* Return the functionality mask */
static inline u32 i2c_get_functionality(struct i2c_adapter *adap)
{
	return adap->algo->functionality(adap);
}

/* Return 1 if adapter supports everything we need, 0 if not. */
static inline int i2c_check_functionality(struct i2c_adapter *adap, u32 func)
{
	return (func & i2c_get_functionality(adap)) == func;
}

/* Return the adapter number for a specific adapter */
static inline int i2c_adapter_id(struct i2c_adapter *adap)
{
	return adap->nr;
}

/**
 * module_i2c_driver() - Helper macro for registering a I2C driver
 * @__i2c_driver: i2c_driver struct
 *
 * Helper macro for I2C drivers which do not do anything special in module
 * init/exit. This eliminates a lot of boilerplate. Each module may only
 * use this macro once, and calling it replaces module_init() and module_exit()
 */
#define module_i2c_driver(__i2c_driver) \
	module_driver(__i2c_driver, i2c_add_driver, \
			i2c_del_driver)

#endif /* I2C */

#if IS_ENABLED(CONFIG_OF)
/* must call put_device() when done with returned i2c_client device */
extern struct i2c_client *of_find_i2c_device_by_node(struct device_node *node);

/* must call put_device() when done with returned i2c_adapter device */
extern struct i2c_adapter *of_find_i2c_adapter_by_node(struct device_node *node);

#else

static inline struct i2c_client *of_find_i2c_device_by_node(struct device_node *node)
{
	return NULL;
}

static inline struct i2c_adapter *of_find_i2c_adapter_by_node(struct device_node *node)
{
	return NULL;
}
#endif /* CONFIG_OF */

#endif /* _LINUX_I2C_H */<|MERGE_RESOLUTION|>--- conflicted
+++ resolved
@@ -379,8 +379,6 @@
 	u32 (*functionality) (struct i2c_adapter *);
 };
 typedef struct i2c_algorithm __no_const i2c_algorithm_no_const;
-<<<<<<< HEAD
-=======
 
 /**
  * struct i2c_bus_recovery_info - I2C bus recovery information
@@ -420,7 +418,6 @@
 /* Generic recovery routines */
 int i2c_generic_gpio_recovery(struct i2c_adapter *adap);
 int i2c_generic_scl_recovery(struct i2c_adapter *adap);
->>>>>>> c3ade0e0
 
 /*
  * i2c_adapter is the structure used to identify a physical i2c bus along
