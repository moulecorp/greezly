/*
 * Device tables which are exported to userspace via
 * scripts/mod/file2alias.c.  You must keep that file in sync with this
 * header.
 */

#ifndef LINUX_MOD_DEVICETABLE_H
#define LINUX_MOD_DEVICETABLE_H

#ifdef __KERNEL__
#include <linux/types.h>
#include <linux/uuid.h>
typedef unsigned long kernel_ulong_t;
#endif

#define PCI_ANY_ID ((__u16)~0)

struct pci_device_id {
	__u32 vendor, device;		/* Vendor and device ID or PCI_ANY_ID*/
	__u32 subvendor, subdevice;	/* Subsystem ID's or PCI_ANY_ID */
	__u32 class, class_mask;	/* (class,subclass,prog-if) triplet */
	kernel_ulong_t driver_data;	/* Data private to the driver */
};


#define IEEE1394_MATCH_VENDOR_ID	0x0001
#define IEEE1394_MATCH_MODEL_ID		0x0002
#define IEEE1394_MATCH_SPECIFIER_ID	0x0004
#define IEEE1394_MATCH_VERSION		0x0008

struct ieee1394_device_id {
	__u32 match_flags;
	__u32 vendor_id;
	__u32 model_id;
	__u32 specifier_id;
	__u32 version;
	kernel_ulong_t driver_data;
};


/*
 * Device table entry for "new style" table-driven USB drivers.
 * User mode code can read these tables to choose which modules to load.
 * Declare the table as a MODULE_DEVICE_TABLE.
 *
 * A probe() parameter will point to a matching entry from this table.
 * Use the driver_info field for each match to hold information tied
 * to that match:  device quirks, etc.
 *
 * Terminate the driver's table with an all-zeroes entry.
 * Use the flag values to control which fields are compared.
 */

/**
 * struct usb_device_id - identifies USB devices for probing and hotplugging
 * @match_flags: Bit mask controlling of the other fields are used to match
 *	against new devices.  Any field except for driver_info may be used,
 *	although some only make sense in conjunction with other fields.
 *	This is usually set by a USB_DEVICE_*() macro, which sets all
 *	other fields in this structure except for driver_info.
 * @idVendor: USB vendor ID for a device; numbers are assigned
 *	by the USB forum to its members.
 * @idProduct: Vendor-assigned product ID.
 * @bcdDevice_lo: Low end of range of vendor-assigned product version numbers.
 *	This is also used to identify individual product versions, for
 *	a range consisting of a single device.
 * @bcdDevice_hi: High end of version number range.  The range of product
 *	versions is inclusive.
 * @bDeviceClass: Class of device; numbers are assigned
 *	by the USB forum.  Products may choose to implement classes,
 *	or be vendor-specific.  Device classes specify behavior of all
 *	the interfaces on a devices.
 * @bDeviceSubClass: Subclass of device; associated with bDeviceClass.
 * @bDeviceProtocol: Protocol of device; associated with bDeviceClass.
 * @bInterfaceClass: Class of interface; numbers are assigned
 *	by the USB forum.  Products may choose to implement classes,
 *	or be vendor-specific.  Interface classes specify behavior only
 *	of a given interface; other interfaces may support other classes.
 * @bInterfaceSubClass: Subclass of interface; associated with bInterfaceClass.
 * @bInterfaceProtocol: Protocol of interface; associated with bInterfaceClass.
 * @bInterfaceNumber: Number of interface; composite devices may use
 *	fixed interface numbers to differentiate between vendor-specific
 *	interfaces.
 * @driver_info: Holds information used by the driver.  Usually it holds
 *	a pointer to a descriptor understood by the driver, or perhaps
 *	device flags.
 *
 * In most cases, drivers will create a table of device IDs by using
 * USB_DEVICE(), or similar macros designed for that purpose.
 * They will then export it to userspace using MODULE_DEVICE_TABLE(),
 * and provide it to the USB core through their usb_driver structure.
 *
 * See the usb_match_id() function for information about how matches are
 * performed.  Briefly, you will normally use one of several macros to help
 * construct these entries.  Each entry you provide will either identify
 * one or more specific products, or will identify a class of products
 * which have agreed to behave the same.  You should put the more specific
 * matches towards the beginning of your table, so that driver_info can
 * record quirks of specific products.
 */
struct usb_device_id {
	/* which fields to match against? */
	__u16		match_flags;

	/* Used for product specific matches; range is inclusive */
	__u16		idVendor;
	__u16		idProduct;
	__u16		bcdDevice_lo;
	__u16		bcdDevice_hi;

	/* Used for device class matches */
	__u8		bDeviceClass;
	__u8		bDeviceSubClass;
	__u8		bDeviceProtocol;

	/* Used for interface class matches */
	__u8		bInterfaceClass;
	__u8		bInterfaceSubClass;
	__u8		bInterfaceProtocol;

	/* Used for vendor-specific interface matches */
	__u8		bInterfaceNumber;

	/* not matched against */
	kernel_ulong_t	driver_info
		__attribute__((aligned(sizeof(kernel_ulong_t))));
};

/* Some useful macros to use to create struct usb_device_id */
#define USB_DEVICE_ID_MATCH_VENDOR		0x0001
#define USB_DEVICE_ID_MATCH_PRODUCT		0x0002
#define USB_DEVICE_ID_MATCH_DEV_LO		0x0004
#define USB_DEVICE_ID_MATCH_DEV_HI		0x0008
#define USB_DEVICE_ID_MATCH_DEV_CLASS		0x0010
#define USB_DEVICE_ID_MATCH_DEV_SUBCLASS	0x0020
#define USB_DEVICE_ID_MATCH_DEV_PROTOCOL	0x0040
#define USB_DEVICE_ID_MATCH_INT_CLASS		0x0080
#define USB_DEVICE_ID_MATCH_INT_SUBCLASS	0x0100
#define USB_DEVICE_ID_MATCH_INT_PROTOCOL	0x0200
#define USB_DEVICE_ID_MATCH_INT_NUMBER		0x0400

#define HID_ANY_ID				(~0U)
<<<<<<< HEAD
=======
#define HID_BUS_ANY				0xffff
#define HID_GROUP_ANY				0x0000
>>>>>>> c3ade0e0

struct hid_device_id {
	__u16 bus;
	__u16 group;
	__u32 vendor;
	__u32 product;
	kernel_ulong_t driver_data;
};

/* s390 CCW devices */
struct ccw_device_id {
	__u16	match_flags;	/* which fields to match against */

	__u16	cu_type;	/* control unit type     */
	__u16	dev_type;	/* device type           */
	__u8	cu_model;	/* control unit model    */
	__u8	dev_model;	/* device model          */

	kernel_ulong_t driver_info;
};

#define CCW_DEVICE_ID_MATCH_CU_TYPE		0x01
#define CCW_DEVICE_ID_MATCH_CU_MODEL		0x02
#define CCW_DEVICE_ID_MATCH_DEVICE_TYPE		0x04
#define CCW_DEVICE_ID_MATCH_DEVICE_MODEL	0x08

/* s390 AP bus devices */
struct ap_device_id {
	__u16 match_flags;	/* which fields to match against */
	__u8 dev_type;		/* device type */
	kernel_ulong_t driver_info;
};

#define AP_DEVICE_ID_MATCH_DEVICE_TYPE		0x01

/* s390 css bus devices (subchannels) */
struct css_device_id {
	__u8 match_flags;
	__u8 type; /* subchannel type */
	kernel_ulong_t driver_data;
};

#define ACPI_ID_LEN	9

struct acpi_device_id {
	__u8 id[ACPI_ID_LEN];
	kernel_ulong_t driver_data;
};

#define PNP_ID_LEN	8
#define PNP_MAX_DEVICES	8

struct pnp_device_id {
	__u8 id[PNP_ID_LEN];
	kernel_ulong_t driver_data;
};

struct pnp_card_device_id {
	__u8 id[PNP_ID_LEN];
	kernel_ulong_t driver_data;
	struct {
		__u8 id[PNP_ID_LEN];
	} devs[PNP_MAX_DEVICES];
};


#define SERIO_ANY	0xff

struct serio_device_id {
	__u8 type;
	__u8 extra;
	__u8 id;
	__u8 proto;
};

/*
 * Struct used for matching a device
 */
struct of_device_id
{
	char	name[32];
	char	type[32];
	char	compatible[128];
	const void *data;
};

/* VIO */
struct vio_device_id {
	char type[32];
	char compat[32];
};

/* PCMCIA */

struct pcmcia_device_id {
	__u16		match_flags;

	__u16		manf_id;
	__u16 		card_id;

	__u8  		func_id;

	/* for real multi-function devices */
	__u8  		function;

	/* for pseudo multi-function devices */
	__u8  		device_no;

	__u32 		prod_id_hash[4];

	/* not matched against in kernelspace*/
	const char *	prod_id[4];

	/* not matched against */
	kernel_ulong_t	driver_info;
	char *		cisfile;
};

#define PCMCIA_DEV_ID_MATCH_MANF_ID	0x0001
#define PCMCIA_DEV_ID_MATCH_CARD_ID	0x0002
#define PCMCIA_DEV_ID_MATCH_FUNC_ID	0x0004
#define PCMCIA_DEV_ID_MATCH_FUNCTION	0x0008
#define PCMCIA_DEV_ID_MATCH_PROD_ID1	0x0010
#define PCMCIA_DEV_ID_MATCH_PROD_ID2	0x0020
#define PCMCIA_DEV_ID_MATCH_PROD_ID3	0x0040
#define PCMCIA_DEV_ID_MATCH_PROD_ID4	0x0080
#define PCMCIA_DEV_ID_MATCH_DEVICE_NO	0x0100
#define PCMCIA_DEV_ID_MATCH_FAKE_CIS	0x0200
#define PCMCIA_DEV_ID_MATCH_ANONYMOUS	0x0400

/* Input */
#define INPUT_DEVICE_ID_EV_MAX		0x1f
#define INPUT_DEVICE_ID_KEY_MIN_INTERESTING	0x71
#define INPUT_DEVICE_ID_KEY_MAX		0x2ff
#define INPUT_DEVICE_ID_REL_MAX		0x0f
#define INPUT_DEVICE_ID_ABS_MAX		0x3f
#define INPUT_DEVICE_ID_MSC_MAX		0x07
#define INPUT_DEVICE_ID_LED_MAX		0x0f
#define INPUT_DEVICE_ID_SND_MAX		0x07
#define INPUT_DEVICE_ID_FF_MAX		0x7f
#define INPUT_DEVICE_ID_SW_MAX		0x0f

#define INPUT_DEVICE_ID_MATCH_BUS	1
#define INPUT_DEVICE_ID_MATCH_VENDOR	2
#define INPUT_DEVICE_ID_MATCH_PRODUCT	4
#define INPUT_DEVICE_ID_MATCH_VERSION	8

#define INPUT_DEVICE_ID_MATCH_EVBIT	0x0010
#define INPUT_DEVICE_ID_MATCH_KEYBIT	0x0020
#define INPUT_DEVICE_ID_MATCH_RELBIT	0x0040
#define INPUT_DEVICE_ID_MATCH_ABSBIT	0x0080
#define INPUT_DEVICE_ID_MATCH_MSCIT	0x0100
#define INPUT_DEVICE_ID_MATCH_LEDBIT	0x0200
#define INPUT_DEVICE_ID_MATCH_SNDBIT	0x0400
#define INPUT_DEVICE_ID_MATCH_FFBIT	0x0800
#define INPUT_DEVICE_ID_MATCH_SWBIT	0x1000

struct input_device_id {

	kernel_ulong_t flags;

	__u16 bustype;
	__u16 vendor;
	__u16 product;
	__u16 version;

	kernel_ulong_t evbit[INPUT_DEVICE_ID_EV_MAX / BITS_PER_LONG + 1];
	kernel_ulong_t keybit[INPUT_DEVICE_ID_KEY_MAX / BITS_PER_LONG + 1];
	kernel_ulong_t relbit[INPUT_DEVICE_ID_REL_MAX / BITS_PER_LONG + 1];
	kernel_ulong_t absbit[INPUT_DEVICE_ID_ABS_MAX / BITS_PER_LONG + 1];
	kernel_ulong_t mscbit[INPUT_DEVICE_ID_MSC_MAX / BITS_PER_LONG + 1];
	kernel_ulong_t ledbit[INPUT_DEVICE_ID_LED_MAX / BITS_PER_LONG + 1];
	kernel_ulong_t sndbit[INPUT_DEVICE_ID_SND_MAX / BITS_PER_LONG + 1];
	kernel_ulong_t ffbit[INPUT_DEVICE_ID_FF_MAX / BITS_PER_LONG + 1];
	kernel_ulong_t swbit[INPUT_DEVICE_ID_SW_MAX / BITS_PER_LONG + 1];

	kernel_ulong_t driver_info;
};

/* EISA */

#define EISA_SIG_LEN   8

/* The EISA signature, in ASCII form, null terminated */
struct eisa_device_id {
	char          sig[EISA_SIG_LEN];
	kernel_ulong_t driver_data;
};

#define EISA_DEVICE_MODALIAS_FMT "eisa:s%s"

struct parisc_device_id {
	__u8	hw_type;	/* 5 bits used */
	__u8	hversion_rev;	/* 4 bits */
	__u16	hversion;	/* 12 bits */
	__u32	sversion;	/* 20 bits */
};

#define PA_HWTYPE_ANY_ID	0xff
#define PA_HVERSION_REV_ANY_ID	0xff
#define PA_HVERSION_ANY_ID	0xffff
#define PA_SVERSION_ANY_ID	0xffffffff

/* SDIO */

#define SDIO_ANY_ID (~0)

struct sdio_device_id {
	__u8	class;			/* Standard interface or SDIO_ANY_ID */
	__u16	vendor;			/* Vendor or SDIO_ANY_ID */
	__u16	device;			/* Device ID or SDIO_ANY_ID */
	kernel_ulong_t driver_data;	/* Data private to the driver */
};

/* SSB core, see drivers/ssb/ */
struct ssb_device_id {
	__u16	vendor;
	__u16	coreid;
	__u8	revision;
	__u8	__pad;
} __attribute__((packed, aligned(2)));
#define SSB_DEVICE(_vendor, _coreid, _revision)  \
	{ .vendor = _vendor, .coreid = _coreid, .revision = _revision, }
#define SSB_DEVTABLE_END  \
	{ 0, },

#define SSB_ANY_VENDOR		0xFFFF
#define SSB_ANY_ID		0xFFFF
#define SSB_ANY_REV		0xFF

/* Broadcom's specific AMBA core, see drivers/bcma/ */
struct bcma_device_id {
	__u16	manuf;
	__u16	id;
	__u8	rev;
	__u8	class;
} __attribute__((packed,aligned(2)));
#define BCMA_CORE(_manuf, _id, _rev, _class)  \
	{ .manuf = _manuf, .id = _id, .rev = _rev, .class = _class, }
#define BCMA_CORETABLE_END  \
	{ 0, },

#define BCMA_ANY_MANUF		0xFFFF
#define BCMA_ANY_ID		0xFFFF
#define BCMA_ANY_REV		0xFF
#define BCMA_ANY_CLASS		0xFF

struct virtio_device_id {
	__u32 device;
	__u32 vendor;
};
#define VIRTIO_DEV_ANY_ID	0xffffffff

/*
 * For Hyper-V devices we use the device guid as the id.
 */
struct hv_vmbus_device_id {
	__u8 guid[16];
	kernel_ulong_t driver_data;	/* Data private to the driver */
};

/* rpmsg */

#define RPMSG_NAME_SIZE			32
#define RPMSG_DEVICE_MODALIAS_FMT	"rpmsg:%s"

struct rpmsg_device_id {
	char name[RPMSG_NAME_SIZE];
};

/* i2c */

#define I2C_NAME_SIZE	20
#define I2C_MODULE_PREFIX "i2c:"

struct i2c_device_id {
	char name[I2C_NAME_SIZE];
	kernel_ulong_t driver_data;	/* Data private to the driver */
};

/* spi */

#define SPI_NAME_SIZE	32
#define SPI_MODULE_PREFIX "spi:"

struct spi_device_id {
	char name[SPI_NAME_SIZE];
	kernel_ulong_t driver_data;	/* Data private to the driver */
};

/* dmi */
enum dmi_field {
	DMI_NONE,
	DMI_BIOS_VENDOR,
	DMI_BIOS_VERSION,
	DMI_BIOS_DATE,
	DMI_SYS_VENDOR,
	DMI_PRODUCT_NAME,
	DMI_PRODUCT_VERSION,
	DMI_PRODUCT_SERIAL,
	DMI_PRODUCT_UUID,
	DMI_BOARD_VENDOR,
	DMI_BOARD_NAME,
	DMI_BOARD_VERSION,
	DMI_BOARD_SERIAL,
	DMI_BOARD_ASSET_TAG,
	DMI_CHASSIS_VENDOR,
	DMI_CHASSIS_TYPE,
	DMI_CHASSIS_VERSION,
	DMI_CHASSIS_SERIAL,
	DMI_CHASSIS_ASSET_TAG,
	DMI_STRING_MAX,
};

struct dmi_strmatch {
	unsigned char slot:7;
	unsigned char exact_match:1;
	char substr[79];
};

struct dmi_system_id {
	int (*callback)(const struct dmi_system_id *);
	const char *ident;
	struct dmi_strmatch matches[4];
	void *driver_data;
} __do_const;
/*
 * struct dmi_device_id appears during expansion of
 * "MODULE_DEVICE_TABLE(dmi, x)". Compiler doesn't look inside it
 * but this is enough for gcc 3.4.6 to error out:
 *	error: storage size of '__mod_dmi_device_table' isn't known
 */
#define dmi_device_id dmi_system_id

#define DMI_MATCH(a, b)	{ .slot = a, .substr = b }
#define DMI_EXACT_MATCH(a, b)	{ .slot = a, .substr = b, .exact_match = 1 }

#define PLATFORM_NAME_SIZE	20
#define PLATFORM_MODULE_PREFIX	"platform:"

struct platform_device_id {
	char name[PLATFORM_NAME_SIZE];
	kernel_ulong_t driver_data;
};

#define MDIO_MODULE_PREFIX	"mdio:"

#define MDIO_ID_FMT "%d%d%d%d%d%d%d%d%d%d%d%d%d%d%d%d%d%d%d%d%d%d%d%d%d%d%d%d%d%d%d%d"
#define MDIO_ID_ARGS(_id) \
	(_id)>>31, ((_id)>>30) & 1, ((_id)>>29) & 1, ((_id)>>28) & 1,	\
	((_id)>>27) & 1, ((_id)>>26) & 1, ((_id)>>25) & 1, ((_id)>>24) & 1, \
	((_id)>>23) & 1, ((_id)>>22) & 1, ((_id)>>21) & 1, ((_id)>>20) & 1, \
	((_id)>>19) & 1, ((_id)>>18) & 1, ((_id)>>17) & 1, ((_id)>>16) & 1, \
	((_id)>>15) & 1, ((_id)>>14) & 1, ((_id)>>13) & 1, ((_id)>>12) & 1, \
	((_id)>>11) & 1, ((_id)>>10) & 1, ((_id)>>9) & 1, ((_id)>>8) & 1, \
	((_id)>>7) & 1, ((_id)>>6) & 1, ((_id)>>5) & 1, ((_id)>>4) & 1, \
	((_id)>>3) & 1, ((_id)>>2) & 1, ((_id)>>1) & 1, (_id) & 1

/**
 * struct mdio_device_id - identifies PHY devices on an MDIO/MII bus
 * @phy_id: The result of
 *     (mdio_read(&MII_PHYSID1) << 16 | mdio_read(&PHYSID2)) & @phy_id_mask
 *     for this PHY type
 * @phy_id_mask: Defines the significant bits of @phy_id.  A value of 0
 *     is used to terminate an array of struct mdio_device_id.
 */
struct mdio_device_id {
	__u32 phy_id;
	__u32 phy_id_mask;
};

struct zorro_device_id {
	__u32 id;			/* Device ID or ZORRO_WILDCARD */
	kernel_ulong_t driver_data;	/* Data private to the driver */
};

#define ZORRO_WILDCARD			(0xffffffff)	/* not official */

#define ZORRO_DEVICE_MODALIAS_FMT	"zorro:i%08X"

#define ISAPNP_ANY_ID		0xffff
struct isapnp_device_id {
	unsigned short card_vendor, card_device;
	unsigned short vendor, function;
	kernel_ulong_t driver_data;	/* data private to the driver */
};

/**
 * struct amba_id - identifies a device on an AMBA bus
 * @id: The significant bits if the hardware device ID
 * @mask: Bitmask specifying which bits of the id field are significant when
 *	matching.  A driver binds to a device when ((hardware device ID) & mask)
 *	== id.
 * @data: Private data used by the driver.
 */
struct amba_id {
	unsigned int		id;
	unsigned int		mask;
	void			*data;
};

/*
 * Match x86 CPUs for CPU specific drivers.
 * See documentation of "x86_match_cpu" for details.
 */

struct x86_cpu_id {
	__u16 vendor;
	__u16 family;
	__u16 model;
	__u16 feature;	/* bit index */
	kernel_ulong_t driver_data;
};

#define X86_FEATURE_MATCH(x) \
	{ X86_VENDOR_ANY, X86_FAMILY_ANY, X86_MODEL_ANY, x }

#define X86_VENDOR_ANY 0xffff
#define X86_FAMILY_ANY 0
#define X86_MODEL_ANY  0
#define X86_FEATURE_ANY 0	/* Same as FPU, you can't test for that */

#define IPACK_ANY_FORMAT 0xff
#define IPACK_ANY_ID (~0)
struct ipack_device_id {
	__u8  format;			/* Format version or IPACK_ANY_ID */
	__u32 vendor;			/* Vendor ID or IPACK_ANY_ID */
	__u32 device;			/* Device ID or IPACK_ANY_ID */
};

#define MEI_CL_MODULE_PREFIX "mei:"
#define MEI_CL_NAME_SIZE 32

struct mei_cl_device_id {
	char name[MEI_CL_NAME_SIZE];
	kernel_ulong_t driver_info;
};

/* RapidIO */

#define RIO_ANY_ID	0xffff

/**
 * struct rio_device_id - RIO device identifier
 * @did: RapidIO device ID
 * @vid: RapidIO vendor ID
 * @asm_did: RapidIO assembly device ID
 * @asm_vid: RapidIO assembly vendor ID
 *
 * Identifies a RapidIO device based on both the device/vendor IDs and
 * the assembly device/vendor IDs.
 */
struct rio_device_id {
	__u16 did, vid;
	__u16 asm_did, asm_vid;
};

#endif /* LINUX_MOD_DEVICETABLE_H */<|MERGE_RESOLUTION|>--- conflicted
+++ resolved
@@ -140,11 +140,8 @@
 #define USB_DEVICE_ID_MATCH_INT_NUMBER		0x0400
 
 #define HID_ANY_ID				(~0U)
-<<<<<<< HEAD
-=======
 #define HID_BUS_ANY				0xffff
 #define HID_GROUP_ANY				0x0000
->>>>>>> c3ade0e0
 
 struct hid_device_id {
 	__u16 bus;
