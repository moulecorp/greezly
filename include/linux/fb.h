#ifndef _LINUX_FB_H
#define _LINUX_FB_H

#include <linux/kgdb.h>
#include <uapi/linux/fb.h>

#define FBIO_CURSOR            _IOWR('F', 0x08, struct fb_cursor_user)

#include <linux/fs.h>
#include <linux/init.h>
#include <linux/workqueue.h>
#include <linux/notifier.h>
#include <linux/list.h>
#include <linux/backlight.h>
#include <linux/slab.h>
#include <asm/io.h>

struct vm_area_struct;
struct fb_info;
struct device;
struct file;
struct videomode;
struct device_node;

/* Definitions below are used in the parsed monitor specs */
#define FB_DPMS_ACTIVE_OFF	1
#define FB_DPMS_SUSPEND		2
#define FB_DPMS_STANDBY		4

#define FB_DISP_DDI		1
#define FB_DISP_ANA_700_300	2
#define FB_DISP_ANA_714_286	4
#define FB_DISP_ANA_1000_400	8
#define FB_DISP_ANA_700_000	16

#define FB_DISP_MONO		32
#define FB_DISP_RGB		64
#define FB_DISP_MULTI		128
#define FB_DISP_UNKNOWN		256

#define FB_SIGNAL_NONE		0
#define FB_SIGNAL_BLANK_BLANK	1
#define FB_SIGNAL_SEPARATE	2
#define FB_SIGNAL_COMPOSITE	4
#define FB_SIGNAL_SYNC_ON_GREEN	8
#define FB_SIGNAL_SERRATION_ON	16

#define FB_MISC_PRIM_COLOR	1
#define FB_MISC_1ST_DETAIL	2	/* First Detailed Timing is preferred */
struct fb_chroma {
	__u32 redx;	/* in fraction of 1024 */
	__u32 greenx;
	__u32 bluex;
	__u32 whitex;
	__u32 redy;
	__u32 greeny;
	__u32 bluey;
	__u32 whitey;
};

struct fb_monspecs {
	struct fb_chroma chroma;
	struct fb_videomode *modedb;	/* mode database */
	__u8  manufacturer[4];		/* Manufacturer */
	__u8  monitor[14];		/* Monitor String */
	__u8  serial_no[14];		/* Serial Number */
	__u8  ascii[14];		/* ? */
	__u32 modedb_len;		/* mode database length */
	__u32 model;			/* Monitor Model */
	__u32 serial;			/* Serial Number - Integer */
	__u32 year;			/* Year manufactured */
	__u32 week;			/* Week Manufactured */
	__u32 hfmin;			/* hfreq lower limit (Hz) */
	__u32 hfmax;			/* hfreq upper limit (Hz) */
	__u32 dclkmin;			/* pixelclock lower limit (Hz) */
	__u32 dclkmax;			/* pixelclock upper limit (Hz) */
	__u16 input;			/* display type - see FB_DISP_* */
	__u16 dpms;			/* DPMS support - see FB_DPMS_ */
	__u16 signal;			/* Signal Type - see FB_SIGNAL_* */
	__u16 vfmin;			/* vfreq lower limit (Hz) */
	__u16 vfmax;			/* vfreq upper limit (Hz) */
	__u16 gamma;			/* Gamma - in fractions of 100 */
	__u16 gtf	: 1;		/* supports GTF */
	__u16 misc;			/* Misc flags - see FB_MISC_* */
	__u8  version;			/* EDID version... */
	__u8  revision;			/* ...and revision */
	__u8  max_x;			/* Maximum horizontal size (cm) */
	__u8  max_y;			/* Maximum vertical size (cm) */
};

struct fb_cmap_user {
	__u32 start;			/* First entry	*/
	__u32 len;			/* Number of entries */
	__u16 __user *red;		/* Red values	*/
	__u16 __user *green;
	__u16 __user *blue;
	__u16 __user *transp;		/* transparency, can be NULL */
};

struct fb_image_user {
	__u32 dx;			/* Where to place image */
	__u32 dy;
	__u32 width;			/* Size of image */
	__u32 height;
	__u32 fg_color;			/* Only used when a mono bitmap */
	__u32 bg_color;
	__u8  depth;			/* Depth of the image */
	const char __user *data;	/* Pointer to image data */
	struct fb_cmap_user cmap;	/* color map info */
};

struct fb_cursor_user {
	__u16 set;			/* what to set */
	__u16 enable;			/* cursor on/off */
	__u16 rop;			/* bitop operation */
	const char __user *mask;	/* cursor mask bits */
	struct fbcurpos hot;		/* cursor hot spot */
	struct fb_image_user image;	/* Cursor image */
};

/*
 * Register/unregister for framebuffer events
 */

/*	The resolution of the passed in fb_info about to change */ 
#define FB_EVENT_MODE_CHANGE		0x01
/*	The display on this fb_info is beeing suspended, no access to the
 *	framebuffer is allowed any more after that call returns
 */
#define FB_EVENT_SUSPEND		0x02
/*	The display on this fb_info was resumed, you can restore the display
 *	if you own it
 */
#define FB_EVENT_RESUME			0x03
/*      An entry from the modelist was removed */
#define FB_EVENT_MODE_DELETE            0x04
/*      A driver registered itself */
#define FB_EVENT_FB_REGISTERED          0x05
/*      A driver unregistered itself */
#define FB_EVENT_FB_UNREGISTERED        0x06
/*      CONSOLE-SPECIFIC: get console to framebuffer mapping */
#define FB_EVENT_GET_CONSOLE_MAP        0x07
/*      CONSOLE-SPECIFIC: set console to framebuffer mapping */
#define FB_EVENT_SET_CONSOLE_MAP        0x08
/*      A hardware display blank change occurred */
#define FB_EVENT_BLANK                  0x09
/*      Private modelist is to be replaced */
#define FB_EVENT_NEW_MODELIST           0x0A
/*	The resolution of the passed in fb_info about to change and
        all vc's should be changed         */
#define FB_EVENT_MODE_CHANGE_ALL	0x0B
/*	A software display blank change occurred */
#define FB_EVENT_CONBLANK               0x0C
/*      Get drawing requirements        */
#define FB_EVENT_GET_REQ                0x0D
/*      Unbind from the console if possible */
#define FB_EVENT_FB_UNBIND              0x0E
/*      CONSOLE-SPECIFIC: remap all consoles to new fb - for vga switcheroo */
#define FB_EVENT_REMAP_ALL_CONSOLE      0x0F
/*      A hardware display blank early change occured */
#define FB_EARLY_EVENT_BLANK		0x10
/*      A hardware display blank revert early change occured */
#define FB_R_EARLY_EVENT_BLANK		0x11

struct fb_event {
	struct fb_info *info;
	void *data;
};

struct fb_blit_caps {
	u32 x;
	u32 y;
	u32 len;
	u32 flags;
};

extern int fb_register_client(struct notifier_block *nb);
extern int fb_unregister_client(struct notifier_block *nb);
extern int fb_notifier_call_chain(unsigned long val, void *v);
/*
 * Pixmap structure definition
 *
 * The purpose of this structure is to translate data
 * from the hardware independent format of fbdev to what
 * format the hardware needs.
 */

#define FB_PIXMAP_DEFAULT 1     /* used internally by fbcon */
#define FB_PIXMAP_SYSTEM  2     /* memory is in system RAM  */
#define FB_PIXMAP_IO      4     /* memory is iomapped       */
#define FB_PIXMAP_SYNC    256   /* set if GPU can DMA       */

struct fb_pixmap {
	u8  *addr;		/* pointer to memory			*/
	u32 size;		/* size of buffer in bytes		*/
	u32 offset;		/* current offset to buffer		*/
	u32 buf_align;		/* byte alignment of each bitmap	*/
	u32 scan_align;		/* alignment per scanline		*/
	u32 access_align;	/* alignment per read/write (bits)	*/
	u32 flags;		/* see FB_PIXMAP_*			*/
	u32 blit_x;             /* supported bit block dimensions (1-32)*/
	u32 blit_y;             /* Format: blit_x = 1 << (width - 1)    */
	                        /*         blit_y = 1 << (height - 1)   */
	                        /* if 0, will be set to 0xffffffff (all)*/
	/* access methods */
	void (*writeio)(struct fb_info *info, void __iomem *dst, void *src, unsigned int size);
	void (*readio) (struct fb_info *info, void *dst, void __iomem *src, unsigned int size);
};

#ifdef CONFIG_FB_DEFERRED_IO
struct fb_deferred_io {
	/* delay between mkwrite and deferred handler */
	unsigned long delay;
	struct mutex lock; /* mutex that protects the page list */
	struct list_head pagelist; /* list of touched pages */
	/* callback */
	void (*first_io)(struct fb_info *info);
	void (*deferred_io)(struct fb_info *info, struct list_head *pagelist);
};
#endif

/*
 * Frame buffer operations
 *
 * LOCKING NOTE: those functions must _ALL_ be called with the console
 * semaphore held, this is the only suitable locking mechanism we have
 * in 2.6. Some may be called at interrupt time at this point though.
 *
 * The exception to this is the debug related hooks.  Putting the fb
 * into a debug state (e.g. flipping to the kernel console) and restoring
 * it must be done in a lock-free manner, so low level drivers should
 * keep track of the initial console (if applicable) and may need to
 * perform direct, unlocked hardware writes in these hooks.
 */

struct fb_ops {
	/* open/release and usage marking */
	struct module *owner;
	int (*fb_open)(struct fb_info *info, int user);
	int (*fb_release)(struct fb_info *info, int user);

	/* For framebuffers with strange non linear layouts or that do not
	 * work with normal memory mapped access
	 */
	ssize_t (*fb_read)(struct fb_info *info, char __user *buf,
			   size_t count, loff_t *ppos);
	ssize_t (*fb_write)(struct fb_info *info, const char __user *buf,
			    size_t count, loff_t *ppos);

	/* checks var and eventually tweaks it to something supported,
	 * DO NOT MODIFY PAR */
	int (*fb_check_var)(struct fb_var_screeninfo *var, struct fb_info *info);

	/* set the video mode according to info->var */
	int (*fb_set_par)(struct fb_info *info);

	/* set color register */
	int (*fb_setcolreg)(unsigned regno, unsigned red, unsigned green,
			    unsigned blue, unsigned transp, struct fb_info *info);

	/* set color registers in batch */
	int (*fb_setcmap)(struct fb_cmap *cmap, struct fb_info *info);

	/* blank display */
	int (*fb_blank)(int blank, struct fb_info *info);

	/* pan display */
	int (*fb_pan_display)(struct fb_var_screeninfo *var, struct fb_info *info);

	/* Draws a rectangle */
	void (*fb_fillrect) (struct fb_info *info, const struct fb_fillrect *rect);
	/* Copy data from area to another */
	void (*fb_copyarea) (struct fb_info *info, const struct fb_copyarea *region);
	/* Draws a image to the display */
	void (*fb_imageblit) (struct fb_info *info, const struct fb_image *image);

	/* Draws cursor */
	int (*fb_cursor) (struct fb_info *info, struct fb_cursor *cursor);

	/* Rotates the display */
	void (*fb_rotate)(struct fb_info *info, int angle);

	/* wait for blit idle, optional */
	int (*fb_sync)(struct fb_info *info);

	/* perform fb specific ioctl (optional) */
	int (*fb_ioctl)(struct fb_info *info, unsigned int cmd,
			unsigned long arg);

	/* Handle 32bit compat ioctl (optional) */
	int (*fb_compat_ioctl)(struct fb_info *info, unsigned cmd,
			unsigned long arg);

	/* perform fb specific mmap */
	int (*fb_mmap)(struct fb_info *info, struct vm_area_struct *vma);

	/* get capability given var */
	void (*fb_get_caps)(struct fb_info *info, struct fb_blit_caps *caps,
			    struct fb_var_screeninfo *var);

	/* teardown any resources to do with this framebuffer */
	void (*fb_destroy)(struct fb_info *info);

	/* called at KDB enter and leave time to prepare the console */
	int (*fb_debug_enter)(struct fb_info *info);
	int (*fb_debug_leave)(struct fb_info *info);
} __do_const;

#ifdef CONFIG_FB_TILEBLITTING
#define FB_TILE_CURSOR_NONE        0
#define FB_TILE_CURSOR_UNDERLINE   1
#define FB_TILE_CURSOR_LOWER_THIRD 2
#define FB_TILE_CURSOR_LOWER_HALF  3
#define FB_TILE_CURSOR_TWO_THIRDS  4
#define FB_TILE_CURSOR_BLOCK       5

struct fb_tilemap {
	__u32 width;                /* width of each tile in pixels */
	__u32 height;               /* height of each tile in scanlines */
	__u32 depth;                /* color depth of each tile */
	__u32 length;               /* number of tiles in the map */
	const __u8 *data;           /* actual tile map: a bitmap array, packed
				       to the nearest byte */
};

struct fb_tilerect {
	__u32 sx;                   /* origin in the x-axis */
	__u32 sy;                   /* origin in the y-axis */
	__u32 width;                /* number of tiles in the x-axis */
	__u32 height;               /* number of tiles in the y-axis */
	__u32 index;                /* what tile to use: index to tile map */
	__u32 fg;                   /* foreground color */
	__u32 bg;                   /* background color */
	__u32 rop;                  /* raster operation */
};

struct fb_tilearea {
	__u32 sx;                   /* source origin in the x-axis */
	__u32 sy;                   /* source origin in the y-axis */
	__u32 dx;                   /* destination origin in the x-axis */
	__u32 dy;                   /* destination origin in the y-axis */
	__u32 width;                /* number of tiles in the x-axis */
	__u32 height;               /* number of tiles in the y-axis */
};

struct fb_tileblit {
	__u32 sx;                   /* origin in the x-axis */
	__u32 sy;                   /* origin in the y-axis */
	__u32 width;                /* number of tiles in the x-axis */
	__u32 height;               /* number of tiles in the y-axis */
	__u32 fg;                   /* foreground color */
	__u32 bg;                   /* background color */
	__u32 length;               /* number of tiles to draw */
	__u32 *indices;             /* array of indices to tile map */
};

struct fb_tilecursor {
	__u32 sx;                   /* cursor position in the x-axis */
	__u32 sy;                   /* cursor position in the y-axis */
	__u32 mode;                 /* 0 = erase, 1 = draw */
	__u32 shape;                /* see FB_TILE_CURSOR_* */
	__u32 fg;                   /* foreground color */
	__u32 bg;                   /* background color */
};

struct fb_tile_ops {
	/* set tile characteristics */
	void (*fb_settile)(struct fb_info *info, struct fb_tilemap *map);

	/* all dimensions from hereon are in terms of tiles */

	/* move a rectangular region of tiles from one area to another*/
	void (*fb_tilecopy)(struct fb_info *info, struct fb_tilearea *area);
	/* fill a rectangular region with a tile */
	void (*fb_tilefill)(struct fb_info *info, struct fb_tilerect *rect);
	/* copy an array of tiles */
	void (*fb_tileblit)(struct fb_info *info, struct fb_tileblit *blit);
	/* cursor */
	void (*fb_tilecursor)(struct fb_info *info,
			      struct fb_tilecursor *cursor);
	/* get maximum length of the tile map */
	int (*fb_get_tilemax)(struct fb_info *info);
};
#endif /* CONFIG_FB_TILEBLITTING */

/* FBINFO_* = fb_info.flags bit flags */
#define FBINFO_MODULE		0x0001	/* Low-level driver is a module */
#define FBINFO_HWACCEL_DISABLED	0x0002
	/* When FBINFO_HWACCEL_DISABLED is set:
	 *  Hardware acceleration is turned off.  Software implementations
	 *  of required functions (copyarea(), fillrect(), and imageblit())
	 *  takes over; acceleration engine should be in a quiescent state */

/* hints */
#define FBINFO_VIRTFB		0x0004 /* FB is System RAM, not device. */
#define FBINFO_PARTIAL_PAN_OK	0x0040 /* otw use pan only for double-buffering */
#define FBINFO_READS_FAST	0x0080 /* soft-copy faster than rendering */

/* hardware supported ops */
/*  semantics: when a bit is set, it indicates that the operation is
 *   accelerated by hardware.
 *  required functions will still work even if the bit is not set.
 *  optional functions may not even exist if the flag bit is not set.
 */
#define FBINFO_HWACCEL_NONE		0x0000
#define FBINFO_HWACCEL_COPYAREA		0x0100 /* required */
#define FBINFO_HWACCEL_FILLRECT		0x0200 /* required */
#define FBINFO_HWACCEL_IMAGEBLIT	0x0400 /* required */
#define FBINFO_HWACCEL_ROTATE		0x0800 /* optional */
#define FBINFO_HWACCEL_XPAN		0x1000 /* optional */
#define FBINFO_HWACCEL_YPAN		0x2000 /* optional */
#define FBINFO_HWACCEL_YWRAP		0x4000 /* optional */

#define FBINFO_MISC_USEREVENT          0x10000 /* event request
						  from userspace */
#define FBINFO_MISC_TILEBLITTING       0x20000 /* use tile blitting */

/* A driver may set this flag to indicate that it does want a set_par to be
 * called every time when fbcon_switch is executed. The advantage is that with
 * this flag set you can really be sure that set_par is always called before
 * any of the functions dependent on the correct hardware state or altering
 * that state, even if you are using some broken X releases. The disadvantage
 * is that it introduces unwanted delays to every console switch if set_par
 * is slow. It is a good idea to try this flag in the drivers initialization
 * code whenever there is a bug report related to switching between X and the
 * framebuffer console.
 */
#define FBINFO_MISC_ALWAYS_SETPAR   0x40000

/* where the fb is a firmware driver, and can be replaced with a proper one */
#define FBINFO_MISC_FIRMWARE        0x80000
/*
 * Host and GPU endianness differ.
 */
#define FBINFO_FOREIGN_ENDIAN	0x100000
/*
 * Big endian math. This is the same flags as above, but with different
 * meaning, it is set by the fb subsystem depending FOREIGN_ENDIAN flag
 * and host endianness. Drivers should not use this flag.
 */
#define FBINFO_BE_MATH  0x100000

/* report to the VT layer that this fb driver can accept forced console
   output like oopses */
#define FBINFO_CAN_FORCE_OUTPUT     0x200000

struct fb_info {
	atomic_t count;
	int node;
	int flags;
	struct mutex lock;		/* Lock for open/release/ioctl funcs */
	struct mutex mm_lock;		/* Lock for fb_mmap and smem_* fields */
	struct fb_var_screeninfo var;	/* Current var */
	struct fb_fix_screeninfo fix;	/* Current fix */
	struct fb_monspecs monspecs;	/* Current Monitor specs */
	struct work_struct queue;	/* Framebuffer event queue */
	struct fb_pixmap pixmap;	/* Image hardware mapper */
	struct fb_pixmap sprite;	/* Cursor hardware mapper */
	struct fb_cmap cmap;		/* Current cmap */
	struct list_head modelist;      /* mode list */
	struct fb_videomode *mode;	/* current mode */

#ifdef CONFIG_FB_BACKLIGHT
	/* assigned backlight device */
	/* set before framebuffer registration, 
	   remove after unregister */
	struct backlight_device *bl_dev;

	/* Backlight level curve */
	struct mutex bl_curve_mutex;	
	u8 bl_curve[FB_BACKLIGHT_LEVELS];
#endif
#ifdef CONFIG_FB_DEFERRED_IO
	struct delayed_work deferred_work;
	struct fb_deferred_io *fbdefio;
#endif

	struct fb_ops *fbops;
	struct device *device;		/* This is the parent */
	struct device *dev;		/* This is this fb device */
	int class_flag;                    /* private sysfs flags */
#ifdef CONFIG_FB_TILEBLITTING
	struct fb_tile_ops *tileops;    /* Tile Blitting */
#endif
	char __iomem *screen_base;	/* Virtual address */
	unsigned long screen_size;	/* Amount of ioremapped VRAM or 0 */ 
	void *pseudo_palette;		/* Fake palette of 16 colors */ 
#define FBINFO_STATE_RUNNING	0
#define FBINFO_STATE_SUSPENDED	1
	u32 state;			/* Hardware state i.e suspend */
	void *fbcon_par;                /* fbcon use-only private area */
	/* From here on everything is device dependent */
	void *par;
	/* we need the PCI or similar aperture base/size not
	   smem_start/size as smem_start may just be an object
	   allocated inside the aperture so may not actually overlap */
	struct apertures_struct {
		unsigned int count;
		struct aperture {
			resource_size_t base;
			resource_size_t size;
		} ranges[0];
	} *apertures;

	bool skip_vt_switch; /* no VT switch on suspend/resume required */
};

static inline struct apertures_struct *alloc_apertures(unsigned int max_num) {
	struct apertures_struct *a = kzalloc(sizeof(struct apertures_struct)
			+ max_num * sizeof(struct aperture), GFP_KERNEL);
	if (!a)
		return NULL;
	a->count = max_num;
	return a;
}

#ifdef MODULE
#define FBINFO_DEFAULT	FBINFO_MODULE
#else
#define FBINFO_DEFAULT	0
#endif

// This will go away
#define FBINFO_FLAG_MODULE	FBINFO_MODULE
#define FBINFO_FLAG_DEFAULT	FBINFO_DEFAULT

/* This will go away
 * fbset currently hacks in FB_ACCELF_TEXT into var.accel_flags
 * when it wants to turn the acceleration engine on.  This is
 * really a separate operation, and should be modified via sysfs.
 *  But for now, we leave it broken with the following define
 */
#define STUPID_ACCELF_TEXT_SHIT

// This will go away
#if defined(__sparc__)

/* We map all of our framebuffers such that big-endian accesses
 * are what we want, so the following is sufficient.
 */

// This will go away
#define fb_readb sbus_readb
#define fb_readw sbus_readw
#define fb_readl sbus_readl
#define fb_readq sbus_readq
#define fb_writeb sbus_writeb
#define fb_writew sbus_writew
#define fb_writel sbus_writel
#define fb_writeq sbus_writeq
#define fb_memset sbus_memset_io
#define fb_memcpy_fromfb sbus_memcpy_fromio
#define fb_memcpy_tofb sbus_memcpy_toio

#elif defined(__i386__) || defined(__alpha__) || defined(__x86_64__) || defined(__hppa__) || defined(__sh__) || defined(__powerpc__) || defined(__avr32__) || defined(__bfin__)

#define fb_readb __raw_readb
#define fb_readw __raw_readw
#define fb_readl __raw_readl
#define fb_readq __raw_readq
#define fb_writeb __raw_writeb
#define fb_writew __raw_writew
#define fb_writel __raw_writel
#define fb_writeq __raw_writeq
#define fb_memset memset_io
#define fb_memcpy_fromfb memcpy_fromio
#define fb_memcpy_tofb memcpy_toio

#else

#define fb_readb(addr) (*(volatile u8 *) (addr))
#define fb_readw(addr) (*(volatile u16 *) (addr))
#define fb_readl(addr) (*(volatile u32 *) (addr))
#define fb_readq(addr) (*(volatile u64 *) (addr))
#define fb_writeb(b,addr) (*(volatile u8 *) (addr) = (b))
#define fb_writew(b,addr) (*(volatile u16 *) (addr) = (b))
#define fb_writel(b,addr) (*(volatile u32 *) (addr) = (b))
#define fb_writeq(b,addr) (*(volatile u64 *) (addr) = (b))
#define fb_memset memset
#define fb_memcpy_fromfb memcpy
#define fb_memcpy_tofb memcpy

#endif

#define FB_LEFT_POS(p, bpp)          (fb_be_math(p) ? (32 - (bpp)) : 0)
#define FB_SHIFT_HIGH(p, val, bits)  (fb_be_math(p) ? (val) >> (bits) : \
						      (val) << (bits))
#define FB_SHIFT_LOW(p, val, bits)   (fb_be_math(p) ? (val) << (bits) : \
						      (val) >> (bits))

    /*
     *  `Generic' versions of the frame buffer device operations
     */

extern int fb_set_var(struct fb_info *info, struct fb_var_screeninfo *var); 
extern int fb_pan_display(struct fb_info *info, struct fb_var_screeninfo *var); 
extern int fb_blank(struct fb_info *info, int blank);
extern void cfb_fillrect(struct fb_info *info, const struct fb_fillrect *rect); 
extern void cfb_copyarea(struct fb_info *info, const struct fb_copyarea *area); 
extern void cfb_imageblit(struct fb_info *info, const struct fb_image *image);
/*
 * Drawing operations where framebuffer is in system RAM
 */
extern void sys_fillrect(struct fb_info *info, const struct fb_fillrect *rect);
extern void sys_copyarea(struct fb_info *info, const struct fb_copyarea *area);
extern void sys_imageblit(struct fb_info *info, const struct fb_image *image);
extern ssize_t fb_sys_read(struct fb_info *info, char __user *buf,
			   size_t count, loff_t *ppos);
extern ssize_t fb_sys_write(struct fb_info *info, const char __user *buf,
			    size_t count, loff_t *ppos);

/* drivers/video/fbmem.c */
extern int register_framebuffer(struct fb_info *fb_info);
extern int unregister_framebuffer(struct fb_info *fb_info);
extern int unlink_framebuffer(struct fb_info *fb_info);
<<<<<<< HEAD
extern void remove_conflicting_framebuffers(struct apertures_struct *a,
				const char *name, bool primary);
=======
extern int remove_conflicting_framebuffers(struct apertures_struct *a,
					   const char *name, bool primary);
>>>>>>> c3ade0e0
extern int fb_prepare_logo(struct fb_info *fb_info, int rotate);
extern int fb_show_logo(struct fb_info *fb_info, int rotate);
extern char* fb_get_buffer_offset(struct fb_info *info, struct fb_pixmap *buf, u32 size);
extern void fb_pad_unaligned_buffer(u8 *dst, u32 d_pitch, u8 *src, u32 idx,
				u32 height, u32 shift_high, u32 shift_low, u32 mod);
extern void fb_pad_aligned_buffer(u8 *dst, u32 d_pitch, u8 *src, u32 s_pitch, u32 height);
extern void fb_set_suspend(struct fb_info *info, int state);
extern int fb_get_color_depth(struct fb_var_screeninfo *var,
			      struct fb_fix_screeninfo *fix);
extern int fb_get_options(const char *name, char **option);
extern int fb_new_modelist(struct fb_info *info);

extern struct fb_info *registered_fb[FB_MAX];
extern int num_registered_fb;
extern struct class *fb_class;

extern int lock_fb_info(struct fb_info *info);

static inline void unlock_fb_info(struct fb_info *info)
{
	mutex_unlock(&info->lock);
}

static inline void __fb_pad_aligned_buffer(u8 *dst, u32 d_pitch,
					   u8 *src, u32 s_pitch, u32 height)
{
	int i, j;

	d_pitch -= s_pitch;

	for (i = height; i--; ) {
		/* s_pitch is a few bytes at the most, memcpy is suboptimal */
		for (j = 0; j < s_pitch; j++)
			*dst++ = *src++;
		dst += d_pitch;
	}
}

/* drivers/video/fb_defio.c */
extern void fb_deferred_io_init(struct fb_info *info);
extern void fb_deferred_io_open(struct fb_info *info,
				struct inode *inode,
				struct file *file);
extern void fb_deferred_io_cleanup(struct fb_info *info);
extern int fb_deferred_io_fsync(struct file *file, loff_t start,
				loff_t end, int datasync);

static inline bool fb_be_math(struct fb_info *info)
{
#ifdef CONFIG_FB_FOREIGN_ENDIAN
#if defined(CONFIG_FB_BOTH_ENDIAN)
	return info->flags & FBINFO_BE_MATH;
#elif defined(CONFIG_FB_BIG_ENDIAN)
	return true;
#elif defined(CONFIG_FB_LITTLE_ENDIAN)
	return false;
#endif /* CONFIG_FB_BOTH_ENDIAN */
#else
#ifdef __BIG_ENDIAN
	return true;
#else
	return false;
#endif /* __BIG_ENDIAN */
#endif /* CONFIG_FB_FOREIGN_ENDIAN */
}

/* drivers/video/fbsysfs.c */
extern struct fb_info *framebuffer_alloc(size_t size, struct device *dev);
extern void framebuffer_release(struct fb_info *info);
extern int fb_init_device(struct fb_info *fb_info);
extern void fb_cleanup_device(struct fb_info *head);
extern void fb_bl_default_curve(struct fb_info *fb_info, u8 off, u8 min, u8 max);

/* drivers/video/fbmon.c */
#define FB_MAXTIMINGS		0
#define FB_VSYNCTIMINGS		1
#define FB_HSYNCTIMINGS		2
#define FB_DCLKTIMINGS		3
#define FB_IGNOREMON		0x100

#define FB_MODE_IS_UNKNOWN	0
#define FB_MODE_IS_DETAILED	1
#define FB_MODE_IS_STANDARD	2
#define FB_MODE_IS_VESA		4
#define FB_MODE_IS_CALCULATED	8
#define FB_MODE_IS_FIRST	16
#define FB_MODE_IS_FROM_VAR     32

extern int fbmon_dpms(const struct fb_info *fb_info);
extern int fb_get_mode(int flags, u32 val, struct fb_var_screeninfo *var,
		       struct fb_info *info);
extern int fb_validate_mode(const struct fb_var_screeninfo *var,
			    struct fb_info *info);
extern int fb_parse_edid(unsigned char *edid, struct fb_var_screeninfo *var);
extern const unsigned char *fb_firmware_edid(struct device *device);
extern void fb_edid_to_monspecs(unsigned char *edid,
				struct fb_monspecs *specs);
extern void fb_edid_add_monspecs(unsigned char *edid,
				 struct fb_monspecs *specs);
extern void fb_destroy_modedb(struct fb_videomode *modedb);
extern int fb_find_mode_cvt(struct fb_videomode *mode, int margins, int rb);
extern unsigned char *fb_ddc_read(struct i2c_adapter *adapter);

extern int of_get_fb_videomode(struct device_node *np,
			       struct fb_videomode *fb,
			       int index);
extern int fb_videomode_from_videomode(const struct videomode *vm,
				       struct fb_videomode *fbmode);

/* drivers/video/modedb.c */
#define VESA_MODEDB_SIZE 34
extern void fb_var_to_videomode(struct fb_videomode *mode,
				const struct fb_var_screeninfo *var);
extern void fb_videomode_to_var(struct fb_var_screeninfo *var,
				const struct fb_videomode *mode);
extern int fb_mode_is_equal(const struct fb_videomode *mode1,
			    const struct fb_videomode *mode2);
extern int fb_add_videomode(const struct fb_videomode *mode,
			    struct list_head *head);
extern void fb_delete_videomode(const struct fb_videomode *mode,
				struct list_head *head);
extern const struct fb_videomode *fb_match_mode(const struct fb_var_screeninfo *var,
						struct list_head *head);
extern const struct fb_videomode *fb_find_best_mode(const struct fb_var_screeninfo *var,
						    struct list_head *head);
extern const struct fb_videomode *fb_find_nearest_mode(const struct fb_videomode *mode,
						       struct list_head *head);
extern void fb_destroy_modelist(struct list_head *head);
extern void fb_videomode_to_modelist(const struct fb_videomode *modedb, int num,
				     struct list_head *head);
extern const struct fb_videomode *fb_find_best_display(const struct fb_monspecs *specs,
						       struct list_head *head);

/* drivers/video/fbcmap.c */
extern int fb_alloc_cmap(struct fb_cmap *cmap, int len, int transp);
extern int fb_alloc_cmap_gfp(struct fb_cmap *cmap, int len, int transp, gfp_t flags);
extern void fb_dealloc_cmap(struct fb_cmap *cmap);
extern int fb_copy_cmap(const struct fb_cmap *from, struct fb_cmap *to);
extern int fb_cmap_to_user(const struct fb_cmap *from, struct fb_cmap_user *to);
extern int fb_set_cmap(struct fb_cmap *cmap, struct fb_info *fb_info);
extern int fb_set_user_cmap(struct fb_cmap_user *cmap, struct fb_info *fb_info);
extern const struct fb_cmap *fb_default_cmap(int len);
extern void fb_invert_cmaps(void);

struct fb_videomode {
	const char *name;	/* optional */
	u32 refresh;		/* optional */
	u32 xres;
	u32 yres;
	u32 pixclock;
	u32 left_margin;
	u32 right_margin;
	u32 upper_margin;
	u32 lower_margin;
	u32 hsync_len;
	u32 vsync_len;
	u32 sync;
	u32 vmode;
	u32 flag;
};

extern const char *fb_mode_option;
extern const struct fb_videomode vesa_modes[];
extern const struct fb_videomode cea_modes[64];

struct fb_modelist {
	struct list_head list;
	struct fb_videomode mode;
};

extern int fb_find_mode(struct fb_var_screeninfo *var,
			struct fb_info *info, const char *mode_option,
			const struct fb_videomode *db,
			unsigned int dbsize,
			const struct fb_videomode *default_mode,
			unsigned int default_bpp);

/* Convenience logging macros */
#define fb_err(fb_info, fmt, ...)					\
	pr_err("fb%d: " fmt, (fb_info)->node, ##__VA_ARGS__)
#define fb_notice(info, fmt, ...)					\
	pr_notice("fb%d: " fmt, (fb_info)->node, ##__VA_ARGS__)
#define fb_warn(fb_info, fmt, ...)					\
	pr_warn("fb%d: " fmt, (fb_info)->node, ##__VA_ARGS__)
#define fb_info(fb_info, fmt, ...)					\
	pr_info("fb%d: " fmt, (fb_info)->node, ##__VA_ARGS__)
#define fb_dbg(fb_info, fmt, ...)					\
	pr_debug("fb%d: " fmt, (fb_info)->node, ##__VA_ARGS__)

#endif /* _LINUX_FB_H */<|MERGE_RESOLUTION|>--- conflicted
+++ resolved
@@ -613,13 +613,8 @@
 extern int register_framebuffer(struct fb_info *fb_info);
 extern int unregister_framebuffer(struct fb_info *fb_info);
 extern int unlink_framebuffer(struct fb_info *fb_info);
-<<<<<<< HEAD
-extern void remove_conflicting_framebuffers(struct apertures_struct *a,
-				const char *name, bool primary);
-=======
 extern int remove_conflicting_framebuffers(struct apertures_struct *a,
 					   const char *name, bool primary);
->>>>>>> c3ade0e0
 extern int fb_prepare_logo(struct fb_info *fb_info, int rotate);
 extern int fb_show_logo(struct fb_info *fb_info, int rotate);
 extern char* fb_get_buffer_offset(struct fb_info *info, struct fb_pixmap *buf, u32 size);
