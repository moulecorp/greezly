--- conflicted
+++ resolved
@@ -16,23 +16,6 @@
 #if defined (M_SPARC)
 #else
 #endif
-<<<<<<< HEAD
-  /* skip a bunch so we don't run into any of sun's numbers */
-  M_386 = 100,
-  M_MIPS1 = 151,	/* MIPS R3000/R3000 binary */
-  M_MIPS2 = 152		/* MIPS R6000/R4000 binary */
-};
-
-/* Constants for the N_FLAGS field */
-#define F_PAX_PAGEEXEC	1	/* Paging based non-executable pages */
-#define F_PAX_EMUTRAMP	2	/* Emulate trampolines */
-#define F_PAX_MPROTECT	4	/* Restrict mprotect() */
-#define F_PAX_RANDMMAP	8	/* Randomize mmap() base */
-/*#define F_PAX_RANDEXEC	16*/	/* Randomize ET_EXEC base */
-#define F_PAX_SEGMEXEC	32	/* Segmentation based non-executable pages */
-
-=======
->>>>>>> c3ade0e0
 #if !defined (N_MAGIC)
 #endif
 #if !defined (N_BADMAG)
