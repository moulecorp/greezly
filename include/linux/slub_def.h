#ifndef _LINUX_SLUB_DEF_H
#define _LINUX_SLUB_DEF_H

/*
 * SLUB : A Slab allocator without object queues.
 *
 * (C) 2007 SGI, Christoph Lameter
 */
#include <linux/kobject.h>

enum stat_item {
	ALLOC_FASTPATH,		/* Allocation from cpu slab */
	ALLOC_SLOWPATH,		/* Allocation by getting a new cpu slab */
	FREE_FASTPATH,		/* Free to cpu slab */
	FREE_SLOWPATH,		/* Freeing not to cpu slab */
	FREE_FROZEN,		/* Freeing to frozen slab */
	FREE_ADD_PARTIAL,	/* Freeing moves slab to partial list */
	FREE_REMOVE_PARTIAL,	/* Freeing removes last object */
	ALLOC_FROM_PARTIAL,	/* Cpu slab acquired from node partial list */
	ALLOC_SLAB,		/* Cpu slab acquired from page allocator */
	ALLOC_REFILL,		/* Refill cpu slab from slab freelist */
	ALLOC_NODE_MISMATCH,	/* Switching cpu slab */
	FREE_SLAB,		/* Slab freed to the page allocator */
	CPUSLAB_FLUSH,		/* Abandoning of the cpu slab */
	DEACTIVATE_FULL,	/* Cpu slab was full when deactivated */
	DEACTIVATE_EMPTY,	/* Cpu slab was empty when deactivated */
	DEACTIVATE_TO_HEAD,	/* Cpu slab was moved to the head of partials */
	DEACTIVATE_TO_TAIL,	/* Cpu slab was moved to the tail of partials */
	DEACTIVATE_REMOTE_FREES,/* Slab contained remotely freed objects */
	DEACTIVATE_BYPASS,	/* Implicit deactivation */
	ORDER_FALLBACK,		/* Number of times fallback was necessary */
	CMPXCHG_DOUBLE_CPU_FAIL,/* Failure of this_cpu_cmpxchg_double */
	CMPXCHG_DOUBLE_FAIL,	/* Number of times that cmpxchg double did not match */
	CPU_PARTIAL_ALLOC,	/* Used cpu partial on alloc */
	CPU_PARTIAL_FREE,	/* Refill cpu partial on free */
	CPU_PARTIAL_NODE,	/* Refill cpu partial from node partial */
	CPU_PARTIAL_DRAIN,	/* Drain cpu partial to node partial */
	NR_SLUB_STAT_ITEMS };

struct kmem_cache_cpu {
	void **freelist;	/* Pointer to next available object */
	unsigned long tid;	/* Globally unique transaction id */
	struct page *page;	/* The slab from which we are allocating */
	struct page *partial;	/* Partially allocated frozen slabs */
#ifdef CONFIG_SLUB_STATS
	unsigned stat[NR_SLUB_STAT_ITEMS];
#endif
};

/*
 * Word size structure that can be atomically updated or read and that
 * contains both the order and the number of objects that a slab of the
 * given order would contain.
 */
struct kmem_cache_order_objects {
	unsigned long x;
};

/*
 * Slab cache management.
 */
struct kmem_cache {
	struct kmem_cache_cpu __percpu *cpu_slab;
	/* Used for retriving partial slabs etc */
	unsigned long flags;
	unsigned long min_partial;
	int size;		/* The size of an object including meta data */
	int object_size;	/* The size of an object without meta data */
	int offset;		/* Free pointer offset. */
	int cpu_partial;	/* Number of per cpu partial objects to keep around */
	struct kmem_cache_order_objects oo;

	/* Allocation and freeing of slabs */
	struct kmem_cache_order_objects max;
	struct kmem_cache_order_objects min;
	gfp_t allocflags;	/* gfp flags to use on each alloc */
	atomic_t refcount;	/* Refcount for slab cache destroy */
	void (*ctor)(void *);
	int inuse;		/* Offset to metadata */
	int align;		/* Alignment */
	int reserved;		/* Reserved bytes at the end of slabs */
	const char *name;	/* Name (only for display!) */
	struct list_head list;	/* List of slab caches */
#ifdef CONFIG_SYSFS
	struct kobject kobj;	/* For sysfs */
#endif
#ifdef CONFIG_MEMCG_KMEM
	struct memcg_cache_params *memcg_params;
	int max_attr_size; /* for propagation, maximum size of a stored attr */
#endif

#ifdef CONFIG_NUMA
	/*
	 * Defragmentation by allocating from a remote node.
	 */
	int remote_node_defrag_ratio;
#endif
	struct kmem_cache_node *node[MAX_NUMNODES];
};

<<<<<<< HEAD
/*
 * Kmalloc subsystem.
 */
#if defined(ARCH_DMA_MINALIGN) && ARCH_DMA_MINALIGN > 8
#define KMALLOC_MIN_SIZE ARCH_DMA_MINALIGN
#else
#define KMALLOC_MIN_SIZE 8
#endif

#define KMALLOC_SHIFT_LOW ilog2(KMALLOC_MIN_SIZE)

/*
 * Maximum kmalloc object size handled by SLUB. Larger object allocations
 * are passed through to the page allocator. The page allocator "fastpath"
 * is relatively slow so we need this value sufficiently high so that
 * performance critical objects are allocated through the SLUB fastpath.
 *
 * This should be dropped to PAGE_SIZE / 2 once the page allocator
 * "fastpath" becomes competitive with the slab allocator fastpaths.
 */
#define SLUB_MAX_SIZE (2 * PAGE_SIZE)

#define SLUB_PAGE_SHIFT (PAGE_SHIFT + 2)

#ifdef CONFIG_ZONE_DMA
#define SLUB_DMA __GFP_DMA
#else
/* Disable DMA functionality */
#define SLUB_DMA (__force gfp_t)0
#endif

/*
 * We keep the general caches in an array of slab caches that are used for
 * 2^x bytes of allocations.
 */
extern struct kmem_cache *kmalloc_caches[SLUB_PAGE_SHIFT];

/*
 * Sorry that the following has to be that ugly but some versions of GCC
 * have trouble with constant propagation and loops.
 */
static __always_inline __size_overflow(1) int kmalloc_index(size_t size)
{
	if (!size)
		return 0;

	if (size <= KMALLOC_MIN_SIZE)
		return KMALLOC_SHIFT_LOW;

	if (KMALLOC_MIN_SIZE <= 32 && size > 64 && size <= 96)
		return 1;
	if (KMALLOC_MIN_SIZE <= 64 && size > 128 && size <= 192)
		return 2;
	if (size <=          8) return 3;
	if (size <=         16) return 4;
	if (size <=         32) return 5;
	if (size <=         64) return 6;
	if (size <=        128) return 7;
	if (size <=        256) return 8;
	if (size <=        512) return 9;
	if (size <=       1024) return 10;
	if (size <=   2 * 1024) return 11;
	if (size <=   4 * 1024) return 12;
/*
 * The following is only needed to support architectures with a larger page
 * size than 4k. We need to support 2 * PAGE_SIZE here. So for a 64k page
 * size we would have to go up to 128k.
 */
	if (size <=   8 * 1024) return 13;
	if (size <=  16 * 1024) return 14;
	if (size <=  32 * 1024) return 15;
	if (size <=  64 * 1024) return 16;
	if (size <= 128 * 1024) return 17;
	if (size <= 256 * 1024) return 18;
	if (size <= 512 * 1024) return 19;
	if (size <= 1024 * 1024) return 20;
	if (size <=  2 * 1024 * 1024) return 21;
	BUG();
	return -1; /* Will never be reached */

/*
 * What we really wanted to do and cannot do because of compiler issues is:
 *	int i;
 *	for (i = KMALLOC_SHIFT_LOW; i <= KMALLOC_SHIFT_HIGH; i++)
 *		if (size <= (1 << i))
 *			return i;
 */
}

/*
 * Find the slab cache for a given combination of allocation flags and size.
 *
 * This ought to end up with a global pointer to the right cache
 * in kmalloc_caches.
 */
static __always_inline struct kmem_cache *kmalloc_slab(size_t size)
{
	int index = kmalloc_index(size);

	if (index == 0)
		return NULL;

	return kmalloc_caches[index];
}

void *kmem_cache_alloc(struct kmem_cache *, gfp_t);
void *__kmalloc(size_t size, gfp_t flags) __alloc_size(1);

static __always_inline __size_overflow(1) void *
kmalloc_order(size_t size, gfp_t flags, unsigned int order)
{
	void *ret = (void *) __get_free_pages(flags | __GFP_COMP, order);
	kmemleak_alloc(ret, size, 1, flags);
	return ret;
}

/**
 * Calling this on allocated memory will check that the memory
 * is expected to be in use, and print warnings if not.
 */
#ifdef CONFIG_SLUB_DEBUG
extern bool verify_mem_not_deleted(const void *x);
#else
static inline bool verify_mem_not_deleted(const void *x)
{
	return true;
}
#endif

#ifdef CONFIG_TRACING
extern void *
kmem_cache_alloc_trace(struct kmem_cache *s, gfp_t gfpflags, size_t size);
extern void *kmalloc_order_trace(size_t size, gfp_t flags, unsigned int order);
#else
static __always_inline void *
kmem_cache_alloc_trace(struct kmem_cache *s, gfp_t gfpflags, size_t size)
{
	return kmem_cache_alloc(s, gfpflags);
}

static __always_inline void *
kmalloc_order_trace(size_t size, gfp_t flags, unsigned int order)
{
	return kmalloc_order(size, flags, order);
}
#endif

static __always_inline void *kmalloc_large(size_t size, gfp_t flags)
{
	unsigned int order = get_order(size);
	return kmalloc_order_trace(size, flags, order);
}

static __always_inline void *kmalloc(size_t size, gfp_t flags)
{
	if (__builtin_constant_p(size)) {
		if (size > SLUB_MAX_SIZE)
			return kmalloc_large(size, flags);

		if (!(flags & SLUB_DMA)) {
			struct kmem_cache *s = kmalloc_slab(size);

			if (!s)
				return ZERO_SIZE_PTR;

			return kmem_cache_alloc_trace(s, flags, size);
		}
	}
	return __kmalloc(size, flags);
}

#ifdef CONFIG_NUMA
void *__kmalloc_node(size_t size, gfp_t flags, int node);
void *kmem_cache_alloc_node(struct kmem_cache *, gfp_t flags, int node);

#ifdef CONFIG_TRACING
extern void *kmem_cache_alloc_node_trace(struct kmem_cache *s,
					   gfp_t gfpflags,
					   int node, size_t size);
#else
static __always_inline void *
kmem_cache_alloc_node_trace(struct kmem_cache *s,
			      gfp_t gfpflags,
			      int node, size_t size)
{
	return kmem_cache_alloc_node(s, gfpflags, node);
}
#endif

static __always_inline void *kmalloc_node(size_t size, gfp_t flags, int node)
{
	if (__builtin_constant_p(size) &&
		size <= SLUB_MAX_SIZE && !(flags & SLUB_DMA)) {
			struct kmem_cache *s = kmalloc_slab(size);

		if (!s)
			return ZERO_SIZE_PTR;

		return kmem_cache_alloc_node_trace(s, flags, node, size);
	}
	return __kmalloc_node(size, flags, node);
}
#endif

=======
>>>>>>> c3ade0e0
#endif /* _LINUX_SLUB_DEF_H */<|MERGE_RESOLUTION|>--- conflicted
+++ resolved
@@ -98,211 +98,4 @@
 	struct kmem_cache_node *node[MAX_NUMNODES];
 };
 
-<<<<<<< HEAD
-/*
- * Kmalloc subsystem.
- */
-#if defined(ARCH_DMA_MINALIGN) && ARCH_DMA_MINALIGN > 8
-#define KMALLOC_MIN_SIZE ARCH_DMA_MINALIGN
-#else
-#define KMALLOC_MIN_SIZE 8
-#endif
-
-#define KMALLOC_SHIFT_LOW ilog2(KMALLOC_MIN_SIZE)
-
-/*
- * Maximum kmalloc object size handled by SLUB. Larger object allocations
- * are passed through to the page allocator. The page allocator "fastpath"
- * is relatively slow so we need this value sufficiently high so that
- * performance critical objects are allocated through the SLUB fastpath.
- *
- * This should be dropped to PAGE_SIZE / 2 once the page allocator
- * "fastpath" becomes competitive with the slab allocator fastpaths.
- */
-#define SLUB_MAX_SIZE (2 * PAGE_SIZE)
-
-#define SLUB_PAGE_SHIFT (PAGE_SHIFT + 2)
-
-#ifdef CONFIG_ZONE_DMA
-#define SLUB_DMA __GFP_DMA
-#else
-/* Disable DMA functionality */
-#define SLUB_DMA (__force gfp_t)0
-#endif
-
-/*
- * We keep the general caches in an array of slab caches that are used for
- * 2^x bytes of allocations.
- */
-extern struct kmem_cache *kmalloc_caches[SLUB_PAGE_SHIFT];
-
-/*
- * Sorry that the following has to be that ugly but some versions of GCC
- * have trouble with constant propagation and loops.
- */
-static __always_inline __size_overflow(1) int kmalloc_index(size_t size)
-{
-	if (!size)
-		return 0;
-
-	if (size <= KMALLOC_MIN_SIZE)
-		return KMALLOC_SHIFT_LOW;
-
-	if (KMALLOC_MIN_SIZE <= 32 && size > 64 && size <= 96)
-		return 1;
-	if (KMALLOC_MIN_SIZE <= 64 && size > 128 && size <= 192)
-		return 2;
-	if (size <=          8) return 3;
-	if (size <=         16) return 4;
-	if (size <=         32) return 5;
-	if (size <=         64) return 6;
-	if (size <=        128) return 7;
-	if (size <=        256) return 8;
-	if (size <=        512) return 9;
-	if (size <=       1024) return 10;
-	if (size <=   2 * 1024) return 11;
-	if (size <=   4 * 1024) return 12;
-/*
- * The following is only needed to support architectures with a larger page
- * size than 4k. We need to support 2 * PAGE_SIZE here. So for a 64k page
- * size we would have to go up to 128k.
- */
-	if (size <=   8 * 1024) return 13;
-	if (size <=  16 * 1024) return 14;
-	if (size <=  32 * 1024) return 15;
-	if (size <=  64 * 1024) return 16;
-	if (size <= 128 * 1024) return 17;
-	if (size <= 256 * 1024) return 18;
-	if (size <= 512 * 1024) return 19;
-	if (size <= 1024 * 1024) return 20;
-	if (size <=  2 * 1024 * 1024) return 21;
-	BUG();
-	return -1; /* Will never be reached */
-
-/*
- * What we really wanted to do and cannot do because of compiler issues is:
- *	int i;
- *	for (i = KMALLOC_SHIFT_LOW; i <= KMALLOC_SHIFT_HIGH; i++)
- *		if (size <= (1 << i))
- *			return i;
- */
-}
-
-/*
- * Find the slab cache for a given combination of allocation flags and size.
- *
- * This ought to end up with a global pointer to the right cache
- * in kmalloc_caches.
- */
-static __always_inline struct kmem_cache *kmalloc_slab(size_t size)
-{
-	int index = kmalloc_index(size);
-
-	if (index == 0)
-		return NULL;
-
-	return kmalloc_caches[index];
-}
-
-void *kmem_cache_alloc(struct kmem_cache *, gfp_t);
-void *__kmalloc(size_t size, gfp_t flags) __alloc_size(1);
-
-static __always_inline __size_overflow(1) void *
-kmalloc_order(size_t size, gfp_t flags, unsigned int order)
-{
-	void *ret = (void *) __get_free_pages(flags | __GFP_COMP, order);
-	kmemleak_alloc(ret, size, 1, flags);
-	return ret;
-}
-
-/**
- * Calling this on allocated memory will check that the memory
- * is expected to be in use, and print warnings if not.
- */
-#ifdef CONFIG_SLUB_DEBUG
-extern bool verify_mem_not_deleted(const void *x);
-#else
-static inline bool verify_mem_not_deleted(const void *x)
-{
-	return true;
-}
-#endif
-
-#ifdef CONFIG_TRACING
-extern void *
-kmem_cache_alloc_trace(struct kmem_cache *s, gfp_t gfpflags, size_t size);
-extern void *kmalloc_order_trace(size_t size, gfp_t flags, unsigned int order);
-#else
-static __always_inline void *
-kmem_cache_alloc_trace(struct kmem_cache *s, gfp_t gfpflags, size_t size)
-{
-	return kmem_cache_alloc(s, gfpflags);
-}
-
-static __always_inline void *
-kmalloc_order_trace(size_t size, gfp_t flags, unsigned int order)
-{
-	return kmalloc_order(size, flags, order);
-}
-#endif
-
-static __always_inline void *kmalloc_large(size_t size, gfp_t flags)
-{
-	unsigned int order = get_order(size);
-	return kmalloc_order_trace(size, flags, order);
-}
-
-static __always_inline void *kmalloc(size_t size, gfp_t flags)
-{
-	if (__builtin_constant_p(size)) {
-		if (size > SLUB_MAX_SIZE)
-			return kmalloc_large(size, flags);
-
-		if (!(flags & SLUB_DMA)) {
-			struct kmem_cache *s = kmalloc_slab(size);
-
-			if (!s)
-				return ZERO_SIZE_PTR;
-
-			return kmem_cache_alloc_trace(s, flags, size);
-		}
-	}
-	return __kmalloc(size, flags);
-}
-
-#ifdef CONFIG_NUMA
-void *__kmalloc_node(size_t size, gfp_t flags, int node);
-void *kmem_cache_alloc_node(struct kmem_cache *, gfp_t flags, int node);
-
-#ifdef CONFIG_TRACING
-extern void *kmem_cache_alloc_node_trace(struct kmem_cache *s,
-					   gfp_t gfpflags,
-					   int node, size_t size);
-#else
-static __always_inline void *
-kmem_cache_alloc_node_trace(struct kmem_cache *s,
-			      gfp_t gfpflags,
-			      int node, size_t size)
-{
-	return kmem_cache_alloc_node(s, gfpflags, node);
-}
-#endif
-
-static __always_inline void *kmalloc_node(size_t size, gfp_t flags, int node)
-{
-	if (__builtin_constant_p(size) &&
-		size <= SLUB_MAX_SIZE && !(flags & SLUB_DMA)) {
-			struct kmem_cache *s = kmalloc_slab(size);
-
-		if (!s)
-			return ZERO_SIZE_PTR;
-
-		return kmem_cache_alloc_node_trace(s, flags, node, size);
-	}
-	return __kmalloc_node(size, flags, node);
-}
-#endif
-
-=======
->>>>>>> c3ade0e0
 #endif /* _LINUX_SLUB_DEF_H */