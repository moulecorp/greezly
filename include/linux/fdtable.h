--- conflicted
+++ resolved
@@ -63,11 +63,6 @@
 struct vfsmount;
 struct dentry;
 
-<<<<<<< HEAD
-extern int expand_files(struct files_struct *, unsigned int nr);
-extern void free_fdtable_rcu(struct rcu_head *rcu);
-=======
->>>>>>> c3ade0e0
 extern void __init files_defer_init(void);
 
 #define rcu_dereference_check_fdtable(files, fdtfd) \
@@ -108,8 +103,6 @@
 void reset_files_struct(struct files_struct *);
 int unshare_files(struct files_struct **);
 struct files_struct *dup_fd(struct files_struct *, int *) __latent_entropy;
-<<<<<<< HEAD
-=======
 void do_close_on_exec(struct files_struct *);
 int iterate_fd(struct files_struct *, unsigned,
 		int (*)(const void *, struct file *, unsigned),
@@ -121,7 +114,6 @@
 		      unsigned int fd, struct file *file);
 extern int __close_fd(struct files_struct *files,
 		      unsigned int fd);
->>>>>>> c3ade0e0
 
 extern struct kmem_cache *files_cachep;
 
