/*
 * Persistent Storage - pstore.h
 *
 * Copyright (C) 2010 Intel Corporation <tony.luck@intel.com>
 *
 * This code is the generic layer to export data records from platform
 * level persistent storage via a file system.
 *
 *  This program is free software; you can redistribute it and/or modify
 *  it under the terms of the GNU General Public License version 2 as
 *  published by the Free Software Foundation.
 *
 *  This program is distributed in the hope that it will be useful,
 *  but WITHOUT ANY WARRANTY; without even the implied warranty of
 *  MERCHANTABILITY or FITNESS FOR A PARTICULAR PURPOSE.  See the
 *  GNU General Public License for more details.
 *
 *  You should have received a copy of the GNU General Public License
 *  along with this program; if not, write to the Free Software
 *  Foundation, Inc., 59 Temple Place, Suite 330, Boston, MA  02111-1307  USA
 */
#ifndef _LINUX_PSTORE_H
#define _LINUX_PSTORE_H

<<<<<<< HEAD
#include <linux/kmsg_dump.h>
=======
#include <linux/time.h>
#include <linux/kmsg_dump.h>
#include <linux/mutex.h>
#include <linux/types.h>
#include <linux/spinlock.h>
#include <linux/errno.h>
>>>>>>> c3ade0e0

/* types */
enum pstore_type_id {
	PSTORE_TYPE_DMESG	= 0,
	PSTORE_TYPE_MCE		= 1,
	PSTORE_TYPE_CONSOLE	= 2,
	PSTORE_TYPE_FTRACE	= 3,
	/* PPC64 partition types */
	PSTORE_TYPE_PPC_RTAS	= 4,
	PSTORE_TYPE_PPC_OF	= 5,
	PSTORE_TYPE_PPC_COMMON	= 6,
	PSTORE_TYPE_UNKNOWN	= 255
};

struct module;

struct pstore_info {
	struct module	*owner;
	char		*name;
	spinlock_t	buf_lock;	/* serialize access to 'buf' */
	char		*buf;
	size_t		bufsize;
	struct mutex	read_mutex;	/* serialize open/read/close */
	int		flags;
	int		(*open)(struct pstore_info *psi);
	int		(*close)(struct pstore_info *psi);
	ssize_t		(*read)(u64 *id, enum pstore_type_id *type,
			int *count, struct timespec *time, char **buf,
			bool *compressed, struct pstore_info *psi);
	int		(*write)(enum pstore_type_id type,
			enum kmsg_dump_reason reason, u64 *id,
			unsigned int part, int count, bool compressed,
			size_t size, struct pstore_info *psi);
	int		(*write_buf)(enum pstore_type_id type,
			enum kmsg_dump_reason reason, u64 *id,
			unsigned int part, const char *buf, bool compressed,
			size_t size, struct pstore_info *psi);
	int		(*erase)(enum pstore_type_id type, u64 id,
			int count, struct timespec time,
			struct pstore_info *psi);
	void		*data;
};

#define	PSTORE_FLAGS_FRAGILE	1

#ifdef CONFIG_PSTORE
extern int pstore_register(struct pstore_info *);
extern bool pstore_cannot_block_path(enum kmsg_dump_reason reason);
<<<<<<< HEAD
extern int pstore_write(enum pstore_type_id type, char *buf, size_t size);
=======
>>>>>>> c3ade0e0
#else
static inline int
pstore_register(struct pstore_info *psi)
{
	return -ENODEV;
}
static inline bool
pstore_cannot_block_path(enum kmsg_dump_reason reason)
<<<<<<< HEAD
{
	return false;
}
static inline int
pstore_write(enum pstore_type_id type, char *buf, size_t size)
=======
>>>>>>> c3ade0e0
{
	return false;
}
#endif

#endif /*_LINUX_PSTORE_H*/<|MERGE_RESOLUTION|>--- conflicted
+++ resolved
@@ -22,16 +22,12 @@
 #ifndef _LINUX_PSTORE_H
 #define _LINUX_PSTORE_H
 
-<<<<<<< HEAD
-#include <linux/kmsg_dump.h>
-=======
 #include <linux/time.h>
 #include <linux/kmsg_dump.h>
 #include <linux/mutex.h>
 #include <linux/types.h>
 #include <linux/spinlock.h>
 #include <linux/errno.h>
->>>>>>> c3ade0e0
 
 /* types */
 enum pstore_type_id {
@@ -80,10 +76,6 @@
 #ifdef CONFIG_PSTORE
 extern int pstore_register(struct pstore_info *);
 extern bool pstore_cannot_block_path(enum kmsg_dump_reason reason);
-<<<<<<< HEAD
-extern int pstore_write(enum pstore_type_id type, char *buf, size_t size);
-=======
->>>>>>> c3ade0e0
 #else
 static inline int
 pstore_register(struct pstore_info *psi)
@@ -92,14 +84,6 @@
 }
 static inline bool
 pstore_cannot_block_path(enum kmsg_dump_reason reason)
-<<<<<<< HEAD
-{
-	return false;
-}
-static inline int
-pstore_write(enum pstore_type_id type, char *buf, size_t size)
-=======
->>>>>>> c3ade0e0
 {
 	return false;
 }
