--- conflicted
+++ resolved
@@ -183,13 +183,6 @@
 	struct list_head node;
 	struct delayed_work poll_queue;
 };
-<<<<<<< HEAD
-/* Adding event notification support elements */
-#define THERMAL_GENL_FAMILY_NAME                "thermal_event"
-#define THERMAL_GENL_VERSION                    0x01
-#define THERMAL_GENL_MCAST_GROUP_NAME           "thermal_mc_grp"
-=======
->>>>>>> c3ade0e0
 
 /* Structure that holds thermal governor information */
 struct thermal_governor {
