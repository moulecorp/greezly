#ifndef __LINUX_COMPILER_H
#error "Please don't include <linux/compiler-intel.h> directly, include <linux/compiler.h> instead."
#endif

#ifdef __ECC

/* Some compiler specific definitions are overwritten here
 * for Intel ECC compiler
 */

#include <asm/intrinsics.h>

/* Intel ECC compiler doesn't support gcc specific asm stmts.
 * It uses intrinsics to do the equivalent things.
 */
#undef barrier
#undef RELOC_HIDE
#undef OPTIMIZER_HIDE_VAR

#define barrier() __memory_barrier()

#define RELOC_HIDE(ptr, off)					\
  ({ unsigned long __ptr;					\
     __ptr = (unsigned long) (ptr);				\
    (typeof(ptr)) (__ptr + (off)); })

/* This should act as an optimization barrier on var.
 * Given that this compiler does not have inline assembly, a compiler barrier
 * is the best we can do.
 */
#define OPTIMIZER_HIDE_VAR(var) barrier()

/* Intel ECC compiler doesn't support __builtin_types_compatible_p() */
#define __must_be_array(a) 0

<<<<<<< HEAD
#endif
=======
#endif

#ifndef __HAVE_BUILTIN_BSWAP16__
/* icc has this, but it's called _bswap16 */
#define __HAVE_BUILTIN_BSWAP16__
#define __builtin_bswap16 _bswap16
#endif
>>>>>>> c3ade0e0
<|MERGE_RESOLUTION|>--- conflicted
+++ resolved
@@ -33,9 +33,6 @@
 /* Intel ECC compiler doesn't support __builtin_types_compatible_p() */
 #define __must_be_array(a) 0
 
-<<<<<<< HEAD
-#endif
-=======
 #endif
 
 #ifndef __HAVE_BUILTIN_BSWAP16__
@@ -43,4 +40,3 @@
 #define __HAVE_BUILTIN_BSWAP16__
 #define __builtin_bswap16 _bswap16
 #endif
->>>>>>> c3ade0e0
