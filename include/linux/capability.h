--- conflicted
+++ resolved
@@ -210,29 +210,15 @@
 				      struct user_namespace *ns, int cap);
 extern bool capable(int cap);
 extern bool ns_capable(struct user_namespace *ns, int cap);
-<<<<<<< HEAD
-extern bool task_ns_capable(struct task_struct *t, int cap);
-extern bool nsown_capable(int cap);
-extern bool task_ns_capable_nolog(struct task_struct *t, int cap);
-extern bool ns_capable_nolog(struct user_namespace *ns, int cap);
-extern bool capable_nolog(int cap);
-=======
 extern bool capable_wrt_inode_uidgid(const struct inode *inode, int cap);
 extern bool file_ns_capable(const struct file *file, struct user_namespace *ns, int cap);
 extern bool capable_nolog(int cap);
 extern bool ns_capable_nolog(struct user_namespace *ns, int cap);
 extern bool capable_wrt_inode_uidgid_nolog(const struct inode *inode, int cap);
->>>>>>> c3ade0e0
 
 /* audit system wants to get cap info from files as well */
 extern int get_vfs_caps_from_disk(const struct dentry *dentry, struct cpu_vfs_cap_data *cpu_caps);
 
 extern int is_privileged_binary(const struct dentry *dentry);
-<<<<<<< HEAD
-extern int is_root_privileged_binary(const struct dentry *dentry);
-
-#endif /* __KERNEL__ */
-=======
->>>>>>> c3ade0e0
 
 #endif /* !_LINUX_CAPABILITY_H */