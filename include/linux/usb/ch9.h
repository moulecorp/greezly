--- conflicted
+++ resolved
@@ -34,359 +34,6 @@
 
 #include <uapi/linux/usb/ch9.h>
 
-<<<<<<< HEAD
-/**
- * usb_endpoint_is_int_out - check if the endpoint is interrupt OUT
- * @epd: endpoint to be checked
- *
- * Returns true if the endpoint has interrupt transfer type and OUT direction,
- * otherwise it returns false.
- */
-static inline int usb_endpoint_is_int_out(
-				const struct usb_endpoint_descriptor *epd)
-{
-	return usb_endpoint_xfer_int(epd) && usb_endpoint_dir_out(epd);
-}
-
-/**
- * usb_endpoint_is_isoc_in - check if the endpoint is isochronous IN
- * @epd: endpoint to be checked
- *
- * Returns true if the endpoint has isochronous transfer type and IN direction,
- * otherwise it returns false.
- */
-static inline int usb_endpoint_is_isoc_in(
-				const struct usb_endpoint_descriptor *epd)
-{
-	return usb_endpoint_xfer_isoc(epd) && usb_endpoint_dir_in(epd);
-}
-
-/**
- * usb_endpoint_is_isoc_out - check if the endpoint is isochronous OUT
- * @epd: endpoint to be checked
- *
- * Returns true if the endpoint has isochronous transfer type and OUT direction,
- * otherwise it returns false.
- */
-static inline int usb_endpoint_is_isoc_out(
-				const struct usb_endpoint_descriptor *epd)
-{
-	return usb_endpoint_xfer_isoc(epd) && usb_endpoint_dir_out(epd);
-}
-
-/**
- * usb_endpoint_maxp - get endpoint's max packet size
- * @epd: endpoint to be checked
- *
- * Returns @epd's max packet
- */
-static inline int usb_endpoint_maxp(const struct usb_endpoint_descriptor *epd)
-{
-	return __le16_to_cpu(epd->wMaxPacketSize);
-}
-
-/*-------------------------------------------------------------------------*/
-
-/* USB_DT_SS_ENDPOINT_COMP: SuperSpeed Endpoint Companion descriptor */
-struct usb_ss_ep_comp_descriptor {
-	__u8  bLength;
-	__u8  bDescriptorType;
-
-	__u8  bMaxBurst;
-	__u8  bmAttributes;
-	__le16 wBytesPerInterval;
-} __attribute__ ((packed));
-
-#define USB_DT_SS_EP_COMP_SIZE		6
-
-/* Bits 4:0 of bmAttributes if this is a bulk endpoint */
-static inline int
-usb_ss_max_streams(const struct usb_ss_ep_comp_descriptor *comp)
-{
-	int		max_streams;
-
-	if (!comp)
-		return 0;
-
-	max_streams = comp->bmAttributes & 0x1f;
-
-	if (!max_streams)
-		return 0;
-
-	max_streams = 1 << max_streams;
-
-	return max_streams;
-}
-
-/* Bits 1:0 of bmAttributes if this is an isoc endpoint */
-#define USB_SS_MULT(p)			(1 + ((p) & 0x3))
-
-/*-------------------------------------------------------------------------*/
-
-/* USB_DT_DEVICE_QUALIFIER: Device Qualifier descriptor */
-struct usb_qualifier_descriptor {
-	__u8  bLength;
-	__u8  bDescriptorType;
-
-	__le16 bcdUSB;
-	__u8  bDeviceClass;
-	__u8  bDeviceSubClass;
-	__u8  bDeviceProtocol;
-	__u8  bMaxPacketSize0;
-	__u8  bNumConfigurations;
-	__u8  bRESERVED;
-} __attribute__ ((packed));
-
-
-/*-------------------------------------------------------------------------*/
-
-/* USB_DT_OTG (from OTG 1.0a supplement) */
-struct usb_otg_descriptor {
-	__u8  bLength;
-	__u8  bDescriptorType;
-
-	__u8  bmAttributes;	/* support for HNP, SRP, etc */
-} __attribute__ ((packed));
-
-/* from usb_otg_descriptor.bmAttributes */
-#define USB_OTG_SRP		(1 << 0)
-#define USB_OTG_HNP		(1 << 1)	/* swap host/device roles */
-
-/*-------------------------------------------------------------------------*/
-
-/* USB_DT_DEBUG:  for special highspeed devices, replacing serial console */
-struct usb_debug_descriptor {
-	__u8  bLength;
-	__u8  bDescriptorType;
-
-	/* bulk endpoints with 8 byte maxpacket */
-	__u8  bDebugInEndpoint;
-	__u8  bDebugOutEndpoint;
-} __attribute__((packed));
-
-/*-------------------------------------------------------------------------*/
-
-/* USB_DT_INTERFACE_ASSOCIATION: groups interfaces */
-struct usb_interface_assoc_descriptor {
-	__u8  bLength;
-	__u8  bDescriptorType;
-
-	__u8  bFirstInterface;
-	__u8  bInterfaceCount;
-	__u8  bFunctionClass;
-	__u8  bFunctionSubClass;
-	__u8  bFunctionProtocol;
-	__u8  iFunction;
-} __attribute__ ((packed));
-
-
-/*-------------------------------------------------------------------------*/
-
-/* USB_DT_SECURITY:  group of wireless security descriptors, including
- * encryption types available for setting up a CC/association.
- */
-struct usb_security_descriptor {
-	__u8  bLength;
-	__u8  bDescriptorType;
-
-	__le16 wTotalLength;
-	__u8  bNumEncryptionTypes;
-} __attribute__((packed));
-
-/*-------------------------------------------------------------------------*/
-
-/* USB_DT_KEY:  used with {GET,SET}_SECURITY_DATA; only public keys
- * may be retrieved.
- */
-struct usb_key_descriptor {
-	__u8  bLength;
-	__u8  bDescriptorType;
-
-	__u8  tTKID[3];
-	__u8  bReserved;
-	__u8  bKeyData[0];
-} __attribute__((packed));
-
-/*-------------------------------------------------------------------------*/
-
-/* USB_DT_ENCRYPTION_TYPE:  bundled in DT_SECURITY groups */
-struct usb_encryption_descriptor {
-	__u8  bLength;
-	__u8  bDescriptorType;
-
-	__u8  bEncryptionType;
-#define	USB_ENC_TYPE_UNSECURE		0
-#define	USB_ENC_TYPE_WIRED		1	/* non-wireless mode */
-#define	USB_ENC_TYPE_CCM_1		2	/* aes128/cbc session */
-#define	USB_ENC_TYPE_RSA_1		3	/* rsa3072/sha1 auth */
-	__u8  bEncryptionValue;		/* use in SET_ENCRYPTION */
-	__u8  bAuthKeyIndex;
-} __attribute__((packed));
-
-
-/*-------------------------------------------------------------------------*/
-
-/* USB_DT_BOS:  group of device-level capabilities */
-struct usb_bos_descriptor {
-	__u8  bLength;
-	__u8  bDescriptorType;
-
-	__le16 wTotalLength;
-	__u8  bNumDeviceCaps;
-} __attribute__((packed));
-
-#define USB_DT_BOS_SIZE		5
-/*-------------------------------------------------------------------------*/
-
-/* USB_DT_DEVICE_CAPABILITY:  grouped with BOS */
-struct usb_dev_cap_header {
-	__u8  bLength;
-	__u8  bDescriptorType;
-	__u8  bDevCapabilityType;
-} __attribute__((packed));
-
-#define	USB_CAP_TYPE_WIRELESS_USB	1
-
-struct usb_wireless_cap_descriptor {	/* Ultra Wide Band */
-	__u8  bLength;
-	__u8  bDescriptorType;
-	__u8  bDevCapabilityType;
-
-	__u8  bmAttributes;
-#define	USB_WIRELESS_P2P_DRD		(1 << 1)
-#define	USB_WIRELESS_BEACON_MASK	(3 << 2)
-#define	USB_WIRELESS_BEACON_SELF	(1 << 2)
-#define	USB_WIRELESS_BEACON_DIRECTED	(2 << 2)
-#define	USB_WIRELESS_BEACON_NONE	(3 << 2)
-	__le16 wPHYRates;	/* bit rates, Mbps */
-#define	USB_WIRELESS_PHY_53		(1 << 0)	/* always set */
-#define	USB_WIRELESS_PHY_80		(1 << 1)
-#define	USB_WIRELESS_PHY_107		(1 << 2)	/* always set */
-#define	USB_WIRELESS_PHY_160		(1 << 3)
-#define	USB_WIRELESS_PHY_200		(1 << 4)	/* always set */
-#define	USB_WIRELESS_PHY_320		(1 << 5)
-#define	USB_WIRELESS_PHY_400		(1 << 6)
-#define	USB_WIRELESS_PHY_480		(1 << 7)
-	__u8  bmTFITXPowerInfo;	/* TFI power levels */
-	__u8  bmFFITXPowerInfo;	/* FFI power levels */
-	__le16 bmBandGroup;
-	__u8  bReserved;
-} __attribute__((packed));
-
-/* USB 2.0 Extension descriptor */
-#define	USB_CAP_TYPE_EXT		2
-
-struct usb_ext_cap_descriptor {		/* Link Power Management */
-	__u8  bLength;
-	__u8  bDescriptorType;
-	__u8  bDevCapabilityType;
-	__le32 bmAttributes;
-#define USB_LPM_SUPPORT			(1 << 1)	/* supports LPM */
-} __attribute__((packed));
-
-#define USB_DT_USB_EXT_CAP_SIZE	7
-
-/*
- * SuperSpeed USB Capability descriptor: Defines the set of SuperSpeed USB
- * specific device level capabilities
- */
-#define		USB_SS_CAP_TYPE		3
-struct usb_ss_cap_descriptor {		/* Link Power Management */
-	__u8  bLength;
-	__u8  bDescriptorType;
-	__u8  bDevCapabilityType;
-	__u8  bmAttributes;
-#define USB_LTM_SUPPORT			(1 << 1) /* supports LTM */
-	__le16 wSpeedSupported;
-#define USB_LOW_SPEED_OPERATION		(1)	 /* Low speed operation */
-#define USB_FULL_SPEED_OPERATION	(1 << 1) /* Full speed operation */
-#define USB_HIGH_SPEED_OPERATION	(1 << 2) /* High speed operation */
-#define USB_5GBPS_OPERATION		(1 << 3) /* Operation at 5Gbps */
-	__u8  bFunctionalitySupport;
-	__u8  bU1devExitLat;
-	__le16 bU2DevExitLat;
-} __attribute__((packed));
-
-#define USB_DT_USB_SS_CAP_SIZE	10
-
-/*
- * Container ID Capability descriptor: Defines the instance unique ID used to
- * identify the instance across all operating modes
- */
-#define	CONTAINER_ID_TYPE	4
-struct usb_ss_container_id_descriptor {
-	__u8  bLength;
-	__u8  bDescriptorType;
-	__u8  bDevCapabilityType;
-	__u8  bReserved;
-	__u8  ContainerID[16]; /* 128-bit number */
-} __attribute__((packed));
-
-#define USB_DT_USB_SS_CONTN_ID_SIZE	20
-/*-------------------------------------------------------------------------*/
-
-/* USB_DT_WIRELESS_ENDPOINT_COMP:  companion descriptor associated with
- * each endpoint descriptor for a wireless device
- */
-struct usb_wireless_ep_comp_descriptor {
-	__u8  bLength;
-	__u8  bDescriptorType;
-
-	__u8  bMaxBurst;
-	__u8  bMaxSequence;
-	__le16 wMaxStreamDelay;
-	__le16 wOverTheAirPacketSize;
-	__u8  bOverTheAirInterval;
-	__u8  bmCompAttributes;
-#define USB_ENDPOINT_SWITCH_MASK	0x03	/* in bmCompAttributes */
-#define USB_ENDPOINT_SWITCH_NO		0
-#define USB_ENDPOINT_SWITCH_SWITCH	1
-#define USB_ENDPOINT_SWITCH_SCALE	2
-} __attribute__((packed));
-
-/*-------------------------------------------------------------------------*/
-
-/* USB_REQ_SET_HANDSHAKE is a four-way handshake used between a wireless
- * host and a device for connection set up, mutual authentication, and
- * exchanging short lived session keys.  The handshake depends on a CC.
- */
-struct usb_handshake {
-	__u8 bMessageNumber;
-	__u8 bStatus;
-	__u8 tTKID[3];
-	__u8 bReserved;
-	__u8 CDID[16];
-	__u8 nonce[16];
-	__u8 MIC[8];
-} __attribute__((packed));
-
-/*-------------------------------------------------------------------------*/
-
-/* USB_REQ_SET_CONNECTION modifies or revokes a connection context (CC).
- * A CC may also be set up using non-wireless secure channels (including
- * wired USB!), and some devices may support CCs with multiple hosts.
- */
-struct usb_connection_context {
-	__u8 CHID[16];		/* persistent host id */
-	__u8 CDID[16];		/* device id (unique w/in host context) */
-	__u8 CK[16];		/* connection key */
-} __attribute__((packed));
-
-/*-------------------------------------------------------------------------*/
-
-/* USB 2.0 defines three speeds, here's how Linux identifies them */
-
-enum usb_device_speed {
-	USB_SPEED_UNKNOWN = 0,			/* enumerating */
-	USB_SPEED_LOW, USB_SPEED_FULL,		/* usb 1.1 */
-	USB_SPEED_HIGH,				/* usb 2.0 */
-	USB_SPEED_WIRELESS,			/* wireless (usb 2.5) */
-	USB_SPEED_SUPER,			/* usb 3.0 */
-};
-
-#ifdef __KERNEL__
-=======
->>>>>>> c3ade0e0
 
 /**
  * usb_speed_string() - Returns human readable-name of the speed.
