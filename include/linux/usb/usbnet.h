/*
 * USB Networking Link Interface
 *
 * Copyright (C) 2000-2005 by David Brownell <dbrownell@users.sourceforge.net>
 * Copyright (C) 2003-2005 David Hollis <dhollis@davehollis.com>
 *
 * This program is free software; you can redistribute it and/or modify
 * it under the terms of the GNU General Public License as published by
 * the Free Software Foundation; either version 2 of the License, or
 * (at your option) any later version.
 *
 * This program is distributed in the hope that it will be useful,
 * but WITHOUT ANY WARRANTY; without even the implied warranty of
 * MERCHANTABILITY or FITNESS FOR A PARTICULAR PURPOSE.  See the
 * GNU General Public License for more details.
 *
 * You should have received a copy of the GNU General Public License
 * along with this program; if not, write to the Free Software
 * Foundation, Inc., 59 Temple Place, Suite 330, Boston, MA  02111-1307  USA
 */

#ifndef	__LINUX_USB_USBNET_H
#define	__LINUX_USB_USBNET_H

/* interface from usbnet core to each USB networking link we handle */
struct usbnet {
	/* housekeeping */
	struct usb_device	*udev;
	struct usb_interface	*intf;
	struct driver_info	*driver_info;
	const char		*driver_name;
	void			*driver_priv;
	wait_queue_head_t	wait;
	struct mutex		phy_mutex;
	unsigned char		suspend_count;
	unsigned char		pkt_cnt, pkt_err;
<<<<<<< HEAD
=======
	unsigned short		rx_qlen, tx_qlen;
	unsigned		can_dma_sg:1;
>>>>>>> c3ade0e0

	/* i/o info: pipes etc */
	unsigned		in, out;
	struct usb_host_endpoint *status;
	unsigned		maxpacket;
	struct timer_list	delay;
	const char		*padding_pkt;

	/* protocol/interface state */
	struct net_device	*net;
	int			msg_enable;
	unsigned long		data[5];
	u32			xid;
	u32			hard_mtu;	/* count any extra framing */
	size_t			rx_urb_size;	/* size for rx urbs */
	struct mii_if_info	mii;

	/* various kinds of pending driver work */
	struct sk_buff_head	rxq;
	struct sk_buff_head	txq;
	struct sk_buff_head	done;
	struct sk_buff_head	rxq_pause;
	struct urb		*interrupt;
	unsigned		interrupt_count;
	struct mutex		interrupt_mutex;
	struct usb_anchor	deferred;
	struct tasklet_struct	bh;

	struct work_struct	kevent;
	unsigned long		flags;
#		define EVENT_TX_HALT	0
#		define EVENT_RX_HALT	1
#		define EVENT_RX_MEMORY	2
#		define EVENT_STS_SPLIT	3
#		define EVENT_LINK_RESET	4
#		define EVENT_RX_PAUSED	5
<<<<<<< HEAD
#		define EVENT_DEV_WAKING 6
#		define EVENT_DEV_ASLEEP 7
#		define EVENT_DEV_OPEN	8
#		define EVENT_NO_RUNTIME_PM	9
#		define EVENT_RX_KILL	10
=======
#		define EVENT_DEV_ASLEEP 6
#		define EVENT_DEV_OPEN	7
#		define EVENT_DEVICE_REPORT_IDLE	8
#		define EVENT_NO_RUNTIME_PM	9
#		define EVENT_RX_KILL	10
#		define EVENT_LINK_CHANGE	11
>>>>>>> c3ade0e0
};

static inline struct usb_driver *driver_of(struct usb_interface *intf)
{
	return to_usb_driver(intf->dev.driver);
}

/* interface from the device/framing level "minidriver" to core */
struct driver_info {
	char		*description;

	int		flags;
/* framing is CDC Ethernet, not writing ZLPs (hw issues), or optionally: */
#define FLAG_FRAMING_NC	0x0001		/* guard against device dropouts */
#define FLAG_FRAMING_GL	0x0002		/* genelink batches packets */
#define FLAG_FRAMING_Z	0x0004		/* zaurus adds a trailer */
#define FLAG_FRAMING_RN	0x0008		/* RNDIS batches, plus huge header */

#define FLAG_NO_SETINT	0x0010		/* device can't set_interface() */
#define FLAG_ETHER	0x0020		/* maybe use "eth%d" names */

#define FLAG_FRAMING_AX 0x0040		/* AX88772/178 packets */
#define FLAG_WLAN	0x0080		/* use "wlan%d" names */
#define FLAG_AVOID_UNLINK_URBS 0x0100	/* don't unlink urbs at usbnet_stop() */
#define FLAG_SEND_ZLP	0x0200		/* hw requires ZLPs are sent */
#define FLAG_WWAN	0x0400		/* use "wwan%d" names */

#define FLAG_LINK_INTR	0x0800		/* updates link (carrier) status */

#define FLAG_POINTTOPOINT 0x1000	/* possibly use "usb%d" names */

/*
 * Indicates to usbnet, that USB driver accumulates multiple IP packets.
 * Affects statistic (counters) and short packet handling.
 */
#define FLAG_MULTI_PACKET	0x2000
#define FLAG_RX_ASSEMBLE	0x4000	/* rx packets may span >1 frames */
#define FLAG_NOARP		0x8000	/* device can't do ARP */

	/* init device ... can sleep, or cause probe() failure */
	int	(*bind)(struct usbnet *, struct usb_interface *);

	/* cleanup device ... can sleep, but can't fail */
	void	(*unbind)(struct usbnet *, struct usb_interface *);

	/* reset device ... can sleep */
	int	(*reset)(struct usbnet *);

	/* stop device ... can sleep */
	int	(*stop)(struct usbnet *);

	/* see if peer is connected ... can sleep */
	int	(*check_connect)(struct usbnet *);

	/* (dis)activate runtime power management */
	int	(*manage_power)(struct usbnet *, int);

	/* for status polling */
	void	(*status)(struct usbnet *, struct urb *);

	/* link reset handling, called from defer_kevent */
	int	(*link_reset)(struct usbnet *);

	/* fixup rx packet (strip framing) */
	int	(*rx_fixup)(struct usbnet *dev, struct sk_buff *skb);

	/* fixup tx packet (add framing) */
	struct sk_buff	*(*tx_fixup)(struct usbnet *dev,
				struct sk_buff *skb, gfp_t flags);

	/* early initialization code, can sleep. This is for minidrivers
	 * having 'subminidrivers' that need to do extra initialization
	 * right after minidriver have initialized hardware. */
	int	(*early_init)(struct usbnet *dev);

	/* called by minidriver when receiving indication */
	void	(*indication)(struct usbnet *dev, void *ind, int indlen);

	/* for new devices, use the descriptor-reading code instead */
	int		in;		/* rx endpoint */
	int		out;		/* tx endpoint */

	unsigned long	data;		/* Misc driver specific data */
};

/* Minidrivers are just drivers using the "usbnet" core as a powerful
 * network-specific subroutine library ... that happens to do pretty
 * much everything except custom framing and chip-specific stuff.
 */
extern int usbnet_probe(struct usb_interface *, const struct usb_device_id *);
extern int usbnet_suspend(struct usb_interface *, pm_message_t);
extern int usbnet_resume(struct usb_interface *);
extern void usbnet_disconnect(struct usb_interface *);
extern void usbnet_device_suggests_idle(struct usbnet *dev);

extern int usbnet_read_cmd(struct usbnet *dev, u8 cmd, u8 reqtype,
		    u16 value, u16 index, void *data, u16 size);
extern int usbnet_write_cmd(struct usbnet *dev, u8 cmd, u8 reqtype,
		    u16 value, u16 index, const void *data, u16 size);
extern int usbnet_read_cmd_nopm(struct usbnet *dev, u8 cmd, u8 reqtype,
		    u16 value, u16 index, void *data, u16 size);
extern int usbnet_write_cmd_nopm(struct usbnet *dev, u8 cmd, u8 reqtype,
		    u16 value, u16 index, const void *data, u16 size);
extern int usbnet_write_cmd_async(struct usbnet *dev, u8 cmd, u8 reqtype,
		    u16 value, u16 index, const void *data, u16 size);

/* Drivers that reuse some of the standard USB CDC infrastructure
 * (notably, using multiple interfaces according to the CDC
 * union descriptor) get some helper code.
 */
struct cdc_state {
	struct usb_cdc_header_desc	*header;
	struct usb_cdc_union_desc	*u;
	struct usb_cdc_ether_desc	*ether;
	struct usb_interface		*control;
	struct usb_interface		*data;
};

extern int usbnet_generic_cdc_bind(struct usbnet *, struct usb_interface *);
extern int usbnet_cdc_bind(struct usbnet *, struct usb_interface *);
extern void usbnet_cdc_unbind(struct usbnet *, struct usb_interface *);
extern void usbnet_cdc_status(struct usbnet *, struct urb *);

/* CDC and RNDIS support the same host-chosen packet filters for IN transfers */
#define	DEFAULT_FILTER	(USB_CDC_PACKET_TYPE_BROADCAST \
			|USB_CDC_PACKET_TYPE_ALL_MULTICAST \
			|USB_CDC_PACKET_TYPE_PROMISCUOUS \
			|USB_CDC_PACKET_TYPE_DIRECTED)


/* we record the state for each of our queued skbs */
enum skb_state {
	illegal = 0,
	tx_start, tx_done,
	rx_start, rx_done, rx_cleanup,
	unlink_start
};

struct skb_data {	/* skb->cb is one of these */
	struct urb		*urb;
	struct usbnet		*dev;
	enum skb_state		state;
	size_t			length;
};

extern int usbnet_open(struct net_device *net);
extern int usbnet_stop(struct net_device *net);
extern netdev_tx_t usbnet_start_xmit(struct sk_buff *skb,
				     struct net_device *net);
extern void usbnet_tx_timeout(struct net_device *net);
extern int usbnet_change_mtu(struct net_device *net, int new_mtu);

extern int usbnet_get_endpoints(struct usbnet *, struct usb_interface *);
extern int usbnet_get_ethernet_addr(struct usbnet *, int);
extern void usbnet_defer_kevent(struct usbnet *, int);
extern void usbnet_skb_return(struct usbnet *, struct sk_buff *);
extern void usbnet_unlink_rx_urbs(struct usbnet *);

extern void usbnet_pause_rx(struct usbnet *);
extern void usbnet_resume_rx(struct usbnet *);
extern void usbnet_purge_paused_rxq(struct usbnet *);

extern int usbnet_get_settings(struct net_device *net,
			       struct ethtool_cmd *cmd);
extern int usbnet_set_settings(struct net_device *net,
			       struct ethtool_cmd *cmd);
extern u32 usbnet_get_link(struct net_device *net);
extern u32 usbnet_get_msglevel(struct net_device *);
extern void usbnet_set_msglevel(struct net_device *, u32);
extern void usbnet_get_drvinfo(struct net_device *, struct ethtool_drvinfo *);
extern int usbnet_nway_reset(struct net_device *net);

extern int usbnet_manage_power(struct usbnet *, int);
extern void usbnet_link_change(struct usbnet *, bool, bool);

extern int usbnet_status_start(struct usbnet *dev, gfp_t mem_flags);
extern void usbnet_status_stop(struct usbnet *dev);

extern void usbnet_update_max_qlen(struct usbnet *dev);

#endif /* __LINUX_USB_USBNET_H */<|MERGE_RESOLUTION|>--- conflicted
+++ resolved
@@ -34,11 +34,8 @@
 	struct mutex		phy_mutex;
 	unsigned char		suspend_count;
 	unsigned char		pkt_cnt, pkt_err;
-<<<<<<< HEAD
-=======
 	unsigned short		rx_qlen, tx_qlen;
 	unsigned		can_dma_sg:1;
->>>>>>> c3ade0e0
 
 	/* i/o info: pipes etc */
 	unsigned		in, out;
@@ -75,20 +72,12 @@
 #		define EVENT_STS_SPLIT	3
 #		define EVENT_LINK_RESET	4
 #		define EVENT_RX_PAUSED	5
-<<<<<<< HEAD
-#		define EVENT_DEV_WAKING 6
-#		define EVENT_DEV_ASLEEP 7
-#		define EVENT_DEV_OPEN	8
-#		define EVENT_NO_RUNTIME_PM	9
-#		define EVENT_RX_KILL	10
-=======
 #		define EVENT_DEV_ASLEEP 6
 #		define EVENT_DEV_OPEN	7
 #		define EVENT_DEVICE_REPORT_IDLE	8
 #		define EVENT_NO_RUNTIME_PM	9
 #		define EVENT_RX_KILL	10
 #		define EVENT_LINK_CHANGE	11
->>>>>>> c3ade0e0
 };
 
 static inline struct usb_driver *driver_of(struct usb_interface *intf)
