--- conflicted
+++ resolved
@@ -522,8 +522,6 @@
 #define of_match_node(_matches, _node)	NULL
 #endif /* CONFIG_OF */
 
-<<<<<<< HEAD
-=======
 #if defined(CONFIG_OF) && defined(CONFIG_NUMA)
 extern int of_node_to_nid(struct device_node *np);
 #else
@@ -537,7 +535,6 @@
 	return of_find_matching_node_and_match(from, matches, NULL);
 }
 
->>>>>>> c3ade0e0
 /**
  * of_property_read_bool - Findfrom a property
  * @np:		device node from which the property value is to be read.
@@ -554,8 +551,6 @@
 	return prop ? true : false;
 }
 
-<<<<<<< HEAD
-=======
 static inline int of_property_read_u8(const struct device_node *np,
 				       const char *propname,
 				       u8 *out_value)
@@ -570,7 +565,6 @@
 	return of_property_read_u16_array(np, propname, out_value, 1);
 }
 
->>>>>>> c3ade0e0
 static inline int of_property_read_u32(const struct device_node *np,
 				       const char *propname,
 				       u32 *out_value)
