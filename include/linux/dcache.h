--- conflicted
+++ resolved
@@ -136,11 +136,6 @@
 		struct hlist_node d_alias;	/* inode alias list */
 	 	struct rcu_head d_rcu;
 	} d_u;
-<<<<<<< HEAD
-	struct list_head d_subdirs;	/* our children */
-	struct hlist_node d_alias;	/* inode alias list */
-=======
->>>>>>> ed2973f9
 } __randomize_layout;
 
 /*
