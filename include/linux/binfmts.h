--- conflicted
+++ resolved
@@ -1,31 +1,10 @@
 #ifndef _LINUX_BINFMTS_H
 #define _LINUX_BINFMTS_H
 
-<<<<<<< HEAD
-#include <linux/capability.h>
-
-struct pt_regs;
-
-/*
- * These are the maximum length and maximum number of strings passed to the
- * execve() system call.  MAX_ARG_STRLEN is essentially random but serves to
- * prevent the kernel from being unduly impacted by misaddressed pointers.
- * MAX_ARG_STRINGS is chosen to fit in a signed 32-bit integer.
- */
-#define MAX_ARG_STRLEN (PAGE_SIZE * 32)
-#define MAX_ARG_STRINGS 0x7FFFFFFF
-
-/* sizeof(linux_binprm->buf) */
-#define BINPRM_BUF_SIZE 128
-
-#ifdef __KERNEL__
-#include <linux/sched.h>
-=======
 #include <linux/sched.h>
 #include <linux/unistd.h>
 #include <asm/exec.h>
 #include <uapi/linux/binfmts.h>
->>>>>>> c3ade0e0
 
 #define CORENAME_MAX_SIZE 128
 
@@ -132,10 +111,6 @@
 extern int setup_arg_pages(struct linux_binprm * bprm,
 			   unsigned long stack_top,
 			   int executable_stack);
-<<<<<<< HEAD
-extern int bprm_mm_init(struct linux_binprm *bprm);
-=======
->>>>>>> c3ade0e0
 extern int bprm_change_interp(char *interp, struct linux_binprm *bprm);
 extern int copy_strings_kernel(int argc, const char *const *argv,
 			       struct linux_binprm *bprm);
