#ifndef _LINUX_PTRACE_H
#define _LINUX_PTRACE_H

#include <linux/compiler.h>		/* For unlikely.  */
#include <linux/sched.h>		/* For struct task_struct.  */
#include <linux/err.h>			/* for IS_ERR_VALUE */
#include <linux/bug.h>			/* For BUG_ON.  */
#include <uapi/linux/ptrace.h>

/*
<<<<<<< HEAD
 * Generic ptrace interface that exports the architecture specific regsets
 * using the corresponding NT_* types (which are also used in the core dump).
 * Please note that the NT_PRSTATUS note type in a core dump contains a full
 * 'struct elf_prstatus'. But the user_regset for NT_PRSTATUS contains just the
 * elf_gregset_t that is the pr_reg field of 'struct elf_prstatus'. For all the
 * other user_regset flavors, the user_regset layout and the ELF core dump note
 * payload are exactly the same layout.
 *
 * This interface usage is as follows:
 *	struct iovec iov = { buf, len};
 *
 *	ret = ptrace(PTRACE_GETREGSET/PTRACE_SETREGSET, pid, NT_XXX_TYPE, &iov);
 *
 * On the successful completion, iov.len will be updated by the kernel,
 * specifying how much the kernel has written/read to/from the user's iov.buf.
 */
#define PTRACE_GETREGSET	0x4204
#define PTRACE_SETREGSET	0x4205

#define PTRACE_SEIZE		0x4206
#define PTRACE_INTERRUPT	0x4207
#define PTRACE_LISTEN		0x4208

/* flags in @data for PTRACE_SEIZE */
#define PTRACE_SEIZE_DEVEL	0x80000000 /* temp flag for development */

/* options set using PTRACE_SETOPTIONS */
#define PTRACE_O_TRACESYSGOOD	0x00000001
#define PTRACE_O_TRACEFORK	0x00000002
#define PTRACE_O_TRACEVFORK	0x00000004
#define PTRACE_O_TRACECLONE	0x00000008
#define PTRACE_O_TRACEEXEC	0x00000010
#define PTRACE_O_TRACEVFORKDONE	0x00000020
#define PTRACE_O_TRACEEXIT	0x00000040
#define PTRACE_O_TRACESECCOMP	0x00000080

#define PTRACE_O_MASK		0x000000ff

/* Wait extended result codes for the above trace options.  */
#define PTRACE_EVENT_FORK	1
#define PTRACE_EVENT_VFORK	2
#define PTRACE_EVENT_CLONE	3
#define PTRACE_EVENT_EXEC	4
#define PTRACE_EVENT_VFORK_DONE	5
#define PTRACE_EVENT_EXIT	6
#define PTRACE_EVENT_STOP	7
#define PTRACE_EVENT_SECCOMP	8

#include <asm/ptrace.h>

#ifdef __KERNEL__
/*
=======
>>>>>>> c3ade0e0
 * Ptrace flags
 *
 * The owner ship rules for task->ptrace which holds the ptrace
 * flags is simple.  When a task is running it owns it's task->ptrace
 * flags.  When the a task is stopped the ptracer owns task->ptrace.
 */

#define PT_SEIZED	0x00010000	/* SEIZE used, enable new behavior */
#define PT_PTRACED	0x00000001
#define PT_DTRACE	0x00000002	/* delayed trace (used on m68k, i386) */
#define PT_PTRACE_CAP	0x00000004	/* ptracer can follow suid-exec */

#define PT_OPT_FLAG_SHIFT	3
/* PT_TRACE_* event enable flags */
#define PT_EVENT_FLAG(event)	(1 << (PT_OPT_FLAG_SHIFT + (event)))
#define PT_TRACESYSGOOD		PT_EVENT_FLAG(0)
#define PT_TRACE_FORK		PT_EVENT_FLAG(PTRACE_EVENT_FORK)
#define PT_TRACE_VFORK		PT_EVENT_FLAG(PTRACE_EVENT_VFORK)
#define PT_TRACE_CLONE		PT_EVENT_FLAG(PTRACE_EVENT_CLONE)
#define PT_TRACE_EXEC		PT_EVENT_FLAG(PTRACE_EVENT_EXEC)
#define PT_TRACE_VFORK_DONE	PT_EVENT_FLAG(PTRACE_EVENT_VFORK_DONE)
#define PT_TRACE_EXIT		PT_EVENT_FLAG(PTRACE_EVENT_EXIT)
#define PT_TRACE_SECCOMP	PT_EVENT_FLAG(PTRACE_EVENT_SECCOMP)

<<<<<<< HEAD
#define PT_TRACE_MASK	0x00000bf4
=======
#define PT_EXITKILL		(PTRACE_O_EXITKILL << PT_OPT_FLAG_SHIFT)
>>>>>>> c3ade0e0

/* single stepping state bits (used on ARM and PA-RISC) */
#define PT_SINGLESTEP_BIT	31
#define PT_SINGLESTEP		(1<<PT_SINGLESTEP_BIT)
#define PT_BLOCKSTEP_BIT	30
#define PT_BLOCKSTEP		(1<<PT_BLOCKSTEP_BIT)

extern long arch_ptrace(struct task_struct *child, long request,
			unsigned long addr, unsigned long data);
extern int ptrace_readdata(struct task_struct *tsk, unsigned long src, char __user *dst, int len);
extern int ptrace_writedata(struct task_struct *tsk, char __user *src, unsigned long dst, int len);
extern void ptrace_disable(struct task_struct *);
extern int ptrace_request(struct task_struct *child, long request,
			  unsigned long addr, unsigned long data);
extern void ptrace_notify(int exit_code);
extern void __ptrace_link(struct task_struct *child,
			  struct task_struct *new_parent);
extern void __ptrace_unlink(struct task_struct *child);
extern void exit_ptrace(struct task_struct *tracer);
<<<<<<< HEAD
#define PTRACE_MODE_READ   1
#define PTRACE_MODE_ATTACH 2
=======
#define PTRACE_MODE_READ	0x01
#define PTRACE_MODE_ATTACH	0x02
#define PTRACE_MODE_NOAUDIT	0x04
>>>>>>> c3ade0e0
/* Returns true on success, false on denial. */
extern bool ptrace_may_access(struct task_struct *task, unsigned int mode);
/* Returns true on success, false on denial. */
extern bool ptrace_may_access_log(struct task_struct *task, unsigned int mode);
/* Returns true on success, false on denial. */
extern bool ptrace_may_access_nolock(struct task_struct *task, unsigned int mode);

static inline int ptrace_reparented(struct task_struct *child)
{
	return !same_thread_group(child->real_parent, child->parent);
}

static inline void ptrace_unlink(struct task_struct *child)
{
	if (unlikely(child->ptrace))
		__ptrace_unlink(child);
}

int generic_ptrace_peekdata(struct task_struct *tsk, unsigned long addr,
			    unsigned long data);
int generic_ptrace_pokedata(struct task_struct *tsk, unsigned long addr,
			    unsigned long data);

/**
 * ptrace_parent - return the task that is tracing the given task
 * @task: task to consider
 *
 * Returns %NULL if no one is tracing @task, or the &struct task_struct
 * pointer to its tracer.
 *
 * Must called under rcu_read_lock().  The pointer returned might be kept
 * live only by RCU.  During exec, this may be called with task_lock() held
 * on @task, still held from when check_unsafe_exec() was called.
 */
static inline struct task_struct *ptrace_parent(struct task_struct *task)
{
	if (unlikely(task->ptrace))
		return rcu_dereference(task->parent);
	return NULL;
}

/**
 * ptrace_event_enabled - test whether a ptrace event is enabled
 * @task: ptracee of interest
 * @event: %PTRACE_EVENT_* to test
 *
 * Test whether @event is enabled for ptracee @task.
 *
 * Returns %true if @event is enabled, %false otherwise.
 */
static inline bool ptrace_event_enabled(struct task_struct *task, int event)
{
	return task->ptrace & PT_EVENT_FLAG(event);
}

/**
 * ptrace_event - possibly stop for a ptrace event notification
 * @event:	%PTRACE_EVENT_* value to report
 * @message:	value for %PTRACE_GETEVENTMSG to return
 *
 * Check whether @event is enabled and, if so, report @event and @message
 * to the ptrace parent.
 *
 * Called without locks.
 */
static inline void ptrace_event(int event, unsigned long message)
{
	if (unlikely(ptrace_event_enabled(current, event))) {
		current->ptrace_message = message;
		ptrace_notify((event << 8) | SIGTRAP);
	} else if (event == PTRACE_EVENT_EXEC) {
		/* legacy EXEC report via SIGTRAP */
		if ((current->ptrace & (PT_PTRACED|PT_SEIZED)) == PT_PTRACED)
			send_sig(SIGTRAP, current, 0);
	}
}

/**
 * ptrace_init_task - initialize ptrace state for a new child
 * @child:		new child task
 * @ptrace:		true if child should be ptrace'd by parent's tracer
 *
 * This is called immediately after adding @child to its parent's children
 * list.  @ptrace is false in the normal case, and true to ptrace @child.
 *
 * Called with current's siglock and write_lock_irq(&tasklist_lock) held.
 */
static inline void ptrace_init_task(struct task_struct *child, bool ptrace)
{
	INIT_LIST_HEAD(&child->ptrace_entry);
	INIT_LIST_HEAD(&child->ptraced);
	child->jobctl = 0;
	child->ptrace = 0;
	child->parent = child->real_parent;

	if (unlikely(ptrace) && current->ptrace) {
		child->ptrace = current->ptrace;
		__ptrace_link(child, current->parent);

		if (child->ptrace & PT_SEIZED)
			task_set_jobctl_pending(child, JOBCTL_TRAP_STOP);
		else
			sigaddset(&child->pending.signal, SIGSTOP);

		set_tsk_thread_flag(child, TIF_SIGPENDING);
	}
}

/**
 * ptrace_release_task - final ptrace-related cleanup of a zombie being reaped
 * @task:	task in %EXIT_DEAD state
 *
 * Called with write_lock(&tasklist_lock) held.
 */
static inline void ptrace_release_task(struct task_struct *task)
{
	BUG_ON(!list_empty(&task->ptraced));
	ptrace_unlink(task);
	BUG_ON(!list_empty(&task->ptrace_entry));
}

#ifndef force_successful_syscall_return
/*
 * System call handlers that, upon successful completion, need to return a
 * negative value should call force_successful_syscall_return() right before
 * returning.  On architectures where the syscall convention provides for a
 * separate error flag (e.g., alpha, ia64, ppc{,64}, sparc{,64}, possibly
 * others), this macro can be used to ensure that the error flag will not get
 * set.  On architectures which do not support a separate error flag, the macro
 * is a no-op and the spurious error condition needs to be filtered out by some
 * other means (e.g., in user-level, by passing an extra argument to the
 * syscall handler, or something along those lines).
 */
#define force_successful_syscall_return() do { } while (0)
#endif

#ifndef is_syscall_success
/*
 * On most systems we can tell if a syscall is a success based on if the retval
 * is an error value.  On some systems like ia64 and powerpc they have different
 * indicators of success/failure and must define their own.
 */
#define is_syscall_success(regs) (!IS_ERR_VALUE((unsigned long)(regs_return_value(regs))))
#endif

/*
 * <asm/ptrace.h> should define the following things inside #ifdef __KERNEL__.
 *
 * These do-nothing inlines are used when the arch does not
 * implement single-step.  The kerneldoc comments are here
 * to document the interface for all arch definitions.
 */

#ifndef arch_has_single_step
/**
 * arch_has_single_step - does this CPU support user-mode single-step?
 *
 * If this is defined, then there must be function declarations or
 * inlines for user_enable_single_step() and user_disable_single_step().
 * arch_has_single_step() should evaluate to nonzero iff the machine
 * supports instruction single-step for user mode.
 * It can be a constant or it can test a CPU feature bit.
 */
#define arch_has_single_step()		(0)

/**
 * user_enable_single_step - single-step in user-mode task
 * @task: either current or a task stopped in %TASK_TRACED
 *
 * This can only be called when arch_has_single_step() has returned nonzero.
 * Set @task so that when it returns to user mode, it will trap after the
 * next single instruction executes.  If arch_has_block_step() is defined,
 * this must clear the effects of user_enable_block_step() too.
 */
static inline void user_enable_single_step(struct task_struct *task)
{
	BUG();			/* This can never be called.  */
}

/**
 * user_disable_single_step - cancel user-mode single-step
 * @task: either current or a task stopped in %TASK_TRACED
 *
 * Clear @task of the effects of user_enable_single_step() and
 * user_enable_block_step().  This can be called whether or not either
 * of those was ever called on @task, and even if arch_has_single_step()
 * returned zero.
 */
static inline void user_disable_single_step(struct task_struct *task)
{
}
#else
extern void user_enable_single_step(struct task_struct *);
extern void user_disable_single_step(struct task_struct *);
#endif	/* arch_has_single_step */

#ifndef arch_has_block_step
/**
 * arch_has_block_step - does this CPU support user-mode block-step?
 *
 * If this is defined, then there must be a function declaration or inline
 * for user_enable_block_step(), and arch_has_single_step() must be defined
 * too.  arch_has_block_step() should evaluate to nonzero iff the machine
 * supports step-until-branch for user mode.  It can be a constant or it
 * can test a CPU feature bit.
 */
#define arch_has_block_step()		(0)

/**
 * user_enable_block_step - step until branch in user-mode task
 * @task: either current or a task stopped in %TASK_TRACED
 *
 * This can only be called when arch_has_block_step() has returned nonzero,
 * and will never be called when single-instruction stepping is being used.
 * Set @task so that when it returns to user mode, it will trap after the
 * next branch or trap taken.
 */
static inline void user_enable_block_step(struct task_struct *task)
{
	BUG();			/* This can never be called.  */
}
#else
extern void user_enable_block_step(struct task_struct *);
#endif	/* arch_has_block_step */

#ifdef ARCH_HAS_USER_SINGLE_STEP_INFO
extern void user_single_step_siginfo(struct task_struct *tsk,
				struct pt_regs *regs, siginfo_t *info);
#else
static inline void user_single_step_siginfo(struct task_struct *tsk,
				struct pt_regs *regs, siginfo_t *info)
{
	memset(info, 0, sizeof(*info));
	info->si_signo = SIGTRAP;
}
#endif

#ifndef arch_ptrace_stop_needed
/**
 * arch_ptrace_stop_needed - Decide whether arch_ptrace_stop() should be called
 * @code:	current->exit_code value ptrace will stop with
 * @info:	siginfo_t pointer (or %NULL) for signal ptrace will stop with
 *
 * This is called with the siglock held, to decide whether or not it's
 * necessary to release the siglock and call arch_ptrace_stop() with the
 * same @code and @info arguments.  It can be defined to a constant if
 * arch_ptrace_stop() is never required, or always is.  On machines where
 * this makes sense, it should be defined to a quick test to optimize out
 * calling arch_ptrace_stop() when it would be superfluous.  For example,
 * if the thread has not been back to user mode since the last stop, the
 * thread state might indicate that nothing needs to be done.
 */
#define arch_ptrace_stop_needed(code, info)	(0)
#endif

#ifndef arch_ptrace_stop
/**
 * arch_ptrace_stop - Do machine-specific work before stopping for ptrace
 * @code:	current->exit_code value ptrace will stop with
 * @info:	siginfo_t pointer (or %NULL) for signal ptrace will stop with
 *
 * This is called with no locks held when arch_ptrace_stop_needed() has
 * just returned nonzero.  It is allowed to block, e.g. for user memory
 * access.  The arch can have machine-specific work to be done before
 * ptrace stops.  On ia64, register backing store gets written back to user
 * memory here.  Since this can be costly (requires dropping the siglock),
 * we only do it when the arch requires it for this particular stop, as
 * indicated by arch_ptrace_stop_needed().
 */
#define arch_ptrace_stop(code, info)		do { } while (0)
#endif

#ifndef current_pt_regs
#define current_pt_regs() task_pt_regs(current)
#endif

#ifndef ptrace_signal_deliver
#define ptrace_signal_deliver() ((void)0)
#endif

/*
 * unlike current_pt_regs(), this one is equal to task_pt_regs(current)
 * on *all* architectures; the only reason to have a per-arch definition
 * is optimisation.
 */
#ifndef signal_pt_regs
#define signal_pt_regs() task_pt_regs(current)
#endif

#ifndef current_user_stack_pointer
#define current_user_stack_pointer() user_stack_pointer(current_pt_regs())
#endif

extern int task_current_syscall(struct task_struct *target, long *callno,
				unsigned long args[6], unsigned int maxargs,
				unsigned long *sp, unsigned long *pc);

#endif<|MERGE_RESOLUTION|>--- conflicted
+++ resolved
@@ -8,61 +8,6 @@
 #include <uapi/linux/ptrace.h>
 
 /*
-<<<<<<< HEAD
- * Generic ptrace interface that exports the architecture specific regsets
- * using the corresponding NT_* types (which are also used in the core dump).
- * Please note that the NT_PRSTATUS note type in a core dump contains a full
- * 'struct elf_prstatus'. But the user_regset for NT_PRSTATUS contains just the
- * elf_gregset_t that is the pr_reg field of 'struct elf_prstatus'. For all the
- * other user_regset flavors, the user_regset layout and the ELF core dump note
- * payload are exactly the same layout.
- *
- * This interface usage is as follows:
- *	struct iovec iov = { buf, len};
- *
- *	ret = ptrace(PTRACE_GETREGSET/PTRACE_SETREGSET, pid, NT_XXX_TYPE, &iov);
- *
- * On the successful completion, iov.len will be updated by the kernel,
- * specifying how much the kernel has written/read to/from the user's iov.buf.
- */
-#define PTRACE_GETREGSET	0x4204
-#define PTRACE_SETREGSET	0x4205
-
-#define PTRACE_SEIZE		0x4206
-#define PTRACE_INTERRUPT	0x4207
-#define PTRACE_LISTEN		0x4208
-
-/* flags in @data for PTRACE_SEIZE */
-#define PTRACE_SEIZE_DEVEL	0x80000000 /* temp flag for development */
-
-/* options set using PTRACE_SETOPTIONS */
-#define PTRACE_O_TRACESYSGOOD	0x00000001
-#define PTRACE_O_TRACEFORK	0x00000002
-#define PTRACE_O_TRACEVFORK	0x00000004
-#define PTRACE_O_TRACECLONE	0x00000008
-#define PTRACE_O_TRACEEXEC	0x00000010
-#define PTRACE_O_TRACEVFORKDONE	0x00000020
-#define PTRACE_O_TRACEEXIT	0x00000040
-#define PTRACE_O_TRACESECCOMP	0x00000080
-
-#define PTRACE_O_MASK		0x000000ff
-
-/* Wait extended result codes for the above trace options.  */
-#define PTRACE_EVENT_FORK	1
-#define PTRACE_EVENT_VFORK	2
-#define PTRACE_EVENT_CLONE	3
-#define PTRACE_EVENT_EXEC	4
-#define PTRACE_EVENT_VFORK_DONE	5
-#define PTRACE_EVENT_EXIT	6
-#define PTRACE_EVENT_STOP	7
-#define PTRACE_EVENT_SECCOMP	8
-
-#include <asm/ptrace.h>
-
-#ifdef __KERNEL__
-/*
-=======
->>>>>>> c3ade0e0
  * Ptrace flags
  *
  * The owner ship rules for task->ptrace which holds the ptrace
@@ -87,11 +32,7 @@
 #define PT_TRACE_EXIT		PT_EVENT_FLAG(PTRACE_EVENT_EXIT)
 #define PT_TRACE_SECCOMP	PT_EVENT_FLAG(PTRACE_EVENT_SECCOMP)
 
-<<<<<<< HEAD
-#define PT_TRACE_MASK	0x00000bf4
-=======
 #define PT_EXITKILL		(PTRACE_O_EXITKILL << PT_OPT_FLAG_SHIFT)
->>>>>>> c3ade0e0
 
 /* single stepping state bits (used on ARM and PA-RISC) */
 #define PT_SINGLESTEP_BIT	31
@@ -111,20 +52,11 @@
 			  struct task_struct *new_parent);
 extern void __ptrace_unlink(struct task_struct *child);
 extern void exit_ptrace(struct task_struct *tracer);
-<<<<<<< HEAD
-#define PTRACE_MODE_READ   1
-#define PTRACE_MODE_ATTACH 2
-=======
 #define PTRACE_MODE_READ	0x01
 #define PTRACE_MODE_ATTACH	0x02
 #define PTRACE_MODE_NOAUDIT	0x04
->>>>>>> c3ade0e0
 /* Returns true on success, false on denial. */
 extern bool ptrace_may_access(struct task_struct *task, unsigned int mode);
-/* Returns true on success, false on denial. */
-extern bool ptrace_may_access_log(struct task_struct *task, unsigned int mode);
-/* Returns true on success, false on denial. */
-extern bool ptrace_may_access_nolock(struct task_struct *task, unsigned int mode);
 
 static inline int ptrace_reparented(struct task_struct *child)
 {
