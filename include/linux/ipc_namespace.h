--- conflicted
+++ resolved
@@ -67,11 +67,8 @@
 
 	/* user_ns which owns the ipc ns */
 	struct user_namespace *user_ns;
-<<<<<<< HEAD
-=======
 
 	unsigned int	proc_inum;
->>>>>>> c3ade0e0
 } __randomize_layout;
 
 extern struct ipc_namespace init_ipc_ns;
