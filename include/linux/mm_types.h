#ifndef _LINUX_MM_TYPES_H
#define _LINUX_MM_TYPES_H

#include <linux/auxvec.h>
#include <linux/types.h>
#include <linux/threads.h>
#include <linux/list.h>
#include <linux/spinlock.h>
#include <linux/rbtree.h>
#include <linux/rwsem.h>
#include <linux/completion.h>
#include <linux/cpumask.h>
#include <linux/page-debug-flags.h>
#include <linux/uprobes.h>
#include <linux/page-flags-layout.h>
#include <asm/page.h>
#include <asm/mmu.h>

#ifndef AT_VECTOR_SIZE_ARCH
#define AT_VECTOR_SIZE_ARCH 0
#endif
#define AT_VECTOR_SIZE (2*(AT_VECTOR_SIZE_ARCH + AT_VECTOR_SIZE_BASE + 1))

struct address_space;

#define USE_SPLIT_PTE_PTLOCKS	(NR_CPUS >= CONFIG_SPLIT_PTLOCK_CPUS)
#define USE_SPLIT_PMD_PTLOCKS	(USE_SPLIT_PTE_PTLOCKS && \
		IS_ENABLED(CONFIG_ARCH_ENABLE_SPLIT_PMD_PTLOCK))
#define ALLOC_SPLIT_PTLOCKS	(SPINLOCK_SIZE > BITS_PER_LONG/8)

/*
 * Each physical page in the system has a struct page associated with
 * it to keep track of whatever it is we are using the page for at the
 * moment. Note that we have no way to track which tasks are using
 * a page, though if it is a pagecache page, rmap structures can tell us
 * who is mapping it.
 *
 * The objects in struct page are organized in double word blocks in
 * order to allows us to use atomic double word operations on portions
 * of struct page. That is currently only used by slub but the arrangement
 * allows the use of atomic double word operations on the flags/mapping
 * and lru list pointers also.
 */
struct page {
	/* First double word block */
	unsigned long flags;		/* Atomic flags, some possibly
					 * updated asynchronously */
	union {
		struct address_space *mapping;	/* If low bit clear, points to
						 * inode address_space, or NULL.
						 * If page mapped as anonymous
						 * memory, low bit is set, and
						 * it points to anon_vma object:
						 * see PAGE_MAPPING_ANON below.
						 */
		void *s_mem;			/* slab first object */
	};

	/* Second double word */
	struct {
		union {
			pgoff_t index;		/* Our offset within mapping. */
			void *freelist;		/* sl[aou]b first free object */
			bool pfmemalloc;	/* If set by the page allocator,
						 * ALLOC_NO_WATERMARKS was set
						 * and the low watermark was not
						 * met implying that the system
						 * is under some pressure. The
						 * caller should try ensure
						 * this page is only used to
						 * free other pages.
						 */
		};

		union {
#if defined(CONFIG_HAVE_CMPXCHG_DOUBLE) && \
	defined(CONFIG_HAVE_ALIGNED_STRUCT_PAGE)
			/* Used for cmpxchg_double in slub */
			unsigned long counters;
#else
			/*
			 * Keep _count separate from slub cmpxchg_double data.
			 * As the rest of the double word is protected by
			 * slab_lock but _count is not.
			 */
			unsigned counters;
#endif

			struct {

				union {
					/*
					 * Count of ptes mapped in
					 * mms, to show when page is
					 * mapped & limit reverse map
					 * searches.
					 *
					 * Used also for tail pages
					 * refcounting instead of
					 * _count. Tail pages cannot
					 * be mapped and keeping the
					 * tail page _count zero at
					 * all times guarantees
					 * get_page_unless_zero() will
					 * never succeed on tail
					 * pages.
					 */
					atomic_t _mapcount;

					struct { /* SLUB */
						unsigned inuse:16;
						unsigned objects:15;
						unsigned frozen:1;
					};
					int units;	/* SLOB */
				};
				atomic_t _count;		/* Usage count, see below. */
			};
			unsigned int active;	/* SLAB */
		};
	};

	/* Third double word block */
	union {
		struct list_head lru;	/* Pageout list, eg. active_list
					 * protected by zone->lru_lock !
					 */
		struct {		/* slub per cpu partial pages */
			struct page *next;	/* Next partial slab */
#ifdef CONFIG_64BIT
			int pages;	/* Nr of partial slabs left */
			int pobjects;	/* Approximate # of objects */
#else
			short int pages;
			short int pobjects;
#endif
		};

		struct list_head list;	/* slobs list of pages */
		struct slab *slab_page; /* slab fields */
		struct rcu_head rcu_head;	/* Used by SLAB
						 * when destroying via RCU
						 */
#if defined(CONFIG_TRANSPARENT_HUGEPAGE) && USE_SPLIT_PMD_PTLOCKS
		pgtable_t pmd_huge_pte; /* protected by page->ptl */
#endif
	};

	/* Remainder is not double word aligned */
	union {
		unsigned long private;		/* Mapping-private opaque data:
					 	 * usually used for buffer_heads
						 * if PagePrivate set; used for
						 * swp_entry_t if PageSwapCache;
						 * indicates order in the buddy
						 * system if PG_buddy is set.
						 */
#if USE_SPLIT_PTE_PTLOCKS
#if ALLOC_SPLIT_PTLOCKS
		spinlock_t *ptl;
#else
		spinlock_t ptl;
#endif
#endif
		struct kmem_cache *slab_cache;	/* SL[AU]B: Pointer to slab */
		struct page *first_page;	/* Compound tail pages */
	};

	/*
	 * On machines where all RAM is mapped into kernel address space,
	 * we can simply calculate the virtual address. On machines with
	 * highmem some memory is mapped into kernel virtual memory
	 * dynamically, so we need a place to store that address.
	 * Note that this field could be 16 bits on x86 ... ;)
	 *
	 * Architectures with slow multiplication can define
	 * WANT_PAGE_VIRTUAL in asm/page.h
	 */
#if defined(WANT_PAGE_VIRTUAL)
	void *virtual;			/* Kernel virtual address (NULL if
					   not kmapped, ie. highmem) */
#endif /* WANT_PAGE_VIRTUAL */
#ifdef CONFIG_WANT_PAGE_DEBUG_FLAGS
	unsigned long debug_flags;	/* Use atomic bitops on this */
#endif

#ifdef CONFIG_KMEMCHECK
	/*
	 * kmemcheck wants to track the status of each byte in a page; this
	 * is a pointer to such a status block. NULL if not tracked.
	 */
	void *shadow;
#endif

#ifdef LAST_CPUPID_NOT_IN_PAGE_FLAGS
	int _last_cpupid;
#endif
}
/*
 * The struct page can be forced to be double word aligned so that atomic ops
 * on double words work. The SLUB allocator can make use of such a feature.
 */
#ifdef CONFIG_HAVE_ALIGNED_STRUCT_PAGE
	__aligned(2 * sizeof(unsigned long))
#endif
;

struct page_frag {
	struct page *page;
#if (BITS_PER_LONG > 32) || (PAGE_SIZE >= 65536)
	__u32 offset;
	__u32 size;
#else
	__u16 offset;
	__u16 size;
#endif
};

typedef unsigned long __nocast vm_flags_t;

/*
 * A region containing a mapping of a non-memory backed file under NOMMU
 * conditions.  These are held in a global tree and are pinned by the VMAs that
 * map parts of them.
 */
struct vm_region {
	struct rb_node	vm_rb;		/* link in global region tree */
	vm_flags_t	vm_flags;	/* VMA vm_flags */
	unsigned long	vm_start;	/* start address of region */
	unsigned long	vm_end;		/* region initialised to here */
	unsigned long	vm_top;		/* region allocated to here */
	unsigned long	vm_pgoff;	/* the offset in vm_file corresponding to vm_start */
	struct file	*vm_file;	/* the backing file or NULL */

	int		vm_usage;	/* region usage count (access under nommu_region_sem) */
	bool		vm_icache_flushed : 1; /* true if the icache has been flushed for
						* this region */
};

/*
 * This struct defines a memory VMM memory area. There is one of these
 * per VM-area/task.  A VM area is any part of the process virtual memory
 * space that has a special rule for the page-fault handlers (ie a shared
 * library, the executable area etc).
 */
struct vm_area_struct {
	/* The first cache line has the info for VMA tree walking. */

	unsigned long vm_start;		/* Our start address within vm_mm. */
	unsigned long vm_end;		/* The first byte after our end address
					   within vm_mm. */

	/* linked list of VM areas per task, sorted by address */
	struct vm_area_struct *vm_next, *vm_prev;

	struct rb_node vm_rb;

	/*
	 * Largest free memory gap in bytes to the left of this VMA.
	 * Either between this VMA and vma->vm_prev, or between one of the
	 * VMAs below us in the VMA rbtree and its ->vm_prev. This helps
	 * get_unmapped_area find a free area of the right size.
	 */
	unsigned long rb_subtree_gap;

	/* Second cache line starts here. */

	struct mm_struct *vm_mm;	/* The address space we belong to. */
	pgprot_t vm_page_prot;		/* Access permissions of this VMA. */
	unsigned long vm_flags;		/* Flags, see mm.h. */

	/*
	 * For areas with an address space and backing store,
	 * linkage into the address_space->i_mmap interval tree, or
	 * linkage of vma in the address_space->i_mmap_nonlinear list.
	 */
	union {
		struct {
			struct rb_node rb;
			unsigned long rb_subtree_last;
		} linear;
		struct list_head nonlinear;
	} shared;

	/*
	 * A file's MAP_PRIVATE vma can be in both i_mmap tree and anon_vma
	 * list, after a COW of one of the file pages.	A MAP_SHARED vma
	 * can only be in the i_mmap tree.  An anonymous MAP_PRIVATE, stack
	 * or brk vma (with NULL file) can only be in an anon_vma list.
	 */
	struct list_head anon_vma_chain; /* Serialized by mmap_sem &
					  * page_table_lock */
	struct anon_vma *anon_vma;	/* Serialized by page_table_lock */

	/* Function pointers to deal with this struct. */
	const struct vm_operations_struct *vm_ops;

	/* Information about our backing store: */
	unsigned long vm_pgoff;		/* Offset (within vm_file) in PAGE_SIZE
					   units, *not* PAGE_CACHE_SIZE */
	struct file * vm_file;		/* File we map to (can be NULL). */
	void * vm_private_data;		/* was vm_pte (shared mem) */

#ifndef CONFIG_MMU
	struct vm_region *vm_region;	/* NOMMU mapping region */
#endif
#ifdef CONFIG_NUMA
	struct mempolicy *vm_policy;	/* NUMA policy for the VMA */
#endif

	struct vm_area_struct *vm_mirror;/* PaX: mirror vma or NULL */
} __randomize_layout;

struct core_thread {
	struct task_struct *task;
	struct core_thread *next;
};

struct core_state {
	atomic_t nr_threads;
	struct core_thread dumper;
	struct completion startup;
};

enum {
	MM_FILEPAGES,
	MM_ANONPAGES,
	MM_SWAPENTS,
	NR_MM_COUNTERS
};

#if USE_SPLIT_PTE_PTLOCKS && defined(CONFIG_MMU)
#define SPLIT_RSS_COUNTING
/* per-thread cached information, */
struct task_rss_stat {
	int events;	/* for synchronization threshold */
	int count[NR_MM_COUNTERS];
};
#endif /* USE_SPLIT_PTE_PTLOCKS */

struct mm_rss_stat {
	atomic_long_t count[NR_MM_COUNTERS];
};

struct kioctx_table;
struct mm_struct {
	struct vm_area_struct * mmap;		/* list of VMAs */
	struct rb_root mm_rb;
	struct vm_area_struct * mmap_cache;	/* last find_vma result */
#ifdef CONFIG_MMU
	unsigned long (*get_unmapped_area) (struct file *filp,
				unsigned long addr, unsigned long len,
				unsigned long pgoff, unsigned long flags);
#endif
	unsigned long mmap_base;		/* base of mmap area */
	unsigned long mmap_legacy_base;         /* base of mmap area in bottom-up allocations */
	unsigned long task_size;		/* size of task vm space */
	unsigned long highest_vm_end;		/* highest vma end address */
	pgd_t * pgd;
	atomic_t mm_users;			/* How many users with user space? */
	atomic_t mm_count;			/* How many references to "struct mm_struct" (users count as 1) */
	atomic_long_t nr_ptes;			/* Page table pages */
	int map_count;				/* number of VMAs */

	spinlock_t page_table_lock;		/* Protects page tables and some counters */
	struct rw_semaphore mmap_sem;

	struct list_head mmlist;		/* List of maybe swapped mm's.	These are globally strung
						 * together off init_mm.mmlist, and are protected
						 * by mmlist_lock
						 */


	unsigned long hiwater_rss;	/* High-watermark of RSS usage */
	unsigned long hiwater_vm;	/* High-water virtual memory usage */

	unsigned long total_vm;		/* Total pages mapped */
	unsigned long locked_vm;	/* Pages that have PG_mlocked set */
	unsigned long pinned_vm;	/* Refcount permanently increased */
	unsigned long shared_vm;	/* Shared pages (files) */
	unsigned long exec_vm;		/* VM_EXEC & ~VM_WRITE */
	unsigned long stack_vm;		/* VM_GROWSUP/DOWN */
	unsigned long def_flags;
	unsigned long start_code, end_code, start_data, end_data;
	unsigned long start_brk, brk, start_stack;
	unsigned long arg_start, arg_end, env_start, env_end;

	unsigned long saved_auxv[AT_VECTOR_SIZE]; /* for /proc/PID/auxv */

	/*
	 * Special counters, in some configurations protected by the
	 * page_table_lock, in other configurations by being atomic.
	 */
	struct mm_rss_stat rss_stat;

	struct linux_binfmt *binfmt;

	cpumask_var_t cpu_vm_mask_var;

	/* Architecture-specific MM context */
	mm_context_t context;

	unsigned long flags; /* Must use atomic bitops to access the bits */

	struct core_state *core_state; /* coredumping support */
#ifdef CONFIG_AIO
	spinlock_t			ioctx_lock;
	struct kioctx_table __rcu	*ioctx_table;
#endif
#ifdef CONFIG_MM_OWNER
	/*
	 * "owner" points to a task that is regarded as the canonical
	 * user/owner of this mm. All of the following must be true in
	 * order for it to be changed:
	 *
	 * current == mm->owner
	 * current->mm != mm
	 * new_owner->mm == mm
	 * new_owner->alloc_lock is held
	 */
	struct task_struct __rcu *owner;
#endif

	/* store ref to file /proc/<pid>/exe symlink points to */
	struct file *exe_file;
#ifdef CONFIG_MMU_NOTIFIER
	struct mmu_notifier_mm *mmu_notifier_mm;
#endif
#if defined(CONFIG_TRANSPARENT_HUGEPAGE) && !USE_SPLIT_PMD_PTLOCKS
	pgtable_t pmd_huge_pte; /* protected by page_table_lock */
#endif
#ifdef CONFIG_CPUMASK_OFFSTACK
	struct cpumask cpumask_allocation;
#endif
<<<<<<< HEAD
=======
#ifdef CONFIG_NUMA_BALANCING
	/*
	 * numa_next_scan is the next time that the PTEs will be marked
	 * pte_numa. NUMA hinting faults will gather statistics and migrate
	 * pages to new nodes if necessary.
	 */
	unsigned long numa_next_scan;

	/* Restart point for scanning and setting pte_numa */
	unsigned long numa_scan_offset;

	/* numa_scan_seq prevents two threads setting pte_numa */
	int numa_scan_seq;
#endif
#if defined(CONFIG_NUMA_BALANCING) || defined(CONFIG_COMPACTION)
	/*
	 * An operation with batched TLB flushing is going on. Anything that
	 * can move process memory needs to flush the TLB when moving a
	 * PROT_NONE or PROT_NUMA mapped page.
	 */
	bool tlb_flush_pending;
#endif
	struct uprobes_state uprobes_state;
>>>>>>> c3ade0e0

#if defined(CONFIG_PAX_NOEXEC) || defined(CONFIG_PAX_ASLR)
	unsigned long pax_flags;
#endif

#ifdef CONFIG_PAX_DLRESOLVE
	unsigned long call_dl_resolve;
#endif

#if defined(CONFIG_PPC32) && defined(CONFIG_PAX_EMUSIGRT)
	unsigned long call_syscall;
#endif

#ifdef CONFIG_PAX_ASLR
	unsigned long delta_mmap;		/* randomized offset */
	unsigned long delta_stack;		/* randomized offset */
#endif

} __randomize_layout;

static inline void mm_init_cpumask(struct mm_struct *mm)
{
#ifdef CONFIG_CPUMASK_OFFSTACK
	mm->cpu_vm_mask_var = &mm->cpumask_allocation;
#endif
}

/* Future-safe accessor for struct mm_struct's cpu_vm_mask. */
static inline cpumask_t *mm_cpumask(struct mm_struct *mm)
{
	return mm->cpu_vm_mask_var;
}

#if defined(CONFIG_NUMA_BALANCING) || defined(CONFIG_COMPACTION)
/*
 * Memory barriers to keep this state in sync are graciously provided by
 * the page table locks, outside of which no page table modifications happen.
 * The barriers below prevent the compiler from re-ordering the instructions
 * around the memory barriers that are already present in the code.
 */
static inline bool mm_tlb_flush_pending(struct mm_struct *mm)
{
	barrier();
	return mm->tlb_flush_pending;
}
static inline void set_tlb_flush_pending(struct mm_struct *mm)
{
	mm->tlb_flush_pending = true;

	/*
	 * Guarantee that the tlb_flush_pending store does not leak into the
	 * critical section updating the page tables
	 */
	smp_mb__before_spinlock();
}
/* Clearing is done after a TLB flush, which also provides a barrier. */
static inline void clear_tlb_flush_pending(struct mm_struct *mm)
{
	barrier();
	mm->tlb_flush_pending = false;
}
#else
static inline bool mm_tlb_flush_pending(struct mm_struct *mm)
{
	return false;
}
static inline void set_tlb_flush_pending(struct mm_struct *mm)
{
}
static inline void clear_tlb_flush_pending(struct mm_struct *mm)
{
}
#endif

#endif /* _LINUX_MM_TYPES_H */<|MERGE_RESOLUTION|>--- conflicted
+++ resolved
@@ -432,8 +432,6 @@
 #ifdef CONFIG_CPUMASK_OFFSTACK
 	struct cpumask cpumask_allocation;
 #endif
-<<<<<<< HEAD
-=======
 #ifdef CONFIG_NUMA_BALANCING
 	/*
 	 * numa_next_scan is the next time that the PTEs will be marked
@@ -457,7 +455,6 @@
 	bool tlb_flush_pending;
 #endif
 	struct uprobes_state uprobes_state;
->>>>>>> c3ade0e0
 
 #if defined(CONFIG_PAX_NOEXEC) || defined(CONFIG_PAX_ASLR)
 	unsigned long pax_flags;
