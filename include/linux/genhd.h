--- conflicted
+++ resolved
@@ -231,15 +231,12 @@
 	}
 }
 
-<<<<<<< HEAD
-=======
 static inline int blk_part_pack_uuid(const u8 *uuid_str, u8 *to)
 {
 	part_pack_uuid(uuid_str, to);
 	return 0;
 }
 
->>>>>>> c3ade0e0
 static inline int disk_max_parts(struct gendisk *disk)
 {
 	if (disk->flags & GENHD_FL_EXT_DEVT)
