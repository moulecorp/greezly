--- conflicted
+++ resolved
@@ -89,19 +89,13 @@
 }
 
 extern void wait_for_completion(struct completion *);
-<<<<<<< HEAD
-=======
 extern void wait_for_completion_io(struct completion *);
->>>>>>> c3ade0e0
 extern int wait_for_completion_interruptible(struct completion *x) __intentional_overflow(-1);
 extern int wait_for_completion_killable(struct completion *x) __intentional_overflow(-1);
 extern unsigned long wait_for_completion_timeout(struct completion *x,
 						   unsigned long timeout) __intentional_overflow(-1);
-<<<<<<< HEAD
-=======
 extern unsigned long wait_for_completion_io_timeout(struct completion *x,
 						    unsigned long timeout) __intentional_overflow(-1);
->>>>>>> c3ade0e0
 extern long wait_for_completion_interruptible_timeout(
 	struct completion *x, unsigned long timeout) __intentional_overflow(-1);
 extern long wait_for_completion_killable_timeout(
