--- conflicted
+++ resolved
@@ -212,11 +212,7 @@
 				char *fp, int count);
 
 	struct  module *owner;
-<<<<<<< HEAD
-	
-=======
-
->>>>>>> c3ade0e0
+
 	atomic_t refcount;
 };
 
