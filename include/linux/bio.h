--- conflicted
+++ resolved
@@ -189,13 +189,8 @@
 #define bio_io_error(bio) bio_endio((bio), -EIO)
 
 /*
-<<<<<<< HEAD
- * drivers should not use the __ version unless they _really_ know what
- * they're doing
-=======
  * drivers should _never_ use the all version - the bio may have been split
  * before it got to the driver and the driver won't own all of it
->>>>>>> c3ade0e0
  */
 #define bio_for_each_segment_all(bvl, bio, i)				\
 	for (i = 0, bvl = (bio)->bi_io_vec; i < (bio)->bi_vcnt; i++, bvl++)
@@ -227,21 +222,6 @@
 	     bvec_iter_advance((bio_vec), &(iter), (bvl).bv_len))
 
 
-<<<<<<< HEAD
-/*
- * drivers should _never_ use the all version - the bio may have been split
- * before it got to the driver and the driver won't own all of it
- */
-#define bio_for_each_segment_all(bvl, bio, i)				\
-	for (i = 0;							\
-	     bvl = bio_iovec_idx((bio), (i)), i < (bio)->bi_vcnt;	\
-	     i++)
-
-#define bio_for_each_segment(bvl, bio, i)				\
-	for (i = (bio)->bi_idx;						\
-	     bvl = bio_iovec_idx((bio), (i)), i < (bio)->bi_vcnt;	\
-	     i++)
-=======
 static inline void bio_advance_iter(struct bio *bio, struct bvec_iter *iter,
 				    unsigned bytes)
 {
@@ -286,7 +266,6 @@
 
 	return segs;
 }
->>>>>>> c3ade0e0
 
 /*
  * get a reference to a bio, so it won't disappear. the intended use is
