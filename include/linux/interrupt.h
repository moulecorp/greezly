--- conflicted
+++ resolved
@@ -416,17 +416,11 @@
 
 asmlinkage void do_softirq(void);
 asmlinkage void __do_softirq(void);
-<<<<<<< HEAD
-extern void open_softirq(int nr, void (*action)(void));
-extern void softirq_init(void);
-static inline void __raise_softirq_irqoff(unsigned int nr)
-=======
 
 #ifdef __ARCH_HAS_DO_SOFTIRQ
 void do_softirq_own_stack(void);
 #else
 static inline void do_softirq_own_stack(void)
->>>>>>> c3ade0e0
 {
 	__do_softirq();
 }
