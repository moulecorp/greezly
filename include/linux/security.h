--- conflicted
+++ resolved
@@ -25,11 +25,6 @@
 #include <linux/key.h>
 #include <linux/capability.h>
 #include <linux/slab.h>
-<<<<<<< HEAD
-#include <linux/xattr.h>
-#include <linux/grsecurity.h>
-#include <net/flow.h>
-=======
 #include <linux/err.h>
 #include <linux/string.h>
 #include <linux/grsecurity.h>
@@ -59,7 +54,6 @@
 struct xattr;
 struct xfrm_sec_ctx;
 struct mm_struct;
->>>>>>> c3ade0e0
 
 /* Maximum number of letters for an LSM name string */
 #define SECURITY_NAME_MAX	10
@@ -122,10 +116,6 @@
 struct seq_file;
 
 extern int cap_netlink_send(struct sock *sk, struct sk_buff *skb);
-<<<<<<< HEAD
-extern int cap_netlink_recv(struct sk_buff *skb, int cap);
-=======
->>>>>>> c3ade0e0
 
 #ifdef CONFIG_MMU
 extern unsigned long mmap_min_addr;
@@ -1748,15 +1738,7 @@
 		    const kernel_cap_t *effective,
 		    const kernel_cap_t *inheritable,
 		    const kernel_cap_t *permitted);
-<<<<<<< HEAD
-int security_capable(struct user_namespace *ns, const struct cred *cred,
-			int cap);
-int security_capable_noaudit(struct user_namespace *ns, const struct cred *cred,
-				int cap);
-int security_real_capable(struct task_struct *tsk, struct user_namespace *ns,
-=======
 int security_capable(const struct cred *cred, struct user_namespace *ns,
->>>>>>> c3ade0e0
 			int cap);
 int security_capable_noaudit(const struct cred *cred, struct user_namespace *ns,
 			     int cap);
@@ -1966,38 +1948,9 @@
 	return cap_capable(cred, ns, cap, SECURITY_CAP_AUDIT);
 }
 
-<<<<<<< HEAD
-static inline int security_capable_noaudit(struct user_namespace *ns,
-				   const struct cred *cred, int cap)
-{
-	return cap_capable(current, cred, ns, cap, SECURITY_CAP_NOAUDIT);
-}
-
-static inline int security_real_capable(struct task_struct *tsk, struct user_namespace *ns, int cap)
-{
-	int ret;
-
-	rcu_read_lock();
-	ret = cap_capable(tsk, __task_cred(tsk), ns, cap, SECURITY_CAP_AUDIT);
-	rcu_read_unlock();
-	return ret;
-}
-
-static inline
-int security_real_capable_noaudit(struct task_struct *tsk, struct user_namespace *ns, int cap)
-{
-	int ret;
-
-	rcu_read_lock();
-	ret = cap_capable(tsk, __task_cred(tsk), ns, cap,
-			       SECURITY_CAP_NOAUDIT);
-	rcu_read_unlock();
-	return ret;
-=======
 static inline int security_capable_noaudit(const struct cred *cred,
 					   struct user_namespace *ns, int cap) {
 	return cap_capable(cred, ns, cap, SECURITY_CAP_NOAUDIT);
->>>>>>> c3ade0e0
 }
 
 static inline int security_quotactl(int cmds, int type, int id,
