--- conflicted
+++ resolved
@@ -127,10 +127,6 @@
 	struct padata_instance		*pinst;
 	struct padata_parallel_queue	__percpu *pqueue;
 	struct padata_serial_queue	__percpu *squeue;
-<<<<<<< HEAD
-	atomic_unchecked_t		seq_nr;
-=======
->>>>>>> c3ade0e0
 	atomic_t			reorder_objects;
 	atomic_t			refcnt;
 	atomic_unchecked_t		seq_nr;
