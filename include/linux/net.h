/*
 * NET		An implementation of the SOCKET network access protocol.
 *		This is the master header file for the Linux NET layer,
 *		or, in plain English: the networking handling part of the
 *		kernel.
 *
 * Version:	@(#)net.h	1.0.3	05/25/93
 *
 * Authors:	Orest Zborowski, <obz@Kodak.COM>
 *		Ross Biro
 *		Fred N. van Kempen, <waltje@uWalt.NL.Mugnet.ORG>
 *
 *		This program is free software; you can redistribute it and/or
 *		modify it under the terms of the GNU General Public License
 *		as published by the Free Software Foundation; either version
 *		2 of the License, or (at your option) any later version.
 */
#ifndef _LINUX_NET_H
#define _LINUX_NET_H

#include <linux/stringify.h>
#include <linux/random.h>
#include <linux/wait.h>
#include <linux/fcntl.h>	/* For O_CLOEXEC and O_NONBLOCK */
#include <linux/kmemcheck.h>
#include <linux/rcupdate.h>
#include <linux/jump_label.h>
#include <uapi/linux/net.h>

struct poll_table_struct;
struct pipe_inode_info;
struct inode;
struct file;
struct net;

#define SOCK_ASYNC_NOSPACE	0
#define SOCK_ASYNC_WAITDATA	1
#define SOCK_NOSPACE		2
#define SOCK_PASSCRED		3
#define SOCK_PASSSEC		4
#define SOCK_EXTERNALLY_ALLOCATED 5

#ifndef ARCH_HAS_SOCKET_TYPES
/**
 * enum sock_type - Socket types
 * @SOCK_STREAM: stream (connection) socket
 * @SOCK_DGRAM: datagram (conn.less) socket
 * @SOCK_RAW: raw socket
 * @SOCK_RDM: reliably-delivered message
 * @SOCK_SEQPACKET: sequential packet socket
 * @SOCK_DCCP: Datagram Congestion Control Protocol socket
 * @SOCK_PACKET: linux specific way of getting packets at the dev level.
 *		  For writing rarp and other similar things on the user level.
 *
 * When adding some new socket type please
 * grep ARCH_HAS_SOCKET_TYPE include/asm-* /socket.h, at least MIPS
 * overrides this enum for binary compat reasons.
 */
enum sock_type {
	SOCK_STREAM	= 1,
	SOCK_DGRAM	= 2,
	SOCK_RAW	= 3,
	SOCK_RDM	= 4,
	SOCK_SEQPACKET	= 5,
	SOCK_DCCP	= 6,
	SOCK_PACKET	= 10,
};

#define SOCK_MAX (SOCK_PACKET + 1)
/* Mask which covers at least up to SOCK_MASK-1.  The
 * remaining bits are used as flags. */
#define SOCK_TYPE_MASK 0xf

/* Flags for socket, socketpair, accept4 */
#define SOCK_CLOEXEC	O_CLOEXEC
#ifndef SOCK_NONBLOCK
#define SOCK_NONBLOCK	O_NONBLOCK
#endif

#endif /* ARCH_HAS_SOCKET_TYPES */

enum sock_shutdown_cmd {
	SHUT_RD,
	SHUT_WR,
	SHUT_RDWR,
};

struct socket_wq {
	/* Note: wait MUST be first field of socket_wq */
	wait_queue_head_t	wait;
	struct fasync_struct	*fasync_list;
	struct rcu_head		rcu;
} ____cacheline_aligned_in_smp;

/**
 *  struct socket - general BSD socket
 *  @state: socket state (%SS_CONNECTED, etc)
 *  @type: socket type (%SOCK_STREAM, etc)
 *  @flags: socket flags (%SOCK_ASYNC_NOSPACE, etc)
 *  @ops: protocol specific socket operations
 *  @file: File back pointer for gc
 *  @sk: internal networking protocol agnostic socket representation
 *  @wq: wait queue for several uses
 */
struct socket {
	socket_state		state;

	kmemcheck_bitfield_begin(type);
	short			type;
	kmemcheck_bitfield_end(type);

	unsigned long		flags;

	struct socket_wq __rcu	*wq;

	struct file		*file;
	struct sock		*sk;
	const struct proto_ops	*ops;
};

struct vm_area_struct;
struct page;
struct kiocb;
struct sockaddr;
struct msghdr;
struct module;

struct proto_ops {
	int		family;
	struct module	*owner;
	int		(*release)   (struct socket *sock);
	int		(*bind)	     (struct socket *sock,
				      struct sockaddr *myaddr,
				      int sockaddr_len);
	int		(*connect)   (struct socket *sock,
				      struct sockaddr *vaddr,
				      int sockaddr_len, int flags);
	int		(*socketpair)(struct socket *sock1,
				      struct socket *sock2);
	int		(*accept)    (struct socket *sock,
				      struct socket *newsock, int flags);
	int		(*getname)   (struct socket *sock,
				      struct sockaddr *addr,
				      int *sockaddr_len, int peer);
	unsigned int	(*poll)	     (struct file *file, struct socket *sock,
				      struct poll_table_struct *wait);
	int		(*ioctl)     (struct socket *sock, unsigned int cmd,
				      unsigned long arg);
#ifdef CONFIG_COMPAT
	int	 	(*compat_ioctl) (struct socket *sock, unsigned int cmd,
				      unsigned long arg);
#endif
	int		(*listen)    (struct socket *sock, int len);
	int		(*shutdown)  (struct socket *sock, int flags);
	int		(*setsockopt)(struct socket *sock, int level,
				      int optname, char __user *optval, unsigned int optlen);
	int		(*getsockopt)(struct socket *sock, int level,
				      int optname, char __user *optval, int __user *optlen);
#ifdef CONFIG_COMPAT
	int		(*compat_setsockopt)(struct socket *sock, int level,
				      int optname, char __user *optval, unsigned int optlen);
	int		(*compat_getsockopt)(struct socket *sock, int level,
				      int optname, char __user *optval, int __user *optlen);
#endif
	int		(*sendmsg)   (struct kiocb *iocb, struct socket *sock,
				      struct msghdr *m, size_t total_len);
	/* Notes for implementing recvmsg:
	 * ===============================
	 * msg->msg_namelen should get updated by the recvmsg handlers
	 * iff msg_name != NULL. It is by default 0 to prevent
	 * returning uninitialized memory to user space.  The recvfrom
	 * handlers can assume that msg.msg_name is either NULL or has
	 * a minimum size of sizeof(struct sockaddr_storage).
	 */
	int		(*recvmsg)   (struct kiocb *iocb, struct socket *sock,
				      struct msghdr *m, size_t total_len,
				      int flags);
	int		(*mmap)	     (struct file *file, struct socket *sock,
				      struct vm_area_struct * vma);
	ssize_t		(*sendpage)  (struct socket *sock, struct page *page,
				      int offset, size_t size, int flags);
	ssize_t 	(*splice_read)(struct socket *sock,  loff_t *ppos,
				       struct pipe_inode_info *pipe, size_t len, unsigned int flags);
	int		(*set_peek_off)(struct sock *sk, int val);
};

#define DECLARE_SOCKADDR(type, dst, src)	\
	type dst = ({ __sockaddr_check_size(sizeof(*dst)); (type) src; })

struct net_proto_family {
	int		family;
	int		(*create)(struct net *net, struct socket *sock,
				  int protocol, int kern);
	struct module	*owner;
} __do_const;

struct iovec;
struct kvec;

enum {
	SOCK_WAKE_IO,
	SOCK_WAKE_WAITD,
	SOCK_WAKE_SPACE,
	SOCK_WAKE_URG,
};

int sock_wake_async(struct socket *sk, int how, int band);
int sock_register(const struct net_proto_family *fam);
void sock_unregister(int family);
int __sock_create(struct net *net, int family, int type, int proto,
		  struct socket **res, int kern);
int sock_create(int family, int type, int proto, struct socket **res);
int sock_create_kern(int family, int type, int proto, struct socket **res);
int sock_create_lite(int family, int type, int proto, struct socket **res);
void sock_release(struct socket *sock);
int sock_sendmsg(struct socket *sock, struct msghdr *msg, size_t len);
int sock_recvmsg(struct socket *sock, struct msghdr *msg, size_t size,
		 int flags);
struct file *sock_alloc_file(struct socket *sock, int flags, const char *dname);
struct socket *sockfd_lookup(int fd, int *err);
struct socket *sock_from_file(struct file *file, int *err);
#define		     sockfd_put(sock) fput(sock->file)
<<<<<<< HEAD
extern int	     net_ratelimit(void);
=======
int net_ratelimit(void);
>>>>>>> c3ade0e0

#define net_ratelimited_function(function, ...)			\
do {								\
	if (net_ratelimit())					\
		function(__VA_ARGS__);				\
} while (0)

#define net_emerg_ratelimited(fmt, ...)				\
	net_ratelimited_function(pr_emerg, fmt, ##__VA_ARGS__)
#define net_alert_ratelimited(fmt, ...)				\
	net_ratelimited_function(pr_alert, fmt, ##__VA_ARGS__)
#define net_crit_ratelimited(fmt, ...)				\
	net_ratelimited_function(pr_crit, fmt, ##__VA_ARGS__)
#define net_err_ratelimited(fmt, ...)				\
	net_ratelimited_function(pr_err, fmt, ##__VA_ARGS__)
#define net_notice_ratelimited(fmt, ...)			\
	net_ratelimited_function(pr_notice, fmt, ##__VA_ARGS__)
#define net_warn_ratelimited(fmt, ...)				\
	net_ratelimited_function(pr_warn, fmt, ##__VA_ARGS__)
#define net_info_ratelimited(fmt, ...)				\
	net_ratelimited_function(pr_info, fmt, ##__VA_ARGS__)
#define net_dbg_ratelimited(fmt, ...)				\
	net_ratelimited_function(pr_debug, fmt, ##__VA_ARGS__)

<<<<<<< HEAD
#define net_random()		random32()
#define net_srandom(seed)	srandom32((__force u32)seed)

extern int   	     kernel_sendmsg(struct socket *sock, struct msghdr *msg,
				    struct kvec *vec, size_t num, size_t len);
extern int   	     kernel_recvmsg(struct socket *sock, struct msghdr *msg,
				    struct kvec *vec, size_t num,
				    size_t len, int flags);

extern int kernel_bind(struct socket *sock, struct sockaddr *addr,
		       int addrlen);
extern int kernel_listen(struct socket *sock, int backlog);
extern int kernel_accept(struct socket *sock, struct socket **newsock,
			 int flags);
extern int kernel_connect(struct socket *sock, struct sockaddr *addr,
			  int addrlen, int flags);
extern int kernel_getsockname(struct socket *sock, struct sockaddr *addr,
			      int *addrlen);
extern int kernel_getpeername(struct socket *sock, struct sockaddr *addr,
			      int *addrlen);
extern int kernel_getsockopt(struct socket *sock, int level, int optname,
			     char *optval, int *optlen);
extern int kernel_setsockopt(struct socket *sock, int level, int optname,
			     char *optval, unsigned int optlen);
extern int kernel_sendpage(struct socket *sock, struct page *page, int offset,
			   size_t size, int flags);
extern int kernel_sock_ioctl(struct socket *sock, int cmd, unsigned long arg);
extern int kernel_sock_shutdown(struct socket *sock,
				enum sock_shutdown_cmd how);
=======
bool __net_get_random_once(void *buf, int nbytes, bool *done,
			   struct static_key *done_key);

#define net_get_random_once(buf, nbytes)				\
	({								\
		bool ___ret = false;					\
		static bool ___done = false;				\
		static struct static_key ___once_key =			\
			STATIC_KEY_INIT_TRUE;				\
		if (static_key_true(&___once_key))			\
			___ret = __net_get_random_once(buf,		\
						       nbytes,		\
						       &___done,	\
						       &___once_key);	\
		___ret;							\
	})

int kernel_sendmsg(struct socket *sock, struct msghdr *msg, struct kvec *vec,
		   size_t num, size_t len);
int kernel_recvmsg(struct socket *sock, struct msghdr *msg, struct kvec *vec,
		   size_t num, size_t len, int flags);

int kernel_bind(struct socket *sock, struct sockaddr *addr, int addrlen);
int kernel_listen(struct socket *sock, int backlog);
int kernel_accept(struct socket *sock, struct socket **newsock, int flags);
int kernel_connect(struct socket *sock, struct sockaddr *addr, int addrlen,
		   int flags);
int kernel_getsockname(struct socket *sock, struct sockaddr *addr,
		       int *addrlen);
int kernel_getpeername(struct socket *sock, struct sockaddr *addr,
		       int *addrlen);
int kernel_getsockopt(struct socket *sock, int level, int optname, char *optval,
		      int *optlen);
int kernel_setsockopt(struct socket *sock, int level, int optname, char *optval,
		      unsigned int optlen);
int kernel_sendpage(struct socket *sock, struct page *page, int offset,
		    size_t size, int flags);
int kernel_sock_ioctl(struct socket *sock, int cmd, unsigned long arg);
int kernel_sock_shutdown(struct socket *sock, enum sock_shutdown_cmd how);
>>>>>>> c3ade0e0

#define MODULE_ALIAS_NETPROTO(proto) \
	MODULE_ALIAS("net-pf-" __stringify(proto))

#define MODULE_ALIAS_NET_PF_PROTO(pf, proto) \
	MODULE_ALIAS("net-pf-" __stringify(pf) "-proto-" __stringify(proto))

#define MODULE_ALIAS_NET_PF_PROTO_TYPE(pf, proto, type) \
	MODULE_ALIAS("net-pf-" __stringify(pf) "-proto-" __stringify(proto) \
		     "-type-" __stringify(type))

#define MODULE_ALIAS_NET_PF_PROTO_NAME(pf, proto, name) \
	MODULE_ALIAS("net-pf-" __stringify(pf) "-proto-" __stringify(proto) \
		     name)
#endif	/* _LINUX_NET_H */<|MERGE_RESOLUTION|>--- conflicted
+++ resolved
@@ -220,11 +220,7 @@
 struct socket *sockfd_lookup(int fd, int *err);
 struct socket *sock_from_file(struct file *file, int *err);
 #define		     sockfd_put(sock) fput(sock->file)
-<<<<<<< HEAD
-extern int	     net_ratelimit(void);
-=======
 int net_ratelimit(void);
->>>>>>> c3ade0e0
 
 #define net_ratelimited_function(function, ...)			\
 do {								\
@@ -249,37 +245,6 @@
 #define net_dbg_ratelimited(fmt, ...)				\
 	net_ratelimited_function(pr_debug, fmt, ##__VA_ARGS__)
 
-<<<<<<< HEAD
-#define net_random()		random32()
-#define net_srandom(seed)	srandom32((__force u32)seed)
-
-extern int   	     kernel_sendmsg(struct socket *sock, struct msghdr *msg,
-				    struct kvec *vec, size_t num, size_t len);
-extern int   	     kernel_recvmsg(struct socket *sock, struct msghdr *msg,
-				    struct kvec *vec, size_t num,
-				    size_t len, int flags);
-
-extern int kernel_bind(struct socket *sock, struct sockaddr *addr,
-		       int addrlen);
-extern int kernel_listen(struct socket *sock, int backlog);
-extern int kernel_accept(struct socket *sock, struct socket **newsock,
-			 int flags);
-extern int kernel_connect(struct socket *sock, struct sockaddr *addr,
-			  int addrlen, int flags);
-extern int kernel_getsockname(struct socket *sock, struct sockaddr *addr,
-			      int *addrlen);
-extern int kernel_getpeername(struct socket *sock, struct sockaddr *addr,
-			      int *addrlen);
-extern int kernel_getsockopt(struct socket *sock, int level, int optname,
-			     char *optval, int *optlen);
-extern int kernel_setsockopt(struct socket *sock, int level, int optname,
-			     char *optval, unsigned int optlen);
-extern int kernel_sendpage(struct socket *sock, struct page *page, int offset,
-			   size_t size, int flags);
-extern int kernel_sock_ioctl(struct socket *sock, int cmd, unsigned long arg);
-extern int kernel_sock_shutdown(struct socket *sock,
-				enum sock_shutdown_cmd how);
-=======
 bool __net_get_random_once(void *buf, int nbytes, bool *done,
 			   struct static_key *done_key);
 
@@ -319,7 +284,6 @@
 		    size_t size, int flags);
 int kernel_sock_ioctl(struct socket *sock, int cmd, unsigned long arg);
 int kernel_sock_shutdown(struct socket *sock, enum sock_shutdown_cmd how);
->>>>>>> c3ade0e0
 
 #define MODULE_ALIAS_NETPROTO(proto) \
 	MODULE_ALIAS("net-pf-" __stringify(proto))
