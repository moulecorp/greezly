#ifndef _LINUX_EFI_H
#define _LINUX_EFI_H

/*
 * Extensible Firmware Interface
 * Based on 'Extensible Firmware Interface Specification' version 0.9, April 30, 1999
 *
 * Copyright (C) 1999 VA Linux Systems
 * Copyright (C) 1999 Walt Drummond <drummond@valinux.com>
 * Copyright (C) 1999, 2002-2003 Hewlett-Packard Co.
 *	David Mosberger-Tang <davidm@hpl.hp.com>
 *	Stephane Eranian <eranian@hpl.hp.com>
 */
#include <linux/init.h>
#include <linux/string.h>
#include <linux/time.h>
#include <linux/types.h>
#include <linux/proc_fs.h>
#include <linux/rtc.h>
#include <linux/ioport.h>
#include <linux/pfn.h>
#include <linux/pstore.h>

#include <asm/page.h>

#define EFI_SUCCESS		0
#define EFI_LOAD_ERROR          ( 1 | (1UL << (BITS_PER_LONG-1)))
#define EFI_INVALID_PARAMETER	( 2 | (1UL << (BITS_PER_LONG-1)))
#define EFI_UNSUPPORTED		( 3 | (1UL << (BITS_PER_LONG-1)))
#define EFI_BAD_BUFFER_SIZE     ( 4 | (1UL << (BITS_PER_LONG-1)))
#define EFI_BUFFER_TOO_SMALL	( 5 | (1UL << (BITS_PER_LONG-1)))
#define EFI_NOT_READY		( 6 | (1UL << (BITS_PER_LONG-1)))
#define EFI_DEVICE_ERROR	( 7 | (1UL << (BITS_PER_LONG-1)))
#define EFI_WRITE_PROTECTED	( 8 | (1UL << (BITS_PER_LONG-1)))
#define EFI_OUT_OF_RESOURCES	( 9 | (1UL << (BITS_PER_LONG-1)))
#define EFI_NOT_FOUND		(14 | (1UL << (BITS_PER_LONG-1)))
#define EFI_SECURITY_VIOLATION	(26 | (1UL << (BITS_PER_LONG-1)))

typedef unsigned long efi_status_t;
typedef u8 efi_bool_t;
typedef u16 efi_char16_t;		/* UNICODE character */
typedef u64 efi_physical_addr_t;
typedef void *efi_handle_t;


typedef struct {
	u8 b[16];
} efi_guid_t;

#define EFI_GUID(a,b,c,d0,d1,d2,d3,d4,d5,d6,d7) \
((efi_guid_t) \
{{ (a) & 0xff, ((a) >> 8) & 0xff, ((a) >> 16) & 0xff, ((a) >> 24) & 0xff, \
  (b) & 0xff, ((b) >> 8) & 0xff, \
  (c) & 0xff, ((c) >> 8) & 0xff, \
  (d0), (d1), (d2), (d3), (d4), (d5), (d6), (d7) }})

/*
 * Generic EFI table header
 */
typedef	struct {
	u64 signature;
	u32 revision;
	u32 headersize;
	u32 crc32;
	u32 reserved;
} efi_table_hdr_t;

/*
 * Memory map descriptor:
 */

/* Memory types: */
#define EFI_RESERVED_TYPE		 0
#define EFI_LOADER_CODE			 1
#define EFI_LOADER_DATA			 2
#define EFI_BOOT_SERVICES_CODE		 3
#define EFI_BOOT_SERVICES_DATA		 4
#define EFI_RUNTIME_SERVICES_CODE	 5
#define EFI_RUNTIME_SERVICES_DATA	 6
#define EFI_CONVENTIONAL_MEMORY		 7
#define EFI_UNUSABLE_MEMORY		 8
#define EFI_ACPI_RECLAIM_MEMORY		 9
#define EFI_ACPI_MEMORY_NVS		10
#define EFI_MEMORY_MAPPED_IO		11
#define EFI_MEMORY_MAPPED_IO_PORT_SPACE	12
#define EFI_PAL_CODE			13
#define EFI_MAX_MEMORY_TYPE		14

/* Attribute values: */
#define EFI_MEMORY_UC		((u64)0x0000000000000001ULL)	/* uncached */
#define EFI_MEMORY_WC		((u64)0x0000000000000002ULL)	/* write-coalescing */
#define EFI_MEMORY_WT		((u64)0x0000000000000004ULL)	/* write-through */
#define EFI_MEMORY_WB		((u64)0x0000000000000008ULL)	/* write-back */
#define EFI_MEMORY_WP		((u64)0x0000000000001000ULL)	/* write-protect */
#define EFI_MEMORY_RP		((u64)0x0000000000002000ULL)	/* read-protect */
#define EFI_MEMORY_XP		((u64)0x0000000000004000ULL)	/* execute-protect */
#define EFI_MEMORY_RUNTIME	((u64)0x8000000000000000ULL)	/* range requires runtime mapping */
#define EFI_MEMORY_DESCRIPTOR_VERSION	1

#define EFI_PAGE_SHIFT		12
#define EFI_PAGE_SIZE		(1UL << EFI_PAGE_SHIFT)

typedef struct {
	u32 type;
	u32 pad;
	u64 phys_addr;
	u64 virt_addr;
	u64 num_pages;
	u64 attribute;
} efi_memory_desc_t;

typedef struct {
	efi_guid_t guid;
	u32 headersize;
	u32 flags;
	u32 imagesize;
} efi_capsule_header_t;

/*
 * Allocation types for calls to boottime->allocate_pages.
 */
#define EFI_ALLOCATE_ANY_PAGES		0
#define EFI_ALLOCATE_MAX_ADDRESS	1
#define EFI_ALLOCATE_ADDRESS		2
#define EFI_MAX_ALLOCATE_TYPE		3

typedef int (*efi_freemem_callback_t) (u64 start, u64 end, void *arg);

/*
 * Types and defines for Time Services
 */
#define EFI_TIME_ADJUST_DAYLIGHT 0x1
#define EFI_TIME_IN_DAYLIGHT     0x2
#define EFI_UNSPECIFIED_TIMEZONE 0x07ff

typedef struct {
	u16 year;
	u8 month;
	u8 day;
	u8 hour;
	u8 minute;
	u8 second;
	u8 pad1;
	u32 nanosecond;
	s16 timezone;
	u8 daylight;
	u8 pad2;
} efi_time_t;

typedef struct {
	u32 resolution;
	u32 accuracy;
	u8 sets_to_zero;
} efi_time_cap_t;

/*
 * EFI Boot Services table
 */
typedef struct {
	efi_table_hdr_t hdr;
	void *raise_tpl;
	void *restore_tpl;
	efi_status_t (*allocate_pages)(int, int, unsigned long,
				       efi_physical_addr_t *);
	efi_status_t (*free_pages)(efi_physical_addr_t, unsigned long);
	efi_status_t (*get_memory_map)(unsigned long *, void *, unsigned long *,
				       unsigned long *, u32 *);
	efi_status_t (*allocate_pool)(int, unsigned long, void **);
	efi_status_t (*free_pool)(void *);
	void *create_event;
	void *set_timer;
	void *wait_for_event;
	void *signal_event;
	void *close_event;
	void *check_event;
	void *install_protocol_interface;
	void *reinstall_protocol_interface;
	void *uninstall_protocol_interface;
	efi_status_t (*handle_protocol)(efi_handle_t, efi_guid_t *, void **);
	void *__reserved;
	void *register_protocol_notify;
	void *locate_handle;
	void *locate_device_path;
	void *install_configuration_table;
	void *load_image;
	void *start_image;
	void *exit;
	void *unload_image;
	efi_status_t (*exit_boot_services)(efi_handle_t, unsigned long);
	void *get_next_monotonic_count;
	void *stall;
	void *set_watchdog_timer;
	void *connect_controller;
	void *disconnect_controller;
	void *open_protocol;
	void *close_protocol;
	void *open_protocol_information;
	void *protocols_per_handle;
	void *locate_handle_buffer;
	void *locate_protocol;
	void *install_multiple_protocol_interfaces;
	void *uninstall_multiple_protocol_interfaces;
	void *calculate_crc32;
	void *copy_mem;
	void *set_mem;
	void *create_event_ex;
} efi_boot_services_t;

typedef enum {
	EfiPciIoWidthUint8,
	EfiPciIoWidthUint16,
	EfiPciIoWidthUint32,
	EfiPciIoWidthUint64,
	EfiPciIoWidthFifoUint8,
	EfiPciIoWidthFifoUint16,
	EfiPciIoWidthFifoUint32,
	EfiPciIoWidthFifoUint64,
	EfiPciIoWidthFillUint8,
	EfiPciIoWidthFillUint16,
	EfiPciIoWidthFillUint32,
	EfiPciIoWidthFillUint64,
	EfiPciIoWidthMaximum
} EFI_PCI_IO_PROTOCOL_WIDTH;

typedef enum {
	EfiPciIoAttributeOperationGet,
	EfiPciIoAttributeOperationSet,
	EfiPciIoAttributeOperationEnable,
	EfiPciIoAttributeOperationDisable,
	EfiPciIoAttributeOperationSupported,
    EfiPciIoAttributeOperationMaximum
} EFI_PCI_IO_PROTOCOL_ATTRIBUTE_OPERATION;


typedef struct {
	void *read;
	void *write;
} efi_pci_io_protocol_access_t;

typedef struct {
	void *poll_mem;
	void *poll_io;
	efi_pci_io_protocol_access_t mem;
	efi_pci_io_protocol_access_t io;
	efi_pci_io_protocol_access_t pci;
	void *copy_mem;
	void *map;
	void *unmap;
	void *allocate_buffer;
	void *free_buffer;
	void *flush;
	void *get_location;
	void *attributes;
	void *get_bar_attributes;
	void *set_bar_attributes;
	uint64_t romsize;
	void *romimage;
} efi_pci_io_protocol;

#define EFI_PCI_IO_ATTRIBUTE_ISA_MOTHERBOARD_IO 0x0001
#define EFI_PCI_IO_ATTRIBUTE_ISA_IO 0x0002
#define EFI_PCI_IO_ATTRIBUTE_VGA_PALETTE_IO 0x0004
#define EFI_PCI_IO_ATTRIBUTE_VGA_MEMORY 0x0008
#define EFI_PCI_IO_ATTRIBUTE_VGA_IO 0x0010
#define EFI_PCI_IO_ATTRIBUTE_IDE_PRIMARY_IO 0x0020
#define EFI_PCI_IO_ATTRIBUTE_IDE_SECONDARY_IO 0x0040
#define EFI_PCI_IO_ATTRIBUTE_MEMORY_WRITE_COMBINE 0x0080
#define EFI_PCI_IO_ATTRIBUTE_IO 0x0100
#define EFI_PCI_IO_ATTRIBUTE_MEMORY 0x0200
#define EFI_PCI_IO_ATTRIBUTE_BUS_MASTER 0x0400
#define EFI_PCI_IO_ATTRIBUTE_MEMORY_CACHED 0x0800
#define EFI_PCI_IO_ATTRIBUTE_MEMORY_DISABLE 0x1000
#define EFI_PCI_IO_ATTRIBUTE_EMBEDDED_DEVICE 0x2000
#define EFI_PCI_IO_ATTRIBUTE_EMBEDDED_ROM 0x4000
#define EFI_PCI_IO_ATTRIBUTE_DUAL_ADDRESS_CYCLE 0x8000
#define EFI_PCI_IO_ATTRIBUTE_ISA_IO_16 0x10000
#define EFI_PCI_IO_ATTRIBUTE_VGA_PALETTE_IO_16 0x20000
#define EFI_PCI_IO_ATTRIBUTE_VGA_IO_16 0x40000

/*
 * Types and defines for EFI ResetSystem
 */
#define EFI_RESET_COLD 0
#define EFI_RESET_WARM 1
#define EFI_RESET_SHUTDOWN 2

/*
 * EFI Runtime Services table
 */
#define EFI_RUNTIME_SERVICES_SIGNATURE ((u64)0x5652453544e5552ULL)
#define EFI_RUNTIME_SERVICES_REVISION  0x00010000

typedef struct {
	efi_table_hdr_t hdr;
	void *get_time;
	void *set_time;
	void *get_wakeup_time;
	void *set_wakeup_time;
	void *set_virtual_address_map;
	void *convert_pointer;
	void *get_variable;
	void *get_next_variable;
	void *set_variable;
	void *get_next_high_mono_count;
	void *reset_system;
	void *update_capsule;
	void *query_capsule_caps;
	void *query_variable_info;
} efi_runtime_services_t;

typedef efi_status_t efi_get_time_t (efi_time_t *tm, efi_time_cap_t *tc);
typedef efi_status_t efi_set_time_t (efi_time_t *tm);
typedef efi_status_t efi_get_wakeup_time_t (efi_bool_t *enabled, efi_bool_t *pending,
					    efi_time_t *tm);
typedef efi_status_t efi_set_wakeup_time_t (efi_bool_t enabled, efi_time_t *tm);
typedef efi_status_t efi_get_variable_t (efi_char16_t *name, efi_guid_t *vendor, u32 *attr,
					 unsigned long *data_size, void *data);
typedef efi_status_t efi_get_next_variable_t (unsigned long *name_size, efi_char16_t *name,
					      efi_guid_t *vendor);
typedef efi_status_t efi_set_variable_t (efi_char16_t *name, efi_guid_t *vendor, 
					 u32 attr, unsigned long data_size,
					 void *data);
typedef efi_status_t efi_get_next_high_mono_count_t (u32 *count);
typedef void efi_reset_system_t (int reset_type, efi_status_t status,
				 unsigned long data_size, efi_char16_t *data);
typedef efi_status_t efi_set_virtual_address_map_t (unsigned long memory_map_size,
						unsigned long descriptor_size,
						u32 descriptor_version,
						efi_memory_desc_t *virtual_map);
typedef efi_status_t efi_query_variable_info_t(u32 attr,
					       u64 *storage_space,
					       u64 *remaining_space,
					       u64 *max_variable_size);
typedef efi_status_t efi_update_capsule_t(efi_capsule_header_t **capsules,
					  unsigned long count,
					  unsigned long sg_list);
typedef efi_status_t efi_query_capsule_caps_t(efi_capsule_header_t **capsules,
					      unsigned long count,
					      u64 *max_size,
					      int *reset_type);
typedef efi_status_t efi_query_variable_store_t(u32 attributes, unsigned long size);

/*
 *  EFI Configuration Table and GUID definitions
 */
#define NULL_GUID \
    EFI_GUID(  0x00000000, 0x0000, 0x0000, 0x00, 0x00, 0x00, 0x00, 0x00, 0x00, 0x00, 0x00 )

#define MPS_TABLE_GUID    \
    EFI_GUID(  0xeb9d2d2f, 0x2d88, 0x11d3, 0x9a, 0x16, 0x0, 0x90, 0x27, 0x3f, 0xc1, 0x4d )

#define ACPI_TABLE_GUID    \
    EFI_GUID(  0xeb9d2d30, 0x2d88, 0x11d3, 0x9a, 0x16, 0x0, 0x90, 0x27, 0x3f, 0xc1, 0x4d )

#define ACPI_20_TABLE_GUID    \
    EFI_GUID(  0x8868e871, 0xe4f1, 0x11d3, 0xbc, 0x22, 0x0, 0x80, 0xc7, 0x3c, 0x88, 0x81 )

#define SMBIOS_TABLE_GUID    \
    EFI_GUID(  0xeb9d2d31, 0x2d88, 0x11d3, 0x9a, 0x16, 0x0, 0x90, 0x27, 0x3f, 0xc1, 0x4d )

#define SAL_SYSTEM_TABLE_GUID    \
    EFI_GUID(  0xeb9d2d32, 0x2d88, 0x11d3, 0x9a, 0x16, 0x0, 0x90, 0x27, 0x3f, 0xc1, 0x4d )

#define HCDP_TABLE_GUID	\
    EFI_GUID(  0xf951938d, 0x620b, 0x42ef, 0x82, 0x79, 0xa8, 0x4b, 0x79, 0x61, 0x78, 0x98 )

#define UGA_IO_PROTOCOL_GUID \
    EFI_GUID(  0x61a4d49e, 0x6f68, 0x4f1b, 0xb9, 0x22, 0xa8, 0x6e, 0xed, 0xb, 0x7, 0xa2 )

#define EFI_GLOBAL_VARIABLE_GUID \
    EFI_GUID(  0x8be4df61, 0x93ca, 0x11d2, 0xaa, 0x0d, 0x00, 0xe0, 0x98, 0x03, 0x2b, 0x8c )

#define UV_SYSTEM_TABLE_GUID \
    EFI_GUID(  0x3b13a7d4, 0x633e, 0x11dd, 0x93, 0xec, 0xda, 0x25, 0x56, 0xd8, 0x95, 0x93 )

#define LINUX_EFI_CRASH_GUID \
    EFI_GUID(  0xcfc8fc79, 0xbe2e, 0x4ddc, 0x97, 0xf0, 0x9f, 0x98, 0xbf, 0xe2, 0x98, 0xa0 )

#define LOADED_IMAGE_PROTOCOL_GUID \
    EFI_GUID(  0x5b1b31a1, 0x9562, 0x11d2, 0x8e, 0x3f, 0x00, 0xa0, 0xc9, 0x69, 0x72, 0x3b )

#define EFI_GRAPHICS_OUTPUT_PROTOCOL_GUID \
    EFI_GUID(  0x9042a9de, 0x23dc, 0x4a38, 0x96, 0xfb, 0x7a, 0xde, 0xd0, 0x80, 0x51, 0x6a )

#define EFI_UGA_PROTOCOL_GUID \
    EFI_GUID(  0x982c298b, 0xf4fa, 0x41cb, 0xb8, 0x38, 0x77, 0xaa, 0x68, 0x8f, 0xb8, 0x39 )

#define EFI_PCI_IO_PROTOCOL_GUID \
    EFI_GUID(  0x4cf5b200, 0x68b8, 0x4ca5, 0x9e, 0xec, 0xb2, 0x3e, 0x3f, 0x50, 0x2, 0x9a )

#define EFI_FILE_INFO_ID \
    EFI_GUID(  0x9576e92, 0x6d3f, 0x11d2, 0x8e, 0x39, 0x00, 0xa0, 0xc9, 0x69, 0x72, 0x3b )

#define EFI_FILE_SYSTEM_GUID \
    EFI_GUID(  0x964e5b22, 0x6459, 0x11d2, 0x8e, 0x39, 0x00, 0xa0, 0xc9, 0x69, 0x72, 0x3b )

typedef struct {
	efi_guid_t guid;
	u64 table;
} efi_config_table_64_t;

typedef struct {
	efi_guid_t guid;
	u32 table;
} efi_config_table_32_t;

typedef struct {
	efi_guid_t guid;
	unsigned long table;
} efi_config_table_t;

typedef struct {
	efi_guid_t guid;
	const char *name;
	unsigned long *ptr;
} efi_config_table_type_t;

#define EFI_SYSTEM_TABLE_SIGNATURE ((u64)0x5453595320494249ULL)

#define EFI_2_30_SYSTEM_TABLE_REVISION  ((2 << 16) | (30))
#define EFI_2_20_SYSTEM_TABLE_REVISION  ((2 << 16) | (20))
#define EFI_2_10_SYSTEM_TABLE_REVISION  ((2 << 16) | (10))
#define EFI_2_00_SYSTEM_TABLE_REVISION  ((2 << 16) | (00))
#define EFI_1_10_SYSTEM_TABLE_REVISION  ((1 << 16) | (10))
#define EFI_1_02_SYSTEM_TABLE_REVISION  ((1 << 16) | (02))

typedef struct {
	efi_table_hdr_t hdr;
	u64 fw_vendor;	/* physical addr of CHAR16 vendor string */
	u32 fw_revision;
	u32 __pad1;
	u64 con_in_handle;
	u64 con_in;
	u64 con_out_handle;
	u64 con_out;
	u64 stderr_handle;
	u64 stderr;
	u64 runtime;
	u64 boottime;
	u32 nr_tables;
	u32 __pad2;
	u64 tables;
} efi_system_table_64_t;

typedef struct {
	efi_table_hdr_t hdr;
	u32 fw_vendor;	/* physical addr of CHAR16 vendor string */
	u32 fw_revision;
	u32 con_in_handle;
	u32 con_in;
	u32 con_out_handle;
	u32 con_out;
	u32 stderr_handle;
	u32 stderr;
	u32 runtime;
	u32 boottime;
	u32 nr_tables;
	u32 tables;
} efi_system_table_32_t;

typedef struct {
	efi_table_hdr_t hdr;
	unsigned long fw_vendor;	/* physical addr of CHAR16 vendor string */
	u32 fw_revision;
	unsigned long con_in_handle;
	unsigned long con_in;
	unsigned long con_out_handle;
	unsigned long con_out;
	unsigned long stderr_handle;
	unsigned long stderr;
	efi_runtime_services_t *runtime;
	efi_boot_services_t *boottime;
	unsigned long nr_tables;
	unsigned long tables;
} efi_system_table_t;

struct efi_memory_map {
	void *phys_map;
	void *map;
	void *map_end;
	int nr_map;
	unsigned long desc_version;
	unsigned long desc_size;
};

typedef struct {
	u32 revision;
	void *parent_handle;
	efi_system_table_t *system_table;
	void *device_handle;
	void *file_path;
	void *reserved;
	u32 load_options_size;
	void *load_options;
	void *image_base;
	__aligned_u64 image_size;
	unsigned int image_code_type;
	unsigned int image_data_type;
	unsigned long unload;
} efi_loaded_image_t;


typedef struct {
	u64 size;
	u64 file_size;
	u64 phys_size;
	efi_time_t create_time;
	efi_time_t last_access_time;
	efi_time_t modification_time;
	__aligned_u64 attribute;
	efi_char16_t filename[1];
} efi_file_info_t;

typedef struct _efi_file_handle {
	u64 revision;
	efi_status_t (*open)(struct _efi_file_handle *,
			     struct _efi_file_handle **,
			     efi_char16_t *, u64, u64);
	efi_status_t (*close)(struct _efi_file_handle *);
	void *delete;
	efi_status_t (*read)(struct _efi_file_handle *, unsigned long *,
			     void *);
	void *write;
	void *get_position;
	void *set_position;
	efi_status_t (*get_info)(struct _efi_file_handle *, efi_guid_t *,
			unsigned long *, void *);
	void *set_info;
	void *flush;
} efi_file_handle_t;

typedef struct _efi_file_io_interface {
	u64 revision;
	int (*open_volume)(struct _efi_file_io_interface *,
			   efi_file_handle_t **);
} efi_file_io_interface_t;

#define EFI_FILE_MODE_READ	0x0000000000000001
#define EFI_FILE_MODE_WRITE	0x0000000000000002
#define EFI_FILE_MODE_CREATE	0x8000000000000000

#define EFI_INVALID_TABLE_ADDR		(~0UL)

/*
 * All runtime access to EFI goes through this structure:
 */
extern struct efi {
	efi_system_table_t *systab;	/* EFI system table */
	unsigned int runtime_version;	/* Runtime services version */
	unsigned long mps;		/* MPS table */
	unsigned long acpi;		/* ACPI table  (IA64 ext 0.71) */
	unsigned long acpi20;		/* ACPI table  (ACPI 2.0) */
	unsigned long smbios;		/* SM BIOS table */
	unsigned long sal_systab;	/* SAL system table */
	unsigned long boot_info;	/* boot info table */
	unsigned long hcdp;		/* HCDP table */
	unsigned long uga;		/* UGA table */
	unsigned long uv_systab;	/* UV system table */
	unsigned long fw_vendor;	/* fw_vendor */
	unsigned long runtime;		/* runtime table */
	unsigned long config_table;	/* config tables */
	efi_get_time_t *get_time;
	efi_set_time_t *set_time;
	efi_get_wakeup_time_t *get_wakeup_time;
	efi_set_wakeup_time_t *set_wakeup_time;
	efi_get_variable_t *get_variable;
	efi_get_next_variable_t *get_next_variable;
	efi_set_variable_t *set_variable;
	efi_query_variable_info_t *query_variable_info;
	efi_update_capsule_t *update_capsule;
	efi_query_capsule_caps_t *query_capsule_caps;
	efi_get_next_high_mono_count_t *get_next_high_mono_count;
	efi_reset_system_t *reset_system;
	efi_set_virtual_address_map_t *set_virtual_address_map;
	struct efi_memory_map *memmap;
} efi;

static inline int
efi_guidcmp (efi_guid_t left, efi_guid_t right)
{
	return memcmp(&left, &right, sizeof (efi_guid_t));
}

static inline char *
efi_guid_unparse(efi_guid_t *guid, char *out)
{
	sprintf(out, "%pUl", guid->b);
        return out;
}

extern void efi_init (void);
extern void *efi_get_pal_addr (void);
extern void efi_map_pal_code (void);
extern void efi_memmap_walk (efi_freemem_callback_t callback, void *arg);
extern void efi_gettimeofday (struct timespec *ts);
extern void efi_enter_virtual_mode (void);	/* switch EFI to virtual mode, if possible */
#ifdef CONFIG_X86
<<<<<<< HEAD
extern efi_status_t efi_query_variable_store(u32 attributes, unsigned long size);
#else
=======
extern void efi_late_init(void);
extern void efi_free_boot_services(void);
extern efi_status_t efi_query_variable_store(u32 attributes, unsigned long size);
#else
static inline void efi_late_init(void) {}
static inline void efi_free_boot_services(void) {}

>>>>>>> c3ade0e0
static inline efi_status_t efi_query_variable_store(u32 attributes, unsigned long size)
{
	return EFI_SUCCESS;
}
#endif
<<<<<<< HEAD
=======
extern void __iomem *efi_lookup_mapped_addr(u64 phys_addr);
extern int efi_config_init(efi_config_table_type_t *arch_tables);
>>>>>>> c3ade0e0
extern u64 efi_get_iobase (void);
extern u32 efi_mem_type (unsigned long phys_addr);
extern u64 efi_mem_attributes (unsigned long phys_addr);
extern u64 efi_mem_attribute (unsigned long phys_addr, unsigned long size);
extern int __init efi_uart_console_only (void);
extern void efi_initialize_iomem_resources(struct resource *code_resource,
		struct resource *data_resource, struct resource *bss_resource);
extern void efi_get_time(struct timespec *now);
extern int efi_set_rtc_mmss(const struct timespec *now);
extern void efi_reserve_boot_services(void);
extern struct efi_memory_map memmap;

/**
 * efi_range_is_wc - check the WC bit on an address range
 * @start: starting kvirt address
 * @len: length of range
 *
 * Consult the EFI memory map and make sure it's ok to set this range WC.
 * Returns true or false.
 */
static inline int efi_range_is_wc(unsigned long start, unsigned long len)
{
	unsigned long i;

	for (i = 0; i < len; i += (1UL << EFI_PAGE_SHIFT)) {
		unsigned long paddr = __pa(start + i);
		if (!(efi_mem_attributes(paddr) & EFI_MEMORY_WC))
			return 0;
	}
	/* The range checked out */
	return 1;
}

#ifdef CONFIG_EFI_PCDP
extern int __init efi_setup_pcdp_console(char *);
#endif

/*
 * We play games with efi_enabled so that the compiler will, if
 * possible, remove EFI-related code altogether.
 */
#define EFI_BOOT		0	/* Were we booted from EFI? */
#define EFI_SYSTEM_TABLES	1	/* Can we use EFI system tables? */
#define EFI_CONFIG_TABLES	2	/* Can we use EFI config tables? */
#define EFI_RUNTIME_SERVICES	3	/* Can we use runtime services? */
#define EFI_MEMMAP		4	/* Can we use EFI memory map? */
#define EFI_64BIT		5	/* Is the firmware 64-bit? */
<<<<<<< HEAD
=======
#define EFI_ARCH_1		6	/* First arch-specific bit */
>>>>>>> c3ade0e0

#ifdef CONFIG_EFI
# ifdef CONFIG_X86
extern int efi_enabled(int facility);
# else
static inline int efi_enabled(int facility)
{
	return 1;
}
# endif
#else
static inline int efi_enabled(int facility)
{
	return 0;
}
#endif

/*
 * Variable Attributes
 */
#define EFI_VARIABLE_NON_VOLATILE       0x0000000000000001
#define EFI_VARIABLE_BOOTSERVICE_ACCESS 0x0000000000000002
#define EFI_VARIABLE_RUNTIME_ACCESS     0x0000000000000004
#define EFI_VARIABLE_HARDWARE_ERROR_RECORD 0x0000000000000008
#define EFI_VARIABLE_AUTHENTICATED_WRITE_ACCESS 0x0000000000000010
#define EFI_VARIABLE_TIME_BASED_AUTHENTICATED_WRITE_ACCESS 0x0000000000000020
#define EFI_VARIABLE_APPEND_WRITE	0x0000000000000040

#define EFI_VARIABLE_MASK 	(EFI_VARIABLE_NON_VOLATILE | \
				EFI_VARIABLE_BOOTSERVICE_ACCESS | \
				EFI_VARIABLE_RUNTIME_ACCESS | \
				EFI_VARIABLE_HARDWARE_ERROR_RECORD | \
				EFI_VARIABLE_AUTHENTICATED_WRITE_ACCESS | \
				EFI_VARIABLE_TIME_BASED_AUTHENTICATED_WRITE_ACCESS | \
				EFI_VARIABLE_APPEND_WRITE)
<<<<<<< HEAD
=======
/*
 * Length of a GUID string (strlen("aaaaaaaa-bbbb-cccc-dddd-eeeeeeeeeeee"))
 * not including trailing NUL
 */
#define EFI_VARIABLE_GUID_LEN 36

/*
 * The type of search to perform when calling boottime->locate_handle
 */
#define EFI_LOCATE_ALL_HANDLES			0
#define EFI_LOCATE_BY_REGISTER_NOTIFY		1
#define EFI_LOCATE_BY_PROTOCOL			2

>>>>>>> c3ade0e0
/*
 * EFI Device Path information
 */
#define EFI_DEV_HW			0x01
#define  EFI_DEV_PCI				 1
#define  EFI_DEV_PCCARD				 2
#define  EFI_DEV_MEM_MAPPED			 3
#define  EFI_DEV_VENDOR				 4
#define  EFI_DEV_CONTROLLER			 5
#define EFI_DEV_ACPI			0x02
#define   EFI_DEV_BASIC_ACPI			 1
#define   EFI_DEV_EXPANDED_ACPI			 2
#define EFI_DEV_MSG			0x03
#define   EFI_DEV_MSG_ATAPI			 1
#define   EFI_DEV_MSG_SCSI			 2
#define   EFI_DEV_MSG_FC			 3
#define   EFI_DEV_MSG_1394			 4
#define   EFI_DEV_MSG_USB			 5
#define   EFI_DEV_MSG_USB_CLASS			15
#define   EFI_DEV_MSG_I20			 6
#define   EFI_DEV_MSG_MAC			11
#define   EFI_DEV_MSG_IPV4			12
#define   EFI_DEV_MSG_IPV6			13
#define   EFI_DEV_MSG_INFINIBAND		 9
#define   EFI_DEV_MSG_UART			14
#define   EFI_DEV_MSG_VENDOR			10
#define EFI_DEV_MEDIA			0x04
#define   EFI_DEV_MEDIA_HARD_DRIVE		 1
#define   EFI_DEV_MEDIA_CDROM			 2
#define   EFI_DEV_MEDIA_VENDOR			 3
#define   EFI_DEV_MEDIA_FILE			 4
#define   EFI_DEV_MEDIA_PROTOCOL		 5
#define EFI_DEV_BIOS_BOOT		0x05
#define EFI_DEV_END_PATH		0x7F
#define EFI_DEV_END_PATH2		0xFF
#define   EFI_DEV_END_INSTANCE			0x01
#define   EFI_DEV_END_ENTIRE			0xFF

struct efi_generic_dev_path {
	u8 type;
	u8 sub_type;
	u16 length;
} __attribute ((packed));

static inline void memrange_efi_to_native(u64 *addr, u64 *npages)
{
	*npages = PFN_UP(*addr + (*npages<<EFI_PAGE_SHIFT)) - PFN_DOWN(*addr);
	*addr &= PAGE_MASK;
}

/*
 * EFI Variable support.
 *
 * Different firmware drivers can expose their EFI-like variables using
 * the following.
 */

struct efivar_operations {
	efi_get_variable_t *get_variable;
	efi_get_next_variable_t *get_next_variable;
	efi_set_variable_t *set_variable;
	efi_query_variable_store_t *query_variable_store;
};
typedef struct efivar_operations __no_const efivar_operations_no_const;

struct efivars {
	/*
	 * ->lock protects two things:
	 * 1) ->list - adds, removals, reads, writes
	 * 2) ops.[gs]et_variable() calls.
	 * It must not be held when creating sysfs entries or calling kmalloc.
	 * ops.get_next_variable() is only called from register_efivars()
	 * or efivar_update_sysfs_entries(),
	 * which is protected by the BKL, so that path is safe.
	 */
	spinlock_t lock;
	struct kset *kset;
	struct kobject *kobject;
	const struct efivar_operations *ops;
};

/*
 * The maximum size of VariableName + Data = 1024
 * Therefore, it's reasonable to save that much
 * space in each part of the structure,
 * and we use a page for reading/writing.
 */

struct efi_variable {
	efi_char16_t  VariableName[1024/sizeof(efi_char16_t)];
	efi_guid_t    VendorGuid;
	unsigned long DataSize;
	__u8          Data[1024];
	efi_status_t  Status;
	__u32         Attributes;
} __attribute__((packed));

struct efivar_entry {
	struct efi_variable var;
	struct list_head list;
	struct kobject kobj;
	bool scanning;
	bool deleting;
};


struct efi_simple_text_output_protocol {
	void *reset;
	efi_status_t (*output_string)(void *, void *);
	void *test_string;
};

extern struct list_head efivar_sysfs_list;

static inline void
efivar_unregister(struct efivar_entry *var)
{
	kobject_put(&var->kobj);
}

int efivars_register(struct efivars *efivars,
		     const struct efivar_operations *ops,
		     struct kobject *kobject);
int efivars_unregister(struct efivars *efivars);
struct kobject *efivars_kobject(void);

int efivar_init(int (*func)(efi_char16_t *, efi_guid_t, unsigned long, void *),
		void *data, bool atomic, bool duplicates,
		struct list_head *head);

void efivar_entry_add(struct efivar_entry *entry, struct list_head *head);
void efivar_entry_remove(struct efivar_entry *entry);

int __efivar_entry_delete(struct efivar_entry *entry);
int efivar_entry_delete(struct efivar_entry *entry);

int efivar_entry_size(struct efivar_entry *entry, unsigned long *size);
int __efivar_entry_get(struct efivar_entry *entry, u32 *attributes,
		       unsigned long *size, void *data);
int efivar_entry_get(struct efivar_entry *entry, u32 *attributes,
		     unsigned long *size, void *data);
int efivar_entry_set(struct efivar_entry *entry, u32 attributes,
		     unsigned long size, void *data, struct list_head *head);
int efivar_entry_set_get_size(struct efivar_entry *entry, u32 attributes,
			      unsigned long *size, void *data, bool *set);
int efivar_entry_set_safe(efi_char16_t *name, efi_guid_t vendor, u32 attributes,
			  bool block, unsigned long size, void *data);

void efivar_entry_iter_begin(void);
void efivar_entry_iter_end(void);

int __efivar_entry_iter(int (*func)(struct efivar_entry *, void *),
			struct list_head *head, void *data,
			struct efivar_entry **prev);
int efivar_entry_iter(int (*func)(struct efivar_entry *, void *),
		      struct list_head *head, void *data);

struct efivar_entry *efivar_entry_find(efi_char16_t *name, efi_guid_t guid,
				       struct list_head *head, bool remove);

bool efivar_validate(struct efi_variable *var, u8 *data, unsigned long len);

extern struct work_struct efivar_work;
void efivar_run_worker(void);

#if defined(CONFIG_EFI_VARS) || defined(CONFIG_EFI_VARS_MODULE)
int efivars_sysfs_init(void);

#define EFIVARS_DATA_SIZE_MAX 1024

#endif /* CONFIG_EFI_VARS */

#ifdef CONFIG_EFI_RUNTIME_MAP
int efi_runtime_map_init(struct kobject *);
void efi_runtime_map_setup(void *, int, u32);
#else
static inline int efi_runtime_map_init(struct kobject *kobj)
{
	return 0;
}

static inline void
efi_runtime_map_setup(void *map, int nr_entries, u32 desc_size) {}
#endif

#endif /* _LINUX_EFI_H */<|MERGE_RESOLUTION|>--- conflicted
+++ resolved
@@ -595,10 +595,6 @@
 extern void efi_gettimeofday (struct timespec *ts);
 extern void efi_enter_virtual_mode (void);	/* switch EFI to virtual mode, if possible */
 #ifdef CONFIG_X86
-<<<<<<< HEAD
-extern efi_status_t efi_query_variable_store(u32 attributes, unsigned long size);
-#else
-=======
 extern void efi_late_init(void);
 extern void efi_free_boot_services(void);
 extern efi_status_t efi_query_variable_store(u32 attributes, unsigned long size);
@@ -606,17 +602,13 @@
 static inline void efi_late_init(void) {}
 static inline void efi_free_boot_services(void) {}
 
->>>>>>> c3ade0e0
 static inline efi_status_t efi_query_variable_store(u32 attributes, unsigned long size)
 {
 	return EFI_SUCCESS;
 }
 #endif
-<<<<<<< HEAD
-=======
 extern void __iomem *efi_lookup_mapped_addr(u64 phys_addr);
 extern int efi_config_init(efi_config_table_type_t *arch_tables);
->>>>>>> c3ade0e0
 extern u64 efi_get_iobase (void);
 extern u32 efi_mem_type (unsigned long phys_addr);
 extern u64 efi_mem_attributes (unsigned long phys_addr);
@@ -664,10 +656,7 @@
 #define EFI_RUNTIME_SERVICES	3	/* Can we use runtime services? */
 #define EFI_MEMMAP		4	/* Can we use EFI memory map? */
 #define EFI_64BIT		5	/* Is the firmware 64-bit? */
-<<<<<<< HEAD
-=======
 #define EFI_ARCH_1		6	/* First arch-specific bit */
->>>>>>> c3ade0e0
 
 #ifdef CONFIG_EFI
 # ifdef CONFIG_X86
@@ -703,8 +692,6 @@
 				EFI_VARIABLE_AUTHENTICATED_WRITE_ACCESS | \
 				EFI_VARIABLE_TIME_BASED_AUTHENTICATED_WRITE_ACCESS | \
 				EFI_VARIABLE_APPEND_WRITE)
-<<<<<<< HEAD
-=======
 /*
  * Length of a GUID string (strlen("aaaaaaaa-bbbb-cccc-dddd-eeeeeeeeeeee"))
  * not including trailing NUL
@@ -718,7 +705,6 @@
 #define EFI_LOCATE_BY_REGISTER_NOTIFY		1
 #define EFI_LOCATE_BY_PROTOCOL			2
 
->>>>>>> c3ade0e0
 /*
  * EFI Device Path information
  */
