--- conflicted
+++ resolved
@@ -43,10 +43,7 @@
  * Architecture-specific implementations of sys_reboot commands.
  */
 
-<<<<<<< HEAD
-=======
 extern void migrate_to_reboot_cpu(void);
->>>>>>> c3ade0e0
 extern void machine_restart(char *cmd) __noreturn;
 extern void machine_halt(void) __noreturn;
 extern void machine_power_off(void) __noreturn;
