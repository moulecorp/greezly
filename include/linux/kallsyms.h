/* Rewritten and vastly simplified by Rusty Russell for in-kernel
 * module loader:
 *   Copyright 2002 Rusty Russell <rusty@rustcorp.com.au> IBM Corporation
 */
#ifndef _LINUX_KALLSYMS_H
#define _LINUX_KALLSYMS_H

#include <linux/errno.h>
#include <linux/kernel.h>
#include <linux/stddef.h>

#define KSYM_NAME_LEN 128
#define KSYM_SYMBOL_LEN (sizeof("%s+%#lx/%#lx [%s]") + (KSYM_NAME_LEN - 1) + \
			 2*(BITS_PER_LONG*3/10) + (MODULE_NAME_LEN - 1) + 1)

struct module;

#if !defined(__INCLUDED_BY_HIDESYM) || !defined(CONFIG_KALLSYMS)
#if defined(CONFIG_KALLSYMS) && !defined(CONFIG_GRKERNSEC_HIDESYM)
/* Lookup the address for a symbol. Returns 0 if not found. */
unsigned long kallsyms_lookup_name(const char *name);

/* Call a function on each kallsyms symbol in the core kernel */
int kallsyms_on_each_symbol(int (*fn)(void *, const char *, struct module *,
				      unsigned long),
			    void *data);

extern int kallsyms_lookup_size_offset(unsigned long addr,
				  unsigned long *symbolsize,
				  unsigned long *offset);

/* Lookup an address.  modname is set to NULL if it's in the kernel. */
const char *kallsyms_lookup(unsigned long addr,
			    unsigned long *symbolsize,
			    unsigned long *offset,
			    char **modname, char *namebuf);

/* Look up a kernel symbol and return it in a text buffer. */
extern int sprint_symbol(char *buffer, unsigned long address);
extern int sprint_symbol_no_offset(char *buffer, unsigned long address);
extern int sprint_backtrace(char *buffer, unsigned long address);

/* Look up a kernel symbol and print it to the kernel messages. */
extern void __print_symbol(const char *fmt, unsigned long address);

int lookup_symbol_name(unsigned long addr, char *symname);
int lookup_symbol_attrs(unsigned long addr, unsigned long *size, unsigned long *offset, char *modname, char *name);

#else /* !CONFIG_KALLSYMS */

static inline unsigned long kallsyms_lookup_name(const char *name)
{
	return 0;
}

static inline int kallsyms_on_each_symbol(int (*fn)(void *, const char *,
						    struct module *,
						    unsigned long),
					  void *data)
{
	return 0;
}

static inline int kallsyms_lookup_size_offset(unsigned long addr,
					      unsigned long *symbolsize,
					      unsigned long *offset)
{
	return 0;
}

static inline const char *kallsyms_lookup(unsigned long addr,
					  unsigned long *symbolsize,
					  unsigned long *offset,
					  char **modname, char *namebuf)
{
	return NULL;
}

static inline int sprint_symbol(char *buffer, unsigned long addr)
{
	*buffer = '\0';
	return 0;
}

static inline int sprint_symbol_no_offset(char *buffer, unsigned long addr)
{
	*buffer = '\0';
	return 0;
}

static inline int sprint_backtrace(char *buffer, unsigned long addr)
{
	*buffer = '\0';
	return 0;
}

static inline int lookup_symbol_name(unsigned long addr, char *symname)
{
	return -ERANGE;
}

static inline int lookup_symbol_attrs(unsigned long addr, unsigned long *size, unsigned long *offset, char *modname, char *name)
{
	return -ERANGE;
}

/* Stupid that this does nothing, but I didn't create this mess. */
#define __print_symbol(fmt, addr)
#endif /*CONFIG_KALLSYMS*/
#else /* when included by kallsyms.c, vsnprintf.c, kprobes.c, or
	arch/x86/kernel/dumpstack.c, with HIDESYM enabled */
extern unsigned long kallsyms_lookup_name(const char *name);
extern void __print_symbol(const char *fmt, unsigned long address);
extern int sprint_backtrace(char *buffer, unsigned long address);
extern int sprint_symbol(char *buffer, unsigned long address);
<<<<<<< HEAD
=======
extern int sprint_symbol_no_offset(char *buffer, unsigned long address);
>>>>>>> c3ade0e0
const char *kallsyms_lookup(unsigned long addr,
			    unsigned long *symbolsize,
			    unsigned long *offset,
			    char **modname, char *namebuf);
extern int kallsyms_lookup_size_offset(unsigned long addr,
				  unsigned long *symbolsize,
				  unsigned long *offset);
#endif

/* This macro allows us to keep printk typechecking */
static __printf(1, 2)
void __check_printsym_format(const char *fmt, ...)
{
}

static inline void print_symbol(const char *fmt, unsigned long addr)
{
	__check_printsym_format(fmt, "");
	__print_symbol(fmt, (unsigned long)
		       __builtin_extract_return_addr((void *)addr));
}

static inline void print_ip_sym(unsigned long ip)
{
	printk("[<%p>] %pS\n", (void *) ip, (void *) ip);
}

#endif /*_LINUX_KALLSYMS_H*/<|MERGE_RESOLUTION|>--- conflicted
+++ resolved
@@ -113,10 +113,7 @@
 extern void __print_symbol(const char *fmt, unsigned long address);
 extern int sprint_backtrace(char *buffer, unsigned long address);
 extern int sprint_symbol(char *buffer, unsigned long address);
-<<<<<<< HEAD
-=======
 extern int sprint_symbol_no_offset(char *buffer, unsigned long address);
->>>>>>> c3ade0e0
 const char *kallsyms_lookup(unsigned long addr,
 			    unsigned long *symbolsize,
 			    unsigned long *offset,
