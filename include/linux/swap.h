--- conflicted
+++ resolved
@@ -331,11 +331,7 @@
 }
 #endif
 
-<<<<<<< HEAD
-extern int page_evictable(struct page *page, struct vm_area_struct *vma);
-=======
 extern int page_evictable(struct page *page);
->>>>>>> c3ade0e0
 extern void check_move_unevictable_pages(struct page **, int nr_pages);
 
 extern unsigned long scan_unevictable_pages;
