/* Freezer declarations */

#ifndef FREEZER_H_INCLUDED
#define FREEZER_H_INCLUDED

#include <linux/debug_locks.h>
#include <linux/sched.h>
#include <linux/wait.h>
#include <linux/atomic.h>

#ifdef CONFIG_FREEZER
extern atomic_t system_freezing_cnt;	/* nr of freezing conds in effect */
extern bool pm_freezing;		/* PM freezing in effect */
extern bool pm_nosig_freezing;		/* PM nosig freezing in effect */

/*
 * Timeout for stopping processes
 */
extern unsigned int freeze_timeout_msecs;

/*
 * Check if a process has been frozen
 */
static inline bool frozen(struct task_struct *p)
{
	return p->flags & PF_FROZEN;
}

extern bool freezing_slow_path(struct task_struct *p);

/*
 * Check if there is a request to freeze a process
 */
static inline bool freezing(struct task_struct *p)
{
	if (likely(!atomic_read(&system_freezing_cnt)))
		return false;
	return freezing_slow_path(p);
}

/* Takes and releases task alloc lock using task_lock() */
extern void __thaw_task(struct task_struct *t);

extern bool __refrigerator(bool check_kthr_stop);
extern int freeze_processes(void);
extern int freeze_kernel_threads(void);
extern void thaw_processes(void);
extern void thaw_kernel_threads(void);

/*
 * DO NOT ADD ANY NEW CALLERS OF THIS FUNCTION
 * If try_to_freeze causes a lockdep warning it means the caller may deadlock
 */
static inline bool try_to_freeze_unsafe(void)
{
	might_sleep();
	if (likely(!freezing(current)))
		return false;
	return __refrigerator(false);
}

static inline bool try_to_freeze(void)
{
	if (!(current->flags & PF_NOFREEZE))
		debug_check_no_locks_held();
	return try_to_freeze_unsafe();
}

extern bool freeze_task(struct task_struct *p);
extern bool set_freezable(void);

#ifdef CONFIG_CGROUP_FREEZER
extern bool cgroup_freezing(struct task_struct *task);
#else /* !CONFIG_CGROUP_FREEZER */
static inline bool cgroup_freezing(struct task_struct *task)
{
	return false;
}
#endif /* !CONFIG_CGROUP_FREEZER */

/*
 * The PF_FREEZER_SKIP flag should be set by a vfork parent right before it
 * calls wait_for_completion(&vfork) and reset right after it returns from this
 * function.  Next, the parent should call try_to_freeze() to freeze itself
 * appropriately in case the child has exited before the freezing of tasks is
 * complete.  However, we don't want kernel threads to be frozen in unexpected
 * places, so we allow them to block freeze_processes() instead or to set
 * PF_NOFREEZE if needed. Fortunately, in the ____call_usermodehelper() case the
 * parent won't really block freeze_processes(), since ____call_usermodehelper()
 * (the child) does a little before exec/exit and it can't be frozen before
 * waking up the parent.
 */

<<<<<<< HEAD
/**
 * freezer_do_not_count - tell freezer to ignore %current if a user space task
=======

/**
 * freezer_do_not_count - tell freezer to ignore %current
>>>>>>> c3ade0e0
 *
 * Tell freezers to ignore the current task when determining whether the
 * target frozen state is reached.  IOW, the current task will be
 * considered frozen enough by freezers.
 *
 * The caller shouldn't do anything which isn't allowed for a frozen task
 * until freezer_cont() is called.  Usually, freezer[_do_not]_count() pair
 * wrap a scheduling operation and nothing much else.
 */
static inline void freezer_do_not_count(void)
{
	current->flags |= PF_FREEZER_SKIP;
}

/**
<<<<<<< HEAD
 * freezer_count - tell freezer to stop ignoring %current if a user space task
=======
 * freezer_count - tell freezer to stop ignoring %current
>>>>>>> c3ade0e0
 *
 * Undo freezer_do_not_count().  It tells freezers that %current should be
 * considered again and tries to freeze if freezing condition is already in
 * effect.
 */
static inline void freezer_count(void)
{
<<<<<<< HEAD
	if (current->mm) {
		current->flags &= ~PF_FREEZER_SKIP;
		/*
		 * If freezing is in progress, the following paired with smp_mb()
		 * in freezer_should_skip() ensures that either we see %true
		 * freezing() or freezer_should_skip() sees !PF_FREEZER_SKIP.
		 */
		smp_mb();
		try_to_freeze();
	}
}

/**
 * freezer_should_skip - whether to skip a task when determining frozen
 *			 state is reached
 * @p: task in quesion
 *
 * This function is used by freezers after establishing %true freezing() to
 * test whether a task should be skipped when determining the target frozen
 * state is reached.  IOW, if this function returns %true, @p is considered
 * frozen enough.
 */
static inline bool freezer_should_skip(struct task_struct *p)
{
	/*
	 * The following smp_mb() paired with the one in freezer_count()
	 * ensures that either freezer_count() sees %true freezing() or we
	 * see cleared %PF_FREEZER_SKIP and return %false.  This makes it
	 * impossible for a task to slip frozen state testing after
	 * clearing %PF_FREEZER_SKIP.
	 */
	smp_mb();
	return p->flags & PF_FREEZER_SKIP;
=======
	current->flags &= ~PF_FREEZER_SKIP;
	/*
	 * If freezing is in progress, the following paired with smp_mb()
	 * in freezer_should_skip() ensures that either we see %true
	 * freezing() or freezer_should_skip() sees !PF_FREEZER_SKIP.
	 */
	smp_mb();
	try_to_freeze();
}

/* DO NOT ADD ANY NEW CALLERS OF THIS FUNCTION */
static inline void freezer_count_unsafe(void)
{
	current->flags &= ~PF_FREEZER_SKIP;
	smp_mb();
	try_to_freeze_unsafe();
}

/**
 * freezer_should_skip - whether to skip a task when determining frozen
 *			 state is reached
 * @p: task in quesion
 *
 * This function is used by freezers after establishing %true freezing() to
 * test whether a task should be skipped when determining the target frozen
 * state is reached.  IOW, if this function returns %true, @p is considered
 * frozen enough.
 */
static inline bool freezer_should_skip(struct task_struct *p)
{
	/*
	 * The following smp_mb() paired with the one in freezer_count()
	 * ensures that either freezer_count() sees %true freezing() or we
	 * see cleared %PF_FREEZER_SKIP and return %false.  This makes it
	 * impossible for a task to slip frozen state testing after
	 * clearing %PF_FREEZER_SKIP.
	 */
	smp_mb();
	return p->flags & PF_FREEZER_SKIP;
}

/*
 * These functions are intended to be used whenever you want allow a sleeping
 * task to be frozen. Note that neither return any clear indication of
 * whether a freeze event happened while in this function.
 */

/* Like schedule(), but should not block the freezer. */
static inline void freezable_schedule(void)
{
	freezer_do_not_count();
	schedule();
	freezer_count();
}

/* DO NOT ADD ANY NEW CALLERS OF THIS FUNCTION */
static inline void freezable_schedule_unsafe(void)
{
	freezer_do_not_count();
	schedule();
	freezer_count_unsafe();
>>>>>>> c3ade0e0
}

/*
 * Like freezable_schedule_timeout(), but should not block the freezer.  Do not
 * call this with locks held.
 */
static inline long freezable_schedule_timeout(long timeout)
{
	long __retval;
	freezer_do_not_count();
	__retval = schedule_timeout(timeout);
	freezer_count();
	return __retval;
}

/*
 * Like schedule_timeout_interruptible(), but should not block the freezer.  Do not
 * call this with locks held.
 */
static inline long freezable_schedule_timeout_interruptible(long timeout)
{
	long __retval;
	freezer_do_not_count();
	__retval = schedule_timeout_interruptible(timeout);
	freezer_count();
	return __retval;
}

/* Like schedule_timeout_killable(), but should not block the freezer. */
static inline long freezable_schedule_timeout_killable(long timeout)
{
	long __retval;
	freezer_do_not_count();
	__retval = schedule_timeout_killable(timeout);
	freezer_count();
	return __retval;
}

/* DO NOT ADD ANY NEW CALLERS OF THIS FUNCTION */
static inline long freezable_schedule_timeout_killable_unsafe(long timeout)
{
	long __retval;
	freezer_do_not_count();
	__retval = schedule_timeout_killable(timeout);
	freezer_count_unsafe();
	return __retval;
}

/*
 * Like schedule_hrtimeout_range(), but should not block the freezer.  Do not
 * call this with locks held.
 */
static inline int freezable_schedule_hrtimeout_range(ktime_t *expires,
		unsigned long delta, const enum hrtimer_mode mode)
{
	int __retval;
	freezer_do_not_count();
	__retval = schedule_hrtimeout_range(expires, delta, mode);
	freezer_count();
	return __retval;
}

/*
 * Freezer-friendly wrappers around wait_event_interruptible(),
 * wait_event_killable() and wait_event_interruptible_timeout(), originally
 * defined in <linux/wait.h>
 */

#define wait_event_freezekillable(wq, condition)			\
({									\
	int __retval;							\
	freezer_do_not_count();						\
	__retval = wait_event_killable(wq, (condition));		\
	freezer_count();						\
	__retval;							\
})

/* DO NOT ADD ANY NEW CALLERS OF THIS FUNCTION */
#define wait_event_freezekillable_unsafe(wq, condition)			\
({									\
	int __retval;							\
	freezer_do_not_count();						\
	__retval = wait_event_killable(wq, (condition));		\
	freezer_count_unsafe();						\
	__retval;							\
})

#define wait_event_freezable(wq, condition)				\
({									\
	int __retval;							\
	freezer_do_not_count();						\
	__retval = wait_event_interruptible(wq, (condition));		\
	freezer_count();						\
	__retval;							\
})

#define wait_event_freezable_timeout(wq, condition, timeout)		\
({									\
	long __retval = timeout;					\
	freezer_do_not_count();						\
	__retval = wait_event_interruptible_timeout(wq,	(condition),	\
				__retval);				\
	freezer_count();						\
	__retval;							\
})

#define wait_event_freezable_exclusive(wq, condition)			\
({									\
	int __retval;							\
	freezer_do_not_count();						\
	__retval = wait_event_interruptible_exclusive(wq, condition);	\
	freezer_count();						\
	__retval;							\
})


#else /* !CONFIG_FREEZER */
static inline bool frozen(struct task_struct *p) { return false; }
static inline bool freezing(struct task_struct *p) { return false; }
static inline void __thaw_task(struct task_struct *t) {}

static inline bool __refrigerator(bool check_kthr_stop) { return false; }
static inline int freeze_processes(void) { return -ENOSYS; }
static inline int freeze_kernel_threads(void) { return -ENOSYS; }
static inline void thaw_processes(void) {}
static inline void thaw_kernel_threads(void) {}

static inline bool try_to_freeze_nowarn(void) { return false; }
static inline bool try_to_freeze(void) { return false; }

static inline void freezer_do_not_count(void) {}
static inline void freezer_count(void) {}
static inline int freezer_should_skip(struct task_struct *p) { return 0; }
static inline void set_freezable(void) {}

#define freezable_schedule()  schedule()

#define freezable_schedule_unsafe()  schedule()

#define freezable_schedule_timeout(timeout)  schedule_timeout(timeout)

#define freezable_schedule_timeout_interruptible(timeout)		\
	schedule_timeout_interruptible(timeout)

#define freezable_schedule_timeout_killable(timeout)			\
	schedule_timeout_killable(timeout)

#define freezable_schedule_timeout_killable_unsafe(timeout)		\
	schedule_timeout_killable(timeout)

#define freezable_schedule_hrtimeout_range(expires, delta, mode)	\
	schedule_hrtimeout_range(expires, delta, mode)

#define wait_event_freezable(wq, condition)				\
		wait_event_interruptible(wq, condition)

#define wait_event_freezable_timeout(wq, condition, timeout)		\
		wait_event_interruptible_timeout(wq, condition, timeout)

#define wait_event_freezable_exclusive(wq, condition)			\
		wait_event_interruptible_exclusive(wq, condition)

#define wait_event_freezekillable(wq, condition)		\
		wait_event_killable(wq, condition)

#define wait_event_freezekillable_unsafe(wq, condition)			\
		wait_event_killable(wq, condition)

#endif /* !CONFIG_FREEZER */

#endif	/* FREEZER_H_INCLUDED */<|MERGE_RESOLUTION|>--- conflicted
+++ resolved
@@ -91,14 +91,9 @@
  * waking up the parent.
  */
 
-<<<<<<< HEAD
-/**
- * freezer_do_not_count - tell freezer to ignore %current if a user space task
-=======
 
 /**
  * freezer_do_not_count - tell freezer to ignore %current
->>>>>>> c3ade0e0
  *
  * Tell freezers to ignore the current task when determining whether the
  * target frozen state is reached.  IOW, the current task will be
@@ -114,11 +109,7 @@
 }
 
 /**
-<<<<<<< HEAD
- * freezer_count - tell freezer to stop ignoring %current if a user space task
-=======
  * freezer_count - tell freezer to stop ignoring %current
->>>>>>> c3ade0e0
  *
  * Undo freezer_do_not_count().  It tells freezers that %current should be
  * considered again and tries to freeze if freezing condition is already in
@@ -126,17 +117,22 @@
  */
 static inline void freezer_count(void)
 {
-<<<<<<< HEAD
-	if (current->mm) {
-		current->flags &= ~PF_FREEZER_SKIP;
-		/*
-		 * If freezing is in progress, the following paired with smp_mb()
-		 * in freezer_should_skip() ensures that either we see %true
-		 * freezing() or freezer_should_skip() sees !PF_FREEZER_SKIP.
-		 */
-		smp_mb();
-		try_to_freeze();
-	}
+	current->flags &= ~PF_FREEZER_SKIP;
+	/*
+	 * If freezing is in progress, the following paired with smp_mb()
+	 * in freezer_should_skip() ensures that either we see %true
+	 * freezing() or freezer_should_skip() sees !PF_FREEZER_SKIP.
+	 */
+	smp_mb();
+	try_to_freeze();
+}
+
+/* DO NOT ADD ANY NEW CALLERS OF THIS FUNCTION */
+static inline void freezer_count_unsafe(void)
+{
+	current->flags &= ~PF_FREEZER_SKIP;
+	smp_mb();
+	try_to_freeze_unsafe();
 }
 
 /**
@@ -160,46 +156,6 @@
 	 */
 	smp_mb();
 	return p->flags & PF_FREEZER_SKIP;
-=======
-	current->flags &= ~PF_FREEZER_SKIP;
-	/*
-	 * If freezing is in progress, the following paired with smp_mb()
-	 * in freezer_should_skip() ensures that either we see %true
-	 * freezing() or freezer_should_skip() sees !PF_FREEZER_SKIP.
-	 */
-	smp_mb();
-	try_to_freeze();
-}
-
-/* DO NOT ADD ANY NEW CALLERS OF THIS FUNCTION */
-static inline void freezer_count_unsafe(void)
-{
-	current->flags &= ~PF_FREEZER_SKIP;
-	smp_mb();
-	try_to_freeze_unsafe();
-}
-
-/**
- * freezer_should_skip - whether to skip a task when determining frozen
- *			 state is reached
- * @p: task in quesion
- *
- * This function is used by freezers after establishing %true freezing() to
- * test whether a task should be skipped when determining the target frozen
- * state is reached.  IOW, if this function returns %true, @p is considered
- * frozen enough.
- */
-static inline bool freezer_should_skip(struct task_struct *p)
-{
-	/*
-	 * The following smp_mb() paired with the one in freezer_count()
-	 * ensures that either freezer_count() sees %true freezing() or we
-	 * see cleared %PF_FREEZER_SKIP and return %false.  This makes it
-	 * impossible for a task to slip frozen state testing after
-	 * clearing %PF_FREEZER_SKIP.
-	 */
-	smp_mb();
-	return p->flags & PF_FREEZER_SKIP;
 }
 
 /*
@@ -222,7 +178,6 @@
 	freezer_do_not_count();
 	schedule();
 	freezer_count_unsafe();
->>>>>>> c3ade0e0
 }
 
 /*
