--- conflicted
+++ resolved
@@ -1,55 +1,8 @@
 #ifndef _LINUX_SECCOMP_H
 #define _LINUX_SECCOMP_H
 
-<<<<<<< HEAD
-#include <linux/compiler.h>
-#include <linux/types.h>
-
-
-/* Valid values for seccomp.mode and prctl(PR_SET_SECCOMP, <mode>) */
-#define SECCOMP_MODE_DISABLED	0 /* seccomp is not in use. */
-#define SECCOMP_MODE_STRICT	1 /* uses hard-coded filter. */
-#define SECCOMP_MODE_FILTER	2 /* uses user-supplied filter. */
-
-/*
- * All BPF programs must return a 32-bit value.
- * The bottom 16-bits are for optional return data.
- * The upper 16-bits are ordered from least permissive values to most.
- *
- * The ordering ensures that a min_t() over composed return values always
- * selects the least permissive choice.
- */
-#define SECCOMP_RET_KILL	0x00000000U /* kill the task immediately */
-#define SECCOMP_RET_TRAP	0x00030000U /* disallow and force a SIGSYS */
-#define SECCOMP_RET_ERRNO	0x00050000U /* returns an errno */
-#define SECCOMP_RET_TRACE	0x7ff00000U /* pass to a tracer or disallow */
-#define SECCOMP_RET_ALLOW	0x7fff0000U /* allow */
-
-/* Masks for the return value sections. */
-#define SECCOMP_RET_ACTION	0xffff0000U
-#define SECCOMP_RET_DATA	0x0000ffffU
-
-/**
- * struct seccomp_data - the format the BPF program executes over.
- * @nr: the system call number
- * @arch: indicates system call convention as an AUDIT_ARCH_* value
- *        as defined in <linux/audit.h>.
- * @instruction_pointer: at the time of the system call.
- * @args: up to 6 system call arguments always stored as 64-bit values
- *        regardless of the architecture.
- */
-struct seccomp_data {
-	int nr;
-	__u32 arch;
-	__u64 instruction_pointer;
-	__u64 args[6];
-};
-
-#ifdef __KERNEL__
-=======
 #include <uapi/linux/seccomp.h>
 
->>>>>>> c3ade0e0
 #ifdef CONFIG_SECCOMP
 
 #include <linux/thread_info.h>
@@ -72,19 +25,6 @@
 	struct seccomp_filter *filter;
 };
 
-<<<<<<< HEAD
-/*
- * Direct callers to __secure_computing should be updated as
- * CONFIG_HAVE_ARCH_SECCOMP_FILTER propagates.
- */
-extern void __secure_computing(int) __deprecated;
-extern int __secure_computing_int(int);
-static inline int secure_computing(int this_syscall)
-{
-	if (unlikely(test_thread_flag(TIF_SECCOMP)))
-		return  __secure_computing_int(this_syscall);
-	return 0;
-=======
 extern int __secure_computing(int);
 static inline int secure_computing(int this_syscall)
 {
@@ -97,7 +37,6 @@
 static inline void secure_computing_strict(int this_syscall)
 {
 	BUG_ON(secure_computing(this_syscall) != 0);
->>>>>>> c3ade0e0
 }
 
 extern long prctl_get_seccomp(void);
@@ -115,12 +54,8 @@
 struct seccomp { };
 struct seccomp_filter { };
 
-<<<<<<< HEAD
-#define secure_computing(x) 0
-=======
 static inline int secure_computing(int this_syscall) { return 0; }
 static inline void secure_computing_strict(int this_syscall) { return; }
->>>>>>> c3ade0e0
 
 static inline long prctl_get_seccomp(void)
 {
@@ -152,8 +87,4 @@
 	return;
 }
 #endif /* CONFIG_SECCOMP_FILTER */
-<<<<<<< HEAD
-#endif /* __KERNEL__ */
-=======
->>>>>>> c3ade0e0
 #endif /* _LINUX_SECCOMP_H */