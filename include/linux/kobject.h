--- conflicted
+++ resolved
@@ -218,25 +218,5 @@
 
 int kobject_action_type(const char *buf, size_t count,
 			enum kobject_action *type);
-<<<<<<< HEAD
-#else
-static inline int kobject_uevent(struct kobject *kobj,
-				 enum kobject_action action)
-{ return 0; }
-static inline int kobject_uevent_env(struct kobject *kobj,
-				      enum kobject_action action,
-				      char *envp[])
-{ return 0; }
-
-static inline __printf(2, 3)
-int add_uevent_var(struct kobj_uevent_env *env, const char *format, ...)
-{ return -ENOMEM; }
-
-static inline int kobject_action_type(const char *buf, size_t count,
-				      enum kobject_action *type)
-{ return -EINVAL; }
-#endif
-=======
->>>>>>> c3ade0e0
 
 #endif /* _KOBJECT_H_ */