--- conflicted
+++ resolved
@@ -18,129 +18,6 @@
 #include <linux/if.h>
 #include <linux/netdevice.h>
 #include <linux/ppp_channel.h>
-<<<<<<< HEAD
-#endif /* __KERNEL__ */
-#include <linux/if_pppol2tp.h>
-
-/* For user-space programs to pick up these definitions
- * which they wouldn't get otherwise without defining __KERNEL__
- */
-#ifndef AF_PPPOX
-#define AF_PPPOX	24
-#define PF_PPPOX	AF_PPPOX
-#endif /* !(AF_PPPOX) */
-
-/************************************************************************ 
- * PPPoE addressing definition 
- */ 
-typedef __be16 sid_t;
-struct pppoe_addr {
-	sid_t         sid;                    /* Session identifier */
-	unsigned char remote[ETH_ALEN];       /* Remote address */
-	char          dev[IFNAMSIZ];          /* Local device to use */
-}; 
- 
-/************************************************************************ 
- * PPTP addressing definition
- */
-struct pptp_addr {
-	__be16		call_id;
-	struct in_addr	sin_addr;
-};
-
-/************************************************************************
- * Protocols supported by AF_PPPOX
- */
-#define PX_PROTO_OE    0 /* Currently just PPPoE */
-#define PX_PROTO_OL2TP 1 /* Now L2TP also */
-#define PX_PROTO_PPTP  2
-#define PX_MAX_PROTO   3
-
-struct sockaddr_pppox {
-	__kernel_sa_family_t sa_family;       /* address family, AF_PPPOX */
-	unsigned int    sa_protocol;          /* protocol identifier */
-	union {
-		struct pppoe_addr  pppoe;
-		struct pptp_addr   pptp;
-	} sa_addr;
-} __attribute__((packed));
-
-/* The use of the above union isn't viable because the size of this
- * struct must stay fixed over time -- applications use sizeof(struct
- * sockaddr_pppox) to fill it. We use a protocol specific sockaddr
- * type instead.
- */
-struct sockaddr_pppol2tp {
-	__kernel_sa_family_t sa_family; /* address family, AF_PPPOX */
-	unsigned int    sa_protocol;    /* protocol identifier */
-	struct pppol2tp_addr pppol2tp;
-} __attribute__((packed));
-
-/* The L2TPv3 protocol changes tunnel and session ids from 16 to 32
- * bits. So we need a different sockaddr structure.
- */
-struct sockaddr_pppol2tpv3 {
-	__kernel_sa_family_t sa_family; /* address family, AF_PPPOX */
-	unsigned int    sa_protocol;    /* protocol identifier */
-	struct pppol2tpv3_addr pppol2tp;
-} __attribute__((packed));
-
-/*********************************************************************
- *
- * ioctl interface for defining forwarding of connections
- *
- ********************************************************************/
-
-#define PPPOEIOCSFWD	_IOW(0xB1 ,0, size_t)
-#define PPPOEIOCDFWD	_IO(0xB1 ,1)
-/*#define PPPOEIOCGFWD	_IOWR(0xB1,2, size_t)*/
-
-/* Codes to identify message types */
-#define PADI_CODE	0x09
-#define PADO_CODE	0x07
-#define PADR_CODE	0x19
-#define PADS_CODE	0x65
-#define PADT_CODE	0xa7
-struct pppoe_tag {
-	__be16 tag_type;
-	__be16 tag_len;
-	char tag_data[0];
-} __attribute__ ((packed));
-
-/* Tag identifiers */
-#define PTT_EOL		__cpu_to_be16(0x0000)
-#define PTT_SRV_NAME	__cpu_to_be16(0x0101)
-#define PTT_AC_NAME	__cpu_to_be16(0x0102)
-#define PTT_HOST_UNIQ	__cpu_to_be16(0x0103)
-#define PTT_AC_COOKIE	__cpu_to_be16(0x0104)
-#define PTT_VENDOR 	__cpu_to_be16(0x0105)
-#define PTT_RELAY_SID	__cpu_to_be16(0x0110)
-#define PTT_SRV_ERR     __cpu_to_be16(0x0201)
-#define PTT_SYS_ERR  	__cpu_to_be16(0x0202)
-#define PTT_GEN_ERR  	__cpu_to_be16(0x0203)
-
-struct pppoe_hdr {
-#if defined(__LITTLE_ENDIAN_BITFIELD)
-	__u8 type : 4;
-	__u8 ver : 4;
-#elif defined(__BIG_ENDIAN_BITFIELD)
-	__u8 ver : 4;
-	__u8 type : 4;
-#else
-#error	"Please fix <asm/byteorder.h>"
-#endif
-	__u8 code;
-	__be16 sid;
-	__be16 length;
-	struct pppoe_tag tag[0];
-} __attribute__((packed));
-
-/* Length of entire PPPoE + PPP header */
-#define PPPOE_SES_HLEN	8
-
-#ifdef __KERNEL__
-=======
->>>>>>> c3ade0e0
 #include <linux/skbuff.h>
 #include <uapi/linux/if_pppox.h>
 
