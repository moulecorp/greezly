/*
 *  Video for Linux Two header file
 *
 *  Copyright (C) 1999-2012 the contributors
 *
 *  This program is free software; you can redistribute it and/or modify
 *  it under the terms of the GNU General Public License as published by
 *  the Free Software Foundation; either version 2 of the License, or
 *  (at your option) any later version.
 *
 *  This program is distributed in the hope that it will be useful,
 *  but WITHOUT ANY WARRANTY; without even the implied warranty of
 *  MERCHANTABILITY or FITNESS FOR A PARTICULAR PURPOSE.  See the
 *  GNU General Public License for more details.
 *
 *  Alternatively you can redistribute this file under the terms of the
 *  BSD license as stated below:
 *
 *  Redistribution and use in source and binary forms, with or without
 *  modification, are permitted provided that the following conditions
 *  are met:
 *  1. Redistributions of source code must retain the above copyright
 *     notice, this list of conditions and the following disclaimer.
 *  2. Redistributions in binary form must reproduce the above copyright
 *     notice, this list of conditions and the following disclaimer in
 *     the documentation and/or other materials provided with the
 *     distribution.
 *  3. The names of its contributors may not be used to endorse or promote
 *     products derived from this software without specific prior written
 *     permission.
 *
 *  THIS SOFTWARE IS PROVIDED BY THE COPYRIGHT HOLDERS AND CONTRIBUTORS
 *  "AS IS" AND ANY EXPRESS OR IMPLIED WARRANTIES, INCLUDING, BUT NOT
 *  LIMITED TO, THE IMPLIED WARRANTIES OF MERCHANTABILITY AND FITNESS FOR
 *  A PARTICULAR PURPOSE ARE DISCLAIMED. IN NO EVENT SHALL THE COPYRIGHT
 *  OWNER OR CONTRIBUTORS BE LIABLE FOR ANY DIRECT, INDIRECT, INCIDENTAL,
 *  SPECIAL, EXEMPLARY, OR CONSEQUENTIAL DAMAGES (INCLUDING, BUT NOT LIMITED
 *  TO, PROCUREMENT OF SUBSTITUTE GOODS OR SERVICES; LOSS OF USE, DATA, OR
 *  PROFITS; OR BUSINESS INTERRUPTION) HOWEVER CAUSED AND ON ANY THEORY OF
 *  LIABILITY, WHETHER IN CONTRACT, STRICT LIABILITY, OR TORT (INCLUDING
 *  NEGLIGENCE OR OTHERWISE) ARISING IN ANY WAY OUT OF THE USE OF THIS
 *  SOFTWARE, EVEN IF ADVISED OF THE POSSIBILITY OF SUCH DAMAGE.
 *
 *	Header file for v4l or V4L2 drivers and applications
 * with public API.
 * All kernel-specific stuff were moved to media/v4l2-dev.h, so
 * no #if __KERNEL tests are allowed here
 *
 *	See http://linuxtv.org for more info
 *
 *	Author: Bill Dirks <bill@thedirks.org>
 *		Justin Schoeman
 *              Hans Verkuil <hverkuil@xs4all.nl>
 *		et al.
 */
#ifndef __LINUX_VIDEODEV2_H
#define __LINUX_VIDEODEV2_H

#include <linux/time.h>     /* need struct timeval */
<<<<<<< HEAD
#else
#include <sys/time.h>
#endif
#include <linux/compiler.h>
#include <linux/ioctl.h>
#include <linux/types.h>

/*
 * Common stuff for both V4L1 and V4L2
 * Moved from videodev.h
 */
#define VIDEO_MAX_FRAME               32
#define VIDEO_MAX_PLANES               8

#ifndef __KERNEL__

/* These defines are V4L1 specific and should not be used with the V4L2 API!
   They will be removed from this header in the future. */

#define VID_TYPE_CAPTURE	1	/* Can capture */
#define VID_TYPE_TUNER		2	/* Can tune */
#define VID_TYPE_TELETEXT	4	/* Does teletext */
#define VID_TYPE_OVERLAY	8	/* Overlay onto frame buffer */
#define VID_TYPE_CHROMAKEY	16	/* Overlay by chromakey */
#define VID_TYPE_CLIPPING	32	/* Can clip */
#define VID_TYPE_FRAMERAM	64	/* Uses the frame buffer memory */
#define VID_TYPE_SCALES		128	/* Scalable */
#define VID_TYPE_MONOCHROME	256	/* Monochrome only */
#define VID_TYPE_SUBCAPTURE	512	/* Can capture subareas of the image */
#define VID_TYPE_MPEG_DECODER	1024	/* Can decode MPEG streams */
#define VID_TYPE_MPEG_ENCODER	2048	/* Can encode MPEG streams */
#define VID_TYPE_MJPEG_DECODER	4096	/* Can decode MJPEG streams */
#define VID_TYPE_MJPEG_ENCODER	8192	/* Can encode MJPEG streams */
#endif

/*
 *	M I S C E L L A N E O U S
 */

/*  Four-character-code (FOURCC) */
#define v4l2_fourcc(a, b, c, d)\
	((__u32)(a) | ((__u32)(b) << 8) | ((__u32)(c) << 16) | ((__u32)(d) << 24))

/*
 *	E N U M S
 */
enum v4l2_field {
	V4L2_FIELD_ANY           = 0, /* driver can choose from none,
					 top, bottom, interlaced
					 depending on whatever it thinks
					 is approximate ... */
	V4L2_FIELD_NONE          = 1, /* this device has no fields ... */
	V4L2_FIELD_TOP           = 2, /* top field only */
	V4L2_FIELD_BOTTOM        = 3, /* bottom field only */
	V4L2_FIELD_INTERLACED    = 4, /* both fields interlaced */
	V4L2_FIELD_SEQ_TB        = 5, /* both fields sequential into one
					 buffer, top-bottom order */
	V4L2_FIELD_SEQ_BT        = 6, /* same as above + bottom-top order */
	V4L2_FIELD_ALTERNATE     = 7, /* both fields alternating into
					 separate buffers */
	V4L2_FIELD_INTERLACED_TB = 8, /* both fields interlaced, top field
					 first and the top field is
					 transmitted first */
	V4L2_FIELD_INTERLACED_BT = 9, /* both fields interlaced, top field
					 first and the bottom field is
					 transmitted first */
};
#define V4L2_FIELD_HAS_TOP(field)	\
	((field) == V4L2_FIELD_TOP 	||\
	 (field) == V4L2_FIELD_INTERLACED ||\
	 (field) == V4L2_FIELD_INTERLACED_TB ||\
	 (field) == V4L2_FIELD_INTERLACED_BT ||\
	 (field) == V4L2_FIELD_SEQ_TB	||\
	 (field) == V4L2_FIELD_SEQ_BT)
#define V4L2_FIELD_HAS_BOTTOM(field)	\
	((field) == V4L2_FIELD_BOTTOM 	||\
	 (field) == V4L2_FIELD_INTERLACED ||\
	 (field) == V4L2_FIELD_INTERLACED_TB ||\
	 (field) == V4L2_FIELD_INTERLACED_BT ||\
	 (field) == V4L2_FIELD_SEQ_TB	||\
	 (field) == V4L2_FIELD_SEQ_BT)
#define V4L2_FIELD_HAS_BOTH(field)	\
	((field) == V4L2_FIELD_INTERLACED ||\
	 (field) == V4L2_FIELD_INTERLACED_TB ||\
	 (field) == V4L2_FIELD_INTERLACED_BT ||\
	 (field) == V4L2_FIELD_SEQ_TB ||\
	 (field) == V4L2_FIELD_SEQ_BT)

enum v4l2_buf_type {
	V4L2_BUF_TYPE_VIDEO_CAPTURE        = 1,
	V4L2_BUF_TYPE_VIDEO_OUTPUT         = 2,
	V4L2_BUF_TYPE_VIDEO_OVERLAY        = 3,
	V4L2_BUF_TYPE_VBI_CAPTURE          = 4,
	V4L2_BUF_TYPE_VBI_OUTPUT           = 5,
	V4L2_BUF_TYPE_SLICED_VBI_CAPTURE   = 6,
	V4L2_BUF_TYPE_SLICED_VBI_OUTPUT    = 7,
#if 1
	/* Experimental */
	V4L2_BUF_TYPE_VIDEO_OUTPUT_OVERLAY = 8,
#endif
	V4L2_BUF_TYPE_VIDEO_CAPTURE_MPLANE = 9,
	V4L2_BUF_TYPE_VIDEO_OUTPUT_MPLANE  = 10,
	V4L2_BUF_TYPE_PRIVATE              = 0x80,
};

#define V4L2_TYPE_IS_MULTIPLANAR(type)			\
	((type) == V4L2_BUF_TYPE_VIDEO_CAPTURE_MPLANE	\
	 || (type) == V4L2_BUF_TYPE_VIDEO_OUTPUT_MPLANE)

#define V4L2_TYPE_IS_OUTPUT(type)				\
	((type) == V4L2_BUF_TYPE_VIDEO_OUTPUT			\
	 || (type) == V4L2_BUF_TYPE_VIDEO_OUTPUT_MPLANE		\
	 || (type) == V4L2_BUF_TYPE_VIDEO_OVERLAY		\
	 || (type) == V4L2_BUF_TYPE_VIDEO_OUTPUT_OVERLAY	\
	 || (type) == V4L2_BUF_TYPE_VBI_OUTPUT			\
	 || (type) == V4L2_BUF_TYPE_SLICED_VBI_OUTPUT)

enum v4l2_tuner_type {
	V4L2_TUNER_RADIO	     = 1,
	V4L2_TUNER_ANALOG_TV	     = 2,
	V4L2_TUNER_DIGITAL_TV	     = 3,
};

enum v4l2_memory {
	V4L2_MEMORY_MMAP             = 1,
	V4L2_MEMORY_USERPTR          = 2,
	V4L2_MEMORY_OVERLAY          = 3,
};

/* see also http://vektor.theorem.ca/graphics/ycbcr/ */
enum v4l2_colorspace {
	/* ITU-R 601 -- broadcast NTSC/PAL */
	V4L2_COLORSPACE_SMPTE170M     = 1,

	/* 1125-Line (US) HDTV */
	V4L2_COLORSPACE_SMPTE240M     = 2,

	/* HD and modern captures. */
	V4L2_COLORSPACE_REC709        = 3,

	/* broken BT878 extents (601, luma range 16-253 instead of 16-235) */
	V4L2_COLORSPACE_BT878         = 4,

	/* These should be useful.  Assume 601 extents. */
	V4L2_COLORSPACE_470_SYSTEM_M  = 5,
	V4L2_COLORSPACE_470_SYSTEM_BG = 6,

	/* I know there will be cameras that send this.  So, this is
	 * unspecified chromaticities and full 0-255 on each of the
	 * Y'CbCr components
	 */
	V4L2_COLORSPACE_JPEG          = 7,

	/* For RGB colourspaces, this is probably a good start. */
	V4L2_COLORSPACE_SRGB          = 8,
};

enum v4l2_priority {
	V4L2_PRIORITY_UNSET       = 0,  /* not initialized */
	V4L2_PRIORITY_BACKGROUND  = 1,
	V4L2_PRIORITY_INTERACTIVE = 2,
	V4L2_PRIORITY_RECORD      = 3,
	V4L2_PRIORITY_DEFAULT     = V4L2_PRIORITY_INTERACTIVE,
};

struct v4l2_rect {
	__s32   left;
	__s32   top;
	__s32   width;
	__s32   height;
};

struct v4l2_fract {
	__u32   numerator;
	__u32   denominator;
};

/*
 *	D R I V E R   C A P A B I L I T I E S
 */
struct v4l2_capability {
	__u8	driver[16];	/* i.e. "bttv" */
	__u8	card[32];	/* i.e. "Hauppauge WinTV" */
	__u8	bus_info[32];	/* "PCI:" + pci_name(pci_dev) */
	__u32   version;        /* should use KERNEL_VERSION() */
	__u32	capabilities;	/* Device capabilities */
	__u32	reserved[4];
};

/* Values for 'capabilities' field */
#define V4L2_CAP_VIDEO_CAPTURE		0x00000001  /* Is a video capture device */
#define V4L2_CAP_VIDEO_OUTPUT		0x00000002  /* Is a video output device */
#define V4L2_CAP_VIDEO_OVERLAY		0x00000004  /* Can do video overlay */
#define V4L2_CAP_VBI_CAPTURE		0x00000010  /* Is a raw VBI capture device */
#define V4L2_CAP_VBI_OUTPUT		0x00000020  /* Is a raw VBI output device */
#define V4L2_CAP_SLICED_VBI_CAPTURE	0x00000040  /* Is a sliced VBI capture device */
#define V4L2_CAP_SLICED_VBI_OUTPUT	0x00000080  /* Is a sliced VBI output device */
#define V4L2_CAP_RDS_CAPTURE		0x00000100  /* RDS data capture */
#define V4L2_CAP_VIDEO_OUTPUT_OVERLAY	0x00000200  /* Can do video output overlay */
#define V4L2_CAP_HW_FREQ_SEEK		0x00000400  /* Can do hardware frequency seek  */
#define V4L2_CAP_RDS_OUTPUT		0x00000800  /* Is an RDS encoder */

/* Is a video capture device that supports multiplanar formats */
#define V4L2_CAP_VIDEO_CAPTURE_MPLANE	0x00001000
/* Is a video output device that supports multiplanar formats */
#define V4L2_CAP_VIDEO_OUTPUT_MPLANE	0x00002000

#define V4L2_CAP_TUNER			0x00010000  /* has a tuner */
#define V4L2_CAP_AUDIO			0x00020000  /* has audio support */
#define V4L2_CAP_RADIO			0x00040000  /* is a radio device */
#define V4L2_CAP_MODULATOR		0x00080000  /* has a modulator */

#define V4L2_CAP_READWRITE              0x01000000  /* read/write systemcalls */
#define V4L2_CAP_ASYNCIO                0x02000000  /* async I/O */
#define V4L2_CAP_STREAMING              0x04000000  /* streaming I/O ioctls */

/*
 *	V I D E O   I M A G E   F O R M A T
 */
struct v4l2_pix_format {
	__u32         		width;
	__u32			height;
	__u32			pixelformat;
	enum v4l2_field  	field;
	__u32            	bytesperline;	/* for padding, zero if unused */
	__u32          		sizeimage;
	enum v4l2_colorspace	colorspace;
	__u32			priv;		/* private data, depends on pixelformat */
};

/*      Pixel format         FOURCC                          depth  Description  */

/* RGB formats */
#define V4L2_PIX_FMT_RGB332  v4l2_fourcc('R', 'G', 'B', '1') /*  8  RGB-3-3-2     */
#define V4L2_PIX_FMT_RGB444  v4l2_fourcc('R', '4', '4', '4') /* 16  xxxxrrrr ggggbbbb */
#define V4L2_PIX_FMT_RGB555  v4l2_fourcc('R', 'G', 'B', 'O') /* 16  RGB-5-5-5     */
#define V4L2_PIX_FMT_RGB565  v4l2_fourcc('R', 'G', 'B', 'P') /* 16  RGB-5-6-5     */
#define V4L2_PIX_FMT_RGB555X v4l2_fourcc('R', 'G', 'B', 'Q') /* 16  RGB-5-5-5 BE  */
#define V4L2_PIX_FMT_RGB565X v4l2_fourcc('R', 'G', 'B', 'R') /* 16  RGB-5-6-5 BE  */
#define V4L2_PIX_FMT_BGR666  v4l2_fourcc('B', 'G', 'R', 'H') /* 18  BGR-6-6-6	  */
#define V4L2_PIX_FMT_BGR24   v4l2_fourcc('B', 'G', 'R', '3') /* 24  BGR-8-8-8     */
#define V4L2_PIX_FMT_RGB24   v4l2_fourcc('R', 'G', 'B', '3') /* 24  RGB-8-8-8     */
#define V4L2_PIX_FMT_BGR32   v4l2_fourcc('B', 'G', 'R', '4') /* 32  BGR-8-8-8-8   */
#define V4L2_PIX_FMT_RGB32   v4l2_fourcc('R', 'G', 'B', '4') /* 32  RGB-8-8-8-8   */

/* Grey formats */
#define V4L2_PIX_FMT_GREY    v4l2_fourcc('G', 'R', 'E', 'Y') /*  8  Greyscale     */
#define V4L2_PIX_FMT_Y4      v4l2_fourcc('Y', '0', '4', ' ') /*  4  Greyscale     */
#define V4L2_PIX_FMT_Y6      v4l2_fourcc('Y', '0', '6', ' ') /*  6  Greyscale     */
#define V4L2_PIX_FMT_Y10     v4l2_fourcc('Y', '1', '0', ' ') /* 10  Greyscale     */
#define V4L2_PIX_FMT_Y12     v4l2_fourcc('Y', '1', '2', ' ') /* 12  Greyscale     */
#define V4L2_PIX_FMT_Y16     v4l2_fourcc('Y', '1', '6', ' ') /* 16  Greyscale     */

/* Grey bit-packed formats */
#define V4L2_PIX_FMT_Y10BPACK    v4l2_fourcc('Y', '1', '0', 'B') /* 10  Greyscale bit-packed */

/* Palette formats */
#define V4L2_PIX_FMT_PAL8    v4l2_fourcc('P', 'A', 'L', '8') /*  8  8-bit palette */

/* Luminance+Chrominance formats */
#define V4L2_PIX_FMT_YVU410  v4l2_fourcc('Y', 'V', 'U', '9') /*  9  YVU 4:1:0     */
#define V4L2_PIX_FMT_YVU420  v4l2_fourcc('Y', 'V', '1', '2') /* 12  YVU 4:2:0     */
#define V4L2_PIX_FMT_YUYV    v4l2_fourcc('Y', 'U', 'Y', 'V') /* 16  YUV 4:2:2     */
#define V4L2_PIX_FMT_YYUV    v4l2_fourcc('Y', 'Y', 'U', 'V') /* 16  YUV 4:2:2     */
#define V4L2_PIX_FMT_YVYU    v4l2_fourcc('Y', 'V', 'Y', 'U') /* 16 YVU 4:2:2 */
#define V4L2_PIX_FMT_UYVY    v4l2_fourcc('U', 'Y', 'V', 'Y') /* 16  YUV 4:2:2     */
#define V4L2_PIX_FMT_VYUY    v4l2_fourcc('V', 'Y', 'U', 'Y') /* 16  YUV 4:2:2     */
#define V4L2_PIX_FMT_YUV422P v4l2_fourcc('4', '2', '2', 'P') /* 16  YVU422 planar */
#define V4L2_PIX_FMT_YUV411P v4l2_fourcc('4', '1', '1', 'P') /* 16  YVU411 planar */
#define V4L2_PIX_FMT_Y41P    v4l2_fourcc('Y', '4', '1', 'P') /* 12  YUV 4:1:1     */
#define V4L2_PIX_FMT_YUV444  v4l2_fourcc('Y', '4', '4', '4') /* 16  xxxxyyyy uuuuvvvv */
#define V4L2_PIX_FMT_YUV555  v4l2_fourcc('Y', 'U', 'V', 'O') /* 16  YUV-5-5-5     */
#define V4L2_PIX_FMT_YUV565  v4l2_fourcc('Y', 'U', 'V', 'P') /* 16  YUV-5-6-5     */
#define V4L2_PIX_FMT_YUV32   v4l2_fourcc('Y', 'U', 'V', '4') /* 32  YUV-8-8-8-8   */
#define V4L2_PIX_FMT_YUV410  v4l2_fourcc('Y', 'U', 'V', '9') /*  9  YUV 4:1:0     */
#define V4L2_PIX_FMT_YUV420  v4l2_fourcc('Y', 'U', '1', '2') /* 12  YUV 4:2:0     */
#define V4L2_PIX_FMT_HI240   v4l2_fourcc('H', 'I', '2', '4') /*  8  8-bit color   */
#define V4L2_PIX_FMT_HM12    v4l2_fourcc('H', 'M', '1', '2') /*  8  YUV 4:2:0 16x16 macroblocks */
#define V4L2_PIX_FMT_M420    v4l2_fourcc('M', '4', '2', '0') /* 12  YUV 4:2:0 2 lines y, 1 line uv interleaved */

/* two planes -- one Y, one Cr + Cb interleaved  */
#define V4L2_PIX_FMT_NV12    v4l2_fourcc('N', 'V', '1', '2') /* 12  Y/CbCr 4:2:0  */
#define V4L2_PIX_FMT_NV21    v4l2_fourcc('N', 'V', '2', '1') /* 12  Y/CrCb 4:2:0  */
#define V4L2_PIX_FMT_NV16    v4l2_fourcc('N', 'V', '1', '6') /* 16  Y/CbCr 4:2:2  */
#define V4L2_PIX_FMT_NV61    v4l2_fourcc('N', 'V', '6', '1') /* 16  Y/CrCb 4:2:2  */

/* two non contiguous planes - one Y, one Cr + Cb interleaved  */
#define V4L2_PIX_FMT_NV12M   v4l2_fourcc('N', 'M', '1', '2') /* 12  Y/CbCr 4:2:0  */
#define V4L2_PIX_FMT_NV12MT  v4l2_fourcc('T', 'M', '1', '2') /* 12  Y/CbCr 4:2:0 64x32 macroblocks */

/* three non contiguous planes - Y, Cb, Cr */
#define V4L2_PIX_FMT_YUV420M v4l2_fourcc('Y', 'M', '1', '2') /* 12  YUV420 planar */

/* Bayer formats - see http://www.siliconimaging.com/RGB%20Bayer.htm */
#define V4L2_PIX_FMT_SBGGR8  v4l2_fourcc('B', 'A', '8', '1') /*  8  BGBG.. GRGR.. */
#define V4L2_PIX_FMT_SGBRG8  v4l2_fourcc('G', 'B', 'R', 'G') /*  8  GBGB.. RGRG.. */
#define V4L2_PIX_FMT_SGRBG8  v4l2_fourcc('G', 'R', 'B', 'G') /*  8  GRGR.. BGBG.. */
#define V4L2_PIX_FMT_SRGGB8  v4l2_fourcc('R', 'G', 'G', 'B') /*  8  RGRG.. GBGB.. */
#define V4L2_PIX_FMT_SBGGR10 v4l2_fourcc('B', 'G', '1', '0') /* 10  BGBG.. GRGR.. */
#define V4L2_PIX_FMT_SGBRG10 v4l2_fourcc('G', 'B', '1', '0') /* 10  GBGB.. RGRG.. */
#define V4L2_PIX_FMT_SGRBG10 v4l2_fourcc('B', 'A', '1', '0') /* 10  GRGR.. BGBG.. */
#define V4L2_PIX_FMT_SRGGB10 v4l2_fourcc('R', 'G', '1', '0') /* 10  RGRG.. GBGB.. */
#define V4L2_PIX_FMT_SBGGR12 v4l2_fourcc('B', 'G', '1', '2') /* 12  BGBG.. GRGR.. */
#define V4L2_PIX_FMT_SGBRG12 v4l2_fourcc('G', 'B', '1', '2') /* 12  GBGB.. RGRG.. */
#define V4L2_PIX_FMT_SGRBG12 v4l2_fourcc('B', 'A', '1', '2') /* 12  GRGR.. BGBG.. */
#define V4L2_PIX_FMT_SRGGB12 v4l2_fourcc('R', 'G', '1', '2') /* 12  RGRG.. GBGB.. */
	/* 10bit raw bayer DPCM compressed to 8 bits */
#define V4L2_PIX_FMT_SGRBG10DPCM8 v4l2_fourcc('B', 'D', '1', '0')
	/*
	 * 10bit raw bayer, expanded to 16 bits
	 * xxxxrrrrrrrrrrxxxxgggggggggg xxxxggggggggggxxxxbbbbbbbbbb...
	 */
#define V4L2_PIX_FMT_SBGGR16 v4l2_fourcc('B', 'Y', 'R', '2') /* 16  BGBG.. GRGR.. */

/* compressed formats */
#define V4L2_PIX_FMT_MJPEG    v4l2_fourcc('M', 'J', 'P', 'G') /* Motion-JPEG   */
#define V4L2_PIX_FMT_JPEG     v4l2_fourcc('J', 'P', 'E', 'G') /* JFIF JPEG     */
#define V4L2_PIX_FMT_DV       v4l2_fourcc('d', 'v', 's', 'd') /* 1394          */
#define V4L2_PIX_FMT_MPEG     v4l2_fourcc('M', 'P', 'E', 'G') /* MPEG-1/2/4 Multiplexed */
#define V4L2_PIX_FMT_H264     v4l2_fourcc('H', '2', '6', '4') /* H264 with start codes */
#define V4L2_PIX_FMT_H264_NO_SC v4l2_fourcc('A', 'V', 'C', '1') /* H264 without start codes */
#define V4L2_PIX_FMT_H263     v4l2_fourcc('H', '2', '6', '3') /* H263          */
#define V4L2_PIX_FMT_MPEG1    v4l2_fourcc('M', 'P', 'G', '1') /* MPEG-1 ES     */
#define V4L2_PIX_FMT_MPEG2    v4l2_fourcc('M', 'P', 'G', '2') /* MPEG-2 ES     */
#define V4L2_PIX_FMT_MPEG4    v4l2_fourcc('M', 'P', 'G', '4') /* MPEG-4 ES     */
#define V4L2_PIX_FMT_XVID     v4l2_fourcc('X', 'V', 'I', 'D') /* Xvid           */
#define V4L2_PIX_FMT_VC1_ANNEX_G v4l2_fourcc('V', 'C', '1', 'G') /* SMPTE 421M Annex G compliant stream */
#define V4L2_PIX_FMT_VC1_ANNEX_L v4l2_fourcc('V', 'C', '1', 'L') /* SMPTE 421M Annex L compliant stream */

/*  Vendor-specific formats   */
#define V4L2_PIX_FMT_CPIA1    v4l2_fourcc('C', 'P', 'I', 'A') /* cpia1 YUV */
#define V4L2_PIX_FMT_WNVA     v4l2_fourcc('W', 'N', 'V', 'A') /* Winnov hw compress */
#define V4L2_PIX_FMT_SN9C10X  v4l2_fourcc('S', '9', '1', '0') /* SN9C10x compression */
#define V4L2_PIX_FMT_SN9C20X_I420 v4l2_fourcc('S', '9', '2', '0') /* SN9C20x YUV 4:2:0 */
#define V4L2_PIX_FMT_PWC1     v4l2_fourcc('P', 'W', 'C', '1') /* pwc older webcam */
#define V4L2_PIX_FMT_PWC2     v4l2_fourcc('P', 'W', 'C', '2') /* pwc newer webcam */
#define V4L2_PIX_FMT_ET61X251 v4l2_fourcc('E', '6', '2', '5') /* ET61X251 compression */
#define V4L2_PIX_FMT_SPCA501  v4l2_fourcc('S', '5', '0', '1') /* YUYV per line */
#define V4L2_PIX_FMT_SPCA505  v4l2_fourcc('S', '5', '0', '5') /* YYUV per line */
#define V4L2_PIX_FMT_SPCA508  v4l2_fourcc('S', '5', '0', '8') /* YUVY per line */
#define V4L2_PIX_FMT_SPCA561  v4l2_fourcc('S', '5', '6', '1') /* compressed GBRG bayer */
#define V4L2_PIX_FMT_PAC207   v4l2_fourcc('P', '2', '0', '7') /* compressed BGGR bayer */
#define V4L2_PIX_FMT_MR97310A v4l2_fourcc('M', '3', '1', '0') /* compressed BGGR bayer */
#define V4L2_PIX_FMT_SN9C2028 v4l2_fourcc('S', 'O', 'N', 'X') /* compressed GBRG bayer */
#define V4L2_PIX_FMT_SQ905C   v4l2_fourcc('9', '0', '5', 'C') /* compressed RGGB bayer */
#define V4L2_PIX_FMT_PJPG     v4l2_fourcc('P', 'J', 'P', 'G') /* Pixart 73xx JPEG */
#define V4L2_PIX_FMT_OV511    v4l2_fourcc('O', '5', '1', '1') /* ov511 JPEG */
#define V4L2_PIX_FMT_OV518    v4l2_fourcc('O', '5', '1', '8') /* ov518 JPEG */
#define V4L2_PIX_FMT_STV0680  v4l2_fourcc('S', '6', '8', '0') /* stv0680 bayer */
#define V4L2_PIX_FMT_TM6000   v4l2_fourcc('T', 'M', '6', '0') /* tm5600/tm60x0 */
#define V4L2_PIX_FMT_CIT_YYVYUY v4l2_fourcc('C', 'I', 'T', 'V') /* one line of Y then 1 line of VYUY */
#define V4L2_PIX_FMT_KONICA420  v4l2_fourcc('K', 'O', 'N', 'I') /* YUV420 planar in blocks of 256 pixels */
#define V4L2_PIX_FMT_JPGL	v4l2_fourcc('J', 'P', 'G', 'L') /* JPEG-Lite */
#define V4L2_PIX_FMT_SE401      v4l2_fourcc('S', '4', '0', '1') /* se401 janggu compressed rgb */

/*
 *	F O R M A T   E N U M E R A T I O N
 */
struct v4l2_fmtdesc {
	__u32		    index;             /* Format number      */
	enum v4l2_buf_type  type;              /* buffer type        */
	__u32               flags;
	__u8		    description[32];   /* Description string */
	__u32		    pixelformat;       /* Format fourcc      */
	__u32		    reserved[4];
};

#define V4L2_FMT_FLAG_COMPRESSED 0x0001
#define V4L2_FMT_FLAG_EMULATED   0x0002

#if 1
	/* Experimental Frame Size and frame rate enumeration */
/*
 *	F R A M E   S I Z E   E N U M E R A T I O N
 */
enum v4l2_frmsizetypes {
	V4L2_FRMSIZE_TYPE_DISCRETE	= 1,
	V4L2_FRMSIZE_TYPE_CONTINUOUS	= 2,
	V4L2_FRMSIZE_TYPE_STEPWISE	= 3,
};

struct v4l2_frmsize_discrete {
	__u32			width;		/* Frame width [pixel] */
	__u32			height;		/* Frame height [pixel] */
};

struct v4l2_frmsize_stepwise {
	__u32			min_width;	/* Minimum frame width [pixel] */
	__u32			max_width;	/* Maximum frame width [pixel] */
	__u32			step_width;	/* Frame width step size [pixel] */
	__u32			min_height;	/* Minimum frame height [pixel] */
	__u32			max_height;	/* Maximum frame height [pixel] */
	__u32			step_height;	/* Frame height step size [pixel] */
};

struct v4l2_frmsizeenum {
	__u32			index;		/* Frame size number */
	__u32			pixel_format;	/* Pixel format */
	__u32			type;		/* Frame size type the device supports. */

	union {					/* Frame size */
		struct v4l2_frmsize_discrete	discrete;
		struct v4l2_frmsize_stepwise	stepwise;
	};

	__u32   reserved[2];			/* Reserved space for future use */
};

/*
 *	F R A M E   R A T E   E N U M E R A T I O N
 */
enum v4l2_frmivaltypes {
	V4L2_FRMIVAL_TYPE_DISCRETE	= 1,
	V4L2_FRMIVAL_TYPE_CONTINUOUS	= 2,
	V4L2_FRMIVAL_TYPE_STEPWISE	= 3,
};

struct v4l2_frmival_stepwise {
	struct v4l2_fract	min;		/* Minimum frame interval [s] */
	struct v4l2_fract	max;		/* Maximum frame interval [s] */
	struct v4l2_fract	step;		/* Frame interval step size [s] */
};

struct v4l2_frmivalenum {
	__u32			index;		/* Frame format index */
	__u32			pixel_format;	/* Pixel format */
	__u32			width;		/* Frame width */
	__u32			height;		/* Frame height */
	__u32			type;		/* Frame interval type the device supports. */

	union {					/* Frame interval */
		struct v4l2_fract		discrete;
		struct v4l2_frmival_stepwise	stepwise;
	};

	__u32	reserved[2];			/* Reserved space for future use */
};
#endif

/*
 *	T I M E C O D E
 */
struct v4l2_timecode {
	__u32	type;
	__u32	flags;
	__u8	frames;
	__u8	seconds;
	__u8	minutes;
	__u8	hours;
	__u8	userbits[4];
};

/*  Type  */
#define V4L2_TC_TYPE_24FPS		1
#define V4L2_TC_TYPE_25FPS		2
#define V4L2_TC_TYPE_30FPS		3
#define V4L2_TC_TYPE_50FPS		4
#define V4L2_TC_TYPE_60FPS		5

/*  Flags  */
#define V4L2_TC_FLAG_DROPFRAME		0x0001 /* "drop-frame" mode */
#define V4L2_TC_FLAG_COLORFRAME		0x0002
#define V4L2_TC_USERBITS_field		0x000C
#define V4L2_TC_USERBITS_USERDEFINED	0x0000
#define V4L2_TC_USERBITS_8BITCHARS	0x0008
/* The above is based on SMPTE timecodes */

struct v4l2_jpegcompression {
	int quality;

	int  APPn;              /* Number of APP segment to be written,
				 * must be 0..15 */
	int  APP_len;           /* Length of data in JPEG APPn segment */
	char APP_data[60];      /* Data in the JPEG APPn segment. */

	int  COM_len;           /* Length of data in JPEG COM segment */
	char COM_data[60];      /* Data in JPEG COM segment */

	__u32 jpeg_markers;     /* Which markers should go into the JPEG
				 * output. Unless you exactly know what
				 * you do, leave them untouched.
				 * Inluding less markers will make the
				 * resulting code smaller, but there will
				 * be fewer applications which can read it.
				 * The presence of the APP and COM marker
				 * is influenced by APP_len and COM_len
				 * ONLY, not by this property! */

#define V4L2_JPEG_MARKER_DHT (1<<3)    /* Define Huffman Tables */
#define V4L2_JPEG_MARKER_DQT (1<<4)    /* Define Quantization Tables */
#define V4L2_JPEG_MARKER_DRI (1<<5)    /* Define Restart Interval */
#define V4L2_JPEG_MARKER_COM (1<<6)    /* Comment segment */
#define V4L2_JPEG_MARKER_APP (1<<7)    /* App segment, driver will
					* allways use APP0 */
};

/*
 *	M E M O R Y - M A P P I N G   B U F F E R S
 */
struct v4l2_requestbuffers {
	__u32			count;
	enum v4l2_buf_type      type;
	enum v4l2_memory        memory;
	__u32			reserved[2];
};

/**
 * struct v4l2_plane - plane info for multi-planar buffers
 * @bytesused:		number of bytes occupied by data in the plane (payload)
 * @length:		size of this plane (NOT the payload) in bytes
 * @mem_offset:		when memory in the associated struct v4l2_buffer is
 *			V4L2_MEMORY_MMAP, equals the offset from the start of
 *			the device memory for this plane (or is a "cookie" that
 *			should be passed to mmap() called on the video node)
 * @userptr:		when memory is V4L2_MEMORY_USERPTR, a userspace pointer
 *			pointing to this plane
 * @data_offset:	offset in the plane to the start of data; usually 0,
 *			unless there is a header in front of the data
 *
 * Multi-planar buffers consist of one or more planes, e.g. an YCbCr buffer
 * with two planes can have one plane for Y, and another for interleaved CbCr
 * components. Each plane can reside in a separate memory buffer, or even in
 * a completely separate memory node (e.g. in embedded devices).
 */
struct v4l2_plane {
	__u32			bytesused;
	__u32			length;
	union {
		__u32		mem_offset;
		unsigned long	userptr;
	} m;
	__u32			data_offset;
	__u32			reserved[11];
};

/**
 * struct v4l2_buffer - video buffer info
 * @index:	id number of the buffer
 * @type:	buffer type (type == *_MPLANE for multiplanar buffers)
 * @bytesused:	number of bytes occupied by data in the buffer (payload);
 *		unused (set to 0) for multiplanar buffers
 * @flags:	buffer informational flags
 * @field:	field order of the image in the buffer
 * @timestamp:	frame timestamp
 * @timecode:	frame timecode
 * @sequence:	sequence count of this frame
 * @memory:	the method, in which the actual video data is passed
 * @offset:	for non-multiplanar buffers with memory == V4L2_MEMORY_MMAP;
 *		offset from the start of the device memory for this plane,
 *		(or a "cookie" that should be passed to mmap() as offset)
 * @userptr:	for non-multiplanar buffers with memory == V4L2_MEMORY_USERPTR;
 *		a userspace pointer pointing to this buffer
 * @planes:	for multiplanar buffers; userspace pointer to the array of plane
 *		info structs for this buffer
 * @length:	size in bytes of the buffer (NOT its payload) for single-plane
 *		buffers (when type != *_MPLANE); number of elements in the
 *		planes array for multi-plane buffers
 * @input:	input number from which the video data has has been captured
 *
 * Contains data exchanged by application and driver using one of the Streaming
 * I/O methods.
 */
struct v4l2_buffer {
	__u32			index;
	enum v4l2_buf_type      type;
	__u32			bytesused;
	__u32			flags;
	enum v4l2_field		field;
	struct timeval		timestamp;
	struct v4l2_timecode	timecode;
	__u32			sequence;

	/* memory location */
	enum v4l2_memory        memory;
	union {
		__u32           offset;
		unsigned long   userptr;
		struct v4l2_plane *planes;
	} m;
	__u32			length;
	__u32			input;
	__u32			reserved;
};

/*  Flags for 'flags' field */
#define V4L2_BUF_FLAG_MAPPED	0x0001  /* Buffer is mapped (flag) */
#define V4L2_BUF_FLAG_QUEUED	0x0002	/* Buffer is queued for processing */
#define V4L2_BUF_FLAG_DONE	0x0004	/* Buffer is ready */
#define V4L2_BUF_FLAG_KEYFRAME	0x0008	/* Image is a keyframe (I-frame) */
#define V4L2_BUF_FLAG_PFRAME	0x0010	/* Image is a P-frame */
#define V4L2_BUF_FLAG_BFRAME	0x0020	/* Image is a B-frame */
/* Buffer is ready, but the data contained within is corrupted. */
#define V4L2_BUF_FLAG_ERROR	0x0040
#define V4L2_BUF_FLAG_TIMECODE	0x0100	/* timecode field is valid */
#define V4L2_BUF_FLAG_INPUT     0x0200  /* input field is valid */
#define V4L2_BUF_FLAG_PREPARED	0x0400	/* Buffer is prepared for queuing */
/* Cache handling flags */
#define V4L2_BUF_FLAG_NO_CACHE_INVALIDATE	0x0800
#define V4L2_BUF_FLAG_NO_CACHE_CLEAN		0x1000

/*
 *	O V E R L A Y   P R E V I E W
 */
struct v4l2_framebuffer {
	__u32			capability;
	__u32			flags;
/* FIXME: in theory we should pass something like PCI device + memory
 * region + offset instead of some physical address */
	void                    *base;
	struct v4l2_pix_format	fmt;
};
/*  Flags for the 'capability' field. Read only */
#define V4L2_FBUF_CAP_EXTERNOVERLAY	0x0001
#define V4L2_FBUF_CAP_CHROMAKEY		0x0002
#define V4L2_FBUF_CAP_LIST_CLIPPING     0x0004
#define V4L2_FBUF_CAP_BITMAP_CLIPPING	0x0008
#define V4L2_FBUF_CAP_LOCAL_ALPHA	0x0010
#define V4L2_FBUF_CAP_GLOBAL_ALPHA	0x0020
#define V4L2_FBUF_CAP_LOCAL_INV_ALPHA	0x0040
#define V4L2_FBUF_CAP_SRC_CHROMAKEY	0x0080
/*  Flags for the 'flags' field. */
#define V4L2_FBUF_FLAG_PRIMARY		0x0001
#define V4L2_FBUF_FLAG_OVERLAY		0x0002
#define V4L2_FBUF_FLAG_CHROMAKEY	0x0004
#define V4L2_FBUF_FLAG_LOCAL_ALPHA	0x0008
#define V4L2_FBUF_FLAG_GLOBAL_ALPHA	0x0010
#define V4L2_FBUF_FLAG_LOCAL_INV_ALPHA	0x0020
#define V4L2_FBUF_FLAG_SRC_CHROMAKEY	0x0040

struct v4l2_clip {
	struct v4l2_rect        c;
	struct v4l2_clip	__user *next;
};

struct v4l2_window {
	struct v4l2_rect        w;
	enum v4l2_field  	field;
	__u32			chromakey;
	struct v4l2_clip	__user *clips;
	__u32			clipcount;
	void			__user *bitmap;
	__u8                    global_alpha;
};

/*
 *	C A P T U R E   P A R A M E T E R S
 */
struct v4l2_captureparm {
	__u32		   capability;	  /*  Supported modes */
	__u32		   capturemode;	  /*  Current mode */
	struct v4l2_fract  timeperframe;  /*  Time per frame in .1us units */
	__u32		   extendedmode;  /*  Driver-specific extensions */
	__u32              readbuffers;   /*  # of buffers for read */
	__u32		   reserved[4];
};

/*  Flags for 'capability' and 'capturemode' fields */
#define V4L2_MODE_HIGHQUALITY	0x0001	/*  High quality imaging mode */
#define V4L2_CAP_TIMEPERFRAME	0x1000	/*  timeperframe field is supported */

struct v4l2_outputparm {
	__u32		   capability;	 /*  Supported modes */
	__u32		   outputmode;	 /*  Current mode */
	struct v4l2_fract  timeperframe; /*  Time per frame in seconds */
	__u32		   extendedmode; /*  Driver-specific extensions */
	__u32              writebuffers; /*  # of buffers for write */
	__u32		   reserved[4];
};

/*
 *	I N P U T   I M A G E   C R O P P I N G
 */
struct v4l2_cropcap {
	enum v4l2_buf_type      type;
	struct v4l2_rect        bounds;
	struct v4l2_rect        defrect;
	struct v4l2_fract       pixelaspect;
};

struct v4l2_crop {
	enum v4l2_buf_type      type;
	struct v4l2_rect        c;
};

/*
 *      A N A L O G   V I D E O   S T A N D A R D
 */

typedef __u64 v4l2_std_id;

/* one bit for each */
#define V4L2_STD_PAL_B          ((v4l2_std_id)0x00000001)
#define V4L2_STD_PAL_B1         ((v4l2_std_id)0x00000002)
#define V4L2_STD_PAL_G          ((v4l2_std_id)0x00000004)
#define V4L2_STD_PAL_H          ((v4l2_std_id)0x00000008)
#define V4L2_STD_PAL_I          ((v4l2_std_id)0x00000010)
#define V4L2_STD_PAL_D          ((v4l2_std_id)0x00000020)
#define V4L2_STD_PAL_D1         ((v4l2_std_id)0x00000040)
#define V4L2_STD_PAL_K          ((v4l2_std_id)0x00000080)

#define V4L2_STD_PAL_M          ((v4l2_std_id)0x00000100)
#define V4L2_STD_PAL_N          ((v4l2_std_id)0x00000200)
#define V4L2_STD_PAL_Nc         ((v4l2_std_id)0x00000400)
#define V4L2_STD_PAL_60         ((v4l2_std_id)0x00000800)

#define V4L2_STD_NTSC_M         ((v4l2_std_id)0x00001000)	/* BTSC */
#define V4L2_STD_NTSC_M_JP      ((v4l2_std_id)0x00002000)	/* EIA-J */
#define V4L2_STD_NTSC_443       ((v4l2_std_id)0x00004000)
#define V4L2_STD_NTSC_M_KR      ((v4l2_std_id)0x00008000)	/* FM A2 */

#define V4L2_STD_SECAM_B        ((v4l2_std_id)0x00010000)
#define V4L2_STD_SECAM_D        ((v4l2_std_id)0x00020000)
#define V4L2_STD_SECAM_G        ((v4l2_std_id)0x00040000)
#define V4L2_STD_SECAM_H        ((v4l2_std_id)0x00080000)
#define V4L2_STD_SECAM_K        ((v4l2_std_id)0x00100000)
#define V4L2_STD_SECAM_K1       ((v4l2_std_id)0x00200000)
#define V4L2_STD_SECAM_L        ((v4l2_std_id)0x00400000)
#define V4L2_STD_SECAM_LC       ((v4l2_std_id)0x00800000)

/* ATSC/HDTV */
#define V4L2_STD_ATSC_8_VSB     ((v4l2_std_id)0x01000000)
#define V4L2_STD_ATSC_16_VSB    ((v4l2_std_id)0x02000000)

/* FIXME:
   Although std_id is 64 bits, there is an issue on PPC32 architecture that
   makes switch(__u64) to break. So, there's a hack on v4l2-common.c rounding
   this value to 32 bits.
   As, currently, the max value is for V4L2_STD_ATSC_16_VSB (30 bits wide),
   it should work fine. However, if needed to add more than two standards,
   v4l2-common.c should be fixed.
 */

/*
 * Some macros to merge video standards in order to make live easier for the
 * drivers and V4L2 applications
 */

/*
 * "Common" NTSC/M - It should be noticed that V4L2_STD_NTSC_443 is
 * Missing here.
 */
#define V4L2_STD_NTSC           (V4L2_STD_NTSC_M	|\
				 V4L2_STD_NTSC_M_JP     |\
				 V4L2_STD_NTSC_M_KR)
/* Secam macros */
#define V4L2_STD_SECAM_DK      	(V4L2_STD_SECAM_D	|\
				 V4L2_STD_SECAM_K	|\
				 V4L2_STD_SECAM_K1)
/* All Secam Standards */
#define V4L2_STD_SECAM		(V4L2_STD_SECAM_B	|\
				 V4L2_STD_SECAM_G	|\
				 V4L2_STD_SECAM_H	|\
				 V4L2_STD_SECAM_DK	|\
				 V4L2_STD_SECAM_L       |\
				 V4L2_STD_SECAM_LC)
/* PAL macros */
#define V4L2_STD_PAL_BG		(V4L2_STD_PAL_B		|\
				 V4L2_STD_PAL_B1	|\
				 V4L2_STD_PAL_G)
#define V4L2_STD_PAL_DK		(V4L2_STD_PAL_D		|\
				 V4L2_STD_PAL_D1	|\
				 V4L2_STD_PAL_K)
/*
 * "Common" PAL - This macro is there to be compatible with the old
 * V4L1 concept of "PAL": /BGDKHI.
 * Several PAL standards are mising here: /M, /N and /Nc
 */
#define V4L2_STD_PAL		(V4L2_STD_PAL_BG	|\
				 V4L2_STD_PAL_DK	|\
				 V4L2_STD_PAL_H		|\
				 V4L2_STD_PAL_I)
/* Chroma "agnostic" standards */
#define V4L2_STD_B		(V4L2_STD_PAL_B		|\
				 V4L2_STD_PAL_B1	|\
				 V4L2_STD_SECAM_B)
#define V4L2_STD_G		(V4L2_STD_PAL_G		|\
				 V4L2_STD_SECAM_G)
#define V4L2_STD_H		(V4L2_STD_PAL_H		|\
				 V4L2_STD_SECAM_H)
#define V4L2_STD_L		(V4L2_STD_SECAM_L	|\
				 V4L2_STD_SECAM_LC)
#define V4L2_STD_GH		(V4L2_STD_G		|\
				 V4L2_STD_H)
#define V4L2_STD_DK		(V4L2_STD_PAL_DK	|\
				 V4L2_STD_SECAM_DK)
#define V4L2_STD_BG		(V4L2_STD_B		|\
				 V4L2_STD_G)
#define V4L2_STD_MN		(V4L2_STD_PAL_M		|\
				 V4L2_STD_PAL_N		|\
				 V4L2_STD_PAL_Nc	|\
				 V4L2_STD_NTSC)

/* Standards where MTS/BTSC stereo could be found */
#define V4L2_STD_MTS		(V4L2_STD_NTSC_M	|\
				 V4L2_STD_PAL_M		|\
				 V4L2_STD_PAL_N		|\
				 V4L2_STD_PAL_Nc)

/* Standards for Countries with 60Hz Line frequency */
#define V4L2_STD_525_60		(V4L2_STD_PAL_M		|\
				 V4L2_STD_PAL_60	|\
				 V4L2_STD_NTSC		|\
				 V4L2_STD_NTSC_443)
/* Standards for Countries with 50Hz Line frequency */
#define V4L2_STD_625_50		(V4L2_STD_PAL		|\
				 V4L2_STD_PAL_N		|\
				 V4L2_STD_PAL_Nc	|\
				 V4L2_STD_SECAM)

#define V4L2_STD_ATSC           (V4L2_STD_ATSC_8_VSB    |\
				 V4L2_STD_ATSC_16_VSB)
/* Macros with none and all analog standards */
#define V4L2_STD_UNKNOWN        0
#define V4L2_STD_ALL            (V4L2_STD_525_60	|\
				 V4L2_STD_625_50)

struct v4l2_standard {
	__u32		     index;
	v4l2_std_id          id;
	__u8		     name[24];
	struct v4l2_fract    frameperiod; /* Frames, not fields */
	__u32		     framelines;
	__u32		     reserved[4];
};

/*
 *	V I D E O	T I M I N G S	D V	P R E S E T
 */
struct v4l2_dv_preset {
	__u32	preset;
	__u32	reserved[4];
};

/*
 *	D V	P R E S E T S	E N U M E R A T I O N
 */
struct v4l2_dv_enum_preset {
	__u32	index;
	__u32	preset;
	__u8	name[32]; /* Name of the preset timing */
	__u32	width;
	__u32	height;
	__u32	reserved[4];
};

/*
 * 	D V	P R E S E T	V A L U E S
 */
#define		V4L2_DV_INVALID		0
#define		V4L2_DV_480P59_94	1 /* BT.1362 */
#define		V4L2_DV_576P50		2 /* BT.1362 */
#define		V4L2_DV_720P24		3 /* SMPTE 296M */
#define		V4L2_DV_720P25		4 /* SMPTE 296M */
#define		V4L2_DV_720P30		5 /* SMPTE 296M */
#define		V4L2_DV_720P50		6 /* SMPTE 296M */
#define		V4L2_DV_720P59_94	7 /* SMPTE 274M */
#define		V4L2_DV_720P60		8 /* SMPTE 274M/296M */
#define		V4L2_DV_1080I29_97	9 /* BT.1120/ SMPTE 274M */
#define		V4L2_DV_1080I30		10 /* BT.1120/ SMPTE 274M */
#define		V4L2_DV_1080I25		11 /* BT.1120 */
#define		V4L2_DV_1080I50		12 /* SMPTE 296M */
#define		V4L2_DV_1080I60		13 /* SMPTE 296M */
#define		V4L2_DV_1080P24		14 /* SMPTE 296M */
#define		V4L2_DV_1080P25		15 /* SMPTE 296M */
#define		V4L2_DV_1080P30		16 /* SMPTE 296M */
#define		V4L2_DV_1080P50		17 /* BT.1120 */
#define		V4L2_DV_1080P60		18 /* BT.1120 */

/*
 *	D V 	B T	T I M I N G S
 */

/* BT.656/BT.1120 timing data */
struct v4l2_bt_timings {
	__u32	width;		/* width in pixels */
	__u32	height;		/* height in lines */
	__u32	interlaced;	/* Interlaced or progressive */
	__u32	polarities;	/* Positive or negative polarity */
	__u64	pixelclock;	/* Pixel clock in HZ. Ex. 74.25MHz->74250000 */
	__u32	hfrontporch;	/* Horizpontal front porch in pixels */
	__u32	hsync;		/* Horizontal Sync length in pixels */
	__u32	hbackporch;	/* Horizontal back porch in pixels */
	__u32	vfrontporch;	/* Vertical front porch in pixels */
	__u32	vsync;		/* Vertical Sync length in lines */
	__u32	vbackporch;	/* Vertical back porch in lines */
	__u32	il_vfrontporch;	/* Vertical front porch for bottom field of
				 * interlaced field formats
				 */
	__u32	il_vsync;	/* Vertical sync length for bottom field of
				 * interlaced field formats
				 */
	__u32	il_vbackporch;	/* Vertical back porch for bottom field of
				 * interlaced field formats
				 */
	__u32	reserved[16];
} __attribute__ ((packed));

/* Interlaced or progressive format */
#define	V4L2_DV_PROGRESSIVE	0
#define	V4L2_DV_INTERLACED	1

/* Polarities. If bit is not set, it is assumed to be negative polarity */
#define V4L2_DV_VSYNC_POS_POL	0x00000001
#define V4L2_DV_HSYNC_POS_POL	0x00000002


/* DV timings */
struct v4l2_dv_timings {
	__u32 type;
	union {
		struct v4l2_bt_timings	bt;
		__u32	reserved[32];
	};
} __attribute__ ((packed));

/* Values for the type field */
#define V4L2_DV_BT_656_1120	0	/* BT.656/1120 timing type */

/*
 *	V I D E O   I N P U T S
 */
struct v4l2_input {
	__u32	     index;		/*  Which input */
	__u8	     name[32];		/*  Label */
	__u32	     type;		/*  Type of input */
	__u32	     audioset;		/*  Associated audios (bitfield) */
	__u32        tuner;             /*  Associated tuner */
	v4l2_std_id  std;
	__u32	     status;
	__u32	     capabilities;
	__u32	     reserved[3];
};

/*  Values for the 'type' field */
#define V4L2_INPUT_TYPE_TUNER		1
#define V4L2_INPUT_TYPE_CAMERA		2

/* field 'status' - general */
#define V4L2_IN_ST_NO_POWER    0x00000001  /* Attached device is off */
#define V4L2_IN_ST_NO_SIGNAL   0x00000002
#define V4L2_IN_ST_NO_COLOR    0x00000004

/* field 'status' - sensor orientation */
/* If sensor is mounted upside down set both bits */
#define V4L2_IN_ST_HFLIP       0x00000010 /* Frames are flipped horizontally */
#define V4L2_IN_ST_VFLIP       0x00000020 /* Frames are flipped vertically */

/* field 'status' - analog */
#define V4L2_IN_ST_NO_H_LOCK   0x00000100  /* No horizontal sync lock */
#define V4L2_IN_ST_COLOR_KILL  0x00000200  /* Color killer is active */

/* field 'status' - digital */
#define V4L2_IN_ST_NO_SYNC     0x00010000  /* No synchronization lock */
#define V4L2_IN_ST_NO_EQU      0x00020000  /* No equalizer lock */
#define V4L2_IN_ST_NO_CARRIER  0x00040000  /* Carrier recovery failed */

/* field 'status' - VCR and set-top box */
#define V4L2_IN_ST_MACROVISION 0x01000000  /* Macrovision detected */
#define V4L2_IN_ST_NO_ACCESS   0x02000000  /* Conditional access denied */
#define V4L2_IN_ST_VTR         0x04000000  /* VTR time constant */

/* capabilities flags */
#define V4L2_IN_CAP_PRESETS		0x00000001 /* Supports S_DV_PRESET */
#define V4L2_IN_CAP_CUSTOM_TIMINGS	0x00000002 /* Supports S_DV_TIMINGS */
#define V4L2_IN_CAP_STD			0x00000004 /* Supports S_STD */

/*
 *	V I D E O   O U T P U T S
 */
struct v4l2_output {
	__u32	     index;		/*  Which output */
	__u8	     name[32];		/*  Label */
	__u32	     type;		/*  Type of output */
	__u32	     audioset;		/*  Associated audios (bitfield) */
	__u32	     modulator;         /*  Associated modulator */
	v4l2_std_id  std;
	__u32	     capabilities;
	__u32	     reserved[3];
};
/*  Values for the 'type' field */
#define V4L2_OUTPUT_TYPE_MODULATOR		1
#define V4L2_OUTPUT_TYPE_ANALOG			2
#define V4L2_OUTPUT_TYPE_ANALOGVGAOVERLAY	3

/* capabilities flags */
#define V4L2_OUT_CAP_PRESETS		0x00000001 /* Supports S_DV_PRESET */
#define V4L2_OUT_CAP_CUSTOM_TIMINGS	0x00000002 /* Supports S_DV_TIMINGS */
#define V4L2_OUT_CAP_STD		0x00000004 /* Supports S_STD */

/*
 *	C O N T R O L S
 */
struct v4l2_control {
	__u32		     id;
	__s32		     value;
};

struct v4l2_ext_control {
	__u32 id;
	__u32 size;
	__u32 reserved2[1];
	union {
		__s32 value;
		__s64 value64;
		char __user *string;
	};
} __attribute__ ((packed));

struct v4l2_ext_controls {
	__u32 ctrl_class;
	__u32 count;
	__u32 error_idx;
	__u32 reserved[2];
	struct v4l2_ext_control *controls;
};

/*  Values for ctrl_class field */
#define V4L2_CTRL_CLASS_USER 0x00980000	/* Old-style 'user' controls */
#define V4L2_CTRL_CLASS_MPEG 0x00990000	/* MPEG-compression controls */
#define V4L2_CTRL_CLASS_CAMERA 0x009a0000	/* Camera class controls */
#define V4L2_CTRL_CLASS_FM_TX 0x009b0000	/* FM Modulator control class */
#define V4L2_CTRL_CLASS_FLASH 0x009c0000	/* Camera flash controls */

#define V4L2_CTRL_ID_MASK      	  (0x0fffffff)
#define V4L2_CTRL_ID2CLASS(id)    ((id) & 0x0fff0000UL)
#define V4L2_CTRL_DRIVER_PRIV(id) (((id) & 0xffff) >= 0x1000)

enum v4l2_ctrl_type {
	V4L2_CTRL_TYPE_INTEGER	     = 1,
	V4L2_CTRL_TYPE_BOOLEAN	     = 2,
	V4L2_CTRL_TYPE_MENU	     = 3,
	V4L2_CTRL_TYPE_BUTTON	     = 4,
	V4L2_CTRL_TYPE_INTEGER64     = 5,
	V4L2_CTRL_TYPE_CTRL_CLASS    = 6,
	V4L2_CTRL_TYPE_STRING        = 7,
	V4L2_CTRL_TYPE_BITMASK       = 8,
};

/*  Used in the VIDIOC_QUERYCTRL ioctl for querying controls */
struct v4l2_queryctrl {
	__u32		     id;
	enum v4l2_ctrl_type  type;
	__u8		     name[32];	/* Whatever */
	__s32		     minimum;	/* Note signedness */
	__s32		     maximum;
	__s32		     step;
	__s32		     default_value;
	__u32                flags;
	__u32		     reserved[2];
};

/*  Used in the VIDIOC_QUERYMENU ioctl for querying menu items */
struct v4l2_querymenu {
	__u32		id;
	__u32		index;
	__u8		name[32];	/* Whatever */
	__u32		reserved;
};

/*  Control flags  */
#define V4L2_CTRL_FLAG_DISABLED		0x0001
#define V4L2_CTRL_FLAG_GRABBED		0x0002
#define V4L2_CTRL_FLAG_READ_ONLY 	0x0004
#define V4L2_CTRL_FLAG_UPDATE 		0x0008
#define V4L2_CTRL_FLAG_INACTIVE 	0x0010
#define V4L2_CTRL_FLAG_SLIDER 		0x0020
#define V4L2_CTRL_FLAG_WRITE_ONLY 	0x0040
#define V4L2_CTRL_FLAG_VOLATILE		0x0080

/*  Query flag, to be ORed with the control ID */
#define V4L2_CTRL_FLAG_NEXT_CTRL	0x80000000

/*  User-class control IDs defined by V4L2 */
#define V4L2_CID_MAX_CTRLS		1024
#define V4L2_CID_BASE			(V4L2_CTRL_CLASS_USER | 0x900)
#define V4L2_CID_USER_BASE 		V4L2_CID_BASE
/*  IDs reserved for driver specific controls */
#define V4L2_CID_PRIVATE_BASE		0x08000000

#define V4L2_CID_USER_CLASS 		(V4L2_CTRL_CLASS_USER | 1)
#define V4L2_CID_BRIGHTNESS		(V4L2_CID_BASE+0)
#define V4L2_CID_CONTRAST		(V4L2_CID_BASE+1)
#define V4L2_CID_SATURATION		(V4L2_CID_BASE+2)
#define V4L2_CID_HUE			(V4L2_CID_BASE+3)
#define V4L2_CID_AUDIO_VOLUME		(V4L2_CID_BASE+5)
#define V4L2_CID_AUDIO_BALANCE		(V4L2_CID_BASE+6)
#define V4L2_CID_AUDIO_BASS		(V4L2_CID_BASE+7)
#define V4L2_CID_AUDIO_TREBLE		(V4L2_CID_BASE+8)
#define V4L2_CID_AUDIO_MUTE		(V4L2_CID_BASE+9)
#define V4L2_CID_AUDIO_LOUDNESS		(V4L2_CID_BASE+10)
#define V4L2_CID_BLACK_LEVEL		(V4L2_CID_BASE+11) /* Deprecated */
#define V4L2_CID_AUTO_WHITE_BALANCE	(V4L2_CID_BASE+12)
#define V4L2_CID_DO_WHITE_BALANCE	(V4L2_CID_BASE+13)
#define V4L2_CID_RED_BALANCE		(V4L2_CID_BASE+14)
#define V4L2_CID_BLUE_BALANCE		(V4L2_CID_BASE+15)
#define V4L2_CID_GAMMA			(V4L2_CID_BASE+16)
#define V4L2_CID_WHITENESS		(V4L2_CID_GAMMA) /* Deprecated */
#define V4L2_CID_EXPOSURE		(V4L2_CID_BASE+17)
#define V4L2_CID_AUTOGAIN		(V4L2_CID_BASE+18)
#define V4L2_CID_GAIN			(V4L2_CID_BASE+19)
#define V4L2_CID_HFLIP			(V4L2_CID_BASE+20)
#define V4L2_CID_VFLIP			(V4L2_CID_BASE+21)

/* Deprecated; use V4L2_CID_PAN_RESET and V4L2_CID_TILT_RESET */
#define V4L2_CID_HCENTER		(V4L2_CID_BASE+22)
#define V4L2_CID_VCENTER		(V4L2_CID_BASE+23)

#define V4L2_CID_POWER_LINE_FREQUENCY	(V4L2_CID_BASE+24)
enum v4l2_power_line_frequency {
	V4L2_CID_POWER_LINE_FREQUENCY_DISABLED	= 0,
	V4L2_CID_POWER_LINE_FREQUENCY_50HZ	= 1,
	V4L2_CID_POWER_LINE_FREQUENCY_60HZ	= 2,
	V4L2_CID_POWER_LINE_FREQUENCY_AUTO	= 3,
};
#define V4L2_CID_HUE_AUTO			(V4L2_CID_BASE+25)
#define V4L2_CID_WHITE_BALANCE_TEMPERATURE	(V4L2_CID_BASE+26)
#define V4L2_CID_SHARPNESS			(V4L2_CID_BASE+27)
#define V4L2_CID_BACKLIGHT_COMPENSATION 	(V4L2_CID_BASE+28)
#define V4L2_CID_CHROMA_AGC                     (V4L2_CID_BASE+29)
#define V4L2_CID_COLOR_KILLER                   (V4L2_CID_BASE+30)
#define V4L2_CID_COLORFX			(V4L2_CID_BASE+31)
enum v4l2_colorfx {
	V4L2_COLORFX_NONE	= 0,
	V4L2_COLORFX_BW		= 1,
	V4L2_COLORFX_SEPIA	= 2,
	V4L2_COLORFX_NEGATIVE = 3,
	V4L2_COLORFX_EMBOSS = 4,
	V4L2_COLORFX_SKETCH = 5,
	V4L2_COLORFX_SKY_BLUE = 6,
	V4L2_COLORFX_GRASS_GREEN = 7,
	V4L2_COLORFX_SKIN_WHITEN = 8,
	V4L2_COLORFX_VIVID = 9,
};
#define V4L2_CID_AUTOBRIGHTNESS			(V4L2_CID_BASE+32)
#define V4L2_CID_BAND_STOP_FILTER		(V4L2_CID_BASE+33)

#define V4L2_CID_ROTATE				(V4L2_CID_BASE+34)
#define V4L2_CID_BG_COLOR			(V4L2_CID_BASE+35)

#define V4L2_CID_CHROMA_GAIN                    (V4L2_CID_BASE+36)

#define V4L2_CID_ILLUMINATORS_1			(V4L2_CID_BASE+37)
#define V4L2_CID_ILLUMINATORS_2			(V4L2_CID_BASE+38)

#define V4L2_CID_MIN_BUFFERS_FOR_CAPTURE	(V4L2_CID_BASE+39)
#define V4L2_CID_MIN_BUFFERS_FOR_OUTPUT		(V4L2_CID_BASE+40)

/* last CID + 1 */
#define V4L2_CID_LASTP1                         (V4L2_CID_BASE+41)

/* Minimum number of buffer neede by the device */

/*  MPEG-class control IDs defined by V4L2 */
#define V4L2_CID_MPEG_BASE 			(V4L2_CTRL_CLASS_MPEG | 0x900)
#define V4L2_CID_MPEG_CLASS 			(V4L2_CTRL_CLASS_MPEG | 1)

/*  MPEG streams, specific to multiplexed streams */
#define V4L2_CID_MPEG_STREAM_TYPE 		(V4L2_CID_MPEG_BASE+0)
enum v4l2_mpeg_stream_type {
	V4L2_MPEG_STREAM_TYPE_MPEG2_PS   = 0, /* MPEG-2 program stream */
	V4L2_MPEG_STREAM_TYPE_MPEG2_TS   = 1, /* MPEG-2 transport stream */
	V4L2_MPEG_STREAM_TYPE_MPEG1_SS   = 2, /* MPEG-1 system stream */
	V4L2_MPEG_STREAM_TYPE_MPEG2_DVD  = 3, /* MPEG-2 DVD-compatible stream */
	V4L2_MPEG_STREAM_TYPE_MPEG1_VCD  = 4, /* MPEG-1 VCD-compatible stream */
	V4L2_MPEG_STREAM_TYPE_MPEG2_SVCD = 5, /* MPEG-2 SVCD-compatible stream */
};
#define V4L2_CID_MPEG_STREAM_PID_PMT 		(V4L2_CID_MPEG_BASE+1)
#define V4L2_CID_MPEG_STREAM_PID_AUDIO 		(V4L2_CID_MPEG_BASE+2)
#define V4L2_CID_MPEG_STREAM_PID_VIDEO 		(V4L2_CID_MPEG_BASE+3)
#define V4L2_CID_MPEG_STREAM_PID_PCR 		(V4L2_CID_MPEG_BASE+4)
#define V4L2_CID_MPEG_STREAM_PES_ID_AUDIO 	(V4L2_CID_MPEG_BASE+5)
#define V4L2_CID_MPEG_STREAM_PES_ID_VIDEO 	(V4L2_CID_MPEG_BASE+6)
#define V4L2_CID_MPEG_STREAM_VBI_FMT 		(V4L2_CID_MPEG_BASE+7)
enum v4l2_mpeg_stream_vbi_fmt {
	V4L2_MPEG_STREAM_VBI_FMT_NONE = 0,  /* No VBI in the MPEG stream */
	V4L2_MPEG_STREAM_VBI_FMT_IVTV = 1,  /* VBI in private packets, IVTV format */
};

/*  MPEG audio controls specific to multiplexed streams  */
#define V4L2_CID_MPEG_AUDIO_SAMPLING_FREQ 	(V4L2_CID_MPEG_BASE+100)
enum v4l2_mpeg_audio_sampling_freq {
	V4L2_MPEG_AUDIO_SAMPLING_FREQ_44100 = 0,
	V4L2_MPEG_AUDIO_SAMPLING_FREQ_48000 = 1,
	V4L2_MPEG_AUDIO_SAMPLING_FREQ_32000 = 2,
};
#define V4L2_CID_MPEG_AUDIO_ENCODING 		(V4L2_CID_MPEG_BASE+101)
enum v4l2_mpeg_audio_encoding {
	V4L2_MPEG_AUDIO_ENCODING_LAYER_1 = 0,
	V4L2_MPEG_AUDIO_ENCODING_LAYER_2 = 1,
	V4L2_MPEG_AUDIO_ENCODING_LAYER_3 = 2,
	V4L2_MPEG_AUDIO_ENCODING_AAC     = 3,
	V4L2_MPEG_AUDIO_ENCODING_AC3     = 4,
};
#define V4L2_CID_MPEG_AUDIO_L1_BITRATE 		(V4L2_CID_MPEG_BASE+102)
enum v4l2_mpeg_audio_l1_bitrate {
	V4L2_MPEG_AUDIO_L1_BITRATE_32K  = 0,
	V4L2_MPEG_AUDIO_L1_BITRATE_64K  = 1,
	V4L2_MPEG_AUDIO_L1_BITRATE_96K  = 2,
	V4L2_MPEG_AUDIO_L1_BITRATE_128K = 3,
	V4L2_MPEG_AUDIO_L1_BITRATE_160K = 4,
	V4L2_MPEG_AUDIO_L1_BITRATE_192K = 5,
	V4L2_MPEG_AUDIO_L1_BITRATE_224K = 6,
	V4L2_MPEG_AUDIO_L1_BITRATE_256K = 7,
	V4L2_MPEG_AUDIO_L1_BITRATE_288K = 8,
	V4L2_MPEG_AUDIO_L1_BITRATE_320K = 9,
	V4L2_MPEG_AUDIO_L1_BITRATE_352K = 10,
	V4L2_MPEG_AUDIO_L1_BITRATE_384K = 11,
	V4L2_MPEG_AUDIO_L1_BITRATE_416K = 12,
	V4L2_MPEG_AUDIO_L1_BITRATE_448K = 13,
};
#define V4L2_CID_MPEG_AUDIO_L2_BITRATE 		(V4L2_CID_MPEG_BASE+103)
enum v4l2_mpeg_audio_l2_bitrate {
	V4L2_MPEG_AUDIO_L2_BITRATE_32K  = 0,
	V4L2_MPEG_AUDIO_L2_BITRATE_48K  = 1,
	V4L2_MPEG_AUDIO_L2_BITRATE_56K  = 2,
	V4L2_MPEG_AUDIO_L2_BITRATE_64K  = 3,
	V4L2_MPEG_AUDIO_L2_BITRATE_80K  = 4,
	V4L2_MPEG_AUDIO_L2_BITRATE_96K  = 5,
	V4L2_MPEG_AUDIO_L2_BITRATE_112K = 6,
	V4L2_MPEG_AUDIO_L2_BITRATE_128K = 7,
	V4L2_MPEG_AUDIO_L2_BITRATE_160K = 8,
	V4L2_MPEG_AUDIO_L2_BITRATE_192K = 9,
	V4L2_MPEG_AUDIO_L2_BITRATE_224K = 10,
	V4L2_MPEG_AUDIO_L2_BITRATE_256K = 11,
	V4L2_MPEG_AUDIO_L2_BITRATE_320K = 12,
	V4L2_MPEG_AUDIO_L2_BITRATE_384K = 13,
};
#define V4L2_CID_MPEG_AUDIO_L3_BITRATE 		(V4L2_CID_MPEG_BASE+104)
enum v4l2_mpeg_audio_l3_bitrate {
	V4L2_MPEG_AUDIO_L3_BITRATE_32K  = 0,
	V4L2_MPEG_AUDIO_L3_BITRATE_40K  = 1,
	V4L2_MPEG_AUDIO_L3_BITRATE_48K  = 2,
	V4L2_MPEG_AUDIO_L3_BITRATE_56K  = 3,
	V4L2_MPEG_AUDIO_L3_BITRATE_64K  = 4,
	V4L2_MPEG_AUDIO_L3_BITRATE_80K  = 5,
	V4L2_MPEG_AUDIO_L3_BITRATE_96K  = 6,
	V4L2_MPEG_AUDIO_L3_BITRATE_112K = 7,
	V4L2_MPEG_AUDIO_L3_BITRATE_128K = 8,
	V4L2_MPEG_AUDIO_L3_BITRATE_160K = 9,
	V4L2_MPEG_AUDIO_L3_BITRATE_192K = 10,
	V4L2_MPEG_AUDIO_L3_BITRATE_224K = 11,
	V4L2_MPEG_AUDIO_L3_BITRATE_256K = 12,
	V4L2_MPEG_AUDIO_L3_BITRATE_320K = 13,
};
#define V4L2_CID_MPEG_AUDIO_MODE 		(V4L2_CID_MPEG_BASE+105)
enum v4l2_mpeg_audio_mode {
	V4L2_MPEG_AUDIO_MODE_STEREO       = 0,
	V4L2_MPEG_AUDIO_MODE_JOINT_STEREO = 1,
	V4L2_MPEG_AUDIO_MODE_DUAL         = 2,
	V4L2_MPEG_AUDIO_MODE_MONO         = 3,
};
#define V4L2_CID_MPEG_AUDIO_MODE_EXTENSION 	(V4L2_CID_MPEG_BASE+106)
enum v4l2_mpeg_audio_mode_extension {
	V4L2_MPEG_AUDIO_MODE_EXTENSION_BOUND_4  = 0,
	V4L2_MPEG_AUDIO_MODE_EXTENSION_BOUND_8  = 1,
	V4L2_MPEG_AUDIO_MODE_EXTENSION_BOUND_12 = 2,
	V4L2_MPEG_AUDIO_MODE_EXTENSION_BOUND_16 = 3,
};
#define V4L2_CID_MPEG_AUDIO_EMPHASIS 		(V4L2_CID_MPEG_BASE+107)
enum v4l2_mpeg_audio_emphasis {
	V4L2_MPEG_AUDIO_EMPHASIS_NONE         = 0,
	V4L2_MPEG_AUDIO_EMPHASIS_50_DIV_15_uS = 1,
	V4L2_MPEG_AUDIO_EMPHASIS_CCITT_J17    = 2,
};
#define V4L2_CID_MPEG_AUDIO_CRC 		(V4L2_CID_MPEG_BASE+108)
enum v4l2_mpeg_audio_crc {
	V4L2_MPEG_AUDIO_CRC_NONE  = 0,
	V4L2_MPEG_AUDIO_CRC_CRC16 = 1,
};
#define V4L2_CID_MPEG_AUDIO_MUTE 		(V4L2_CID_MPEG_BASE+109)
#define V4L2_CID_MPEG_AUDIO_AAC_BITRATE		(V4L2_CID_MPEG_BASE+110)
#define V4L2_CID_MPEG_AUDIO_AC3_BITRATE		(V4L2_CID_MPEG_BASE+111)
enum v4l2_mpeg_audio_ac3_bitrate {
	V4L2_MPEG_AUDIO_AC3_BITRATE_32K  = 0,
	V4L2_MPEG_AUDIO_AC3_BITRATE_40K  = 1,
	V4L2_MPEG_AUDIO_AC3_BITRATE_48K  = 2,
	V4L2_MPEG_AUDIO_AC3_BITRATE_56K  = 3,
	V4L2_MPEG_AUDIO_AC3_BITRATE_64K  = 4,
	V4L2_MPEG_AUDIO_AC3_BITRATE_80K  = 5,
	V4L2_MPEG_AUDIO_AC3_BITRATE_96K  = 6,
	V4L2_MPEG_AUDIO_AC3_BITRATE_112K = 7,
	V4L2_MPEG_AUDIO_AC3_BITRATE_128K = 8,
	V4L2_MPEG_AUDIO_AC3_BITRATE_160K = 9,
	V4L2_MPEG_AUDIO_AC3_BITRATE_192K = 10,
	V4L2_MPEG_AUDIO_AC3_BITRATE_224K = 11,
	V4L2_MPEG_AUDIO_AC3_BITRATE_256K = 12,
	V4L2_MPEG_AUDIO_AC3_BITRATE_320K = 13,
	V4L2_MPEG_AUDIO_AC3_BITRATE_384K = 14,
	V4L2_MPEG_AUDIO_AC3_BITRATE_448K = 15,
	V4L2_MPEG_AUDIO_AC3_BITRATE_512K = 16,
	V4L2_MPEG_AUDIO_AC3_BITRATE_576K = 17,
	V4L2_MPEG_AUDIO_AC3_BITRATE_640K = 18,
};

/*  MPEG video controls specific to multiplexed streams */
#define V4L2_CID_MPEG_VIDEO_ENCODING 		(V4L2_CID_MPEG_BASE+200)
enum v4l2_mpeg_video_encoding {
	V4L2_MPEG_VIDEO_ENCODING_MPEG_1     = 0,
	V4L2_MPEG_VIDEO_ENCODING_MPEG_2     = 1,
	V4L2_MPEG_VIDEO_ENCODING_MPEG_4_AVC = 2,
};
#define V4L2_CID_MPEG_VIDEO_ASPECT 		(V4L2_CID_MPEG_BASE+201)
enum v4l2_mpeg_video_aspect {
	V4L2_MPEG_VIDEO_ASPECT_1x1     = 0,
	V4L2_MPEG_VIDEO_ASPECT_4x3     = 1,
	V4L2_MPEG_VIDEO_ASPECT_16x9    = 2,
	V4L2_MPEG_VIDEO_ASPECT_221x100 = 3,
};
#define V4L2_CID_MPEG_VIDEO_B_FRAMES 		(V4L2_CID_MPEG_BASE+202)
#define V4L2_CID_MPEG_VIDEO_GOP_SIZE 		(V4L2_CID_MPEG_BASE+203)
#define V4L2_CID_MPEG_VIDEO_GOP_CLOSURE 	(V4L2_CID_MPEG_BASE+204)
#define V4L2_CID_MPEG_VIDEO_PULLDOWN 		(V4L2_CID_MPEG_BASE+205)
#define V4L2_CID_MPEG_VIDEO_BITRATE_MODE 	(V4L2_CID_MPEG_BASE+206)
enum v4l2_mpeg_video_bitrate_mode {
	V4L2_MPEG_VIDEO_BITRATE_MODE_VBR = 0,
	V4L2_MPEG_VIDEO_BITRATE_MODE_CBR = 1,
};
#define V4L2_CID_MPEG_VIDEO_BITRATE 		(V4L2_CID_MPEG_BASE+207)
#define V4L2_CID_MPEG_VIDEO_BITRATE_PEAK 	(V4L2_CID_MPEG_BASE+208)
#define V4L2_CID_MPEG_VIDEO_TEMPORAL_DECIMATION (V4L2_CID_MPEG_BASE+209)
#define V4L2_CID_MPEG_VIDEO_MUTE 		(V4L2_CID_MPEG_BASE+210)
#define V4L2_CID_MPEG_VIDEO_MUTE_YUV 		(V4L2_CID_MPEG_BASE+211)
#define V4L2_CID_MPEG_VIDEO_DECODER_SLICE_INTERFACE		(V4L2_CID_MPEG_BASE+212)
#define V4L2_CID_MPEG_VIDEO_DECODER_MPEG4_DEBLOCK_FILTER	(V4L2_CID_MPEG_BASE+213)
#define V4L2_CID_MPEG_VIDEO_CYCLIC_INTRA_REFRESH_MB		(V4L2_CID_MPEG_BASE+214)
#define V4L2_CID_MPEG_VIDEO_FRAME_RC_ENABLE			(V4L2_CID_MPEG_BASE+215)
#define V4L2_CID_MPEG_VIDEO_HEADER_MODE				(V4L2_CID_MPEG_BASE+216)
enum v4l2_mpeg_video_header_mode {
	V4L2_MPEG_VIDEO_HEADER_MODE_SEPARATE			= 0,
	V4L2_MPEG_VIDEO_HEADER_MODE_JOINED_WITH_1ST_FRAME	= 1,

};
#define V4L2_CID_MPEG_VIDEO_MAX_REF_PIC			(V4L2_CID_MPEG_BASE+217)
#define V4L2_CID_MPEG_VIDEO_MB_RC_ENABLE		(V4L2_CID_MPEG_BASE+218)
#define V4L2_CID_MPEG_VIDEO_MULTI_SLICE_MAX_BYTES	(V4L2_CID_MPEG_BASE+219)
#define V4L2_CID_MPEG_VIDEO_MULTI_SLICE_MAX_MB		(V4L2_CID_MPEG_BASE+220)
#define V4L2_CID_MPEG_VIDEO_MULTI_SLICE_MODE		(V4L2_CID_MPEG_BASE+221)
enum v4l2_mpeg_video_multi_slice_mode {
	V4L2_MPEG_VIDEO_MULTI_SLICE_MODE_SINGLE		= 0,
	V4L2_MPEG_VIDEO_MULTI_SICE_MODE_MAX_MB		= 1,
	V4L2_MPEG_VIDEO_MULTI_SICE_MODE_MAX_BYTES	= 2,
};
#define V4L2_CID_MPEG_VIDEO_VBV_SIZE			(V4L2_CID_MPEG_BASE+222)
#define V4L2_CID_MPEG_VIDEO_H263_I_FRAME_QP		(V4L2_CID_MPEG_BASE+300)
#define V4L2_CID_MPEG_VIDEO_H263_P_FRAME_QP		(V4L2_CID_MPEG_BASE+301)
#define V4L2_CID_MPEG_VIDEO_H263_B_FRAME_QP		(V4L2_CID_MPEG_BASE+302)
#define V4L2_CID_MPEG_VIDEO_H263_MIN_QP			(V4L2_CID_MPEG_BASE+303)
#define V4L2_CID_MPEG_VIDEO_H263_MAX_QP			(V4L2_CID_MPEG_BASE+304)
#define V4L2_CID_MPEG_VIDEO_H264_I_FRAME_QP		(V4L2_CID_MPEG_BASE+350)
#define V4L2_CID_MPEG_VIDEO_H264_P_FRAME_QP		(V4L2_CID_MPEG_BASE+351)
#define V4L2_CID_MPEG_VIDEO_H264_B_FRAME_QP		(V4L2_CID_MPEG_BASE+352)
#define V4L2_CID_MPEG_VIDEO_H264_MIN_QP			(V4L2_CID_MPEG_BASE+353)
#define V4L2_CID_MPEG_VIDEO_H264_MAX_QP			(V4L2_CID_MPEG_BASE+354)
#define V4L2_CID_MPEG_VIDEO_H264_8X8_TRANSFORM		(V4L2_CID_MPEG_BASE+355)
#define V4L2_CID_MPEG_VIDEO_H264_CPB_SIZE		(V4L2_CID_MPEG_BASE+356)
#define V4L2_CID_MPEG_VIDEO_H264_ENTROPY_MODE		(V4L2_CID_MPEG_BASE+357)
enum v4l2_mpeg_video_h264_entropy_mode {
	V4L2_MPEG_VIDEO_H264_ENTROPY_MODE_CAVLC	= 0,
	V4L2_MPEG_VIDEO_H264_ENTROPY_MODE_CABAC	= 1,
};
#define V4L2_CID_MPEG_VIDEO_H264_I_PERIOD		(V4L2_CID_MPEG_BASE+358)
#define V4L2_CID_MPEG_VIDEO_H264_LEVEL			(V4L2_CID_MPEG_BASE+359)
enum v4l2_mpeg_video_h264_level {
	V4L2_MPEG_VIDEO_H264_LEVEL_1_0	= 0,
	V4L2_MPEG_VIDEO_H264_LEVEL_1B	= 1,
	V4L2_MPEG_VIDEO_H264_LEVEL_1_1	= 2,
	V4L2_MPEG_VIDEO_H264_LEVEL_1_2	= 3,
	V4L2_MPEG_VIDEO_H264_LEVEL_1_3	= 4,
	V4L2_MPEG_VIDEO_H264_LEVEL_2_0	= 5,
	V4L2_MPEG_VIDEO_H264_LEVEL_2_1	= 6,
	V4L2_MPEG_VIDEO_H264_LEVEL_2_2	= 7,
	V4L2_MPEG_VIDEO_H264_LEVEL_3_0	= 8,
	V4L2_MPEG_VIDEO_H264_LEVEL_3_1	= 9,
	V4L2_MPEG_VIDEO_H264_LEVEL_3_2	= 10,
	V4L2_MPEG_VIDEO_H264_LEVEL_4_0	= 11,
	V4L2_MPEG_VIDEO_H264_LEVEL_4_1	= 12,
	V4L2_MPEG_VIDEO_H264_LEVEL_4_2	= 13,
	V4L2_MPEG_VIDEO_H264_LEVEL_5_0	= 14,
	V4L2_MPEG_VIDEO_H264_LEVEL_5_1	= 15,
};
#define V4L2_CID_MPEG_VIDEO_H264_LOOP_FILTER_ALPHA	(V4L2_CID_MPEG_BASE+360)
#define V4L2_CID_MPEG_VIDEO_H264_LOOP_FILTER_BETA	(V4L2_CID_MPEG_BASE+361)
#define V4L2_CID_MPEG_VIDEO_H264_LOOP_FILTER_MODE	(V4L2_CID_MPEG_BASE+362)
enum v4l2_mpeg_video_h264_loop_filter_mode {
	V4L2_MPEG_VIDEO_H264_LOOP_FILTER_MODE_ENABLED				= 0,
	V4L2_MPEG_VIDEO_H264_LOOP_FILTER_MODE_DISABLED				= 1,
	V4L2_MPEG_VIDEO_H264_LOOP_FILTER_MODE_DISABLED_AT_SLICE_BOUNDARY	= 2,
};
#define V4L2_CID_MPEG_VIDEO_H264_PROFILE		(V4L2_CID_MPEG_BASE+363)
enum v4l2_mpeg_video_h264_profile {
	V4L2_MPEG_VIDEO_H264_PROFILE_BASELINE			= 0,
	V4L2_MPEG_VIDEO_H264_PROFILE_CONSTRAINED_BASELINE	= 1,
	V4L2_MPEG_VIDEO_H264_PROFILE_MAIN			= 2,
	V4L2_MPEG_VIDEO_H264_PROFILE_EXTENDED			= 3,
	V4L2_MPEG_VIDEO_H264_PROFILE_HIGH			= 4,
	V4L2_MPEG_VIDEO_H264_PROFILE_HIGH_10			= 5,
	V4L2_MPEG_VIDEO_H264_PROFILE_HIGH_422			= 6,
	V4L2_MPEG_VIDEO_H264_PROFILE_HIGH_444_PREDICTIVE	= 7,
	V4L2_MPEG_VIDEO_H264_PROFILE_HIGH_10_INTRA		= 8,
	V4L2_MPEG_VIDEO_H264_PROFILE_HIGH_422_INTRA		= 9,
	V4L2_MPEG_VIDEO_H264_PROFILE_HIGH_444_INTRA		= 10,
	V4L2_MPEG_VIDEO_H264_PROFILE_CAVLC_444_INTRA		= 11,
	V4L2_MPEG_VIDEO_H264_PROFILE_SCALABLE_BASELINE		= 12,
	V4L2_MPEG_VIDEO_H264_PROFILE_SCALABLE_HIGH		= 13,
	V4L2_MPEG_VIDEO_H264_PROFILE_SCALABLE_HIGH_INTRA	= 14,
	V4L2_MPEG_VIDEO_H264_PROFILE_STEREO_HIGH		= 15,
	V4L2_MPEG_VIDEO_H264_PROFILE_MULTIVIEW_HIGH		= 16,
};
#define V4L2_CID_MPEG_VIDEO_H264_VUI_EXT_SAR_HEIGHT	(V4L2_CID_MPEG_BASE+364)
#define V4L2_CID_MPEG_VIDEO_H264_VUI_EXT_SAR_WIDTH	(V4L2_CID_MPEG_BASE+365)
#define V4L2_CID_MPEG_VIDEO_H264_VUI_SAR_ENABLE		(V4L2_CID_MPEG_BASE+366)
#define V4L2_CID_MPEG_VIDEO_H264_VUI_SAR_IDC		(V4L2_CID_MPEG_BASE+367)
enum v4l2_mpeg_video_h264_vui_sar_idc {
	V4L2_MPEG_VIDEO_H264_VUI_SAR_IDC_UNSPECIFIED	= 0,
	V4L2_MPEG_VIDEO_H264_VUI_SAR_IDC_1x1		= 1,
	V4L2_MPEG_VIDEO_H264_VUI_SAR_IDC_12x11		= 2,
	V4L2_MPEG_VIDEO_H264_VUI_SAR_IDC_10x11		= 3,
	V4L2_MPEG_VIDEO_H264_VUI_SAR_IDC_16x11		= 4,
	V4L2_MPEG_VIDEO_H264_VUI_SAR_IDC_40x33		= 5,
	V4L2_MPEG_VIDEO_H264_VUI_SAR_IDC_24x11		= 6,
	V4L2_MPEG_VIDEO_H264_VUI_SAR_IDC_20x11		= 7,
	V4L2_MPEG_VIDEO_H264_VUI_SAR_IDC_32x11		= 8,
	V4L2_MPEG_VIDEO_H264_VUI_SAR_IDC_80x33		= 9,
	V4L2_MPEG_VIDEO_H264_VUI_SAR_IDC_18x11		= 10,
	V4L2_MPEG_VIDEO_H264_VUI_SAR_IDC_15x11		= 11,
	V4L2_MPEG_VIDEO_H264_VUI_SAR_IDC_64x33		= 12,
	V4L2_MPEG_VIDEO_H264_VUI_SAR_IDC_160x99		= 13,
	V4L2_MPEG_VIDEO_H264_VUI_SAR_IDC_4x3		= 14,
	V4L2_MPEG_VIDEO_H264_VUI_SAR_IDC_3x2		= 15,
	V4L2_MPEG_VIDEO_H264_VUI_SAR_IDC_2x1		= 16,
	V4L2_MPEG_VIDEO_H264_VUI_SAR_IDC_EXTENDED	= 17,
};
#define V4L2_CID_MPEG_VIDEO_MPEG4_I_FRAME_QP	(V4L2_CID_MPEG_BASE+400)
#define V4L2_CID_MPEG_VIDEO_MPEG4_P_FRAME_QP	(V4L2_CID_MPEG_BASE+401)
#define V4L2_CID_MPEG_VIDEO_MPEG4_B_FRAME_QP	(V4L2_CID_MPEG_BASE+402)
#define V4L2_CID_MPEG_VIDEO_MPEG4_MIN_QP	(V4L2_CID_MPEG_BASE+403)
#define V4L2_CID_MPEG_VIDEO_MPEG4_MAX_QP	(V4L2_CID_MPEG_BASE+404)
#define V4L2_CID_MPEG_VIDEO_MPEG4_LEVEL		(V4L2_CID_MPEG_BASE+405)
enum v4l2_mpeg_video_mpeg4_level {
	V4L2_MPEG_VIDEO_MPEG4_LEVEL_0	= 0,
	V4L2_MPEG_VIDEO_MPEG4_LEVEL_0B	= 1,
	V4L2_MPEG_VIDEO_MPEG4_LEVEL_1	= 2,
	V4L2_MPEG_VIDEO_MPEG4_LEVEL_2	= 3,
	V4L2_MPEG_VIDEO_MPEG4_LEVEL_3	= 4,
	V4L2_MPEG_VIDEO_MPEG4_LEVEL_3B	= 5,
	V4L2_MPEG_VIDEO_MPEG4_LEVEL_4	= 6,
	V4L2_MPEG_VIDEO_MPEG4_LEVEL_5	= 7,
};
#define V4L2_CID_MPEG_VIDEO_MPEG4_PROFILE	(V4L2_CID_MPEG_BASE+406)
enum v4l2_mpeg_video_mpeg4_profile {
	V4L2_MPEG_VIDEO_MPEG4_PROFILE_SIMPLE				= 0,
	V4L2_MPEG_VIDEO_MPEG4_PROFILE_ADVANCED_SIMPLE			= 1,
	V4L2_MPEG_VIDEO_MPEG4_PROFILE_CORE				= 2,
	V4L2_MPEG_VIDEO_MPEG4_PROFILE_SIMPLE_SCALABLE			= 3,
	V4L2_MPEG_VIDEO_MPEG4_PROFILE_ADVANCED_CODING_EFFICIENCY	= 4,
};
#define V4L2_CID_MPEG_VIDEO_MPEG4_QPEL		(V4L2_CID_MPEG_BASE+407)

/*  MPEG-class control IDs specific to the CX2341x driver as defined by V4L2 */
#define V4L2_CID_MPEG_CX2341X_BASE 				(V4L2_CTRL_CLASS_MPEG | 0x1000)
#define V4L2_CID_MPEG_CX2341X_VIDEO_SPATIAL_FILTER_MODE 	(V4L2_CID_MPEG_CX2341X_BASE+0)
enum v4l2_mpeg_cx2341x_video_spatial_filter_mode {
	V4L2_MPEG_CX2341X_VIDEO_SPATIAL_FILTER_MODE_MANUAL = 0,
	V4L2_MPEG_CX2341X_VIDEO_SPATIAL_FILTER_MODE_AUTO   = 1,
};
#define V4L2_CID_MPEG_CX2341X_VIDEO_SPATIAL_FILTER 		(V4L2_CID_MPEG_CX2341X_BASE+1)
#define V4L2_CID_MPEG_CX2341X_VIDEO_LUMA_SPATIAL_FILTER_TYPE 	(V4L2_CID_MPEG_CX2341X_BASE+2)
enum v4l2_mpeg_cx2341x_video_luma_spatial_filter_type {
	V4L2_MPEG_CX2341X_VIDEO_LUMA_SPATIAL_FILTER_TYPE_OFF                  = 0,
	V4L2_MPEG_CX2341X_VIDEO_LUMA_SPATIAL_FILTER_TYPE_1D_HOR               = 1,
	V4L2_MPEG_CX2341X_VIDEO_LUMA_SPATIAL_FILTER_TYPE_1D_VERT              = 2,
	V4L2_MPEG_CX2341X_VIDEO_LUMA_SPATIAL_FILTER_TYPE_2D_HV_SEPARABLE      = 3,
	V4L2_MPEG_CX2341X_VIDEO_LUMA_SPATIAL_FILTER_TYPE_2D_SYM_NON_SEPARABLE = 4,
};
#define V4L2_CID_MPEG_CX2341X_VIDEO_CHROMA_SPATIAL_FILTER_TYPE 	(V4L2_CID_MPEG_CX2341X_BASE+3)
enum v4l2_mpeg_cx2341x_video_chroma_spatial_filter_type {
	V4L2_MPEG_CX2341X_VIDEO_CHROMA_SPATIAL_FILTER_TYPE_OFF    = 0,
	V4L2_MPEG_CX2341X_VIDEO_CHROMA_SPATIAL_FILTER_TYPE_1D_HOR = 1,
};
#define V4L2_CID_MPEG_CX2341X_VIDEO_TEMPORAL_FILTER_MODE 	(V4L2_CID_MPEG_CX2341X_BASE+4)
enum v4l2_mpeg_cx2341x_video_temporal_filter_mode {
	V4L2_MPEG_CX2341X_VIDEO_TEMPORAL_FILTER_MODE_MANUAL = 0,
	V4L2_MPEG_CX2341X_VIDEO_TEMPORAL_FILTER_MODE_AUTO   = 1,
};
#define V4L2_CID_MPEG_CX2341X_VIDEO_TEMPORAL_FILTER 		(V4L2_CID_MPEG_CX2341X_BASE+5)
#define V4L2_CID_MPEG_CX2341X_VIDEO_MEDIAN_FILTER_TYPE 		(V4L2_CID_MPEG_CX2341X_BASE+6)
enum v4l2_mpeg_cx2341x_video_median_filter_type {
	V4L2_MPEG_CX2341X_VIDEO_MEDIAN_FILTER_TYPE_OFF      = 0,
	V4L2_MPEG_CX2341X_VIDEO_MEDIAN_FILTER_TYPE_HOR      = 1,
	V4L2_MPEG_CX2341X_VIDEO_MEDIAN_FILTER_TYPE_VERT     = 2,
	V4L2_MPEG_CX2341X_VIDEO_MEDIAN_FILTER_TYPE_HOR_VERT = 3,
	V4L2_MPEG_CX2341X_VIDEO_MEDIAN_FILTER_TYPE_DIAG     = 4,
};
#define V4L2_CID_MPEG_CX2341X_VIDEO_LUMA_MEDIAN_FILTER_BOTTOM 	(V4L2_CID_MPEG_CX2341X_BASE+7)
#define V4L2_CID_MPEG_CX2341X_VIDEO_LUMA_MEDIAN_FILTER_TOP 	(V4L2_CID_MPEG_CX2341X_BASE+8)
#define V4L2_CID_MPEG_CX2341X_VIDEO_CHROMA_MEDIAN_FILTER_BOTTOM	(V4L2_CID_MPEG_CX2341X_BASE+9)
#define V4L2_CID_MPEG_CX2341X_VIDEO_CHROMA_MEDIAN_FILTER_TOP 	(V4L2_CID_MPEG_CX2341X_BASE+10)
#define V4L2_CID_MPEG_CX2341X_STREAM_INSERT_NAV_PACKETS 	(V4L2_CID_MPEG_CX2341X_BASE+11)

/*  MPEG-class control IDs specific to the Samsung MFC 5.1 driver as defined by V4L2 */
#define V4L2_CID_MPEG_MFC51_BASE				(V4L2_CTRL_CLASS_MPEG | 0x1100)

#define V4L2_CID_MPEG_MFC51_VIDEO_DECODER_H264_DISPLAY_DELAY		(V4L2_CID_MPEG_MFC51_BASE+0)
#define V4L2_CID_MPEG_MFC51_VIDEO_DECODER_H264_DISPLAY_DELAY_ENABLE	(V4L2_CID_MPEG_MFC51_BASE+1)
#define V4L2_CID_MPEG_MFC51_VIDEO_FRAME_SKIP_MODE			(V4L2_CID_MPEG_MFC51_BASE+2)
enum v4l2_mpeg_mfc51_video_frame_skip_mode {
	V4L2_MPEG_MFC51_VIDEO_FRAME_SKIP_MODE_DISABLED		= 0,
	V4L2_MPEG_MFC51_VIDEO_FRAME_SKIP_MODE_LEVEL_LIMIT	= 1,
	V4L2_MPEG_MFC51_VIDEO_FRAME_SKIP_MODE_BUF_LIMIT		= 2,
};
#define V4L2_CID_MPEG_MFC51_VIDEO_FORCE_FRAME_TYPE			(V4L2_CID_MPEG_MFC51_BASE+3)
enum v4l2_mpeg_mfc51_video_force_frame_type {
	V4L2_MPEG_MFC51_VIDEO_FORCE_FRAME_TYPE_DISABLED		= 0,
	V4L2_MPEG_MFC51_VIDEO_FORCE_FRAME_TYPE_I_FRAME		= 1,
	V4L2_MPEG_MFC51_VIDEO_FORCE_FRAME_TYPE_NOT_CODED	= 2,
};
#define V4L2_CID_MPEG_MFC51_VIDEO_PADDING				(V4L2_CID_MPEG_MFC51_BASE+4)
#define V4L2_CID_MPEG_MFC51_VIDEO_PADDING_YUV				(V4L2_CID_MPEG_MFC51_BASE+5)
#define V4L2_CID_MPEG_MFC51_VIDEO_RC_FIXED_TARGET_BIT			(V4L2_CID_MPEG_MFC51_BASE+6)
#define V4L2_CID_MPEG_MFC51_VIDEO_RC_REACTION_COEFF			(V4L2_CID_MPEG_MFC51_BASE+7)
#define V4L2_CID_MPEG_MFC51_VIDEO_H264_ADAPTIVE_RC_ACTIVITY		(V4L2_CID_MPEG_MFC51_BASE+50)
#define V4L2_CID_MPEG_MFC51_VIDEO_H264_ADAPTIVE_RC_DARK			(V4L2_CID_MPEG_MFC51_BASE+51)
#define V4L2_CID_MPEG_MFC51_VIDEO_H264_ADAPTIVE_RC_SMOOTH		(V4L2_CID_MPEG_MFC51_BASE+52)
#define V4L2_CID_MPEG_MFC51_VIDEO_H264_ADAPTIVE_RC_STATIC		(V4L2_CID_MPEG_MFC51_BASE+53)
#define V4L2_CID_MPEG_MFC51_VIDEO_H264_NUM_REF_PIC_FOR_P		(V4L2_CID_MPEG_MFC51_BASE+54)

/*  Camera class control IDs */
#define V4L2_CID_CAMERA_CLASS_BASE 	(V4L2_CTRL_CLASS_CAMERA | 0x900)
#define V4L2_CID_CAMERA_CLASS 		(V4L2_CTRL_CLASS_CAMERA | 1)

#define V4L2_CID_EXPOSURE_AUTO			(V4L2_CID_CAMERA_CLASS_BASE+1)
enum  v4l2_exposure_auto_type {
	V4L2_EXPOSURE_AUTO = 0,
	V4L2_EXPOSURE_MANUAL = 1,
	V4L2_EXPOSURE_SHUTTER_PRIORITY = 2,
	V4L2_EXPOSURE_APERTURE_PRIORITY = 3
};
#define V4L2_CID_EXPOSURE_ABSOLUTE		(V4L2_CID_CAMERA_CLASS_BASE+2)
#define V4L2_CID_EXPOSURE_AUTO_PRIORITY		(V4L2_CID_CAMERA_CLASS_BASE+3)

#define V4L2_CID_PAN_RELATIVE			(V4L2_CID_CAMERA_CLASS_BASE+4)
#define V4L2_CID_TILT_RELATIVE			(V4L2_CID_CAMERA_CLASS_BASE+5)
#define V4L2_CID_PAN_RESET			(V4L2_CID_CAMERA_CLASS_BASE+6)
#define V4L2_CID_TILT_RESET			(V4L2_CID_CAMERA_CLASS_BASE+7)

#define V4L2_CID_PAN_ABSOLUTE			(V4L2_CID_CAMERA_CLASS_BASE+8)
#define V4L2_CID_TILT_ABSOLUTE			(V4L2_CID_CAMERA_CLASS_BASE+9)

#define V4L2_CID_FOCUS_ABSOLUTE			(V4L2_CID_CAMERA_CLASS_BASE+10)
#define V4L2_CID_FOCUS_RELATIVE			(V4L2_CID_CAMERA_CLASS_BASE+11)
#define V4L2_CID_FOCUS_AUTO			(V4L2_CID_CAMERA_CLASS_BASE+12)

#define V4L2_CID_ZOOM_ABSOLUTE			(V4L2_CID_CAMERA_CLASS_BASE+13)
#define V4L2_CID_ZOOM_RELATIVE			(V4L2_CID_CAMERA_CLASS_BASE+14)
#define V4L2_CID_ZOOM_CONTINUOUS		(V4L2_CID_CAMERA_CLASS_BASE+15)

#define V4L2_CID_PRIVACY			(V4L2_CID_CAMERA_CLASS_BASE+16)

#define V4L2_CID_IRIS_ABSOLUTE			(V4L2_CID_CAMERA_CLASS_BASE+17)
#define V4L2_CID_IRIS_RELATIVE			(V4L2_CID_CAMERA_CLASS_BASE+18)

/* FM Modulator class control IDs */
#define V4L2_CID_FM_TX_CLASS_BASE		(V4L2_CTRL_CLASS_FM_TX | 0x900)
#define V4L2_CID_FM_TX_CLASS			(V4L2_CTRL_CLASS_FM_TX | 1)

#define V4L2_CID_RDS_TX_DEVIATION		(V4L2_CID_FM_TX_CLASS_BASE + 1)
#define V4L2_CID_RDS_TX_PI			(V4L2_CID_FM_TX_CLASS_BASE + 2)
#define V4L2_CID_RDS_TX_PTY			(V4L2_CID_FM_TX_CLASS_BASE + 3)
#define V4L2_CID_RDS_TX_PS_NAME			(V4L2_CID_FM_TX_CLASS_BASE + 5)
#define V4L2_CID_RDS_TX_RADIO_TEXT		(V4L2_CID_FM_TX_CLASS_BASE + 6)

#define V4L2_CID_AUDIO_LIMITER_ENABLED		(V4L2_CID_FM_TX_CLASS_BASE + 64)
#define V4L2_CID_AUDIO_LIMITER_RELEASE_TIME	(V4L2_CID_FM_TX_CLASS_BASE + 65)
#define V4L2_CID_AUDIO_LIMITER_DEVIATION	(V4L2_CID_FM_TX_CLASS_BASE + 66)

#define V4L2_CID_AUDIO_COMPRESSION_ENABLED	(V4L2_CID_FM_TX_CLASS_BASE + 80)
#define V4L2_CID_AUDIO_COMPRESSION_GAIN		(V4L2_CID_FM_TX_CLASS_BASE + 81)
#define V4L2_CID_AUDIO_COMPRESSION_THRESHOLD	(V4L2_CID_FM_TX_CLASS_BASE + 82)
#define V4L2_CID_AUDIO_COMPRESSION_ATTACK_TIME	(V4L2_CID_FM_TX_CLASS_BASE + 83)
#define V4L2_CID_AUDIO_COMPRESSION_RELEASE_TIME	(V4L2_CID_FM_TX_CLASS_BASE + 84)

#define V4L2_CID_PILOT_TONE_ENABLED		(V4L2_CID_FM_TX_CLASS_BASE + 96)
#define V4L2_CID_PILOT_TONE_DEVIATION		(V4L2_CID_FM_TX_CLASS_BASE + 97)
#define V4L2_CID_PILOT_TONE_FREQUENCY		(V4L2_CID_FM_TX_CLASS_BASE + 98)

#define V4L2_CID_TUNE_PREEMPHASIS		(V4L2_CID_FM_TX_CLASS_BASE + 112)
enum v4l2_preemphasis {
	V4L2_PREEMPHASIS_DISABLED	= 0,
	V4L2_PREEMPHASIS_50_uS		= 1,
	V4L2_PREEMPHASIS_75_uS		= 2,
};
#define V4L2_CID_TUNE_POWER_LEVEL		(V4L2_CID_FM_TX_CLASS_BASE + 113)
#define V4L2_CID_TUNE_ANTENNA_CAPACITOR		(V4L2_CID_FM_TX_CLASS_BASE + 114)

/* Flash and privacy (indicator) light controls */
#define V4L2_CID_FLASH_CLASS_BASE		(V4L2_CTRL_CLASS_FLASH | 0x900)
#define V4L2_CID_FLASH_CLASS			(V4L2_CTRL_CLASS_FLASH | 1)

#define V4L2_CID_FLASH_LED_MODE			(V4L2_CID_FLASH_CLASS_BASE + 1)
enum v4l2_flash_led_mode {
	V4L2_FLASH_LED_MODE_NONE,
	V4L2_FLASH_LED_MODE_FLASH,
	V4L2_FLASH_LED_MODE_TORCH,
};

#define V4L2_CID_FLASH_STROBE_SOURCE		(V4L2_CID_FLASH_CLASS_BASE + 2)
enum v4l2_flash_strobe_source {
	V4L2_FLASH_STROBE_SOURCE_SOFTWARE,
	V4L2_FLASH_STROBE_SOURCE_EXTERNAL,
};

#define V4L2_CID_FLASH_STROBE			(V4L2_CID_FLASH_CLASS_BASE + 3)
#define V4L2_CID_FLASH_STROBE_STOP		(V4L2_CID_FLASH_CLASS_BASE + 4)
#define V4L2_CID_FLASH_STROBE_STATUS		(V4L2_CID_FLASH_CLASS_BASE + 5)

#define V4L2_CID_FLASH_TIMEOUT			(V4L2_CID_FLASH_CLASS_BASE + 6)
#define V4L2_CID_FLASH_INTENSITY		(V4L2_CID_FLASH_CLASS_BASE + 7)
#define V4L2_CID_FLASH_TORCH_INTENSITY		(V4L2_CID_FLASH_CLASS_BASE + 8)
#define V4L2_CID_FLASH_INDICATOR_INTENSITY	(V4L2_CID_FLASH_CLASS_BASE + 9)

#define V4L2_CID_FLASH_FAULT			(V4L2_CID_FLASH_CLASS_BASE + 10)
#define V4L2_FLASH_FAULT_OVER_VOLTAGE		(1 << 0)
#define V4L2_FLASH_FAULT_TIMEOUT		(1 << 1)
#define V4L2_FLASH_FAULT_OVER_TEMPERATURE	(1 << 2)
#define V4L2_FLASH_FAULT_SHORT_CIRCUIT		(1 << 3)

#define V4L2_CID_FLASH_CHARGE			(V4L2_CID_FLASH_CLASS_BASE + 11)
#define V4L2_CID_FLASH_READY			(V4L2_CID_FLASH_CLASS_BASE + 12)

/*
 *	T U N I N G
 */
struct v4l2_tuner {
	__u32                   index;
	__u8			name[32];
	enum v4l2_tuner_type    type;
	__u32			capability;
	__u32			rangelow;
	__u32			rangehigh;
	__u32			rxsubchans;
	__u32			audmode;
	__s32			signal;
	__s32			afc;
	__u32			reserved[4];
};

struct v4l2_modulator {
	__u32			index;
	__u8			name[32];
	__u32			capability;
	__u32			rangelow;
	__u32			rangehigh;
	__u32			txsubchans;
	__u32			reserved[4];
};

/*  Flags for the 'capability' field */
#define V4L2_TUNER_CAP_LOW		0x0001
#define V4L2_TUNER_CAP_NORM		0x0002
#define V4L2_TUNER_CAP_STEREO		0x0010
#define V4L2_TUNER_CAP_LANG2		0x0020
#define V4L2_TUNER_CAP_SAP		0x0020
#define V4L2_TUNER_CAP_LANG1		0x0040
#define V4L2_TUNER_CAP_RDS		0x0080
#define V4L2_TUNER_CAP_RDS_BLOCK_IO	0x0100
#define V4L2_TUNER_CAP_RDS_CONTROLS	0x0200

/*  Flags for the 'rxsubchans' field */
#define V4L2_TUNER_SUB_MONO		0x0001
#define V4L2_TUNER_SUB_STEREO		0x0002
#define V4L2_TUNER_SUB_LANG2		0x0004
#define V4L2_TUNER_SUB_SAP		0x0004
#define V4L2_TUNER_SUB_LANG1		0x0008
#define V4L2_TUNER_SUB_RDS		0x0010

/*  Values for the 'audmode' field */
#define V4L2_TUNER_MODE_MONO		0x0000
#define V4L2_TUNER_MODE_STEREO		0x0001
#define V4L2_TUNER_MODE_LANG2		0x0002
#define V4L2_TUNER_MODE_SAP		0x0002
#define V4L2_TUNER_MODE_LANG1		0x0003
#define V4L2_TUNER_MODE_LANG1_LANG2	0x0004

struct v4l2_frequency {
	__u32		      tuner;
	enum v4l2_tuner_type  type;
	__u32		      frequency;
	__u32		      reserved[8];
};

struct v4l2_hw_freq_seek {
	__u32		      tuner;
	enum v4l2_tuner_type  type;
	__u32		      seek_upward;
	__u32		      wrap_around;
	__u32		      spacing;
	__u32		      reserved[7];
};

/*
 *	R D S
 */

struct v4l2_rds_data {
	__u8 	lsb;
	__u8 	msb;
	__u8 	block;
} __attribute__ ((packed));

#define V4L2_RDS_BLOCK_MSK 	 0x7
#define V4L2_RDS_BLOCK_A 	 0
#define V4L2_RDS_BLOCK_B 	 1
#define V4L2_RDS_BLOCK_C 	 2
#define V4L2_RDS_BLOCK_D 	 3
#define V4L2_RDS_BLOCK_C_ALT 	 4
#define V4L2_RDS_BLOCK_INVALID 	 7

#define V4L2_RDS_BLOCK_CORRECTED 0x40
#define V4L2_RDS_BLOCK_ERROR 	 0x80

/*
 *	A U D I O
 */
struct v4l2_audio {
	__u32	index;
	__u8	name[32];
	__u32	capability;
	__u32	mode;
	__u32	reserved[2];
};

/*  Flags for the 'capability' field */
#define V4L2_AUDCAP_STEREO		0x00001
#define V4L2_AUDCAP_AVL			0x00002

/*  Flags for the 'mode' field */
#define V4L2_AUDMODE_AVL		0x00001

struct v4l2_audioout {
	__u32	index;
	__u8	name[32];
	__u32	capability;
	__u32	mode;
	__u32	reserved[2];
};

/*
 *	M P E G   S E R V I C E S
 *
 *	NOTE: EXPERIMENTAL API
 */
#if 1
#define V4L2_ENC_IDX_FRAME_I    (0)
#define V4L2_ENC_IDX_FRAME_P    (1)
#define V4L2_ENC_IDX_FRAME_B    (2)
#define V4L2_ENC_IDX_FRAME_MASK (0xf)

struct v4l2_enc_idx_entry {
	__u64 offset;
	__u64 pts;
	__u32 length;
	__u32 flags;
	__u32 reserved[2];
};

#define V4L2_ENC_IDX_ENTRIES (64)
struct v4l2_enc_idx {
	__u32 entries;
	__u32 entries_cap;
	__u32 reserved[4];
	struct v4l2_enc_idx_entry entry[V4L2_ENC_IDX_ENTRIES];
};


#define V4L2_ENC_CMD_START      (0)
#define V4L2_ENC_CMD_STOP       (1)
#define V4L2_ENC_CMD_PAUSE      (2)
#define V4L2_ENC_CMD_RESUME     (3)

/* Flags for V4L2_ENC_CMD_STOP */
#define V4L2_ENC_CMD_STOP_AT_GOP_END    (1 << 0)

struct v4l2_encoder_cmd {
	__u32 cmd;
	__u32 flags;
	union {
		struct {
			__u32 data[8];
		} raw;
	};
};

#endif


/*
 *	D A T A   S E R V I C E S   ( V B I )
 *
 *	Data services API by Michael Schimek
 */

/* Raw VBI */
struct v4l2_vbi_format {
	__u32	sampling_rate;		/* in 1 Hz */
	__u32	offset;
	__u32	samples_per_line;
	__u32	sample_format;		/* V4L2_PIX_FMT_* */
	__s32	start[2];
	__u32	count[2];
	__u32	flags;			/* V4L2_VBI_* */
	__u32	reserved[2];		/* must be zero */
};

/*  VBI flags  */
#define V4L2_VBI_UNSYNC		(1 << 0)
#define V4L2_VBI_INTERLACED	(1 << 1)

/* Sliced VBI
 *
 *    This implements is a proposal V4L2 API to allow SLICED VBI
 * required for some hardware encoders. It should change without
 * notice in the definitive implementation.
 */

struct v4l2_sliced_vbi_format {
	__u16   service_set;
	/* service_lines[0][...] specifies lines 0-23 (1-23 used) of the first field
	   service_lines[1][...] specifies lines 0-23 (1-23 used) of the second field
				 (equals frame lines 313-336 for 625 line video
				  standards, 263-286 for 525 line standards) */
	__u16   service_lines[2][24];
	__u32   io_size;
	__u32   reserved[2];            /* must be zero */
};

/* Teletext World System Teletext
   (WST), defined on ITU-R BT.653-2 */
#define V4L2_SLICED_TELETEXT_B          (0x0001)
/* Video Program System, defined on ETS 300 231*/
#define V4L2_SLICED_VPS                 (0x0400)
/* Closed Caption, defined on EIA-608 */
#define V4L2_SLICED_CAPTION_525         (0x1000)
/* Wide Screen System, defined on ITU-R BT1119.1 */
#define V4L2_SLICED_WSS_625             (0x4000)

#define V4L2_SLICED_VBI_525             (V4L2_SLICED_CAPTION_525)
#define V4L2_SLICED_VBI_625             (V4L2_SLICED_TELETEXT_B | V4L2_SLICED_VPS | V4L2_SLICED_WSS_625)

struct v4l2_sliced_vbi_cap {
	__u16   service_set;
	/* service_lines[0][...] specifies lines 0-23 (1-23 used) of the first field
	   service_lines[1][...] specifies lines 0-23 (1-23 used) of the second field
				 (equals frame lines 313-336 for 625 line video
				  standards, 263-286 for 525 line standards) */
	__u16   service_lines[2][24];
	enum v4l2_buf_type type;
	__u32   reserved[3];    /* must be 0 */
};

struct v4l2_sliced_vbi_data {
	__u32   id;
	__u32   field;          /* 0: first field, 1: second field */
	__u32   line;           /* 1-23 */
	__u32   reserved;       /* must be 0 */
	__u8    data[48];
};

/*
 * Sliced VBI data inserted into MPEG Streams
 */

/*
 * V4L2_MPEG_STREAM_VBI_FMT_IVTV:
 *
 * Structure of payload contained in an MPEG 2 Private Stream 1 PES Packet in an
 * MPEG-2 Program Pack that contains V4L2_MPEG_STREAM_VBI_FMT_IVTV Sliced VBI
 * data
 *
 * Note, the MPEG-2 Program Pack and Private Stream 1 PES packet header
 * definitions are not included here.  See the MPEG-2 specifications for details
 * on these headers.
 */

/* Line type IDs */
#define V4L2_MPEG_VBI_IVTV_TELETEXT_B     (1)
#define V4L2_MPEG_VBI_IVTV_CAPTION_525    (4)
#define V4L2_MPEG_VBI_IVTV_WSS_625        (5)
#define V4L2_MPEG_VBI_IVTV_VPS            (7)

struct v4l2_mpeg_vbi_itv0_line {
	__u8 id;	/* One of V4L2_MPEG_VBI_IVTV_* above */
	__u8 data[42];	/* Sliced VBI data for the line */
} __attribute__ ((packed));

struct v4l2_mpeg_vbi_itv0 {
	__le32 linemask[2]; /* Bitmasks of VBI service lines present */
	struct v4l2_mpeg_vbi_itv0_line line[35];
} __attribute__ ((packed));

struct v4l2_mpeg_vbi_ITV0 {
	struct v4l2_mpeg_vbi_itv0_line line[36];
} __attribute__ ((packed));

#define V4L2_MPEG_VBI_IVTV_MAGIC0	"itv0"
#define V4L2_MPEG_VBI_IVTV_MAGIC1	"ITV0"

struct v4l2_mpeg_vbi_fmt_ivtv {
	__u8 magic[4];
	union {
		struct v4l2_mpeg_vbi_itv0 itv0;
		struct v4l2_mpeg_vbi_ITV0 ITV0;
	};
} __attribute__ ((packed));

/*
 *	A G G R E G A T E   S T R U C T U R E S
 */

/**
 * struct v4l2_plane_pix_format - additional, per-plane format definition
 * @sizeimage:		maximum size in bytes required for data, for which
 *			this plane will be used
 * @bytesperline:	distance in bytes between the leftmost pixels in two
 *			adjacent lines
 */
struct v4l2_plane_pix_format {
	__u32		sizeimage;
	__u16		bytesperline;
	__u16		reserved[7];
} __attribute__ ((packed));

/**
 * struct v4l2_pix_format_mplane - multiplanar format definition
 * @width:		image width in pixels
 * @height:		image height in pixels
 * @pixelformat:	little endian four character code (fourcc)
 * @field:		field order (for interlaced video)
 * @colorspace:		supplemental to pixelformat
 * @plane_fmt:		per-plane information
 * @num_planes:		number of planes for this format
 */
struct v4l2_pix_format_mplane {
	__u32				width;
	__u32				height;
	__u32				pixelformat;
	enum v4l2_field			field;
	enum v4l2_colorspace		colorspace;

	struct v4l2_plane_pix_format	plane_fmt[VIDEO_MAX_PLANES];
	__u8				num_planes;
	__u8				reserved[11];
} __attribute__ ((packed));

/**
 * struct v4l2_format - stream data format
 * @type:	type of the data stream
 * @pix:	definition of an image format
 * @pix_mp:	definition of a multiplanar image format
 * @win:	definition of an overlaid image
 * @vbi:	raw VBI capture or output parameters
 * @sliced:	sliced VBI capture or output parameters
 * @raw_data:	placeholder for future extensions and custom formats
 */
struct v4l2_format {
	enum v4l2_buf_type type;
	union {
		struct v4l2_pix_format		pix;     /* V4L2_BUF_TYPE_VIDEO_CAPTURE */
		struct v4l2_pix_format_mplane	pix_mp;  /* V4L2_BUF_TYPE_VIDEO_CAPTURE_MPLANE */
		struct v4l2_window		win;     /* V4L2_BUF_TYPE_VIDEO_OVERLAY */
		struct v4l2_vbi_format		vbi;     /* V4L2_BUF_TYPE_VBI_CAPTURE */
		struct v4l2_sliced_vbi_format	sliced;  /* V4L2_BUF_TYPE_SLICED_VBI_CAPTURE */
		__u8	raw_data[200];                   /* user-defined */
	} fmt;
};

/*	Stream type-dependent parameters
 */
struct v4l2_streamparm {
	enum v4l2_buf_type type;
	union {
		struct v4l2_captureparm	capture;
		struct v4l2_outputparm	output;
		__u8	raw_data[200];  /* user-defined */
	} parm;
};

/*
 *	E V E N T S
 */

#define V4L2_EVENT_ALL				0
#define V4L2_EVENT_VSYNC			1
#define V4L2_EVENT_EOS				2
#define V4L2_EVENT_CTRL				3
#define V4L2_EVENT_FRAME_SYNC			4
#define V4L2_EVENT_PRIVATE_START		0x08000000

/* Payload for V4L2_EVENT_VSYNC */
struct v4l2_event_vsync {
	/* Can be V4L2_FIELD_ANY, _NONE, _TOP or _BOTTOM */
	__u8 field;
} __attribute__ ((packed));

/* Payload for V4L2_EVENT_CTRL */
#define V4L2_EVENT_CTRL_CH_VALUE		(1 << 0)
#define V4L2_EVENT_CTRL_CH_FLAGS		(1 << 1)

struct v4l2_event_ctrl {
	__u32 changes;
	__u32 type;
	union {
		__s32 value;
		__s64 value64;
	};
	__u32 flags;
	__s32 minimum;
	__s32 maximum;
	__s32 step;
	__s32 default_value;
};

struct v4l2_event_frame_sync {
	__u32 frame_sequence;
};

struct v4l2_event {
	__u32				type;
	union {
		struct v4l2_event_vsync		vsync;
		struct v4l2_event_ctrl		ctrl;
		struct v4l2_event_frame_sync	frame_sync;
		__u8				data[64];
	} u;
	__u32				pending;
	__u32				sequence;
	struct timespec			timestamp;
	__u32				id;
	__u32				reserved[8];
};

#define V4L2_EVENT_SUB_FL_SEND_INITIAL		(1 << 0)
#define V4L2_EVENT_SUB_FL_ALLOW_FEEDBACK	(1 << 1)

struct v4l2_event_subscription {
	__u32				type;
	__u32				id;
	__u32				flags;
	__u32				reserved[5];
};

/*
 *	A D V A N C E D   D E B U G G I N G
 *
 *	NOTE: EXPERIMENTAL API, NEVER RELY ON THIS IN APPLICATIONS!
 *	FOR DEBUGGING, TESTING AND INTERNAL USE ONLY!
 */

/* VIDIOC_DBG_G_REGISTER and VIDIOC_DBG_S_REGISTER */

#define V4L2_CHIP_MATCH_HOST       0  /* Match against chip ID on host (0 for the host) */
#define V4L2_CHIP_MATCH_I2C_DRIVER 1  /* Match against I2C driver name */
#define V4L2_CHIP_MATCH_I2C_ADDR   2  /* Match against I2C 7-bit address */
#define V4L2_CHIP_MATCH_AC97       3  /* Match against anciliary AC97 chip */

struct v4l2_dbg_match {
	__u32 type; /* Match type */
	union {     /* Match this chip, meaning determined by type */
		__u32 addr;
		char name[32];
	};
} __attribute__ ((packed));

struct v4l2_dbg_register {
	struct v4l2_dbg_match match;
	__u32 size;	/* register size in bytes */
	__u64 reg;
	__u64 val;
} __attribute__ ((packed));

/* VIDIOC_DBG_G_CHIP_IDENT */
struct v4l2_dbg_chip_ident {
	struct v4l2_dbg_match match;
	__u32 ident;       /* chip identifier as specified in <media/v4l2-chip-ident.h> */
	__u32 revision;    /* chip revision, chip specific */
} __attribute__ ((packed));

/**
 * struct v4l2_create_buffers - VIDIOC_CREATE_BUFS argument
 * @index:	on return, index of the first created buffer
 * @count:	entry: number of requested buffers,
 *		return: number of created buffers
 * @memory:	buffer memory type
 * @format:	frame format, for which buffers are requested
 * @reserved:	future extensions
 */
struct v4l2_create_buffers {
	__u32			index;
	__u32			count;
	enum v4l2_memory        memory;
	struct v4l2_format	format;
	__u32			reserved[8];
};

/*
 *	I O C T L   C O D E S   F O R   V I D E O   D E V I C E S
 *
 */
#define VIDIOC_QUERYCAP		 _IOR('V',  0, struct v4l2_capability)
#define VIDIOC_RESERVED		  _IO('V',  1)
#define VIDIOC_ENUM_FMT         _IOWR('V',  2, struct v4l2_fmtdesc)
#define VIDIOC_G_FMT		_IOWR('V',  4, struct v4l2_format)
#define VIDIOC_S_FMT		_IOWR('V',  5, struct v4l2_format)
#define VIDIOC_REQBUFS		_IOWR('V',  8, struct v4l2_requestbuffers)
#define VIDIOC_QUERYBUF		_IOWR('V',  9, struct v4l2_buffer)
#define VIDIOC_G_FBUF		 _IOR('V', 10, struct v4l2_framebuffer)
#define VIDIOC_S_FBUF		 _IOW('V', 11, struct v4l2_framebuffer)
#define VIDIOC_OVERLAY		 _IOW('V', 14, int)
#define VIDIOC_QBUF		_IOWR('V', 15, struct v4l2_buffer)
#define VIDIOC_DQBUF		_IOWR('V', 17, struct v4l2_buffer)
#define VIDIOC_STREAMON		 _IOW('V', 18, int)
#define VIDIOC_STREAMOFF	 _IOW('V', 19, int)
#define VIDIOC_G_PARM		_IOWR('V', 21, struct v4l2_streamparm)
#define VIDIOC_S_PARM		_IOWR('V', 22, struct v4l2_streamparm)
#define VIDIOC_G_STD		 _IOR('V', 23, v4l2_std_id)
#define VIDIOC_S_STD		 _IOW('V', 24, v4l2_std_id)
#define VIDIOC_ENUMSTD		_IOWR('V', 25, struct v4l2_standard)
#define VIDIOC_ENUMINPUT	_IOWR('V', 26, struct v4l2_input)
#define VIDIOC_G_CTRL		_IOWR('V', 27, struct v4l2_control)
#define VIDIOC_S_CTRL		_IOWR('V', 28, struct v4l2_control)
#define VIDIOC_G_TUNER		_IOWR('V', 29, struct v4l2_tuner)
#define VIDIOC_S_TUNER		 _IOW('V', 30, struct v4l2_tuner)
#define VIDIOC_G_AUDIO		 _IOR('V', 33, struct v4l2_audio)
#define VIDIOC_S_AUDIO		 _IOW('V', 34, struct v4l2_audio)
#define VIDIOC_QUERYCTRL	_IOWR('V', 36, struct v4l2_queryctrl)
#define VIDIOC_QUERYMENU	_IOWR('V', 37, struct v4l2_querymenu)
#define VIDIOC_G_INPUT		 _IOR('V', 38, int)
#define VIDIOC_S_INPUT		_IOWR('V', 39, int)
#define VIDIOC_G_OUTPUT		 _IOR('V', 46, int)
#define VIDIOC_S_OUTPUT		_IOWR('V', 47, int)
#define VIDIOC_ENUMOUTPUT	_IOWR('V', 48, struct v4l2_output)
#define VIDIOC_G_AUDOUT		 _IOR('V', 49, struct v4l2_audioout)
#define VIDIOC_S_AUDOUT		 _IOW('V', 50, struct v4l2_audioout)
#define VIDIOC_G_MODULATOR	_IOWR('V', 54, struct v4l2_modulator)
#define VIDIOC_S_MODULATOR	 _IOW('V', 55, struct v4l2_modulator)
#define VIDIOC_G_FREQUENCY	_IOWR('V', 56, struct v4l2_frequency)
#define VIDIOC_S_FREQUENCY	 _IOW('V', 57, struct v4l2_frequency)
#define VIDIOC_CROPCAP		_IOWR('V', 58, struct v4l2_cropcap)
#define VIDIOC_G_CROP		_IOWR('V', 59, struct v4l2_crop)
#define VIDIOC_S_CROP		 _IOW('V', 60, struct v4l2_crop)
#define VIDIOC_G_JPEGCOMP	 _IOR('V', 61, struct v4l2_jpegcompression)
#define VIDIOC_S_JPEGCOMP	 _IOW('V', 62, struct v4l2_jpegcompression)
#define VIDIOC_QUERYSTD      	 _IOR('V', 63, v4l2_std_id)
#define VIDIOC_TRY_FMT      	_IOWR('V', 64, struct v4l2_format)
#define VIDIOC_ENUMAUDIO	_IOWR('V', 65, struct v4l2_audio)
#define VIDIOC_ENUMAUDOUT	_IOWR('V', 66, struct v4l2_audioout)
#define VIDIOC_G_PRIORITY        _IOR('V', 67, enum v4l2_priority)
#define VIDIOC_S_PRIORITY        _IOW('V', 68, enum v4l2_priority)
#define VIDIOC_G_SLICED_VBI_CAP _IOWR('V', 69, struct v4l2_sliced_vbi_cap)
#define VIDIOC_LOG_STATUS         _IO('V', 70)
#define VIDIOC_G_EXT_CTRLS	_IOWR('V', 71, struct v4l2_ext_controls)
#define VIDIOC_S_EXT_CTRLS	_IOWR('V', 72, struct v4l2_ext_controls)
#define VIDIOC_TRY_EXT_CTRLS	_IOWR('V', 73, struct v4l2_ext_controls)
#if 1
#define VIDIOC_ENUM_FRAMESIZES	_IOWR('V', 74, struct v4l2_frmsizeenum)
#define VIDIOC_ENUM_FRAMEINTERVALS _IOWR('V', 75, struct v4l2_frmivalenum)
#define VIDIOC_G_ENC_INDEX       _IOR('V', 76, struct v4l2_enc_idx)
#define VIDIOC_ENCODER_CMD      _IOWR('V', 77, struct v4l2_encoder_cmd)
#define VIDIOC_TRY_ENCODER_CMD  _IOWR('V', 78, struct v4l2_encoder_cmd)
#endif

#if 1
/* Experimental, meant for debugging, testing and internal use.
   Only implemented if CONFIG_VIDEO_ADV_DEBUG is defined.
   You must be root to use these ioctls. Never use these in applications! */
#define	VIDIOC_DBG_S_REGISTER 	 _IOW('V', 79, struct v4l2_dbg_register)
#define	VIDIOC_DBG_G_REGISTER 	_IOWR('V', 80, struct v4l2_dbg_register)

/* Experimental, meant for debugging, testing and internal use.
   Never use this ioctl in applications! */
#define VIDIOC_DBG_G_CHIP_IDENT _IOWR('V', 81, struct v4l2_dbg_chip_ident)
#endif

#define VIDIOC_S_HW_FREQ_SEEK	 _IOW('V', 82, struct v4l2_hw_freq_seek)
#define	VIDIOC_ENUM_DV_PRESETS	_IOWR('V', 83, struct v4l2_dv_enum_preset)
#define	VIDIOC_S_DV_PRESET	_IOWR('V', 84, struct v4l2_dv_preset)
#define	VIDIOC_G_DV_PRESET	_IOWR('V', 85, struct v4l2_dv_preset)
#define	VIDIOC_QUERY_DV_PRESET	_IOR('V',  86, struct v4l2_dv_preset)
#define	VIDIOC_S_DV_TIMINGS	_IOWR('V', 87, struct v4l2_dv_timings)
#define	VIDIOC_G_DV_TIMINGS	_IOWR('V', 88, struct v4l2_dv_timings)
#define	VIDIOC_DQEVENT		 _IOR('V', 89, struct v4l2_event)
#define	VIDIOC_SUBSCRIBE_EVENT	 _IOW('V', 90, struct v4l2_event_subscription)
#define	VIDIOC_UNSUBSCRIBE_EVENT _IOW('V', 91, struct v4l2_event_subscription)

/* Experimental, the below two ioctls may change over the next couple of kernel
   versions */
#define VIDIOC_CREATE_BUFS	_IOWR('V', 92, struct v4l2_create_buffers)
#define VIDIOC_PREPARE_BUF	_IOWR('V', 93, struct v4l2_buffer)

/* Reminder: when adding new ioctls please add support for them to
   drivers/media/video/v4l2-compat-ioctl32.c as well! */

#define BASE_VIDIOC_PRIVATE	192		/* 192-255 are private */
=======
#include <uapi/linux/videodev2.h>
>>>>>>> c3ade0e0

#endif /* __LINUX_VIDEODEV2_H */<|MERGE_RESOLUTION|>--- conflicted
+++ resolved
@@ -57,2211 +57,6 @@
 #define __LINUX_VIDEODEV2_H
 
 #include <linux/time.h>     /* need struct timeval */
-<<<<<<< HEAD
-#else
-#include <sys/time.h>
-#endif
-#include <linux/compiler.h>
-#include <linux/ioctl.h>
-#include <linux/types.h>
-
-/*
- * Common stuff for both V4L1 and V4L2
- * Moved from videodev.h
- */
-#define VIDEO_MAX_FRAME               32
-#define VIDEO_MAX_PLANES               8
-
-#ifndef __KERNEL__
-
-/* These defines are V4L1 specific and should not be used with the V4L2 API!
-   They will be removed from this header in the future. */
-
-#define VID_TYPE_CAPTURE	1	/* Can capture */
-#define VID_TYPE_TUNER		2	/* Can tune */
-#define VID_TYPE_TELETEXT	4	/* Does teletext */
-#define VID_TYPE_OVERLAY	8	/* Overlay onto frame buffer */
-#define VID_TYPE_CHROMAKEY	16	/* Overlay by chromakey */
-#define VID_TYPE_CLIPPING	32	/* Can clip */
-#define VID_TYPE_FRAMERAM	64	/* Uses the frame buffer memory */
-#define VID_TYPE_SCALES		128	/* Scalable */
-#define VID_TYPE_MONOCHROME	256	/* Monochrome only */
-#define VID_TYPE_SUBCAPTURE	512	/* Can capture subareas of the image */
-#define VID_TYPE_MPEG_DECODER	1024	/* Can decode MPEG streams */
-#define VID_TYPE_MPEG_ENCODER	2048	/* Can encode MPEG streams */
-#define VID_TYPE_MJPEG_DECODER	4096	/* Can decode MJPEG streams */
-#define VID_TYPE_MJPEG_ENCODER	8192	/* Can encode MJPEG streams */
-#endif
-
-/*
- *	M I S C E L L A N E O U S
- */
-
-/*  Four-character-code (FOURCC) */
-#define v4l2_fourcc(a, b, c, d)\
-	((__u32)(a) | ((__u32)(b) << 8) | ((__u32)(c) << 16) | ((__u32)(d) << 24))
-
-/*
- *	E N U M S
- */
-enum v4l2_field {
-	V4L2_FIELD_ANY           = 0, /* driver can choose from none,
-					 top, bottom, interlaced
-					 depending on whatever it thinks
-					 is approximate ... */
-	V4L2_FIELD_NONE          = 1, /* this device has no fields ... */
-	V4L2_FIELD_TOP           = 2, /* top field only */
-	V4L2_FIELD_BOTTOM        = 3, /* bottom field only */
-	V4L2_FIELD_INTERLACED    = 4, /* both fields interlaced */
-	V4L2_FIELD_SEQ_TB        = 5, /* both fields sequential into one
-					 buffer, top-bottom order */
-	V4L2_FIELD_SEQ_BT        = 6, /* same as above + bottom-top order */
-	V4L2_FIELD_ALTERNATE     = 7, /* both fields alternating into
-					 separate buffers */
-	V4L2_FIELD_INTERLACED_TB = 8, /* both fields interlaced, top field
-					 first and the top field is
-					 transmitted first */
-	V4L2_FIELD_INTERLACED_BT = 9, /* both fields interlaced, top field
-					 first and the bottom field is
-					 transmitted first */
-};
-#define V4L2_FIELD_HAS_TOP(field)	\
-	((field) == V4L2_FIELD_TOP 	||\
-	 (field) == V4L2_FIELD_INTERLACED ||\
-	 (field) == V4L2_FIELD_INTERLACED_TB ||\
-	 (field) == V4L2_FIELD_INTERLACED_BT ||\
-	 (field) == V4L2_FIELD_SEQ_TB	||\
-	 (field) == V4L2_FIELD_SEQ_BT)
-#define V4L2_FIELD_HAS_BOTTOM(field)	\
-	((field) == V4L2_FIELD_BOTTOM 	||\
-	 (field) == V4L2_FIELD_INTERLACED ||\
-	 (field) == V4L2_FIELD_INTERLACED_TB ||\
-	 (field) == V4L2_FIELD_INTERLACED_BT ||\
-	 (field) == V4L2_FIELD_SEQ_TB	||\
-	 (field) == V4L2_FIELD_SEQ_BT)
-#define V4L2_FIELD_HAS_BOTH(field)	\
-	((field) == V4L2_FIELD_INTERLACED ||\
-	 (field) == V4L2_FIELD_INTERLACED_TB ||\
-	 (field) == V4L2_FIELD_INTERLACED_BT ||\
-	 (field) == V4L2_FIELD_SEQ_TB ||\
-	 (field) == V4L2_FIELD_SEQ_BT)
-
-enum v4l2_buf_type {
-	V4L2_BUF_TYPE_VIDEO_CAPTURE        = 1,
-	V4L2_BUF_TYPE_VIDEO_OUTPUT         = 2,
-	V4L2_BUF_TYPE_VIDEO_OVERLAY        = 3,
-	V4L2_BUF_TYPE_VBI_CAPTURE          = 4,
-	V4L2_BUF_TYPE_VBI_OUTPUT           = 5,
-	V4L2_BUF_TYPE_SLICED_VBI_CAPTURE   = 6,
-	V4L2_BUF_TYPE_SLICED_VBI_OUTPUT    = 7,
-#if 1
-	/* Experimental */
-	V4L2_BUF_TYPE_VIDEO_OUTPUT_OVERLAY = 8,
-#endif
-	V4L2_BUF_TYPE_VIDEO_CAPTURE_MPLANE = 9,
-	V4L2_BUF_TYPE_VIDEO_OUTPUT_MPLANE  = 10,
-	V4L2_BUF_TYPE_PRIVATE              = 0x80,
-};
-
-#define V4L2_TYPE_IS_MULTIPLANAR(type)			\
-	((type) == V4L2_BUF_TYPE_VIDEO_CAPTURE_MPLANE	\
-	 || (type) == V4L2_BUF_TYPE_VIDEO_OUTPUT_MPLANE)
-
-#define V4L2_TYPE_IS_OUTPUT(type)				\
-	((type) == V4L2_BUF_TYPE_VIDEO_OUTPUT			\
-	 || (type) == V4L2_BUF_TYPE_VIDEO_OUTPUT_MPLANE		\
-	 || (type) == V4L2_BUF_TYPE_VIDEO_OVERLAY		\
-	 || (type) == V4L2_BUF_TYPE_VIDEO_OUTPUT_OVERLAY	\
-	 || (type) == V4L2_BUF_TYPE_VBI_OUTPUT			\
-	 || (type) == V4L2_BUF_TYPE_SLICED_VBI_OUTPUT)
-
-enum v4l2_tuner_type {
-	V4L2_TUNER_RADIO	     = 1,
-	V4L2_TUNER_ANALOG_TV	     = 2,
-	V4L2_TUNER_DIGITAL_TV	     = 3,
-};
-
-enum v4l2_memory {
-	V4L2_MEMORY_MMAP             = 1,
-	V4L2_MEMORY_USERPTR          = 2,
-	V4L2_MEMORY_OVERLAY          = 3,
-};
-
-/* see also http://vektor.theorem.ca/graphics/ycbcr/ */
-enum v4l2_colorspace {
-	/* ITU-R 601 -- broadcast NTSC/PAL */
-	V4L2_COLORSPACE_SMPTE170M     = 1,
-
-	/* 1125-Line (US) HDTV */
-	V4L2_COLORSPACE_SMPTE240M     = 2,
-
-	/* HD and modern captures. */
-	V4L2_COLORSPACE_REC709        = 3,
-
-	/* broken BT878 extents (601, luma range 16-253 instead of 16-235) */
-	V4L2_COLORSPACE_BT878         = 4,
-
-	/* These should be useful.  Assume 601 extents. */
-	V4L2_COLORSPACE_470_SYSTEM_M  = 5,
-	V4L2_COLORSPACE_470_SYSTEM_BG = 6,
-
-	/* I know there will be cameras that send this.  So, this is
-	 * unspecified chromaticities and full 0-255 on each of the
-	 * Y'CbCr components
-	 */
-	V4L2_COLORSPACE_JPEG          = 7,
-
-	/* For RGB colourspaces, this is probably a good start. */
-	V4L2_COLORSPACE_SRGB          = 8,
-};
-
-enum v4l2_priority {
-	V4L2_PRIORITY_UNSET       = 0,  /* not initialized */
-	V4L2_PRIORITY_BACKGROUND  = 1,
-	V4L2_PRIORITY_INTERACTIVE = 2,
-	V4L2_PRIORITY_RECORD      = 3,
-	V4L2_PRIORITY_DEFAULT     = V4L2_PRIORITY_INTERACTIVE,
-};
-
-struct v4l2_rect {
-	__s32   left;
-	__s32   top;
-	__s32   width;
-	__s32   height;
-};
-
-struct v4l2_fract {
-	__u32   numerator;
-	__u32   denominator;
-};
-
-/*
- *	D R I V E R   C A P A B I L I T I E S
- */
-struct v4l2_capability {
-	__u8	driver[16];	/* i.e. "bttv" */
-	__u8	card[32];	/* i.e. "Hauppauge WinTV" */
-	__u8	bus_info[32];	/* "PCI:" + pci_name(pci_dev) */
-	__u32   version;        /* should use KERNEL_VERSION() */
-	__u32	capabilities;	/* Device capabilities */
-	__u32	reserved[4];
-};
-
-/* Values for 'capabilities' field */
-#define V4L2_CAP_VIDEO_CAPTURE		0x00000001  /* Is a video capture device */
-#define V4L2_CAP_VIDEO_OUTPUT		0x00000002  /* Is a video output device */
-#define V4L2_CAP_VIDEO_OVERLAY		0x00000004  /* Can do video overlay */
-#define V4L2_CAP_VBI_CAPTURE		0x00000010  /* Is a raw VBI capture device */
-#define V4L2_CAP_VBI_OUTPUT		0x00000020  /* Is a raw VBI output device */
-#define V4L2_CAP_SLICED_VBI_CAPTURE	0x00000040  /* Is a sliced VBI capture device */
-#define V4L2_CAP_SLICED_VBI_OUTPUT	0x00000080  /* Is a sliced VBI output device */
-#define V4L2_CAP_RDS_CAPTURE		0x00000100  /* RDS data capture */
-#define V4L2_CAP_VIDEO_OUTPUT_OVERLAY	0x00000200  /* Can do video output overlay */
-#define V4L2_CAP_HW_FREQ_SEEK		0x00000400  /* Can do hardware frequency seek  */
-#define V4L2_CAP_RDS_OUTPUT		0x00000800  /* Is an RDS encoder */
-
-/* Is a video capture device that supports multiplanar formats */
-#define V4L2_CAP_VIDEO_CAPTURE_MPLANE	0x00001000
-/* Is a video output device that supports multiplanar formats */
-#define V4L2_CAP_VIDEO_OUTPUT_MPLANE	0x00002000
-
-#define V4L2_CAP_TUNER			0x00010000  /* has a tuner */
-#define V4L2_CAP_AUDIO			0x00020000  /* has audio support */
-#define V4L2_CAP_RADIO			0x00040000  /* is a radio device */
-#define V4L2_CAP_MODULATOR		0x00080000  /* has a modulator */
-
-#define V4L2_CAP_READWRITE              0x01000000  /* read/write systemcalls */
-#define V4L2_CAP_ASYNCIO                0x02000000  /* async I/O */
-#define V4L2_CAP_STREAMING              0x04000000  /* streaming I/O ioctls */
-
-/*
- *	V I D E O   I M A G E   F O R M A T
- */
-struct v4l2_pix_format {
-	__u32         		width;
-	__u32			height;
-	__u32			pixelformat;
-	enum v4l2_field  	field;
-	__u32            	bytesperline;	/* for padding, zero if unused */
-	__u32          		sizeimage;
-	enum v4l2_colorspace	colorspace;
-	__u32			priv;		/* private data, depends on pixelformat */
-};
-
-/*      Pixel format         FOURCC                          depth  Description  */
-
-/* RGB formats */
-#define V4L2_PIX_FMT_RGB332  v4l2_fourcc('R', 'G', 'B', '1') /*  8  RGB-3-3-2     */
-#define V4L2_PIX_FMT_RGB444  v4l2_fourcc('R', '4', '4', '4') /* 16  xxxxrrrr ggggbbbb */
-#define V4L2_PIX_FMT_RGB555  v4l2_fourcc('R', 'G', 'B', 'O') /* 16  RGB-5-5-5     */
-#define V4L2_PIX_FMT_RGB565  v4l2_fourcc('R', 'G', 'B', 'P') /* 16  RGB-5-6-5     */
-#define V4L2_PIX_FMT_RGB555X v4l2_fourcc('R', 'G', 'B', 'Q') /* 16  RGB-5-5-5 BE  */
-#define V4L2_PIX_FMT_RGB565X v4l2_fourcc('R', 'G', 'B', 'R') /* 16  RGB-5-6-5 BE  */
-#define V4L2_PIX_FMT_BGR666  v4l2_fourcc('B', 'G', 'R', 'H') /* 18  BGR-6-6-6	  */
-#define V4L2_PIX_FMT_BGR24   v4l2_fourcc('B', 'G', 'R', '3') /* 24  BGR-8-8-8     */
-#define V4L2_PIX_FMT_RGB24   v4l2_fourcc('R', 'G', 'B', '3') /* 24  RGB-8-8-8     */
-#define V4L2_PIX_FMT_BGR32   v4l2_fourcc('B', 'G', 'R', '4') /* 32  BGR-8-8-8-8   */
-#define V4L2_PIX_FMT_RGB32   v4l2_fourcc('R', 'G', 'B', '4') /* 32  RGB-8-8-8-8   */
-
-/* Grey formats */
-#define V4L2_PIX_FMT_GREY    v4l2_fourcc('G', 'R', 'E', 'Y') /*  8  Greyscale     */
-#define V4L2_PIX_FMT_Y4      v4l2_fourcc('Y', '0', '4', ' ') /*  4  Greyscale     */
-#define V4L2_PIX_FMT_Y6      v4l2_fourcc('Y', '0', '6', ' ') /*  6  Greyscale     */
-#define V4L2_PIX_FMT_Y10     v4l2_fourcc('Y', '1', '0', ' ') /* 10  Greyscale     */
-#define V4L2_PIX_FMT_Y12     v4l2_fourcc('Y', '1', '2', ' ') /* 12  Greyscale     */
-#define V4L2_PIX_FMT_Y16     v4l2_fourcc('Y', '1', '6', ' ') /* 16  Greyscale     */
-
-/* Grey bit-packed formats */
-#define V4L2_PIX_FMT_Y10BPACK    v4l2_fourcc('Y', '1', '0', 'B') /* 10  Greyscale bit-packed */
-
-/* Palette formats */
-#define V4L2_PIX_FMT_PAL8    v4l2_fourcc('P', 'A', 'L', '8') /*  8  8-bit palette */
-
-/* Luminance+Chrominance formats */
-#define V4L2_PIX_FMT_YVU410  v4l2_fourcc('Y', 'V', 'U', '9') /*  9  YVU 4:1:0     */
-#define V4L2_PIX_FMT_YVU420  v4l2_fourcc('Y', 'V', '1', '2') /* 12  YVU 4:2:0     */
-#define V4L2_PIX_FMT_YUYV    v4l2_fourcc('Y', 'U', 'Y', 'V') /* 16  YUV 4:2:2     */
-#define V4L2_PIX_FMT_YYUV    v4l2_fourcc('Y', 'Y', 'U', 'V') /* 16  YUV 4:2:2     */
-#define V4L2_PIX_FMT_YVYU    v4l2_fourcc('Y', 'V', 'Y', 'U') /* 16 YVU 4:2:2 */
-#define V4L2_PIX_FMT_UYVY    v4l2_fourcc('U', 'Y', 'V', 'Y') /* 16  YUV 4:2:2     */
-#define V4L2_PIX_FMT_VYUY    v4l2_fourcc('V', 'Y', 'U', 'Y') /* 16  YUV 4:2:2     */
-#define V4L2_PIX_FMT_YUV422P v4l2_fourcc('4', '2', '2', 'P') /* 16  YVU422 planar */
-#define V4L2_PIX_FMT_YUV411P v4l2_fourcc('4', '1', '1', 'P') /* 16  YVU411 planar */
-#define V4L2_PIX_FMT_Y41P    v4l2_fourcc('Y', '4', '1', 'P') /* 12  YUV 4:1:1     */
-#define V4L2_PIX_FMT_YUV444  v4l2_fourcc('Y', '4', '4', '4') /* 16  xxxxyyyy uuuuvvvv */
-#define V4L2_PIX_FMT_YUV555  v4l2_fourcc('Y', 'U', 'V', 'O') /* 16  YUV-5-5-5     */
-#define V4L2_PIX_FMT_YUV565  v4l2_fourcc('Y', 'U', 'V', 'P') /* 16  YUV-5-6-5     */
-#define V4L2_PIX_FMT_YUV32   v4l2_fourcc('Y', 'U', 'V', '4') /* 32  YUV-8-8-8-8   */
-#define V4L2_PIX_FMT_YUV410  v4l2_fourcc('Y', 'U', 'V', '9') /*  9  YUV 4:1:0     */
-#define V4L2_PIX_FMT_YUV420  v4l2_fourcc('Y', 'U', '1', '2') /* 12  YUV 4:2:0     */
-#define V4L2_PIX_FMT_HI240   v4l2_fourcc('H', 'I', '2', '4') /*  8  8-bit color   */
-#define V4L2_PIX_FMT_HM12    v4l2_fourcc('H', 'M', '1', '2') /*  8  YUV 4:2:0 16x16 macroblocks */
-#define V4L2_PIX_FMT_M420    v4l2_fourcc('M', '4', '2', '0') /* 12  YUV 4:2:0 2 lines y, 1 line uv interleaved */
-
-/* two planes -- one Y, one Cr + Cb interleaved  */
-#define V4L2_PIX_FMT_NV12    v4l2_fourcc('N', 'V', '1', '2') /* 12  Y/CbCr 4:2:0  */
-#define V4L2_PIX_FMT_NV21    v4l2_fourcc('N', 'V', '2', '1') /* 12  Y/CrCb 4:2:0  */
-#define V4L2_PIX_FMT_NV16    v4l2_fourcc('N', 'V', '1', '6') /* 16  Y/CbCr 4:2:2  */
-#define V4L2_PIX_FMT_NV61    v4l2_fourcc('N', 'V', '6', '1') /* 16  Y/CrCb 4:2:2  */
-
-/* two non contiguous planes - one Y, one Cr + Cb interleaved  */
-#define V4L2_PIX_FMT_NV12M   v4l2_fourcc('N', 'M', '1', '2') /* 12  Y/CbCr 4:2:0  */
-#define V4L2_PIX_FMT_NV12MT  v4l2_fourcc('T', 'M', '1', '2') /* 12  Y/CbCr 4:2:0 64x32 macroblocks */
-
-/* three non contiguous planes - Y, Cb, Cr */
-#define V4L2_PIX_FMT_YUV420M v4l2_fourcc('Y', 'M', '1', '2') /* 12  YUV420 planar */
-
-/* Bayer formats - see http://www.siliconimaging.com/RGB%20Bayer.htm */
-#define V4L2_PIX_FMT_SBGGR8  v4l2_fourcc('B', 'A', '8', '1') /*  8  BGBG.. GRGR.. */
-#define V4L2_PIX_FMT_SGBRG8  v4l2_fourcc('G', 'B', 'R', 'G') /*  8  GBGB.. RGRG.. */
-#define V4L2_PIX_FMT_SGRBG8  v4l2_fourcc('G', 'R', 'B', 'G') /*  8  GRGR.. BGBG.. */
-#define V4L2_PIX_FMT_SRGGB8  v4l2_fourcc('R', 'G', 'G', 'B') /*  8  RGRG.. GBGB.. */
-#define V4L2_PIX_FMT_SBGGR10 v4l2_fourcc('B', 'G', '1', '0') /* 10  BGBG.. GRGR.. */
-#define V4L2_PIX_FMT_SGBRG10 v4l2_fourcc('G', 'B', '1', '0') /* 10  GBGB.. RGRG.. */
-#define V4L2_PIX_FMT_SGRBG10 v4l2_fourcc('B', 'A', '1', '0') /* 10  GRGR.. BGBG.. */
-#define V4L2_PIX_FMT_SRGGB10 v4l2_fourcc('R', 'G', '1', '0') /* 10  RGRG.. GBGB.. */
-#define V4L2_PIX_FMT_SBGGR12 v4l2_fourcc('B', 'G', '1', '2') /* 12  BGBG.. GRGR.. */
-#define V4L2_PIX_FMT_SGBRG12 v4l2_fourcc('G', 'B', '1', '2') /* 12  GBGB.. RGRG.. */
-#define V4L2_PIX_FMT_SGRBG12 v4l2_fourcc('B', 'A', '1', '2') /* 12  GRGR.. BGBG.. */
-#define V4L2_PIX_FMT_SRGGB12 v4l2_fourcc('R', 'G', '1', '2') /* 12  RGRG.. GBGB.. */
-	/* 10bit raw bayer DPCM compressed to 8 bits */
-#define V4L2_PIX_FMT_SGRBG10DPCM8 v4l2_fourcc('B', 'D', '1', '0')
-	/*
-	 * 10bit raw bayer, expanded to 16 bits
-	 * xxxxrrrrrrrrrrxxxxgggggggggg xxxxggggggggggxxxxbbbbbbbbbb...
-	 */
-#define V4L2_PIX_FMT_SBGGR16 v4l2_fourcc('B', 'Y', 'R', '2') /* 16  BGBG.. GRGR.. */
-
-/* compressed formats */
-#define V4L2_PIX_FMT_MJPEG    v4l2_fourcc('M', 'J', 'P', 'G') /* Motion-JPEG   */
-#define V4L2_PIX_FMT_JPEG     v4l2_fourcc('J', 'P', 'E', 'G') /* JFIF JPEG     */
-#define V4L2_PIX_FMT_DV       v4l2_fourcc('d', 'v', 's', 'd') /* 1394          */
-#define V4L2_PIX_FMT_MPEG     v4l2_fourcc('M', 'P', 'E', 'G') /* MPEG-1/2/4 Multiplexed */
-#define V4L2_PIX_FMT_H264     v4l2_fourcc('H', '2', '6', '4') /* H264 with start codes */
-#define V4L2_PIX_FMT_H264_NO_SC v4l2_fourcc('A', 'V', 'C', '1') /* H264 without start codes */
-#define V4L2_PIX_FMT_H263     v4l2_fourcc('H', '2', '6', '3') /* H263          */
-#define V4L2_PIX_FMT_MPEG1    v4l2_fourcc('M', 'P', 'G', '1') /* MPEG-1 ES     */
-#define V4L2_PIX_FMT_MPEG2    v4l2_fourcc('M', 'P', 'G', '2') /* MPEG-2 ES     */
-#define V4L2_PIX_FMT_MPEG4    v4l2_fourcc('M', 'P', 'G', '4') /* MPEG-4 ES     */
-#define V4L2_PIX_FMT_XVID     v4l2_fourcc('X', 'V', 'I', 'D') /* Xvid           */
-#define V4L2_PIX_FMT_VC1_ANNEX_G v4l2_fourcc('V', 'C', '1', 'G') /* SMPTE 421M Annex G compliant stream */
-#define V4L2_PIX_FMT_VC1_ANNEX_L v4l2_fourcc('V', 'C', '1', 'L') /* SMPTE 421M Annex L compliant stream */
-
-/*  Vendor-specific formats   */
-#define V4L2_PIX_FMT_CPIA1    v4l2_fourcc('C', 'P', 'I', 'A') /* cpia1 YUV */
-#define V4L2_PIX_FMT_WNVA     v4l2_fourcc('W', 'N', 'V', 'A') /* Winnov hw compress */
-#define V4L2_PIX_FMT_SN9C10X  v4l2_fourcc('S', '9', '1', '0') /* SN9C10x compression */
-#define V4L2_PIX_FMT_SN9C20X_I420 v4l2_fourcc('S', '9', '2', '0') /* SN9C20x YUV 4:2:0 */
-#define V4L2_PIX_FMT_PWC1     v4l2_fourcc('P', 'W', 'C', '1') /* pwc older webcam */
-#define V4L2_PIX_FMT_PWC2     v4l2_fourcc('P', 'W', 'C', '2') /* pwc newer webcam */
-#define V4L2_PIX_FMT_ET61X251 v4l2_fourcc('E', '6', '2', '5') /* ET61X251 compression */
-#define V4L2_PIX_FMT_SPCA501  v4l2_fourcc('S', '5', '0', '1') /* YUYV per line */
-#define V4L2_PIX_FMT_SPCA505  v4l2_fourcc('S', '5', '0', '5') /* YYUV per line */
-#define V4L2_PIX_FMT_SPCA508  v4l2_fourcc('S', '5', '0', '8') /* YUVY per line */
-#define V4L2_PIX_FMT_SPCA561  v4l2_fourcc('S', '5', '6', '1') /* compressed GBRG bayer */
-#define V4L2_PIX_FMT_PAC207   v4l2_fourcc('P', '2', '0', '7') /* compressed BGGR bayer */
-#define V4L2_PIX_FMT_MR97310A v4l2_fourcc('M', '3', '1', '0') /* compressed BGGR bayer */
-#define V4L2_PIX_FMT_SN9C2028 v4l2_fourcc('S', 'O', 'N', 'X') /* compressed GBRG bayer */
-#define V4L2_PIX_FMT_SQ905C   v4l2_fourcc('9', '0', '5', 'C') /* compressed RGGB bayer */
-#define V4L2_PIX_FMT_PJPG     v4l2_fourcc('P', 'J', 'P', 'G') /* Pixart 73xx JPEG */
-#define V4L2_PIX_FMT_OV511    v4l2_fourcc('O', '5', '1', '1') /* ov511 JPEG */
-#define V4L2_PIX_FMT_OV518    v4l2_fourcc('O', '5', '1', '8') /* ov518 JPEG */
-#define V4L2_PIX_FMT_STV0680  v4l2_fourcc('S', '6', '8', '0') /* stv0680 bayer */
-#define V4L2_PIX_FMT_TM6000   v4l2_fourcc('T', 'M', '6', '0') /* tm5600/tm60x0 */
-#define V4L2_PIX_FMT_CIT_YYVYUY v4l2_fourcc('C', 'I', 'T', 'V') /* one line of Y then 1 line of VYUY */
-#define V4L2_PIX_FMT_KONICA420  v4l2_fourcc('K', 'O', 'N', 'I') /* YUV420 planar in blocks of 256 pixels */
-#define V4L2_PIX_FMT_JPGL	v4l2_fourcc('J', 'P', 'G', 'L') /* JPEG-Lite */
-#define V4L2_PIX_FMT_SE401      v4l2_fourcc('S', '4', '0', '1') /* se401 janggu compressed rgb */
-
-/*
- *	F O R M A T   E N U M E R A T I O N
- */
-struct v4l2_fmtdesc {
-	__u32		    index;             /* Format number      */
-	enum v4l2_buf_type  type;              /* buffer type        */
-	__u32               flags;
-	__u8		    description[32];   /* Description string */
-	__u32		    pixelformat;       /* Format fourcc      */
-	__u32		    reserved[4];
-};
-
-#define V4L2_FMT_FLAG_COMPRESSED 0x0001
-#define V4L2_FMT_FLAG_EMULATED   0x0002
-
-#if 1
-	/* Experimental Frame Size and frame rate enumeration */
-/*
- *	F R A M E   S I Z E   E N U M E R A T I O N
- */
-enum v4l2_frmsizetypes {
-	V4L2_FRMSIZE_TYPE_DISCRETE	= 1,
-	V4L2_FRMSIZE_TYPE_CONTINUOUS	= 2,
-	V4L2_FRMSIZE_TYPE_STEPWISE	= 3,
-};
-
-struct v4l2_frmsize_discrete {
-	__u32			width;		/* Frame width [pixel] */
-	__u32			height;		/* Frame height [pixel] */
-};
-
-struct v4l2_frmsize_stepwise {
-	__u32			min_width;	/* Minimum frame width [pixel] */
-	__u32			max_width;	/* Maximum frame width [pixel] */
-	__u32			step_width;	/* Frame width step size [pixel] */
-	__u32			min_height;	/* Minimum frame height [pixel] */
-	__u32			max_height;	/* Maximum frame height [pixel] */
-	__u32			step_height;	/* Frame height step size [pixel] */
-};
-
-struct v4l2_frmsizeenum {
-	__u32			index;		/* Frame size number */
-	__u32			pixel_format;	/* Pixel format */
-	__u32			type;		/* Frame size type the device supports. */
-
-	union {					/* Frame size */
-		struct v4l2_frmsize_discrete	discrete;
-		struct v4l2_frmsize_stepwise	stepwise;
-	};
-
-	__u32   reserved[2];			/* Reserved space for future use */
-};
-
-/*
- *	F R A M E   R A T E   E N U M E R A T I O N
- */
-enum v4l2_frmivaltypes {
-	V4L2_FRMIVAL_TYPE_DISCRETE	= 1,
-	V4L2_FRMIVAL_TYPE_CONTINUOUS	= 2,
-	V4L2_FRMIVAL_TYPE_STEPWISE	= 3,
-};
-
-struct v4l2_frmival_stepwise {
-	struct v4l2_fract	min;		/* Minimum frame interval [s] */
-	struct v4l2_fract	max;		/* Maximum frame interval [s] */
-	struct v4l2_fract	step;		/* Frame interval step size [s] */
-};
-
-struct v4l2_frmivalenum {
-	__u32			index;		/* Frame format index */
-	__u32			pixel_format;	/* Pixel format */
-	__u32			width;		/* Frame width */
-	__u32			height;		/* Frame height */
-	__u32			type;		/* Frame interval type the device supports. */
-
-	union {					/* Frame interval */
-		struct v4l2_fract		discrete;
-		struct v4l2_frmival_stepwise	stepwise;
-	};
-
-	__u32	reserved[2];			/* Reserved space for future use */
-};
-#endif
-
-/*
- *	T I M E C O D E
- */
-struct v4l2_timecode {
-	__u32	type;
-	__u32	flags;
-	__u8	frames;
-	__u8	seconds;
-	__u8	minutes;
-	__u8	hours;
-	__u8	userbits[4];
-};
-
-/*  Type  */
-#define V4L2_TC_TYPE_24FPS		1
-#define V4L2_TC_TYPE_25FPS		2
-#define V4L2_TC_TYPE_30FPS		3
-#define V4L2_TC_TYPE_50FPS		4
-#define V4L2_TC_TYPE_60FPS		5
-
-/*  Flags  */
-#define V4L2_TC_FLAG_DROPFRAME		0x0001 /* "drop-frame" mode */
-#define V4L2_TC_FLAG_COLORFRAME		0x0002
-#define V4L2_TC_USERBITS_field		0x000C
-#define V4L2_TC_USERBITS_USERDEFINED	0x0000
-#define V4L2_TC_USERBITS_8BITCHARS	0x0008
-/* The above is based on SMPTE timecodes */
-
-struct v4l2_jpegcompression {
-	int quality;
-
-	int  APPn;              /* Number of APP segment to be written,
-				 * must be 0..15 */
-	int  APP_len;           /* Length of data in JPEG APPn segment */
-	char APP_data[60];      /* Data in the JPEG APPn segment. */
-
-	int  COM_len;           /* Length of data in JPEG COM segment */
-	char COM_data[60];      /* Data in JPEG COM segment */
-
-	__u32 jpeg_markers;     /* Which markers should go into the JPEG
-				 * output. Unless you exactly know what
-				 * you do, leave them untouched.
-				 * Inluding less markers will make the
-				 * resulting code smaller, but there will
-				 * be fewer applications which can read it.
-				 * The presence of the APP and COM marker
-				 * is influenced by APP_len and COM_len
-				 * ONLY, not by this property! */
-
-#define V4L2_JPEG_MARKER_DHT (1<<3)    /* Define Huffman Tables */
-#define V4L2_JPEG_MARKER_DQT (1<<4)    /* Define Quantization Tables */
-#define V4L2_JPEG_MARKER_DRI (1<<5)    /* Define Restart Interval */
-#define V4L2_JPEG_MARKER_COM (1<<6)    /* Comment segment */
-#define V4L2_JPEG_MARKER_APP (1<<7)    /* App segment, driver will
-					* allways use APP0 */
-};
-
-/*
- *	M E M O R Y - M A P P I N G   B U F F E R S
- */
-struct v4l2_requestbuffers {
-	__u32			count;
-	enum v4l2_buf_type      type;
-	enum v4l2_memory        memory;
-	__u32			reserved[2];
-};
-
-/**
- * struct v4l2_plane - plane info for multi-planar buffers
- * @bytesused:		number of bytes occupied by data in the plane (payload)
- * @length:		size of this plane (NOT the payload) in bytes
- * @mem_offset:		when memory in the associated struct v4l2_buffer is
- *			V4L2_MEMORY_MMAP, equals the offset from the start of
- *			the device memory for this plane (or is a "cookie" that
- *			should be passed to mmap() called on the video node)
- * @userptr:		when memory is V4L2_MEMORY_USERPTR, a userspace pointer
- *			pointing to this plane
- * @data_offset:	offset in the plane to the start of data; usually 0,
- *			unless there is a header in front of the data
- *
- * Multi-planar buffers consist of one or more planes, e.g. an YCbCr buffer
- * with two planes can have one plane for Y, and another for interleaved CbCr
- * components. Each plane can reside in a separate memory buffer, or even in
- * a completely separate memory node (e.g. in embedded devices).
- */
-struct v4l2_plane {
-	__u32			bytesused;
-	__u32			length;
-	union {
-		__u32		mem_offset;
-		unsigned long	userptr;
-	} m;
-	__u32			data_offset;
-	__u32			reserved[11];
-};
-
-/**
- * struct v4l2_buffer - video buffer info
- * @index:	id number of the buffer
- * @type:	buffer type (type == *_MPLANE for multiplanar buffers)
- * @bytesused:	number of bytes occupied by data in the buffer (payload);
- *		unused (set to 0) for multiplanar buffers
- * @flags:	buffer informational flags
- * @field:	field order of the image in the buffer
- * @timestamp:	frame timestamp
- * @timecode:	frame timecode
- * @sequence:	sequence count of this frame
- * @memory:	the method, in which the actual video data is passed
- * @offset:	for non-multiplanar buffers with memory == V4L2_MEMORY_MMAP;
- *		offset from the start of the device memory for this plane,
- *		(or a "cookie" that should be passed to mmap() as offset)
- * @userptr:	for non-multiplanar buffers with memory == V4L2_MEMORY_USERPTR;
- *		a userspace pointer pointing to this buffer
- * @planes:	for multiplanar buffers; userspace pointer to the array of plane
- *		info structs for this buffer
- * @length:	size in bytes of the buffer (NOT its payload) for single-plane
- *		buffers (when type != *_MPLANE); number of elements in the
- *		planes array for multi-plane buffers
- * @input:	input number from which the video data has has been captured
- *
- * Contains data exchanged by application and driver using one of the Streaming
- * I/O methods.
- */
-struct v4l2_buffer {
-	__u32			index;
-	enum v4l2_buf_type      type;
-	__u32			bytesused;
-	__u32			flags;
-	enum v4l2_field		field;
-	struct timeval		timestamp;
-	struct v4l2_timecode	timecode;
-	__u32			sequence;
-
-	/* memory location */
-	enum v4l2_memory        memory;
-	union {
-		__u32           offset;
-		unsigned long   userptr;
-		struct v4l2_plane *planes;
-	} m;
-	__u32			length;
-	__u32			input;
-	__u32			reserved;
-};
-
-/*  Flags for 'flags' field */
-#define V4L2_BUF_FLAG_MAPPED	0x0001  /* Buffer is mapped (flag) */
-#define V4L2_BUF_FLAG_QUEUED	0x0002	/* Buffer is queued for processing */
-#define V4L2_BUF_FLAG_DONE	0x0004	/* Buffer is ready */
-#define V4L2_BUF_FLAG_KEYFRAME	0x0008	/* Image is a keyframe (I-frame) */
-#define V4L2_BUF_FLAG_PFRAME	0x0010	/* Image is a P-frame */
-#define V4L2_BUF_FLAG_BFRAME	0x0020	/* Image is a B-frame */
-/* Buffer is ready, but the data contained within is corrupted. */
-#define V4L2_BUF_FLAG_ERROR	0x0040
-#define V4L2_BUF_FLAG_TIMECODE	0x0100	/* timecode field is valid */
-#define V4L2_BUF_FLAG_INPUT     0x0200  /* input field is valid */
-#define V4L2_BUF_FLAG_PREPARED	0x0400	/* Buffer is prepared for queuing */
-/* Cache handling flags */
-#define V4L2_BUF_FLAG_NO_CACHE_INVALIDATE	0x0800
-#define V4L2_BUF_FLAG_NO_CACHE_CLEAN		0x1000
-
-/*
- *	O V E R L A Y   P R E V I E W
- */
-struct v4l2_framebuffer {
-	__u32			capability;
-	__u32			flags;
-/* FIXME: in theory we should pass something like PCI device + memory
- * region + offset instead of some physical address */
-	void                    *base;
-	struct v4l2_pix_format	fmt;
-};
-/*  Flags for the 'capability' field. Read only */
-#define V4L2_FBUF_CAP_EXTERNOVERLAY	0x0001
-#define V4L2_FBUF_CAP_CHROMAKEY		0x0002
-#define V4L2_FBUF_CAP_LIST_CLIPPING     0x0004
-#define V4L2_FBUF_CAP_BITMAP_CLIPPING	0x0008
-#define V4L2_FBUF_CAP_LOCAL_ALPHA	0x0010
-#define V4L2_FBUF_CAP_GLOBAL_ALPHA	0x0020
-#define V4L2_FBUF_CAP_LOCAL_INV_ALPHA	0x0040
-#define V4L2_FBUF_CAP_SRC_CHROMAKEY	0x0080
-/*  Flags for the 'flags' field. */
-#define V4L2_FBUF_FLAG_PRIMARY		0x0001
-#define V4L2_FBUF_FLAG_OVERLAY		0x0002
-#define V4L2_FBUF_FLAG_CHROMAKEY	0x0004
-#define V4L2_FBUF_FLAG_LOCAL_ALPHA	0x0008
-#define V4L2_FBUF_FLAG_GLOBAL_ALPHA	0x0010
-#define V4L2_FBUF_FLAG_LOCAL_INV_ALPHA	0x0020
-#define V4L2_FBUF_FLAG_SRC_CHROMAKEY	0x0040
-
-struct v4l2_clip {
-	struct v4l2_rect        c;
-	struct v4l2_clip	__user *next;
-};
-
-struct v4l2_window {
-	struct v4l2_rect        w;
-	enum v4l2_field  	field;
-	__u32			chromakey;
-	struct v4l2_clip	__user *clips;
-	__u32			clipcount;
-	void			__user *bitmap;
-	__u8                    global_alpha;
-};
-
-/*
- *	C A P T U R E   P A R A M E T E R S
- */
-struct v4l2_captureparm {
-	__u32		   capability;	  /*  Supported modes */
-	__u32		   capturemode;	  /*  Current mode */
-	struct v4l2_fract  timeperframe;  /*  Time per frame in .1us units */
-	__u32		   extendedmode;  /*  Driver-specific extensions */
-	__u32              readbuffers;   /*  # of buffers for read */
-	__u32		   reserved[4];
-};
-
-/*  Flags for 'capability' and 'capturemode' fields */
-#define V4L2_MODE_HIGHQUALITY	0x0001	/*  High quality imaging mode */
-#define V4L2_CAP_TIMEPERFRAME	0x1000	/*  timeperframe field is supported */
-
-struct v4l2_outputparm {
-	__u32		   capability;	 /*  Supported modes */
-	__u32		   outputmode;	 /*  Current mode */
-	struct v4l2_fract  timeperframe; /*  Time per frame in seconds */
-	__u32		   extendedmode; /*  Driver-specific extensions */
-	__u32              writebuffers; /*  # of buffers for write */
-	__u32		   reserved[4];
-};
-
-/*
- *	I N P U T   I M A G E   C R O P P I N G
- */
-struct v4l2_cropcap {
-	enum v4l2_buf_type      type;
-	struct v4l2_rect        bounds;
-	struct v4l2_rect        defrect;
-	struct v4l2_fract       pixelaspect;
-};
-
-struct v4l2_crop {
-	enum v4l2_buf_type      type;
-	struct v4l2_rect        c;
-};
-
-/*
- *      A N A L O G   V I D E O   S T A N D A R D
- */
-
-typedef __u64 v4l2_std_id;
-
-/* one bit for each */
-#define V4L2_STD_PAL_B          ((v4l2_std_id)0x00000001)
-#define V4L2_STD_PAL_B1         ((v4l2_std_id)0x00000002)
-#define V4L2_STD_PAL_G          ((v4l2_std_id)0x00000004)
-#define V4L2_STD_PAL_H          ((v4l2_std_id)0x00000008)
-#define V4L2_STD_PAL_I          ((v4l2_std_id)0x00000010)
-#define V4L2_STD_PAL_D          ((v4l2_std_id)0x00000020)
-#define V4L2_STD_PAL_D1         ((v4l2_std_id)0x00000040)
-#define V4L2_STD_PAL_K          ((v4l2_std_id)0x00000080)
-
-#define V4L2_STD_PAL_M          ((v4l2_std_id)0x00000100)
-#define V4L2_STD_PAL_N          ((v4l2_std_id)0x00000200)
-#define V4L2_STD_PAL_Nc         ((v4l2_std_id)0x00000400)
-#define V4L2_STD_PAL_60         ((v4l2_std_id)0x00000800)
-
-#define V4L2_STD_NTSC_M         ((v4l2_std_id)0x00001000)	/* BTSC */
-#define V4L2_STD_NTSC_M_JP      ((v4l2_std_id)0x00002000)	/* EIA-J */
-#define V4L2_STD_NTSC_443       ((v4l2_std_id)0x00004000)
-#define V4L2_STD_NTSC_M_KR      ((v4l2_std_id)0x00008000)	/* FM A2 */
-
-#define V4L2_STD_SECAM_B        ((v4l2_std_id)0x00010000)
-#define V4L2_STD_SECAM_D        ((v4l2_std_id)0x00020000)
-#define V4L2_STD_SECAM_G        ((v4l2_std_id)0x00040000)
-#define V4L2_STD_SECAM_H        ((v4l2_std_id)0x00080000)
-#define V4L2_STD_SECAM_K        ((v4l2_std_id)0x00100000)
-#define V4L2_STD_SECAM_K1       ((v4l2_std_id)0x00200000)
-#define V4L2_STD_SECAM_L        ((v4l2_std_id)0x00400000)
-#define V4L2_STD_SECAM_LC       ((v4l2_std_id)0x00800000)
-
-/* ATSC/HDTV */
-#define V4L2_STD_ATSC_8_VSB     ((v4l2_std_id)0x01000000)
-#define V4L2_STD_ATSC_16_VSB    ((v4l2_std_id)0x02000000)
-
-/* FIXME:
-   Although std_id is 64 bits, there is an issue on PPC32 architecture that
-   makes switch(__u64) to break. So, there's a hack on v4l2-common.c rounding
-   this value to 32 bits.
-   As, currently, the max value is for V4L2_STD_ATSC_16_VSB (30 bits wide),
-   it should work fine. However, if needed to add more than two standards,
-   v4l2-common.c should be fixed.
- */
-
-/*
- * Some macros to merge video standards in order to make live easier for the
- * drivers and V4L2 applications
- */
-
-/*
- * "Common" NTSC/M - It should be noticed that V4L2_STD_NTSC_443 is
- * Missing here.
- */
-#define V4L2_STD_NTSC           (V4L2_STD_NTSC_M	|\
-				 V4L2_STD_NTSC_M_JP     |\
-				 V4L2_STD_NTSC_M_KR)
-/* Secam macros */
-#define V4L2_STD_SECAM_DK      	(V4L2_STD_SECAM_D	|\
-				 V4L2_STD_SECAM_K	|\
-				 V4L2_STD_SECAM_K1)
-/* All Secam Standards */
-#define V4L2_STD_SECAM		(V4L2_STD_SECAM_B	|\
-				 V4L2_STD_SECAM_G	|\
-				 V4L2_STD_SECAM_H	|\
-				 V4L2_STD_SECAM_DK	|\
-				 V4L2_STD_SECAM_L       |\
-				 V4L2_STD_SECAM_LC)
-/* PAL macros */
-#define V4L2_STD_PAL_BG		(V4L2_STD_PAL_B		|\
-				 V4L2_STD_PAL_B1	|\
-				 V4L2_STD_PAL_G)
-#define V4L2_STD_PAL_DK		(V4L2_STD_PAL_D		|\
-				 V4L2_STD_PAL_D1	|\
-				 V4L2_STD_PAL_K)
-/*
- * "Common" PAL - This macro is there to be compatible with the old
- * V4L1 concept of "PAL": /BGDKHI.
- * Several PAL standards are mising here: /M, /N and /Nc
- */
-#define V4L2_STD_PAL		(V4L2_STD_PAL_BG	|\
-				 V4L2_STD_PAL_DK	|\
-				 V4L2_STD_PAL_H		|\
-				 V4L2_STD_PAL_I)
-/* Chroma "agnostic" standards */
-#define V4L2_STD_B		(V4L2_STD_PAL_B		|\
-				 V4L2_STD_PAL_B1	|\
-				 V4L2_STD_SECAM_B)
-#define V4L2_STD_G		(V4L2_STD_PAL_G		|\
-				 V4L2_STD_SECAM_G)
-#define V4L2_STD_H		(V4L2_STD_PAL_H		|\
-				 V4L2_STD_SECAM_H)
-#define V4L2_STD_L		(V4L2_STD_SECAM_L	|\
-				 V4L2_STD_SECAM_LC)
-#define V4L2_STD_GH		(V4L2_STD_G		|\
-				 V4L2_STD_H)
-#define V4L2_STD_DK		(V4L2_STD_PAL_DK	|\
-				 V4L2_STD_SECAM_DK)
-#define V4L2_STD_BG		(V4L2_STD_B		|\
-				 V4L2_STD_G)
-#define V4L2_STD_MN		(V4L2_STD_PAL_M		|\
-				 V4L2_STD_PAL_N		|\
-				 V4L2_STD_PAL_Nc	|\
-				 V4L2_STD_NTSC)
-
-/* Standards where MTS/BTSC stereo could be found */
-#define V4L2_STD_MTS		(V4L2_STD_NTSC_M	|\
-				 V4L2_STD_PAL_M		|\
-				 V4L2_STD_PAL_N		|\
-				 V4L2_STD_PAL_Nc)
-
-/* Standards for Countries with 60Hz Line frequency */
-#define V4L2_STD_525_60		(V4L2_STD_PAL_M		|\
-				 V4L2_STD_PAL_60	|\
-				 V4L2_STD_NTSC		|\
-				 V4L2_STD_NTSC_443)
-/* Standards for Countries with 50Hz Line frequency */
-#define V4L2_STD_625_50		(V4L2_STD_PAL		|\
-				 V4L2_STD_PAL_N		|\
-				 V4L2_STD_PAL_Nc	|\
-				 V4L2_STD_SECAM)
-
-#define V4L2_STD_ATSC           (V4L2_STD_ATSC_8_VSB    |\
-				 V4L2_STD_ATSC_16_VSB)
-/* Macros with none and all analog standards */
-#define V4L2_STD_UNKNOWN        0
-#define V4L2_STD_ALL            (V4L2_STD_525_60	|\
-				 V4L2_STD_625_50)
-
-struct v4l2_standard {
-	__u32		     index;
-	v4l2_std_id          id;
-	__u8		     name[24];
-	struct v4l2_fract    frameperiod; /* Frames, not fields */
-	__u32		     framelines;
-	__u32		     reserved[4];
-};
-
-/*
- *	V I D E O	T I M I N G S	D V	P R E S E T
- */
-struct v4l2_dv_preset {
-	__u32	preset;
-	__u32	reserved[4];
-};
-
-/*
- *	D V	P R E S E T S	E N U M E R A T I O N
- */
-struct v4l2_dv_enum_preset {
-	__u32	index;
-	__u32	preset;
-	__u8	name[32]; /* Name of the preset timing */
-	__u32	width;
-	__u32	height;
-	__u32	reserved[4];
-};
-
-/*
- * 	D V	P R E S E T	V A L U E S
- */
-#define		V4L2_DV_INVALID		0
-#define		V4L2_DV_480P59_94	1 /* BT.1362 */
-#define		V4L2_DV_576P50		2 /* BT.1362 */
-#define		V4L2_DV_720P24		3 /* SMPTE 296M */
-#define		V4L2_DV_720P25		4 /* SMPTE 296M */
-#define		V4L2_DV_720P30		5 /* SMPTE 296M */
-#define		V4L2_DV_720P50		6 /* SMPTE 296M */
-#define		V4L2_DV_720P59_94	7 /* SMPTE 274M */
-#define		V4L2_DV_720P60		8 /* SMPTE 274M/296M */
-#define		V4L2_DV_1080I29_97	9 /* BT.1120/ SMPTE 274M */
-#define		V4L2_DV_1080I30		10 /* BT.1120/ SMPTE 274M */
-#define		V4L2_DV_1080I25		11 /* BT.1120 */
-#define		V4L2_DV_1080I50		12 /* SMPTE 296M */
-#define		V4L2_DV_1080I60		13 /* SMPTE 296M */
-#define		V4L2_DV_1080P24		14 /* SMPTE 296M */
-#define		V4L2_DV_1080P25		15 /* SMPTE 296M */
-#define		V4L2_DV_1080P30		16 /* SMPTE 296M */
-#define		V4L2_DV_1080P50		17 /* BT.1120 */
-#define		V4L2_DV_1080P60		18 /* BT.1120 */
-
-/*
- *	D V 	B T	T I M I N G S
- */
-
-/* BT.656/BT.1120 timing data */
-struct v4l2_bt_timings {
-	__u32	width;		/* width in pixels */
-	__u32	height;		/* height in lines */
-	__u32	interlaced;	/* Interlaced or progressive */
-	__u32	polarities;	/* Positive or negative polarity */
-	__u64	pixelclock;	/* Pixel clock in HZ. Ex. 74.25MHz->74250000 */
-	__u32	hfrontporch;	/* Horizpontal front porch in pixels */
-	__u32	hsync;		/* Horizontal Sync length in pixels */
-	__u32	hbackporch;	/* Horizontal back porch in pixels */
-	__u32	vfrontporch;	/* Vertical front porch in pixels */
-	__u32	vsync;		/* Vertical Sync length in lines */
-	__u32	vbackporch;	/* Vertical back porch in lines */
-	__u32	il_vfrontporch;	/* Vertical front porch for bottom field of
-				 * interlaced field formats
-				 */
-	__u32	il_vsync;	/* Vertical sync length for bottom field of
-				 * interlaced field formats
-				 */
-	__u32	il_vbackporch;	/* Vertical back porch for bottom field of
-				 * interlaced field formats
-				 */
-	__u32	reserved[16];
-} __attribute__ ((packed));
-
-/* Interlaced or progressive format */
-#define	V4L2_DV_PROGRESSIVE	0
-#define	V4L2_DV_INTERLACED	1
-
-/* Polarities. If bit is not set, it is assumed to be negative polarity */
-#define V4L2_DV_VSYNC_POS_POL	0x00000001
-#define V4L2_DV_HSYNC_POS_POL	0x00000002
-
-
-/* DV timings */
-struct v4l2_dv_timings {
-	__u32 type;
-	union {
-		struct v4l2_bt_timings	bt;
-		__u32	reserved[32];
-	};
-} __attribute__ ((packed));
-
-/* Values for the type field */
-#define V4L2_DV_BT_656_1120	0	/* BT.656/1120 timing type */
-
-/*
- *	V I D E O   I N P U T S
- */
-struct v4l2_input {
-	__u32	     index;		/*  Which input */
-	__u8	     name[32];		/*  Label */
-	__u32	     type;		/*  Type of input */
-	__u32	     audioset;		/*  Associated audios (bitfield) */
-	__u32        tuner;             /*  Associated tuner */
-	v4l2_std_id  std;
-	__u32	     status;
-	__u32	     capabilities;
-	__u32	     reserved[3];
-};
-
-/*  Values for the 'type' field */
-#define V4L2_INPUT_TYPE_TUNER		1
-#define V4L2_INPUT_TYPE_CAMERA		2
-
-/* field 'status' - general */
-#define V4L2_IN_ST_NO_POWER    0x00000001  /* Attached device is off */
-#define V4L2_IN_ST_NO_SIGNAL   0x00000002
-#define V4L2_IN_ST_NO_COLOR    0x00000004
-
-/* field 'status' - sensor orientation */
-/* If sensor is mounted upside down set both bits */
-#define V4L2_IN_ST_HFLIP       0x00000010 /* Frames are flipped horizontally */
-#define V4L2_IN_ST_VFLIP       0x00000020 /* Frames are flipped vertically */
-
-/* field 'status' - analog */
-#define V4L2_IN_ST_NO_H_LOCK   0x00000100  /* No horizontal sync lock */
-#define V4L2_IN_ST_COLOR_KILL  0x00000200  /* Color killer is active */
-
-/* field 'status' - digital */
-#define V4L2_IN_ST_NO_SYNC     0x00010000  /* No synchronization lock */
-#define V4L2_IN_ST_NO_EQU      0x00020000  /* No equalizer lock */
-#define V4L2_IN_ST_NO_CARRIER  0x00040000  /* Carrier recovery failed */
-
-/* field 'status' - VCR and set-top box */
-#define V4L2_IN_ST_MACROVISION 0x01000000  /* Macrovision detected */
-#define V4L2_IN_ST_NO_ACCESS   0x02000000  /* Conditional access denied */
-#define V4L2_IN_ST_VTR         0x04000000  /* VTR time constant */
-
-/* capabilities flags */
-#define V4L2_IN_CAP_PRESETS		0x00000001 /* Supports S_DV_PRESET */
-#define V4L2_IN_CAP_CUSTOM_TIMINGS	0x00000002 /* Supports S_DV_TIMINGS */
-#define V4L2_IN_CAP_STD			0x00000004 /* Supports S_STD */
-
-/*
- *	V I D E O   O U T P U T S
- */
-struct v4l2_output {
-	__u32	     index;		/*  Which output */
-	__u8	     name[32];		/*  Label */
-	__u32	     type;		/*  Type of output */
-	__u32	     audioset;		/*  Associated audios (bitfield) */
-	__u32	     modulator;         /*  Associated modulator */
-	v4l2_std_id  std;
-	__u32	     capabilities;
-	__u32	     reserved[3];
-};
-/*  Values for the 'type' field */
-#define V4L2_OUTPUT_TYPE_MODULATOR		1
-#define V4L2_OUTPUT_TYPE_ANALOG			2
-#define V4L2_OUTPUT_TYPE_ANALOGVGAOVERLAY	3
-
-/* capabilities flags */
-#define V4L2_OUT_CAP_PRESETS		0x00000001 /* Supports S_DV_PRESET */
-#define V4L2_OUT_CAP_CUSTOM_TIMINGS	0x00000002 /* Supports S_DV_TIMINGS */
-#define V4L2_OUT_CAP_STD		0x00000004 /* Supports S_STD */
-
-/*
- *	C O N T R O L S
- */
-struct v4l2_control {
-	__u32		     id;
-	__s32		     value;
-};
-
-struct v4l2_ext_control {
-	__u32 id;
-	__u32 size;
-	__u32 reserved2[1];
-	union {
-		__s32 value;
-		__s64 value64;
-		char __user *string;
-	};
-} __attribute__ ((packed));
-
-struct v4l2_ext_controls {
-	__u32 ctrl_class;
-	__u32 count;
-	__u32 error_idx;
-	__u32 reserved[2];
-	struct v4l2_ext_control *controls;
-};
-
-/*  Values for ctrl_class field */
-#define V4L2_CTRL_CLASS_USER 0x00980000	/* Old-style 'user' controls */
-#define V4L2_CTRL_CLASS_MPEG 0x00990000	/* MPEG-compression controls */
-#define V4L2_CTRL_CLASS_CAMERA 0x009a0000	/* Camera class controls */
-#define V4L2_CTRL_CLASS_FM_TX 0x009b0000	/* FM Modulator control class */
-#define V4L2_CTRL_CLASS_FLASH 0x009c0000	/* Camera flash controls */
-
-#define V4L2_CTRL_ID_MASK      	  (0x0fffffff)
-#define V4L2_CTRL_ID2CLASS(id)    ((id) & 0x0fff0000UL)
-#define V4L2_CTRL_DRIVER_PRIV(id) (((id) & 0xffff) >= 0x1000)
-
-enum v4l2_ctrl_type {
-	V4L2_CTRL_TYPE_INTEGER	     = 1,
-	V4L2_CTRL_TYPE_BOOLEAN	     = 2,
-	V4L2_CTRL_TYPE_MENU	     = 3,
-	V4L2_CTRL_TYPE_BUTTON	     = 4,
-	V4L2_CTRL_TYPE_INTEGER64     = 5,
-	V4L2_CTRL_TYPE_CTRL_CLASS    = 6,
-	V4L2_CTRL_TYPE_STRING        = 7,
-	V4L2_CTRL_TYPE_BITMASK       = 8,
-};
-
-/*  Used in the VIDIOC_QUERYCTRL ioctl for querying controls */
-struct v4l2_queryctrl {
-	__u32		     id;
-	enum v4l2_ctrl_type  type;
-	__u8		     name[32];	/* Whatever */
-	__s32		     minimum;	/* Note signedness */
-	__s32		     maximum;
-	__s32		     step;
-	__s32		     default_value;
-	__u32                flags;
-	__u32		     reserved[2];
-};
-
-/*  Used in the VIDIOC_QUERYMENU ioctl for querying menu items */
-struct v4l2_querymenu {
-	__u32		id;
-	__u32		index;
-	__u8		name[32];	/* Whatever */
-	__u32		reserved;
-};
-
-/*  Control flags  */
-#define V4L2_CTRL_FLAG_DISABLED		0x0001
-#define V4L2_CTRL_FLAG_GRABBED		0x0002
-#define V4L2_CTRL_FLAG_READ_ONLY 	0x0004
-#define V4L2_CTRL_FLAG_UPDATE 		0x0008
-#define V4L2_CTRL_FLAG_INACTIVE 	0x0010
-#define V4L2_CTRL_FLAG_SLIDER 		0x0020
-#define V4L2_CTRL_FLAG_WRITE_ONLY 	0x0040
-#define V4L2_CTRL_FLAG_VOLATILE		0x0080
-
-/*  Query flag, to be ORed with the control ID */
-#define V4L2_CTRL_FLAG_NEXT_CTRL	0x80000000
-
-/*  User-class control IDs defined by V4L2 */
-#define V4L2_CID_MAX_CTRLS		1024
-#define V4L2_CID_BASE			(V4L2_CTRL_CLASS_USER | 0x900)
-#define V4L2_CID_USER_BASE 		V4L2_CID_BASE
-/*  IDs reserved for driver specific controls */
-#define V4L2_CID_PRIVATE_BASE		0x08000000
-
-#define V4L2_CID_USER_CLASS 		(V4L2_CTRL_CLASS_USER | 1)
-#define V4L2_CID_BRIGHTNESS		(V4L2_CID_BASE+0)
-#define V4L2_CID_CONTRAST		(V4L2_CID_BASE+1)
-#define V4L2_CID_SATURATION		(V4L2_CID_BASE+2)
-#define V4L2_CID_HUE			(V4L2_CID_BASE+3)
-#define V4L2_CID_AUDIO_VOLUME		(V4L2_CID_BASE+5)
-#define V4L2_CID_AUDIO_BALANCE		(V4L2_CID_BASE+6)
-#define V4L2_CID_AUDIO_BASS		(V4L2_CID_BASE+7)
-#define V4L2_CID_AUDIO_TREBLE		(V4L2_CID_BASE+8)
-#define V4L2_CID_AUDIO_MUTE		(V4L2_CID_BASE+9)
-#define V4L2_CID_AUDIO_LOUDNESS		(V4L2_CID_BASE+10)
-#define V4L2_CID_BLACK_LEVEL		(V4L2_CID_BASE+11) /* Deprecated */
-#define V4L2_CID_AUTO_WHITE_BALANCE	(V4L2_CID_BASE+12)
-#define V4L2_CID_DO_WHITE_BALANCE	(V4L2_CID_BASE+13)
-#define V4L2_CID_RED_BALANCE		(V4L2_CID_BASE+14)
-#define V4L2_CID_BLUE_BALANCE		(V4L2_CID_BASE+15)
-#define V4L2_CID_GAMMA			(V4L2_CID_BASE+16)
-#define V4L2_CID_WHITENESS		(V4L2_CID_GAMMA) /* Deprecated */
-#define V4L2_CID_EXPOSURE		(V4L2_CID_BASE+17)
-#define V4L2_CID_AUTOGAIN		(V4L2_CID_BASE+18)
-#define V4L2_CID_GAIN			(V4L2_CID_BASE+19)
-#define V4L2_CID_HFLIP			(V4L2_CID_BASE+20)
-#define V4L2_CID_VFLIP			(V4L2_CID_BASE+21)
-
-/* Deprecated; use V4L2_CID_PAN_RESET and V4L2_CID_TILT_RESET */
-#define V4L2_CID_HCENTER		(V4L2_CID_BASE+22)
-#define V4L2_CID_VCENTER		(V4L2_CID_BASE+23)
-
-#define V4L2_CID_POWER_LINE_FREQUENCY	(V4L2_CID_BASE+24)
-enum v4l2_power_line_frequency {
-	V4L2_CID_POWER_LINE_FREQUENCY_DISABLED	= 0,
-	V4L2_CID_POWER_LINE_FREQUENCY_50HZ	= 1,
-	V4L2_CID_POWER_LINE_FREQUENCY_60HZ	= 2,
-	V4L2_CID_POWER_LINE_FREQUENCY_AUTO	= 3,
-};
-#define V4L2_CID_HUE_AUTO			(V4L2_CID_BASE+25)
-#define V4L2_CID_WHITE_BALANCE_TEMPERATURE	(V4L2_CID_BASE+26)
-#define V4L2_CID_SHARPNESS			(V4L2_CID_BASE+27)
-#define V4L2_CID_BACKLIGHT_COMPENSATION 	(V4L2_CID_BASE+28)
-#define V4L2_CID_CHROMA_AGC                     (V4L2_CID_BASE+29)
-#define V4L2_CID_COLOR_KILLER                   (V4L2_CID_BASE+30)
-#define V4L2_CID_COLORFX			(V4L2_CID_BASE+31)
-enum v4l2_colorfx {
-	V4L2_COLORFX_NONE	= 0,
-	V4L2_COLORFX_BW		= 1,
-	V4L2_COLORFX_SEPIA	= 2,
-	V4L2_COLORFX_NEGATIVE = 3,
-	V4L2_COLORFX_EMBOSS = 4,
-	V4L2_COLORFX_SKETCH = 5,
-	V4L2_COLORFX_SKY_BLUE = 6,
-	V4L2_COLORFX_GRASS_GREEN = 7,
-	V4L2_COLORFX_SKIN_WHITEN = 8,
-	V4L2_COLORFX_VIVID = 9,
-};
-#define V4L2_CID_AUTOBRIGHTNESS			(V4L2_CID_BASE+32)
-#define V4L2_CID_BAND_STOP_FILTER		(V4L2_CID_BASE+33)
-
-#define V4L2_CID_ROTATE				(V4L2_CID_BASE+34)
-#define V4L2_CID_BG_COLOR			(V4L2_CID_BASE+35)
-
-#define V4L2_CID_CHROMA_GAIN                    (V4L2_CID_BASE+36)
-
-#define V4L2_CID_ILLUMINATORS_1			(V4L2_CID_BASE+37)
-#define V4L2_CID_ILLUMINATORS_2			(V4L2_CID_BASE+38)
-
-#define V4L2_CID_MIN_BUFFERS_FOR_CAPTURE	(V4L2_CID_BASE+39)
-#define V4L2_CID_MIN_BUFFERS_FOR_OUTPUT		(V4L2_CID_BASE+40)
-
-/* last CID + 1 */
-#define V4L2_CID_LASTP1                         (V4L2_CID_BASE+41)
-
-/* Minimum number of buffer neede by the device */
-
-/*  MPEG-class control IDs defined by V4L2 */
-#define V4L2_CID_MPEG_BASE 			(V4L2_CTRL_CLASS_MPEG | 0x900)
-#define V4L2_CID_MPEG_CLASS 			(V4L2_CTRL_CLASS_MPEG | 1)
-
-/*  MPEG streams, specific to multiplexed streams */
-#define V4L2_CID_MPEG_STREAM_TYPE 		(V4L2_CID_MPEG_BASE+0)
-enum v4l2_mpeg_stream_type {
-	V4L2_MPEG_STREAM_TYPE_MPEG2_PS   = 0, /* MPEG-2 program stream */
-	V4L2_MPEG_STREAM_TYPE_MPEG2_TS   = 1, /* MPEG-2 transport stream */
-	V4L2_MPEG_STREAM_TYPE_MPEG1_SS   = 2, /* MPEG-1 system stream */
-	V4L2_MPEG_STREAM_TYPE_MPEG2_DVD  = 3, /* MPEG-2 DVD-compatible stream */
-	V4L2_MPEG_STREAM_TYPE_MPEG1_VCD  = 4, /* MPEG-1 VCD-compatible stream */
-	V4L2_MPEG_STREAM_TYPE_MPEG2_SVCD = 5, /* MPEG-2 SVCD-compatible stream */
-};
-#define V4L2_CID_MPEG_STREAM_PID_PMT 		(V4L2_CID_MPEG_BASE+1)
-#define V4L2_CID_MPEG_STREAM_PID_AUDIO 		(V4L2_CID_MPEG_BASE+2)
-#define V4L2_CID_MPEG_STREAM_PID_VIDEO 		(V4L2_CID_MPEG_BASE+3)
-#define V4L2_CID_MPEG_STREAM_PID_PCR 		(V4L2_CID_MPEG_BASE+4)
-#define V4L2_CID_MPEG_STREAM_PES_ID_AUDIO 	(V4L2_CID_MPEG_BASE+5)
-#define V4L2_CID_MPEG_STREAM_PES_ID_VIDEO 	(V4L2_CID_MPEG_BASE+6)
-#define V4L2_CID_MPEG_STREAM_VBI_FMT 		(V4L2_CID_MPEG_BASE+7)
-enum v4l2_mpeg_stream_vbi_fmt {
-	V4L2_MPEG_STREAM_VBI_FMT_NONE = 0,  /* No VBI in the MPEG stream */
-	V4L2_MPEG_STREAM_VBI_FMT_IVTV = 1,  /* VBI in private packets, IVTV format */
-};
-
-/*  MPEG audio controls specific to multiplexed streams  */
-#define V4L2_CID_MPEG_AUDIO_SAMPLING_FREQ 	(V4L2_CID_MPEG_BASE+100)
-enum v4l2_mpeg_audio_sampling_freq {
-	V4L2_MPEG_AUDIO_SAMPLING_FREQ_44100 = 0,
-	V4L2_MPEG_AUDIO_SAMPLING_FREQ_48000 = 1,
-	V4L2_MPEG_AUDIO_SAMPLING_FREQ_32000 = 2,
-};
-#define V4L2_CID_MPEG_AUDIO_ENCODING 		(V4L2_CID_MPEG_BASE+101)
-enum v4l2_mpeg_audio_encoding {
-	V4L2_MPEG_AUDIO_ENCODING_LAYER_1 = 0,
-	V4L2_MPEG_AUDIO_ENCODING_LAYER_2 = 1,
-	V4L2_MPEG_AUDIO_ENCODING_LAYER_3 = 2,
-	V4L2_MPEG_AUDIO_ENCODING_AAC     = 3,
-	V4L2_MPEG_AUDIO_ENCODING_AC3     = 4,
-};
-#define V4L2_CID_MPEG_AUDIO_L1_BITRATE 		(V4L2_CID_MPEG_BASE+102)
-enum v4l2_mpeg_audio_l1_bitrate {
-	V4L2_MPEG_AUDIO_L1_BITRATE_32K  = 0,
-	V4L2_MPEG_AUDIO_L1_BITRATE_64K  = 1,
-	V4L2_MPEG_AUDIO_L1_BITRATE_96K  = 2,
-	V4L2_MPEG_AUDIO_L1_BITRATE_128K = 3,
-	V4L2_MPEG_AUDIO_L1_BITRATE_160K = 4,
-	V4L2_MPEG_AUDIO_L1_BITRATE_192K = 5,
-	V4L2_MPEG_AUDIO_L1_BITRATE_224K = 6,
-	V4L2_MPEG_AUDIO_L1_BITRATE_256K = 7,
-	V4L2_MPEG_AUDIO_L1_BITRATE_288K = 8,
-	V4L2_MPEG_AUDIO_L1_BITRATE_320K = 9,
-	V4L2_MPEG_AUDIO_L1_BITRATE_352K = 10,
-	V4L2_MPEG_AUDIO_L1_BITRATE_384K = 11,
-	V4L2_MPEG_AUDIO_L1_BITRATE_416K = 12,
-	V4L2_MPEG_AUDIO_L1_BITRATE_448K = 13,
-};
-#define V4L2_CID_MPEG_AUDIO_L2_BITRATE 		(V4L2_CID_MPEG_BASE+103)
-enum v4l2_mpeg_audio_l2_bitrate {
-	V4L2_MPEG_AUDIO_L2_BITRATE_32K  = 0,
-	V4L2_MPEG_AUDIO_L2_BITRATE_48K  = 1,
-	V4L2_MPEG_AUDIO_L2_BITRATE_56K  = 2,
-	V4L2_MPEG_AUDIO_L2_BITRATE_64K  = 3,
-	V4L2_MPEG_AUDIO_L2_BITRATE_80K  = 4,
-	V4L2_MPEG_AUDIO_L2_BITRATE_96K  = 5,
-	V4L2_MPEG_AUDIO_L2_BITRATE_112K = 6,
-	V4L2_MPEG_AUDIO_L2_BITRATE_128K = 7,
-	V4L2_MPEG_AUDIO_L2_BITRATE_160K = 8,
-	V4L2_MPEG_AUDIO_L2_BITRATE_192K = 9,
-	V4L2_MPEG_AUDIO_L2_BITRATE_224K = 10,
-	V4L2_MPEG_AUDIO_L2_BITRATE_256K = 11,
-	V4L2_MPEG_AUDIO_L2_BITRATE_320K = 12,
-	V4L2_MPEG_AUDIO_L2_BITRATE_384K = 13,
-};
-#define V4L2_CID_MPEG_AUDIO_L3_BITRATE 		(V4L2_CID_MPEG_BASE+104)
-enum v4l2_mpeg_audio_l3_bitrate {
-	V4L2_MPEG_AUDIO_L3_BITRATE_32K  = 0,
-	V4L2_MPEG_AUDIO_L3_BITRATE_40K  = 1,
-	V4L2_MPEG_AUDIO_L3_BITRATE_48K  = 2,
-	V4L2_MPEG_AUDIO_L3_BITRATE_56K  = 3,
-	V4L2_MPEG_AUDIO_L3_BITRATE_64K  = 4,
-	V4L2_MPEG_AUDIO_L3_BITRATE_80K  = 5,
-	V4L2_MPEG_AUDIO_L3_BITRATE_96K  = 6,
-	V4L2_MPEG_AUDIO_L3_BITRATE_112K = 7,
-	V4L2_MPEG_AUDIO_L3_BITRATE_128K = 8,
-	V4L2_MPEG_AUDIO_L3_BITRATE_160K = 9,
-	V4L2_MPEG_AUDIO_L3_BITRATE_192K = 10,
-	V4L2_MPEG_AUDIO_L3_BITRATE_224K = 11,
-	V4L2_MPEG_AUDIO_L3_BITRATE_256K = 12,
-	V4L2_MPEG_AUDIO_L3_BITRATE_320K = 13,
-};
-#define V4L2_CID_MPEG_AUDIO_MODE 		(V4L2_CID_MPEG_BASE+105)
-enum v4l2_mpeg_audio_mode {
-	V4L2_MPEG_AUDIO_MODE_STEREO       = 0,
-	V4L2_MPEG_AUDIO_MODE_JOINT_STEREO = 1,
-	V4L2_MPEG_AUDIO_MODE_DUAL         = 2,
-	V4L2_MPEG_AUDIO_MODE_MONO         = 3,
-};
-#define V4L2_CID_MPEG_AUDIO_MODE_EXTENSION 	(V4L2_CID_MPEG_BASE+106)
-enum v4l2_mpeg_audio_mode_extension {
-	V4L2_MPEG_AUDIO_MODE_EXTENSION_BOUND_4  = 0,
-	V4L2_MPEG_AUDIO_MODE_EXTENSION_BOUND_8  = 1,
-	V4L2_MPEG_AUDIO_MODE_EXTENSION_BOUND_12 = 2,
-	V4L2_MPEG_AUDIO_MODE_EXTENSION_BOUND_16 = 3,
-};
-#define V4L2_CID_MPEG_AUDIO_EMPHASIS 		(V4L2_CID_MPEG_BASE+107)
-enum v4l2_mpeg_audio_emphasis {
-	V4L2_MPEG_AUDIO_EMPHASIS_NONE         = 0,
-	V4L2_MPEG_AUDIO_EMPHASIS_50_DIV_15_uS = 1,
-	V4L2_MPEG_AUDIO_EMPHASIS_CCITT_J17    = 2,
-};
-#define V4L2_CID_MPEG_AUDIO_CRC 		(V4L2_CID_MPEG_BASE+108)
-enum v4l2_mpeg_audio_crc {
-	V4L2_MPEG_AUDIO_CRC_NONE  = 0,
-	V4L2_MPEG_AUDIO_CRC_CRC16 = 1,
-};
-#define V4L2_CID_MPEG_AUDIO_MUTE 		(V4L2_CID_MPEG_BASE+109)
-#define V4L2_CID_MPEG_AUDIO_AAC_BITRATE		(V4L2_CID_MPEG_BASE+110)
-#define V4L2_CID_MPEG_AUDIO_AC3_BITRATE		(V4L2_CID_MPEG_BASE+111)
-enum v4l2_mpeg_audio_ac3_bitrate {
-	V4L2_MPEG_AUDIO_AC3_BITRATE_32K  = 0,
-	V4L2_MPEG_AUDIO_AC3_BITRATE_40K  = 1,
-	V4L2_MPEG_AUDIO_AC3_BITRATE_48K  = 2,
-	V4L2_MPEG_AUDIO_AC3_BITRATE_56K  = 3,
-	V4L2_MPEG_AUDIO_AC3_BITRATE_64K  = 4,
-	V4L2_MPEG_AUDIO_AC3_BITRATE_80K  = 5,
-	V4L2_MPEG_AUDIO_AC3_BITRATE_96K  = 6,
-	V4L2_MPEG_AUDIO_AC3_BITRATE_112K = 7,
-	V4L2_MPEG_AUDIO_AC3_BITRATE_128K = 8,
-	V4L2_MPEG_AUDIO_AC3_BITRATE_160K = 9,
-	V4L2_MPEG_AUDIO_AC3_BITRATE_192K = 10,
-	V4L2_MPEG_AUDIO_AC3_BITRATE_224K = 11,
-	V4L2_MPEG_AUDIO_AC3_BITRATE_256K = 12,
-	V4L2_MPEG_AUDIO_AC3_BITRATE_320K = 13,
-	V4L2_MPEG_AUDIO_AC3_BITRATE_384K = 14,
-	V4L2_MPEG_AUDIO_AC3_BITRATE_448K = 15,
-	V4L2_MPEG_AUDIO_AC3_BITRATE_512K = 16,
-	V4L2_MPEG_AUDIO_AC3_BITRATE_576K = 17,
-	V4L2_MPEG_AUDIO_AC3_BITRATE_640K = 18,
-};
-
-/*  MPEG video controls specific to multiplexed streams */
-#define V4L2_CID_MPEG_VIDEO_ENCODING 		(V4L2_CID_MPEG_BASE+200)
-enum v4l2_mpeg_video_encoding {
-	V4L2_MPEG_VIDEO_ENCODING_MPEG_1     = 0,
-	V4L2_MPEG_VIDEO_ENCODING_MPEG_2     = 1,
-	V4L2_MPEG_VIDEO_ENCODING_MPEG_4_AVC = 2,
-};
-#define V4L2_CID_MPEG_VIDEO_ASPECT 		(V4L2_CID_MPEG_BASE+201)
-enum v4l2_mpeg_video_aspect {
-	V4L2_MPEG_VIDEO_ASPECT_1x1     = 0,
-	V4L2_MPEG_VIDEO_ASPECT_4x3     = 1,
-	V4L2_MPEG_VIDEO_ASPECT_16x9    = 2,
-	V4L2_MPEG_VIDEO_ASPECT_221x100 = 3,
-};
-#define V4L2_CID_MPEG_VIDEO_B_FRAMES 		(V4L2_CID_MPEG_BASE+202)
-#define V4L2_CID_MPEG_VIDEO_GOP_SIZE 		(V4L2_CID_MPEG_BASE+203)
-#define V4L2_CID_MPEG_VIDEO_GOP_CLOSURE 	(V4L2_CID_MPEG_BASE+204)
-#define V4L2_CID_MPEG_VIDEO_PULLDOWN 		(V4L2_CID_MPEG_BASE+205)
-#define V4L2_CID_MPEG_VIDEO_BITRATE_MODE 	(V4L2_CID_MPEG_BASE+206)
-enum v4l2_mpeg_video_bitrate_mode {
-	V4L2_MPEG_VIDEO_BITRATE_MODE_VBR = 0,
-	V4L2_MPEG_VIDEO_BITRATE_MODE_CBR = 1,
-};
-#define V4L2_CID_MPEG_VIDEO_BITRATE 		(V4L2_CID_MPEG_BASE+207)
-#define V4L2_CID_MPEG_VIDEO_BITRATE_PEAK 	(V4L2_CID_MPEG_BASE+208)
-#define V4L2_CID_MPEG_VIDEO_TEMPORAL_DECIMATION (V4L2_CID_MPEG_BASE+209)
-#define V4L2_CID_MPEG_VIDEO_MUTE 		(V4L2_CID_MPEG_BASE+210)
-#define V4L2_CID_MPEG_VIDEO_MUTE_YUV 		(V4L2_CID_MPEG_BASE+211)
-#define V4L2_CID_MPEG_VIDEO_DECODER_SLICE_INTERFACE		(V4L2_CID_MPEG_BASE+212)
-#define V4L2_CID_MPEG_VIDEO_DECODER_MPEG4_DEBLOCK_FILTER	(V4L2_CID_MPEG_BASE+213)
-#define V4L2_CID_MPEG_VIDEO_CYCLIC_INTRA_REFRESH_MB		(V4L2_CID_MPEG_BASE+214)
-#define V4L2_CID_MPEG_VIDEO_FRAME_RC_ENABLE			(V4L2_CID_MPEG_BASE+215)
-#define V4L2_CID_MPEG_VIDEO_HEADER_MODE				(V4L2_CID_MPEG_BASE+216)
-enum v4l2_mpeg_video_header_mode {
-	V4L2_MPEG_VIDEO_HEADER_MODE_SEPARATE			= 0,
-	V4L2_MPEG_VIDEO_HEADER_MODE_JOINED_WITH_1ST_FRAME	= 1,
-
-};
-#define V4L2_CID_MPEG_VIDEO_MAX_REF_PIC			(V4L2_CID_MPEG_BASE+217)
-#define V4L2_CID_MPEG_VIDEO_MB_RC_ENABLE		(V4L2_CID_MPEG_BASE+218)
-#define V4L2_CID_MPEG_VIDEO_MULTI_SLICE_MAX_BYTES	(V4L2_CID_MPEG_BASE+219)
-#define V4L2_CID_MPEG_VIDEO_MULTI_SLICE_MAX_MB		(V4L2_CID_MPEG_BASE+220)
-#define V4L2_CID_MPEG_VIDEO_MULTI_SLICE_MODE		(V4L2_CID_MPEG_BASE+221)
-enum v4l2_mpeg_video_multi_slice_mode {
-	V4L2_MPEG_VIDEO_MULTI_SLICE_MODE_SINGLE		= 0,
-	V4L2_MPEG_VIDEO_MULTI_SICE_MODE_MAX_MB		= 1,
-	V4L2_MPEG_VIDEO_MULTI_SICE_MODE_MAX_BYTES	= 2,
-};
-#define V4L2_CID_MPEG_VIDEO_VBV_SIZE			(V4L2_CID_MPEG_BASE+222)
-#define V4L2_CID_MPEG_VIDEO_H263_I_FRAME_QP		(V4L2_CID_MPEG_BASE+300)
-#define V4L2_CID_MPEG_VIDEO_H263_P_FRAME_QP		(V4L2_CID_MPEG_BASE+301)
-#define V4L2_CID_MPEG_VIDEO_H263_B_FRAME_QP		(V4L2_CID_MPEG_BASE+302)
-#define V4L2_CID_MPEG_VIDEO_H263_MIN_QP			(V4L2_CID_MPEG_BASE+303)
-#define V4L2_CID_MPEG_VIDEO_H263_MAX_QP			(V4L2_CID_MPEG_BASE+304)
-#define V4L2_CID_MPEG_VIDEO_H264_I_FRAME_QP		(V4L2_CID_MPEG_BASE+350)
-#define V4L2_CID_MPEG_VIDEO_H264_P_FRAME_QP		(V4L2_CID_MPEG_BASE+351)
-#define V4L2_CID_MPEG_VIDEO_H264_B_FRAME_QP		(V4L2_CID_MPEG_BASE+352)
-#define V4L2_CID_MPEG_VIDEO_H264_MIN_QP			(V4L2_CID_MPEG_BASE+353)
-#define V4L2_CID_MPEG_VIDEO_H264_MAX_QP			(V4L2_CID_MPEG_BASE+354)
-#define V4L2_CID_MPEG_VIDEO_H264_8X8_TRANSFORM		(V4L2_CID_MPEG_BASE+355)
-#define V4L2_CID_MPEG_VIDEO_H264_CPB_SIZE		(V4L2_CID_MPEG_BASE+356)
-#define V4L2_CID_MPEG_VIDEO_H264_ENTROPY_MODE		(V4L2_CID_MPEG_BASE+357)
-enum v4l2_mpeg_video_h264_entropy_mode {
-	V4L2_MPEG_VIDEO_H264_ENTROPY_MODE_CAVLC	= 0,
-	V4L2_MPEG_VIDEO_H264_ENTROPY_MODE_CABAC	= 1,
-};
-#define V4L2_CID_MPEG_VIDEO_H264_I_PERIOD		(V4L2_CID_MPEG_BASE+358)
-#define V4L2_CID_MPEG_VIDEO_H264_LEVEL			(V4L2_CID_MPEG_BASE+359)
-enum v4l2_mpeg_video_h264_level {
-	V4L2_MPEG_VIDEO_H264_LEVEL_1_0	= 0,
-	V4L2_MPEG_VIDEO_H264_LEVEL_1B	= 1,
-	V4L2_MPEG_VIDEO_H264_LEVEL_1_1	= 2,
-	V4L2_MPEG_VIDEO_H264_LEVEL_1_2	= 3,
-	V4L2_MPEG_VIDEO_H264_LEVEL_1_3	= 4,
-	V4L2_MPEG_VIDEO_H264_LEVEL_2_0	= 5,
-	V4L2_MPEG_VIDEO_H264_LEVEL_2_1	= 6,
-	V4L2_MPEG_VIDEO_H264_LEVEL_2_2	= 7,
-	V4L2_MPEG_VIDEO_H264_LEVEL_3_0	= 8,
-	V4L2_MPEG_VIDEO_H264_LEVEL_3_1	= 9,
-	V4L2_MPEG_VIDEO_H264_LEVEL_3_2	= 10,
-	V4L2_MPEG_VIDEO_H264_LEVEL_4_0	= 11,
-	V4L2_MPEG_VIDEO_H264_LEVEL_4_1	= 12,
-	V4L2_MPEG_VIDEO_H264_LEVEL_4_2	= 13,
-	V4L2_MPEG_VIDEO_H264_LEVEL_5_0	= 14,
-	V4L2_MPEG_VIDEO_H264_LEVEL_5_1	= 15,
-};
-#define V4L2_CID_MPEG_VIDEO_H264_LOOP_FILTER_ALPHA	(V4L2_CID_MPEG_BASE+360)
-#define V4L2_CID_MPEG_VIDEO_H264_LOOP_FILTER_BETA	(V4L2_CID_MPEG_BASE+361)
-#define V4L2_CID_MPEG_VIDEO_H264_LOOP_FILTER_MODE	(V4L2_CID_MPEG_BASE+362)
-enum v4l2_mpeg_video_h264_loop_filter_mode {
-	V4L2_MPEG_VIDEO_H264_LOOP_FILTER_MODE_ENABLED				= 0,
-	V4L2_MPEG_VIDEO_H264_LOOP_FILTER_MODE_DISABLED				= 1,
-	V4L2_MPEG_VIDEO_H264_LOOP_FILTER_MODE_DISABLED_AT_SLICE_BOUNDARY	= 2,
-};
-#define V4L2_CID_MPEG_VIDEO_H264_PROFILE		(V4L2_CID_MPEG_BASE+363)
-enum v4l2_mpeg_video_h264_profile {
-	V4L2_MPEG_VIDEO_H264_PROFILE_BASELINE			= 0,
-	V4L2_MPEG_VIDEO_H264_PROFILE_CONSTRAINED_BASELINE	= 1,
-	V4L2_MPEG_VIDEO_H264_PROFILE_MAIN			= 2,
-	V4L2_MPEG_VIDEO_H264_PROFILE_EXTENDED			= 3,
-	V4L2_MPEG_VIDEO_H264_PROFILE_HIGH			= 4,
-	V4L2_MPEG_VIDEO_H264_PROFILE_HIGH_10			= 5,
-	V4L2_MPEG_VIDEO_H264_PROFILE_HIGH_422			= 6,
-	V4L2_MPEG_VIDEO_H264_PROFILE_HIGH_444_PREDICTIVE	= 7,
-	V4L2_MPEG_VIDEO_H264_PROFILE_HIGH_10_INTRA		= 8,
-	V4L2_MPEG_VIDEO_H264_PROFILE_HIGH_422_INTRA		= 9,
-	V4L2_MPEG_VIDEO_H264_PROFILE_HIGH_444_INTRA		= 10,
-	V4L2_MPEG_VIDEO_H264_PROFILE_CAVLC_444_INTRA		= 11,
-	V4L2_MPEG_VIDEO_H264_PROFILE_SCALABLE_BASELINE		= 12,
-	V4L2_MPEG_VIDEO_H264_PROFILE_SCALABLE_HIGH		= 13,
-	V4L2_MPEG_VIDEO_H264_PROFILE_SCALABLE_HIGH_INTRA	= 14,
-	V4L2_MPEG_VIDEO_H264_PROFILE_STEREO_HIGH		= 15,
-	V4L2_MPEG_VIDEO_H264_PROFILE_MULTIVIEW_HIGH		= 16,
-};
-#define V4L2_CID_MPEG_VIDEO_H264_VUI_EXT_SAR_HEIGHT	(V4L2_CID_MPEG_BASE+364)
-#define V4L2_CID_MPEG_VIDEO_H264_VUI_EXT_SAR_WIDTH	(V4L2_CID_MPEG_BASE+365)
-#define V4L2_CID_MPEG_VIDEO_H264_VUI_SAR_ENABLE		(V4L2_CID_MPEG_BASE+366)
-#define V4L2_CID_MPEG_VIDEO_H264_VUI_SAR_IDC		(V4L2_CID_MPEG_BASE+367)
-enum v4l2_mpeg_video_h264_vui_sar_idc {
-	V4L2_MPEG_VIDEO_H264_VUI_SAR_IDC_UNSPECIFIED	= 0,
-	V4L2_MPEG_VIDEO_H264_VUI_SAR_IDC_1x1		= 1,
-	V4L2_MPEG_VIDEO_H264_VUI_SAR_IDC_12x11		= 2,
-	V4L2_MPEG_VIDEO_H264_VUI_SAR_IDC_10x11		= 3,
-	V4L2_MPEG_VIDEO_H264_VUI_SAR_IDC_16x11		= 4,
-	V4L2_MPEG_VIDEO_H264_VUI_SAR_IDC_40x33		= 5,
-	V4L2_MPEG_VIDEO_H264_VUI_SAR_IDC_24x11		= 6,
-	V4L2_MPEG_VIDEO_H264_VUI_SAR_IDC_20x11		= 7,
-	V4L2_MPEG_VIDEO_H264_VUI_SAR_IDC_32x11		= 8,
-	V4L2_MPEG_VIDEO_H264_VUI_SAR_IDC_80x33		= 9,
-	V4L2_MPEG_VIDEO_H264_VUI_SAR_IDC_18x11		= 10,
-	V4L2_MPEG_VIDEO_H264_VUI_SAR_IDC_15x11		= 11,
-	V4L2_MPEG_VIDEO_H264_VUI_SAR_IDC_64x33		= 12,
-	V4L2_MPEG_VIDEO_H264_VUI_SAR_IDC_160x99		= 13,
-	V4L2_MPEG_VIDEO_H264_VUI_SAR_IDC_4x3		= 14,
-	V4L2_MPEG_VIDEO_H264_VUI_SAR_IDC_3x2		= 15,
-	V4L2_MPEG_VIDEO_H264_VUI_SAR_IDC_2x1		= 16,
-	V4L2_MPEG_VIDEO_H264_VUI_SAR_IDC_EXTENDED	= 17,
-};
-#define V4L2_CID_MPEG_VIDEO_MPEG4_I_FRAME_QP	(V4L2_CID_MPEG_BASE+400)
-#define V4L2_CID_MPEG_VIDEO_MPEG4_P_FRAME_QP	(V4L2_CID_MPEG_BASE+401)
-#define V4L2_CID_MPEG_VIDEO_MPEG4_B_FRAME_QP	(V4L2_CID_MPEG_BASE+402)
-#define V4L2_CID_MPEG_VIDEO_MPEG4_MIN_QP	(V4L2_CID_MPEG_BASE+403)
-#define V4L2_CID_MPEG_VIDEO_MPEG4_MAX_QP	(V4L2_CID_MPEG_BASE+404)
-#define V4L2_CID_MPEG_VIDEO_MPEG4_LEVEL		(V4L2_CID_MPEG_BASE+405)
-enum v4l2_mpeg_video_mpeg4_level {
-	V4L2_MPEG_VIDEO_MPEG4_LEVEL_0	= 0,
-	V4L2_MPEG_VIDEO_MPEG4_LEVEL_0B	= 1,
-	V4L2_MPEG_VIDEO_MPEG4_LEVEL_1	= 2,
-	V4L2_MPEG_VIDEO_MPEG4_LEVEL_2	= 3,
-	V4L2_MPEG_VIDEO_MPEG4_LEVEL_3	= 4,
-	V4L2_MPEG_VIDEO_MPEG4_LEVEL_3B	= 5,
-	V4L2_MPEG_VIDEO_MPEG4_LEVEL_4	= 6,
-	V4L2_MPEG_VIDEO_MPEG4_LEVEL_5	= 7,
-};
-#define V4L2_CID_MPEG_VIDEO_MPEG4_PROFILE	(V4L2_CID_MPEG_BASE+406)
-enum v4l2_mpeg_video_mpeg4_profile {
-	V4L2_MPEG_VIDEO_MPEG4_PROFILE_SIMPLE				= 0,
-	V4L2_MPEG_VIDEO_MPEG4_PROFILE_ADVANCED_SIMPLE			= 1,
-	V4L2_MPEG_VIDEO_MPEG4_PROFILE_CORE				= 2,
-	V4L2_MPEG_VIDEO_MPEG4_PROFILE_SIMPLE_SCALABLE			= 3,
-	V4L2_MPEG_VIDEO_MPEG4_PROFILE_ADVANCED_CODING_EFFICIENCY	= 4,
-};
-#define V4L2_CID_MPEG_VIDEO_MPEG4_QPEL		(V4L2_CID_MPEG_BASE+407)
-
-/*  MPEG-class control IDs specific to the CX2341x driver as defined by V4L2 */
-#define V4L2_CID_MPEG_CX2341X_BASE 				(V4L2_CTRL_CLASS_MPEG | 0x1000)
-#define V4L2_CID_MPEG_CX2341X_VIDEO_SPATIAL_FILTER_MODE 	(V4L2_CID_MPEG_CX2341X_BASE+0)
-enum v4l2_mpeg_cx2341x_video_spatial_filter_mode {
-	V4L2_MPEG_CX2341X_VIDEO_SPATIAL_FILTER_MODE_MANUAL = 0,
-	V4L2_MPEG_CX2341X_VIDEO_SPATIAL_FILTER_MODE_AUTO   = 1,
-};
-#define V4L2_CID_MPEG_CX2341X_VIDEO_SPATIAL_FILTER 		(V4L2_CID_MPEG_CX2341X_BASE+1)
-#define V4L2_CID_MPEG_CX2341X_VIDEO_LUMA_SPATIAL_FILTER_TYPE 	(V4L2_CID_MPEG_CX2341X_BASE+2)
-enum v4l2_mpeg_cx2341x_video_luma_spatial_filter_type {
-	V4L2_MPEG_CX2341X_VIDEO_LUMA_SPATIAL_FILTER_TYPE_OFF                  = 0,
-	V4L2_MPEG_CX2341X_VIDEO_LUMA_SPATIAL_FILTER_TYPE_1D_HOR               = 1,
-	V4L2_MPEG_CX2341X_VIDEO_LUMA_SPATIAL_FILTER_TYPE_1D_VERT              = 2,
-	V4L2_MPEG_CX2341X_VIDEO_LUMA_SPATIAL_FILTER_TYPE_2D_HV_SEPARABLE      = 3,
-	V4L2_MPEG_CX2341X_VIDEO_LUMA_SPATIAL_FILTER_TYPE_2D_SYM_NON_SEPARABLE = 4,
-};
-#define V4L2_CID_MPEG_CX2341X_VIDEO_CHROMA_SPATIAL_FILTER_TYPE 	(V4L2_CID_MPEG_CX2341X_BASE+3)
-enum v4l2_mpeg_cx2341x_video_chroma_spatial_filter_type {
-	V4L2_MPEG_CX2341X_VIDEO_CHROMA_SPATIAL_FILTER_TYPE_OFF    = 0,
-	V4L2_MPEG_CX2341X_VIDEO_CHROMA_SPATIAL_FILTER_TYPE_1D_HOR = 1,
-};
-#define V4L2_CID_MPEG_CX2341X_VIDEO_TEMPORAL_FILTER_MODE 	(V4L2_CID_MPEG_CX2341X_BASE+4)
-enum v4l2_mpeg_cx2341x_video_temporal_filter_mode {
-	V4L2_MPEG_CX2341X_VIDEO_TEMPORAL_FILTER_MODE_MANUAL = 0,
-	V4L2_MPEG_CX2341X_VIDEO_TEMPORAL_FILTER_MODE_AUTO   = 1,
-};
-#define V4L2_CID_MPEG_CX2341X_VIDEO_TEMPORAL_FILTER 		(V4L2_CID_MPEG_CX2341X_BASE+5)
-#define V4L2_CID_MPEG_CX2341X_VIDEO_MEDIAN_FILTER_TYPE 		(V4L2_CID_MPEG_CX2341X_BASE+6)
-enum v4l2_mpeg_cx2341x_video_median_filter_type {
-	V4L2_MPEG_CX2341X_VIDEO_MEDIAN_FILTER_TYPE_OFF      = 0,
-	V4L2_MPEG_CX2341X_VIDEO_MEDIAN_FILTER_TYPE_HOR      = 1,
-	V4L2_MPEG_CX2341X_VIDEO_MEDIAN_FILTER_TYPE_VERT     = 2,
-	V4L2_MPEG_CX2341X_VIDEO_MEDIAN_FILTER_TYPE_HOR_VERT = 3,
-	V4L2_MPEG_CX2341X_VIDEO_MEDIAN_FILTER_TYPE_DIAG     = 4,
-};
-#define V4L2_CID_MPEG_CX2341X_VIDEO_LUMA_MEDIAN_FILTER_BOTTOM 	(V4L2_CID_MPEG_CX2341X_BASE+7)
-#define V4L2_CID_MPEG_CX2341X_VIDEO_LUMA_MEDIAN_FILTER_TOP 	(V4L2_CID_MPEG_CX2341X_BASE+8)
-#define V4L2_CID_MPEG_CX2341X_VIDEO_CHROMA_MEDIAN_FILTER_BOTTOM	(V4L2_CID_MPEG_CX2341X_BASE+9)
-#define V4L2_CID_MPEG_CX2341X_VIDEO_CHROMA_MEDIAN_FILTER_TOP 	(V4L2_CID_MPEG_CX2341X_BASE+10)
-#define V4L2_CID_MPEG_CX2341X_STREAM_INSERT_NAV_PACKETS 	(V4L2_CID_MPEG_CX2341X_BASE+11)
-
-/*  MPEG-class control IDs specific to the Samsung MFC 5.1 driver as defined by V4L2 */
-#define V4L2_CID_MPEG_MFC51_BASE				(V4L2_CTRL_CLASS_MPEG | 0x1100)
-
-#define V4L2_CID_MPEG_MFC51_VIDEO_DECODER_H264_DISPLAY_DELAY		(V4L2_CID_MPEG_MFC51_BASE+0)
-#define V4L2_CID_MPEG_MFC51_VIDEO_DECODER_H264_DISPLAY_DELAY_ENABLE	(V4L2_CID_MPEG_MFC51_BASE+1)
-#define V4L2_CID_MPEG_MFC51_VIDEO_FRAME_SKIP_MODE			(V4L2_CID_MPEG_MFC51_BASE+2)
-enum v4l2_mpeg_mfc51_video_frame_skip_mode {
-	V4L2_MPEG_MFC51_VIDEO_FRAME_SKIP_MODE_DISABLED		= 0,
-	V4L2_MPEG_MFC51_VIDEO_FRAME_SKIP_MODE_LEVEL_LIMIT	= 1,
-	V4L2_MPEG_MFC51_VIDEO_FRAME_SKIP_MODE_BUF_LIMIT		= 2,
-};
-#define V4L2_CID_MPEG_MFC51_VIDEO_FORCE_FRAME_TYPE			(V4L2_CID_MPEG_MFC51_BASE+3)
-enum v4l2_mpeg_mfc51_video_force_frame_type {
-	V4L2_MPEG_MFC51_VIDEO_FORCE_FRAME_TYPE_DISABLED		= 0,
-	V4L2_MPEG_MFC51_VIDEO_FORCE_FRAME_TYPE_I_FRAME		= 1,
-	V4L2_MPEG_MFC51_VIDEO_FORCE_FRAME_TYPE_NOT_CODED	= 2,
-};
-#define V4L2_CID_MPEG_MFC51_VIDEO_PADDING				(V4L2_CID_MPEG_MFC51_BASE+4)
-#define V4L2_CID_MPEG_MFC51_VIDEO_PADDING_YUV				(V4L2_CID_MPEG_MFC51_BASE+5)
-#define V4L2_CID_MPEG_MFC51_VIDEO_RC_FIXED_TARGET_BIT			(V4L2_CID_MPEG_MFC51_BASE+6)
-#define V4L2_CID_MPEG_MFC51_VIDEO_RC_REACTION_COEFF			(V4L2_CID_MPEG_MFC51_BASE+7)
-#define V4L2_CID_MPEG_MFC51_VIDEO_H264_ADAPTIVE_RC_ACTIVITY		(V4L2_CID_MPEG_MFC51_BASE+50)
-#define V4L2_CID_MPEG_MFC51_VIDEO_H264_ADAPTIVE_RC_DARK			(V4L2_CID_MPEG_MFC51_BASE+51)
-#define V4L2_CID_MPEG_MFC51_VIDEO_H264_ADAPTIVE_RC_SMOOTH		(V4L2_CID_MPEG_MFC51_BASE+52)
-#define V4L2_CID_MPEG_MFC51_VIDEO_H264_ADAPTIVE_RC_STATIC		(V4L2_CID_MPEG_MFC51_BASE+53)
-#define V4L2_CID_MPEG_MFC51_VIDEO_H264_NUM_REF_PIC_FOR_P		(V4L2_CID_MPEG_MFC51_BASE+54)
-
-/*  Camera class control IDs */
-#define V4L2_CID_CAMERA_CLASS_BASE 	(V4L2_CTRL_CLASS_CAMERA | 0x900)
-#define V4L2_CID_CAMERA_CLASS 		(V4L2_CTRL_CLASS_CAMERA | 1)
-
-#define V4L2_CID_EXPOSURE_AUTO			(V4L2_CID_CAMERA_CLASS_BASE+1)
-enum  v4l2_exposure_auto_type {
-	V4L2_EXPOSURE_AUTO = 0,
-	V4L2_EXPOSURE_MANUAL = 1,
-	V4L2_EXPOSURE_SHUTTER_PRIORITY = 2,
-	V4L2_EXPOSURE_APERTURE_PRIORITY = 3
-};
-#define V4L2_CID_EXPOSURE_ABSOLUTE		(V4L2_CID_CAMERA_CLASS_BASE+2)
-#define V4L2_CID_EXPOSURE_AUTO_PRIORITY		(V4L2_CID_CAMERA_CLASS_BASE+3)
-
-#define V4L2_CID_PAN_RELATIVE			(V4L2_CID_CAMERA_CLASS_BASE+4)
-#define V4L2_CID_TILT_RELATIVE			(V4L2_CID_CAMERA_CLASS_BASE+5)
-#define V4L2_CID_PAN_RESET			(V4L2_CID_CAMERA_CLASS_BASE+6)
-#define V4L2_CID_TILT_RESET			(V4L2_CID_CAMERA_CLASS_BASE+7)
-
-#define V4L2_CID_PAN_ABSOLUTE			(V4L2_CID_CAMERA_CLASS_BASE+8)
-#define V4L2_CID_TILT_ABSOLUTE			(V4L2_CID_CAMERA_CLASS_BASE+9)
-
-#define V4L2_CID_FOCUS_ABSOLUTE			(V4L2_CID_CAMERA_CLASS_BASE+10)
-#define V4L2_CID_FOCUS_RELATIVE			(V4L2_CID_CAMERA_CLASS_BASE+11)
-#define V4L2_CID_FOCUS_AUTO			(V4L2_CID_CAMERA_CLASS_BASE+12)
-
-#define V4L2_CID_ZOOM_ABSOLUTE			(V4L2_CID_CAMERA_CLASS_BASE+13)
-#define V4L2_CID_ZOOM_RELATIVE			(V4L2_CID_CAMERA_CLASS_BASE+14)
-#define V4L2_CID_ZOOM_CONTINUOUS		(V4L2_CID_CAMERA_CLASS_BASE+15)
-
-#define V4L2_CID_PRIVACY			(V4L2_CID_CAMERA_CLASS_BASE+16)
-
-#define V4L2_CID_IRIS_ABSOLUTE			(V4L2_CID_CAMERA_CLASS_BASE+17)
-#define V4L2_CID_IRIS_RELATIVE			(V4L2_CID_CAMERA_CLASS_BASE+18)
-
-/* FM Modulator class control IDs */
-#define V4L2_CID_FM_TX_CLASS_BASE		(V4L2_CTRL_CLASS_FM_TX | 0x900)
-#define V4L2_CID_FM_TX_CLASS			(V4L2_CTRL_CLASS_FM_TX | 1)
-
-#define V4L2_CID_RDS_TX_DEVIATION		(V4L2_CID_FM_TX_CLASS_BASE + 1)
-#define V4L2_CID_RDS_TX_PI			(V4L2_CID_FM_TX_CLASS_BASE + 2)
-#define V4L2_CID_RDS_TX_PTY			(V4L2_CID_FM_TX_CLASS_BASE + 3)
-#define V4L2_CID_RDS_TX_PS_NAME			(V4L2_CID_FM_TX_CLASS_BASE + 5)
-#define V4L2_CID_RDS_TX_RADIO_TEXT		(V4L2_CID_FM_TX_CLASS_BASE + 6)
-
-#define V4L2_CID_AUDIO_LIMITER_ENABLED		(V4L2_CID_FM_TX_CLASS_BASE + 64)
-#define V4L2_CID_AUDIO_LIMITER_RELEASE_TIME	(V4L2_CID_FM_TX_CLASS_BASE + 65)
-#define V4L2_CID_AUDIO_LIMITER_DEVIATION	(V4L2_CID_FM_TX_CLASS_BASE + 66)
-
-#define V4L2_CID_AUDIO_COMPRESSION_ENABLED	(V4L2_CID_FM_TX_CLASS_BASE + 80)
-#define V4L2_CID_AUDIO_COMPRESSION_GAIN		(V4L2_CID_FM_TX_CLASS_BASE + 81)
-#define V4L2_CID_AUDIO_COMPRESSION_THRESHOLD	(V4L2_CID_FM_TX_CLASS_BASE + 82)
-#define V4L2_CID_AUDIO_COMPRESSION_ATTACK_TIME	(V4L2_CID_FM_TX_CLASS_BASE + 83)
-#define V4L2_CID_AUDIO_COMPRESSION_RELEASE_TIME	(V4L2_CID_FM_TX_CLASS_BASE + 84)
-
-#define V4L2_CID_PILOT_TONE_ENABLED		(V4L2_CID_FM_TX_CLASS_BASE + 96)
-#define V4L2_CID_PILOT_TONE_DEVIATION		(V4L2_CID_FM_TX_CLASS_BASE + 97)
-#define V4L2_CID_PILOT_TONE_FREQUENCY		(V4L2_CID_FM_TX_CLASS_BASE + 98)
-
-#define V4L2_CID_TUNE_PREEMPHASIS		(V4L2_CID_FM_TX_CLASS_BASE + 112)
-enum v4l2_preemphasis {
-	V4L2_PREEMPHASIS_DISABLED	= 0,
-	V4L2_PREEMPHASIS_50_uS		= 1,
-	V4L2_PREEMPHASIS_75_uS		= 2,
-};
-#define V4L2_CID_TUNE_POWER_LEVEL		(V4L2_CID_FM_TX_CLASS_BASE + 113)
-#define V4L2_CID_TUNE_ANTENNA_CAPACITOR		(V4L2_CID_FM_TX_CLASS_BASE + 114)
-
-/* Flash and privacy (indicator) light controls */
-#define V4L2_CID_FLASH_CLASS_BASE		(V4L2_CTRL_CLASS_FLASH | 0x900)
-#define V4L2_CID_FLASH_CLASS			(V4L2_CTRL_CLASS_FLASH | 1)
-
-#define V4L2_CID_FLASH_LED_MODE			(V4L2_CID_FLASH_CLASS_BASE + 1)
-enum v4l2_flash_led_mode {
-	V4L2_FLASH_LED_MODE_NONE,
-	V4L2_FLASH_LED_MODE_FLASH,
-	V4L2_FLASH_LED_MODE_TORCH,
-};
-
-#define V4L2_CID_FLASH_STROBE_SOURCE		(V4L2_CID_FLASH_CLASS_BASE + 2)
-enum v4l2_flash_strobe_source {
-	V4L2_FLASH_STROBE_SOURCE_SOFTWARE,
-	V4L2_FLASH_STROBE_SOURCE_EXTERNAL,
-};
-
-#define V4L2_CID_FLASH_STROBE			(V4L2_CID_FLASH_CLASS_BASE + 3)
-#define V4L2_CID_FLASH_STROBE_STOP		(V4L2_CID_FLASH_CLASS_BASE + 4)
-#define V4L2_CID_FLASH_STROBE_STATUS		(V4L2_CID_FLASH_CLASS_BASE + 5)
-
-#define V4L2_CID_FLASH_TIMEOUT			(V4L2_CID_FLASH_CLASS_BASE + 6)
-#define V4L2_CID_FLASH_INTENSITY		(V4L2_CID_FLASH_CLASS_BASE + 7)
-#define V4L2_CID_FLASH_TORCH_INTENSITY		(V4L2_CID_FLASH_CLASS_BASE + 8)
-#define V4L2_CID_FLASH_INDICATOR_INTENSITY	(V4L2_CID_FLASH_CLASS_BASE + 9)
-
-#define V4L2_CID_FLASH_FAULT			(V4L2_CID_FLASH_CLASS_BASE + 10)
-#define V4L2_FLASH_FAULT_OVER_VOLTAGE		(1 << 0)
-#define V4L2_FLASH_FAULT_TIMEOUT		(1 << 1)
-#define V4L2_FLASH_FAULT_OVER_TEMPERATURE	(1 << 2)
-#define V4L2_FLASH_FAULT_SHORT_CIRCUIT		(1 << 3)
-
-#define V4L2_CID_FLASH_CHARGE			(V4L2_CID_FLASH_CLASS_BASE + 11)
-#define V4L2_CID_FLASH_READY			(V4L2_CID_FLASH_CLASS_BASE + 12)
-
-/*
- *	T U N I N G
- */
-struct v4l2_tuner {
-	__u32                   index;
-	__u8			name[32];
-	enum v4l2_tuner_type    type;
-	__u32			capability;
-	__u32			rangelow;
-	__u32			rangehigh;
-	__u32			rxsubchans;
-	__u32			audmode;
-	__s32			signal;
-	__s32			afc;
-	__u32			reserved[4];
-};
-
-struct v4l2_modulator {
-	__u32			index;
-	__u8			name[32];
-	__u32			capability;
-	__u32			rangelow;
-	__u32			rangehigh;
-	__u32			txsubchans;
-	__u32			reserved[4];
-};
-
-/*  Flags for the 'capability' field */
-#define V4L2_TUNER_CAP_LOW		0x0001
-#define V4L2_TUNER_CAP_NORM		0x0002
-#define V4L2_TUNER_CAP_STEREO		0x0010
-#define V4L2_TUNER_CAP_LANG2		0x0020
-#define V4L2_TUNER_CAP_SAP		0x0020
-#define V4L2_TUNER_CAP_LANG1		0x0040
-#define V4L2_TUNER_CAP_RDS		0x0080
-#define V4L2_TUNER_CAP_RDS_BLOCK_IO	0x0100
-#define V4L2_TUNER_CAP_RDS_CONTROLS	0x0200
-
-/*  Flags for the 'rxsubchans' field */
-#define V4L2_TUNER_SUB_MONO		0x0001
-#define V4L2_TUNER_SUB_STEREO		0x0002
-#define V4L2_TUNER_SUB_LANG2		0x0004
-#define V4L2_TUNER_SUB_SAP		0x0004
-#define V4L2_TUNER_SUB_LANG1		0x0008
-#define V4L2_TUNER_SUB_RDS		0x0010
-
-/*  Values for the 'audmode' field */
-#define V4L2_TUNER_MODE_MONO		0x0000
-#define V4L2_TUNER_MODE_STEREO		0x0001
-#define V4L2_TUNER_MODE_LANG2		0x0002
-#define V4L2_TUNER_MODE_SAP		0x0002
-#define V4L2_TUNER_MODE_LANG1		0x0003
-#define V4L2_TUNER_MODE_LANG1_LANG2	0x0004
-
-struct v4l2_frequency {
-	__u32		      tuner;
-	enum v4l2_tuner_type  type;
-	__u32		      frequency;
-	__u32		      reserved[8];
-};
-
-struct v4l2_hw_freq_seek {
-	__u32		      tuner;
-	enum v4l2_tuner_type  type;
-	__u32		      seek_upward;
-	__u32		      wrap_around;
-	__u32		      spacing;
-	__u32		      reserved[7];
-};
-
-/*
- *	R D S
- */
-
-struct v4l2_rds_data {
-	__u8 	lsb;
-	__u8 	msb;
-	__u8 	block;
-} __attribute__ ((packed));
-
-#define V4L2_RDS_BLOCK_MSK 	 0x7
-#define V4L2_RDS_BLOCK_A 	 0
-#define V4L2_RDS_BLOCK_B 	 1
-#define V4L2_RDS_BLOCK_C 	 2
-#define V4L2_RDS_BLOCK_D 	 3
-#define V4L2_RDS_BLOCK_C_ALT 	 4
-#define V4L2_RDS_BLOCK_INVALID 	 7
-
-#define V4L2_RDS_BLOCK_CORRECTED 0x40
-#define V4L2_RDS_BLOCK_ERROR 	 0x80
-
-/*
- *	A U D I O
- */
-struct v4l2_audio {
-	__u32	index;
-	__u8	name[32];
-	__u32	capability;
-	__u32	mode;
-	__u32	reserved[2];
-};
-
-/*  Flags for the 'capability' field */
-#define V4L2_AUDCAP_STEREO		0x00001
-#define V4L2_AUDCAP_AVL			0x00002
-
-/*  Flags for the 'mode' field */
-#define V4L2_AUDMODE_AVL		0x00001
-
-struct v4l2_audioout {
-	__u32	index;
-	__u8	name[32];
-	__u32	capability;
-	__u32	mode;
-	__u32	reserved[2];
-};
-
-/*
- *	M P E G   S E R V I C E S
- *
- *	NOTE: EXPERIMENTAL API
- */
-#if 1
-#define V4L2_ENC_IDX_FRAME_I    (0)
-#define V4L2_ENC_IDX_FRAME_P    (1)
-#define V4L2_ENC_IDX_FRAME_B    (2)
-#define V4L2_ENC_IDX_FRAME_MASK (0xf)
-
-struct v4l2_enc_idx_entry {
-	__u64 offset;
-	__u64 pts;
-	__u32 length;
-	__u32 flags;
-	__u32 reserved[2];
-};
-
-#define V4L2_ENC_IDX_ENTRIES (64)
-struct v4l2_enc_idx {
-	__u32 entries;
-	__u32 entries_cap;
-	__u32 reserved[4];
-	struct v4l2_enc_idx_entry entry[V4L2_ENC_IDX_ENTRIES];
-};
-
-
-#define V4L2_ENC_CMD_START      (0)
-#define V4L2_ENC_CMD_STOP       (1)
-#define V4L2_ENC_CMD_PAUSE      (2)
-#define V4L2_ENC_CMD_RESUME     (3)
-
-/* Flags for V4L2_ENC_CMD_STOP */
-#define V4L2_ENC_CMD_STOP_AT_GOP_END    (1 << 0)
-
-struct v4l2_encoder_cmd {
-	__u32 cmd;
-	__u32 flags;
-	union {
-		struct {
-			__u32 data[8];
-		} raw;
-	};
-};
-
-#endif
-
-
-/*
- *	D A T A   S E R V I C E S   ( V B I )
- *
- *	Data services API by Michael Schimek
- */
-
-/* Raw VBI */
-struct v4l2_vbi_format {
-	__u32	sampling_rate;		/* in 1 Hz */
-	__u32	offset;
-	__u32	samples_per_line;
-	__u32	sample_format;		/* V4L2_PIX_FMT_* */
-	__s32	start[2];
-	__u32	count[2];
-	__u32	flags;			/* V4L2_VBI_* */
-	__u32	reserved[2];		/* must be zero */
-};
-
-/*  VBI flags  */
-#define V4L2_VBI_UNSYNC		(1 << 0)
-#define V4L2_VBI_INTERLACED	(1 << 1)
-
-/* Sliced VBI
- *
- *    This implements is a proposal V4L2 API to allow SLICED VBI
- * required for some hardware encoders. It should change without
- * notice in the definitive implementation.
- */
-
-struct v4l2_sliced_vbi_format {
-	__u16   service_set;
-	/* service_lines[0][...] specifies lines 0-23 (1-23 used) of the first field
-	   service_lines[1][...] specifies lines 0-23 (1-23 used) of the second field
-				 (equals frame lines 313-336 for 625 line video
-				  standards, 263-286 for 525 line standards) */
-	__u16   service_lines[2][24];
-	__u32   io_size;
-	__u32   reserved[2];            /* must be zero */
-};
-
-/* Teletext World System Teletext
-   (WST), defined on ITU-R BT.653-2 */
-#define V4L2_SLICED_TELETEXT_B          (0x0001)
-/* Video Program System, defined on ETS 300 231*/
-#define V4L2_SLICED_VPS                 (0x0400)
-/* Closed Caption, defined on EIA-608 */
-#define V4L2_SLICED_CAPTION_525         (0x1000)
-/* Wide Screen System, defined on ITU-R BT1119.1 */
-#define V4L2_SLICED_WSS_625             (0x4000)
-
-#define V4L2_SLICED_VBI_525             (V4L2_SLICED_CAPTION_525)
-#define V4L2_SLICED_VBI_625             (V4L2_SLICED_TELETEXT_B | V4L2_SLICED_VPS | V4L2_SLICED_WSS_625)
-
-struct v4l2_sliced_vbi_cap {
-	__u16   service_set;
-	/* service_lines[0][...] specifies lines 0-23 (1-23 used) of the first field
-	   service_lines[1][...] specifies lines 0-23 (1-23 used) of the second field
-				 (equals frame lines 313-336 for 625 line video
-				  standards, 263-286 for 525 line standards) */
-	__u16   service_lines[2][24];
-	enum v4l2_buf_type type;
-	__u32   reserved[3];    /* must be 0 */
-};
-
-struct v4l2_sliced_vbi_data {
-	__u32   id;
-	__u32   field;          /* 0: first field, 1: second field */
-	__u32   line;           /* 1-23 */
-	__u32   reserved;       /* must be 0 */
-	__u8    data[48];
-};
-
-/*
- * Sliced VBI data inserted into MPEG Streams
- */
-
-/*
- * V4L2_MPEG_STREAM_VBI_FMT_IVTV:
- *
- * Structure of payload contained in an MPEG 2 Private Stream 1 PES Packet in an
- * MPEG-2 Program Pack that contains V4L2_MPEG_STREAM_VBI_FMT_IVTV Sliced VBI
- * data
- *
- * Note, the MPEG-2 Program Pack and Private Stream 1 PES packet header
- * definitions are not included here.  See the MPEG-2 specifications for details
- * on these headers.
- */
-
-/* Line type IDs */
-#define V4L2_MPEG_VBI_IVTV_TELETEXT_B     (1)
-#define V4L2_MPEG_VBI_IVTV_CAPTION_525    (4)
-#define V4L2_MPEG_VBI_IVTV_WSS_625        (5)
-#define V4L2_MPEG_VBI_IVTV_VPS            (7)
-
-struct v4l2_mpeg_vbi_itv0_line {
-	__u8 id;	/* One of V4L2_MPEG_VBI_IVTV_* above */
-	__u8 data[42];	/* Sliced VBI data for the line */
-} __attribute__ ((packed));
-
-struct v4l2_mpeg_vbi_itv0 {
-	__le32 linemask[2]; /* Bitmasks of VBI service lines present */
-	struct v4l2_mpeg_vbi_itv0_line line[35];
-} __attribute__ ((packed));
-
-struct v4l2_mpeg_vbi_ITV0 {
-	struct v4l2_mpeg_vbi_itv0_line line[36];
-} __attribute__ ((packed));
-
-#define V4L2_MPEG_VBI_IVTV_MAGIC0	"itv0"
-#define V4L2_MPEG_VBI_IVTV_MAGIC1	"ITV0"
-
-struct v4l2_mpeg_vbi_fmt_ivtv {
-	__u8 magic[4];
-	union {
-		struct v4l2_mpeg_vbi_itv0 itv0;
-		struct v4l2_mpeg_vbi_ITV0 ITV0;
-	};
-} __attribute__ ((packed));
-
-/*
- *	A G G R E G A T E   S T R U C T U R E S
- */
-
-/**
- * struct v4l2_plane_pix_format - additional, per-plane format definition
- * @sizeimage:		maximum size in bytes required for data, for which
- *			this plane will be used
- * @bytesperline:	distance in bytes between the leftmost pixels in two
- *			adjacent lines
- */
-struct v4l2_plane_pix_format {
-	__u32		sizeimage;
-	__u16		bytesperline;
-	__u16		reserved[7];
-} __attribute__ ((packed));
-
-/**
- * struct v4l2_pix_format_mplane - multiplanar format definition
- * @width:		image width in pixels
- * @height:		image height in pixels
- * @pixelformat:	little endian four character code (fourcc)
- * @field:		field order (for interlaced video)
- * @colorspace:		supplemental to pixelformat
- * @plane_fmt:		per-plane information
- * @num_planes:		number of planes for this format
- */
-struct v4l2_pix_format_mplane {
-	__u32				width;
-	__u32				height;
-	__u32				pixelformat;
-	enum v4l2_field			field;
-	enum v4l2_colorspace		colorspace;
-
-	struct v4l2_plane_pix_format	plane_fmt[VIDEO_MAX_PLANES];
-	__u8				num_planes;
-	__u8				reserved[11];
-} __attribute__ ((packed));
-
-/**
- * struct v4l2_format - stream data format
- * @type:	type of the data stream
- * @pix:	definition of an image format
- * @pix_mp:	definition of a multiplanar image format
- * @win:	definition of an overlaid image
- * @vbi:	raw VBI capture or output parameters
- * @sliced:	sliced VBI capture or output parameters
- * @raw_data:	placeholder for future extensions and custom formats
- */
-struct v4l2_format {
-	enum v4l2_buf_type type;
-	union {
-		struct v4l2_pix_format		pix;     /* V4L2_BUF_TYPE_VIDEO_CAPTURE */
-		struct v4l2_pix_format_mplane	pix_mp;  /* V4L2_BUF_TYPE_VIDEO_CAPTURE_MPLANE */
-		struct v4l2_window		win;     /* V4L2_BUF_TYPE_VIDEO_OVERLAY */
-		struct v4l2_vbi_format		vbi;     /* V4L2_BUF_TYPE_VBI_CAPTURE */
-		struct v4l2_sliced_vbi_format	sliced;  /* V4L2_BUF_TYPE_SLICED_VBI_CAPTURE */
-		__u8	raw_data[200];                   /* user-defined */
-	} fmt;
-};
-
-/*	Stream type-dependent parameters
- */
-struct v4l2_streamparm {
-	enum v4l2_buf_type type;
-	union {
-		struct v4l2_captureparm	capture;
-		struct v4l2_outputparm	output;
-		__u8	raw_data[200];  /* user-defined */
-	} parm;
-};
-
-/*
- *	E V E N T S
- */
-
-#define V4L2_EVENT_ALL				0
-#define V4L2_EVENT_VSYNC			1
-#define V4L2_EVENT_EOS				2
-#define V4L2_EVENT_CTRL				3
-#define V4L2_EVENT_FRAME_SYNC			4
-#define V4L2_EVENT_PRIVATE_START		0x08000000
-
-/* Payload for V4L2_EVENT_VSYNC */
-struct v4l2_event_vsync {
-	/* Can be V4L2_FIELD_ANY, _NONE, _TOP or _BOTTOM */
-	__u8 field;
-} __attribute__ ((packed));
-
-/* Payload for V4L2_EVENT_CTRL */
-#define V4L2_EVENT_CTRL_CH_VALUE		(1 << 0)
-#define V4L2_EVENT_CTRL_CH_FLAGS		(1 << 1)
-
-struct v4l2_event_ctrl {
-	__u32 changes;
-	__u32 type;
-	union {
-		__s32 value;
-		__s64 value64;
-	};
-	__u32 flags;
-	__s32 minimum;
-	__s32 maximum;
-	__s32 step;
-	__s32 default_value;
-};
-
-struct v4l2_event_frame_sync {
-	__u32 frame_sequence;
-};
-
-struct v4l2_event {
-	__u32				type;
-	union {
-		struct v4l2_event_vsync		vsync;
-		struct v4l2_event_ctrl		ctrl;
-		struct v4l2_event_frame_sync	frame_sync;
-		__u8				data[64];
-	} u;
-	__u32				pending;
-	__u32				sequence;
-	struct timespec			timestamp;
-	__u32				id;
-	__u32				reserved[8];
-};
-
-#define V4L2_EVENT_SUB_FL_SEND_INITIAL		(1 << 0)
-#define V4L2_EVENT_SUB_FL_ALLOW_FEEDBACK	(1 << 1)
-
-struct v4l2_event_subscription {
-	__u32				type;
-	__u32				id;
-	__u32				flags;
-	__u32				reserved[5];
-};
-
-/*
- *	A D V A N C E D   D E B U G G I N G
- *
- *	NOTE: EXPERIMENTAL API, NEVER RELY ON THIS IN APPLICATIONS!
- *	FOR DEBUGGING, TESTING AND INTERNAL USE ONLY!
- */
-
-/* VIDIOC_DBG_G_REGISTER and VIDIOC_DBG_S_REGISTER */
-
-#define V4L2_CHIP_MATCH_HOST       0  /* Match against chip ID on host (0 for the host) */
-#define V4L2_CHIP_MATCH_I2C_DRIVER 1  /* Match against I2C driver name */
-#define V4L2_CHIP_MATCH_I2C_ADDR   2  /* Match against I2C 7-bit address */
-#define V4L2_CHIP_MATCH_AC97       3  /* Match against anciliary AC97 chip */
-
-struct v4l2_dbg_match {
-	__u32 type; /* Match type */
-	union {     /* Match this chip, meaning determined by type */
-		__u32 addr;
-		char name[32];
-	};
-} __attribute__ ((packed));
-
-struct v4l2_dbg_register {
-	struct v4l2_dbg_match match;
-	__u32 size;	/* register size in bytes */
-	__u64 reg;
-	__u64 val;
-} __attribute__ ((packed));
-
-/* VIDIOC_DBG_G_CHIP_IDENT */
-struct v4l2_dbg_chip_ident {
-	struct v4l2_dbg_match match;
-	__u32 ident;       /* chip identifier as specified in <media/v4l2-chip-ident.h> */
-	__u32 revision;    /* chip revision, chip specific */
-} __attribute__ ((packed));
-
-/**
- * struct v4l2_create_buffers - VIDIOC_CREATE_BUFS argument
- * @index:	on return, index of the first created buffer
- * @count:	entry: number of requested buffers,
- *		return: number of created buffers
- * @memory:	buffer memory type
- * @format:	frame format, for which buffers are requested
- * @reserved:	future extensions
- */
-struct v4l2_create_buffers {
-	__u32			index;
-	__u32			count;
-	enum v4l2_memory        memory;
-	struct v4l2_format	format;
-	__u32			reserved[8];
-};
-
-/*
- *	I O C T L   C O D E S   F O R   V I D E O   D E V I C E S
- *
- */
-#define VIDIOC_QUERYCAP		 _IOR('V',  0, struct v4l2_capability)
-#define VIDIOC_RESERVED		  _IO('V',  1)
-#define VIDIOC_ENUM_FMT         _IOWR('V',  2, struct v4l2_fmtdesc)
-#define VIDIOC_G_FMT		_IOWR('V',  4, struct v4l2_format)
-#define VIDIOC_S_FMT		_IOWR('V',  5, struct v4l2_format)
-#define VIDIOC_REQBUFS		_IOWR('V',  8, struct v4l2_requestbuffers)
-#define VIDIOC_QUERYBUF		_IOWR('V',  9, struct v4l2_buffer)
-#define VIDIOC_G_FBUF		 _IOR('V', 10, struct v4l2_framebuffer)
-#define VIDIOC_S_FBUF		 _IOW('V', 11, struct v4l2_framebuffer)
-#define VIDIOC_OVERLAY		 _IOW('V', 14, int)
-#define VIDIOC_QBUF		_IOWR('V', 15, struct v4l2_buffer)
-#define VIDIOC_DQBUF		_IOWR('V', 17, struct v4l2_buffer)
-#define VIDIOC_STREAMON		 _IOW('V', 18, int)
-#define VIDIOC_STREAMOFF	 _IOW('V', 19, int)
-#define VIDIOC_G_PARM		_IOWR('V', 21, struct v4l2_streamparm)
-#define VIDIOC_S_PARM		_IOWR('V', 22, struct v4l2_streamparm)
-#define VIDIOC_G_STD		 _IOR('V', 23, v4l2_std_id)
-#define VIDIOC_S_STD		 _IOW('V', 24, v4l2_std_id)
-#define VIDIOC_ENUMSTD		_IOWR('V', 25, struct v4l2_standard)
-#define VIDIOC_ENUMINPUT	_IOWR('V', 26, struct v4l2_input)
-#define VIDIOC_G_CTRL		_IOWR('V', 27, struct v4l2_control)
-#define VIDIOC_S_CTRL		_IOWR('V', 28, struct v4l2_control)
-#define VIDIOC_G_TUNER		_IOWR('V', 29, struct v4l2_tuner)
-#define VIDIOC_S_TUNER		 _IOW('V', 30, struct v4l2_tuner)
-#define VIDIOC_G_AUDIO		 _IOR('V', 33, struct v4l2_audio)
-#define VIDIOC_S_AUDIO		 _IOW('V', 34, struct v4l2_audio)
-#define VIDIOC_QUERYCTRL	_IOWR('V', 36, struct v4l2_queryctrl)
-#define VIDIOC_QUERYMENU	_IOWR('V', 37, struct v4l2_querymenu)
-#define VIDIOC_G_INPUT		 _IOR('V', 38, int)
-#define VIDIOC_S_INPUT		_IOWR('V', 39, int)
-#define VIDIOC_G_OUTPUT		 _IOR('V', 46, int)
-#define VIDIOC_S_OUTPUT		_IOWR('V', 47, int)
-#define VIDIOC_ENUMOUTPUT	_IOWR('V', 48, struct v4l2_output)
-#define VIDIOC_G_AUDOUT		 _IOR('V', 49, struct v4l2_audioout)
-#define VIDIOC_S_AUDOUT		 _IOW('V', 50, struct v4l2_audioout)
-#define VIDIOC_G_MODULATOR	_IOWR('V', 54, struct v4l2_modulator)
-#define VIDIOC_S_MODULATOR	 _IOW('V', 55, struct v4l2_modulator)
-#define VIDIOC_G_FREQUENCY	_IOWR('V', 56, struct v4l2_frequency)
-#define VIDIOC_S_FREQUENCY	 _IOW('V', 57, struct v4l2_frequency)
-#define VIDIOC_CROPCAP		_IOWR('V', 58, struct v4l2_cropcap)
-#define VIDIOC_G_CROP		_IOWR('V', 59, struct v4l2_crop)
-#define VIDIOC_S_CROP		 _IOW('V', 60, struct v4l2_crop)
-#define VIDIOC_G_JPEGCOMP	 _IOR('V', 61, struct v4l2_jpegcompression)
-#define VIDIOC_S_JPEGCOMP	 _IOW('V', 62, struct v4l2_jpegcompression)
-#define VIDIOC_QUERYSTD      	 _IOR('V', 63, v4l2_std_id)
-#define VIDIOC_TRY_FMT      	_IOWR('V', 64, struct v4l2_format)
-#define VIDIOC_ENUMAUDIO	_IOWR('V', 65, struct v4l2_audio)
-#define VIDIOC_ENUMAUDOUT	_IOWR('V', 66, struct v4l2_audioout)
-#define VIDIOC_G_PRIORITY        _IOR('V', 67, enum v4l2_priority)
-#define VIDIOC_S_PRIORITY        _IOW('V', 68, enum v4l2_priority)
-#define VIDIOC_G_SLICED_VBI_CAP _IOWR('V', 69, struct v4l2_sliced_vbi_cap)
-#define VIDIOC_LOG_STATUS         _IO('V', 70)
-#define VIDIOC_G_EXT_CTRLS	_IOWR('V', 71, struct v4l2_ext_controls)
-#define VIDIOC_S_EXT_CTRLS	_IOWR('V', 72, struct v4l2_ext_controls)
-#define VIDIOC_TRY_EXT_CTRLS	_IOWR('V', 73, struct v4l2_ext_controls)
-#if 1
-#define VIDIOC_ENUM_FRAMESIZES	_IOWR('V', 74, struct v4l2_frmsizeenum)
-#define VIDIOC_ENUM_FRAMEINTERVALS _IOWR('V', 75, struct v4l2_frmivalenum)
-#define VIDIOC_G_ENC_INDEX       _IOR('V', 76, struct v4l2_enc_idx)
-#define VIDIOC_ENCODER_CMD      _IOWR('V', 77, struct v4l2_encoder_cmd)
-#define VIDIOC_TRY_ENCODER_CMD  _IOWR('V', 78, struct v4l2_encoder_cmd)
-#endif
-
-#if 1
-/* Experimental, meant for debugging, testing and internal use.
-   Only implemented if CONFIG_VIDEO_ADV_DEBUG is defined.
-   You must be root to use these ioctls. Never use these in applications! */
-#define	VIDIOC_DBG_S_REGISTER 	 _IOW('V', 79, struct v4l2_dbg_register)
-#define	VIDIOC_DBG_G_REGISTER 	_IOWR('V', 80, struct v4l2_dbg_register)
-
-/* Experimental, meant for debugging, testing and internal use.
-   Never use this ioctl in applications! */
-#define VIDIOC_DBG_G_CHIP_IDENT _IOWR('V', 81, struct v4l2_dbg_chip_ident)
-#endif
-
-#define VIDIOC_S_HW_FREQ_SEEK	 _IOW('V', 82, struct v4l2_hw_freq_seek)
-#define	VIDIOC_ENUM_DV_PRESETS	_IOWR('V', 83, struct v4l2_dv_enum_preset)
-#define	VIDIOC_S_DV_PRESET	_IOWR('V', 84, struct v4l2_dv_preset)
-#define	VIDIOC_G_DV_PRESET	_IOWR('V', 85, struct v4l2_dv_preset)
-#define	VIDIOC_QUERY_DV_PRESET	_IOR('V',  86, struct v4l2_dv_preset)
-#define	VIDIOC_S_DV_TIMINGS	_IOWR('V', 87, struct v4l2_dv_timings)
-#define	VIDIOC_G_DV_TIMINGS	_IOWR('V', 88, struct v4l2_dv_timings)
-#define	VIDIOC_DQEVENT		 _IOR('V', 89, struct v4l2_event)
-#define	VIDIOC_SUBSCRIBE_EVENT	 _IOW('V', 90, struct v4l2_event_subscription)
-#define	VIDIOC_UNSUBSCRIBE_EVENT _IOW('V', 91, struct v4l2_event_subscription)
-
-/* Experimental, the below two ioctls may change over the next couple of kernel
-   versions */
-#define VIDIOC_CREATE_BUFS	_IOWR('V', 92, struct v4l2_create_buffers)
-#define VIDIOC_PREPARE_BUF	_IOWR('V', 93, struct v4l2_buffer)
-
-/* Reminder: when adding new ioctls please add support for them to
-   drivers/media/video/v4l2-compat-ioctl32.c as well! */
-
-#define BASE_VIDIOC_PRIVATE	192		/* 192-255 are private */
-=======
 #include <uapi/linux/videodev2.h>
->>>>>>> c3ade0e0
 
 #endif /* __LINUX_VIDEODEV2_H */