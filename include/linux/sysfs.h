--- conflicted
+++ resolved
@@ -63,15 +63,9 @@
 	umode_t			(*is_visible)(struct kobject *,
 					      struct attribute *, int);
 	struct attribute	**attrs;
-<<<<<<< HEAD
-} __do_const;
-typedef struct attribute_group __no_const attribute_group_no_const;
-
-=======
 	struct bin_attribute	**bin_attrs;
 } __do_const;
 typedef struct attribute_group __no_const attribute_group_no_const;
->>>>>>> c3ade0e0
 
 /**
  * Use these macros to make defining attributes easier. See include/linux/device.h
