#ifndef __LINUX_COMPILER_H
#error "Please don't include <linux/compiler-gcc4.h> directly, include <linux/compiler.h> instead."
#endif

/* GCC 4.1.[01] miscompiles __weak */
#ifdef __KERNEL__
# if GCC_VERSION >= 40100 &&  GCC_VERSION <= 40101
#  error Your version of gcc miscompiles the __weak directive
# endif
#endif

#define __used			__attribute__((__used__))
#define __must_check 		__attribute__((warn_unused_result))
#define __compiler_offsetof(a,b) __builtin_offsetof(a,b)

#if GCC_VERSION >= 40100 && GCC_VERSION < 40600
# define __compiletime_object_size(obj) __builtin_object_size(obj, 0)
#endif

#if GCC_VERSION >= 40300
/* Mark functions as cold. gcc will assume any path leading to a call
   to them will be unlikely.  This means a lot of manual unlikely()s
   are unnecessary now for any paths leading to the usual suspects
   like BUG(), printk(), panic() etc. [but let's keep them for now for
   older compilers]

   Early snapshots of gcc 4.3 don't support this and we can't detect this
   in the preprocessor, but we can live with this because they're unreleased.
   Maketime probing would be overkill here.

   gcc also has a __attribute__((__hot__)) to move hot functions into
   a special section, but I don't see any sense in this right now in
   the kernel context */
#define __cold			__attribute__((__cold__))

<<<<<<< HEAD
/*
 * GCC 'asm goto' miscompiles certain code sequences:
 *
 *   http://gcc.gnu.org/bugzilla/show_bug.cgi?id=58670
 *
 * Work it around via a compiler barrier quirk suggested by Jakub Jelinek.
 * Fixed in GCC 4.8.2 and later versions.
 *
 * (asm goto is automatically volatile - the naming reflects this.)
 */
#define asm_volatile_goto(x...)	do { asm goto(x); asm (""); } while (0)

#if __GNUC_MINOR__ >= 5

#ifdef RANDSTRUCT_PLUGIN
#define __randomize_layout __attribute__((randomize_layout))
#define __no_randomize_layout __attribute__((no_randomize_layout))
#endif

#ifdef CONSTIFY_PLUGIN
#define __no_const __attribute__((no_const))
#define __do_const __attribute__((do_const))
#endif

#ifdef SIZE_OVERFLOW_PLUGIN
#define __size_overflow(...) __attribute__((size_overflow(__VA_ARGS__)))
#define __intentional_overflow(...) __attribute__((intentional_overflow(__VA_ARGS__)))
#endif

#ifdef LATENT_ENTROPY_PLUGIN
#define __latent_entropy __attribute__((latent_entropy))
#endif

=======
#define __UNIQUE_ID(prefix) __PASTE(__PASTE(__UNIQUE_ID_, prefix), __COUNTER__)

#ifndef __CHECKER__
# define __compiletime_warning(message) __attribute__((warning(message)))
# define __compiletime_error(message) __attribute__((error(message)))
#endif /* __CHECKER__ */

#define __alloc_size(...)	__attribute((alloc_size(__VA_ARGS__)))
#define __bos(ptr, arg)		__builtin_object_size((ptr), (arg))
#define __bos0(ptr)		__bos((ptr), 0)
#define __bos1(ptr)		__bos((ptr), 1)
#endif /* GCC_VERSION >= 40300 */

#if GCC_VERSION >= 40500

#ifdef RANDSTRUCT_PLUGIN
#define __randomize_layout __attribute__((randomize_layout))
#define __no_randomize_layout __attribute__((no_randomize_layout))
#endif

#ifdef CONSTIFY_PLUGIN
#define __no_const __attribute__((no_const))
#define __do_const __attribute__((do_const))
#endif

#ifdef SIZE_OVERFLOW_PLUGIN
#define __size_overflow(...) __attribute__((size_overflow(__VA_ARGS__)))
#define __intentional_overflow(...) __attribute__((intentional_overflow(__VA_ARGS__)))
#endif

#ifdef LATENT_ENTROPY_PLUGIN
#define __latent_entropy __attribute__((latent_entropy))
#endif

>>>>>>> c3ade0e0
/*
 * Mark a position in code as unreachable.  This can be used to
 * suppress control flow warnings after asm blocks that transfer
 * control elsewhere.
 *
 * Early snapshots of gcc 4.5 don't support this and we can't detect
 * this in the preprocessor, but we can live with this because they're
 * unreleased.  Really, we need to have autoconf for the kernel.
 */
#define unreachable() __builtin_unreachable()

/* Mark a function definition as prohibited from being cloned. */
#define __noclone	__attribute__((__noclone__))

#endif /* GCC_VERSION >= 40500 */

#if GCC_VERSION >= 40600
/*
 * Tell the optimizer that something else uses this function or variable.
 */
#define __visible __attribute__((externally_visible))
#endif
<<<<<<< HEAD

#define __alloc_size(...)	__attribute((alloc_size(__VA_ARGS__)))
#define __bos(ptr, arg)		__builtin_object_size((ptr), (arg))
#define __bos0(ptr)		__bos((ptr), 0)
#define __bos1(ptr)		__bos((ptr), 1)
#endif
=======
>>>>>>> c3ade0e0

/*
 * GCC 'asm goto' miscompiles certain code sequences:
 *
 *   http://gcc.gnu.org/bugzilla/show_bug.cgi?id=58670
 *
 * Work it around via a compiler barrier quirk suggested by Jakub Jelinek.
 * Fixed in GCC 4.8.2 and later versions.
 *
 * (asm goto is automatically volatile - the naming reflects this.)
 */
#define asm_volatile_goto(x...)	do { asm goto(x); asm (""); } while (0)

#ifdef CONFIG_ARCH_USE_BUILTIN_BSWAP
#if GCC_VERSION >= 40400
#define __HAVE_BUILTIN_BSWAP32__
#define __HAVE_BUILTIN_BSWAP64__
#endif
#if GCC_VERSION >= 40800 || (defined(__powerpc__) && GCC_VERSION >= 40600)
#define __HAVE_BUILTIN_BSWAP16__
#endif
#endif /* CONFIG_ARCH_USE_BUILTIN_BSWAP */<|MERGE_RESOLUTION|>--- conflicted
+++ resolved
@@ -33,41 +33,6 @@
    the kernel context */
 #define __cold			__attribute__((__cold__))
 
-<<<<<<< HEAD
-/*
- * GCC 'asm goto' miscompiles certain code sequences:
- *
- *   http://gcc.gnu.org/bugzilla/show_bug.cgi?id=58670
- *
- * Work it around via a compiler barrier quirk suggested by Jakub Jelinek.
- * Fixed in GCC 4.8.2 and later versions.
- *
- * (asm goto is automatically volatile - the naming reflects this.)
- */
-#define asm_volatile_goto(x...)	do { asm goto(x); asm (""); } while (0)
-
-#if __GNUC_MINOR__ >= 5
-
-#ifdef RANDSTRUCT_PLUGIN
-#define __randomize_layout __attribute__((randomize_layout))
-#define __no_randomize_layout __attribute__((no_randomize_layout))
-#endif
-
-#ifdef CONSTIFY_PLUGIN
-#define __no_const __attribute__((no_const))
-#define __do_const __attribute__((do_const))
-#endif
-
-#ifdef SIZE_OVERFLOW_PLUGIN
-#define __size_overflow(...) __attribute__((size_overflow(__VA_ARGS__)))
-#define __intentional_overflow(...) __attribute__((intentional_overflow(__VA_ARGS__)))
-#endif
-
-#ifdef LATENT_ENTROPY_PLUGIN
-#define __latent_entropy __attribute__((latent_entropy))
-#endif
-
-=======
 #define __UNIQUE_ID(prefix) __PASTE(__PASTE(__UNIQUE_ID_, prefix), __COUNTER__)
 
 #ifndef __CHECKER__
@@ -102,7 +67,6 @@
 #define __latent_entropy __attribute__((latent_entropy))
 #endif
 
->>>>>>> c3ade0e0
 /*
  * Mark a position in code as unreachable.  This can be used to
  * suppress control flow warnings after asm blocks that transfer
@@ -125,15 +89,6 @@
  */
 #define __visible __attribute__((externally_visible))
 #endif
-<<<<<<< HEAD
-
-#define __alloc_size(...)	__attribute((alloc_size(__VA_ARGS__)))
-#define __bos(ptr, arg)		__builtin_object_size((ptr), (arg))
-#define __bos0(ptr)		__bos((ptr), 0)
-#define __bos1(ptr)		__bos((ptr), 1)
-#endif
-=======
->>>>>>> c3ade0e0
 
 /*
  * GCC 'asm goto' miscompiles certain code sequences:
