--- conflicted
+++ resolved
@@ -6,18 +6,8 @@
 
 #include <linux/atomic.h>
 #include <linux/compat.h>
-<<<<<<< HEAD
-#endif
-
-/*
- * Current version of the filter code architecture.
- */
-#define BPF_MAJOR_VERSION 1
-#define BPF_MINOR_VERSION 1
-=======
 #include <linux/workqueue.h>
 #include <uapi/linux/filter.h>
->>>>>>> c3ade0e0
 
 #ifdef CONFIG_COMPAT
 /*
@@ -29,49 +19,8 @@
 };
 #endif
 
-<<<<<<< HEAD
-/*
- * Number of scratch memory words for: BPF_ST and BPF_STX
- */
-#define BPF_MEMWORDS 16
-
-/* RATIONALE. Negative offsets are invalid in BPF.
-   We use them to reference ancillary data.
-   Unlike introduction new instructions, it does not break
-   existing compilers/optimizers.
- */
-#define SKF_AD_OFF    (-0x1000)
-#define SKF_AD_PROTOCOL 0
-#define SKF_AD_PKTTYPE 	4
-#define SKF_AD_IFINDEX 	8
-#define SKF_AD_NLATTR	12
-#define SKF_AD_NLATTR_NEST	16
-#define SKF_AD_MARK 	20
-#define SKF_AD_QUEUE	24
-#define SKF_AD_HATYPE	28
-#define SKF_AD_RXHASH	32
-#define SKF_AD_CPU	36
-#define SKF_AD_MAX	40
-#define SKF_NET_OFF   (-0x100000)
-#define SKF_LL_OFF    (-0x200000)
-
-#ifdef __KERNEL__
-
-#ifdef CONFIG_COMPAT
-/*
- * A struct sock_filter is architecture independent.
- */
-struct compat_sock_fprog {
-	u16		len;
-	compat_uptr_t	filter;		/* struct sock_filter * */
-};
-#endif
-
-=======
->>>>>>> c3ade0e0
 struct sk_buff;
 struct sock;
-struct bpf_jit_work;
 
 struct sk_filter
 {
@@ -80,20 +29,11 @@
 	struct rcu_head		rcu;
 	unsigned int		(*bpf_func)(const struct sk_buff *skb,
 					    const struct sock_filter *filter);
-<<<<<<< HEAD
-#ifdef CONFIG_BPF_JIT
-	struct bpf_jit_work	*work;
-#endif
-	struct rcu_head		rcu;
-	struct sock_filter     	insns[0];
-} __randomize_layout;
-=======
 	union {
 		struct sock_filter     	insns[0];
 		struct work_struct	work;
 	};
 };
->>>>>>> c3ade0e0
 
 static inline unsigned int sk_filter_size(unsigned int proglen)
 {
@@ -209,15 +149,11 @@
 	BPF_S_ANC_HATYPE,
 	BPF_S_ANC_RXHASH,
 	BPF_S_ANC_CPU,
-<<<<<<< HEAD
-	BPF_S_ANC_SECCOMP_LD_W,
-=======
 	BPF_S_ANC_ALU_XOR_X,
 	BPF_S_ANC_SECCOMP_LD_W,
 	BPF_S_ANC_VLAN_TAG,
 	BPF_S_ANC_VLAN_TAG_PRESENT,
 	BPF_S_ANC_PAY_OFFSET,
->>>>>>> c3ade0e0
 };
 
 #endif /* __LINUX_FILTER_H__ */