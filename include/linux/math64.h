--- conflicted
+++ resolved
@@ -32,11 +32,7 @@
 /**
  * div64_u64 - unsigned 64bit divide with 64bit divisor
  */
-<<<<<<< HEAD
-static inline u64 __intentional_overflow(0) div64_u64(u64 dividend, u64 divisor)
-=======
 static inline u64 __intentional_overflow(-1) div64_u64(u64 dividend, u64 divisor)
->>>>>>> 2b996447
 {
 	return dividend / divisor;
 }
