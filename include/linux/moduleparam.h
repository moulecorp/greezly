--- conflicted
+++ resolved
@@ -196,20 +196,12 @@
 	= { __param_str_##name, ops, perm, level, { arg } }
 
 /* Obsolete - use module_param_cb() */
-#define module_param_call(name, _set, _get, arg, perm)			\
+#define module_param_call(name, set, get, arg, perm)			\
 	static struct kernel_param_ops __param_ops_##name =		\
-<<<<<<< HEAD
-		 { .set = (void *)_set, .get = (void *)_get };		\
-	__module_param_call(MODULE_PARAM_PREFIX,			\
-			    name, &__param_ops_##name, arg,		\
-			    __same_type(arg, bool *),			\
-			    (perm) + sizeof(__check_old_set_param(_set))*0)
-=======
 		{ 0, (void *)set, (void *)get };			\
 	__module_param_call(MODULE_PARAM_PREFIX,			\
 			    name, &__param_ops_##name, arg,		\
 			    (perm) + sizeof(__check_old_set_param(set))*0, -1)
->>>>>>> c3ade0e0
 
 /* We don't get oldget: it's often a new-style param_get_uint, etc. */
 static inline int
@@ -441,10 +433,7 @@
  * module_param_named() for why this might be necessary.
  */
 #define module_param_array_named(name, array, type, nump, perm)		\
-<<<<<<< HEAD
-=======
 	param_check_##type(name, &(array)[0]);				\
->>>>>>> c3ade0e0
 	static const struct kparam_array __param_arr_##name __used	\
 	= { .max = ARRAY_SIZE(array), .num = nump,                      \
 	    .ops = &param_ops_##type,					\
