#ifndef _LINUX_SCHED_H
#define _LINUX_SCHED_H

/*
 * cloning flags:
 */
#define CSIGNAL		0x000000ff	/* signal mask to be sent at exit */
#define CLONE_VM	0x00000100	/* set if VM shared between processes */
#define CLONE_FS	0x00000200	/* set if fs info shared between processes */
#define CLONE_FILES	0x00000400	/* set if open files shared between processes */
#define CLONE_SIGHAND	0x00000800	/* set if signal handlers and blocked signals shared */
#define CLONE_PTRACE	0x00002000	/* set if we want to let tracing continue on the child too */
#define CLONE_VFORK	0x00004000	/* set if the parent wants the child to wake it up on mm_release */
#define CLONE_PARENT	0x00008000	/* set if we want to have the same parent as the cloner */
#define CLONE_THREAD	0x00010000	/* Same thread group? */
#define CLONE_NEWNS	0x00020000	/* New namespace group? */
#define CLONE_SYSVSEM	0x00040000	/* share system V SEM_UNDO semantics */
#define CLONE_SETTLS	0x00080000	/* create a new TLS for the child */
#define CLONE_PARENT_SETTID	0x00100000	/* set the TID in the parent */
#define CLONE_CHILD_CLEARTID	0x00200000	/* clear the TID in the child */
#define CLONE_DETACHED		0x00400000	/* Unused, ignored */
#define CLONE_UNTRACED		0x00800000	/* set if the tracing process can't force CLONE_PTRACE on this clone */
#define CLONE_CHILD_SETTID	0x01000000	/* set the TID in the child */
/* 0x02000000 was previously the unused CLONE_STOPPED (Start in stopped state)
   and is now available for re-use. */
#define CLONE_NEWUTS		0x04000000	/* New utsname group? */
#define CLONE_NEWIPC		0x08000000	/* New ipcs */
#define CLONE_NEWUSER		0x10000000	/* New user namespace */
#define CLONE_NEWPID		0x20000000	/* New pid namespace */
#define CLONE_NEWNET		0x40000000	/* New network namespace */
#define CLONE_IO		0x80000000	/* Clone io context */

/*
 * Scheduling policies
 */
#define SCHED_NORMAL		0
#define SCHED_FIFO		1
#define SCHED_RR		2
#define SCHED_BATCH		3
/* SCHED_ISO: reserved but not implemented yet */
#define SCHED_IDLE		5
/* Can be ORed in to make sure the process is reverted back to SCHED_NORMAL on fork */
#define SCHED_RESET_ON_FORK     0x40000000

#ifdef __KERNEL__

struct sched_param {
	int sched_priority;
};

#include <asm/param.h>	/* for HZ */

#include <linux/capability.h>
#include <linux/threads.h>
#include <linux/kernel.h>
#include <linux/types.h>
#include <linux/timex.h>
#include <linux/jiffies.h>
#include <linux/rbtree.h>
#include <linux/thread_info.h>
#include <linux/cpumask.h>
#include <linux/errno.h>
#include <linux/nodemask.h>
#include <linux/mm_types.h>

#include <asm/system.h>
#include <asm/page.h>
#include <asm/ptrace.h>
#include <asm/cputime.h>

#include <linux/smp.h>
#include <linux/sem.h>
#include <linux/signal.h>
#include <linux/compiler.h>
#include <linux/completion.h>
#include <linux/pid.h>
#include <linux/percpu.h>
#include <linux/topology.h>
#include <linux/proportions.h>
#include <linux/seccomp.h>
#include <linux/rcupdate.h>
#include <linux/rculist.h>
#include <linux/rtmutex.h>

#include <linux/time.h>
#include <linux/param.h>
#include <linux/resource.h>
#include <linux/timer.h>
#include <linux/hrtimer.h>
#include <linux/task_io_accounting.h>
#include <linux/latencytop.h>
#include <linux/cred.h>
#include <linux/llist.h>

#include <asm/processor.h>

struct exec_domain;
struct futex_pi_state;
struct robust_list_head;
struct bio_list;
struct fs_struct;
struct perf_event_context;
struct blk_plug;
struct linux_binprm;

/*
 * List of flags we want to share for kernel threads,
 * if only because they are not used by them anyway.
 */
#define CLONE_KERNEL	(CLONE_FS | CLONE_FILES | CLONE_SIGHAND)

/*
 * These are the constant used to fake the fixed-point load-average
 * counting. Some notes:
 *  - 11 bit fractions expand to 22 bits by the multiplies: this gives
 *    a load-average precision of 10 bits integer + 11 bits fractional
 *  - if you want to count load-averages more often, you need more
 *    precision, or rounding will get you. With 2-second counting freq,
 *    the EXP_n values would be 1981, 2034 and 2043 if still using only
 *    11 bit fractions.
 */
extern unsigned long avenrun[];		/* Load averages */
extern void get_avenrun(unsigned long *loads, unsigned long offset, int shift);

#define FSHIFT		11		/* nr of bits of precision */
#define FIXED_1		(1<<FSHIFT)	/* 1.0 as fixed-point */
#define LOAD_FREQ	(5*HZ+1)	/* 5 sec intervals */
#define EXP_1		1884		/* 1/exp(5sec/1min) as fixed-point */
#define EXP_5		2014		/* 1/exp(5sec/5min) */
#define EXP_15		2037		/* 1/exp(5sec/15min) */

#define CALC_LOAD(load,exp,n) \
	load *= exp; \
	load += n*(FIXED_1-exp); \
	load >>= FSHIFT;

extern unsigned long total_forks;
extern int nr_threads;
DECLARE_PER_CPU(unsigned long, process_counts);
extern int nr_processes(void);
extern unsigned long nr_running(void);
extern unsigned long nr_uninterruptible(void);
extern unsigned long nr_iowait(void);
extern unsigned long nr_iowait_cpu(int cpu);
extern unsigned long this_cpu_load(void);


extern void calc_global_load(unsigned long ticks);
extern void update_cpu_load_nohz(void);

extern unsigned long get_parent_ip(unsigned long addr);

struct seq_file;
struct cfs_rq;
struct task_group;
#ifdef CONFIG_SCHED_DEBUG
extern void proc_sched_show_task(struct task_struct *p, struct seq_file *m);
extern void proc_sched_set_task(struct task_struct *p);
extern void
print_cfs_rq(struct seq_file *m, int cpu, struct cfs_rq *cfs_rq);
#else
static inline void
proc_sched_show_task(struct task_struct *p, struct seq_file *m)
{
}
static inline void proc_sched_set_task(struct task_struct *p)
{
}
static inline void
print_cfs_rq(struct seq_file *m, int cpu, struct cfs_rq *cfs_rq)
{
}
#endif

/*
 * Task state bitmask. NOTE! These bits are also
 * encoded in fs/proc/array.c: get_task_state().
 *
 * We have two separate sets of flags: task->state
 * is about runnability, while task->exit_state are
 * about the task exiting. Confusing, but this way
 * modifying one set can't modify the other one by
 * mistake.
 */
#define TASK_RUNNING		0
#define TASK_INTERRUPTIBLE	1
#define TASK_UNINTERRUPTIBLE	2
#define __TASK_STOPPED		4
#define __TASK_TRACED		8
/* in tsk->exit_state */
#define EXIT_ZOMBIE		16
#define EXIT_DEAD		32
/* in tsk->state again */
#define TASK_DEAD		64
#define TASK_WAKEKILL		128
#define TASK_WAKING		256
#define TASK_STATE_MAX		512

#define TASK_STATE_TO_CHAR_STR "RSDTtZXxKW"

extern char ___assert_task_state[1 - 2*!!(
		sizeof(TASK_STATE_TO_CHAR_STR)-1 != ilog2(TASK_STATE_MAX)+1)];

/* Convenience macros for the sake of set_task_state */
#define TASK_KILLABLE		(TASK_WAKEKILL | TASK_UNINTERRUPTIBLE)
#define TASK_STOPPED		(TASK_WAKEKILL | __TASK_STOPPED)
#define TASK_TRACED		(TASK_WAKEKILL | __TASK_TRACED)

/* Convenience macros for the sake of wake_up */
#define TASK_NORMAL		(TASK_INTERRUPTIBLE | TASK_UNINTERRUPTIBLE)
#define TASK_ALL		(TASK_NORMAL | __TASK_STOPPED | __TASK_TRACED)

/* get_task_state() */
#define TASK_REPORT		(TASK_RUNNING | TASK_INTERRUPTIBLE | \
				 TASK_UNINTERRUPTIBLE | __TASK_STOPPED | \
				 __TASK_TRACED)

#define task_is_traced(task)	((task->state & __TASK_TRACED) != 0)
#define task_is_stopped(task)	((task->state & __TASK_STOPPED) != 0)
#define task_is_dead(task)	((task)->exit_state != 0)
#define task_is_stopped_or_traced(task)	\
			((task->state & (__TASK_STOPPED | __TASK_TRACED)) != 0)
#define task_contributes_to_load(task)	\
				((task->state & TASK_UNINTERRUPTIBLE) != 0 && \
				 (task->flags & PF_FREEZING) == 0)

#define __set_task_state(tsk, state_value)		\
	do { (tsk)->state = (state_value); } while (0)
#define set_task_state(tsk, state_value)		\
	set_mb((tsk)->state, (state_value))

/*
 * set_current_state() includes a barrier so that the write of current->state
 * is correctly serialised wrt the caller's subsequent test of whether to
 * actually sleep:
 *
 *	set_current_state(TASK_UNINTERRUPTIBLE);
 *	if (do_i_need_to_sleep())
 *		schedule();
 *
 * If the caller does not need such serialisation then use __set_current_state()
 */
#define __set_current_state(state_value)			\
	do { current->state = (state_value); } while (0)
#define set_current_state(state_value)		\
	set_mb(current->state, (state_value))

/* Task command name length */
#define TASK_COMM_LEN 16

#include <linux/spinlock.h>

/*
 * This serializes "schedule()" and also protects
 * the run-queue from deletions/modifications (but
 * _adding_ to the beginning of the run-queue has
 * a separate lock).
 */
extern rwlock_t tasklist_lock;
extern spinlock_t mmlist_lock;

struct task_struct;

#ifdef CONFIG_PROVE_RCU
extern int lockdep_tasklist_lock_is_held(void);
#endif /* #ifdef CONFIG_PROVE_RCU */

extern void sched_init(void);
extern void sched_init_smp(void);
extern asmlinkage void schedule_tail(struct task_struct *prev);
extern void init_idle(struct task_struct *idle, int cpu);
extern void init_idle_bootup_task(struct task_struct *idle);

extern int runqueue_is_locked(int cpu);

#if defined(CONFIG_SMP) && defined(CONFIG_NO_HZ)
extern void select_nohz_load_balancer(int stop_tick);
extern int get_nohz_timer_target(void);
#else
static inline void select_nohz_load_balancer(int stop_tick) { }
#endif

/*
 * Only dump TASK_* tasks. (0 for all tasks)
 */
extern void show_state_filter(unsigned long state_filter);

static inline void show_state(void)
{
	show_state_filter(0);
}

extern void show_regs(struct pt_regs *);

/*
 * TASK is a pointer to the task whose backtrace we want to see (or NULL for current
 * task), SP is the stack pointer of the first frame that should be shown in the back
 * trace (or NULL if the entire call-chain of the task should be shown).
 */
extern void show_stack(struct task_struct *task, unsigned long *sp);

void io_schedule(void);
long io_schedule_timeout(long timeout);

extern void cpu_init (void);
extern void trap_init(void);
extern void update_process_times(int user);
extern void scheduler_tick(void);

extern void sched_show_task(struct task_struct *p);

#ifdef CONFIG_LOCKUP_DETECTOR
extern void touch_softlockup_watchdog(void);
extern void touch_softlockup_watchdog_sync(void);
extern void touch_all_softlockup_watchdogs(void);
extern int proc_dowatchdog_thresh(struct ctl_table *table, int write,
				  void __user *buffer,
				  size_t *lenp, loff_t *ppos);
extern unsigned int  softlockup_panic;
void lockup_detector_init(void);
#else
static inline void touch_softlockup_watchdog(void)
{
}
static inline void touch_softlockup_watchdog_sync(void)
{
}
static inline void touch_all_softlockup_watchdogs(void)
{
}
static inline void lockup_detector_init(void)
{
}
#endif

#ifdef CONFIG_DETECT_HUNG_TASK
extern unsigned int  sysctl_hung_task_panic;
extern unsigned long sysctl_hung_task_check_count;
extern unsigned long sysctl_hung_task_timeout_secs;
extern unsigned long sysctl_hung_task_warnings;
extern int proc_dohung_task_timeout_secs(struct ctl_table *table, int write,
					 void __user *buffer,
					 size_t *lenp, loff_t *ppos);
#else
/* Avoid need for ifdefs elsewhere in the code */
enum { sysctl_hung_task_timeout_secs = 0 };
#endif

/* Attach to any functions which should be ignored in wchan output. */
#define __sched		__attribute__((__section__(".sched.text")))

/* Linker adds these: start and end of __sched functions */
extern char __sched_text_start[], __sched_text_end[];

/* Is this address in the __sched functions? */
extern int in_sched_functions(unsigned long addr);

#define	MAX_SCHEDULE_TIMEOUT	LONG_MAX
extern signed long schedule_timeout(signed long timeout) __intentional_overflow(-1);
extern signed long schedule_timeout_interruptible(signed long timeout);
extern signed long schedule_timeout_killable(signed long timeout);
extern signed long schedule_timeout_uninterruptible(signed long timeout);
asmlinkage void schedule(void);
extern int mutex_spin_on_owner(struct mutex *lock, struct task_struct *owner);

struct nsproxy;
struct user_namespace;

/*
 * Default maximum number of active map areas, this limits the number of vmas
 * per mm struct. Users can overwrite this number by sysctl but there is a
 * problem.
 *
 * When a program's coredump is generated as ELF format, a section is created
 * per a vma. In ELF, the number of sections is represented in unsigned short.
 * This means the number of sections should be smaller than 65535 at coredump.
 * Because the kernel adds some informative sections to a image of program at
 * generating coredump, we need some margin. The number of extra sections is
 * 1-3 now and depends on arch. We use "5" as safe margin, here.
 */
#define MAPCOUNT_ELF_CORE_MARGIN	(5)
#define DEFAULT_MAX_MAP_COUNT	(USHRT_MAX - MAPCOUNT_ELF_CORE_MARGIN)

extern int sysctl_max_map_count;
extern unsigned long sysctl_heap_stack_gap;

#include <linux/aio.h>

#ifdef CONFIG_MMU

#ifdef CONFIG_GRKERNSEC_RAND_THREADSTACK
extern unsigned long gr_rand_threadstack_offset(const struct mm_struct *mm, const struct file *filp, unsigned long flags);
#else
static inline unsigned long gr_rand_threadstack_offset(const struct mm_struct *mm, const struct file *filp, unsigned long flags)
{
	return 0;
}
#endif

<<<<<<< HEAD
extern bool check_heap_stack_gap(const struct vm_area_struct *vma, unsigned long addr, unsigned long len, unsigned long offset);
=======
extern bool check_heap_stack_gap(const struct vm_area_struct *vma, unsigned long *addr, unsigned long len, unsigned long offset);
>>>>>>> 7b03085f
extern unsigned long skip_heap_stack_gap(const struct vm_area_struct *vma, unsigned long len, unsigned long offset);
extern void arch_pick_mmap_layout(struct mm_struct *mm);
extern unsigned long
arch_get_unmapped_area(struct file *, unsigned long, unsigned long,
		       unsigned long, unsigned long);
extern unsigned long
arch_get_unmapped_area_topdown(struct file *filp, unsigned long addr,
			  unsigned long len, unsigned long pgoff,
			  unsigned long flags);
extern void arch_unmap_area(struct mm_struct *, unsigned long);
extern void arch_unmap_area_topdown(struct mm_struct *, unsigned long);
#else
static inline void arch_pick_mmap_layout(struct mm_struct *mm) {}
#endif


extern void set_dumpable(struct mm_struct *mm, int value);
extern int get_dumpable(struct mm_struct *mm);

/* get/set_dumpable() values */
#define SUID_DUMPABLE_DISABLED	0
#define SUID_DUMPABLE_ENABLED	1
#define SUID_DUMPABLE_SAFE	2

/* mm flags */
/* dumpable bits */
#define MMF_DUMPABLE      0  /* core dump is permitted */
#define MMF_DUMP_SECURELY 1  /* core file is readable only by root */

#define MMF_DUMPABLE_BITS 2
#define MMF_DUMPABLE_MASK ((1 << MMF_DUMPABLE_BITS) - 1)

/* coredump filter bits */
#define MMF_DUMP_ANON_PRIVATE	2
#define MMF_DUMP_ANON_SHARED	3
#define MMF_DUMP_MAPPED_PRIVATE	4
#define MMF_DUMP_MAPPED_SHARED	5
#define MMF_DUMP_ELF_HEADERS	6
#define MMF_DUMP_HUGETLB_PRIVATE 7
#define MMF_DUMP_HUGETLB_SHARED  8

#define MMF_DUMP_FILTER_SHIFT	MMF_DUMPABLE_BITS
#define MMF_DUMP_FILTER_BITS	7
#define MMF_DUMP_FILTER_MASK \
	(((1 << MMF_DUMP_FILTER_BITS) - 1) << MMF_DUMP_FILTER_SHIFT)
#define MMF_DUMP_FILTER_DEFAULT \
	((1 << MMF_DUMP_ANON_PRIVATE) |	(1 << MMF_DUMP_ANON_SHARED) |\
	 (1 << MMF_DUMP_HUGETLB_PRIVATE) | MMF_DUMP_MASK_DEFAULT_ELF)

#ifdef CONFIG_CORE_DUMP_DEFAULT_ELF_HEADERS
# define MMF_DUMP_MASK_DEFAULT_ELF	(1 << MMF_DUMP_ELF_HEADERS)
#else
# define MMF_DUMP_MASK_DEFAULT_ELF	0
#endif
					/* leave room for more dump flags */
#define MMF_VM_MERGEABLE	16	/* KSM may merge identical pages */
#define MMF_VM_HUGEPAGE		17	/* set when VM_HUGEPAGE is set on vma */

#define MMF_INIT_MASK		(MMF_DUMPABLE_MASK | MMF_DUMP_FILTER_MASK)

struct sighand_struct {
	atomic_t		count;
	struct k_sigaction	action[_NSIG];
	spinlock_t		siglock;
	wait_queue_head_t	signalfd_wqh;
};

struct pacct_struct {
	int			ac_flag;
	long			ac_exitcode;
	unsigned long		ac_mem;
	cputime_t		ac_utime, ac_stime;
	unsigned long		ac_minflt, ac_majflt;
};

struct cpu_itimer {
	cputime_t expires;
	cputime_t incr;
	u32 error;
	u32 incr_error;
};

/**
 * struct task_cputime - collected CPU time counts
 * @utime:		time spent in user mode, in &cputime_t units
 * @stime:		time spent in kernel mode, in &cputime_t units
 * @sum_exec_runtime:	total time spent on the CPU, in nanoseconds
 *
 * This structure groups together three kinds of CPU time that are
 * tracked for threads and thread groups.  Most things considering
 * CPU time want to group these counts together and treat all three
 * of them in parallel.
 */
struct task_cputime {
	cputime_t utime;
	cputime_t stime;
	unsigned long long sum_exec_runtime;
};
/* Alternate field names when used to cache expirations. */
#define prof_exp	stime
#define virt_exp	utime
#define sched_exp	sum_exec_runtime

#define INIT_CPUTIME	\
	(struct task_cputime) {					\
		.utime = cputime_zero,				\
		.stime = cputime_zero,				\
		.sum_exec_runtime = 0,				\
	}

/*
 * Disable preemption until the scheduler is running.
 * Reset by start_kernel()->sched_init()->init_idle().
 *
 * We include PREEMPT_ACTIVE to avoid cond_resched() from working
 * before the scheduler is active -- see should_resched().
 */
#define INIT_PREEMPT_COUNT	(1 + PREEMPT_ACTIVE)

/**
 * struct thread_group_cputimer - thread group interval timer counts
 * @cputime:		thread group interval timers.
 * @running:		non-zero when there are timers running and
 * 			@cputime receives updates.
 * @lock:		lock for fields in this struct.
 *
 * This structure contains the version of task_cputime, above, that is
 * used for thread group CPU timer calculations.
 */
struct thread_group_cputimer {
	struct task_cputime cputime;
	int running;
	raw_spinlock_t lock;
};

#include <linux/rwsem.h>
struct autogroup;

/*
 * NOTE! "signal_struct" does not have its own
 * locking, because a shared signal_struct always
 * implies a shared sighand_struct, so locking
 * sighand_struct is always a proper superset of
 * the locking of signal_struct.
 */
struct signal_struct {
	atomic_t		sigcnt;
	atomic_t		live;
	int			nr_threads;

	wait_queue_head_t	wait_chldexit;	/* for wait4() */

	/* current thread group signal load-balancing target: */
	struct task_struct	*curr_target;

	/* shared signal handling: */
	struct sigpending	shared_pending;

	/* thread group exit support */
	int			group_exit_code;
	/* overloaded:
	 * - notify group_exit_task when ->count is equal to notify_count
	 * - everyone except group_exit_task is stopped during signal delivery
	 *   of fatal signals, group_exit_task processes the signal.
	 */
	int			notify_count;
	struct task_struct	*group_exit_task;

	/* thread group stop support, overloads group_exit_code too */
	int			group_stop_count;
	unsigned int		flags; /* see SIGNAL_* flags below */

	/* POSIX.1b Interval Timers */
	struct list_head posix_timers;

	/* ITIMER_REAL timer for the process */
	struct hrtimer real_timer;
	struct pid *leader_pid;
	ktime_t it_real_incr;

	/*
	 * ITIMER_PROF and ITIMER_VIRTUAL timers for the process, we use
	 * CPUCLOCK_PROF and CPUCLOCK_VIRT for indexing array as these
	 * values are defined to 0 and 1 respectively
	 */
	struct cpu_itimer it[2];

	/*
	 * Thread group totals for process CPU timers.
	 * See thread_group_cputimer(), et al, for details.
	 */
	struct thread_group_cputimer cputimer;

	/* Earliest-expiration cache. */
	struct task_cputime cputime_expires;

	struct list_head cpu_timers[3];

	struct pid *tty_old_pgrp;

	/* boolean value for session group leader */
	int leader;

	struct tty_struct *tty; /* NULL if no tty */

#ifdef CONFIG_SCHED_AUTOGROUP
	struct autogroup *autogroup;
#endif
	/*
	 * Cumulative resource counters for dead threads in the group,
	 * and for reaped dead child processes forked by this group.
	 * Live threads maintain their own counters and add to these
	 * in __exit_signal, except for the group leader.
	 */
	cputime_t utime, stime, cutime, cstime;
	cputime_t gtime;
	cputime_t cgtime;
#ifndef CONFIG_VIRT_CPU_ACCOUNTING
	cputime_t prev_utime, prev_stime;
#endif
	unsigned long nvcsw, nivcsw, cnvcsw, cnivcsw;
	unsigned long min_flt, maj_flt, cmin_flt, cmaj_flt;
	unsigned long inblock, oublock, cinblock, coublock;
	unsigned long maxrss, cmaxrss;
	struct task_io_accounting ioac;

	/*
	 * Cumulative ns of schedule CPU time fo dead threads in the
	 * group, not including a zombie group leader, (This only differs
	 * from jiffies_to_ns(utime + stime) if sched_clock uses something
	 * other than jiffies.)
	 */
	unsigned long long sum_sched_runtime;

	/*
	 * We don't bother to synchronize most readers of this at all,
	 * because there is no reader checking a limit that actually needs
	 * to get both rlim_cur and rlim_max atomically, and either one
	 * alone is a single word that can safely be read normally.
	 * getrlimit/setrlimit use task_lock(current->group_leader) to
	 * protect this instead of the siglock, because they really
	 * have no need to disable irqs.
	 */
	struct rlimit rlim[RLIM_NLIMITS];

#ifdef CONFIG_BSD_PROCESS_ACCT
	struct pacct_struct pacct;	/* per-process accounting information */
#endif
#ifdef CONFIG_TASKSTATS
	struct taskstats *stats;
#endif

#ifdef CONFIG_GRKERNSEC
	u32 curr_ip;
	u32 saved_ip;
	u32 gr_saddr;
	u32 gr_daddr;
	u16 gr_sport;
	u16 gr_dport;
	u8 used_accept:1;
#endif

#ifdef CONFIG_AUDIT
	unsigned audit_tty;
	struct tty_audit_buf *tty_audit_buf;
#endif
#ifdef CONFIG_CGROUPS
	/*
	 * The threadgroup_fork_lock prevents threads from forking with
	 * CLONE_THREAD while held for writing. Use this for fork-sensitive
	 * threadgroup-wide operations. It's taken for reading in fork.c in
	 * copy_process().
	 * Currently only needed write-side by cgroups.
	 */
	struct rw_semaphore threadgroup_fork_lock;
#endif

	int oom_adj;		/* OOM kill score adjustment (bit shift) */
	int oom_score_adj;	/* OOM kill score adjustment */
	int oom_score_adj_min;	/* OOM kill score adjustment minimum value.
				 * Only settable by CAP_SYS_RESOURCE. */

	struct mutex cred_guard_mutex;	/* guard against foreign influences on
					 * credential calculations
					 * (notably. ptrace) */
};

/* Context switch must be unlocked if interrupts are to be enabled */
#ifdef __ARCH_WANT_INTERRUPTS_ON_CTXSW
# define __ARCH_WANT_UNLOCKED_CTXSW
#endif

/*
 * Bits in flags field of signal_struct.
 */
#define SIGNAL_STOP_STOPPED	0x00000001 /* job control stop in effect */
#define SIGNAL_STOP_CONTINUED	0x00000002 /* SIGCONT since WCONTINUED reap */
#define SIGNAL_GROUP_EXIT	0x00000004 /* group exit in progress */
/*
 * Pending notifications to parent.
 */
#define SIGNAL_CLD_STOPPED	0x00000010
#define SIGNAL_CLD_CONTINUED	0x00000020
#define SIGNAL_CLD_MASK		(SIGNAL_CLD_STOPPED|SIGNAL_CLD_CONTINUED)

#define SIGNAL_UNKILLABLE	0x00000040 /* for init: ignore fatal signals */

/* If true, all threads except ->group_exit_task have pending SIGKILL */
static inline int signal_group_exit(const struct signal_struct *sig)
{
	return	(sig->flags & SIGNAL_GROUP_EXIT) ||
		(sig->group_exit_task != NULL);
}

/*
 * Some day this will be a full-fledged user tracking system..
 */
struct user_struct {
	atomic_t __count;	/* reference count */
	atomic_t processes;	/* How many processes does this user have? */
	atomic_t files;		/* How many open files does this user have? */
	atomic_t sigpending;	/* How many pending signals does this user have? */
#ifdef CONFIG_INOTIFY_USER
	atomic_t inotify_watches; /* How many inotify watches does this user have? */
	atomic_t inotify_devs;	/* How many inotify devs does this user have opened? */
#endif
#ifdef CONFIG_FANOTIFY
	atomic_t fanotify_listeners;
#endif
#ifdef CONFIG_EPOLL
	atomic_long_t epoll_watches; /* The number of file descriptors currently watched */
#endif
#ifdef CONFIG_POSIX_MQUEUE
	/* protected by mq_lock	*/
	unsigned long mq_bytes;	/* How many bytes can be allocated to mqueue? */
#endif
	unsigned long locked_shm; /* How many pages of mlocked shm ? */

#ifdef CONFIG_KEYS
	struct key *uid_keyring;	/* UID specific keyring */
	struct key *session_keyring;	/* UID's default session keyring */
#endif

<<<<<<< HEAD
#if defined(CONFIG_GRKERNSEC_KERN_LOCKOUT) || defined(CONFIG_GRKERNSEC_BRUTE)
	unsigned int banned;
	unsigned long ban_expires;
=======
#ifdef CONFIG_GRKERNSEC_KERN_LOCKOUT
	unsigned char kernel_banned;
#endif
#ifdef CONFIG_GRKERNSEC_BRUTE
	unsigned char suid_banned;
	unsigned long suid_ban_expires;
>>>>>>> 7b03085f
#endif

	/* Hash table maintenance information */
	struct hlist_node uidhash_node;
	uid_t uid;
	struct user_namespace *user_ns;

#ifdef CONFIG_PERF_EVENTS
	atomic_long_t locked_vm;
#endif
};

extern int uids_sysfs_init(void);

extern struct user_struct *find_user(uid_t);

extern struct user_struct root_user;
#define INIT_USER (&root_user)


struct backing_dev_info;
struct reclaim_state;

#if defined(CONFIG_SCHEDSTATS) || defined(CONFIG_TASK_DELAY_ACCT)
struct sched_info {
	/* cumulative counters */
	unsigned long pcount;	      /* # of times run on this cpu */
	unsigned long long run_delay; /* time spent waiting on a runqueue */

	/* timestamps */
	unsigned long long last_arrival,/* when we last ran on a cpu */
			   last_queued;	/* when we were last queued to run */
};
#endif /* defined(CONFIG_SCHEDSTATS) || defined(CONFIG_TASK_DELAY_ACCT) */

#ifdef CONFIG_TASK_DELAY_ACCT
struct task_delay_info {
	spinlock_t	lock;
	unsigned int	flags;	/* Private per-task flags */

	/* For each stat XXX, add following, aligned appropriately
	 *
	 * struct timespec XXX_start, XXX_end;
	 * u64 XXX_delay;
	 * u32 XXX_count;
	 *
	 * Atomicity of updates to XXX_delay, XXX_count protected by
	 * single lock above (split into XXX_lock if contention is an issue).
	 */

	/*
	 * XXX_count is incremented on every XXX operation, the delay
	 * associated with the operation is added to XXX_delay.
	 * XXX_delay contains the accumulated delay time in nanoseconds.
	 */
	struct timespec blkio_start, blkio_end;	/* Shared by blkio, swapin */
	u64 blkio_delay;	/* wait for sync block io completion */
	u64 swapin_delay;	/* wait for swapin block io completion */
	u32 blkio_count;	/* total count of the number of sync block */
				/* io operations performed */
	u32 swapin_count;	/* total count of the number of swapin block */
				/* io operations performed */

	struct timespec freepages_start, freepages_end;
	u64 freepages_delay;	/* wait for memory reclaim */
	u32 freepages_count;	/* total count of memory reclaim */
};
#endif	/* CONFIG_TASK_DELAY_ACCT */

static inline int sched_info_on(void)
{
#ifdef CONFIG_SCHEDSTATS
	return 1;
#elif defined(CONFIG_TASK_DELAY_ACCT)
	extern int delayacct_on;
	return delayacct_on;
#else
	return 0;
#endif
}

enum cpu_idle_type {
	CPU_IDLE,
	CPU_NOT_IDLE,
	CPU_NEWLY_IDLE,
	CPU_MAX_IDLE_TYPES
};

/*
 * Increase resolution of nice-level calculations for 64-bit architectures.
 * The extra resolution improves shares distribution and load balancing of
 * low-weight task groups (eg. nice +19 on an autogroup), deeper taskgroup
 * hierarchies, especially on larger systems. This is not a user-visible change
 * and does not change the user-interface for setting shares/weights.
 *
 * We increase resolution only if we have enough bits to allow this increased
 * resolution (i.e. BITS_PER_LONG > 32). The costs for increasing resolution
 * when BITS_PER_LONG <= 32 are pretty high and the returns do not justify the
 * increased costs.
 */
#if 0 /* BITS_PER_LONG > 32 -- currently broken: it increases power usage under light load  */
# define SCHED_LOAD_RESOLUTION	10
# define scale_load(w)		((w) << SCHED_LOAD_RESOLUTION)
# define scale_load_down(w)	((w) >> SCHED_LOAD_RESOLUTION)
#else
# define SCHED_LOAD_RESOLUTION	0
# define scale_load(w)		(w)
# define scale_load_down(w)	(w)
#endif

#define SCHED_LOAD_SHIFT	(10 + SCHED_LOAD_RESOLUTION)
#define SCHED_LOAD_SCALE	(1L << SCHED_LOAD_SHIFT)

/*
 * Increase resolution of cpu_power calculations
 */
#define SCHED_POWER_SHIFT	10
#define SCHED_POWER_SCALE	(1L << SCHED_POWER_SHIFT)

/*
 * sched-domains (multiprocessor balancing) declarations:
 */
#ifdef CONFIG_SMP
#define SD_LOAD_BALANCE		0x0001	/* Do load balancing on this domain. */
#define SD_BALANCE_NEWIDLE	0x0002	/* Balance when about to become idle */
#define SD_BALANCE_EXEC		0x0004	/* Balance on exec */
#define SD_BALANCE_FORK		0x0008	/* Balance on fork, clone */
#define SD_BALANCE_WAKE		0x0010  /* Balance on wakeup */
#define SD_WAKE_AFFINE		0x0020	/* Wake task to waking CPU */
#define SD_PREFER_LOCAL		0x0040  /* Prefer to keep tasks local to this domain */
#define SD_SHARE_CPUPOWER	0x0080	/* Domain members share cpu power */
#define SD_POWERSAVINGS_BALANCE	0x0100	/* Balance for power savings */
#define SD_SHARE_PKG_RESOURCES	0x0200	/* Domain members share cpu pkg resources */
#define SD_SERIALIZE		0x0400	/* Only a single load balancing instance */
#define SD_ASYM_PACKING		0x0800  /* Place busy groups earlier in the domain */
#define SD_PREFER_SIBLING	0x1000	/* Prefer to place tasks in a sibling domain */
#define SD_OVERLAP		0x2000	/* sched_domains of this level overlap */

enum powersavings_balance_level {
	POWERSAVINGS_BALANCE_NONE = 0,  /* No power saving load balance */
	POWERSAVINGS_BALANCE_BASIC,	/* Fill one thread/core/package
					 * first for long running threads
					 */
	POWERSAVINGS_BALANCE_WAKEUP,	/* Also bias task wakeups to semi-idle
					 * cpu package for power savings
					 */
	MAX_POWERSAVINGS_BALANCE_LEVELS
};

extern int sched_mc_power_savings, sched_smt_power_savings;

static inline int sd_balance_for_mc_power(void)
{
	if (sched_smt_power_savings)
		return SD_POWERSAVINGS_BALANCE;

	if (!sched_mc_power_savings)
		return SD_PREFER_SIBLING;

	return 0;
}

static inline int sd_balance_for_package_power(void)
{
	if (sched_mc_power_savings | sched_smt_power_savings)
		return SD_POWERSAVINGS_BALANCE;

	return SD_PREFER_SIBLING;
}

extern int __weak arch_sd_sibiling_asym_packing(void);

/*
 * Optimise SD flags for power savings:
 * SD_BALANCE_NEWIDLE helps aggressive task consolidation and power savings.
 * Keep default SD flags if sched_{smt,mc}_power_saving=0
 */

static inline int sd_power_saving_flags(void)
{
	if (sched_mc_power_savings | sched_smt_power_savings)
		return SD_BALANCE_NEWIDLE;

	return 0;
}

struct sched_group_power {
	atomic_t ref;
	/*
	 * CPU power of this group, SCHED_LOAD_SCALE being max power for a
	 * single CPU.
	 */
	unsigned int power, power_orig;
};

struct sched_group {
	struct sched_group *next;	/* Must be a circular list */
	atomic_t ref;

	unsigned int group_weight;
	struct sched_group_power *sgp;

	/*
	 * The CPUs this group covers.
	 *
	 * NOTE: this field is variable length. (Allocated dynamically
	 * by attaching extra space to the end of the structure,
	 * depending on how many CPUs the kernel has booted up with)
	 */
	unsigned long cpumask[0];
};

static inline struct cpumask *sched_group_cpus(struct sched_group *sg)
{
	return to_cpumask(sg->cpumask);
}

struct sched_domain_attr {
	int relax_domain_level;
};

#define SD_ATTR_INIT	(struct sched_domain_attr) {	\
	.relax_domain_level = -1,			\
}

extern int sched_domain_level_max;

struct sched_domain {
	/* These fields must be setup */
	struct sched_domain *parent;	/* top domain must be null terminated */
	struct sched_domain *child;	/* bottom domain must be null terminated */
	struct sched_group *groups;	/* the balancing groups of the domain */
	unsigned long min_interval;	/* Minimum balance interval ms */
	unsigned long max_interval;	/* Maximum balance interval ms */
	unsigned int busy_factor;	/* less balancing by factor if busy */
	unsigned int imbalance_pct;	/* No balance until over watermark */
	unsigned int cache_nice_tries;	/* Leave cache hot tasks for # tries */
	unsigned int busy_idx;
	unsigned int idle_idx;
	unsigned int newidle_idx;
	unsigned int wake_idx;
	unsigned int forkexec_idx;
	unsigned int smt_gain;
	int flags;			/* See SD_* */
	int level;

	/* Runtime fields. */
	unsigned long last_balance;	/* init to jiffies. units in jiffies */
	unsigned int balance_interval;	/* initialise to 1. units in ms. */
	unsigned int nr_balance_failed; /* initialise to 0 */

	u64 last_update;

#ifdef CONFIG_SCHEDSTATS
	/* load_balance() stats */
	unsigned int lb_count[CPU_MAX_IDLE_TYPES];
	unsigned int lb_failed[CPU_MAX_IDLE_TYPES];
	unsigned int lb_balanced[CPU_MAX_IDLE_TYPES];
	unsigned int lb_imbalance[CPU_MAX_IDLE_TYPES];
	unsigned int lb_gained[CPU_MAX_IDLE_TYPES];
	unsigned int lb_hot_gained[CPU_MAX_IDLE_TYPES];
	unsigned int lb_nobusyg[CPU_MAX_IDLE_TYPES];
	unsigned int lb_nobusyq[CPU_MAX_IDLE_TYPES];

	/* Active load balancing */
	unsigned int alb_count;
	unsigned int alb_failed;
	unsigned int alb_pushed;

	/* SD_BALANCE_EXEC stats */
	unsigned int sbe_count;
	unsigned int sbe_balanced;
	unsigned int sbe_pushed;

	/* SD_BALANCE_FORK stats */
	unsigned int sbf_count;
	unsigned int sbf_balanced;
	unsigned int sbf_pushed;

	/* try_to_wake_up() stats */
	unsigned int ttwu_wake_remote;
	unsigned int ttwu_move_affine;
	unsigned int ttwu_move_balance;
#endif
#ifdef CONFIG_SCHED_DEBUG
	char *name;
#endif
	union {
		void *private;		/* used during construction */
		struct rcu_head rcu;	/* used during destruction */
	};

	unsigned int span_weight;
	/*
	 * Span of all CPUs in this domain.
	 *
	 * NOTE: this field is variable length. (Allocated dynamically
	 * by attaching extra space to the end of the structure,
	 * depending on how many CPUs the kernel has booted up with)
	 */
	unsigned long span[0];
};

static inline struct cpumask *sched_domain_span(struct sched_domain *sd)
{
	return to_cpumask(sd->span);
}

extern void partition_sched_domains(int ndoms_new, cpumask_var_t doms_new[],
				    struct sched_domain_attr *dattr_new);

/* Allocate an array of sched domains, for partition_sched_domains(). */
cpumask_var_t *alloc_sched_domains(unsigned int ndoms);
void free_sched_domains(cpumask_var_t doms[], unsigned int ndoms);

/* Test a flag in parent sched domain */
static inline int test_sd_parent(struct sched_domain *sd, int flag)
{
	if (sd->parent && (sd->parent->flags & flag))
		return 1;

	return 0;
}

unsigned long default_scale_freq_power(struct sched_domain *sd, int cpu);
unsigned long default_scale_smt_power(struct sched_domain *sd, int cpu);

#else /* CONFIG_SMP */

struct sched_domain_attr;

static inline void
partition_sched_domains(int ndoms_new, cpumask_var_t doms_new[],
			struct sched_domain_attr *dattr_new)
{
}
#endif	/* !CONFIG_SMP */


struct io_context;			/* See blkdev.h */


#ifdef ARCH_HAS_PREFETCH_SWITCH_STACK
extern void prefetch_stack(struct task_struct *t);
#else
static inline void prefetch_stack(struct task_struct *t) { }
#endif

struct audit_context;		/* See audit.c */
struct mempolicy;
struct pipe_inode_info;
struct uts_namespace;

struct rq;
struct sched_domain;

/*
 * wake flags
 */
#define WF_SYNC		0x01		/* waker goes to sleep after wakup */
#define WF_FORK		0x02		/* child wakeup after fork */
#define WF_MIGRATED	0x04		/* internal use, task got migrated */

#define ENQUEUE_WAKEUP		1
#define ENQUEUE_HEAD		2
#ifdef CONFIG_SMP
#define ENQUEUE_WAKING		4	/* sched_class::task_waking was called */
#else
#define ENQUEUE_WAKING		0
#endif

#define DEQUEUE_SLEEP		1

struct sched_class {
	const struct sched_class *next;

	void (*enqueue_task) (struct rq *rq, struct task_struct *p, int flags);
	void (*dequeue_task) (struct rq *rq, struct task_struct *p, int flags);
	void (*yield_task) (struct rq *rq);
	bool (*yield_to_task) (struct rq *rq, struct task_struct *p, bool preempt);

	void (*check_preempt_curr) (struct rq *rq, struct task_struct *p, int flags);

	struct task_struct * (*pick_next_task) (struct rq *rq);
	void (*put_prev_task) (struct rq *rq, struct task_struct *p);

#ifdef CONFIG_SMP
	int  (*select_task_rq)(struct task_struct *p, int sd_flag, int flags);

	void (*pre_schedule) (struct rq *this_rq, struct task_struct *task);
	void (*post_schedule) (struct rq *this_rq);
	void (*task_waking) (struct task_struct *task);
	void (*task_woken) (struct rq *this_rq, struct task_struct *task);

	void (*set_cpus_allowed)(struct task_struct *p,
				 const struct cpumask *newmask);

	void (*rq_online)(struct rq *rq);
	void (*rq_offline)(struct rq *rq);
#endif

	void (*set_curr_task) (struct rq *rq);
	void (*task_tick) (struct rq *rq, struct task_struct *p, int queued);
	void (*task_fork) (struct task_struct *p);

	void (*switched_from) (struct rq *this_rq, struct task_struct *task);
	void (*switched_to) (struct rq *this_rq, struct task_struct *task);
	void (*prio_changed) (struct rq *this_rq, struct task_struct *task,
			     int oldprio);

	unsigned int (*get_rr_interval) (struct rq *rq,
					 struct task_struct *task);

#ifdef CONFIG_FAIR_GROUP_SCHED
	void (*task_move_group) (struct task_struct *p, int on_rq);
#endif
} __do_const;

struct load_weight {
	unsigned long weight, inv_weight;
};

#ifdef CONFIG_SCHEDSTATS
struct sched_statistics {
	u64			wait_start;
	u64			wait_max;
	u64			wait_count;
	u64			wait_sum;
	u64			iowait_count;
	u64			iowait_sum;

	u64			sleep_start;
	u64			sleep_max;
	s64			sum_sleep_runtime;

	u64			block_start;
	u64			block_max;
	u64			exec_max;
	u64			slice_max;

	u64			nr_migrations_cold;
	u64			nr_failed_migrations_affine;
	u64			nr_failed_migrations_running;
	u64			nr_failed_migrations_hot;
	u64			nr_forced_migrations;

	u64			nr_wakeups;
	u64			nr_wakeups_sync;
	u64			nr_wakeups_migrate;
	u64			nr_wakeups_local;
	u64			nr_wakeups_remote;
	u64			nr_wakeups_affine;
	u64			nr_wakeups_affine_attempts;
	u64			nr_wakeups_passive;
	u64			nr_wakeups_idle;
};
#endif

struct sched_entity {
	struct load_weight	load;		/* for load-balancing */
	struct rb_node		run_node;
	struct list_head	group_node;
	unsigned int		on_rq;

	u64			exec_start;
	u64			sum_exec_runtime;
	u64			vruntime;
	u64			prev_sum_exec_runtime;

	u64			nr_migrations;

#ifdef CONFIG_SCHEDSTATS
	struct sched_statistics statistics;
#endif

#ifdef CONFIG_FAIR_GROUP_SCHED
	struct sched_entity	*parent;
	/* rq on which this entity is (to be) queued: */
	struct cfs_rq		*cfs_rq;
	/* rq "owned" by this entity/group: */
	struct cfs_rq		*my_q;
#endif
};

struct sched_rt_entity {
	struct list_head run_list;
	unsigned long timeout;
	unsigned int time_slice;
	int nr_cpus_allowed;

	struct sched_rt_entity *back;
#ifdef CONFIG_RT_GROUP_SCHED
	struct sched_rt_entity	*parent;
	/* rq on which this entity is (to be) queued: */
	struct rt_rq		*rt_rq;
	/* rq "owned" by this entity/group: */
	struct rt_rq		*my_q;
#endif
};

struct rcu_node;

enum perf_event_task_context {
	perf_invalid_context = -1,
	perf_hw_context = 0,
	perf_sw_context,
	perf_nr_task_contexts,
};

struct task_struct {
	volatile long state;	/* -1 unrunnable, 0 runnable, >0 stopped */
	void *stack;
	atomic_t usage;
	unsigned int flags;	/* per process flags, defined below */
	unsigned int ptrace;

#ifdef CONFIG_SMP
	struct llist_node wake_entry;
	int on_cpu;
#endif
	int on_rq;

	int prio, static_prio, normal_prio;
	unsigned int rt_priority;
	const struct sched_class *sched_class;
	struct sched_entity se;
	struct sched_rt_entity rt;
#ifdef CONFIG_CGROUP_SCHED
	struct task_group *sched_task_group;
#endif

#ifdef CONFIG_PREEMPT_NOTIFIERS
	/* list of struct preempt_notifier: */
	struct hlist_head preempt_notifiers;
#endif

	/*
	 * fpu_counter contains the number of consecutive context switches
	 * that the FPU is used. If this is over a threshold, the lazy fpu
	 * saving becomes unlazy to save the trap. This is an unsigned char
	 * so that after 256 times the counter wraps and the behavior turns
	 * lazy again; this to deal with bursty apps that only use FPU for
	 * a short time
	 */
	unsigned char fpu_counter;
#ifdef CONFIG_BLK_DEV_IO_TRACE
	unsigned int btrace_seq;
#endif

	unsigned int policy;
	cpumask_t cpus_allowed;

#ifdef CONFIG_PREEMPT_RCU
	int rcu_read_lock_nesting;
	char rcu_read_unlock_special;
	struct list_head rcu_node_entry;
#endif /* #ifdef CONFIG_PREEMPT_RCU */
#ifdef CONFIG_TREE_PREEMPT_RCU
	struct rcu_node *rcu_blocked_node;
#endif /* #ifdef CONFIG_TREE_PREEMPT_RCU */
#ifdef CONFIG_RCU_BOOST
	struct rt_mutex *rcu_boost_mutex;
#endif /* #ifdef CONFIG_RCU_BOOST */

#if defined(CONFIG_SCHEDSTATS) || defined(CONFIG_TASK_DELAY_ACCT)
	struct sched_info sched_info;
#endif

	struct list_head tasks;
#ifdef CONFIG_SMP
	struct plist_node pushable_tasks;
#endif

	struct mm_struct *mm, *active_mm;
#ifdef CONFIG_COMPAT_BRK
	unsigned brk_randomized:1;
#endif
#if defined(SPLIT_RSS_COUNTING)
	struct task_rss_stat	rss_stat;
#endif
/* task state */
	int exit_state;
	int exit_code, exit_signal;
	int pdeath_signal;  /*  The signal sent when the parent dies  */
	unsigned int jobctl;	/* JOBCTL_*, siglock protected */
	/* ??? */
	unsigned int personality;
	unsigned did_exec:1;
	unsigned in_execve:1;	/* Tell the LSMs that the process is doing an
				 * execve */
	unsigned in_iowait:1;


	/* Revert to default priority/policy when forking */
	unsigned sched_reset_on_fork:1;
	unsigned sched_contributes_to_load:1;

	pid_t pid;
	pid_t tgid;

#ifdef CONFIG_CC_STACKPROTECTOR
	/* Canary value for the -fstack-protector gcc feature */
	unsigned long stack_canary;
#endif

	/* 
	 * pointers to (original) parent process, youngest child, younger sibling,
	 * older sibling, respectively.  (p->father can be replaced with 
	 * p->real_parent->pid)
	 */
	struct task_struct *real_parent; /* real parent process */
	struct task_struct *parent; /* recipient of SIGCHLD, wait4() reports */
	/*
	 * children/sibling forms the list of my natural children
	 */
	struct list_head children;	/* list of my children */
	struct list_head sibling;	/* linkage in my parent's children list */
	struct task_struct *group_leader;	/* threadgroup leader */

	/*
	 * ptraced is the list of tasks this task is using ptrace on.
	 * This includes both natural children and PTRACE_ATTACH targets.
	 * p->ptrace_entry is p's link on the p->parent->ptraced list.
	 */
	struct list_head ptraced;
	struct list_head ptrace_entry;

	/* PID/PID hash table linkage. */
	struct pid_link pids[PIDTYPE_MAX];
	struct list_head thread_group;

	struct completion *vfork_done;		/* for vfork() */
	pid_t __user *set_child_tid;		/* CLONE_CHILD_SETTID */
	pid_t __user *clear_child_tid;		/* CLONE_CHILD_CLEARTID */

	cputime_t utime, stime, utimescaled, stimescaled;
	cputime_t gtime;
#ifndef CONFIG_VIRT_CPU_ACCOUNTING
	cputime_t prev_utime, prev_stime;
#endif
	unsigned long nvcsw, nivcsw; /* context switch counts */
	struct timespec start_time; 		/* monotonic time */
	struct timespec real_start_time;	/* boot based time */
/* mm fault and swap info: this can arguably be seen as either mm-specific or thread-specific */
	unsigned long min_flt, maj_flt;

	struct task_cputime cputime_expires;
	struct list_head cpu_timers[3];

	char comm[TASK_COMM_LEN]; /* executable name excluding path
				     - access with [gs]et_task_comm (which lock
				       it with task_lock())
				     - initialized normally by setup_new_exec */
/* file system info */
	int link_count, total_link_count;
#ifdef CONFIG_SYSVIPC
/* ipc stuff */
	struct sysv_sem sysvsem;
#endif
#ifdef CONFIG_DETECT_HUNG_TASK
/* hung task detection */
	unsigned long last_switch_count;
#endif
/* CPU-specific state of this task */
	struct thread_struct thread;
/* thread_info moved to task_struct */
#ifdef CONFIG_X86
	struct thread_info tinfo;
#endif
/* filesystem information */
	struct fs_struct *fs;

	const struct cred __rcu *cred;	/* effective (overridable) subjective task
					 * credentials (COW) */

/* open file information */
	struct files_struct *files;
/* namespaces */
	struct nsproxy *nsproxy;
/* signal handlers */
	struct signal_struct *signal;
	struct sighand_struct *sighand;

	sigset_t blocked, real_blocked;
	sigset_t saved_sigmask;	/* restored if set_restore_sigmask() was used */
	struct sigpending pending;

	unsigned long sas_ss_sp;
	size_t sas_ss_size;
	int (*notifier)(void *priv);
	void *notifier_data;
	sigset_t *notifier_mask;
	struct audit_context *audit_context;
#ifdef CONFIG_AUDITSYSCALL
	uid_t loginuid;
	unsigned int sessionid;
#endif
	seccomp_t seccomp;

/* Thread group tracking */
   	u32 parent_exec_id;
   	u32 self_exec_id;
/* Protection of (de-)allocation: mm, files, fs, tty, keyrings, mems_allowed,
 * mempolicy */
	spinlock_t alloc_lock;

#ifdef CONFIG_GENERIC_HARDIRQS
	/* IRQ handler threads */
	struct irqaction *irqaction;
#endif

	/* Protection of the PI data structures: */
	raw_spinlock_t pi_lock;

#ifdef CONFIG_RT_MUTEXES
	/* PI waiters blocked on a rt_mutex held by this task */
	struct plist_head pi_waiters;
	/* Deadlock detection and priority inheritance handling */
	struct rt_mutex_waiter *pi_blocked_on;
#endif

/* process credentials */
	const struct cred __rcu *real_cred; /* objective and real subjective task
					 * credentials (COW) */
	struct cred *replacement_session_keyring; /* for KEYCTL_SESSION_TO_PARENT */

#ifdef CONFIG_DEBUG_MUTEXES
	/* mutex deadlock detection */
	struct mutex_waiter *blocked_on;
#endif
#ifdef CONFIG_TRACE_IRQFLAGS
	unsigned int irq_events;
	unsigned long hardirq_enable_ip;
	unsigned long hardirq_disable_ip;
	unsigned int hardirq_enable_event;
	unsigned int hardirq_disable_event;
	int hardirqs_enabled;
	int hardirq_context;
	unsigned long softirq_disable_ip;
	unsigned long softirq_enable_ip;
	unsigned int softirq_disable_event;
	unsigned int softirq_enable_event;
	int softirqs_enabled;
	int softirq_context;
#endif
#ifdef CONFIG_LOCKDEP
# define MAX_LOCK_DEPTH 48UL
	u64 curr_chain_key;
	int lockdep_depth;
	unsigned int lockdep_recursion;
	struct held_lock held_locks[MAX_LOCK_DEPTH];
	gfp_t lockdep_reclaim_gfp;
#endif

/* journalling filesystem info */
	void *journal_info;

/* stacked block device info */
	struct bio_list *bio_list;

#ifdef CONFIG_BLOCK
/* stack plugging */
	struct blk_plug *plug;
#endif

/* VM state */
	struct reclaim_state *reclaim_state;

	struct backing_dev_info *backing_dev_info;

	struct io_context *io_context;

	unsigned long ptrace_message;
	siginfo_t *last_siginfo; /* For ptrace use.  */
	struct task_io_accounting ioac;
#if defined(CONFIG_TASK_XACCT)
	u64 acct_rss_mem1;	/* accumulated rss usage */
	u64 acct_vm_mem1;	/* accumulated virtual memory usage */
	cputime_t acct_timexpd;	/* stime + utime since last update */
#endif
#ifdef CONFIG_CPUSETS
	nodemask_t mems_allowed;	/* Protected by alloc_lock */
	seqcount_t mems_allowed_seq;	/* Seqence no to catch updates */
	int cpuset_mem_spread_rotor;
	int cpuset_slab_spread_rotor;
#endif
#ifdef CONFIG_CGROUPS
	/* Control Group info protected by css_set_lock */
	struct css_set __rcu *cgroups;
	/* cg_list protected by css_set_lock and tsk->alloc_lock */
	struct list_head cg_list;
#endif
#ifdef CONFIG_FUTEX
	struct robust_list_head __user *robust_list;
#ifdef CONFIG_COMPAT
	struct compat_robust_list_head __user *compat_robust_list;
#endif
	struct list_head pi_state_list;
	struct futex_pi_state *pi_state_cache;
#endif
#ifdef CONFIG_PERF_EVENTS
	struct perf_event_context *perf_event_ctxp[perf_nr_task_contexts];
	struct mutex perf_event_mutex;
	struct list_head perf_event_list;
#endif
#ifdef CONFIG_NUMA
	struct mempolicy *mempolicy;	/* Protected by alloc_lock */
	short il_next;
	short pref_node_fork;
#endif
	struct rcu_head rcu;

	/*
	 * cache last used pipe for splice
	 */
	struct pipe_inode_info *splice_pipe;
#ifdef	CONFIG_TASK_DELAY_ACCT
	struct task_delay_info *delays;
#endif
#ifdef CONFIG_FAULT_INJECTION
	int make_it_fail;
#endif
	/*
	 * when (nr_dirtied >= nr_dirtied_pause), it's time to call
	 * balance_dirty_pages() for some dirty throttling pause
	 */
	int nr_dirtied;
	int nr_dirtied_pause;

#ifdef CONFIG_LATENCYTOP
	int latency_record_count;
	struct latency_record latency_record[LT_SAVECOUNT];
#endif
	/*
	 * time slack values; these are used to round up poll() and
	 * select() etc timeout values. These are in nanoseconds.
	 */
	unsigned long timer_slack_ns;
	unsigned long default_timer_slack_ns;

	struct list_head	*scm_work_list;

#ifdef CONFIG_GRKERNSEC
	/* grsecurity */
#ifdef CONFIG_GRKERNSEC_PROC_MEMMAP
	u64 exec_id;
#endif
#ifdef CONFIG_GRKERNSEC_SETXID
	const struct cred *delayed_cred;
#endif
	struct dentry *gr_chroot_dentry;
	struct acl_subject_label *acl;
	struct acl_role_label *role;
	struct file *exec_file;
	unsigned long brute_expires;
	u16 acl_role_id;
	/* is this the task that authenticated to the special role */
	u8 acl_sp_role;
	u8 is_writable;
	u8 brute;
	u8 gr_is_chrooted;
#endif

#ifdef CONFIG_FUNCTION_GRAPH_TRACER
	/* Index of current stored address in ret_stack */
	int curr_ret_stack;
	/* Stack of return addresses for return function tracing */
	struct ftrace_ret_stack	*ret_stack;
	/* time stamp for last schedule */
	unsigned long long ftrace_timestamp;
	/*
	 * Number of functions that haven't been traced
	 * because of depth overrun.
	 */
	atomic_t trace_overrun;
	/* Pause for the tracing */
	atomic_t tracing_graph_pause;
#endif
#ifdef CONFIG_TRACING
	/* state flags for use by tracers */
	unsigned long trace;
	/* bitmask and counter of trace recursion */
	unsigned long trace_recursion;
#endif /* CONFIG_TRACING */
#ifdef CONFIG_CGROUP_MEM_RES_CTLR /* memcg uses this to do batch job */
	struct memcg_batch_info {
		int do_batch;	/* incremented when batch uncharge started */
		struct mem_cgroup *memcg; /* target memcg of uncharge */
		unsigned long nr_pages;	/* uncharged usage */
		unsigned long memsw_nr_pages; /* uncharged mem+swap usage */
	} memcg_batch;
#endif
#ifdef CONFIG_HAVE_HW_BREAKPOINT
	atomic_t ptrace_bp_refcnt;
#endif
};

#define MF_PAX_PAGEEXEC		0x01000000	/* Paging based non-executable pages */
#define MF_PAX_EMUTRAMP		0x02000000	/* Emulate trampolines */
#define MF_PAX_MPROTECT		0x04000000	/* Restrict mprotect() */
#define MF_PAX_RANDMMAP		0x08000000	/* Randomize mmap() base */
/*#define MF_PAX_RANDEXEC		0x10000000*/	/* Randomize ET_EXEC base */
#define MF_PAX_SEGMEXEC		0x20000000	/* Segmentation based non-executable pages */

#ifdef CONFIG_PAX_SOFTMODE
extern int pax_softmode;
#endif

extern int pax_check_flags(unsigned long *);

/* if tsk != current then task_lock must be held on it */
#if defined(CONFIG_PAX_NOEXEC) || defined(CONFIG_PAX_ASLR)
static inline unsigned long pax_get_flags(struct task_struct *tsk)
{
	if (likely(tsk->mm))
		return tsk->mm->pax_flags;
	else
		return 0UL;
}

/* if tsk != current then task_lock must be held on it */
static inline long pax_set_flags(struct task_struct *tsk, unsigned long flags)
{
	if (likely(tsk->mm)) {
		tsk->mm->pax_flags = flags;
		return 0;
	}
	return -EINVAL;
}
#endif

#ifdef CONFIG_PAX_HAVE_ACL_FLAGS
extern void pax_set_initial_flags(struct linux_binprm *bprm);
#elif defined(CONFIG_PAX_HOOK_ACL_FLAGS)
extern void (*pax_set_initial_flags_func)(struct linux_binprm *bprm);
#endif

extern void pax_report_fault(struct pt_regs *regs, void *pc, void *sp);
extern void pax_report_insns(struct pt_regs *regs, void *pc, void *sp);
extern void pax_report_refcount_overflow(struct pt_regs *regs);

/* Future-safe accessor for struct task_struct's cpus_allowed. */
#define tsk_cpus_allowed(tsk) (&(tsk)->cpus_allowed)

/*
 * Priority of a process goes from 0..MAX_PRIO-1, valid RT
 * priority is 0..MAX_RT_PRIO-1, and SCHED_NORMAL/SCHED_BATCH
 * tasks are in the range MAX_RT_PRIO..MAX_PRIO-1. Priority
 * values are inverted: lower p->prio value means higher priority.
 *
 * The MAX_USER_RT_PRIO value allows the actual maximum
 * RT priority to be separate from the value exported to
 * user-space.  This allows kernel threads to set their
 * priority to a value higher than any user task. Note:
 * MAX_RT_PRIO must not be smaller than MAX_USER_RT_PRIO.
 */

#define MAX_USER_RT_PRIO	100
#define MAX_RT_PRIO		MAX_USER_RT_PRIO

#define MAX_PRIO		(MAX_RT_PRIO + 40)
#define DEFAULT_PRIO		(MAX_RT_PRIO + 20)

static inline int rt_prio(int prio)
{
	if (unlikely(prio < MAX_RT_PRIO))
		return 1;
	return 0;
}

static inline int rt_task(struct task_struct *p)
{
	return rt_prio(p->prio);
}

static inline struct pid *task_pid(struct task_struct *task)
{
	return task->pids[PIDTYPE_PID].pid;
}

static inline struct pid *task_tgid(struct task_struct *task)
{
	return task->group_leader->pids[PIDTYPE_PID].pid;
}

/*
 * Without tasklist or rcu lock it is not safe to dereference
 * the result of task_pgrp/task_session even if task == current,
 * we can race with another thread doing sys_setsid/sys_setpgid.
 */
static inline struct pid *task_pgrp(struct task_struct *task)
{
	return task->group_leader->pids[PIDTYPE_PGID].pid;
}

static inline struct pid *task_session(struct task_struct *task)
{
	return task->group_leader->pids[PIDTYPE_SID].pid;
}

struct pid_namespace;

/*
 * the helpers to get the task's different pids as they are seen
 * from various namespaces
 *
 * task_xid_nr()     : global id, i.e. the id seen from the init namespace;
 * task_xid_vnr()    : virtual id, i.e. the id seen from the pid namespace of
 *                     current.
 * task_xid_nr_ns()  : id seen from the ns specified;
 *
 * set_task_vxid()   : assigns a virtual id to a task;
 *
 * see also pid_nr() etc in include/linux/pid.h
 */
pid_t __task_pid_nr_ns(struct task_struct *task, enum pid_type type,
			struct pid_namespace *ns);

static inline pid_t task_pid_nr(struct task_struct *tsk)
{
	return tsk->pid;
}

static inline pid_t task_pid_nr_ns(struct task_struct *tsk,
					struct pid_namespace *ns)
{
	return __task_pid_nr_ns(tsk, PIDTYPE_PID, ns);
}

static inline pid_t task_pid_vnr(struct task_struct *tsk)
{
	return __task_pid_nr_ns(tsk, PIDTYPE_PID, NULL);
}


static inline pid_t task_tgid_nr(struct task_struct *tsk)
{
	return tsk->tgid;
}

pid_t task_tgid_nr_ns(struct task_struct *tsk, struct pid_namespace *ns);

static inline pid_t task_tgid_vnr(struct task_struct *tsk)
{
	return pid_vnr(task_tgid(tsk));
}


static inline pid_t task_pgrp_nr_ns(struct task_struct *tsk,
					struct pid_namespace *ns)
{
	return __task_pid_nr_ns(tsk, PIDTYPE_PGID, ns);
}

static inline pid_t task_pgrp_vnr(struct task_struct *tsk)
{
	return __task_pid_nr_ns(tsk, PIDTYPE_PGID, NULL);
}


static inline pid_t task_session_nr_ns(struct task_struct *tsk,
					struct pid_namespace *ns)
{
	return __task_pid_nr_ns(tsk, PIDTYPE_SID, ns);
}

static inline pid_t task_session_vnr(struct task_struct *tsk)
{
	return __task_pid_nr_ns(tsk, PIDTYPE_SID, NULL);
}

/* obsolete, do not use */
static inline pid_t task_pgrp_nr(struct task_struct *tsk)
{
	return task_pgrp_nr_ns(tsk, &init_pid_ns);
}

/**
 * pid_alive - check that a task structure is not stale
 * @p: Task structure to be checked.
 *
 * Test if a process is not yet dead (at most zombie state)
 * If pid_alive fails, then pointers within the task structure
 * can be stale and must not be dereferenced.
 */
static inline int pid_alive(struct task_struct *p)
{
	return p->pids[PIDTYPE_PID].pid != NULL;
}

/**
 * is_global_init - check if a task structure is init
 * @tsk: Task structure to be checked.
 *
 * Check if a task structure is the first user space task the kernel created.
 */
static inline int is_global_init(struct task_struct *tsk)
{
	return tsk->pid == 1;
}

/*
 * is_container_init:
 * check whether in the task is init in its own pid namespace.
 */
extern int is_container_init(struct task_struct *tsk);

extern struct pid *cad_pid;

extern void free_task(struct task_struct *tsk);
#define get_task_struct(tsk) do { atomic_inc(&(tsk)->usage); } while(0)

extern void __put_task_struct(struct task_struct *t);

static inline void put_task_struct(struct task_struct *t)
{
	if (atomic_dec_and_test(&t->usage))
		__put_task_struct(t);
}

extern void task_times(struct task_struct *p, cputime_t *ut, cputime_t *st);
extern void thread_group_times(struct task_struct *p, cputime_t *ut, cputime_t *st);

/*
 * Per process flags
 */
#define PF_STARTING	0x00000002	/* being created */
#define PF_EXITING	0x00000004	/* getting shut down */
#define PF_EXITPIDONE	0x00000008	/* pi exit done on shut down */
#define PF_VCPU		0x00000010	/* I'm a virtual CPU */
#define PF_WQ_WORKER	0x00000020	/* I'm a workqueue worker */
#define PF_FORKNOEXEC	0x00000040	/* forked but didn't exec */
#define PF_MCE_PROCESS  0x00000080      /* process policy on mce errors */
#define PF_SUPERPRIV	0x00000100	/* used super-user privileges */
#define PF_DUMPCORE	0x00000200	/* dumped core */
#define PF_SIGNALED	0x00000400	/* killed by a signal */
#define PF_MEMALLOC	0x00000800	/* Allocating memory */
#define PF_NPROC_EXCEEDED 0x00001000	/* set_user noticed that RLIMIT_NPROC was exceeded */
#define PF_USED_MATH	0x00002000	/* if unset the fpu must be initialized before use */
#define PF_FREEZING	0x00004000	/* freeze in progress. do not account to load */
#define PF_NOFREEZE	0x00008000	/* this thread should not be frozen */
#define PF_FROZEN	0x00010000	/* frozen for system suspend */
#define PF_FSTRANS	0x00020000	/* inside a filesystem transaction */
#define PF_KSWAPD	0x00040000	/* I am kswapd */
#define PF_LESS_THROTTLE 0x00100000	/* Throttle me less: I clean memory */
#define PF_KTHREAD	0x00200000	/* I am a kernel thread */
#define PF_RANDOMIZE	0x00400000	/* randomize virtual address space */
#define PF_SWAPWRITE	0x00800000	/* Allowed to write to swap */
#define PF_SPREAD_PAGE	0x01000000	/* Spread page cache over cpuset */
#define PF_SPREAD_SLAB	0x02000000	/* Spread some slab caches over cpuset */
#define PF_THREAD_BOUND	0x04000000	/* Thread bound to specific cpu */
#define PF_MCE_EARLY    0x08000000      /* Early kill for mce process policy */
#define PF_MEMPOLICY	0x10000000	/* Non-default NUMA mempolicy */
#define PF_MUTEX_TESTER	0x20000000	/* Thread belongs to the rt mutex tester */
#define PF_FREEZER_SKIP	0x40000000	/* Freezer should not count it as freezable */
#define PF_FREEZER_NOSIG 0x80000000	/* Freezer won't send signals to it */

/*
 * Only the _current_ task can read/write to tsk->flags, but other
 * tasks can access tsk->flags in readonly mode for example
 * with tsk_used_math (like during threaded core dumping).
 * There is however an exception to this rule during ptrace
 * or during fork: the ptracer task is allowed to write to the
 * child->flags of its traced child (same goes for fork, the parent
 * can write to the child->flags), because we're guaranteed the
 * child is not running and in turn not changing child->flags
 * at the same time the parent does it.
 */
#define clear_stopped_child_used_math(child) do { (child)->flags &= ~PF_USED_MATH; } while (0)
#define set_stopped_child_used_math(child) do { (child)->flags |= PF_USED_MATH; } while (0)
#define clear_used_math() clear_stopped_child_used_math(current)
#define set_used_math() set_stopped_child_used_math(current)
#define conditional_stopped_child_used_math(condition, child) \
	do { (child)->flags &= ~PF_USED_MATH, (child)->flags |= (condition) ? PF_USED_MATH : 0; } while (0)
#define conditional_used_math(condition) \
	conditional_stopped_child_used_math(condition, current)
#define copy_to_stopped_child_used_math(child) \
	do { (child)->flags &= ~PF_USED_MATH, (child)->flags |= current->flags & PF_USED_MATH; } while (0)
/* NOTE: this will return 0 or PF_USED_MATH, it will never return 1 */
#define tsk_used_math(p) ((p)->flags & PF_USED_MATH)
#define used_math() tsk_used_math(current)

/*
 * task->jobctl flags
 */
#define JOBCTL_STOP_SIGMASK	0xffff	/* signr of the last group stop */

#define JOBCTL_STOP_DEQUEUED_BIT 16	/* stop signal dequeued */
#define JOBCTL_STOP_PENDING_BIT	17	/* task should stop for group stop */
#define JOBCTL_STOP_CONSUME_BIT	18	/* consume group stop count */
#define JOBCTL_TRAP_STOP_BIT	19	/* trap for STOP */
#define JOBCTL_TRAP_NOTIFY_BIT	20	/* trap for NOTIFY */
#define JOBCTL_TRAPPING_BIT	21	/* switching to TRACED */
#define JOBCTL_LISTENING_BIT	22	/* ptracer is listening for events */

#define JOBCTL_STOP_DEQUEUED	(1 << JOBCTL_STOP_DEQUEUED_BIT)
#define JOBCTL_STOP_PENDING	(1 << JOBCTL_STOP_PENDING_BIT)
#define JOBCTL_STOP_CONSUME	(1 << JOBCTL_STOP_CONSUME_BIT)
#define JOBCTL_TRAP_STOP	(1 << JOBCTL_TRAP_STOP_BIT)
#define JOBCTL_TRAP_NOTIFY	(1 << JOBCTL_TRAP_NOTIFY_BIT)
#define JOBCTL_TRAPPING		(1 << JOBCTL_TRAPPING_BIT)
#define JOBCTL_LISTENING	(1 << JOBCTL_LISTENING_BIT)

#define JOBCTL_TRAP_MASK	(JOBCTL_TRAP_STOP | JOBCTL_TRAP_NOTIFY)
#define JOBCTL_PENDING_MASK	(JOBCTL_STOP_PENDING | JOBCTL_TRAP_MASK)

extern bool task_set_jobctl_pending(struct task_struct *task,
				    unsigned int mask);
extern void task_clear_jobctl_trapping(struct task_struct *task);
extern void task_clear_jobctl_pending(struct task_struct *task,
				      unsigned int mask);

#ifdef CONFIG_PREEMPT_RCU

#define RCU_READ_UNLOCK_BLOCKED (1 << 0) /* blocked while in RCU read-side. */
#define RCU_READ_UNLOCK_BOOSTED (1 << 1) /* boosted while in RCU read-side. */
#define RCU_READ_UNLOCK_NEED_QS (1 << 2) /* RCU core needs CPU response. */

static inline void rcu_copy_process(struct task_struct *p)
{
	p->rcu_read_lock_nesting = 0;
	p->rcu_read_unlock_special = 0;
#ifdef CONFIG_TREE_PREEMPT_RCU
	p->rcu_blocked_node = NULL;
#endif /* #ifdef CONFIG_TREE_PREEMPT_RCU */
#ifdef CONFIG_RCU_BOOST
	p->rcu_boost_mutex = NULL;
#endif /* #ifdef CONFIG_RCU_BOOST */
	INIT_LIST_HEAD(&p->rcu_node_entry);
}

#else

static inline void rcu_copy_process(struct task_struct *p)
{
}

#endif

#ifdef CONFIG_SMP
extern void do_set_cpus_allowed(struct task_struct *p,
			       const struct cpumask *new_mask);

extern int set_cpus_allowed_ptr(struct task_struct *p,
				const struct cpumask *new_mask);
#else
static inline void do_set_cpus_allowed(struct task_struct *p,
				      const struct cpumask *new_mask)
{
}
static inline int set_cpus_allowed_ptr(struct task_struct *p,
				       const struct cpumask *new_mask)
{
	if (!cpumask_test_cpu(0, new_mask))
		return -EINVAL;
	return 0;
}
#endif

#ifdef CONFIG_NO_HZ
void calc_load_enter_idle(void);
void calc_load_exit_idle(void);
#else
static inline void calc_load_enter_idle(void) { }
static inline void calc_load_exit_idle(void) { }
#endif /* CONFIG_NO_HZ */

#ifndef CONFIG_CPUMASK_OFFSTACK
static inline int set_cpus_allowed(struct task_struct *p, cpumask_t new_mask)
{
	return set_cpus_allowed_ptr(p, &new_mask);
}
#endif

/*
 * Do not use outside of architecture code which knows its limitations.
 *
 * sched_clock() has no promise of monotonicity or bounded drift between
 * CPUs, use (which you should not) requires disabling IRQs.
 *
 * Please use one of the three interfaces below.
 */
extern unsigned long long notrace sched_clock(void);
/*
 * See the comment in kernel/sched_clock.c
 */
extern u64 cpu_clock(int cpu);
extern u64 local_clock(void);
extern u64 sched_clock_cpu(int cpu);


extern void sched_clock_init(void);

#ifndef CONFIG_HAVE_UNSTABLE_SCHED_CLOCK
static inline void sched_clock_tick(void)
{
}

static inline void sched_clock_idle_sleep_event(void)
{
}

static inline void sched_clock_idle_wakeup_event(u64 delta_ns)
{
}
#else
/*
 * Architectures can set this to 1 if they have specified
 * CONFIG_HAVE_UNSTABLE_SCHED_CLOCK in their arch Kconfig,
 * but then during bootup it turns out that sched_clock()
 * is reliable after all:
 */
extern int sched_clock_stable;

extern void sched_clock_tick(void);
extern void sched_clock_idle_sleep_event(void);
extern void sched_clock_idle_wakeup_event(u64 delta_ns);
#endif

#ifdef CONFIG_IRQ_TIME_ACCOUNTING
/*
 * An i/f to runtime opt-in for irq time accounting based off of sched_clock.
 * The reason for this explicit opt-in is not to have perf penalty with
 * slow sched_clocks.
 */
extern void enable_sched_clock_irqtime(void);
extern void disable_sched_clock_irqtime(void);
#else
static inline void enable_sched_clock_irqtime(void) {}
static inline void disable_sched_clock_irqtime(void) {}
#endif

extern unsigned long long
task_sched_runtime(struct task_struct *task);

/* sched_exec is called by processes performing an exec */
#ifdef CONFIG_SMP
extern void sched_exec(void);
#else
#define sched_exec()   {}
#endif

extern void sched_clock_idle_sleep_event(void);
extern void sched_clock_idle_wakeup_event(u64 delta_ns);

#ifdef CONFIG_HOTPLUG_CPU
extern void idle_task_exit(void);
#else
static inline void idle_task_exit(void) {}
#endif

#if defined(CONFIG_NO_HZ) && defined(CONFIG_SMP)
extern void wake_up_idle_cpu(int cpu);
#else
static inline void wake_up_idle_cpu(int cpu) { }
#endif

extern unsigned int sysctl_sched_latency;
extern unsigned int sysctl_sched_min_granularity;
extern unsigned int sysctl_sched_wakeup_granularity;
extern unsigned int sysctl_sched_child_runs_first;

enum sched_tunable_scaling {
	SCHED_TUNABLESCALING_NONE,
	SCHED_TUNABLESCALING_LOG,
	SCHED_TUNABLESCALING_LINEAR,
	SCHED_TUNABLESCALING_END,
};
extern enum sched_tunable_scaling sysctl_sched_tunable_scaling;

#ifdef CONFIG_SCHED_DEBUG
extern unsigned int sysctl_sched_migration_cost;
extern unsigned int sysctl_sched_nr_migrate;
extern unsigned int sysctl_sched_time_avg;
extern unsigned int sysctl_timer_migration;
extern unsigned int sysctl_sched_shares_window;

int sched_proc_update_handler(struct ctl_table *table, int write,
		void __user *buffer, size_t *length,
		loff_t *ppos);
#endif
#ifdef CONFIG_SCHED_DEBUG
static inline unsigned int get_sysctl_timer_migration(void)
{
	return sysctl_timer_migration;
}
#else
static inline unsigned int get_sysctl_timer_migration(void)
{
	return 1;
}
#endif
extern unsigned int sysctl_sched_rt_period;
extern int sysctl_sched_rt_runtime;

int sched_rt_handler(struct ctl_table *table, int write,
		void __user *buffer, size_t *lenp,
		loff_t *ppos);

#ifdef CONFIG_SCHED_AUTOGROUP
extern unsigned int sysctl_sched_autogroup_enabled;

extern void sched_autogroup_create_attach(struct task_struct *p);
extern void sched_autogroup_detach(struct task_struct *p);
extern void sched_autogroup_fork(struct signal_struct *sig);
extern void sched_autogroup_exit(struct signal_struct *sig);
#ifdef CONFIG_PROC_FS
extern void proc_sched_autogroup_show_task(struct task_struct *p, struct seq_file *m);
extern int proc_sched_autogroup_set_nice(struct task_struct *p, int *nice);
#endif
#else
static inline void sched_autogroup_create_attach(struct task_struct *p) { }
static inline void sched_autogroup_detach(struct task_struct *p) { }
static inline void sched_autogroup_fork(struct signal_struct *sig) { }
static inline void sched_autogroup_exit(struct signal_struct *sig) { }
#endif

#ifdef CONFIG_CFS_BANDWIDTH
extern unsigned int sysctl_sched_cfs_bandwidth_slice;
#endif

#ifdef CONFIG_RT_MUTEXES
extern int rt_mutex_getprio(struct task_struct *p);
extern void rt_mutex_setprio(struct task_struct *p, int prio);
extern void rt_mutex_adjust_pi(struct task_struct *p);
#else
static inline int rt_mutex_getprio(struct task_struct *p)
{
	return p->normal_prio;
}
# define rt_mutex_adjust_pi(p)		do { } while (0)
#endif

extern bool yield_to(struct task_struct *p, bool preempt);
extern void set_user_nice(struct task_struct *p, long nice);
extern int task_prio(const struct task_struct *p);
extern int task_nice(const struct task_struct *p);
extern int can_nice(const struct task_struct *p, const int nice);
extern int task_curr(const struct task_struct *p);
extern int idle_cpu(int cpu);
extern int sched_setscheduler(struct task_struct *, int,
			      const struct sched_param *);
extern int sched_setscheduler_nocheck(struct task_struct *, int,
				      const struct sched_param *);
extern struct task_struct *idle_task(int cpu);
extern struct task_struct *curr_task(int cpu);
extern void set_curr_task(int cpu, struct task_struct *p);

void yield(void);

/*
 * The default (Linux) execution domain.
 */
extern struct exec_domain	default_exec_domain;

union thread_union {
#ifndef CONFIG_X86
	struct thread_info thread_info;
#endif
	unsigned long stack[THREAD_SIZE/sizeof(long)];
};

#ifndef __HAVE_ARCH_KSTACK_END
static inline int kstack_end(void *addr)
{
	/* Reliable end of stack detection:
	 * Some APM bios versions misalign the stack
	 */
	return !(((unsigned long)addr+sizeof(void*)-1) & (THREAD_SIZE-sizeof(void*)));
}
#endif

extern union thread_union init_thread_union;
extern struct task_struct init_task;

extern struct   mm_struct init_mm;

extern struct pid_namespace init_pid_ns;

/*
 * find a task by one of its numerical ids
 *
 * find_task_by_pid_ns():
 *      finds a task by its pid in the specified namespace
 * find_task_by_vpid():
 *      finds a task by its virtual pid
 *
 * see also find_vpid() etc in include/linux/pid.h
 */

extern struct task_struct *find_task_by_vpid(pid_t nr);
extern struct task_struct *find_task_by_vpid_unrestricted(pid_t nr);
extern struct task_struct *find_task_by_pid_ns(pid_t nr,
		struct pid_namespace *ns);

extern void __set_special_pids(struct pid *pid);

/* per-UID process charging. */
extern struct user_struct * alloc_uid(struct user_namespace *, uid_t);
static inline struct user_struct *get_uid(struct user_struct *u)
{
	atomic_inc(&u->__count);
	return u;
}
extern void free_uid(struct user_struct *);
extern void release_uids(struct user_namespace *ns);

#include <asm/current.h>

extern void xtime_update(unsigned long ticks);

extern int wake_up_state(struct task_struct *tsk, unsigned int state);
extern int wake_up_process(struct task_struct *tsk);
extern void wake_up_new_task(struct task_struct *tsk);
#ifdef CONFIG_SMP
 extern void kick_process(struct task_struct *tsk);
#else
 static inline void kick_process(struct task_struct *tsk) { }
#endif
extern void sched_fork(struct task_struct *p);
extern void sched_dead(struct task_struct *p);

extern void proc_caches_init(void);
extern void flush_signals(struct task_struct *);
extern void __flush_signals(struct task_struct *);
extern void ignore_signals(struct task_struct *);
extern void flush_signal_handlers(struct task_struct *, int force_default);
extern int dequeue_signal(struct task_struct *tsk, sigset_t *mask, siginfo_t *info);

static inline int dequeue_signal_lock(struct task_struct *tsk, sigset_t *mask, siginfo_t *info)
{
	unsigned long flags;
	int ret;

	spin_lock_irqsave(&tsk->sighand->siglock, flags);
	ret = dequeue_signal(tsk, mask, info);
	spin_unlock_irqrestore(&tsk->sighand->siglock, flags);

	return ret;
}

extern void block_all_signals(int (*notifier)(void *priv), void *priv,
			      sigset_t *mask);
extern void unblock_all_signals(void);
extern void release_task(struct task_struct * p);
extern int send_sig_info(int, struct siginfo *, struct task_struct *);
extern int force_sigsegv(int, struct task_struct *);
extern int force_sig_info(int, struct siginfo *, struct task_struct *);
extern int __kill_pgrp_info(int sig, struct siginfo *info, struct pid *pgrp);
extern int kill_pid_info(int sig, struct siginfo *info, struct pid *pid);
extern int kill_pid_info_as_cred(int, struct siginfo *, struct pid *,
				const struct cred *, u32);
extern int kill_pgrp(struct pid *pid, int sig, int priv);
extern int kill_pid(struct pid *pid, int sig, int priv);
extern int kill_proc_info(int, struct siginfo *, pid_t);
extern __must_check bool do_notify_parent(struct task_struct *, int);
extern void __wake_up_parent(struct task_struct *p, struct task_struct *parent);
extern void force_sig(int, struct task_struct *);
extern int send_sig(int, struct task_struct *, int);
extern int zap_other_threads(struct task_struct *p);
extern struct sigqueue *sigqueue_alloc(void);
extern void sigqueue_free(struct sigqueue *);
extern int send_sigqueue(struct sigqueue *,  struct task_struct *, int group);
extern int do_sigaction(int, struct k_sigaction *, struct k_sigaction *);
extern int do_sigaltstack(const stack_t __user *, stack_t __user *, unsigned long);

static inline int kill_cad_pid(int sig, int priv)
{
	return kill_pid(cad_pid, sig, priv);
}

/* These can be the second arg to send_sig_info/send_group_sig_info.  */
#define SEND_SIG_NOINFO ((struct siginfo *) 0)
#define SEND_SIG_PRIV	((struct siginfo *) 1)
#define SEND_SIG_FORCED	((struct siginfo *) 2)

/*
 * True if we are on the alternate signal stack.
 */
static inline int on_sig_stack(unsigned long sp)
{
#ifdef CONFIG_STACK_GROWSUP
	return sp >= current->sas_ss_sp &&
		sp - current->sas_ss_sp < current->sas_ss_size;
#else
	return sp > current->sas_ss_sp &&
		sp - current->sas_ss_sp <= current->sas_ss_size;
#endif
}

static inline int sas_ss_flags(unsigned long sp)
{
	return (current->sas_ss_size == 0 ? SS_DISABLE
		: on_sig_stack(sp) ? SS_ONSTACK : 0);
}

/*
 * Routines for handling mm_structs
 */
extern struct mm_struct * mm_alloc(void);

/* mmdrop drops the mm and the page tables */
extern void __mmdrop(struct mm_struct *);
static inline void mmdrop(struct mm_struct * mm)
{
	if (unlikely(atomic_dec_and_test(&mm->mm_count)))
		__mmdrop(mm);
}

/* mmput gets rid of the mappings and all user-space */
extern void mmput(struct mm_struct *);
/* Grab a reference to a task's mm, if it is not already going away */
extern struct mm_struct *get_task_mm(struct task_struct *task);
/*
 * Grab a reference to a task's mm, if it is not already going away
 * and ptrace_may_access with the mode parameter passed to it
 * succeeds.
 */
extern struct mm_struct *mm_access(struct task_struct *task, unsigned int mode);
/* Remove the current tasks stale references to the old mm_struct */
extern void mm_release(struct task_struct *, struct mm_struct *);
/* Allocate a new mm structure and copy contents from tsk->mm */
extern struct mm_struct *dup_mm(struct task_struct *tsk);

extern int copy_thread(unsigned long, unsigned long, unsigned long,
			struct task_struct *, struct pt_regs *);
extern void flush_thread(void);
extern void exit_thread(void);

extern void exit_files(struct task_struct *);
extern void __cleanup_sighand(struct sighand_struct *);

extern void exit_itimers(struct signal_struct *);
extern void flush_itimer_signals(void);

extern __noreturn void do_group_exit(int);

extern void daemonize(const char *, ...);
extern int allow_signal(int);
extern int disallow_signal(int);

extern int do_execve(const char *,
		     const char __user * const __user *,
		     const char __user * const __user *, struct pt_regs *);
extern long do_fork(unsigned long, unsigned long, struct pt_regs *, unsigned long, int __user *, int __user *);
struct task_struct *fork_idle(int);

extern void set_task_comm(struct task_struct *tsk, char *from);
extern char *get_task_comm(char *to, struct task_struct *tsk);

#ifdef CONFIG_SMP
void scheduler_ipi(void);
extern unsigned long wait_task_inactive(struct task_struct *, long match_state);
#else
static inline void scheduler_ipi(void) { }
static inline unsigned long wait_task_inactive(struct task_struct *p,
					       long match_state)
{
	return 1;
}
#endif

#define next_task(p) \
	list_entry_rcu((p)->tasks.next, struct task_struct, tasks)

#define for_each_process(p) \
	for (p = &init_task ; (p = next_task(p)) != &init_task ; )

extern bool current_is_single_threaded(void);

/*
 * Careful: do_each_thread/while_each_thread is a double loop so
 *          'break' will not work as expected - use goto instead.
 */
#define do_each_thread(g, t) \
	for (g = t = &init_task ; (g = t = next_task(g)) != &init_task ; ) do

#define while_each_thread(g, t) \
	while ((t = next_thread(t)) != g)

static inline int get_nr_threads(struct task_struct *tsk)
{
	return tsk->signal->nr_threads;
}

static inline bool thread_group_leader(struct task_struct *p)
{
	return p->exit_signal >= 0;
}

/* Do to the insanities of de_thread it is possible for a process
 * to have the pid of the thread group leader without actually being
 * the thread group leader.  For iteration through the pids in proc
 * all we care about is that we have a task with the appropriate
 * pid, we don't actually care if we have the right task.
 */
static inline int has_group_leader_pid(struct task_struct *p)
{
	return p->pid == p->tgid;
}

static inline
int same_thread_group(struct task_struct *p1, struct task_struct *p2)
{
	return p1->tgid == p2->tgid;
}

static inline struct task_struct *next_thread(const struct task_struct *p)
{
	return list_entry_rcu(p->thread_group.next,
			      struct task_struct, thread_group);
}

static inline int thread_group_empty(struct task_struct *p)
{
	return list_empty(&p->thread_group);
}

#define delay_group_leader(p) \
		(thread_group_leader(p) && !thread_group_empty(p))

/*
 * Protects ->fs, ->files, ->mm, ->group_info, ->comm, keyring
 * subscriptions and synchronises with wait4().  Also used in procfs.  Also
 * pins the final release of task.io_context.  Also protects ->cpuset and
 * ->cgroup.subsys[].
 *
 * Nests both inside and outside of read_lock(&tasklist_lock).
 * It must not be nested with write_lock_irq(&tasklist_lock),
 * neither inside nor outside.
 */
static inline void task_lock(struct task_struct *p)
{
	spin_lock(&p->alloc_lock);
}

static inline void task_unlock(struct task_struct *p)
{
	spin_unlock(&p->alloc_lock);
}

extern struct sighand_struct *__lock_task_sighand(struct task_struct *tsk,
							unsigned long *flags);

#define lock_task_sighand(tsk, flags)					\
({	struct sighand_struct *__ss;					\
	__cond_lock(&(tsk)->sighand->siglock,				\
		    (__ss = __lock_task_sighand(tsk, flags)));		\
	__ss;								\
})									\

static inline void unlock_task_sighand(struct task_struct *tsk,
						unsigned long *flags)
{
	spin_unlock_irqrestore(&tsk->sighand->siglock, *flags);
}

/* See the declaration of threadgroup_fork_lock in signal_struct. */
#ifdef CONFIG_CGROUPS
static inline void threadgroup_fork_read_lock(struct task_struct *tsk)
{
	down_read(&tsk->signal->threadgroup_fork_lock);
}
static inline void threadgroup_fork_read_unlock(struct task_struct *tsk)
{
	up_read(&tsk->signal->threadgroup_fork_lock);
}
static inline void threadgroup_fork_write_lock(struct task_struct *tsk)
{
	down_write(&tsk->signal->threadgroup_fork_lock);
}
static inline void threadgroup_fork_write_unlock(struct task_struct *tsk)
{
	up_write(&tsk->signal->threadgroup_fork_lock);
}
#else
static inline void threadgroup_fork_read_lock(struct task_struct *tsk) {}
static inline void threadgroup_fork_read_unlock(struct task_struct *tsk) {}
static inline void threadgroup_fork_write_lock(struct task_struct *tsk) {}
static inline void threadgroup_fork_write_unlock(struct task_struct *tsk) {}
#endif

#ifndef __HAVE_THREAD_FUNCTIONS

#define task_thread_info(task)	((struct thread_info *)(task)->stack)
#define task_stack_page(task)	((task)->stack)

static inline void setup_thread_stack(struct task_struct *p, struct task_struct *org)
{
	*task_thread_info(p) = *task_thread_info(org);
	task_thread_info(p)->task = p;
}

static inline unsigned long *end_of_stack(struct task_struct *p)
{
	return (unsigned long *)(task_thread_info(p) + 1);
}

#endif

static inline int object_starts_on_stack(void *obj)
{
	const void *stack = task_stack_page(current);

	return (obj >= stack) && (obj < (stack + THREAD_SIZE));
}

extern void thread_info_cache_init(void);

#ifdef CONFIG_DEBUG_STACK_USAGE
static inline unsigned long stack_not_used(struct task_struct *p)
{
	unsigned long *n = end_of_stack(p);

	do { 	/* Skip over canary */
		n++;
	} while (!*n);

	return (unsigned long)n - (unsigned long)end_of_stack(p);
}
#endif

/* set thread flags in other task's structures
 * - see asm/thread_info.h for TIF_xxxx flags available
 */
static inline void set_tsk_thread_flag(struct task_struct *tsk, int flag)
{
	set_ti_thread_flag(task_thread_info(tsk), flag);
}

static inline void clear_tsk_thread_flag(struct task_struct *tsk, int flag)
{
	clear_ti_thread_flag(task_thread_info(tsk), flag);
}

static inline int test_and_set_tsk_thread_flag(struct task_struct *tsk, int flag)
{
	return test_and_set_ti_thread_flag(task_thread_info(tsk), flag);
}

static inline int test_and_clear_tsk_thread_flag(struct task_struct *tsk, int flag)
{
	return test_and_clear_ti_thread_flag(task_thread_info(tsk), flag);
}

static inline int test_tsk_thread_flag(struct task_struct *tsk, int flag)
{
	return test_ti_thread_flag(task_thread_info(tsk), flag);
}

static inline void set_tsk_need_resched(struct task_struct *tsk)
{
	set_tsk_thread_flag(tsk,TIF_NEED_RESCHED);
}

static inline void clear_tsk_need_resched(struct task_struct *tsk)
{
	clear_tsk_thread_flag(tsk,TIF_NEED_RESCHED);
}

static inline int test_tsk_need_resched(struct task_struct *tsk)
{
	return unlikely(test_tsk_thread_flag(tsk,TIF_NEED_RESCHED));
}

static inline int restart_syscall(void)
{
	set_tsk_thread_flag(current, TIF_SIGPENDING);
	return -ERESTARTNOINTR;
}

static inline int signal_pending(struct task_struct *p)
{
	return unlikely(test_tsk_thread_flag(p,TIF_SIGPENDING));
}

static inline int __fatal_signal_pending(struct task_struct *p)
{
	return unlikely(sigismember(&p->pending.signal, SIGKILL));
}

static inline int fatal_signal_pending(struct task_struct *p)
{
	return signal_pending(p) && __fatal_signal_pending(p);
}

static inline int signal_pending_state(long state, struct task_struct *p)
{
	if (!(state & (TASK_INTERRUPTIBLE | TASK_WAKEKILL)))
		return 0;
	if (!signal_pending(p))
		return 0;

	return (state & TASK_INTERRUPTIBLE) || __fatal_signal_pending(p);
}

static inline int need_resched(void)
{
	return unlikely(test_thread_flag(TIF_NEED_RESCHED));
}

/*
 * cond_resched() and cond_resched_lock(): latency reduction via
 * explicit rescheduling in places that are safe. The return
 * value indicates whether a reschedule was done in fact.
 * cond_resched_lock() will drop the spinlock before scheduling,
 * cond_resched_softirq() will enable bhs before scheduling.
 */
extern int _cond_resched(void);

#define cond_resched() ({			\
	__might_sleep(__FILE__, __LINE__, 0);	\
	_cond_resched();			\
})

extern int __cond_resched_lock(spinlock_t *lock);

#ifdef CONFIG_PREEMPT_COUNT
#define PREEMPT_LOCK_OFFSET	PREEMPT_OFFSET
#else
#define PREEMPT_LOCK_OFFSET	0
#endif

#define cond_resched_lock(lock) ({				\
	__might_sleep(__FILE__, __LINE__, PREEMPT_LOCK_OFFSET);	\
	__cond_resched_lock(lock);				\
})

extern int __cond_resched_softirq(void);

#define cond_resched_softirq() ({					\
	__might_sleep(__FILE__, __LINE__, SOFTIRQ_DISABLE_OFFSET);	\
	__cond_resched_softirq();					\
})

/*
 * Does a critical section need to be broken due to another
 * task waiting?: (technically does not depend on CONFIG_PREEMPT,
 * but a general need for low latency)
 */
static inline int spin_needbreak(spinlock_t *lock)
{
#ifdef CONFIG_PREEMPT
	return spin_is_contended(lock);
#else
	return 0;
#endif
}

/*
 * Thread group CPU time accounting.
 */
void thread_group_cputime(struct task_struct *tsk, struct task_cputime *times);
void thread_group_cputimer(struct task_struct *tsk, struct task_cputime *times);

static inline void thread_group_cputime_init(struct signal_struct *sig)
{
	raw_spin_lock_init(&sig->cputimer.lock);
}

/*
 * Reevaluate whether the task has signals pending delivery.
 * Wake the task if so.
 * This is required every time the blocked sigset_t changes.
 * callers must hold sighand->siglock.
 */
extern void recalc_sigpending_and_wake(struct task_struct *t);
extern void recalc_sigpending(void);

extern void signal_wake_up_state(struct task_struct *t, unsigned int state);

static inline void signal_wake_up(struct task_struct *t, bool resume)
{
	signal_wake_up_state(t, resume ? TASK_WAKEKILL : 0);
}
static inline void ptrace_signal_wake_up(struct task_struct *t, bool resume)
{
	signal_wake_up_state(t, resume ? __TASK_TRACED : 0);
}

/*
 * Wrappers for p->thread_info->cpu access. No-op on UP.
 */
#ifdef CONFIG_SMP

static inline unsigned int task_cpu(const struct task_struct *p)
{
	return task_thread_info(p)->cpu;
}

extern void set_task_cpu(struct task_struct *p, unsigned int cpu);

#else

static inline unsigned int task_cpu(const struct task_struct *p)
{
	return 0;
}

static inline void set_task_cpu(struct task_struct *p, unsigned int cpu)
{
}

#endif /* CONFIG_SMP */

extern long sched_setaffinity(pid_t pid, const struct cpumask *new_mask);
extern long sched_getaffinity(pid_t pid, struct cpumask *mask);

extern void normalize_rt_tasks(void);

#ifdef CONFIG_CGROUP_SCHED

extern struct task_group root_task_group;

extern struct task_group *sched_create_group(struct task_group *parent);
extern void sched_destroy_group(struct task_group *tg);
extern void sched_move_task(struct task_struct *tsk);
#ifdef CONFIG_FAIR_GROUP_SCHED
extern int sched_group_set_shares(struct task_group *tg, unsigned long shares);
extern unsigned long sched_group_shares(struct task_group *tg);
#endif
#ifdef CONFIG_RT_GROUP_SCHED
extern int sched_group_set_rt_runtime(struct task_group *tg,
				      long rt_runtime_us);
extern long sched_group_rt_runtime(struct task_group *tg);
extern int sched_group_set_rt_period(struct task_group *tg,
				      long rt_period_us);
extern long sched_group_rt_period(struct task_group *tg);
extern int sched_rt_can_attach(struct task_group *tg, struct task_struct *tsk);
#endif
#endif /* CONFIG_CGROUP_SCHED */

extern int task_can_switch_user(struct user_struct *up,
					struct task_struct *tsk);

#ifdef CONFIG_TASK_XACCT
static inline void add_rchar(struct task_struct *tsk, ssize_t amt)
{
	tsk->ioac.rchar += amt;
}

static inline void add_wchar(struct task_struct *tsk, ssize_t amt)
{
	tsk->ioac.wchar += amt;
}

static inline void inc_syscr(struct task_struct *tsk)
{
	tsk->ioac.syscr++;
}

static inline void inc_syscw(struct task_struct *tsk)
{
	tsk->ioac.syscw++;
}
#else
static inline void add_rchar(struct task_struct *tsk, ssize_t amt)
{
}

static inline void add_wchar(struct task_struct *tsk, ssize_t amt)
{
}

static inline void inc_syscr(struct task_struct *tsk)
{
}

static inline void inc_syscw(struct task_struct *tsk)
{
}
#endif

#ifndef TASK_SIZE_OF
#define TASK_SIZE_OF(tsk)	TASK_SIZE
#endif

#ifdef CONFIG_MM_OWNER
extern void mm_update_next_owner(struct mm_struct *mm);
extern void mm_init_owner(struct mm_struct *mm, struct task_struct *p);
#else
static inline void mm_update_next_owner(struct mm_struct *mm)
{
}

static inline void mm_init_owner(struct mm_struct *mm, struct task_struct *p)
{
}
#endif /* CONFIG_MM_OWNER */

static inline unsigned long task_rlimit(const struct task_struct *tsk,
		unsigned int limit)
{
	return ACCESS_ONCE(tsk->signal->rlim[limit].rlim_cur);
}

static inline unsigned long task_rlimit_max(const struct task_struct *tsk,
		unsigned int limit)
{
	return ACCESS_ONCE(tsk->signal->rlim[limit].rlim_max);
}

static inline unsigned long rlimit(unsigned int limit)
{
	return task_rlimit(current, limit);
}

static inline unsigned long rlimit_max(unsigned int limit)
{
	return task_rlimit_max(current, limit);
}

#endif /* __KERNEL__ */

#endif<|MERGE_RESOLUTION|>--- conflicted
+++ resolved
@@ -397,11 +397,7 @@
 }
 #endif
 
-<<<<<<< HEAD
-extern bool check_heap_stack_gap(const struct vm_area_struct *vma, unsigned long addr, unsigned long len, unsigned long offset);
-=======
 extern bool check_heap_stack_gap(const struct vm_area_struct *vma, unsigned long *addr, unsigned long len, unsigned long offset);
->>>>>>> 7b03085f
 extern unsigned long skip_heap_stack_gap(const struct vm_area_struct *vma, unsigned long len, unsigned long offset);
 extern void arch_pick_mmap_layout(struct mm_struct *mm);
 extern unsigned long
@@ -745,18 +741,12 @@
 	struct key *session_keyring;	/* UID's default session keyring */
 #endif
 
-<<<<<<< HEAD
-#if defined(CONFIG_GRKERNSEC_KERN_LOCKOUT) || defined(CONFIG_GRKERNSEC_BRUTE)
-	unsigned int banned;
-	unsigned long ban_expires;
-=======
 #ifdef CONFIG_GRKERNSEC_KERN_LOCKOUT
 	unsigned char kernel_banned;
 #endif
 #ifdef CONFIG_GRKERNSEC_BRUTE
 	unsigned char suid_banned;
 	unsigned long suid_ban_expires;
->>>>>>> 7b03085f
 #endif
 
 	/* Hash table maintenance information */
