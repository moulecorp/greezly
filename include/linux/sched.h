--- conflicted
+++ resolved
@@ -1601,18 +1601,12 @@
 #endif
 	struct dentry *gr_chroot_dentry;
 	struct acl_subject_label *acl;
-<<<<<<< HEAD
-=======
 	struct acl_subject_label *tmpacl;
->>>>>>> 2b996447
 	struct acl_role_label *role;
 	struct file *exec_file;
 	unsigned long brute_expires;
 	u16 acl_role_id;
-<<<<<<< HEAD
-=======
 	u8 inherited;
->>>>>>> 2b996447
 	/* is this the task that authenticated to the special role */
 	u8 acl_sp_role;
 	u8 is_writable;
