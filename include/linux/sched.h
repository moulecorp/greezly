--- conflicted
+++ resolved
@@ -128,10 +128,7 @@
 struct fs_struct;
 struct perf_event_context;
 struct blk_plug;
-<<<<<<< HEAD
-=======
 struct filename;
->>>>>>> c3ade0e0
 struct linux_binprm;
 
 /*
@@ -385,10 +382,6 @@
 
 #ifdef CONFIG_MMU
 
-<<<<<<< HEAD
-extern int sysctl_max_map_count;
-extern unsigned long sysctl_heap_stack_gap;
-=======
 #ifdef CONFIG_GRKERNSEC_RAND_THREADSTACK
 extern unsigned long gr_rand_threadstack_offset(const struct mm_struct *mm, const struct file *filp, unsigned long flags);
 #else
@@ -397,27 +390,10 @@
 	return 0;
 }
 #endif
->>>>>>> c3ade0e0
 
 extern bool check_heap_stack_gap(const struct vm_area_struct *vma, unsigned long addr, unsigned long len, unsigned long offset);
 extern unsigned long skip_heap_stack_gap(const struct vm_area_struct *vma, unsigned long len, unsigned long offset);
 
-<<<<<<< HEAD
-#ifdef CONFIG_MMU
-
-#ifdef CONFIG_GRKERNSEC_RAND_THREADSTACK
-extern unsigned long gr_rand_threadstack_offset(const struct mm_struct *mm, const struct file *filp, unsigned long flags);
-#else
-static inline unsigned long gr_rand_threadstack_offset(const struct mm_struct *mm, const struct file *filp, unsigned long flags)
-{
-	return 0;
-}
-#endif
-
-extern bool check_heap_stack_gap(const struct vm_area_struct *vma, unsigned long *addr, unsigned long len, unsigned long offset);
-extern unsigned long skip_heap_stack_gap(const struct vm_area_struct *vma, unsigned long len, unsigned long offset);
-=======
->>>>>>> c3ade0e0
 extern void arch_pick_mmap_layout(struct mm_struct *mm);
 extern unsigned long
 arch_get_unmapped_area(struct file *, unsigned long, unsigned long,
@@ -429,15 +405,6 @@
 #else
 static inline void arch_pick_mmap_layout(struct mm_struct *mm) {}
 #endif
-
-#define SUID_DUMP_DISABLE	0	/* No setuid dumping */
-#define SUID_DUMP_USER		1	/* Dump as user of process */
-#define SUID_DUMP_ROOT		2	/* Dump as root */
-
-/* get/set_dumpable() values */
-#define SUID_DUMPABLE_DISABLED	0
-#define SUID_DUMPABLE_ENABLED	1
-#define SUID_DUMPABLE_SAFE	2
 
 #define SUID_DUMP_DISABLE	0	/* No setuid dumping */
 #define SUID_DUMP_USER		1	/* Dump as user of process */
@@ -762,14 +729,6 @@
 					 * credential calculations
 					 * (notably. ptrace) */
 } __randomize_layout;
-<<<<<<< HEAD
-
-/* Context switch must be unlocked if interrupts are to be enabled */
-#ifdef __ARCH_WANT_INTERRUPTS_ON_CTXSW
-# define __ARCH_WANT_UNLOCKED_CTXSW
-#endif
-=======
->>>>>>> c3ade0e0
 
 /*
  * Bits in flags field of signal_struct.
@@ -1080,77 +1039,10 @@
 struct pipe_inode_info;
 struct uts_namespace;
 
-<<<<<<< HEAD
-struct rq;
-struct sched_domain;
-
-/*
- * wake flags
- */
-#define WF_SYNC		0x01		/* waker goes to sleep after wakup */
-#define WF_FORK		0x02		/* child wakeup after fork */
-#define WF_MIGRATED	0x04		/* internal use, task got migrated */
-
-#define ENQUEUE_WAKEUP		1
-#define ENQUEUE_HEAD		2
-#ifdef CONFIG_SMP
-#define ENQUEUE_WAKING		4	/* sched_class::task_waking was called */
-#else
-#define ENQUEUE_WAKING		0
-#endif
-
-#define DEQUEUE_SLEEP		1
-
-struct sched_class {
-	const struct sched_class *next;
-
-	void (*enqueue_task) (struct rq *rq, struct task_struct *p, int flags);
-	void (*dequeue_task) (struct rq *rq, struct task_struct *p, int flags);
-	void (*yield_task) (struct rq *rq);
-	bool (*yield_to_task) (struct rq *rq, struct task_struct *p, bool preempt);
-
-	void (*check_preempt_curr) (struct rq *rq, struct task_struct *p, int flags);
-
-	struct task_struct * (*pick_next_task) (struct rq *rq);
-	void (*put_prev_task) (struct rq *rq, struct task_struct *p);
-
-#ifdef CONFIG_SMP
-	int  (*select_task_rq)(struct task_struct *p, int sd_flag, int flags);
-
-	void (*pre_schedule) (struct rq *this_rq, struct task_struct *task);
-	void (*post_schedule) (struct rq *this_rq);
-	void (*task_waking) (struct task_struct *task);
-	void (*task_woken) (struct rq *this_rq, struct task_struct *task);
-
-	void (*set_cpus_allowed)(struct task_struct *p,
-				 const struct cpumask *newmask);
-
-	void (*rq_online)(struct rq *rq);
-	void (*rq_offline)(struct rq *rq);
-#endif
-
-	void (*set_curr_task) (struct rq *rq);
-	void (*task_tick) (struct rq *rq, struct task_struct *p, int queued);
-	void (*task_fork) (struct task_struct *p);
-
-	void (*switched_from) (struct rq *this_rq, struct task_struct *task);
-	void (*switched_to) (struct rq *this_rq, struct task_struct *task);
-	void (*prio_changed) (struct rq *this_rq, struct task_struct *task,
-			     int oldprio);
-
-	unsigned int (*get_rr_interval) (struct rq *rq,
-					 struct task_struct *task);
-
-#ifdef CONFIG_FAIR_GROUP_SCHED
-	void (*task_move_group) (struct task_struct *p, int on_rq);
-#endif
-} __do_const;
-=======
 struct load_weight {
 	unsigned long weight;
 	u32 inv_weight;
 };
->>>>>>> c3ade0e0
 
 struct sched_avg {
 	/*
@@ -1331,10 +1223,7 @@
 #ifdef CONFIG_CGROUP_SCHED
 	struct task_group *sched_task_group;
 #endif
-<<<<<<< HEAD
-=======
 	struct sched_dl_entity dl;
->>>>>>> c3ade0e0
 
 #ifdef CONFIG_PREEMPT_NOTIFIERS
 	/* list of struct preempt_notifier: */
@@ -1481,10 +1370,6 @@
 #endif
 /* filesystem information */
 	struct fs_struct *fs;
-
-	const struct cred __rcu *cred;	/* effective (overridable) subjective task
-					 * credentials (COW) */
-
 /* open file information */
 	struct files_struct *files;
 /* namespaces */
@@ -1530,11 +1415,6 @@
 	/* Top pi_waiters task */
 	struct task_struct *pi_top_task;
 #endif
-
-/* process credentials */
-	const struct cred __rcu *real_cred; /* objective and real subjective task
-					 * credentials (COW) */
-	struct cred *replacement_session_keyring; /* for KEYCTL_SESSION_TO_PARENT */
 
 #ifdef CONFIG_DEBUG_MUTEXES
 	/* mutex deadlock detection */
@@ -1701,34 +1581,6 @@
 	unsigned long timer_slack_ns;
 	unsigned long default_timer_slack_ns;
 
-<<<<<<< HEAD
-	struct list_head	*scm_work_list;
-
-#ifdef CONFIG_GRKERNSEC
-	/* grsecurity */
-#ifdef CONFIG_GRKERNSEC_PROC_MEMMAP
-	u64 exec_id;
-#endif
-#ifdef CONFIG_GRKERNSEC_SETXID
-	const struct cred *delayed_cred;
-#endif
-	struct dentry *gr_chroot_dentry;
-	struct acl_subject_label *acl;
-	struct acl_subject_label *tmpacl;
-	struct acl_role_label *role;
-	struct file *exec_file;
-	unsigned long brute_expires;
-	u16 acl_role_id;
-	u8 inherited;
-	/* is this the task that authenticated to the special role */
-	u8 acl_sp_role;
-	u8 is_writable;
-	u8 brute;
-	u8 gr_is_chrooted;
-#endif
-
-=======
->>>>>>> c3ade0e0
 #ifdef CONFIG_FUNCTION_GRAPH_TRACER
 	/* Index of current stored address in ret_stack */
 	int curr_ret_stack;
@@ -1768,8 +1620,6 @@
 #ifdef CONFIG_UPROBES
 	struct uprobe_task *utask;
 #endif
-<<<<<<< HEAD
-=======
 #if defined(CONFIG_BCACHE) || defined(CONFIG_BCACHE_MODULE)
 	unsigned int	sequential_io;
 	unsigned int	sequential_io_avg;
@@ -1798,7 +1648,6 @@
 	u8 gr_is_chrooted;
 #endif
 
->>>>>>> c3ade0e0
 } __randomize_layout;
 
 #define MF_PAX_PAGEEXEC		0x01000000	/* Paging based non-executable pages */
@@ -1952,19 +1801,8 @@
 	return pid_vnr(task_tgid(tsk));
 }
 
-/**
- * pid_alive - check that a task structure is not stale
- * @p: Task structure to be checked.
- *
- * Test if a process is not yet dead (at most zombie state)
- * If pid_alive fails, then pointers within the task structure
- * can be stale and must not be dereferenced.
- */
-static inline int pid_alive(const struct task_struct *p)
-{
-	return p->pids[PIDTYPE_PID].pid != NULL;
-}
-
+
+static int pid_alive(const struct task_struct *p);
 static inline pid_t task_ppid_nr_ns(const struct task_struct *tsk, struct pid_namespace *ns)
 {
 	pid_t pid = 0;
@@ -1982,24 +1820,6 @@
 	return task_ppid_nr_ns(tsk, &init_pid_ns);
 }
 
-static int pid_alive(const struct task_struct *p);
-static inline pid_t task_ppid_nr_ns(const struct task_struct *tsk, struct pid_namespace *ns)
-{
-	pid_t pid = 0;
-
-	rcu_read_lock();
-	if (pid_alive(tsk))
-		pid = task_tgid_nr_ns(rcu_dereference(tsk->real_parent), ns);
-	rcu_read_unlock();
-
-	return pid;
-}
-
-static inline pid_t task_ppid_nr(const struct task_struct *tsk)
-{
-	return task_ppid_nr_ns(tsk, &init_pid_ns);
-}
-
 static inline pid_t task_pgrp_nr_ns(struct task_struct *tsk,
 					struct pid_namespace *ns)
 {
@@ -2030,8 +1850,6 @@
 }
 
 /**
-<<<<<<< HEAD
-=======
  * pid_alive - check that a task structure is not stale
  * @p: Task structure to be checked.
  *
@@ -2047,7 +1865,6 @@
 }
 
 /**
->>>>>>> c3ade0e0
  * is_global_init - check if a task structure is init
  * @tsk: Task structure to be checked.
  *
@@ -2269,21 +2086,13 @@
 }
 #endif
 
-<<<<<<< HEAD
-#ifdef CONFIG_NO_HZ
-=======
 #ifdef CONFIG_NO_HZ_COMMON
->>>>>>> c3ade0e0
 void calc_load_enter_idle(void);
 void calc_load_exit_idle(void);
 #else
 static inline void calc_load_enter_idle(void) { }
 static inline void calc_load_exit_idle(void) { }
-<<<<<<< HEAD
-#endif /* CONFIG_NO_HZ */
-=======
 #endif /* CONFIG_NO_HZ_COMMON */
->>>>>>> c3ade0e0
 
 #ifndef CONFIG_CPUMASK_OFFSTACK
 static inline int set_cpus_allowed(struct task_struct *p, cpumask_t new_mask)
@@ -3197,26 +3006,6 @@
 
 #ifdef CONFIG_CGROUP_SCHED
 extern struct task_group root_task_group;
-<<<<<<< HEAD
-
-extern struct task_group *sched_create_group(struct task_group *parent);
-extern void sched_destroy_group(struct task_group *tg);
-extern void sched_move_task(struct task_struct *tsk);
-#ifdef CONFIG_FAIR_GROUP_SCHED
-extern int sched_group_set_shares(struct task_group *tg, unsigned long shares);
-extern unsigned long sched_group_shares(struct task_group *tg);
-#endif
-#ifdef CONFIG_RT_GROUP_SCHED
-extern int sched_group_set_rt_runtime(struct task_group *tg,
-				      long rt_runtime_us);
-extern long sched_group_rt_runtime(struct task_group *tg);
-extern int sched_group_set_rt_period(struct task_group *tg,
-				      long rt_period_us);
-extern long sched_group_rt_period(struct task_group *tg);
-extern int sched_rt_can_attach(struct task_group *tg, struct task_struct *tsk);
-#endif
-=======
->>>>>>> c3ade0e0
 #endif /* CONFIG_CGROUP_SCHED */
 
 extern int task_can_switch_user(struct user_struct *up,
