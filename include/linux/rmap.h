#ifndef _LINUX_RMAP_H
#define _LINUX_RMAP_H
/*
 * Declarations for Reverse Mapping functions in mm/rmap.c
 */

#include <linux/list.h>
#include <linux/slab.h>
#include <linux/mm.h>
#include <linux/rwsem.h>
#include <linux/memcontrol.h>

/*
 * The anon_vma heads a list of private "related" vmas, to scan if
 * an anonymous page pointing to this anon_vma needs to be unmapped:
 * the vmas on the list will be related by forking, or by splitting.
 *
 * Since vmas come and go as they are split and merged (particularly
 * in mprotect), the mapping field of an anonymous page cannot point
 * directly to a vma: instead it points to an anon_vma, on whose list
 * the related vmas can be easily linked or unlinked.
 *
 * After unlinking the last vma on the list, we must garbage collect
 * the anon_vma object itself: we're guaranteed no page can be
 * pointing to this anon_vma once its vma list is empty.
 */
struct anon_vma {
	struct anon_vma *root;		/* Root of this anon_vma tree */
	struct rw_semaphore rwsem;	/* W: modification, R: walking the list */
	/*
	 * The refcount is taken on an anon_vma when there is no
	 * guarantee that the vma of page tables will exist for
	 * the duration of the operation. A caller that takes
	 * the reference is responsible for clearing up the
	 * anon_vma if they are the last user on release
	 */
	atomic_t refcount;

	/*
	 * NOTE: the LSB of the rb_root.rb_node is set by
	 * mm_take_all_locks() _after_ taking the above lock. So the
	 * rb_root must only be read/written after taking the above lock
	 * to be sure to see a valid next pointer. The LSB bit itself
	 * is serialized by a system wide lock only visible to
	 * mm_take_all_locks() (mm_all_locks_mutex).
	 */
	struct rb_root rb_root;	/* Interval tree of private "related" vmas */
};

/*
 * The copy-on-write semantics of fork mean that an anon_vma
 * can become associated with multiple processes. Furthermore,
 * each child process will have its own anon_vma, where new
 * pages for that process are instantiated.
 *
 * This structure allows us to find the anon_vmas associated
 * with a VMA, or the VMAs associated with an anon_vma.
 * The "same_vma" list contains the anon_vma_chains linking
 * all the anon_vmas associated with this VMA.
 * The "rb" field indexes on an interval tree the anon_vma_chains
 * which link all the VMAs associated with this anon_vma.
 */
struct anon_vma_chain {
	struct vm_area_struct *vma;
	struct anon_vma *anon_vma;
	struct list_head same_vma;   /* locked by mmap_sem & page_table_lock */
	struct rb_node rb;			/* locked by anon_vma->rwsem */
	unsigned long rb_subtree_last;
#ifdef CONFIG_DEBUG_VM_RB
	unsigned long cached_vma_start, cached_vma_last;
#endif
};

enum ttu_flags {
	TTU_UNMAP = 0,			/* unmap mode */
	TTU_MIGRATION = 1,		/* migration mode */
	TTU_MUNLOCK = 2,		/* munlock mode */
	TTU_ACTION_MASK = 0xff,

	TTU_IGNORE_MLOCK = (1 << 8),	/* ignore mlock */
	TTU_IGNORE_ACCESS = (1 << 9),	/* don't age */
	TTU_IGNORE_HWPOISON = (1 << 10),/* corrupted page is recoverable */
};

#ifdef CONFIG_MMU
static inline void get_anon_vma(struct anon_vma *anon_vma)
{
	atomic_inc(&anon_vma->refcount);
}

void __put_anon_vma(struct anon_vma *anon_vma);

static inline void put_anon_vma(struct anon_vma *anon_vma)
{
	if (atomic_dec_and_test(&anon_vma->refcount))
		__put_anon_vma(anon_vma);
}

static inline struct anon_vma *page_anon_vma(struct page *page)
{
	if (((unsigned long)page->mapping & PAGE_MAPPING_FLAGS) !=
					    PAGE_MAPPING_ANON)
		return NULL;
	return page_rmapping(page);
}

static inline void vma_lock_anon_vma(struct vm_area_struct *vma)
{
	struct anon_vma *anon_vma = vma->anon_vma;
	if (anon_vma)
		down_write(&anon_vma->root->rwsem);
}

static inline void vma_unlock_anon_vma(struct vm_area_struct *vma)
{
	struct anon_vma *anon_vma = vma->anon_vma;
	if (anon_vma)
		up_write(&anon_vma->root->rwsem);
}

static inline void anon_vma_lock_write(struct anon_vma *anon_vma)
{
	down_write(&anon_vma->root->rwsem);
}

static inline void anon_vma_unlock_write(struct anon_vma *anon_vma)
{
	up_write(&anon_vma->root->rwsem);
}

static inline void anon_vma_lock_read(struct anon_vma *anon_vma)
{
	down_read(&anon_vma->root->rwsem);
}

static inline void anon_vma_unlock_read(struct anon_vma *anon_vma)
{
	up_read(&anon_vma->root->rwsem);
}


/*
 * anon_vma helper functions.
 */
void anon_vma_init(void);	/* create anon_vma_cachep */
int  anon_vma_prepare(struct vm_area_struct *);
void unlink_anon_vmas(struct vm_area_struct *);
int anon_vma_clone(struct vm_area_struct *, const struct vm_area_struct *);
int anon_vma_fork(struct vm_area_struct *, const struct vm_area_struct *);
<<<<<<< HEAD
void __anon_vma_link(struct vm_area_struct *);
=======
>>>>>>> c3ade0e0

static inline void anon_vma_merge(struct vm_area_struct *vma,
				  struct vm_area_struct *next)
{
	VM_BUG_ON(vma->anon_vma != next->anon_vma);
	unlink_anon_vmas(next);
}

struct anon_vma *page_get_anon_vma(struct page *page);

/*
 * rmap interfaces called when adding or removing pte of page
 */
void page_move_anon_rmap(struct page *, struct vm_area_struct *, unsigned long);
void page_add_anon_rmap(struct page *, struct vm_area_struct *, unsigned long);
void do_page_add_anon_rmap(struct page *, struct vm_area_struct *,
			   unsigned long, int);
void page_add_new_anon_rmap(struct page *, struct vm_area_struct *, unsigned long);
void page_add_file_rmap(struct page *);
void page_remove_rmap(struct page *);

void hugepage_add_anon_rmap(struct page *, struct vm_area_struct *,
			    unsigned long);
void hugepage_add_new_anon_rmap(struct page *, struct vm_area_struct *,
				unsigned long);

static inline void page_dup_rmap(struct page *page)
{
	atomic_inc(&page->_mapcount);
}

/*
 * Called from mm/vmscan.c to handle paging out
 */
int page_referenced(struct page *, int is_locked,
			struct mem_cgroup *memcg, unsigned long *vm_flags);
int page_referenced_one(struct page *, struct vm_area_struct *,
	unsigned long address, void *arg);

#define TTU_ACTION(x) ((x) & TTU_ACTION_MASK)

int try_to_unmap(struct page *, enum ttu_flags flags);
int try_to_unmap_one(struct page *, struct vm_area_struct *,
			unsigned long address, void *arg);

/*
 * Called from mm/filemap_xip.c to unmap empty zero page
 */
pte_t *__page_check_address(struct page *, struct mm_struct *,
				unsigned long, spinlock_t **, int);

static inline pte_t *page_check_address(struct page *page, struct mm_struct *mm,
					unsigned long address,
					spinlock_t **ptlp, int sync)
{
	pte_t *ptep;

	__cond_lock(*ptlp, ptep = __page_check_address(page, mm, address,
						       ptlp, sync));
	return ptep;
}

/*
 * Used by swapoff to help locate where page is expected in vma.
 */
unsigned long page_address_in_vma(struct page *, struct vm_area_struct *);

/*
 * Cleans the PTEs of shared mappings.
 * (and since clean PTEs should also be readonly, write protects them too)
 *
 * returns the number of cleaned PTEs.
 */
int page_mkclean(struct page *);

/*
 * called in munlock()/munmap() path to check for other vmas holding
 * the page mlocked.
 */
int try_to_munlock(struct page *);

/*
 * Called by memory-failure.c to kill processes.
 */
struct anon_vma *page_lock_anon_vma_read(struct page *page);
void page_unlock_anon_vma_read(struct anon_vma *anon_vma);
int page_mapped_in_vma(struct page *page, struct vm_area_struct *vma);

/*
 * rmap_walk_control: To control rmap traversing for specific needs
 *
 * arg: passed to rmap_one() and invalid_vma()
 * rmap_one: executed on each vma where page is mapped
 * done: for checking traversing termination condition
 * file_nonlinear: for handling file nonlinear mapping
 * anon_lock: for getting anon_lock by optimized way rather than default
 * invalid_vma: for skipping uninterested vma
 */
struct rmap_walk_control {
	void *arg;
	int (*rmap_one)(struct page *page, struct vm_area_struct *vma,
					unsigned long addr, void *arg);
	int (*done)(struct page *page);
	int (*file_nonlinear)(struct page *, struct address_space *, void *arg);
	struct anon_vma *(*anon_lock)(struct page *page);
	bool (*invalid_vma)(struct vm_area_struct *vma, void *arg);
};

int rmap_walk(struct page *page, struct rmap_walk_control *rwc);

#else	/* !CONFIG_MMU */

#define anon_vma_init()		do {} while (0)
#define anon_vma_prepare(vma)	(0)
#define anon_vma_link(vma)	do {} while (0)

static inline int page_referenced(struct page *page, int is_locked,
				  struct mem_cgroup *memcg,
				  unsigned long *vm_flags)
{
	*vm_flags = 0;
	return 0;
}

#define try_to_unmap(page, refs) SWAP_FAIL

static inline int page_mkclean(struct page *page)
{
	return 0;
}


#endif	/* CONFIG_MMU */

/*
 * Return values of try_to_unmap
 */
#define SWAP_SUCCESS	0
#define SWAP_AGAIN	1
#define SWAP_FAIL	2
#define SWAP_MLOCK	3

#endif	/* _LINUX_RMAP_H */<|MERGE_RESOLUTION|>--- conflicted
+++ resolved
@@ -147,10 +147,6 @@
 void unlink_anon_vmas(struct vm_area_struct *);
 int anon_vma_clone(struct vm_area_struct *, const struct vm_area_struct *);
 int anon_vma_fork(struct vm_area_struct *, const struct vm_area_struct *);
-<<<<<<< HEAD
-void __anon_vma_link(struct vm_area_struct *);
-=======
->>>>>>> c3ade0e0
 
 static inline void anon_vma_merge(struct vm_area_struct *vma,
 				  struct vm_area_struct *next)
