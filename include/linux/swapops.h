#ifndef _LINUX_SWAPOPS_H
#define _LINUX_SWAPOPS_H

#include <linux/radix-tree.h>
#include <linux/bug.h>

/*
 * swapcache pages are stored in the swapper_space radix tree.  We want to
 * get good packing density in that tree, so the index should be dense in
 * the low-order bits.
 *
 * We arrange the `type' and `offset' fields so that `type' is at the seven
 * high-order bits of the swp_entry_t and `offset' is right-aligned in the
 * remaining bits.  Although `type' itself needs only five bits, we allow for
 * shmem/tmpfs to shift it all up a further two bits: see swp_to_radix_entry().
 *
 * swp_entry_t's are *never* stored anywhere in their arch-dependent format.
 */
#define SWP_TYPE_SHIFT(e)	((sizeof(e.val) * 8) - \
			(MAX_SWAPFILES_SHIFT + RADIX_TREE_EXCEPTIONAL_SHIFT))
#define SWP_OFFSET_MASK(e)	((1UL << SWP_TYPE_SHIFT(e)) - 1)

/*
 * Store a type+offset into a swp_entry_t in an arch-independent format
 */
static inline swp_entry_t swp_entry(unsigned long type, pgoff_t offset)
{
	swp_entry_t ret;

	ret.val = (type << SWP_TYPE_SHIFT(ret)) |
			(offset & SWP_OFFSET_MASK(ret));
	return ret;
}

/*
 * Extract the `type' field from a swp_entry_t.  The swp_entry_t is in
 * arch-independent format
 */
static inline unsigned swp_type(swp_entry_t entry)
{
	return (entry.val >> SWP_TYPE_SHIFT(entry));
}

/*
 * Extract the `offset' field from a swp_entry_t.  The swp_entry_t is in
 * arch-independent format
 */
static inline pgoff_t swp_offset(swp_entry_t entry)
{
	return entry.val & SWP_OFFSET_MASK(entry);
}

#ifdef CONFIG_MMU
/* check whether a pte points to a swap entry */
static inline int is_swap_pte(pte_t pte)
{
	return !pte_none(pte) && !pte_present(pte) && !pte_file(pte);
}
#endif

/*
 * Convert the arch-dependent pte representation of a swp_entry_t into an
 * arch-independent swp_entry_t.
 */
static inline swp_entry_t pte_to_swp_entry(pte_t pte)
{
	swp_entry_t arch_entry;

	BUG_ON(pte_file(pte));
	if (pte_swp_soft_dirty(pte))
		pte = pte_swp_clear_soft_dirty(pte);
	arch_entry = __pte_to_swp_entry(pte);
	return swp_entry(__swp_type(arch_entry), __swp_offset(arch_entry));
}

/*
 * Convert the arch-independent representation of a swp_entry_t into the
 * arch-dependent pte representation.
 */
static inline pte_t swp_entry_to_pte(swp_entry_t entry)
{
	swp_entry_t arch_entry;

	arch_entry = __swp_entry(swp_type(entry), swp_offset(entry));
	BUG_ON(pte_file(__swp_entry_to_pte(arch_entry)));
	return __swp_entry_to_pte(arch_entry);
}

static inline swp_entry_t radix_to_swp_entry(void *arg)
{
	swp_entry_t entry;

	entry.val = (unsigned long)arg >> RADIX_TREE_EXCEPTIONAL_SHIFT;
	return entry;
}

static inline void *swp_to_radix_entry(swp_entry_t entry)
{
	unsigned long value;

	value = entry.val << RADIX_TREE_EXCEPTIONAL_SHIFT;
	return (void *)(value | RADIX_TREE_EXCEPTIONAL_ENTRY);
}

#ifdef CONFIG_MIGRATION
static inline swp_entry_t make_migration_entry(struct page *page, int write)
{
	BUG_ON(!PageLocked(page));
	return swp_entry(write ? SWP_MIGRATION_WRITE : SWP_MIGRATION_READ,
			page_to_pfn(page));
}

static inline int is_migration_entry(swp_entry_t entry)
{
	return unlikely(swp_type(entry) == SWP_MIGRATION_READ ||
			swp_type(entry) == SWP_MIGRATION_WRITE);
}

static inline int is_write_migration_entry(swp_entry_t entry)
{
	return unlikely(swp_type(entry) == SWP_MIGRATION_WRITE);
}

static inline struct page *migration_entry_to_page(swp_entry_t entry)
{
	struct page *p = pfn_to_page(swp_offset(entry));
	/*
	 * Any use of migration entries may only occur while the
	 * corresponding page is locked
	 */
	BUG_ON(!PageLocked(p));
	return p;
}

static inline void make_migration_entry_read(swp_entry_t *entry)
{
	*entry = swp_entry(SWP_MIGRATION_READ, swp_offset(*entry));
}

extern void migration_entry_wait(struct mm_struct *mm, pmd_t *pmd,
					unsigned long address);
<<<<<<< HEAD
extern void migration_entry_wait_huge(struct mm_struct *mm, pte_t *pte);
=======
extern void migration_entry_wait_huge(struct vm_area_struct *vma,
		struct mm_struct *mm, pte_t *pte);
>>>>>>> c3ade0e0
#else

#define make_migration_entry(page, write) swp_entry(0, 0)
static inline int is_migration_entry(swp_entry_t swp)
{
	return 0;
}
#define migration_entry_to_page(swp) NULL
static inline void make_migration_entry_read(swp_entry_t *entryp) { }
static inline void migration_entry_wait(struct mm_struct *mm, pmd_t *pmd,
					 unsigned long address) { }
<<<<<<< HEAD
static inline void migration_entry_wait_huge(struct mm_struct *mm,
					pte_t *pte) { }
=======
static inline void migration_entry_wait_huge(struct vm_area_struct *vma,
		struct mm_struct *mm, pte_t *pte) { }
>>>>>>> c3ade0e0
static inline int is_write_migration_entry(swp_entry_t entry)
{
	return 0;
}

#endif

#ifdef CONFIG_MEMORY_FAILURE
/*
 * Support for hardware poisoned pages
 */
static inline swp_entry_t make_hwpoison_entry(struct page *page)
{
	BUG_ON(!PageLocked(page));
	return swp_entry(SWP_HWPOISON, page_to_pfn(page));
}

static inline int is_hwpoison_entry(swp_entry_t entry)
{
	return swp_type(entry) == SWP_HWPOISON;
}
#else

static inline swp_entry_t make_hwpoison_entry(struct page *page)
{
	return swp_entry(0, 0);
}

static inline int is_hwpoison_entry(swp_entry_t swp)
{
	return 0;
}
#endif

#if defined(CONFIG_MEMORY_FAILURE) || defined(CONFIG_MIGRATION)
static inline int non_swap_entry(swp_entry_t entry)
{
	return swp_type(entry) >= MAX_SWAPFILES;
}
#else
static inline int non_swap_entry(swp_entry_t entry)
{
	return 0;
}
#endif

#endif /* _LINUX_SWAPOPS_H */<|MERGE_RESOLUTION|>--- conflicted
+++ resolved
@@ -139,12 +139,8 @@
 
 extern void migration_entry_wait(struct mm_struct *mm, pmd_t *pmd,
 					unsigned long address);
-<<<<<<< HEAD
-extern void migration_entry_wait_huge(struct mm_struct *mm, pte_t *pte);
-=======
 extern void migration_entry_wait_huge(struct vm_area_struct *vma,
 		struct mm_struct *mm, pte_t *pte);
->>>>>>> c3ade0e0
 #else
 
 #define make_migration_entry(page, write) swp_entry(0, 0)
@@ -156,13 +152,8 @@
 static inline void make_migration_entry_read(swp_entry_t *entryp) { }
 static inline void migration_entry_wait(struct mm_struct *mm, pmd_t *pmd,
 					 unsigned long address) { }
-<<<<<<< HEAD
-static inline void migration_entry_wait_huge(struct mm_struct *mm,
-					pte_t *pte) { }
-=======
 static inline void migration_entry_wait_huge(struct vm_area_struct *vma,
 		struct mm_struct *mm, pte_t *pte) { }
->>>>>>> c3ade0e0
 static inline int is_write_migration_entry(swp_entry_t entry)
 {
 	return 0;
