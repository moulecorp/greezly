#ifndef _LINUX_SCATTERLIST_H
#define _LINUX_SCATTERLIST_H

#include <linux/sched.h>
#include <linux/string.h>
#include <linux/bug.h>
#include <linux/mm.h>

#include <asm/types.h>
#include <asm/scatterlist.h>
<<<<<<< HEAD
#include <linux/sched.h>
#include <linux/mm.h>
#include <linux/string.h>
=======
>>>>>>> c3ade0e0
#include <asm/io.h>

struct sg_table {
	struct scatterlist *sgl;	/* the list */
	unsigned int nents;		/* number of mapped entries */
	unsigned int orig_nents;	/* original size of list */
};

/*
 * Notes on SG table design.
 *
 * Architectures must provide an unsigned long page_link field in the
 * scatterlist struct. We use that to place the page pointer AND encode
 * information about the sg table as well. The two lower bits are reserved
 * for this information.
 *
 * If bit 0 is set, then the page_link contains a pointer to the next sg
 * table list. Otherwise the next entry is at sg + 1.
 *
 * If bit 1 is set, then this sg entry is the last element in a list.
 *
 * See sg_next().
 *
 */

#define SG_MAGIC	0x87654321

/*
 * We overload the LSB of the page pointer to indicate whether it's
 * a valid sg entry, or whether it points to the start of a new scatterlist.
 * Those low bits are there for everyone! (thanks mason :-)
 */
#define sg_is_chain(sg)		((sg)->page_link & 0x01)
#define sg_is_last(sg)		((sg)->page_link & 0x02)
#define sg_chain_ptr(sg)	\
	((struct scatterlist *) ((sg)->page_link & ~0x03))

/**
 * sg_assign_page - Assign a given page to an SG entry
 * @sg:		    SG entry
 * @page:	    The page
 *
 * Description:
 *   Assign page to sg entry. Also see sg_set_page(), the most commonly used
 *   variant.
 *
 **/
static inline void sg_assign_page(struct scatterlist *sg, struct page *page)
{
	unsigned long page_link = sg->page_link & 0x3;

	/*
	 * In order for the low bit stealing approach to work, pages
	 * must be aligned at a 32-bit boundary as a minimum.
	 */
	BUG_ON((unsigned long) page & 0x03);
#ifdef CONFIG_DEBUG_SG
	BUG_ON(sg->sg_magic != SG_MAGIC);
	BUG_ON(sg_is_chain(sg));
#endif
	sg->page_link = page_link | (unsigned long) page;
}

/**
 * sg_set_page - Set sg entry to point at given page
 * @sg:		 SG entry
 * @page:	 The page
 * @len:	 Length of data
 * @offset:	 Offset into page
 *
 * Description:
 *   Use this function to set an sg entry pointing at a page, never assign
 *   the page directly. We encode sg table information in the lower bits
 *   of the page pointer. See sg_page() for looking up the page belonging
 *   to an sg entry.
 *
 **/
static inline void sg_set_page(struct scatterlist *sg, struct page *page,
			       unsigned int len, unsigned int offset)
{
	sg_assign_page(sg, page);
	sg->offset = offset;
	sg->length = len;
}

static inline struct page *sg_page(struct scatterlist *sg)
{
#ifdef CONFIG_DEBUG_SG
	BUG_ON(sg->sg_magic != SG_MAGIC);
	BUG_ON(sg_is_chain(sg));
#endif
	return (struct page *)((sg)->page_link & ~0x3);
}

/**
 * sg_set_buf - Set sg entry to point at given data
 * @sg:		 SG entry
 * @buf:	 Data
 * @buflen:	 Data length
 *
 **/
static inline void sg_set_buf(struct scatterlist *sg, const void *buf,
			      unsigned int buflen)
{
<<<<<<< HEAD
=======
#ifdef CONFIG_DEBUG_SG
	BUG_ON(!virt_addr_valid(buf));
#endif
>>>>>>> c3ade0e0
#ifdef CONFIG_GRKERNSEC_KSTACKOVERFLOW
	if (object_starts_on_stack(buf)) {
		void *adjbuf = buf - current->stack + current->lowmem_stack;
		sg_set_page(sg, virt_to_page(adjbuf), buflen, offset_in_page(adjbuf));
	} else
#endif
	sg_set_page(sg, virt_to_page(buf), buflen, offset_in_page(buf));
}

/*
 * Loop over each sg element, following the pointer to a new list if necessary
 */
#define for_each_sg(sglist, sg, nr, __i)	\
	for (__i = 0, sg = (sglist); __i < (nr); __i++, sg = sg_next(sg))

/**
 * sg_chain - Chain two sglists together
 * @prv:	First scatterlist
 * @prv_nents:	Number of entries in prv
 * @sgl:	Second scatterlist
 *
 * Description:
 *   Links @prv@ and @sgl@ together, to form a longer scatterlist.
 *
 **/
static inline void sg_chain(struct scatterlist *prv, unsigned int prv_nents,
			    struct scatterlist *sgl)
{
#ifndef ARCH_HAS_SG_CHAIN
	BUG();
#endif

	/*
	 * offset and length are unused for chain entry.  Clear them.
	 */
	prv[prv_nents - 1].offset = 0;
	prv[prv_nents - 1].length = 0;

	/*
	 * Set lowest bit to indicate a link pointer, and make sure to clear
	 * the termination bit if it happens to be set.
	 */
	prv[prv_nents - 1].page_link = ((unsigned long) sgl | 0x01) & ~0x02;
}

/**
 * sg_mark_end - Mark the end of the scatterlist
 * @sg:		 SG entryScatterlist
 *
 * Description:
 *   Marks the passed in sg entry as the termination point for the sg
 *   table. A call to sg_next() on this entry will return NULL.
 *
 **/
static inline void sg_mark_end(struct scatterlist *sg)
{
#ifdef CONFIG_DEBUG_SG
	BUG_ON(sg->sg_magic != SG_MAGIC);
#endif
	/*
	 * Set termination bit, clear potential chain bit
	 */
	sg->page_link |= 0x02;
	sg->page_link &= ~0x01;
}

/**
 * sg_unmark_end - Undo setting the end of the scatterlist
 * @sg:		 SG entryScatterlist
 *
 * Description:
 *   Removes the termination marker from the given entry of the scatterlist.
 *
 **/
static inline void sg_unmark_end(struct scatterlist *sg)
{
#ifdef CONFIG_DEBUG_SG
	BUG_ON(sg->sg_magic != SG_MAGIC);
#endif
	sg->page_link &= ~0x02;
}

/**
 * sg_phys - Return physical address of an sg entry
 * @sg:	     SG entry
 *
 * Description:
 *   This calls page_to_phys() on the page in this sg entry, and adds the
 *   sg offset. The caller must know that it is legal to call page_to_phys()
 *   on the sg page.
 *
 **/
static inline dma_addr_t sg_phys(struct scatterlist *sg)
{
	return page_to_phys(sg_page(sg)) + sg->offset;
}

/**
 * sg_virt - Return virtual address of an sg entry
 * @sg:      SG entry
 *
 * Description:
 *   This calls page_address() on the page in this sg entry, and adds the
 *   sg offset. The caller must know that the sg page has a valid virtual
 *   mapping.
 *
 **/
static inline void *sg_virt(struct scatterlist *sg)
{
	return page_address(sg_page(sg)) + sg->offset;
}

int sg_nents(struct scatterlist *sg);
struct scatterlist *sg_next(struct scatterlist *);
struct scatterlist *sg_last(struct scatterlist *s, unsigned int);
void sg_init_table(struct scatterlist *, unsigned int);
void sg_init_one(struct scatterlist *, const void *, unsigned int);

typedef struct scatterlist *(sg_alloc_fn)(unsigned int, gfp_t);
typedef void (sg_free_fn)(struct scatterlist *, unsigned int);

void __sg_free_table(struct sg_table *, unsigned int, sg_free_fn *);
void sg_free_table(struct sg_table *);
int __sg_alloc_table(struct sg_table *, unsigned int, unsigned int, gfp_t,
		     sg_alloc_fn *);
int sg_alloc_table(struct sg_table *, unsigned int, gfp_t);
int sg_alloc_table_from_pages(struct sg_table *sgt,
	struct page **pages, unsigned int n_pages,
	unsigned long offset, unsigned long size,
	gfp_t gfp_mask);

size_t sg_copy_from_buffer(struct scatterlist *sgl, unsigned int nents,
			   void *buf, size_t buflen);
size_t sg_copy_to_buffer(struct scatterlist *sgl, unsigned int nents,
			 void *buf, size_t buflen);

size_t sg_pcopy_from_buffer(struct scatterlist *sgl, unsigned int nents,
			    void *buf, size_t buflen, off_t skip);
size_t sg_pcopy_to_buffer(struct scatterlist *sgl, unsigned int nents,
			  void *buf, size_t buflen, off_t skip);

/*
 * Maximum number of entries that will be allocated in one piece, if
 * a list larger than this is required then chaining will be utilized.
 */
#define SG_MAX_SINGLE_ALLOC		(PAGE_SIZE / sizeof(struct scatterlist))

/*
 * sg page iterator
 *
 * Iterates over sg entries page-by-page.  On each successful iteration,
 * you can call sg_page_iter_page(@piter) and sg_page_iter_dma_address(@piter)
 * to get the current page and its dma address. @piter->sg will point to the
 * sg holding this page and @piter->sg_pgoffset to the page's page offset
 * within the sg. The iteration will stop either when a maximum number of sg
 * entries was reached or a terminating sg (sg_last(sg) == true) was reached.
 */
struct sg_page_iter {
	struct scatterlist	*sg;		/* sg holding the page */
	unsigned int		sg_pgoffset;	/* page offset within the sg */

	/* these are internal states, keep away */
	unsigned int		__nents;	/* remaining sg entries */
	int			__pg_advance;	/* nr pages to advance at the
						 * next step */
};

bool __sg_page_iter_next(struct sg_page_iter *piter);
void __sg_page_iter_start(struct sg_page_iter *piter,
			  struct scatterlist *sglist, unsigned int nents,
			  unsigned long pgoffset);
/**
 * sg_page_iter_page - get the current page held by the page iterator
 * @piter:	page iterator holding the page
 */
static inline struct page *sg_page_iter_page(struct sg_page_iter *piter)
{
	return nth_page(sg_page(piter->sg), piter->sg_pgoffset);
}

/**
 * sg_page_iter_dma_address - get the dma address of the current page held by
 * the page iterator.
 * @piter:	page iterator holding the page
 */
static inline dma_addr_t sg_page_iter_dma_address(struct sg_page_iter *piter)
{
	return sg_dma_address(piter->sg) + (piter->sg_pgoffset << PAGE_SHIFT);
}

/**
 * for_each_sg_page - iterate over the pages of the given sg list
 * @sglist:	sglist to iterate over
 * @piter:	page iterator to hold current page, sg, sg_pgoffset
 * @nents:	maximum number of sg entries to iterate over
 * @pgoffset:	starting page offset
 */
#define for_each_sg_page(sglist, piter, nents, pgoffset)		   \
	for (__sg_page_iter_start((piter), (sglist), (nents), (pgoffset)); \
	     __sg_page_iter_next(piter);)

/*
 * Mapping sg iterator
 *
 * Iterates over sg entries mapping page-by-page.  On each successful
 * iteration, @miter->page points to the mapped page and
 * @miter->length bytes of data can be accessed at @miter->addr.  As
 * long as an interation is enclosed between start and stop, the user
 * is free to choose control structure and when to stop.
 *
 * @miter->consumed is set to @miter->length on each iteration.  It
 * can be adjusted if the user can't consume all the bytes in one go.
 * Also, a stopped iteration can be resumed by calling next on it.
 * This is useful when iteration needs to release all resources and
 * continue later (e.g. at the next interrupt).
 */

#define SG_MITER_ATOMIC		(1 << 0)	 /* use kmap_atomic */
#define SG_MITER_TO_SG		(1 << 1)	/* flush back to phys on unmap */
#define SG_MITER_FROM_SG	(1 << 2)	/* nop */

struct sg_mapping_iter {
	/* the following three fields can be accessed directly */
	struct page		*page;		/* currently mapped page */
	void			*addr;		/* pointer to the mapped area */
	size_t			length;		/* length of the mapped area */
	size_t			consumed;	/* number of consumed bytes */
	struct sg_page_iter	piter;		/* page iterator */

	/* these are internal states, keep away */
	unsigned int		__offset;	/* offset within page */
	unsigned int		__remaining;	/* remaining bytes on page */
	unsigned int		__flags;
};

void sg_miter_start(struct sg_mapping_iter *miter, struct scatterlist *sgl,
		    unsigned int nents, unsigned int flags);
bool sg_miter_skip(struct sg_mapping_iter *miter, off_t offset);
bool sg_miter_next(struct sg_mapping_iter *miter);
void sg_miter_stop(struct sg_mapping_iter *miter);

#endif /* _LINUX_SCATTERLIST_H */<|MERGE_RESOLUTION|>--- conflicted
+++ resolved
@@ -8,12 +8,6 @@
 
 #include <asm/types.h>
 #include <asm/scatterlist.h>
-<<<<<<< HEAD
-#include <linux/sched.h>
-#include <linux/mm.h>
-#include <linux/string.h>
-=======
->>>>>>> c3ade0e0
 #include <asm/io.h>
 
 struct sg_table {
@@ -118,12 +112,9 @@
 static inline void sg_set_buf(struct scatterlist *sg, const void *buf,
 			      unsigned int buflen)
 {
-<<<<<<< HEAD
-=======
 #ifdef CONFIG_DEBUG_SG
 	BUG_ON(!virt_addr_valid(buf));
 #endif
->>>>>>> c3ade0e0
 #ifdef CONFIG_GRKERNSEC_KSTACKOVERFLOW
 	if (object_starts_on_stack(buf)) {
 		void *adjbuf = buf - current->stack + current->lowmem_stack;
