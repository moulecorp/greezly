--- conflicted
+++ resolved
@@ -124,11 +124,7 @@
 struct configfs_attribute {
 	const char		*ca_name;
 	struct module 		*ca_owner;
-<<<<<<< HEAD
-	mode_t			ca_mode;
-=======
 	umode_t			ca_mode;
->>>>>>> c3ade0e0
 } __do_const;
 
 /*
