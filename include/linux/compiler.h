#ifndef __LINUX_COMPILER_H
#define __LINUX_COMPILER_H

#ifndef __ASSEMBLY__

#ifdef __CHECKER__
# define __user		__attribute__((noderef, address_space(1)))
# define __force_user	__force __user
# define __kernel	__attribute__((address_space(0)))
# define __force_kernel	__force __kernel
# define __safe		__attribute__((safe))
# define __force	__attribute__((force))
# define __nocast	__attribute__((nocast))
# define __iomem	__attribute__((noderef, address_space(2)))
# define __force_iomem	__force __iomem
<<<<<<< HEAD
=======
# define __must_hold(x)	__attribute__((context(x,1,1)))
>>>>>>> c3ade0e0
# define __acquires(x)	__attribute__((context(x,0,1)))
# define __releases(x)	__attribute__((context(x,1,0)))
# define __acquire(x)	__context__(x,1)
# define __release(x)	__context__(x,-1)
# define __cond_lock(x,c)	((c) ? ({ __acquire(x); 1; }) : 0)
# define __percpu	__attribute__((noderef, address_space(3)))
# define __force_percpu	__force __percpu
#ifdef CONFIG_SPARSE_RCU_POINTER
# define __rcu		__attribute__((noderef, address_space(4)))
# define __force_rcu	__force __rcu
#else
# define __rcu
# define __force_rcu
#endif
extern void __chk_user_ptr(const volatile void __user *);
extern void __chk_io_ptr(const volatile void __iomem *);
#else
# ifdef CHECKER_PLUGIN
//#  define __user
//#  define __force_user
//#  define __kernel
//#  define __force_kernel
# else
#  ifdef STRUCTLEAK_PLUGIN
#   define __user __attribute__((user))
#  else
#   define __user
#  endif
#  define __force_user
#  define __kernel
#  define __force_kernel
# endif
# define __safe
# define __force
# define __nocast
# define __iomem
# define __force_iomem
# define __chk_user_ptr(x) (void)0
# define __chk_io_ptr(x) (void)0
# define __builtin_warning(x, y...) (1)
# define __must_hold(x)
# define __acquires(x)
# define __releases(x)
# define __acquire(x) (void)0
# define __release(x) (void)0
# define __cond_lock(x,c) (c)
# define __percpu
# define __force_percpu
# define __rcu
# define __force_rcu
#endif

/* Indirect macros required for expanded argument pasting, eg. __LINE__. */
#define ___PASTE(a,b) a##b
#define __PASTE(a,b) ___PASTE(a,b)

#ifdef __KERNEL__

#ifdef __GNUC__
#include <linux/compiler-gcc.h>
#endif

#define notrace __attribute__((no_instrument_function))

/* Intel compiler defines __GNUC__. So we will overwrite implementations
 * coming from above header files here
 */
#ifdef __INTEL_COMPILER
# include <linux/compiler-intel.h>
#endif

/*
 * Generic compiler-dependent macros required for kernel
 * build go below this comment. Actual compiler/compiler version
 * specific implementations come from the above header files
 */

struct ftrace_branch_data {
	const char *func;
	const char *file;
	unsigned line;
	union {
		struct {
			unsigned long correct;
			unsigned long incorrect;
		};
		struct {
			unsigned long miss;
			unsigned long hit;
		};
		unsigned long miss_hit[2];
	};
};

/*
 * Note: DISABLE_BRANCH_PROFILING can be used by special lowlevel code
 * to disable branch tracing on a per file basis.
 */
#if defined(CONFIG_TRACE_BRANCH_PROFILING) \
    && !defined(DISABLE_BRANCH_PROFILING) && !defined(__CHECKER__)
void ftrace_likely_update(struct ftrace_branch_data *f, int val, int expect);

#define likely_notrace(x)	__builtin_expect(!!(x), 1)
#define unlikely_notrace(x)	__builtin_expect(!!(x), 0)

#define __branch_check__(x, expect) ({					\
			int ______r;					\
			static struct ftrace_branch_data		\
				__attribute__((__aligned__(4)))		\
				__attribute__((section("_ftrace_annotated_branch"))) \
				______f = {				\
				.func = __func__,			\
				.file = __FILE__,			\
				.line = __LINE__,			\
			};						\
			______r = likely_notrace(x);			\
			ftrace_likely_update(&______f, ______r, expect); \
			______r;					\
		})

/*
 * Using __builtin_constant_p(x) to ignore cases where the return
 * value is always the same.  This idea is taken from a similar patch
 * written by Daniel Walker.
 */
# ifndef likely
#  define likely(x)	(__builtin_constant_p(x) ? !!(x) : __branch_check__(x, 1))
# endif
# ifndef unlikely
#  define unlikely(x)	(__builtin_constant_p(x) ? !!(x) : __branch_check__(x, 0))
# endif

#ifdef CONFIG_PROFILE_ALL_BRANCHES
/*
 * "Define 'is'", Bill Clinton
 * "Define 'if'", Steven Rostedt
 */
#define if(cond, ...) __trace_if( (cond , ## __VA_ARGS__) )
#define __trace_if(cond) \
	if (__builtin_constant_p((cond)) ? !!(cond) :			\
	({								\
		int ______r;						\
		static struct ftrace_branch_data			\
			__attribute__((__aligned__(4)))			\
			__attribute__((section("_ftrace_branch")))	\
			______f = {					\
				.func = __func__,			\
				.file = __FILE__,			\
				.line = __LINE__,			\
			};						\
		______r = !!(cond);					\
		______f.miss_hit[______r]++;					\
		______r;						\
	}))
#endif /* CONFIG_PROFILE_ALL_BRANCHES */

#else
# define likely(x)	__builtin_expect(!!(x), 1)
# define unlikely(x)	__builtin_expect(!!(x), 0)
#endif

/* Optimization barrier */
#ifndef barrier
# define barrier() __memory_barrier()
#endif

/* Unreachable code */
#ifndef unreachable
# define unreachable() do { } while (1)
#endif

#ifndef RELOC_HIDE
# define RELOC_HIDE(ptr, off)					\
  ({ unsigned long __ptr;					\
     __ptr = (unsigned long) (ptr);				\
    (typeof(ptr)) (__ptr + (off)); })
#endif

#ifndef OPTIMIZER_HIDE_VAR
#define OPTIMIZER_HIDE_VAR(var) barrier()
#endif

/* Not-quite-unique ID. */
#ifndef __UNIQUE_ID
# define __UNIQUE_ID(prefix) __PASTE(__PASTE(__UNIQUE_ID_, prefix), __LINE__)
#endif

#endif /* __KERNEL__ */

#endif /* __ASSEMBLY__ */

#ifdef __KERNEL__
/*
 * Allow us to mark functions as 'deprecated' and have gcc emit a nice
 * warning for each use, in hopes of speeding the functions removal.
 * Usage is:
 * 		int __deprecated foo(void)
 */
#ifndef __deprecated
# define __deprecated		/* unimplemented */
#endif

#ifdef MODULE
#define __deprecated_for_modules __deprecated
#else
#define __deprecated_for_modules
#endif

#ifndef __must_check
#define __must_check
#endif

#ifndef CONFIG_ENABLE_MUST_CHECK
#undef __must_check
#define __must_check
#endif
#ifndef CONFIG_ENABLE_WARN_DEPRECATED
#undef __deprecated
#undef __deprecated_for_modules
#define __deprecated
#define __deprecated_for_modules
#endif

/*
 * Allow us to avoid 'defined but not used' warnings on functions and data,
 * as well as force them to be emitted to the assembly file.
 *
 * As of gcc 3.4, static functions that are not marked with attribute((used))
 * may be elided from the assembly file.  As of gcc 3.4, static data not so
 * marked will not be elided, but this may change in a future gcc version.
 *
 * NOTE: Because distributions shipped with a backported unit-at-a-time
 * compiler in gcc 3.3, we must define __used to be __attribute__((used))
 * for gcc >=3.3 instead of 3.4.
 *
 * In prior versions of gcc, such functions and data would be emitted, but
 * would be warned about except with attribute((unused)).
 *
 * Mark functions that are referenced only in inline assembly as __used so
 * the code is emitted even though it appears to be unreferenced.
 */
#ifndef __used
# define __used			/* unimplemented */
#endif

#ifndef __maybe_unused
# define __maybe_unused		/* unimplemented */
#endif

#ifndef __always_unused
# define __always_unused	/* unimplemented */
#endif

#ifndef noinline
#define noinline
#endif

/*
 * Rather then using noinline to prevent stack consumption, use
 * noinline_for_stack instead.  For documentation reasons.
 */
#define noinline_for_stack noinline

#ifndef __always_inline
#define __always_inline inline
#endif

#endif /* __KERNEL__ */

/*
 * From the GCC manual:
 *
 * Many functions do not examine any values except their arguments,
 * and have no effects except the return value.  Basically this is
 * just slightly more strict class than the `pure' attribute above,
 * since function is not allowed to read global memory.
 *
 * Note that a function that has pointer arguments and examines the
 * data pointed to must _not_ be declared `const'.  Likewise, a
 * function that calls a non-`const' function usually must not be
 * `const'.  It does not make sense for a `const' function to return
 * `void'.
 */
#ifndef __attribute_const__
# define __attribute_const__	/* unimplemented */
#endif

#ifndef __randomize_layout
# define __randomize_layout
#endif

#ifndef __no_randomize_layout
# define __no_randomize_layout
#endif

#ifndef __no_const
# define __no_const
#endif

#ifndef __do_const
# define __do_const
#endif

#ifndef __size_overflow
# define __size_overflow(...)
#endif

<<<<<<< HEAD
=======
#ifndef __intentional_overflow
# define __intentional_overflow(...)
#endif

>>>>>>> c3ade0e0
#ifndef __latent_entropy
# define __latent_entropy
#endif

/*
 * Tell gcc if a function is cold. The compiler will assume any path
 * directly leading to the call is unlikely.
 */

#ifndef __cold
#define __cold
#endif

#ifndef __alloc_size
#define __alloc_size(...)
#endif

#ifndef __bos
#define __bos(ptr, arg)
#endif

#ifndef __bos0
#define __bos0(ptr)
#endif

#ifndef __bos1
#define __bos1(ptr)
#endif

/* Simple shorthand for a section definition */
#ifndef __section
# define __section(S) __attribute__ ((__section__(#S)))
#endif

#ifndef __visible
#define __visible
#endif

/* Are two types/vars the same type (ignoring qualifiers)? */
#ifndef __same_type
# define __same_type(a, b) __builtin_types_compatible_p(typeof(a), typeof(b))
#endif

/* Is this type a native word size -- useful for atomic operations */
#ifndef __native_word
# define __native_word(t) (sizeof(t) == sizeof(int) || sizeof(t) == sizeof(long))
#endif

/* Compile time object size, -1 for unknown */
#ifndef __compiletime_object_size
# define __compiletime_object_size(obj) -1
#endif
#ifndef __compiletime_warning
# define __compiletime_warning(message)
#endif
#ifndef __compiletime_error
# define __compiletime_error(message)
# define __compiletime_error_fallback(condition) \
<<<<<<< HEAD
	do { ((void)sizeof(char[1 - 2*!!(condition)])); } while (0)
#else
# define __compiletime_error_fallback(condition) do { } while (0)
#endif

#ifndef __size_overflow
# define __size_overflow(...)
#endif

#ifndef __intentional_overflow
# define __intentional_overflow(...)
=======
	do { ((void)sizeof(char[1 - 2 * condition])); } while (0)
#else
# define __compiletime_error_fallback(condition) do { } while (0)
>>>>>>> c3ade0e0
#endif

#define __compiletime_assert(condition, msg, prefix, suffix)		\
	do {								\
		bool __cond = !(condition);				\
		extern void prefix ## suffix(void) __compiletime_error(msg); \
		if (__cond)						\
			prefix ## suffix();				\
		__compiletime_error_fallback(__cond);			\
	} while (0)

#define _compiletime_assert(condition, msg, prefix, suffix) \
	__compiletime_assert(condition, msg, prefix, suffix)

/**
 * compiletime_assert - break build and emit msg if condition is false
 * @condition: a compile-time constant condition to check
 * @msg:       a message to emit if condition is false
 *
 * In tradition of POSIX assert, this macro will break the build if the
 * supplied condition is *false*, emitting the supplied error message if the
 * compiler has support to do so.
 */
#define compiletime_assert(condition, msg) \
	_compiletime_assert(condition, msg, __compiletime_assert_, __LINE__)

#define compiletime_assert_atomic_type(t)				\
	compiletime_assert(__native_word(t),				\
		"Need native word sized stores/loads for atomicity.")

/*
 * Prevent the compiler from merging or refetching accesses.  The compiler
 * is also forbidden from reordering successive instances of ACCESS_ONCE(),
 * but only when the compiler is aware of some particular ordering.  One way
 * to make the compiler aware of ordering is to put the two invocations of
 * ACCESS_ONCE() in different C statements.
 *
 * This macro does absolutely -nothing- to prevent the CPU from reordering,
 * merging, or refetching absolutely anything at any time.  Its main intended
 * use is to mediate communication between process-level code and irq/NMI
 * handlers, all running on the same CPU.
 */
#define ACCESS_ONCE(x) (*(volatile const typeof(x) *)&(x))
#define ACCESS_ONCE_RW(x) (*(volatile typeof(x) *)&(x))

/* Ignore/forbid kprobes attach on very low level functions marked by this attribute: */
#ifdef CONFIG_KPROBES
# define __kprobes	__attribute__((__section__(".kprobes.text")))
#else
# define __kprobes
#endif
#endif /* __LINUX_COMPILER_H */<|MERGE_RESOLUTION|>--- conflicted
+++ resolved
@@ -13,10 +13,7 @@
 # define __nocast	__attribute__((nocast))
 # define __iomem	__attribute__((noderef, address_space(2)))
 # define __force_iomem	__force __iomem
-<<<<<<< HEAD
-=======
 # define __must_hold(x)	__attribute__((context(x,1,1)))
->>>>>>> c3ade0e0
 # define __acquires(x)	__attribute__((context(x,0,1)))
 # define __releases(x)	__attribute__((context(x,1,0)))
 # define __acquire(x)	__context__(x,1)
@@ -324,13 +321,10 @@
 # define __size_overflow(...)
 #endif
 
-<<<<<<< HEAD
-=======
 #ifndef __intentional_overflow
 # define __intentional_overflow(...)
 #endif
 
->>>>>>> c3ade0e0
 #ifndef __latent_entropy
 # define __latent_entropy
 #endif
@@ -389,23 +383,9 @@
 #ifndef __compiletime_error
 # define __compiletime_error(message)
 # define __compiletime_error_fallback(condition) \
-<<<<<<< HEAD
-	do { ((void)sizeof(char[1 - 2*!!(condition)])); } while (0)
+	do { ((void)sizeof(char[1 - 2 * condition])); } while (0)
 #else
 # define __compiletime_error_fallback(condition) do { } while (0)
-#endif
-
-#ifndef __size_overflow
-# define __size_overflow(...)
-#endif
-
-#ifndef __intentional_overflow
-# define __intentional_overflow(...)
-=======
-	do { ((void)sizeof(char[1 - 2 * condition])); } while (0)
-#else
-# define __compiletime_error_fallback(condition) do { } while (0)
->>>>>>> c3ade0e0
 #endif
 
 #define __compiletime_assert(condition, msg, prefix, suffix)		\
