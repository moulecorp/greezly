--- conflicted
+++ resolved
@@ -70,10 +70,7 @@
 	int (*get_attention_status)	(struct hotplug_slot *slot, u8 *value);
 	int (*get_latch_status)		(struct hotplug_slot *slot, u8 *value);
 	int (*get_adapter_status)	(struct hotplug_slot *slot, u8 *value);
-<<<<<<< HEAD
-=======
 	int (*reset_slot)		(struct hotplug_slot *slot, int probe);
->>>>>>> c3ade0e0
 } __do_const;
 typedef struct hotplug_slot_ops __no_const hotplug_slot_ops_no_const;
 
