#ifndef _LINUX_NFS_XDR_H
#define _LINUX_NFS_XDR_H

#include <linux/nfsacl.h>
#include <linux/sunrpc/gss_api.h>

/*
 * To change the maximum rsize and wsize supported by the NFS client, adjust
 * NFS_MAX_FILE_IO_SIZE.  64KB is a typical maximum, but some servers can
 * support a megabyte or more.  The default is left at 4096 bytes, which is
 * reasonable for NFS over UDP.
 */
#define NFS_MAX_FILE_IO_SIZE	(1048576U)
#define NFS_DEF_FILE_IO_SIZE	(4096U)
#define NFS_MIN_FILE_IO_SIZE	(1024U)

struct nfs4_string {
	unsigned int len;
	char *data;
};

struct nfs_fsid {
	uint64_t		major;
	uint64_t		minor;
};

/*
 * Helper for checking equality between 2 fsids.
 */
static inline int nfs_fsid_equal(const struct nfs_fsid *a, const struct nfs_fsid *b)
{
	return a->major == b->major && a->minor == b->minor;
}

struct nfs4_threshold {
	__u32	bm;
	__u32	l_type;
	__u64	rd_sz;
	__u64	wr_sz;
	__u64	rd_io_sz;
	__u64	wr_io_sz;
};

struct nfs_fattr {
	unsigned int		valid;		/* which fields are valid */
	umode_t			mode;
	__u32			nlink;
	kuid_t			uid;
	kgid_t			gid;
	dev_t			rdev;
	__u64			size;
	union {
		struct {
			__u32	blocksize;
			__u32	blocks;
		} nfs2;
		struct {
			__u64	used;
		} nfs3;
	} du;
	struct nfs_fsid		fsid;
	__u64			fileid;
	__u64			mounted_on_fileid;
	struct timespec		atime;
	struct timespec		mtime;
	struct timespec		ctime;
	__u64			change_attr;	/* NFSv4 change attribute */
	__u64			pre_change_attr;/* pre-op NFSv4 change attribute */
	__u64			pre_size;	/* pre_op_attr.size	  */
	struct timespec		pre_mtime;	/* pre_op_attr.mtime	  */
	struct timespec		pre_ctime;	/* pre_op_attr.ctime	  */
	unsigned long		time_start;
	unsigned long		gencount;
	struct nfs4_string	*owner_name;
	struct nfs4_string	*group_name;
	struct nfs4_threshold	*mdsthreshold;	/* pNFS threshold hints */
};

#define NFS_ATTR_FATTR_TYPE		(1U << 0)
#define NFS_ATTR_FATTR_MODE		(1U << 1)
#define NFS_ATTR_FATTR_NLINK		(1U << 2)
#define NFS_ATTR_FATTR_OWNER		(1U << 3)
#define NFS_ATTR_FATTR_GROUP		(1U << 4)
#define NFS_ATTR_FATTR_RDEV		(1U << 5)
#define NFS_ATTR_FATTR_SIZE		(1U << 6)
#define NFS_ATTR_FATTR_PRESIZE		(1U << 7)
#define NFS_ATTR_FATTR_BLOCKS_USED	(1U << 8)
#define NFS_ATTR_FATTR_SPACE_USED	(1U << 9)
#define NFS_ATTR_FATTR_FSID		(1U << 10)
#define NFS_ATTR_FATTR_FILEID		(1U << 11)
#define NFS_ATTR_FATTR_ATIME		(1U << 12)
#define NFS_ATTR_FATTR_MTIME		(1U << 13)
#define NFS_ATTR_FATTR_CTIME		(1U << 14)
#define NFS_ATTR_FATTR_PREMTIME		(1U << 15)
#define NFS_ATTR_FATTR_PRECTIME		(1U << 16)
#define NFS_ATTR_FATTR_CHANGE		(1U << 17)
#define NFS_ATTR_FATTR_PRECHANGE	(1U << 18)
#define NFS_ATTR_FATTR_V4_LOCATIONS	(1U << 19)
#define NFS_ATTR_FATTR_V4_REFERRAL	(1U << 20)
#define NFS_ATTR_FATTR_MOUNTPOINT	(1U << 21)
#define NFS_ATTR_FATTR_MOUNTED_ON_FILEID (1U << 22)
#define NFS_ATTR_FATTR_OWNER_NAME	(1U << 23)
#define NFS_ATTR_FATTR_GROUP_NAME	(1U << 24)
#define NFS_ATTR_FATTR_V4_SECURITY_LABEL (1U << 25)

#define NFS_ATTR_FATTR (NFS_ATTR_FATTR_TYPE \
		| NFS_ATTR_FATTR_MODE \
		| NFS_ATTR_FATTR_NLINK \
		| NFS_ATTR_FATTR_OWNER \
		| NFS_ATTR_FATTR_GROUP \
		| NFS_ATTR_FATTR_RDEV \
		| NFS_ATTR_FATTR_SIZE \
		| NFS_ATTR_FATTR_FSID \
		| NFS_ATTR_FATTR_FILEID \
		| NFS_ATTR_FATTR_ATIME \
		| NFS_ATTR_FATTR_MTIME \
		| NFS_ATTR_FATTR_CTIME \
		| NFS_ATTR_FATTR_CHANGE)
#define NFS_ATTR_FATTR_V2 (NFS_ATTR_FATTR \
		| NFS_ATTR_FATTR_BLOCKS_USED)
#define NFS_ATTR_FATTR_V3 (NFS_ATTR_FATTR \
		| NFS_ATTR_FATTR_SPACE_USED)
#define NFS_ATTR_FATTR_V4 (NFS_ATTR_FATTR \
		| NFS_ATTR_FATTR_SPACE_USED \
		| NFS_ATTR_FATTR_V4_SECURITY_LABEL)

/*
 * Info on the file system
 */
struct nfs_fsinfo {
	struct nfs_fattr	*fattr; /* Post-op attributes */
	__u32			rtmax;	/* max.  read transfer size */
	__u32			rtpref;	/* pref. read transfer size */
	__u32			rtmult;	/* reads should be multiple of this */
	__u32			wtmax;	/* max.  write transfer size */
	__u32			wtpref;	/* pref. write transfer size */
	__u32			wtmult;	/* writes should be multiple of this */
	__u32			dtpref;	/* pref. readdir transfer size */
	__u64			maxfilesize;
	struct timespec		time_delta; /* server time granularity */
	__u32			lease_time; /* in seconds */
	__u32			layouttype; /* supported pnfs layout driver */
	__u32			blksize; /* preferred pnfs io block size */
};

struct nfs_fsstat {
	struct nfs_fattr	*fattr; /* Post-op attributes */
	__u64			tbytes;	/* total size in bytes */
	__u64			fbytes;	/* # of free bytes */
	__u64			abytes;	/* # of bytes available to user */
	__u64			tfiles;	/* # of files */
	__u64			ffiles;	/* # of free files */
	__u64			afiles;	/* # of files available to user */
};

struct nfs2_fsstat {
	__u32			tsize;  /* Server transfer size */
	__u32			bsize;  /* Filesystem block size */
	__u32			blocks; /* No. of "bsize" blocks on filesystem */
	__u32			bfree;  /* No. of free "bsize" blocks */
	__u32			bavail; /* No. of available "bsize" blocks */
};

struct nfs_pathconf {
	struct nfs_fattr	*fattr; /* Post-op attributes */
	__u32			max_link; /* max # of hard links */
	__u32			max_namelen; /* max name length */
};

struct nfs4_change_info {
	u32			atomic;
	u64			before;
	u64			after;
};

struct nfs_seqid;

/* nfs41 sessions channel attributes */
struct nfs4_channel_attrs {
	u32			max_rqst_sz;
	u32			max_resp_sz;
	u32			max_resp_sz_cached;
	u32			max_ops;
	u32			max_reqs;
};

struct nfs4_slot;
struct nfs4_sequence_args {
	struct nfs4_slot	*sa_slot;
	u8			sa_cache_this : 1,
				sa_privileged : 1;
};

struct nfs4_sequence_res {
	struct nfs4_slot	*sr_slot;	/* slot used to send request */
	unsigned long		sr_timestamp;
	int			sr_status;	/* sequence operation status */
	u32			sr_status_flags;
	u32			sr_highest_slotid;
	u32			sr_target_highest_slotid;
};

struct nfs4_get_lease_time_args {
	struct nfs4_sequence_args	la_seq_args;
};

struct nfs4_get_lease_time_res {
	struct nfs4_sequence_res	lr_seq_res;
	struct nfs_fsinfo	       *lr_fsinfo;
};

#define PNFS_LAYOUT_MAXSIZE 4096

struct nfs4_layoutdriver_data {
	struct page **pages;
	__u32 pglen;
	__u32 len;
};

struct pnfs_layout_range {
	u32 iomode;
	u64 offset;
	u64 length;
};

struct nfs4_layoutget_args {
	struct nfs4_sequence_args seq_args;
	__u32 type;
	struct pnfs_layout_range range;
	__u64 minlength;
	__u32 maxcount;
	struct inode *inode;
	struct nfs_open_context *ctx;
	nfs4_stateid stateid;
	unsigned long timestamp;
	struct nfs4_layoutdriver_data layout;
};

struct nfs4_layoutget_res {
	struct nfs4_sequence_res seq_res;
	__u32 return_on_close;
	struct pnfs_layout_range range;
	__u32 type;
	nfs4_stateid stateid;
	struct nfs4_layoutdriver_data *layoutp;
};

struct nfs4_layoutget {
	struct nfs4_layoutget_args args;
	struct nfs4_layoutget_res res;
	struct rpc_cred *cred;
	gfp_t gfp_flags;
};

struct nfs4_getdevicelist_args {
	struct nfs4_sequence_args seq_args;
	const struct nfs_fh *fh;
	u32 layoutclass;
};

struct nfs4_getdevicelist_res {
	struct nfs4_sequence_res seq_res;
	struct pnfs_devicelist *devlist;
};

struct nfs4_getdeviceinfo_args {
	struct nfs4_sequence_args seq_args;
	struct pnfs_device *pdev;
};

struct nfs4_getdeviceinfo_res {
	struct nfs4_sequence_res seq_res;
	struct pnfs_device *pdev;
};

struct nfs4_layoutcommit_args {
	struct nfs4_sequence_args seq_args;
	nfs4_stateid stateid;
	__u64 lastbytewritten;
	struct inode *inode;
	const u32 *bitmask;
};

struct nfs4_layoutcommit_res {
	struct nfs4_sequence_res seq_res;
	struct nfs_fattr *fattr;
	const struct nfs_server *server;
	int status;
};

struct nfs4_layoutcommit_data {
	struct rpc_task task;
	struct nfs_fattr fattr;
	struct list_head lseg_list;
	struct rpc_cred *cred;
	struct nfs4_layoutcommit_args args;
	struct nfs4_layoutcommit_res res;
};

struct nfs4_layoutreturn_args {
	struct nfs4_sequence_args seq_args;
	struct pnfs_layout_hdr *layout;
	struct inode *inode;
	nfs4_stateid stateid;
	__u32   layout_type;
};

struct nfs4_layoutreturn_res {
	struct nfs4_sequence_res seq_res;
	u32 lrs_present;
	nfs4_stateid stateid;
};

struct nfs4_layoutreturn {
	struct nfs4_layoutreturn_args args;
	struct nfs4_layoutreturn_res res;
	struct rpc_cred *cred;
	struct nfs_client *clp;
	int rpc_status;
};

struct stateowner_id {
	__u64	create_time;
	__u32	uniquifier;
};

/*
 * Arguments to the open call.
 */
struct nfs_openargs {
	struct nfs4_sequence_args	seq_args;
	const struct nfs_fh *	fh;
	struct nfs_seqid *	seqid;
	int			open_flags;
	fmode_t			fmode;
	u32			access;
	__u64                   clientid;
	struct stateowner_id	id;
	union {
		struct {
			struct iattr *  attrs;    /* UNCHECKED, GUARDED */
			nfs4_verifier   verifier; /* EXCLUSIVE */
		};
		nfs4_stateid	delegation;		/* CLAIM_DELEGATE_CUR */
		fmode_t		delegation_type;	/* CLAIM_PREVIOUS */
	} u;
	const struct qstr *	name;
	const struct nfs_server *server;	 /* Needed for ID mapping */
	const u32 *		bitmask;
	const u32 *		open_bitmap;
	__u32			claim;
	enum createmode4	createmode;
	const struct nfs4_label *label;
};

struct nfs_openres {
	struct nfs4_sequence_res	seq_res;
	nfs4_stateid            stateid;
	struct nfs_fh           fh;
	struct nfs4_change_info	cinfo;
	__u32                   rflags;
	struct nfs_fattr *      f_attr;
	struct nfs4_label	*f_label;
	struct nfs_seqid *	seqid;
	const struct nfs_server *server;
	fmode_t			delegation_type;
	nfs4_stateid		delegation;
	__u32			do_recall;
	__u64			maxsize;
	__u32			attrset[NFS4_BITMAP_SIZE];
	struct nfs4_string	*owner;
	struct nfs4_string	*group_owner;
	__u32			access_request;
	__u32			access_supported;
	__u32			access_result;
};

/*
 * Arguments to the open_confirm call.
 */
struct nfs_open_confirmargs {
	struct nfs4_sequence_args	seq_args;
	const struct nfs_fh *	fh;
	nfs4_stateid *		stateid;
	struct nfs_seqid *	seqid;
};

struct nfs_open_confirmres {
	struct nfs4_sequence_res	seq_res;
	nfs4_stateid            stateid;
	struct nfs_seqid *	seqid;
};

/*
 * Arguments to the close call.
 */
struct nfs_closeargs {
	struct nfs4_sequence_args	seq_args;
	struct nfs_fh *         fh;
	nfs4_stateid *		stateid;
	struct nfs_seqid *	seqid;
	fmode_t			fmode;
	const u32 *		bitmask;
};

struct nfs_closeres {
	struct nfs4_sequence_res	seq_res;
	nfs4_stateid            stateid;
	struct nfs_fattr *	fattr;
	struct nfs_seqid *	seqid;
	const struct nfs_server *server;
};
/*
 *  * Arguments to the lock,lockt, and locku call.
 *   */
struct nfs_lowner {
	__u64			clientid;
	__u64			id;
	dev_t			s_dev;
};

struct nfs_lock_args {
	struct nfs4_sequence_args	seq_args;
	struct nfs_fh *		fh;
	struct file_lock *	fl;
	struct nfs_seqid *	lock_seqid;
	nfs4_stateid *		lock_stateid;
	struct nfs_seqid *	open_seqid;
	nfs4_stateid *		open_stateid;
	struct nfs_lowner	lock_owner;
	unsigned char		block : 1;
	unsigned char		reclaim : 1;
	unsigned char		new_lock_owner : 1;
};

struct nfs_lock_res {
	struct nfs4_sequence_res	seq_res;
	nfs4_stateid		stateid;
	struct nfs_seqid *	lock_seqid;
	struct nfs_seqid *	open_seqid;
};

struct nfs_locku_args {
	struct nfs4_sequence_args	seq_args;
	struct nfs_fh *		fh;
	struct file_lock *	fl;
	struct nfs_seqid *	seqid;
	nfs4_stateid *		stateid;
};

struct nfs_locku_res {
	struct nfs4_sequence_res	seq_res;
	nfs4_stateid		stateid;
	struct nfs_seqid *	seqid;
};

struct nfs_lockt_args {
	struct nfs4_sequence_args	seq_args;
	struct nfs_fh *		fh;
	struct file_lock *	fl;
	struct nfs_lowner	lock_owner;
};

struct nfs_lockt_res {
	struct nfs4_sequence_res	seq_res;
	struct file_lock *	denied; /* LOCK, LOCKT failed */
};

struct nfs_release_lockowner_args {
	struct nfs4_sequence_args	seq_args;
	struct nfs_lowner	lock_owner;
};

struct nfs_release_lockowner_res {
	struct nfs4_sequence_res	seq_res;
};

struct nfs4_delegreturnargs {
	struct nfs4_sequence_args	seq_args;
	const struct nfs_fh *fhandle;
	const nfs4_stateid *stateid;
	const u32 * bitmask;
};

struct nfs4_delegreturnres {
	struct nfs4_sequence_res	seq_res;
	struct nfs_fattr * fattr;
	const struct nfs_server *server;
};

/*
 * Arguments to the read call.
 */
struct nfs_readargs {
	struct nfs4_sequence_args	seq_args;
	struct nfs_fh *		fh;
	struct nfs_open_context *context;
	struct nfs_lock_context *lock_context;
	nfs4_stateid		stateid;
	__u64			offset;
	__u32			count;
	unsigned int		pgbase;
	struct page **		pages;
};

struct nfs_readres {
	struct nfs4_sequence_res	seq_res;
	struct nfs_fattr *	fattr;
	__u32			count;
	int                     eof;
};

/*
 * Arguments to the write call.
 */
struct nfs_writeargs {
	struct nfs4_sequence_args	seq_args;
	struct nfs_fh *		fh;
	struct nfs_open_context *context;
	struct nfs_lock_context *lock_context;
	nfs4_stateid		stateid;
	__u64			offset;
	__u32			count;
	enum nfs3_stable_how	stable;
	unsigned int		pgbase;
	struct page **		pages;
	const u32 *		bitmask;
};

struct nfs_write_verifier {
	char			data[8];
};

struct nfs_writeverf {
	struct nfs_write_verifier verifier;
	enum nfs3_stable_how	committed;
};

struct nfs_writeres {
	struct nfs4_sequence_res	seq_res;
	struct nfs_fattr *	fattr;
	struct nfs_writeverf *	verf;
	__u32			count;
	const struct nfs_server *server;
};

/*
 * Arguments to the commit call.
 */
struct nfs_commitargs {
	struct nfs4_sequence_args	seq_args;
	struct nfs_fh		*fh;
	__u64			offset;
	__u32			count;
	const u32		*bitmask;
};

struct nfs_commitres {
	struct nfs4_sequence_res	seq_res;
	struct nfs_fattr	*fattr;
	struct nfs_writeverf	*verf;
	const struct nfs_server *server;
};

/*
 * Common arguments to the unlink call
 */
struct nfs_removeargs {
	struct nfs4_sequence_args	seq_args;
	const struct nfs_fh	*fh;
	struct qstr		name;
};

struct nfs_removeres {
	struct nfs4_sequence_res 	seq_res;
	const struct nfs_server *server;
	struct nfs_fattr	*dir_attr;
	struct nfs4_change_info	cinfo;
};

/*
 * Common arguments to the rename call
 */
struct nfs_renameargs {
	struct nfs4_sequence_args	seq_args;
	const struct nfs_fh		*old_dir;
	const struct nfs_fh		*new_dir;
	const struct qstr		*old_name;
	const struct qstr		*new_name;
};

struct nfs_renameres {
	struct nfs4_sequence_res	seq_res;
	const struct nfs_server		*server;
	struct nfs4_change_info		old_cinfo;
	struct nfs_fattr		*old_fattr;
	struct nfs4_change_info		new_cinfo;
	struct nfs_fattr		*new_fattr;
};

/* parsed sec= options */
#define NFS_AUTH_INFO_MAX_FLAVORS 12 /* see fs/nfs/super.c */
struct nfs_auth_info {
	unsigned int            flavor_len;
	rpc_authflavor_t        flavors[NFS_AUTH_INFO_MAX_FLAVORS];
};

/*
 * Argument struct for decode_entry function
 */
struct nfs_entry {
	__u64			ino;
	__u64			cookie,
				prev_cookie;
	const char *		name;
	unsigned int		len;
	int			eof;
	struct nfs_fh *		fh;
	struct nfs_fattr *	fattr;
	struct nfs4_label  *label;
	unsigned char		d_type;
	struct nfs_server *	server;
};

/*
 * The following types are for NFSv2 only.
 */
struct nfs_sattrargs {
	struct nfs_fh *		fh;
	struct iattr *		sattr;
};

struct nfs_diropargs {
	struct nfs_fh *		fh;
	const char *		name;
	unsigned int		len;
};

struct nfs_createargs {
	struct nfs_fh *		fh;
	const char *		name;
	unsigned int		len;
	struct iattr *		sattr;
};

struct nfs_setattrargs {
	struct nfs4_sequence_args 	seq_args;
	struct nfs_fh *                 fh;
	nfs4_stateid                    stateid;
	struct iattr *                  iap;
	const struct nfs_server *	server; /* Needed for name mapping */
	const u32 *			bitmask;
	const struct nfs4_label		*label;
};

struct nfs_setaclargs {
	struct nfs4_sequence_args	seq_args;
	struct nfs_fh *			fh;
	size_t				acl_len;
	unsigned int			acl_pgbase;
	struct page **			acl_pages;
};

struct nfs_setaclres {
	struct nfs4_sequence_res	seq_res;
};

struct nfs_getaclargs {
	struct nfs4_sequence_args 	seq_args;
	struct nfs_fh *			fh;
	size_t				acl_len;
	unsigned int			acl_pgbase;
	struct page **			acl_pages;
};

/* getxattr ACL interface flags */
<<<<<<< HEAD
#define NFS4_ACL_LEN_REQUEST	0x0001	/* zero length getxattr buffer */
struct nfs_getaclres {
	size_t				acl_len;
	size_t				acl_data_offset;
	int				acl_flags;
	struct page *			acl_scratch;
=======
#define NFS4_ACL_TRUNC		0x0001	/* ACL was truncated */
struct nfs_getaclres {
>>>>>>> c3ade0e0
	struct nfs4_sequence_res	seq_res;
	size_t				acl_len;
	size_t				acl_data_offset;
	int				acl_flags;
	struct page *			acl_scratch;
};

struct nfs_setattrres {
	struct nfs4_sequence_res	seq_res;
	struct nfs_fattr *              fattr;
	struct nfs4_label		*label;
	const struct nfs_server *	server;
};

struct nfs_linkargs {
	struct nfs_fh *		fromfh;
	struct nfs_fh *		tofh;
	const char *		toname;
	unsigned int		tolen;
};

struct nfs_symlinkargs {
	struct nfs_fh *		fromfh;
	const char *		fromname;
	unsigned int		fromlen;
	struct page **		pages;
	unsigned int		pathlen;
	struct iattr *		sattr;
};

struct nfs_readdirargs {
	struct nfs_fh *		fh;
	__u32			cookie;
	unsigned int		count;
	struct page **		pages;
};

struct nfs3_getaclargs {
	struct nfs_fh *		fh;
	int			mask;
	struct page **		pages;
};

struct nfs3_setaclargs {
	struct inode *		inode;
	int			mask;
	struct posix_acl *	acl_access;
	struct posix_acl *	acl_default;
	size_t			len;
	unsigned int		npages;
	struct page **		pages;
};

struct nfs_diropok {
	struct nfs_fh *		fh;
	struct nfs_fattr *	fattr;
};

struct nfs_readlinkargs {
	struct nfs_fh *		fh;
	unsigned int		pgbase;
	unsigned int		pglen;
	struct page **		pages;
};

struct nfs3_sattrargs {
	struct nfs_fh *		fh;
	struct iattr *		sattr;
	unsigned int		guard;
	struct timespec		guardtime;
};

struct nfs3_diropargs {
	struct nfs_fh *		fh;
	const char *		name;
	unsigned int		len;
};

struct nfs3_accessargs {
	struct nfs_fh *		fh;
	__u32			access;
};

struct nfs3_createargs {
	struct nfs_fh *		fh;
	const char *		name;
	unsigned int		len;
	struct iattr *		sattr;
	enum nfs3_createmode	createmode;
	__be32			verifier[2];
};

struct nfs3_mkdirargs {
	struct nfs_fh *		fh;
	const char *		name;
	unsigned int		len;
	struct iattr *		sattr;
};

struct nfs3_symlinkargs {
	struct nfs_fh *		fromfh;
	const char *		fromname;
	unsigned int		fromlen;
	struct page **		pages;
	unsigned int		pathlen;
	struct iattr *		sattr;
};

struct nfs3_mknodargs {
	struct nfs_fh *		fh;
	const char *		name;
	unsigned int		len;
	enum nfs3_ftype		type;
	struct iattr *		sattr;
	dev_t			rdev;
};

struct nfs3_linkargs {
	struct nfs_fh *		fromfh;
	struct nfs_fh *		tofh;
	const char *		toname;
	unsigned int		tolen;
};

struct nfs3_readdirargs {
	struct nfs_fh *		fh;
	__u64			cookie;
	__be32			verf[2];
	int			plus;
	unsigned int            count;
	struct page **		pages;
};

struct nfs3_diropres {
	struct nfs_fattr *	dir_attr;
	struct nfs_fh *		fh;
	struct nfs_fattr *	fattr;
};

struct nfs3_accessres {
	struct nfs_fattr *	fattr;
	__u32			access;
};

struct nfs3_readlinkargs {
	struct nfs_fh *		fh;
	unsigned int		pgbase;
	unsigned int		pglen;
	struct page **		pages;
};

struct nfs3_linkres {
	struct nfs_fattr *	dir_attr;
	struct nfs_fattr *	fattr;
};

struct nfs3_readdirres {
	struct nfs_fattr *	dir_attr;
	__be32 *		verf;
	int			plus;
};

struct nfs3_getaclres {
	struct nfs_fattr *	fattr;
	int			mask;
	unsigned int		acl_access_count;
	unsigned int		acl_default_count;
	struct posix_acl *	acl_access;
	struct posix_acl *	acl_default;
};

#if IS_ENABLED(CONFIG_NFS_V4)

typedef u64 clientid4;

struct nfs4_accessargs {
	struct nfs4_sequence_args	seq_args;
	const struct nfs_fh *		fh;
	const u32 *			bitmask;
	u32				access;
};

struct nfs4_accessres {
	struct nfs4_sequence_res	seq_res;
	const struct nfs_server *	server;
	struct nfs_fattr *		fattr;
	u32				supported;
	u32				access;
};

struct nfs4_create_arg {
	struct nfs4_sequence_args 	seq_args;
	u32				ftype;
	union {
		struct {
			struct page **	pages;
			unsigned int	len;
		} symlink;   /* NF4LNK */
		struct {
			u32		specdata1;
			u32		specdata2;
		} device;    /* NF4BLK, NF4CHR */
	} u;
	const struct qstr *		name;
	const struct nfs_server *	server;
	const struct iattr *		attrs;
	const struct nfs_fh *		dir_fh;
	const u32 *			bitmask;
	const struct nfs4_label		*label;
};

struct nfs4_create_res {
	struct nfs4_sequence_res	seq_res;
	const struct nfs_server *	server;
	struct nfs_fh *			fh;
	struct nfs_fattr *		fattr;
	struct nfs4_label		*label;
	struct nfs4_change_info		dir_cinfo;
};

struct nfs4_fsinfo_arg {
	struct nfs4_sequence_args	seq_args;
	const struct nfs_fh *		fh;
	const u32 *			bitmask;
};

struct nfs4_fsinfo_res {
	struct nfs4_sequence_res	seq_res;
	struct nfs_fsinfo	       *fsinfo;
};

struct nfs4_getattr_arg {
	struct nfs4_sequence_args	seq_args;
	const struct nfs_fh *		fh;
	const u32 *			bitmask;
};

struct nfs4_getattr_res {
	struct nfs4_sequence_res	seq_res;
	const struct nfs_server *	server;
	struct nfs_fattr *		fattr;
	struct nfs4_label		*label;
};

struct nfs4_link_arg {
	struct nfs4_sequence_args 	seq_args;
	const struct nfs_fh *		fh;
	const struct nfs_fh *		dir_fh;
	const struct qstr *		name;
	const u32 *			bitmask;
};

struct nfs4_link_res {
	struct nfs4_sequence_res	seq_res;
	const struct nfs_server *	server;
	struct nfs_fattr *		fattr;
	struct nfs4_label		*label;
	struct nfs4_change_info		cinfo;
	struct nfs_fattr *		dir_attr;
};


struct nfs4_lookup_arg {
	struct nfs4_sequence_args	seq_args;
	const struct nfs_fh *		dir_fh;
	const struct qstr *		name;
	const u32 *			bitmask;
};

struct nfs4_lookup_res {
	struct nfs4_sequence_res	seq_res;
	const struct nfs_server *	server;
	struct nfs_fattr *		fattr;
	struct nfs_fh *			fh;
	struct nfs4_label		*label;
};

struct nfs4_lookup_root_arg {
	struct nfs4_sequence_args	seq_args;
	const u32 *			bitmask;
};

struct nfs4_pathconf_arg {
	struct nfs4_sequence_args	seq_args;
	const struct nfs_fh *		fh;
	const u32 *			bitmask;
};

struct nfs4_pathconf_res {
	struct nfs4_sequence_res	seq_res;
	struct nfs_pathconf	       *pathconf;
};

struct nfs4_readdir_arg {
	struct nfs4_sequence_args	seq_args;
	const struct nfs_fh *		fh;
	u64				cookie;
	nfs4_verifier			verifier;
	u32				count;
	struct page **			pages;	/* zero-copy data */
	unsigned int			pgbase;	/* zero-copy data */
	const u32 *			bitmask;
	int				plus;
};

struct nfs4_readdir_res {
	struct nfs4_sequence_res	seq_res;
	nfs4_verifier			verifier;
	unsigned int			pgbase;
};

struct nfs4_readlink {
	struct nfs4_sequence_args	seq_args;
	const struct nfs_fh *		fh;
	unsigned int			pgbase;
	unsigned int			pglen;   /* zero-copy data */
	struct page **			pages;   /* zero-copy data */
};

struct nfs4_readlink_res {
	struct nfs4_sequence_res	seq_res;
};

#define NFS4_SETCLIENTID_NAMELEN	(127)
struct nfs4_setclientid {
	const nfs4_verifier *		sc_verifier;
	unsigned int			sc_name_len;
	char				sc_name[NFS4_SETCLIENTID_NAMELEN + 1];
	u32				sc_prog;
	unsigned int			sc_netid_len;
	char				sc_netid[RPCBIND_MAXNETIDLEN + 1];
	unsigned int			sc_uaddr_len;
	char				sc_uaddr[RPCBIND_MAXUADDRLEN + 1];
	u32				sc_cb_ident;
};

struct nfs4_setclientid_res {
	u64				clientid;
	nfs4_verifier			confirm;
};

struct nfs4_statfs_arg {
	struct nfs4_sequence_args	seq_args;
	const struct nfs_fh *		fh;
	const u32 *			bitmask;
};

struct nfs4_statfs_res {
	struct nfs4_sequence_res	seq_res;
	struct nfs_fsstat	       *fsstat;
};

struct nfs4_server_caps_arg {
	struct nfs4_sequence_args	seq_args;
	struct nfs_fh		       *fhandle;
};

struct nfs4_server_caps_res {
	struct nfs4_sequence_res	seq_res;
	u32				attr_bitmask[3];
	u32				acl_bitmask;
	u32				has_links;
	u32				has_symlinks;
	u32				fh_expire_type;
};

#define NFS4_PATHNAME_MAXCOMPONENTS 512
struct nfs4_pathname {
	unsigned int ncomponents;
	struct nfs4_string components[NFS4_PATHNAME_MAXCOMPONENTS];
};

#define NFS4_FS_LOCATION_MAXSERVERS 10
struct nfs4_fs_location {
	unsigned int nservers;
	struct nfs4_string servers[NFS4_FS_LOCATION_MAXSERVERS];
	struct nfs4_pathname rootpath;
};

#define NFS4_FS_LOCATIONS_MAXENTRIES 10
struct nfs4_fs_locations {
	struct nfs_fattr fattr;
	const struct nfs_server *server;
	struct nfs4_pathname fs_path;
	int nlocations;
	struct nfs4_fs_location locations[NFS4_FS_LOCATIONS_MAXENTRIES];
};

struct nfs4_fs_locations_arg {
	struct nfs4_sequence_args	seq_args;
	const struct nfs_fh *dir_fh;
	const struct nfs_fh *fh;
	const struct qstr *name;
	struct page *page;
	const u32 *bitmask;
	clientid4 clientid;
	unsigned char migration:1, renew:1;
};

struct nfs4_fs_locations_res {
	struct nfs4_sequence_res	seq_res;
	struct nfs4_fs_locations       *fs_locations;
	unsigned char			migration:1, renew:1;
};

struct nfs4_secinfo4 {
	u32			flavor;
	struct rpcsec_gss_info	flavor_info;
};

struct nfs4_secinfo_flavors {
	unsigned int		num_flavors;
	struct nfs4_secinfo4	flavors[0];
};

struct nfs4_secinfo_arg {
	struct nfs4_sequence_args	seq_args;
	const struct nfs_fh		*dir_fh;
	const struct qstr		*name;
};

struct nfs4_secinfo_res {
	struct nfs4_sequence_res	seq_res;
	struct nfs4_secinfo_flavors	*flavors;
};

struct nfs4_fsid_present_arg {
	struct nfs4_sequence_args	seq_args;
	const struct nfs_fh		*fh;
	clientid4			clientid;
	unsigned char			renew:1;
};

struct nfs4_fsid_present_res {
	struct nfs4_sequence_res	seq_res;
	struct nfs_fh			*fh;
	unsigned char			renew:1;
};

#endif /* CONFIG_NFS_V4 */

struct nfstime4 {
	u64	seconds;
	u32	nseconds;
};

#ifdef CONFIG_NFS_V4_1

struct pnfs_commit_bucket {
	struct list_head written;
	struct list_head committing;
	struct pnfs_layout_segment *wlseg;
	struct pnfs_layout_segment *clseg;
};

struct pnfs_ds_commit_info {
	int nwritten;
	int ncommitting;
	int nbuckets;
	struct pnfs_commit_bucket *buckets;
};

#define NFS4_OP_MAP_NUM_LONGS \
	DIV_ROUND_UP(LAST_NFS4_OP, 8 * sizeof(unsigned long))
#define NFS4_OP_MAP_NUM_WORDS \
	(NFS4_OP_MAP_NUM_LONGS * sizeof(unsigned long) / sizeof(u32))
struct nfs4_op_map {
	union {
		unsigned long longs[NFS4_OP_MAP_NUM_LONGS];
		u32 words[NFS4_OP_MAP_NUM_WORDS];
	} u;
};

struct nfs41_state_protection {
	u32 how;
	struct nfs4_op_map enforce;
	struct nfs4_op_map allow;
};

#define NFS4_EXCHANGE_ID_LEN	(48)
struct nfs41_exchange_id_args {
	struct nfs_client		*client;
	nfs4_verifier			*verifier;
	unsigned int 			id_len;
	char 				id[NFS4_EXCHANGE_ID_LEN];
	u32				flags;
	struct nfs41_state_protection	state_protect;
};

struct nfs41_server_owner {
	uint64_t			minor_id;
	uint32_t			major_id_sz;
	char				major_id[NFS4_OPAQUE_LIMIT];
};

struct nfs41_server_scope {
	uint32_t			server_scope_sz;
	char 				server_scope[NFS4_OPAQUE_LIMIT];
};

struct nfs41_impl_id {
	char				domain[NFS4_OPAQUE_LIMIT + 1];
	char				name[NFS4_OPAQUE_LIMIT + 1];
	struct nfstime4			date;
};

struct nfs41_bind_conn_to_session_res {
	struct nfs4_session		*session;
	u32				dir;
	bool				use_conn_in_rdma_mode;
};

struct nfs41_exchange_id_res {
	u64				clientid;
	u32				seqid;
	u32				flags;
	struct nfs41_server_owner	*server_owner;
	struct nfs41_server_scope	*server_scope;
	struct nfs41_impl_id		*impl_id;
	struct nfs41_state_protection	state_protect;
};

struct nfs41_create_session_args {
	struct nfs_client	       *client;
	uint32_t			flags;
	uint32_t			cb_program;
	struct nfs4_channel_attrs	fc_attrs;	/* Fore Channel */
	struct nfs4_channel_attrs	bc_attrs;	/* Back Channel */
};

struct nfs41_create_session_res {
	struct nfs_client	       *client;
};

struct nfs41_reclaim_complete_args {
	struct nfs4_sequence_args	seq_args;
	/* In the future extend to include curr_fh for use with migration */
	unsigned char			one_fs:1;
};

struct nfs41_reclaim_complete_res {
	struct nfs4_sequence_res	seq_res;
};

#define SECINFO_STYLE_CURRENT_FH 0
#define SECINFO_STYLE_PARENT 1
struct nfs41_secinfo_no_name_args {
	struct nfs4_sequence_args	seq_args;
	int				style;
};

struct nfs41_test_stateid_args {
	struct nfs4_sequence_args	seq_args;
	nfs4_stateid			*stateid;
};

struct nfs41_test_stateid_res {
	struct nfs4_sequence_res	seq_res;
	unsigned int			status;
};

struct nfs41_free_stateid_args {
	struct nfs4_sequence_args	seq_args;
	nfs4_stateid			stateid;
};

struct nfs41_free_stateid_res {
	struct nfs4_sequence_res	seq_res;
	unsigned int			status;
};

#else

struct pnfs_ds_commit_info {
};

#endif /* CONFIG_NFS_V4_1 */

struct nfs_page;

#define NFS_PAGEVEC_SIZE	(8U)

struct nfs_page_array {
	struct page		**pagevec;
	unsigned int		npages;		/* Max length of pagevec */
	struct page		*page_array[NFS_PAGEVEC_SIZE];
};

struct nfs_read_data {
	struct nfs_pgio_header	*header;
	struct list_head	list;
	struct rpc_task		task;
	struct nfs_fattr	fattr;	/* fattr storage */
	struct nfs_readargs args;
	struct nfs_readres  res;
	unsigned long		timestamp;	/* For lease renewal */
	int (*read_done_cb) (struct rpc_task *task, struct nfs_read_data *data);
	__u64			mds_offset;
	struct nfs_page_array	pages;
	struct nfs_client	*ds_clp;	/* pNFS data server */
};

/* used as flag bits in nfs_pgio_header */
enum {
	NFS_IOHDR_ERROR = 0,
	NFS_IOHDR_EOF,
	NFS_IOHDR_REDO,
	NFS_IOHDR_NEED_COMMIT,
	NFS_IOHDR_NEED_RESCHED,
};

struct nfs_pgio_header {
	struct inode		*inode;
	struct rpc_cred		*cred;
	struct list_head	pages;
	struct list_head	rpc_list;
	atomic_t		refcnt;
	struct nfs_page		*req;
	struct nfs_writeverf	*verf;
	struct pnfs_layout_segment *lseg;
	loff_t			io_start;
	const struct rpc_call_ops *mds_ops;
	void (*release) (struct nfs_pgio_header *hdr);
	const struct nfs_pgio_completion_ops *completion_ops;
	struct nfs_direct_req	*dreq;
	void			*layout_private;
	spinlock_t		lock;
	/* fields protected by lock */
	int			pnfs_error;
	int			error;		/* merge with pnfs_error */
	unsigned long		good_bytes;	/* boundary of good data */
	unsigned long		flags;
};

struct nfs_read_header {
	struct nfs_pgio_header	header;
	struct nfs_read_data	rpc_data;
};

struct nfs_write_data {
	struct nfs_pgio_header	*header;
	struct list_head	list;
	struct rpc_task		task;
	struct nfs_fattr	fattr;
	struct nfs_writeverf	verf;
	struct nfs_writeargs	args;		/* argument struct */
	struct nfs_writeres	res;		/* result struct */
	unsigned long		timestamp;	/* For lease renewal */
	int (*write_done_cb) (struct rpc_task *task, struct nfs_write_data *data);
	__u64			mds_offset;	/* Filelayout dense stripe */
	struct nfs_page_array	pages;
	struct nfs_client	*ds_clp;	/* pNFS data server */
};

struct nfs_write_header {
	struct nfs_pgio_header	header;
	struct nfs_write_data	rpc_data;
	struct nfs_writeverf	verf;
};

struct nfs_mds_commit_info {
	atomic_t rpcs_out;
	unsigned long		ncommit;
	struct list_head	list;
};

struct nfs_commit_data;
struct nfs_inode;
struct nfs_commit_completion_ops {
	void (*error_cleanup) (struct nfs_inode *nfsi);
	void (*completion) (struct nfs_commit_data *data);
};

struct nfs_commit_info {
	spinlock_t			*lock;
	struct nfs_mds_commit_info	*mds;
	struct pnfs_ds_commit_info	*ds;
	struct nfs_direct_req		*dreq;	/* O_DIRECT request */
	const struct nfs_commit_completion_ops *completion_ops;
};

struct nfs_commit_data {
	struct rpc_task		task;
	struct inode		*inode;
	struct rpc_cred		*cred;
	struct nfs_fattr	fattr;
	struct nfs_writeverf	verf;
	struct list_head	pages;		/* Coalesced requests we wish to flush */
	struct list_head	list;		/* lists of struct nfs_write_data */
	struct nfs_direct_req	*dreq;		/* O_DIRECT request */
	struct nfs_commitargs	args;		/* argument struct */
	struct nfs_commitres	res;		/* result struct */
	struct nfs_open_context *context;
	struct pnfs_layout_segment *lseg;
	struct nfs_client	*ds_clp;	/* pNFS data server */
	int			ds_commit_index;
	const struct rpc_call_ops *mds_ops;
	const struct nfs_commit_completion_ops *completion_ops;
	int (*commit_done_cb) (struct rpc_task *task, struct nfs_commit_data *data);
};

struct nfs_pgio_completion_ops {
	void	(*error_cleanup)(struct list_head *head);
	void	(*init_hdr)(struct nfs_pgio_header *hdr);
	void	(*completion)(struct nfs_pgio_header *hdr);
};

struct nfs_unlinkdata {
	struct hlist_node list;
	struct nfs_removeargs args;
	struct nfs_removeres res;
	struct inode *dir;
	struct rpc_cred	*cred;
	struct nfs_fattr dir_attr;
};

struct nfs_renamedata {
	struct nfs_renameargs	args;
	struct nfs_renameres	res;
	struct rpc_cred		*cred;
	struct inode		*old_dir;
	struct dentry		*old_dentry;
	struct nfs_fattr	old_fattr;
	struct inode		*new_dir;
	struct dentry		*new_dentry;
	struct nfs_fattr	new_fattr;
};

struct nfs_access_entry;
struct nfs_client;
struct rpc_timeout;
struct nfs_subversion;
struct nfs_mount_info;
struct nfs_client_initdata;
struct nfs_pageio_descriptor;

/*
 * RPC procedure vector for NFSv2/NFSv3 demuxing
 */
struct nfs_rpc_ops {
	u32	version;		/* Protocol version */
	const struct dentry_operations *dentry_ops;
	const struct inode_operations *dir_inode_ops;
	const struct inode_operations *file_inode_ops;
	const struct file_operations *file_ops;

	int	(*getroot) (struct nfs_server *, struct nfs_fh *,
			    struct nfs_fsinfo *);
	struct vfsmount *(*submount) (struct nfs_server *, struct dentry *,
				      struct nfs_fh *, struct nfs_fattr *);
	struct dentry *(*try_mount) (int, const char *, struct nfs_mount_info *,
				     struct nfs_subversion *);
	int	(*getattr) (struct nfs_server *, struct nfs_fh *,
			    struct nfs_fattr *, struct nfs4_label *);
	int	(*setattr) (struct dentry *, struct nfs_fattr *,
			    struct iattr *);
	int	(*lookup)  (struct inode *, struct qstr *,
			    struct nfs_fh *, struct nfs_fattr *,
			    struct nfs4_label *);
	int	(*access)  (struct inode *, struct nfs_access_entry *);
	int	(*readlink)(struct inode *, struct page *, unsigned int,
			    unsigned int);
	int	(*create)  (struct inode *, struct dentry *,
			    struct iattr *, int);
	int	(*remove)  (struct inode *, struct qstr *);
	void	(*unlink_setup)  (struct rpc_message *, struct inode *dir);
	void	(*unlink_rpc_prepare) (struct rpc_task *, struct nfs_unlinkdata *);
	int	(*unlink_done) (struct rpc_task *, struct inode *);
	int	(*rename)  (struct inode *, struct qstr *,
			    struct inode *, struct qstr *);
	void	(*rename_setup)  (struct rpc_message *msg, struct inode *dir);
	void	(*rename_rpc_prepare)(struct rpc_task *task, struct nfs_renamedata *);
	int	(*rename_done) (struct rpc_task *task, struct inode *old_dir, struct inode *new_dir);
	int	(*link)    (struct inode *, struct inode *, struct qstr *);
	int	(*symlink) (struct inode *, struct dentry *, struct page *,
			    unsigned int, struct iattr *);
	int	(*mkdir)   (struct inode *, struct dentry *, struct iattr *);
	int	(*rmdir)   (struct inode *, struct qstr *);
	int	(*readdir) (struct dentry *, struct rpc_cred *,
			    u64, struct page **, unsigned int, int);
	int	(*mknod)   (struct inode *, struct dentry *, struct iattr *,
			    dev_t);
	int	(*statfs)  (struct nfs_server *, struct nfs_fh *,
			    struct nfs_fsstat *);
	int	(*fsinfo)  (struct nfs_server *, struct nfs_fh *,
			    struct nfs_fsinfo *);
	int	(*pathconf) (struct nfs_server *, struct nfs_fh *,
			     struct nfs_pathconf *);
	int	(*set_capabilities)(struct nfs_server *, struct nfs_fh *);
	int	(*decode_dirent)(struct xdr_stream *, struct nfs_entry *, int);
	void	(*read_setup)   (struct nfs_read_data *, struct rpc_message *);
	void	(*read_pageio_init)(struct nfs_pageio_descriptor *, struct inode *,
				    const struct nfs_pgio_completion_ops *);
	int	(*read_rpc_prepare)(struct rpc_task *, struct nfs_read_data *);
	int	(*read_done)  (struct rpc_task *, struct nfs_read_data *);
	void	(*write_setup)  (struct nfs_write_data *, struct rpc_message *);
	void	(*write_pageio_init)(struct nfs_pageio_descriptor *, struct inode *, int,
				     const struct nfs_pgio_completion_ops *);
	int	(*write_rpc_prepare)(struct rpc_task *, struct nfs_write_data *);
	int	(*write_done)  (struct rpc_task *, struct nfs_write_data *);
	void	(*commit_setup) (struct nfs_commit_data *, struct rpc_message *);
	void	(*commit_rpc_prepare)(struct rpc_task *, struct nfs_commit_data *);
	int	(*commit_done) (struct rpc_task *, struct nfs_commit_data *);
	int	(*lock)(struct file *, int, struct file_lock *);
	int	(*lock_check_bounds)(const struct file_lock *);
	void	(*clear_acl_cache)(struct inode *);
	void	(*close_context)(struct nfs_open_context *ctx, int);
	struct inode * (*open_context) (struct inode *dir,
				struct nfs_open_context *ctx,
				int open_flags,
				struct iattr *iattr,
				int *);
	int (*have_delegation)(struct inode *, fmode_t);
	int (*return_delegation)(struct inode *);
	struct nfs_client *(*alloc_client) (const struct nfs_client_initdata *);
	struct nfs_client *
		(*init_client) (struct nfs_client *, const struct rpc_timeout *,
				const char *);
	void	(*free_client) (struct nfs_client *);
	struct nfs_server *(*create_server)(struct nfs_mount_info *, struct nfs_subversion *);
	struct nfs_server *(*clone_server)(struct nfs_server *, struct nfs_fh *,
					   struct nfs_fattr *, rpc_authflavor_t);
};

/*
 * 	NFS_CALL(getattr, inode, (fattr));
 * into
 *	NFS_PROTO(inode)->getattr(fattr);
 */
#define NFS_CALL(op, inode, args)	NFS_PROTO(inode)->op args

/*
 * Function vectors etc. for the NFS client
 */
extern const struct nfs_rpc_ops	nfs_v2_clientops;
extern const struct nfs_rpc_ops	nfs_v3_clientops;
extern const struct nfs_rpc_ops	nfs_v4_clientops;
extern const struct rpc_version nfs_version2;
extern const struct rpc_version nfs_version3;
extern const struct rpc_version nfs_version4;

extern const struct rpc_version nfsacl_version3;
extern const struct rpc_program nfsacl_program;

#endif<|MERGE_RESOLUTION|>--- conflicted
+++ resolved
@@ -674,17 +674,8 @@
 };
 
 /* getxattr ACL interface flags */
-<<<<<<< HEAD
-#define NFS4_ACL_LEN_REQUEST	0x0001	/* zero length getxattr buffer */
-struct nfs_getaclres {
-	size_t				acl_len;
-	size_t				acl_data_offset;
-	int				acl_flags;
-	struct page *			acl_scratch;
-=======
 #define NFS4_ACL_TRUNC		0x0001	/* ACL was truncated */
 struct nfs_getaclres {
->>>>>>> c3ade0e0
 	struct nfs4_sequence_res	seq_res;
 	size_t				acl_len;
 	size_t				acl_data_offset;
