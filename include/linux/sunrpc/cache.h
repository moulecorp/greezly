/*
 * include/linux/sunrpc/cache.h
 *
 * Generic code for various authentication-related caches
 * used by sunrpc clients and servers.
 *
 * Copyright (C) 2002 Neil Brown <neilb@cse.unsw.edu.au>
 *
 * Released under terms in GPL version 2.  See COPYING.
 *
 */

#ifndef _LINUX_SUNRPC_CACHE_H_
#define _LINUX_SUNRPC_CACHE_H_

#include <linux/kref.h>
#include <linux/slab.h>
#include <linux/atomic.h>
#include <linux/proc_fs.h>

/*
 * Each cache requires:
 *  - A 'struct cache_detail' which contains information specific to the cache
 *    for common code to use.
 *  - An item structure that must contain a "struct cache_head"
 *  - A lookup function defined using DefineCacheLookup
 *  - A 'put' function that can release a cache item. It will only
 *    be called after cache_put has succeed, so there are guarantee
 *    to be no references.
 *  - A function to calculate a hash of an item's key.
 *
 * as well as assorted code fragments (e.g. compare keys) and numbers
 * (e.g. hash size, goal_age, etc).
 *
 * Each cache must be registered so that it can be cleaned regularly.
 * When the cache is unregistered, it is flushed completely.
 *
 * Entries have a ref count and a 'hashed' flag which counts the existence
 * in the hash table.
 * We only expire entries when refcount is zero.
 * Existence in the cache is counted  the refcount.
 */

/* Every cache item has a common header that is used
 * for expiring and refreshing entries.
 * 
 */
struct cache_head {
	struct cache_head * next;
	time_t		expiry_time;	/* After time time, don't use the data */
	time_t		last_refresh;   /* If CACHE_PENDING, this is when upcall 
					 * was sent, else this is when update was received
					 */
	struct kref	ref;
	unsigned long	flags;
};
#define	CACHE_VALID	0	/* Entry contains valid data */
#define	CACHE_NEGATIVE	1	/* Negative entry - there is no match for the key */
#define	CACHE_PENDING	2	/* An upcall has been sent but no reply received yet*/
#define	CACHE_CLEANED	3	/* Entry has been cleaned from cache */

#define	CACHE_NEW_EXPIRY 120	/* keep new things pending confirmation for 120 seconds */

struct cache_detail_procfs {
	struct proc_dir_entry	*proc_ent;
	struct proc_dir_entry   *flush_ent, *channel_ent, *content_ent;
};

struct cache_detail_pipefs {
	struct dentry *dir;
};

struct cache_detail {
	struct module *		owner;
	int			hash_size;
	struct cache_head **	hash_table;
	rwlock_t		hash_lock;

	atomic_t		inuse; /* active user-space update or lookup */

	char			*name;
	void			(*cache_put)(struct kref *);

	int			(*cache_upcall)(struct cache_detail *,
						struct cache_head *);

	void			(*cache_request)(struct cache_detail *cd,
						 struct cache_head *ch,
						 char **bpp, int *blen);

	int			(*cache_parse)(struct cache_detail *,
					       char *buf, int len);

	int			(*cache_show)(struct seq_file *m,
					      struct cache_detail *cd,
					      struct cache_head *h);
	void			(*warn_no_listener)(struct cache_detail *cd,
					      int has_died);

	struct cache_head *	(*alloc)(void);
	int			(*match)(struct cache_head *orig, struct cache_head *new);
	void			(*init)(struct cache_head *orig, struct cache_head *new);
	void			(*update)(struct cache_head *orig, struct cache_head *new);

	/* fields below this comment are for internal use
	 * and should not be touched by cache owners
	 */
	time_t			flush_time;		/* flush all cache items with last_refresh
							 * earlier than this */
	struct list_head	others;
	time_t			nextcheck;
	int			entries;

	/* fields for communication over channel */
	struct list_head	queue;

	atomic_t		readers;		/* how many time is /chennel open */
	time_t			last_close;		/* if no readers, when did last close */
	time_t			last_warn;		/* when we last warned about no readers */

	union {
		struct cache_detail_procfs procfs;
		struct cache_detail_pipefs pipefs;
	} u;
	struct net		*net;
};


/* this must be embedded in any request structure that
 * identifies an object that will want a callback on
 * a cache fill
 */
struct cache_req {
	struct cache_deferred_req *(*defer)(struct cache_req *req);
	int thread_wait;  /* How long (jiffies) we can block the
			   * current thread to wait for updates.
			   */
};
/* this must be embedded in a deferred_request that is being
 * delayed awaiting cache-fill
 */
struct cache_deferred_req {
	struct hlist_node	hash;	/* on hash chain */
	struct list_head	recent; /* on fifo */
	struct cache_head	*item;  /* cache item we wait on */
	void			*owner; /* we might need to discard all defered requests
					 * owned by someone */
	void			(*revisit)(struct cache_deferred_req *req,
					   int too_many);
};

/*
 * timestamps kept in the cache are expressed in seconds
 * since boot.  This is the best for measuring differences in
 * real time.
 */
static inline time_t seconds_since_boot(void)
{
	struct timespec boot;
	getboottime(&boot);
	return get_seconds() - boot.tv_sec;
}

static inline time_t convert_to_wallclock(time_t sinceboot)
{
	struct timespec boot;
	getboottime(&boot);
	return boot.tv_sec + sinceboot;
}

extern const struct file_operations cache_file_operations_pipefs;
extern const struct file_operations content_file_operations_pipefs;
extern const struct file_operations cache_flush_operations_pipefs;

extern struct cache_head *
sunrpc_cache_lookup(struct cache_detail *detail,
		    struct cache_head *key, int hash);
extern struct cache_head *
sunrpc_cache_update(struct cache_detail *detail,
		    struct cache_head *new, struct cache_head *old, int hash);

extern int
sunrpc_cache_pipe_upcall(struct cache_detail *detail, struct cache_head *h);


extern void cache_clean_deferred(void *owner);

static inline struct cache_head  *cache_get(struct cache_head *h)
{
	kref_get(&h->ref);
	return h;
}


static inline void cache_put(struct cache_head *h, struct cache_detail *cd)
{
	if (atomic_read(&h->ref.refcount) <= 2 &&
	    h->expiry_time < cd->nextcheck)
		cd->nextcheck = h->expiry_time;
	kref_put(&h->ref, cd->cache_put);
}

static inline int cache_is_expired(struct cache_detail *detail, struct cache_head *h)
{
	return  (h->expiry_time < seconds_since_boot()) ||
		(detail->flush_time > h->last_refresh);
}

extern int cache_check(struct cache_detail *detail,
		       struct cache_head *h, struct cache_req *rqstp);
extern void cache_flush(void);
extern void cache_purge(struct cache_detail *detail);
#define NEVER (0x7FFFFFFF)
extern void __init cache_initialize(void);
extern int cache_register_net(struct cache_detail *cd, struct net *net);
extern void cache_unregister_net(struct cache_detail *cd, struct net *net);

extern struct cache_detail *cache_create_net(struct cache_detail *tmpl, struct net *net);
extern void cache_destroy_net(struct cache_detail *cd, struct net *net);

extern void sunrpc_init_cache_detail(struct cache_detail *cd);
extern void sunrpc_destroy_cache_detail(struct cache_detail *cd);
extern int sunrpc_cache_register_pipefs(struct dentry *parent, const char *,
					umode_t, struct cache_detail *);
extern void sunrpc_cache_unregister_pipefs(struct cache_detail *);

extern void qword_add(char **bpp, int *lp, char *str);
extern void qword_addhex(char **bpp, int *lp, char *buf, int blen);
extern int qword_get(char **bpp, char *dest, int bufsize);

static inline int get_int(char **bpp, int *anint)
{
	char buf[50];
	char *ep;
	int rv;
	int len = qword_get(bpp, buf, sizeof(buf));

	if (len < 0)
		return -EINVAL;
	if (len == 0)
		return -ENOENT;

	rv = simple_strtol(buf, &ep, 0);
	if (*ep)
		return -EINVAL;

	*anint = rv;
	return 0;
}

static inline int get_uint(char **bpp, unsigned int *anint)
<<<<<<< HEAD
{
	char buf[50];
	int len = qword_get(bpp, buf, sizeof(buf));

	if (len < 0)
		return -EINVAL;
	if (len == 0)
		return -ENOENT;

	if (kstrtouint(buf, 0, anint))
		return -EINVAL;

	return 0;
}

/*
 * timestamps kept in the cache are expressed in seconds
 * since boot.  This is the best for measuring differences in
 * real time.
 */
static inline time_t seconds_since_boot(void)
=======
>>>>>>> c3ade0e0
{
	char buf[50];
	int len = qword_get(bpp, buf, sizeof(buf));

	if (len < 0)
		return -EINVAL;
	if (len == 0)
		return -ENOENT;

	if (kstrtouint(buf, 0, anint))
		return -EINVAL;

	return 0;
}

static inline int get_time(char **bpp, time_t *time)
{
	char buf[50];
	long long ll;
	int len = qword_get(bpp, buf, sizeof(buf));

	if (len < 0)
		return -EINVAL;
	if (len == 0)
		return -ENOENT;

	if (kstrtoll(buf, 0, &ll))
		return -EINVAL;

	*time = (time_t)ll;
	return 0;
}

static inline time_t get_expiry(char **bpp)
{
	time_t rv;
	struct timespec boot;

	if (get_time(bpp, &rv))
		return 0;
	if (rv < 0)
		return 0;
	getboottime(&boot);
	return rv - boot.tv_sec;
}

#endif /*  _LINUX_SUNRPC_CACHE_H_ */<|MERGE_RESOLUTION|>--- conflicted
+++ resolved
@@ -249,30 +249,6 @@
 }
 
 static inline int get_uint(char **bpp, unsigned int *anint)
-<<<<<<< HEAD
-{
-	char buf[50];
-	int len = qword_get(bpp, buf, sizeof(buf));
-
-	if (len < 0)
-		return -EINVAL;
-	if (len == 0)
-		return -ENOENT;
-
-	if (kstrtouint(buf, 0, anint))
-		return -EINVAL;
-
-	return 0;
-}
-
-/*
- * timestamps kept in the cache are expressed in seconds
- * since boot.  This is the best for measuring differences in
- * real time.
- */
-static inline time_t seconds_since_boot(void)
-=======
->>>>>>> c3ade0e0
 {
 	char buf[50];
 	int len = qword_get(bpp, buf, sizeof(buf));
