/*
 * SAS host prototypes and structures header file
 *
 * Copyright (C) 2005 Adaptec, Inc.  All rights reserved.
 * Copyright (C) 2005 Luben Tuikov <luben_tuikov@adaptec.com>
 *
 * This file is licensed under GPLv2.
 *
 * This program is free software; you can redistribute it and/or
 * modify it under the terms of the GNU General Public License as
 * published by the Free Software Foundation; either version 2 of the
 * License, or (at your option) any later version.
 *
 * This program is distributed in the hope that it will be useful, but
 * WITHOUT ANY WARRANTY; without even the implied warranty of
 * MERCHANTABILITY or FITNESS FOR A PARTICULAR PURPOSE.  See the GNU
 * General Public License for more details.
 *
 * You should have received a copy of the GNU General Public License
 * along with this program; if not, write to the Free Software
 * Foundation, Inc., 59 Temple Place, Suite 330, Boston, MA 02111-1307
 * USA
 *
 */

#ifndef _LIBSAS_H_
#define _LIBSAS_H_


#include <linux/timer.h>
#include <linux/pci.h>
#include <scsi/sas.h>
#include <linux/libata.h>
#include <linux/list.h>
#include <scsi/scsi_device.h>
#include <scsi/scsi_cmnd.h>
#include <scsi/scsi_transport_sas.h>
#include <linux/scatterlist.h>
#include <linux/slab.h>

struct block_device;

enum sas_class {
	SAS,
	EXPANDER
};

enum sas_phy_role {
	PHY_ROLE_NONE = 0,
	PHY_ROLE_TARGET = 0x40,
	PHY_ROLE_INITIATOR = 0x80,
};

enum sas_phy_type {
        PHY_TYPE_PHYSICAL,
        PHY_TYPE_VIRTUAL
};

/* The events are mnemonically described in sas_dump.c
 * so when updating/adding events here, please also
 * update the other file too.
 */
enum ha_event {
	HAE_RESET             = 0U,
	HA_NUM_EVENTS         = 1,
};

enum port_event {
	PORTE_BYTES_DMAED     = 0U,
	PORTE_BROADCAST_RCVD  = 1,
	PORTE_LINK_RESET_ERR  = 2,
	PORTE_TIMER_EVENT     = 3,
	PORTE_HARD_RESET      = 4,
	PORT_NUM_EVENTS       = 5,
};

enum phy_event {
	PHYE_LOSS_OF_SIGNAL   = 0U,
	PHYE_OOB_DONE         = 1,
	PHYE_OOB_ERROR        = 2,
	PHYE_SPINUP_HOLD      = 3, /* hot plug SATA, no COMWAKE sent */
	PHYE_RESUME_TIMEOUT   = 4,
	PHY_NUM_EVENTS        = 5,
};

enum discover_event {
	DISCE_DISCOVER_DOMAIN   = 0U,
	DISCE_REVALIDATE_DOMAIN = 1,
	DISCE_PORT_GONE         = 2,
	DISCE_PROBE		= 3,
	DISCE_SUSPEND		= 4,
	DISCE_RESUME		= 5,
	DISCE_DESTRUCT		= 6,
	DISC_NUM_EVENTS		= 7,
};

/* ---------- Expander Devices ---------- */

#define to_dom_device(_obj) container_of(_obj, struct domain_device, dev_obj)
#define to_dev_attr(_attr)  container_of(_attr, struct domain_dev_attribute,\
                                         attr)

enum routing_attribute {
	DIRECT_ROUTING,
	SUBTRACTIVE_ROUTING,
	TABLE_ROUTING,
};

enum ex_phy_state {
	PHY_EMPTY,
	PHY_VACANT,
	PHY_NOT_PRESENT,
	PHY_DEVICE_DISCOVERED
};

struct ex_phy {
	int    phy_id;

	enum ex_phy_state phy_state;

	enum sas_device_type attached_dev_type;
	enum sas_linkrate linkrate;

	u8   attached_sata_host:1;
	u8   attached_sata_dev:1;
	u8   attached_sata_ps:1;

	enum sas_protocol attached_tproto;
	enum sas_protocol attached_iproto;

	u8   attached_sas_addr[SAS_ADDR_SIZE];
	u8   attached_phy_id;

	int phy_change_count;
	enum routing_attribute routing_attr;
	u8   virtual:1;

	int  last_da_index;

	struct sas_phy *phy;
	struct sas_port *port;
};

struct expander_device {
	struct list_head children;

	int    ex_change_count;
	u16    max_route_indexes;
	u8     num_phys;

	u8     t2t_supp:1;
	u8     configuring:1;
	u8     conf_route_table:1;

	u8     enclosure_logical_id[8];

	struct ex_phy *ex_phy;
	struct sas_port *parent_port;

	struct mutex cmd_mutex;
};

/* ---------- SATA device ---------- */
enum ata_command_set {
        ATA_COMMAND_SET   = 0,
        ATAPI_COMMAND_SET = 1,
};

#define ATA_RESP_FIS_SIZE 24

struct sata_device {
        enum   ata_command_set command_set;
        struct smp_resp        rps_resp; /* report_phy_sata_resp */
        u8     port_no;        /* port number, if this is a PM (Port) */
	int    pm_result;

	struct ata_port *ap;
	struct ata_host ata_host;
	u8     fis[ATA_RESP_FIS_SIZE];
<<<<<<< HEAD
	u32 sstatus;
	u32 serror;
	u32 scontrol;
=======
};

struct ssp_device {
	struct list_head eh_list_node; /* pending a user requested eh action */
	struct scsi_lun reset_lun;
};

enum {
	SAS_DEV_GONE,
	SAS_DEV_FOUND, /* device notified to lldd */
	SAS_DEV_DESTROY,
	SAS_DEV_EH_PENDING,
	SAS_DEV_LU_RESET,
	SAS_DEV_RESET,
>>>>>>> c3ade0e0
};

struct domain_device {
	spinlock_t done_lock;
	enum sas_device_type dev_type;

        enum sas_linkrate linkrate;
        enum sas_linkrate min_linkrate;
        enum sas_linkrate max_linkrate;

        int  pathways;

        struct domain_device *parent;
        struct list_head siblings; /* devices on the same level */
        struct asd_sas_port *port;        /* shortcut to root of the tree */
	struct sas_phy *phy;

        struct list_head dev_list_node;
	struct list_head disco_list_node; /* awaiting probe or destruct */

        enum sas_protocol    iproto;
        enum sas_protocol    tproto;

        struct sas_rphy *rphy;

        u8  sas_addr[SAS_ADDR_SIZE];
        u8  hashed_sas_addr[HASHED_SAS_ADDR_SIZE];

        u8  frame_rcvd[32];

        union {
                struct expander_device ex_dev;
                struct sata_device     sata_dev; /* STP & directly attached */
		struct ssp_device      ssp_dev;
        };

        void *lldd_dev;
	unsigned long state;
	struct kref kref;
};

struct sas_work {
	struct list_head drain_node;
	struct work_struct work;
};

static inline void INIT_SAS_WORK(struct sas_work *sw, void (*fn)(struct work_struct *))
{
	INIT_WORK(&sw->work, fn);
	INIT_LIST_HEAD(&sw->drain_node);
}

struct sas_discovery_event {
	struct sas_work work;
	struct asd_sas_port *port;
};

static inline struct sas_discovery_event *to_sas_discovery_event(struct work_struct *work)
{
	struct sas_discovery_event *ev = container_of(work, typeof(*ev), work.work);

	return ev;
}

struct sas_discovery {
	struct sas_discovery_event disc_work[DISC_NUM_EVENTS];
	unsigned long    pending;
	u8     fanout_sas_addr[8];
	u8     eeds_a[8];
	u8     eeds_b[8];
	int    max_level;
};

/* The port struct is Class:RW, driver:RO */
struct asd_sas_port {
/* private: */
	struct completion port_gone_completion;

	struct sas_discovery disc;
	struct domain_device *port_dev;
	spinlock_t dev_list_lock;
	struct list_head dev_list;
	struct list_head disco_list;
	struct list_head destroy_list;
	enum   sas_linkrate linkrate;

	struct sas_work work;
	int suspended;

/* public: */
	int id;

	enum sas_class   class;
	u8               sas_addr[SAS_ADDR_SIZE];
	u8               attached_sas_addr[SAS_ADDR_SIZE];
	enum sas_protocol   iproto;
	enum sas_protocol   tproto;

	enum sas_oob_mode oob_mode;

	spinlock_t       phy_list_lock;
	struct list_head phy_list;
	int              num_phys;
	u32              phy_mask;

	struct sas_ha_struct *ha;

	struct sas_port	*port;

	void *lldd_port;	  /* not touched by the sas class code */
};

struct asd_sas_event {
	struct sas_work work;
	struct asd_sas_phy *phy;
};

static inline struct asd_sas_event *to_asd_sas_event(struct work_struct *work)
{
	struct asd_sas_event *ev = container_of(work, typeof(*ev), work.work);

	return ev;
}

/* The phy pretty much is controlled by the LLDD.
 * The class only reads those fields.
 */
struct asd_sas_phy {
/* private: */
	struct asd_sas_event   port_events[PORT_NUM_EVENTS];
	struct asd_sas_event   phy_events[PHY_NUM_EVENTS];

	unsigned long port_events_pending;
	unsigned long phy_events_pending;

	int error;
	int suspended;

	struct sas_phy *phy;

/* public: */
	/* The following are class:RO, driver:R/W */
	int            enabled;	  /* must be set */

	int            id;	  /* must be set */
	enum sas_class class;
	enum sas_protocol iproto;
	enum sas_protocol tproto;

	enum sas_phy_type  type;
	enum sas_phy_role  role;
	enum sas_oob_mode  oob_mode;
	enum sas_linkrate linkrate;

	u8   *sas_addr;		  /* must be set */
	u8   attached_sas_addr[SAS_ADDR_SIZE]; /* class:RO, driver: R/W */

	spinlock_t     frame_rcvd_lock;
	u8             *frame_rcvd; /* must be set */
	int            frame_rcvd_size;

	spinlock_t     sas_prim_lock;
	u32            sas_prim;

	struct list_head port_phy_el; /* driver:RO */
	struct asd_sas_port      *port; /* Class:RW, driver: RO */

	struct sas_ha_struct *ha; /* may be set; the class sets it anyway */

	void *lldd_phy;		  /* not touched by the sas_class_code */
};

struct scsi_core {
	struct Scsi_Host *shost;

	struct mutex	  task_queue_flush;
	spinlock_t        task_queue_lock;
	struct list_head  task_queue;
	int               task_queue_size;

	struct task_struct *queue_thread;
};

struct sas_ha_event {
	struct sas_work work;
	struct sas_ha_struct *ha;
};

static inline struct sas_ha_event *to_sas_ha_event(struct work_struct *work)
{
	struct sas_ha_event *ev = container_of(work, typeof(*ev), work.work);

	return ev;
}

enum sas_ha_state {
	SAS_HA_REGISTERED,
	SAS_HA_DRAINING,
	SAS_HA_ATA_EH_ACTIVE,
	SAS_HA_FROZEN,
};

struct sas_ha_struct {
/* private: */
	struct sas_ha_event ha_events[HA_NUM_EVENTS];
	unsigned long	 pending;

	struct list_head  defer_q; /* work queued while draining */
	struct mutex	  drain_mutex;
	unsigned long	  state;
	spinlock_t	  lock;
	int		  eh_active;
	wait_queue_head_t eh_wait_q;
	struct list_head  eh_dev_q;

	struct mutex disco_mutex;

	struct scsi_core core;

/* public: */
	char *sas_ha_name;
	struct device *dev;	  /* should be set */
	struct module *lldd_module; /* should be set */

	u8 *sas_addr;		  /* must be set */
	u8 hashed_sas_addr[HASHED_SAS_ADDR_SIZE];

	spinlock_t      phy_port_lock;
	struct asd_sas_phy  **sas_phy; /* array of valid pointers, must be set */
	struct asd_sas_port **sas_port; /* array of valid pointers, must be set */
	int             num_phys; /* must be set, gt 0, static */

	/* The class calls this to send a task for execution. */
	int lldd_max_execute_num;
	int lldd_queue_size;
	int strict_wide_ports; /* both sas_addr and attached_sas_addr must match
				* their siblings when forming wide ports */

	/* LLDD calls these to notify the class of an event. */
	void (*notify_ha_event)(struct sas_ha_struct *, enum ha_event);
	void (*notify_port_event)(struct asd_sas_phy *, enum port_event);
	void (*notify_phy_event)(struct asd_sas_phy *, enum phy_event);

	void *lldd_ha;		  /* not touched by sas class code */

	struct list_head eh_done_q;  /* complete via scsi_eh_flush_done_q */
	struct list_head eh_ata_q; /* scmds to promote from sas to ata eh */
};

#define SHOST_TO_SAS_HA(_shost) (*(struct sas_ha_struct **)(_shost)->hostdata)

static inline struct domain_device *
starget_to_domain_dev(struct scsi_target *starget) {
	return starget->hostdata;
}

static inline struct domain_device *
sdev_to_domain_dev(struct scsi_device *sdev) {
	return starget_to_domain_dev(sdev->sdev_target);
}

static inline struct ata_device *sas_to_ata_dev(struct domain_device *dev)
{
	return &dev->sata_dev.ap->link.device[0];
}

static inline struct domain_device *
cmd_to_domain_dev(struct scsi_cmnd *cmd)
{
	return sdev_to_domain_dev(cmd->device);
}

void sas_hash_addr(u8 *hashed, const u8 *sas_addr);

/* Before calling a notify event, LLDD should use this function
 * when the link is severed (possibly from its tasklet).
 * The idea is that the Class only reads those, while the LLDD,
 * can R/W these (thus avoiding a race).
 */
static inline void sas_phy_disconnected(struct asd_sas_phy *phy)
{
	phy->oob_mode = OOB_NOT_CONNECTED;
	phy->linkrate = SAS_LINK_RATE_UNKNOWN;
}

static inline unsigned int to_sas_gpio_od(int device, int bit)
{
	return 3 * device + bit;
}

static inline void sas_put_local_phy(struct sas_phy *phy)
{
	put_device(&phy->dev);
}

#ifdef CONFIG_SCSI_SAS_HOST_SMP
int try_test_sas_gpio_gp_bit(unsigned int od, u8 *data, u8 index, u8 count);
#else
static inline int try_test_sas_gpio_gp_bit(unsigned int od, u8 *data, u8 index, u8 count)
{
	return -1;
}
#endif

/* ---------- Tasks ---------- */
/*
      service_response |  SAS_TASK_COMPLETE  |  SAS_TASK_UNDELIVERED |
  exec_status          |                     |                       |
  ---------------------+---------------------+-----------------------+
       SAM_...         |         X           |                       |
       DEV_NO_RESPONSE |         X           |           X           |
       INTERRUPTED     |         X           |                       |
       QUEUE_FULL      |                     |           X           |
       DEVICE_UNKNOWN  |                     |           X           |
       SG_ERR          |                     |           X           |
  ---------------------+---------------------+-----------------------+
 */

enum service_response {
	SAS_TASK_COMPLETE,
	SAS_TASK_UNDELIVERED = -1,
};

enum exec_status {
	/* The SAM_STAT_.. codes fit in the lower 6 bits, alias some of
	 * them here to silence 'case value not in enumerated type' warnings
	 */
	__SAM_STAT_CHECK_CONDITION = SAM_STAT_CHECK_CONDITION,

	SAS_DEV_NO_RESPONSE = 0x80,
	SAS_DATA_UNDERRUN,
	SAS_DATA_OVERRUN,
	SAS_INTERRUPTED,
	SAS_QUEUE_FULL,
	SAS_DEVICE_UNKNOWN,
	SAS_SG_ERR,
	SAS_OPEN_REJECT,
	SAS_OPEN_TO,
	SAS_PROTO_RESPONSE,
	SAS_PHY_DOWN,
	SAS_NAK_R_ERR,
	SAS_PENDING,
	SAS_ABORTED_TASK,
};

/* When a task finishes with a response, the LLDD examines the
 * response:
 * 	- For an ATA task task_status_struct::stat is set to
 * SAS_PROTO_RESPONSE, and the task_status_struct::buf is set to the
 * contents of struct ata_task_resp.
 * 	- For SSP tasks, if no data is present or status/TMF response
 * is valid, task_status_struct::stat is set.  If data is present
 * (SENSE data), the LLDD copies up to SAS_STATUS_BUF_SIZE, sets
 * task_status_struct::buf_valid_size, and task_status_struct::stat is
 * set to SAM_CHECK_COND.
 *
 * "buf" has format SCSI Sense for SSP task, or struct ata_task_resp
 * for ATA task.
 *
 * "frame_len" is the total frame length, which could be more or less
 * than actually copied.
 *
 * Tasks ending with response, always set the residual field.
 */
struct ata_task_resp {
	u16  frame_len;
	u8   ending_fis[ATA_RESP_FIS_SIZE];	  /* dev to host or data-in */
<<<<<<< HEAD
	u32  sstatus;
	u32  serror;
	u32  scontrol;
	u32  sactive;
=======
>>>>>>> c3ade0e0
};

#define SAS_STATUS_BUF_SIZE 96

struct task_status_struct {
	enum service_response resp;
	enum exec_status      stat;
	int  buf_valid_size;

	u8   buf[SAS_STATUS_BUF_SIZE];

	u32  residual;
	enum sas_open_rej_reason open_rej_reason;
};

/* ATA and ATAPI task queuable to a SAS LLDD.
 */
struct sas_ata_task {
	struct host_to_dev_fis fis;
	u8     atapi_packet[16];  /* 0 if not ATAPI task */

	u8     retry_count;	  /* hardware retry, should be > 0 */

	u8     dma_xfer:1;	  /* PIO:0 or DMA:1 */
	u8     use_ncq:1;
	u8     set_affil_pol:1;
	u8     stp_affil_pol:1;

	u8     device_control_reg_update:1;
};

struct sas_smp_task {
	struct scatterlist smp_req;
	struct scatterlist smp_resp;
};

enum task_attribute {
	TASK_ATTR_SIMPLE = 0,
	TASK_ATTR_HOQ    = 1,
	TASK_ATTR_ORDERED= 2,
	TASK_ATTR_ACA    = 4,
};

struct sas_ssp_task {
	u8     retry_count;	  /* hardware retry, should be > 0 */

	u8     LUN[8];
	u8     enable_first_burst:1;
	enum   task_attribute task_attr;
	u8     task_prio;
	struct scsi_cmnd *cmd;
};

struct sas_task {
	struct domain_device *dev;
	struct list_head      list;

	spinlock_t   task_state_lock;
	unsigned     task_state_flags;

	enum   sas_protocol      task_proto;

	union {
		struct sas_ata_task ata_task;
		struct sas_smp_task smp_task;
		struct sas_ssp_task ssp_task;
	};

	struct scatterlist *scatter;
	int    num_scatter;
	u32    total_xfer_len;
	u8     data_dir:2;	  /* Use PCI_DMA_... */

	struct task_status_struct task_status;
	void   (*task_done)(struct sas_task *);

	void   *lldd_task;	  /* for use by LLDDs */
	void   *uldd_task;
	struct sas_task_slow *slow_task;
};

struct sas_task_slow {
	/* standard/extra infrastructure for slow path commands (SMP and
	 * internal lldd commands
	 */
	struct timer_list     timer;
	struct completion     completion;
};

#define SAS_TASK_STATE_PENDING      1
#define SAS_TASK_STATE_DONE         2
#define SAS_TASK_STATE_ABORTED      4
#define SAS_TASK_NEED_DEV_RESET     8
#define SAS_TASK_AT_INITIATOR       16

extern struct sas_task *sas_alloc_task(gfp_t flags);
extern struct sas_task *sas_alloc_slow_task(gfp_t flags);
extern void sas_free_task(struct sas_task *task);

struct sas_domain_function_template {
	/* The class calls these to notify the LLDD of an event. */
	void (*lldd_port_formed)(struct asd_sas_phy *);
	void (*lldd_port_deformed)(struct asd_sas_phy *);

	/* The class calls these when a device is found or gone. */
	int  (*lldd_dev_found)(struct domain_device *);
	void (*lldd_dev_gone)(struct domain_device *);

	int (*lldd_execute_task)(struct sas_task *, int num,
				 gfp_t gfp_flags);

	/* Task Management Functions. Must be called from process context. */
	int (*lldd_abort_task)(struct sas_task *);
	int (*lldd_abort_task_set)(struct domain_device *, u8 *lun);
	int (*lldd_clear_aca)(struct domain_device *, u8 *lun);
	int (*lldd_clear_task_set)(struct domain_device *, u8 *lun);
	int (*lldd_I_T_nexus_reset)(struct domain_device *);
	int (*lldd_ata_check_ready)(struct domain_device *);
	void (*lldd_ata_set_dmamode)(struct domain_device *);
	int (*lldd_lu_reset)(struct domain_device *, u8 *lun);
	int (*lldd_query_task)(struct sas_task *);

	/* Port and Adapter management */
	int (*lldd_clear_nexus_port)(struct asd_sas_port *);
	int (*lldd_clear_nexus_ha)(struct sas_ha_struct *);

	/* Phy management */
	int (*lldd_control_phy)(struct asd_sas_phy *, enum phy_func, void *);

	/* GPIO support */
	int (*lldd_write_gpio)(struct sas_ha_struct *, u8 reg_type,
			       u8 reg_index, u8 reg_count, u8 *write_data);
};

extern int sas_register_ha(struct sas_ha_struct *);
extern int sas_unregister_ha(struct sas_ha_struct *);
extern void sas_prep_resume_ha(struct sas_ha_struct *sas_ha);
extern void sas_resume_ha(struct sas_ha_struct *sas_ha);
extern void sas_suspend_ha(struct sas_ha_struct *sas_ha);

int sas_set_phy_speed(struct sas_phy *phy,
		      struct sas_phy_linkrates *rates);
int sas_phy_reset(struct sas_phy *phy, int hard_reset);
int sas_queue_up(struct sas_task *task);
extern int sas_queuecommand(struct Scsi_Host * ,struct scsi_cmnd *);
extern int sas_target_alloc(struct scsi_target *);
extern int sas_slave_configure(struct scsi_device *);
extern int sas_change_queue_depth(struct scsi_device *, int new_depth,
				  int reason);
extern int sas_change_queue_type(struct scsi_device *, int qt);
extern int sas_bios_param(struct scsi_device *,
			  struct block_device *,
			  sector_t capacity, int *hsc);
extern struct scsi_transport_template *
sas_domain_attach_transport(struct sas_domain_function_template *);
extern void sas_domain_release_transport(struct scsi_transport_template *);

int  sas_discover_root_expander(struct domain_device *);

void sas_init_ex_attr(void);

int  sas_ex_revalidate_domain(struct domain_device *);

void sas_unregister_domain_devices(struct asd_sas_port *port, int gone);
void sas_init_disc(struct sas_discovery *disc, struct asd_sas_port *);
int  sas_discover_event(struct asd_sas_port *, enum discover_event ev);

int  sas_discover_sata(struct domain_device *);
int  sas_discover_end_dev(struct domain_device *);

void sas_unregister_dev(struct asd_sas_port *port, struct domain_device *);

void sas_init_dev(struct domain_device *);

void sas_task_abort(struct sas_task *);
int sas_eh_abort_handler(struct scsi_cmnd *cmd);
int sas_eh_device_reset_handler(struct scsi_cmnd *cmd);
int sas_eh_bus_reset_handler(struct scsi_cmnd *cmd);

extern void sas_target_destroy(struct scsi_target *);
extern int sas_slave_alloc(struct scsi_device *);
extern int sas_ioctl(struct scsi_device *sdev, int cmd, void __user *arg);
extern int sas_drain_work(struct sas_ha_struct *ha);

extern int sas_smp_handler(struct Scsi_Host *shost, struct sas_rphy *rphy,
			   struct request *req);

extern void sas_ssp_task_response(struct device *dev, struct sas_task *task,
				  struct ssp_response_iu *iu);
struct sas_phy *sas_get_local_phy(struct domain_device *dev);

int sas_request_addr(struct Scsi_Host *shost, u8 *addr);

#endif /* _SASLIB_H_ */<|MERGE_RESOLUTION|>--- conflicted
+++ resolved
@@ -177,11 +177,6 @@
 	struct ata_port *ap;
 	struct ata_host ata_host;
 	u8     fis[ATA_RESP_FIS_SIZE];
-<<<<<<< HEAD
-	u32 sstatus;
-	u32 serror;
-	u32 scontrol;
-=======
 };
 
 struct ssp_device {
@@ -196,7 +191,6 @@
 	SAS_DEV_EH_PENDING,
 	SAS_DEV_LU_RESET,
 	SAS_DEV_RESET,
->>>>>>> c3ade0e0
 };
 
 struct domain_device {
@@ -564,13 +558,6 @@
 struct ata_task_resp {
 	u16  frame_len;
 	u8   ending_fis[ATA_RESP_FIS_SIZE];	  /* dev to host or data-in */
-<<<<<<< HEAD
-	u32  sstatus;
-	u32  serror;
-	u32  scontrol;
-	u32  sactive;
-=======
->>>>>>> c3ade0e0
 };
 
 #define SAS_STATUS_BUF_SIZE 96
