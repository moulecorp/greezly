#include <stdio.h>
#include <stdlib.h>
#include <sys/types.h>
#include <sys/stat.h>
#include <string.h>
#include <unistd.h>
#include <time.h>
#include <fcntl.h>
#include <errno.h>
#include <ctype.h>
#include <limits.h>

/*
 * Original work by Jeff Garzik
 *
 * External file lists, symlink, pipe and fifo support by Thayne Harbaugh
 * Hard link support by Luciano Rocha
 */

#define xstr(s) #s
#define str(s) xstr(s)

static unsigned int offset;
static unsigned int ino = 721;
static time_t default_mtime;

struct file_handler {
	const char *type;
	int (*handler)(const char *line);
};

static void push_string(const char *name)
{
	unsigned int name_len = strlen(name) + 1;

	fputs(name, stdout);
	putchar(0);
	offset += name_len;
}

static void push_pad (void)
{
	while (offset & 3) {
		putchar(0);
		offset++;
	}
}

static void push_rest(const char *name)
{
	unsigned int name_len = strlen(name) + 1;
	unsigned int tmp_ofs;

	fputs(name, stdout);
	putchar(0);
	offset += name_len;

	tmp_ofs = name_len + 110;
	while (tmp_ofs & 3) {
		putchar(0);
		offset++;
		tmp_ofs++;
	}
}

static void push_hdr(const char *s)
{
	fputs(s, stdout);
	offset += 110;
}

static void cpio_trailer(void)
{
	char s[256];
	const char name[] = "TRAILER!!!";

	sprintf(s, "%s%08X%08X%08lX%08lX%08X%08lX"
	       "%08X%08X%08X%08X%08X%08X%08X",
		"070701",		/* magic */
		0,			/* ino */
		0,			/* mode */
		(long) 0,		/* uid */
		(long) 0,		/* gid */
		1,			/* nlink */
		(long) 0,		/* mtime */
		0,			/* filesize */
		0,			/* major */
		0,			/* minor */
		0,			/* rmajor */
		0,			/* rminor */
		(unsigned)strlen(name)+1, /* namesize */
		0);			/* chksum */
	push_hdr(s);
	push_rest(name);

	while (offset % 512) {
		putchar(0);
		offset++;
	}
}

static int cpio_mkslink(const char *name, const char *target,
			 unsigned int mode, uid_t uid, gid_t gid)
{
	char s[256];

	if (name[0] == '/')
		name++;
	sprintf(s,"%s%08X%08X%08lX%08lX%08X%08lX"
	       "%08X%08X%08X%08X%08X%08X%08X",
		"070701",		/* magic */
		ino++,			/* ino */
		S_IFLNK | mode,		/* mode */
		(long) uid,		/* uid */
		(long) gid,		/* gid */
		1,			/* nlink */
		(long) default_mtime,	/* mtime */
		(unsigned)strlen(target)+1, /* filesize */
		3,			/* major */
		1,			/* minor */
		0,			/* rmajor */
		0,			/* rminor */
		(unsigned)strlen(name) + 1,/* namesize */
		0);			/* chksum */
	push_hdr(s);
	push_string(name);
	push_pad();
	push_string(target);
	push_pad();
	return 0;
}

static int cpio_mkslink_line(const char *line)
{
	char name[PATH_MAX + 1];
	char target[PATH_MAX + 1];
	unsigned int mode;
	int uid;
	int gid;
	int rc = -1;

	if (5 != sscanf(line, "%" str(PATH_MAX) "s %" str(PATH_MAX) "s %o %d %d", name, target, &mode, &uid, &gid)) {
		fprintf(stderr, "Unrecognized dir format '%s'", line);
		goto fail;
	}
	rc = cpio_mkslink(name, target, mode, uid, gid);
 fail:
	return rc;
}

static int cpio_mkgeneric(const char *name, unsigned int mode,
		       uid_t uid, gid_t gid)
{
	char s[256];

	if (name[0] == '/')
		name++;
	sprintf(s,"%s%08X%08X%08lX%08lX%08X%08lX"
	       "%08X%08X%08X%08X%08X%08X%08X",
		"070701",		/* magic */
		ino++,			/* ino */
		mode,			/* mode */
		(long) uid,		/* uid */
		(long) gid,		/* gid */
		2,			/* nlink */
		(long) default_mtime,	/* mtime */
		0,			/* filesize */
		3,			/* major */
		1,			/* minor */
		0,			/* rmajor */
		0,			/* rminor */
		(unsigned)strlen(name) + 1,/* namesize */
		0);			/* chksum */
	push_hdr(s);
	push_rest(name);
	return 0;
}

enum generic_types {
	GT_DIR,
	GT_PIPE,
	GT_SOCK
};

struct generic_type {
	const char *type;
	mode_t mode;
};

static struct generic_type generic_type_table[] = {
	[GT_DIR] = {
		.type = "dir",
		.mode = S_IFDIR
	},
	[GT_PIPE] = {
		.type = "pipe",
		.mode = S_IFIFO
	},
	[GT_SOCK] = {
		.type = "sock",
		.mode = S_IFSOCK
	}
};

static int cpio_mkgeneric_line(const char *line, enum generic_types gt)
{
	char name[PATH_MAX + 1];
	unsigned int mode;
	int uid;
	int gid;
	int rc = -1;

	if (4 != sscanf(line, "%" str(PATH_MAX) "s %o %d %d", name, &mode, &uid, &gid)) {
		fprintf(stderr, "Unrecognized %s format '%s'",
			line, generic_type_table[gt].type);
		goto fail;
	}
	mode |= generic_type_table[gt].mode;
	rc = cpio_mkgeneric(name, mode, uid, gid);
 fail:
	return rc;
}

static int cpio_mkdir_line(const char *line)
{
	return cpio_mkgeneric_line(line, GT_DIR);
}

static int cpio_mkpipe_line(const char *line)
{
	return cpio_mkgeneric_line(line, GT_PIPE);
}

static int cpio_mksock_line(const char *line)
{
	return cpio_mkgeneric_line(line, GT_SOCK);
}

static int cpio_mknod(const char *name, unsigned int mode,
		       uid_t uid, gid_t gid, char dev_type,
		       unsigned int maj, unsigned int min)
{
	char s[256];

	if (dev_type == 'b')
		mode |= S_IFBLK;
	else
		mode |= S_IFCHR;

	if (name[0] == '/')
		name++;
	sprintf(s,"%s%08X%08X%08lX%08lX%08X%08lX"
	       "%08X%08X%08X%08X%08X%08X%08X",
		"070701",		/* magic */
		ino++,			/* ino */
		mode,			/* mode */
		(long) uid,		/* uid */
		(long) gid,		/* gid */
		1,			/* nlink */
		(long) default_mtime,	/* mtime */
		0,			/* filesize */
		3,			/* major */
		1,			/* minor */
		maj,			/* rmajor */
		min,			/* rminor */
		(unsigned)strlen(name) + 1,/* namesize */
		0);			/* chksum */
	push_hdr(s);
	push_rest(name);
	return 0;
}

static int cpio_mknod_line(const char *line)
{
	char name[PATH_MAX + 1];
	unsigned int mode;
	int uid;
	int gid;
	char dev_type;
	unsigned int maj;
	unsigned int min;
	int rc = -1;

	if (7 != sscanf(line, "%" str(PATH_MAX) "s %o %d %d %c %u %u",
			 name, &mode, &uid, &gid, &dev_type, &maj, &min)) {
		fprintf(stderr, "Unrecognized nod format '%s'", line);
		goto fail;
	}
	rc = cpio_mknod(name, mode, uid, gid, dev_type, maj, min);
 fail:
	return rc;
}

static int cpio_mkfile(const char *name, const char *location,
			unsigned int mode, uid_t uid, gid_t gid,
			unsigned int nlinks)
{
	char s[256];
	char *filebuf = NULL;
	struct stat buf;
	long size;
	int file = -1;
	int retval;
	int rc = -1;
	int namesize;
	unsigned int i;

	mode |= S_IFREG;

	file = open (location, O_RDONLY);
	if (file < 0) {
		fprintf (stderr, "File %s could not be opened for reading\n", location);
		goto error;
	}

	retval = fstat(file, &buf);
	if (retval) {
		fprintf(stderr, "File %s could not be stat()'ed\n", location);
		goto error;
	}

	filebuf = malloc(buf.st_size);
	if (!filebuf) {
		fprintf (stderr, "out of memory\n");
		goto error;
	}

	retval = read (file, filebuf, buf.st_size);
	if (retval < 0) {
		fprintf (stderr, "Can not read %s file\n", location);
		goto error;
	}

	size = 0;
	for (i = 1; i <= nlinks; i++) {
		/* data goes on last link */
		if (i == nlinks) size = buf.st_size;

		if (name[0] == '/')
			name++;
		namesize = strlen(name) + 1;
		sprintf(s,"%s%08X%08X%08lX%08lX%08X%08lX"
		       "%08lX%08X%08X%08X%08X%08X%08X",
			"070701",		/* magic */
			ino,			/* ino */
			mode,			/* mode */
			(long) uid,		/* uid */
			(long) gid,		/* gid */
			nlinks,			/* nlink */
			(long) buf.st_mtime,	/* mtime */
			size,			/* filesize */
			3,			/* major */
			1,			/* minor */
			0,			/* rmajor */
			0,			/* rminor */
			namesize,		/* namesize */
			0);			/* chksum */
		push_hdr(s);
		push_string(name);
		push_pad();

		if (size) {
			if (fwrite(filebuf, size, 1, stdout) != 1) {
				fprintf(stderr, "writing filebuf failed\n");
				goto error;
			}
			offset += size;
			push_pad();
		}

		name += namesize;
	}
	ino++;
	rc = 0;
	
error:
	if (filebuf) free(filebuf);
	if (file >= 0) close(file);
	return rc;
}

static char *cpio_replace_env(char *new_location)
{
	char expanded[PATH_MAX + 1];
<<<<<<< HEAD
	char env_var[PATH_MAX + 1];
	char *start;
	char *end;

	for (start = NULL; (start = strstr(new_location, "${")); ) {
		end = strchr(start, '}');
		if (start < end) {
			*env_var = *expanded = '\0';
			strncat(env_var, start + 2, end - start - 2);
			strncat(expanded, new_location, start - new_location);
			strncat(expanded, getenv(env_var),
				PATH_MAX - strlen(expanded));
			strncat(expanded, end + 1,
				PATH_MAX - strlen(expanded));
			strncpy(new_location, expanded, PATH_MAX);
			new_location[PATH_MAX] = 0;
		} else
			break;
	}

	return new_location;
}
=======
	char *start, *end, *var;

	while ((start = strstr(new_location, "${")) &&
	       (end = strchr(start + 2, '}'))) {
		*start = *end = 0;
		var = getenv(start + 2);
		snprintf(expanded, sizeof expanded, "%s%s%s",
			 new_location, var ? var : "", end + 1);
		strcpy(new_location, expanded);
	}
>>>>>>> c3ade0e0

	return new_location;
}

static int cpio_mkfile_line(const char *line)
{
	char name[PATH_MAX + 1];
	char *dname = NULL; /* malloc'ed buffer for hard links */
	char location[PATH_MAX + 1];
	unsigned int mode;
	int uid;
	int gid;
	int nlinks = 1;
	int end = 0, dname_len = 0;
	int rc = -1;

	if (5 > sscanf(line, "%" str(PATH_MAX) "s %" str(PATH_MAX)
				"s %o %d %d %n",
				name, location, &mode, &uid, &gid, &end)) {
		fprintf(stderr, "Unrecognized file format '%s'", line);
		goto fail;
	}
	if (end && isgraph(line[end])) {
		int len;
		int nend;

		dname = malloc(strlen(line));
		if (!dname) {
			fprintf (stderr, "out of memory (%d)\n", dname_len);
			goto fail;
		}

		dname_len = strlen(name) + 1;
		memcpy(dname, name, dname_len);

		do {
			nend = 0;
			if (sscanf(line + end, "%" str(PATH_MAX) "s %n",
					name, &nend) < 1)
				break;
			len = strlen(name) + 1;
			memcpy(dname + dname_len, name, len);
			dname_len += len;
			nlinks++;
			end += nend;
		} while (isgraph(line[end]));
	} else {
		dname = name;
	}
	rc = cpio_mkfile(dname, cpio_replace_env(location),
	                 mode, uid, gid, nlinks);
 fail:
	if (dname_len) free(dname);
	return rc;
}

static void usage(const char *prog)
{
	fprintf(stderr, "Usage:\n"
		"\t%s [-t <timestamp>] <cpio_list>\n"
		"\n"
		"<cpio_list> is a file containing newline separated entries that\n"
		"describe the files to be included in the initramfs archive:\n"
		"\n"
		"# a comment\n"
		"file <name> <location> <mode> <uid> <gid> [<hard links>]\n"
		"dir <name> <mode> <uid> <gid>\n"
		"nod <name> <mode> <uid> <gid> <dev_type> <maj> <min>\n"
		"slink <name> <target> <mode> <uid> <gid>\n"
		"pipe <name> <mode> <uid> <gid>\n"
		"sock <name> <mode> <uid> <gid>\n"
		"\n"
		"<name>       name of the file/dir/nod/etc in the archive\n"
		"<location>   location of the file in the current filesystem\n"
		"             expands shell variables quoted with ${}\n"
		"<target>     link target\n"
		"<mode>       mode/permissions of the file\n"
		"<uid>        user id (0=root)\n"
		"<gid>        group id (0=root)\n"
		"<dev_type>   device type (b=block, c=character)\n"
		"<maj>        major number of nod\n"
		"<min>        minor number of nod\n"
		"<hard links> space separated list of other links to file\n"
		"\n"
		"example:\n"
		"# A simple initramfs\n"
		"dir /dev 0755 0 0\n"
		"nod /dev/console 0600 0 0 c 5 1\n"
		"dir /root 0700 0 0\n"
		"dir /sbin 0755 0 0\n"
		"file /sbin/kinit /usr/src/klibc/kinit/kinit 0755 0 0\n"
		"\n"
		"<timestamp> is time in seconds since Epoch that will be used\n"
		"as mtime for symlinks, special files and directories. The default\n"
		"is to use the current time for these entries.\n",
		prog);
}

struct file_handler file_handler_table[] = {
	{
		.type    = "file",
		.handler = cpio_mkfile_line,
	}, {
		.type    = "nod",
		.handler = cpio_mknod_line,
	}, {
		.type    = "dir",
		.handler = cpio_mkdir_line,
	}, {
		.type    = "slink",
		.handler = cpio_mkslink_line,
	}, {
		.type    = "pipe",
		.handler = cpio_mkpipe_line,
	}, {
		.type    = "sock",
		.handler = cpio_mksock_line,
	}, {
		.type    = NULL,
		.handler = NULL,
	}
};

#define LINE_SIZE (2 * PATH_MAX + 50)

int main (int argc, char *argv[])
{
	FILE *cpio_list;
	char line[LINE_SIZE];
	char *args, *type;
	int ec = 0;
	int line_nr = 0;
	const char *filename;

	default_mtime = time(NULL);
	while (1) {
		int opt = getopt(argc, argv, "t:h");
		char *invalid;

		if (opt == -1)
			break;
		switch (opt) {
		case 't':
			default_mtime = strtol(optarg, &invalid, 10);
			if (!*optarg || *invalid) {
				fprintf(stderr, "Invalid timestamp: %s\n",
						optarg);
				usage(argv[0]);
				exit(1);
			}
			break;
		case 'h':
		case '?':
			usage(argv[0]);
			exit(opt == 'h' ? 0 : 1);
		}
	}

	if (argc - optind != 1) {
		usage(argv[0]);
		exit(1);
	}
	filename = argv[optind];
	if (!strcmp(filename, "-"))
		cpio_list = stdin;
	else if (!(cpio_list = fopen(filename, "r"))) {
		fprintf(stderr, "ERROR: unable to open '%s': %s\n\n",
			filename, strerror(errno));
		usage(argv[0]);
		exit(1);
	}

	while (fgets(line, LINE_SIZE, cpio_list)) {
		int type_idx;
		size_t slen = strlen(line);

		line_nr++;

		if ('#' == *line) {
			/* comment - skip to next line */
			continue;
		}

		if (! (type = strtok(line, " \t"))) {
			fprintf(stderr,
				"ERROR: incorrect format, could not locate file type line %d: '%s'\n",
				line_nr, line);
			ec = -1;
			break;
		}

		if ('\n' == *type) {
			/* a blank line */
			continue;
		}

		if (slen == strlen(type)) {
			/* must be an empty line */
			continue;
		}

		if (! (args = strtok(NULL, "\n"))) {
			fprintf(stderr,
				"ERROR: incorrect format, newline required line %d: '%s'\n",
				line_nr, line);
			ec = -1;
		}

		for (type_idx = 0; file_handler_table[type_idx].type; type_idx++) {
			int rc;
			if (! strcmp(line, file_handler_table[type_idx].type)) {
				if ((rc = file_handler_table[type_idx].handler(args))) {
					ec = rc;
					fprintf(stderr, " line %d\n", line_nr);
				}
				break;
			}
		}

		if (NULL == file_handler_table[type_idx].type) {
			fprintf(stderr, "unknown file type line %d: '%s'\n",
				line_nr, line);
		}
	}
	if (ec == 0)
		cpio_trailer();

	exit(ec);
}<|MERGE_RESOLUTION|>--- conflicted
+++ resolved
@@ -382,30 +382,6 @@
 static char *cpio_replace_env(char *new_location)
 {
 	char expanded[PATH_MAX + 1];
-<<<<<<< HEAD
-	char env_var[PATH_MAX + 1];
-	char *start;
-	char *end;
-
-	for (start = NULL; (start = strstr(new_location, "${")); ) {
-		end = strchr(start, '}');
-		if (start < end) {
-			*env_var = *expanded = '\0';
-			strncat(env_var, start + 2, end - start - 2);
-			strncat(expanded, new_location, start - new_location);
-			strncat(expanded, getenv(env_var),
-				PATH_MAX - strlen(expanded));
-			strncat(expanded, end + 1,
-				PATH_MAX - strlen(expanded));
-			strncpy(new_location, expanded, PATH_MAX);
-			new_location[PATH_MAX] = 0;
-		} else
-			break;
-	}
-
-	return new_location;
-}
-=======
 	char *start, *end, *var;
 
 	while ((start = strstr(new_location, "${")) &&
@@ -416,7 +392,6 @@
 			 new_location, var ? var : "", end + 1);
 		strcpy(new_location, expanded);
 	}
->>>>>>> c3ade0e0
 
 	return new_location;
 }
