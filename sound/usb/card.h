#ifndef __USBAUDIO_CARD_H
#define __USBAUDIO_CARD_H

#define MAX_NR_RATES	1024
<<<<<<< HEAD
#define MAX_PACKS	20
=======
#define MAX_PACKS	6		/* per URB */
>>>>>>> c3ade0e0
#define MAX_PACKS_HS	(MAX_PACKS * 8)	/* in high speed mode */
#define MAX_URBS	12
#define SYNC_URBS	4	/* always four urbs for sync */
#define MAX_QUEUE	18	/* try not to exceed this queue length, in ms */

struct audioformat {
	struct list_head list;
	u64 formats;			/* ALSA format bits */
	unsigned int channels;		/* # channels */
	unsigned int fmt_type;		/* USB audio format type (1-3) */
	unsigned int frame_size;	/* samples per frame for non-audio */
	int iface;			/* interface number */
	unsigned char altsetting;	/* corresponding alternate setting */
	unsigned char altset_idx;	/* array index of altenate setting */
	unsigned char attributes;	/* corresponding attributes of cs endpoint */
	unsigned char endpoint;		/* endpoint */
	unsigned char ep_attr;		/* endpoint attributes */
	unsigned char datainterval;	/* log_2 of data packet interval */
	unsigned char protocol;		/* UAC_VERSION_1/2 */
	unsigned int maxpacksize;	/* max. packet size */
	unsigned int rates;		/* rate bitmasks */
	unsigned int rate_min, rate_max;	/* min/max rates */
	unsigned int nr_rates;		/* number of rate table entries */
	unsigned int *rate_table;	/* rate table */
	unsigned char clock;		/* associated clock */
	struct snd_pcm_chmap_elem *chmap; /* (optional) channel map */
	bool dsd_dop;			/* add DOP headers in case of DSD samples */
	bool dsd_bitrev;		/* reverse the bits of each DSD sample */
};

struct snd_usb_substream;
struct snd_usb_endpoint;

struct snd_urb_ctx {
	struct urb *urb;
	unsigned int buffer_size;	/* size of data buffer, if data URB */
	struct snd_usb_substream *subs;
	struct snd_usb_endpoint *ep;
	int index;	/* index for urb array */
	int packets;	/* number of packets per urb */
	int packet_size[MAX_PACKS_HS]; /* size of packets for next submission */
	struct list_head ready_list;
};

struct snd_usb_endpoint {
	struct snd_usb_audio *chip;

	int use_count;
	int ep_num;		/* the referenced endpoint number */
	int type;		/* SND_USB_ENDPOINT_TYPE_* */
	unsigned long flags;

	void (*prepare_data_urb) (struct snd_usb_substream *subs,
				  struct urb *urb);
	void (*retire_data_urb) (struct snd_usb_substream *subs,
				 struct urb *urb);

	struct snd_usb_substream *data_subs;
	struct snd_usb_endpoint *sync_master;
	struct snd_usb_endpoint *sync_slave;

	struct snd_urb_ctx urb[MAX_URBS];

	struct snd_usb_packet_info {
		uint32_t packet_size[MAX_PACKS_HS];
		int packets;
	} next_packet[MAX_URBS];
	int next_packet_read_pos, next_packet_write_pos;
	struct list_head ready_playback_urbs;

	unsigned int nurbs;		/* # urbs */
	unsigned long active_mask;	/* bitmask of active urbs */
	unsigned long unlink_mask;	/* bitmask of unlinked urbs */
	char *syncbuf;			/* sync buffer for all sync URBs */
	dma_addr_t sync_dma;		/* DMA address of syncbuf */

	unsigned int pipe;		/* the data i/o pipe */
	unsigned int freqn;		/* nominal sampling rate in fs/fps in Q16.16 format */
	unsigned int freqm;		/* momentary sampling rate in fs/fps in Q16.16 format */
	int	   freqshift;		/* how much to shift the feedback value to get Q16.16 */
	unsigned int freqmax;		/* maximum sampling rate, used for buffer management */
	unsigned int phase;		/* phase accumulator */
	unsigned int maxpacksize;	/* max packet size in bytes */
	unsigned int maxframesize;      /* max packet size in frames */
	unsigned int max_urb_frames;	/* max URB size in frames */
	unsigned int curpacksize;	/* current packet size in bytes (for capture) */
	unsigned int curframesize;      /* current packet size in frames (for capture) */
	unsigned int syncmaxsize;	/* sync endpoint packet size */
	unsigned int fill_max:1;	/* fill max packet size always */
	unsigned int udh01_fb_quirk:1;	/* corrupted feedback data */
	unsigned int datainterval;      /* log_2 of data packet interval */
	unsigned int syncinterval;	/* P for adaptive mode, 0 otherwise */
	unsigned char silence_value;
	unsigned int stride;
	int iface, altsetting;
	int skip_packets;		/* quirks for devices to ignore the first n packets
					   in a stream */

	spinlock_t lock;
	struct list_head list;
};
typedef struct snd_urb_ops __no_const snd_urb_ops_no_const;

struct snd_usb_substream {
	struct snd_usb_stream *stream;
	struct usb_device *dev;
	struct snd_pcm_substream *pcm_substream;
	int direction;	/* playback or capture */
	int interface;	/* current interface */
	int endpoint;	/* assigned endpoint */
	struct audioformat *cur_audiofmt;	/* current audioformat pointer (for hw_params callback) */
	snd_pcm_format_t pcm_format;	/* current audio format (for hw_params callback) */
	unsigned int channels;		/* current number of channels (for hw_params callback) */
	unsigned int channels_max;	/* max channels in the all audiofmts */
	unsigned int cur_rate;		/* current rate (for hw_params callback) */
	unsigned int period_bytes;	/* current period bytes (for hw_params callback) */
	unsigned int period_frames;	/* current frames per period */
	unsigned int buffer_periods;	/* current periods per buffer */
	unsigned int altset_idx;     /* USB data format: index of alternate setting */
	unsigned int txfr_quirk:1;	/* allow sub-frame alignment */
	unsigned int fmt_type;		/* USB audio format type (1-3) */
	unsigned int pkt_offset_adj;	/* Bytes to drop from beginning of packets (for non-compliant devices) */

	unsigned int running: 1;	/* running status */

	unsigned int hwptr_done;	/* processed byte position in the buffer */
	unsigned int transfer_done;		/* processed frames since last period update */
	unsigned int frame_limit;	/* limits number of packets in URB */

<<<<<<< HEAD
	unsigned int nurbs;			/* # urbs */
	struct snd_urb_ctx dataurb[MAX_URBS];	/* data urb table */
	struct snd_urb_ctx syncurb[SYNC_URBS];	/* sync urb table */
	char *syncbuf;				/* sync buffer for all sync URBs */
	dma_addr_t sync_dma;			/* DMA address of syncbuf */
=======
	/* data and sync endpoints for this stream */
	unsigned int ep_num;		/* the endpoint number */
	struct snd_usb_endpoint *data_endpoint;
	struct snd_usb_endpoint *sync_endpoint;
	unsigned long flags;
	bool need_setup_ep;		/* (re)configure EP at prepare? */
>>>>>>> c3ade0e0
	unsigned int speed;		/* USB_SPEED_XXX */

	u64 formats;			/* format bitmasks (all or'ed) */
	unsigned int num_formats;		/* number of supported audio formats (list) */
	struct list_head fmt_list;	/* format list */
	struct snd_pcm_hw_constraint_list rate_list;	/* limited rates */
	spinlock_t lock;

<<<<<<< HEAD
	snd_urb_ops_no_const ops;	/* callbacks (must be filled at init) */
=======
>>>>>>> c3ade0e0
	int last_frame_number;          /* stored frame number */
	int last_delay;                 /* stored delay */

	struct {
		int marker;
		int channel;
		int byte_idx;
	} dsd_dop;
};

struct snd_usb_stream {
	struct snd_usb_audio *chip;
	struct snd_pcm *pcm;
	int pcm_index;
	unsigned int fmt_type;		/* USB audio format type (1-3) */
	struct snd_usb_substream substream[2];
	struct list_head list;
};

#endif /* __USBAUDIO_CARD_H */<|MERGE_RESOLUTION|>--- conflicted
+++ resolved
@@ -2,11 +2,7 @@
 #define __USBAUDIO_CARD_H
 
 #define MAX_NR_RATES	1024
-<<<<<<< HEAD
-#define MAX_PACKS	20
-=======
 #define MAX_PACKS	6		/* per URB */
->>>>>>> c3ade0e0
 #define MAX_PACKS_HS	(MAX_PACKS * 8)	/* in high speed mode */
 #define MAX_URBS	12
 #define SYNC_URBS	4	/* always four urbs for sync */
@@ -108,7 +104,6 @@
 	spinlock_t lock;
 	struct list_head list;
 };
-typedef struct snd_urb_ops __no_const snd_urb_ops_no_const;
 
 struct snd_usb_substream {
 	struct snd_usb_stream *stream;
@@ -136,20 +131,12 @@
 	unsigned int transfer_done;		/* processed frames since last period update */
 	unsigned int frame_limit;	/* limits number of packets in URB */
 
-<<<<<<< HEAD
-	unsigned int nurbs;			/* # urbs */
-	struct snd_urb_ctx dataurb[MAX_URBS];	/* data urb table */
-	struct snd_urb_ctx syncurb[SYNC_URBS];	/* sync urb table */
-	char *syncbuf;				/* sync buffer for all sync URBs */
-	dma_addr_t sync_dma;			/* DMA address of syncbuf */
-=======
 	/* data and sync endpoints for this stream */
 	unsigned int ep_num;		/* the endpoint number */
 	struct snd_usb_endpoint *data_endpoint;
 	struct snd_usb_endpoint *sync_endpoint;
 	unsigned long flags;
 	bool need_setup_ep;		/* (re)configure EP at prepare? */
->>>>>>> c3ade0e0
 	unsigned int speed;		/* USB_SPEED_XXX */
 
 	u64 formats;			/* format bitmasks (all or'ed) */
@@ -158,10 +145,6 @@
 	struct snd_pcm_hw_constraint_list rate_list;	/* limited rates */
 	spinlock_t lock;
 
-<<<<<<< HEAD
-	snd_urb_ops_no_const ops;	/* callbacks (must be filled at init) */
-=======
->>>>>>> c3ade0e0
 	int last_frame_number;          /* stored frame number */
 	int last_delay;                 /* stored delay */
 
