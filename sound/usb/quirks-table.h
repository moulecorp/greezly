/*
 * ALSA USB Audio Driver
 *
 * Copyright (c) 2002 by Takashi Iwai <tiwai@suse.de>,
 *                       Clemens Ladisch <clemens@ladisch.de>
 *
 *
 *  This program is free software; you can redistribute it and/or modify
 *  it under the terms of the GNU General Public License as published by
 *  the Free Software Foundation; either version 2 of the License, or
 *  (at your option) any later version.
 *
 *  This program is distributed in the hope that it will be useful,
 *  but WITHOUT ANY WARRANTY; without even the implied warranty of
 *  MERCHANTABILITY or FITNESS FOR A PARTICULAR PURPOSE.  See the
 *  GNU General Public License for more details.
 *
 *  You should have received a copy of the GNU General Public License
 *  along with this program; if not, write to the Free Software
 *  Foundation, Inc., 59 Temple Place, Suite 330, Boston, MA  02111-1307 USA
 */

/*
 * The contents of this file are part of the driver's id_table.
 *
 * In a perfect world, this file would be empty.
 */

/*
 * Use this for devices where other interfaces are standard compliant,
 * to prevent the quirk being applied to those interfaces. (To work with
 * hotplugging, bDeviceClass must be set to USB_CLASS_PER_INTERFACE.)
 */
#define USB_DEVICE_VENDOR_SPEC(vend, prod) \
	.match_flags = USB_DEVICE_ID_MATCH_VENDOR | \
		       USB_DEVICE_ID_MATCH_PRODUCT | \
		       USB_DEVICE_ID_MATCH_INT_CLASS, \
	.idVendor = vend, \
	.idProduct = prod, \
	.bInterfaceClass = USB_CLASS_VENDOR_SPEC

/* FTDI devices */
{
	USB_DEVICE(0x0403, 0xb8d8),
	.driver_info = (unsigned long) & (const struct snd_usb_audio_quirk) {
		/* .vendor_name = "STARR LABS", */
		/* .product_name = "Starr Labs MIDI USB device", */
		.ifnum = 0,
		.type = QUIRK_MIDI_FTDI
	}
},

{
	/* Creative BT-D1 */
	USB_DEVICE(0x041e, 0x0005),
	.driver_info = (unsigned long) &(const struct snd_usb_audio_quirk) {
		.ifnum = 1,
		.type = QUIRK_AUDIO_FIXED_ENDPOINT,
		.data = &(const struct audioformat) {
			.formats = SNDRV_PCM_FMTBIT_S16_LE,
			.channels = 2,
			.iface = 1,
			.altsetting = 1,
			.altset_idx = 1,
			.endpoint = 0x03,
			.ep_attr = USB_ENDPOINT_XFER_ISOC,
			.attributes = 0,
			.rates = SNDRV_PCM_RATE_CONTINUOUS,
			.rate_min = 48000,
			.rate_max = 48000,
		}
	}
},

/* Creative/E-Mu devices */
{
	USB_DEVICE(0x041e, 0x3010),
	.driver_info = (unsigned long) & (const struct snd_usb_audio_quirk) {
		.vendor_name = "Creative Labs",
		.product_name = "Sound Blaster MP3+",
		.ifnum = QUIRK_NO_INTERFACE
	}
},
/* Creative/Toshiba Multimedia Center SB-0500 */
{
	USB_DEVICE(0x041e, 0x3048),
	.driver_info = (unsigned long) & (const struct snd_usb_audio_quirk) {
		.vendor_name = "Toshiba",
		.product_name = "SB-0500",
		.ifnum = QUIRK_NO_INTERFACE
	}
},
{
	/* E-Mu 0202 USB */
	.match_flags = USB_DEVICE_ID_MATCH_DEVICE,
	.idVendor = 0x041e,
	.idProduct = 0x3f02,
	.bInterfaceClass = USB_CLASS_AUDIO,
},
{
	/* E-Mu 0404 USB */
	.match_flags = USB_DEVICE_ID_MATCH_DEVICE,
	.idVendor = 0x041e,
	.idProduct = 0x3f04,
	.bInterfaceClass = USB_CLASS_AUDIO,
},
{
	/* E-Mu Tracker Pre */
	.match_flags = USB_DEVICE_ID_MATCH_DEVICE,
	.idVendor = 0x041e,
	.idProduct = 0x3f0a,
	.bInterfaceClass = USB_CLASS_AUDIO,
},
{
	/* E-Mu 0204 USB */
	.match_flags = USB_DEVICE_ID_MATCH_DEVICE,
	.idVendor = 0x041e,
	.idProduct = 0x3f19,
	.bInterfaceClass = USB_CLASS_AUDIO,
},

/*
 * HP Wireless Audio
 * When not ignored, causes instability issues for some users, forcing them to
 * blacklist the entire module.
 */
{
	USB_DEVICE(0x0424, 0xb832),
	.driver_info = (unsigned long) &(const struct snd_usb_audio_quirk) {
		.vendor_name = "Standard Microsystems Corp.",
		.product_name = "HP Wireless Audio",
		.ifnum = QUIRK_ANY_INTERFACE,
		.type = QUIRK_COMPOSITE,
		.data = (const struct snd_usb_audio_quirk[]) {
			/* Mixer */
			{
				.ifnum = 0,
				.type = QUIRK_IGNORE_INTERFACE,
			},
			/* Playback */
			{
				.ifnum = 1,
				.type = QUIRK_IGNORE_INTERFACE,
			},
			/* Capture */
			{
				.ifnum = 2,
				.type = QUIRK_IGNORE_INTERFACE,
			},
			/* HID Device, .ifnum = 3 */
			{
				.ifnum = -1,
			}
		}
	}
},

/*
 * Logitech QuickCam: bDeviceClass is vendor-specific, so generic interface
 * class matches do not take effect without an explicit ID match.
 */
{
	.match_flags = USB_DEVICE_ID_MATCH_DEVICE |
		       USB_DEVICE_ID_MATCH_INT_CLASS |
		       USB_DEVICE_ID_MATCH_INT_SUBCLASS,
	.idVendor = 0x046d,
	.idProduct = 0x0850,
	.bInterfaceClass = USB_CLASS_AUDIO,
	.bInterfaceSubClass = USB_SUBCLASS_AUDIOCONTROL
},
{
	.match_flags = USB_DEVICE_ID_MATCH_DEVICE |
		       USB_DEVICE_ID_MATCH_INT_CLASS |
		       USB_DEVICE_ID_MATCH_INT_SUBCLASS,
	.idVendor = 0x046d,
	.idProduct = 0x08ae,
	.bInterfaceClass = USB_CLASS_AUDIO,
	.bInterfaceSubClass = USB_SUBCLASS_AUDIOCONTROL
},
{
	.match_flags = USB_DEVICE_ID_MATCH_DEVICE |
		       USB_DEVICE_ID_MATCH_INT_CLASS |
		       USB_DEVICE_ID_MATCH_INT_SUBCLASS,
	.idVendor = 0x046d,
	.idProduct = 0x08c6,
	.bInterfaceClass = USB_CLASS_AUDIO,
	.bInterfaceSubClass = USB_SUBCLASS_AUDIOCONTROL
},
{
	.match_flags = USB_DEVICE_ID_MATCH_DEVICE |
		       USB_DEVICE_ID_MATCH_INT_CLASS |
		       USB_DEVICE_ID_MATCH_INT_SUBCLASS,
	.idVendor = 0x046d,
	.idProduct = 0x08f0,
	.bInterfaceClass = USB_CLASS_AUDIO,
	.bInterfaceSubClass = USB_SUBCLASS_AUDIOCONTROL
},
{
	.match_flags = USB_DEVICE_ID_MATCH_DEVICE |
		       USB_DEVICE_ID_MATCH_INT_CLASS |
		       USB_DEVICE_ID_MATCH_INT_SUBCLASS,
	.idVendor = 0x046d,
	.idProduct = 0x08f5,
	.bInterfaceClass = USB_CLASS_AUDIO,
	.bInterfaceSubClass = USB_SUBCLASS_AUDIOCONTROL
},
{
	.match_flags = USB_DEVICE_ID_MATCH_DEVICE |
		       USB_DEVICE_ID_MATCH_INT_CLASS |
		       USB_DEVICE_ID_MATCH_INT_SUBCLASS,
	.idVendor = 0x046d,
	.idProduct = 0x08f6,
	.bInterfaceClass = USB_CLASS_AUDIO,
	.bInterfaceSubClass = USB_SUBCLASS_AUDIOCONTROL
},
{
	.match_flags = USB_DEVICE_ID_MATCH_DEVICE |
		       USB_DEVICE_ID_MATCH_INT_CLASS |
		       USB_DEVICE_ID_MATCH_INT_SUBCLASS,
	.idVendor = 0x046d,
	.idProduct = 0x0990,
	.bInterfaceClass = USB_CLASS_AUDIO,
	.bInterfaceSubClass = USB_SUBCLASS_AUDIOCONTROL,
	.driver_info = (unsigned long) & (const struct snd_usb_audio_quirk) {
		.vendor_name = "Logitech, Inc.",
		.product_name = "QuickCam Pro 9000",
		.ifnum = QUIRK_NO_INTERFACE
	}
},

/*
 * Yamaha devices
 */

#define YAMAHA_DEVICE(id, name) { \
	USB_DEVICE(0x0499, id), \
	.driver_info = (unsigned long) & (const struct snd_usb_audio_quirk) { \
		.vendor_name = "Yamaha", \
		.product_name = name, \
		.ifnum = QUIRK_ANY_INTERFACE, \
		.type = QUIRK_MIDI_YAMAHA \
	} \
}
#define YAMAHA_INTERFACE(id, intf, name) { \
	USB_DEVICE_VENDOR_SPEC(0x0499, id), \
	.driver_info = (unsigned long) & (const struct snd_usb_audio_quirk) { \
		.vendor_name = "Yamaha", \
		.product_name = name, \
		.ifnum = intf, \
		.type = QUIRK_MIDI_YAMAHA \
	} \
}
YAMAHA_DEVICE(0x1000, "UX256"),
YAMAHA_DEVICE(0x1001, "MU1000"),
YAMAHA_DEVICE(0x1002, "MU2000"),
YAMAHA_DEVICE(0x1003, "MU500"),
YAMAHA_INTERFACE(0x1004, 3, "UW500"),
YAMAHA_DEVICE(0x1005, "MOTIF6"),
YAMAHA_DEVICE(0x1006, "MOTIF7"),
YAMAHA_DEVICE(0x1007, "MOTIF8"),
YAMAHA_DEVICE(0x1008, "UX96"),
YAMAHA_DEVICE(0x1009, "UX16"),
YAMAHA_INTERFACE(0x100a, 3, "EOS BX"),
YAMAHA_DEVICE(0x100c, "UC-MX"),
YAMAHA_DEVICE(0x100d, "UC-KX"),
YAMAHA_DEVICE(0x100e, "S08"),
YAMAHA_DEVICE(0x100f, "CLP-150"),
YAMAHA_DEVICE(0x1010, "CLP-170"),
YAMAHA_DEVICE(0x1011, "P-250"),
YAMAHA_DEVICE(0x1012, "TYROS"),
YAMAHA_DEVICE(0x1013, "PF-500"),
YAMAHA_DEVICE(0x1014, "S90"),
YAMAHA_DEVICE(0x1015, "MOTIF-R"),
YAMAHA_DEVICE(0x1016, "MDP-5"),
YAMAHA_DEVICE(0x1017, "CVP-204"),
YAMAHA_DEVICE(0x1018, "CVP-206"),
YAMAHA_DEVICE(0x1019, "CVP-208"),
YAMAHA_DEVICE(0x101a, "CVP-210"),
YAMAHA_DEVICE(0x101b, "PSR-1100"),
YAMAHA_DEVICE(0x101c, "PSR-2100"),
YAMAHA_DEVICE(0x101d, "CLP-175"),
YAMAHA_DEVICE(0x101e, "PSR-K1"),
YAMAHA_DEVICE(0x101f, "EZ-J24"),
YAMAHA_DEVICE(0x1020, "EZ-250i"),
YAMAHA_DEVICE(0x1021, "MOTIF ES 6"),
YAMAHA_DEVICE(0x1022, "MOTIF ES 7"),
YAMAHA_DEVICE(0x1023, "MOTIF ES 8"),
YAMAHA_DEVICE(0x1024, "CVP-301"),
YAMAHA_DEVICE(0x1025, "CVP-303"),
YAMAHA_DEVICE(0x1026, "CVP-305"),
YAMAHA_DEVICE(0x1027, "CVP-307"),
YAMAHA_DEVICE(0x1028, "CVP-309"),
YAMAHA_DEVICE(0x1029, "CVP-309GP"),
YAMAHA_DEVICE(0x102a, "PSR-1500"),
YAMAHA_DEVICE(0x102b, "PSR-3000"),
YAMAHA_DEVICE(0x102e, "ELS-01/01C"),
YAMAHA_DEVICE(0x1030, "PSR-295/293"),
YAMAHA_DEVICE(0x1031, "DGX-205/203"),
YAMAHA_DEVICE(0x1032, "DGX-305"),
YAMAHA_DEVICE(0x1033, "DGX-505"),
YAMAHA_DEVICE(0x1034, NULL),
YAMAHA_DEVICE(0x1035, NULL),
YAMAHA_DEVICE(0x1036, NULL),
YAMAHA_DEVICE(0x1037, NULL),
YAMAHA_DEVICE(0x1038, NULL),
YAMAHA_DEVICE(0x1039, NULL),
YAMAHA_DEVICE(0x103a, NULL),
YAMAHA_DEVICE(0x103b, NULL),
YAMAHA_DEVICE(0x103c, NULL),
YAMAHA_DEVICE(0x103d, NULL),
YAMAHA_DEVICE(0x103e, NULL),
YAMAHA_DEVICE(0x103f, NULL),
YAMAHA_DEVICE(0x1040, NULL),
YAMAHA_DEVICE(0x1041, NULL),
YAMAHA_DEVICE(0x1042, NULL),
YAMAHA_DEVICE(0x1043, NULL),
YAMAHA_DEVICE(0x1044, NULL),
YAMAHA_DEVICE(0x1045, NULL),
YAMAHA_INTERFACE(0x104e, 0, NULL),
YAMAHA_DEVICE(0x104f, NULL),
YAMAHA_DEVICE(0x1050, NULL),
YAMAHA_DEVICE(0x1051, NULL),
YAMAHA_DEVICE(0x1052, NULL),
YAMAHA_INTERFACE(0x1053, 0, NULL),
YAMAHA_INTERFACE(0x1054, 0, NULL),
YAMAHA_DEVICE(0x1055, NULL),
YAMAHA_DEVICE(0x1056, NULL),
YAMAHA_DEVICE(0x1057, NULL),
YAMAHA_DEVICE(0x1058, NULL),
YAMAHA_DEVICE(0x1059, NULL),
YAMAHA_DEVICE(0x105a, NULL),
YAMAHA_DEVICE(0x105b, NULL),
YAMAHA_DEVICE(0x105c, NULL),
YAMAHA_DEVICE(0x105d, NULL),
{
	USB_DEVICE(0x0499, 0x1503),
	.driver_info = (unsigned long) & (const struct snd_usb_audio_quirk) {
		/* .vendor_name = "Yamaha", */
		/* .product_name = "MOX6/MOX8", */
		.ifnum = QUIRK_ANY_INTERFACE,
		.type = QUIRK_COMPOSITE,
		.data = (const struct snd_usb_audio_quirk[]) {
			{
				.ifnum = 1,
				.type = QUIRK_AUDIO_STANDARD_INTERFACE
			},
			{
				.ifnum = 2,
				.type = QUIRK_AUDIO_STANDARD_INTERFACE
			},
			{
				.ifnum = 3,
				.type = QUIRK_MIDI_YAMAHA
			},
			{
				.ifnum = -1
			}
		}
	}
},
{
	USB_DEVICE(0x0499, 0x1507),
	.driver_info = (unsigned long) & (const struct snd_usb_audio_quirk) {
		/* .vendor_name = "Yamaha", */
		/* .product_name = "THR10", */
		.ifnum = QUIRK_ANY_INTERFACE,
		.type = QUIRK_COMPOSITE,
		.data = (const struct snd_usb_audio_quirk[]) {
			{
				.ifnum = 1,
				.type = QUIRK_AUDIO_STANDARD_INTERFACE
			},
			{
				.ifnum = 2,
				.type = QUIRK_AUDIO_STANDARD_INTERFACE
			},
			{
				.ifnum = 3,
				.type = QUIRK_MIDI_YAMAHA
			},
			{
				.ifnum = -1
			}
		}
	}
},
{
	USB_DEVICE(0x0499, 0x150a),
	.driver_info = (unsigned long) & (const struct snd_usb_audio_quirk) {
		/* .vendor_name = "Yamaha", */
		/* .product_name = "THR5A", */
		.ifnum = QUIRK_ANY_INTERFACE,
		.type = QUIRK_COMPOSITE,
		.data = (const struct snd_usb_audio_quirk[]) {
			{
				.ifnum = 1,
				.type = QUIRK_AUDIO_STANDARD_INTERFACE
			},
			{
				.ifnum = 2,
				.type = QUIRK_AUDIO_STANDARD_INTERFACE
			},
			{
				.ifnum = 3,
				.type = QUIRK_MIDI_YAMAHA
			},
			{
				.ifnum = -1
			}
		}
	}
},
{
	USB_DEVICE(0x0499, 0x150c),
	.driver_info = (unsigned long) & (const struct snd_usb_audio_quirk) {
		/* .vendor_name = "Yamaha", */
		/* .product_name = "THR10C", */
		.ifnum = QUIRK_ANY_INTERFACE,
		.type = QUIRK_COMPOSITE,
		.data = (const struct snd_usb_audio_quirk[]) {
			{
				.ifnum = 1,
				.type = QUIRK_AUDIO_STANDARD_INTERFACE
			},
			{
				.ifnum = 2,
				.type = QUIRK_AUDIO_STANDARD_INTERFACE
			},
			{
				.ifnum = 3,
				.type = QUIRK_MIDI_YAMAHA
			},
			{
				.ifnum = -1
			}
		}
	}
},
YAMAHA_DEVICE(0x2000, "DGP-7"),
YAMAHA_DEVICE(0x2001, "DGP-5"),
YAMAHA_DEVICE(0x2002, NULL),
YAMAHA_DEVICE(0x2003, NULL),
YAMAHA_DEVICE(0x5000, "CS1D"),
YAMAHA_DEVICE(0x5001, "DSP1D"),
YAMAHA_DEVICE(0x5002, "DME32"),
YAMAHA_DEVICE(0x5003, "DM2000"),
YAMAHA_DEVICE(0x5004, "02R96"),
YAMAHA_DEVICE(0x5005, "ACU16-C"),
YAMAHA_DEVICE(0x5006, "NHB32-C"),
YAMAHA_DEVICE(0x5007, "DM1000"),
YAMAHA_DEVICE(0x5008, "01V96"),
YAMAHA_DEVICE(0x5009, "SPX2000"),
YAMAHA_DEVICE(0x500a, "PM5D"),
YAMAHA_DEVICE(0x500b, "DME64N"),
YAMAHA_DEVICE(0x500c, "DME24N"),
YAMAHA_DEVICE(0x500d, NULL),
YAMAHA_DEVICE(0x500e, NULL),
YAMAHA_DEVICE(0x500f, NULL),
YAMAHA_DEVICE(0x7000, "DTX"),
YAMAHA_DEVICE(0x7010, "UB99"),
#undef YAMAHA_DEVICE
#undef YAMAHA_INTERFACE
/* this catches most recent vendor-specific Yamaha devices */
{
	.match_flags = USB_DEVICE_ID_MATCH_VENDOR |
	               USB_DEVICE_ID_MATCH_INT_CLASS,
	.idVendor = 0x0499,
	.bInterfaceClass = USB_CLASS_VENDOR_SPEC,
	.driver_info = (unsigned long) &(const struct snd_usb_audio_quirk) {
		.ifnum = QUIRK_ANY_INTERFACE,
		.type = QUIRK_AUTODETECT
	}
},

/*
 * Roland/RolandED/Edirol/BOSS devices
 */
{
	USB_DEVICE(0x0582, 0x0000),
	.driver_info = (unsigned long) & (const struct snd_usb_audio_quirk) {
		.vendor_name = "Roland",
		.product_name = "UA-100",
		.ifnum = QUIRK_ANY_INTERFACE,
		.type = QUIRK_COMPOSITE,
		.data = (const struct snd_usb_audio_quirk[]) {
			{
				.ifnum = 0,
				.type = QUIRK_AUDIO_FIXED_ENDPOINT,
				.data = & (const struct audioformat) {
					.formats = SNDRV_PCM_FMTBIT_S16_LE,
					.channels = 4,
					.iface = 0,
					.altsetting = 1,
					.altset_idx = 1,
					.attributes = 0,
					.endpoint = 0x01,
					.ep_attr = 0x09,
					.rates = SNDRV_PCM_RATE_CONTINUOUS,
					.rate_min = 44100,
					.rate_max = 44100,
				}
			},
			{
				.ifnum = 1,
				.type = QUIRK_AUDIO_FIXED_ENDPOINT,
				.data = & (const struct audioformat) {
					.formats = SNDRV_PCM_FMTBIT_S16_LE,
					.channels = 2,
					.iface = 1,
					.altsetting = 1,
					.altset_idx = 1,
					.attributes = UAC_EP_CS_ATTR_FILL_MAX,
					.endpoint = 0x81,
					.ep_attr = 0x05,
					.rates = SNDRV_PCM_RATE_CONTINUOUS,
					.rate_min = 44100,
					.rate_max = 44100,
				}
			},
			{
				.ifnum = 2,
				.type = QUIRK_MIDI_FIXED_ENDPOINT,
				.data = & (const struct snd_usb_midi_endpoint_info) {
					.out_cables = 0x0007,
					.in_cables  = 0x0007
				}
			},
			{
				.ifnum = -1
			}
		}
	}
},
{
	USB_DEVICE(0x0582, 0x0002),
	.driver_info = (unsigned long) & (const struct snd_usb_audio_quirk) {
		.vendor_name = "EDIROL",
		.product_name = "UM-4",
		.ifnum = QUIRK_ANY_INTERFACE,
		.type = QUIRK_COMPOSITE,
		.data = (const struct snd_usb_audio_quirk[]) {
			{
				.ifnum = 0,
				.type = QUIRK_IGNORE_INTERFACE
			},
			{
				.ifnum = 1,
				.type = QUIRK_IGNORE_INTERFACE
			},
			{
				.ifnum = 2,
				.type = QUIRK_MIDI_FIXED_ENDPOINT,
				.data = & (const struct snd_usb_midi_endpoint_info) {
					.out_cables = 0x000f,
					.in_cables  = 0x000f
				}
			},
			{
				.ifnum = -1
			}
		}
	}
},
{
	USB_DEVICE(0x0582, 0x0003),
	.driver_info = (unsigned long) & (const struct snd_usb_audio_quirk) {
		.vendor_name = "Roland",
		.product_name = "SC-8850",
		.ifnum = QUIRK_ANY_INTERFACE,
		.type = QUIRK_COMPOSITE,
		.data = (const struct snd_usb_audio_quirk[]) {
			{
				.ifnum = 0,
				.type = QUIRK_IGNORE_INTERFACE
			},
			{
				.ifnum = 1,
				.type = QUIRK_IGNORE_INTERFACE
			},
			{
				.ifnum = 2,
				.type = QUIRK_MIDI_FIXED_ENDPOINT,
				.data = & (const struct snd_usb_midi_endpoint_info) {
					.out_cables = 0x003f,
					.in_cables  = 0x003f
				}
			},
			{
				.ifnum = -1
			}
		}
	}
},
{
	USB_DEVICE(0x0582, 0x0004),
	.driver_info = (unsigned long) & (const struct snd_usb_audio_quirk) {
		.vendor_name = "Roland",
		.product_name = "U-8",
		.ifnum = QUIRK_ANY_INTERFACE,
		.type = QUIRK_COMPOSITE,
		.data = (const struct snd_usb_audio_quirk[]) {
			{
				.ifnum = 0,
				.type = QUIRK_IGNORE_INTERFACE
			},
			{
				.ifnum = 1,
				.type = QUIRK_IGNORE_INTERFACE
			},
			{
				.ifnum = 2,
				.type = QUIRK_MIDI_FIXED_ENDPOINT,
				.data = & (const struct snd_usb_midi_endpoint_info) {
					.out_cables = 0x0005,
					.in_cables  = 0x0005
				}
			},
			{
				.ifnum = -1
			}
		}
	}
},
{
	/* Has ID 0x0099 when not in "Advanced Driver" mode.
	 * The UM-2EX has only one input, but we cannot detect this. */
	USB_DEVICE(0x0582, 0x0005),
	.driver_info = (unsigned long) & (const struct snd_usb_audio_quirk) {
		.vendor_name = "EDIROL",
		.product_name = "UM-2",
		.ifnum = QUIRK_ANY_INTERFACE,
		.type = QUIRK_COMPOSITE,
		.data = (const struct snd_usb_audio_quirk[]) {
			{
				.ifnum = 0,
				.type = QUIRK_IGNORE_INTERFACE
			},
			{
				.ifnum = 1,
				.type = QUIRK_IGNORE_INTERFACE
			},
			{
				.ifnum = 2,
				.type = QUIRK_MIDI_FIXED_ENDPOINT,
				.data = & (const struct snd_usb_midi_endpoint_info) {
					.out_cables = 0x0003,
					.in_cables  = 0x0003
				}
			},
			{
				.ifnum = -1
			}
		}
	}
},
{
	USB_DEVICE(0x0582, 0x0007),
	.driver_info = (unsigned long) & (const struct snd_usb_audio_quirk) {
		.vendor_name = "Roland",
		.product_name = "SC-8820",
		.ifnum = QUIRK_ANY_INTERFACE,
		.type = QUIRK_COMPOSITE,
		.data = (const struct snd_usb_audio_quirk[]) {
			{
				.ifnum = 0,
				.type = QUIRK_IGNORE_INTERFACE
			},
			{
				.ifnum = 1,
				.type = QUIRK_IGNORE_INTERFACE
			},
			{
				.ifnum = 2,
				.type = QUIRK_MIDI_FIXED_ENDPOINT,
				.data = & (const struct snd_usb_midi_endpoint_info) {
					.out_cables = 0x0013,
					.in_cables  = 0x0013
				}
			},
			{
				.ifnum = -1
			}
		}
	}
},
{
	USB_DEVICE(0x0582, 0x0008),
	.driver_info = (unsigned long) & (const struct snd_usb_audio_quirk) {
		.vendor_name = "Roland",
		.product_name = "PC-300",
		.ifnum = QUIRK_ANY_INTERFACE,
		.type = QUIRK_COMPOSITE,
		.data = (const struct snd_usb_audio_quirk[]) {
			{
				.ifnum = 0,
				.type = QUIRK_IGNORE_INTERFACE
			},
			{
				.ifnum = 1,
				.type = QUIRK_IGNORE_INTERFACE
			},
			{
				.ifnum = 2,
				.type = QUIRK_MIDI_FIXED_ENDPOINT,
				.data = & (const struct snd_usb_midi_endpoint_info) {
					.out_cables = 0x0001,
					.in_cables  = 0x0001
				}
			},
			{
				.ifnum = -1
			}
		}
	}
},
{
	/* has ID 0x009d when not in "Advanced Driver" mode */
	USB_DEVICE(0x0582, 0x0009),
	.driver_info = (unsigned long) & (const struct snd_usb_audio_quirk) {
		.vendor_name = "EDIROL",
		.product_name = "UM-1",
		.ifnum = QUIRK_ANY_INTERFACE,
		.type = QUIRK_COMPOSITE,
		.data = (const struct snd_usb_audio_quirk[]) {
			{
				.ifnum = 0,
				.type = QUIRK_IGNORE_INTERFACE
			},
			{
				.ifnum = 1,
				.type = QUIRK_IGNORE_INTERFACE
			},
			{
				.ifnum = 2,
				.type = QUIRK_MIDI_FIXED_ENDPOINT,
				.data = & (const struct snd_usb_midi_endpoint_info) {
					.out_cables = 0x0001,
					.in_cables  = 0x0001
				}
			},
			{
				.ifnum = -1
			}
		}
	}
},
{
	USB_DEVICE(0x0582, 0x000b),
	.driver_info = (unsigned long) & (const struct snd_usb_audio_quirk) {
		.vendor_name = "Roland",
		.product_name = "SK-500",
		.ifnum = QUIRK_ANY_INTERFACE,
		.type = QUIRK_COMPOSITE,
		.data = (const struct snd_usb_audio_quirk[]) {
			{
				.ifnum = 0,
				.type = QUIRK_IGNORE_INTERFACE
			},
			{
				.ifnum = 1,
				.type = QUIRK_IGNORE_INTERFACE
			},
			{
				.ifnum = 2,
				.type = QUIRK_MIDI_FIXED_ENDPOINT,
				.data = & (const struct snd_usb_midi_endpoint_info) {
					.out_cables = 0x0013,
					.in_cables  = 0x0013
				}
			},
			{
				.ifnum = -1
			}
		}
	}
},
{
	/* thanks to Emiliano Grilli <emillo@libero.it>
	 * for helping researching this data */
	USB_DEVICE(0x0582, 0x000c),
	.driver_info = (unsigned long) & (const struct snd_usb_audio_quirk) {
		.vendor_name = "Roland",
		.product_name = "SC-D70",
		.ifnum = QUIRK_ANY_INTERFACE,
		.type = QUIRK_COMPOSITE,
		.data = (const struct snd_usb_audio_quirk[]) {
			{
				.ifnum = 0,
				.type = QUIRK_AUDIO_FIXED_ENDPOINT,
				.data = & (const struct audioformat) {
					.formats = SNDRV_PCM_FMTBIT_S24_3LE,
					.channels = 2,
					.iface = 0,
					.altsetting = 1,
					.altset_idx = 1,
					.attributes = 0,
					.endpoint = 0x01,
					.ep_attr = 0x01,
					.rates = SNDRV_PCM_RATE_CONTINUOUS,
					.rate_min = 44100,
					.rate_max = 44100,
				}
			},
			{
				.ifnum = 1,
				.type = QUIRK_AUDIO_FIXED_ENDPOINT,
				.data = & (const struct audioformat) {
					.formats = SNDRV_PCM_FMTBIT_S24_3LE,
					.channels = 2,
					.iface = 1,
					.altsetting = 1,
					.altset_idx = 1,
					.attributes = 0,
					.endpoint = 0x81,
					.ep_attr = 0x01,
					.rates = SNDRV_PCM_RATE_CONTINUOUS,
					.rate_min = 44100,
					.rate_max = 44100,
				}
			},
			{
				.ifnum = 2,
				.type = QUIRK_MIDI_FIXED_ENDPOINT,
				.data = & (const struct snd_usb_midi_endpoint_info) {
					.out_cables = 0x0007,
					.in_cables  = 0x0007
				}
			},
			{
				.ifnum = -1
			}
		}
	}
},
{	/*
	 * This quirk is for the "Advanced Driver" mode of the Edirol UA-5.
	 * If the advanced mode switch at the back of the unit is off, the
	 * UA-5 has ID 0x0582/0x0011 and is standard compliant (no quirks),
	 * but offers only 16-bit PCM.
	 * In advanced mode, the UA-5 will output S24_3LE samples (two
	 * channels) at the rate indicated on the front switch, including
	 * the 96kHz sample rate.
	 */
	USB_DEVICE(0x0582, 0x0010),
	.driver_info = (unsigned long) & (const struct snd_usb_audio_quirk) {
		.vendor_name = "EDIROL",
		.product_name = "UA-5",
		.ifnum = QUIRK_ANY_INTERFACE,
		.type = QUIRK_COMPOSITE,
		.data = (const struct snd_usb_audio_quirk[]) {
			{
				.ifnum = 1,
				.type = QUIRK_AUDIO_STANDARD_INTERFACE
			},
			{
				.ifnum = 2,
				.type = QUIRK_AUDIO_STANDARD_INTERFACE
			},
			{
				.ifnum = -1
			}
		}
	}
},
{
	/* has ID 0x0013 when not in "Advanced Driver" mode */
	USB_DEVICE(0x0582, 0x0012),
	.driver_info = (unsigned long) & (const struct snd_usb_audio_quirk) {
		.vendor_name = "Roland",
		.product_name = "XV-5050",
		.ifnum = 0,
		.type = QUIRK_MIDI_FIXED_ENDPOINT,
		.data = & (const struct snd_usb_midi_endpoint_info) {
			.out_cables = 0x0001,
			.in_cables  = 0x0001
		}
	}
},
{
	/* has ID 0x0015 when not in "Advanced Driver" mode */
	USB_DEVICE(0x0582, 0x0014),
	.driver_info = (unsigned long) & (const struct snd_usb_audio_quirk) {
		.vendor_name = "EDIROL",
		.product_name = "UM-880",
		.ifnum = 0,
		.type = QUIRK_MIDI_FIXED_ENDPOINT,
		.data = & (const struct snd_usb_midi_endpoint_info) {
			.out_cables = 0x01ff,
			.in_cables  = 0x01ff
		}
	}
},
{
	/* has ID 0x0017 when not in "Advanced Driver" mode */
	USB_DEVICE(0x0582, 0x0016),
	.driver_info = (unsigned long) & (const struct snd_usb_audio_quirk) {
		.vendor_name = "EDIROL",
		.product_name = "SD-90",
		.ifnum = QUIRK_ANY_INTERFACE,
		.type = QUIRK_COMPOSITE,
		.data = (const struct snd_usb_audio_quirk[]) {
			{
				.ifnum = 0,
				.type = QUIRK_AUDIO_STANDARD_INTERFACE
			},
			{
				.ifnum = 1,
				.type = QUIRK_AUDIO_STANDARD_INTERFACE
			},
			{
				.ifnum = 2,
				.type = QUIRK_MIDI_FIXED_ENDPOINT,
				.data = & (const struct snd_usb_midi_endpoint_info) {
					.out_cables = 0x000f,
					.in_cables  = 0x000f
				}
			},
			{
				.ifnum = -1
			}
		}
	}
},
{
	/* has ID 0x001c when not in "Advanced Driver" mode */
	USB_DEVICE(0x0582, 0x001b),
	.driver_info = (unsigned long) & (const struct snd_usb_audio_quirk) {
		.vendor_name = "Roland",
		.product_name = "MMP-2",
		.ifnum = QUIRK_ANY_INTERFACE,
		.type = QUIRK_COMPOSITE,
		.data = (const struct snd_usb_audio_quirk[]) {
			{
				.ifnum = 0,
				.type = QUIRK_IGNORE_INTERFACE
			},
			{
				.ifnum = 1,
				.type = QUIRK_IGNORE_INTERFACE
			},
			{
				.ifnum = 2,
				.type = QUIRK_MIDI_FIXED_ENDPOINT,
				.data = & (const struct snd_usb_midi_endpoint_info) {
					.out_cables = 0x0001,
					.in_cables  = 0x0001
				}
			},
			{
				.ifnum = -1
			}
		}
	}
},
{
	/* has ID 0x001e when not in "Advanced Driver" mode */
	USB_DEVICE(0x0582, 0x001d),
	.driver_info = (unsigned long) & (const struct snd_usb_audio_quirk) {
		.vendor_name = "Roland",
		.product_name = "V-SYNTH",
		.ifnum = 0,
		.type = QUIRK_MIDI_FIXED_ENDPOINT,
		.data = & (const struct snd_usb_midi_endpoint_info) {
			.out_cables = 0x0001,
			.in_cables  = 0x0001
		}
	}
},
{
	/* has ID 0x0024 when not in "Advanced Driver" mode */
	USB_DEVICE(0x0582, 0x0023),
	.driver_info = (unsigned long) & (const struct snd_usb_audio_quirk) {
		.vendor_name = "EDIROL",
		.product_name = "UM-550",
		.ifnum = 0,
		.type = QUIRK_MIDI_FIXED_ENDPOINT,
		.data = & (const struct snd_usb_midi_endpoint_info) {
			.out_cables = 0x003f,
			.in_cables  = 0x003f
		}
	}
},
{
	/*
	 * This quirk is for the "Advanced Driver" mode. If off, the UA-20
	 * has ID 0x0026 and is standard compliant, but has only 16-bit PCM
	 * and no MIDI.
	 */
	USB_DEVICE(0x0582, 0x0025),
	.driver_info = (unsigned long) & (const struct snd_usb_audio_quirk) {
		.vendor_name = "EDIROL",
		.product_name = "UA-20",
		.ifnum = QUIRK_ANY_INTERFACE,
		.type = QUIRK_COMPOSITE,
		.data = (const struct snd_usb_audio_quirk[]) {
			{
				.ifnum = 0,
				.type = QUIRK_IGNORE_INTERFACE
			},
			{
				.ifnum = 1,
				.type = QUIRK_AUDIO_FIXED_ENDPOINT,
				.data = & (const struct audioformat) {
					.formats = SNDRV_PCM_FMTBIT_S24_3LE,
					.channels = 2,
					.iface = 1,
					.altsetting = 1,
					.altset_idx = 1,
					.attributes = 0,
					.endpoint = 0x01,
					.ep_attr = 0x01,
					.rates = SNDRV_PCM_RATE_CONTINUOUS,
					.rate_min = 44100,
					.rate_max = 44100,
				}
			},
			{
				.ifnum = 2,
				.type = QUIRK_AUDIO_FIXED_ENDPOINT,
				.data = & (const struct audioformat) {
					.formats = SNDRV_PCM_FMTBIT_S24_3LE,
					.channels = 2,
					.iface = 2,
					.altsetting = 1,
					.altset_idx = 1,
					.attributes = 0,
					.endpoint = 0x82,
					.ep_attr = 0x01,
					.rates = SNDRV_PCM_RATE_CONTINUOUS,
					.rate_min = 44100,
					.rate_max = 44100,
				}
			},
			{
				.ifnum = 3,
				.type = QUIRK_MIDI_FIXED_ENDPOINT,
				.data = & (const struct snd_usb_midi_endpoint_info) {
					.out_cables = 0x0001,
					.in_cables  = 0x0001
				}
			},
			{
				.ifnum = -1
			}
		}
	}
},
{
	/* has ID 0x0028 when not in "Advanced Driver" mode */
	USB_DEVICE(0x0582, 0x0027),
	.driver_info = (unsigned long) & (const struct snd_usb_audio_quirk) {
		.vendor_name = "EDIROL",
		.product_name = "SD-20",
		.ifnum = 0,
		.type = QUIRK_MIDI_FIXED_ENDPOINT,
		.data = & (const struct snd_usb_midi_endpoint_info) {
			.out_cables = 0x0003,
			.in_cables  = 0x0007
		}
	}
},
{
	/* has ID 0x002a when not in "Advanced Driver" mode */
	USB_DEVICE(0x0582, 0x0029),
	.driver_info = (unsigned long) & (const struct snd_usb_audio_quirk) {
		.vendor_name = "EDIROL",
		.product_name = "SD-80",
		.ifnum = 0,
		.type = QUIRK_MIDI_FIXED_ENDPOINT,
		.data = & (const struct snd_usb_midi_endpoint_info) {
			.out_cables = 0x000f,
			.in_cables  = 0x000f
		}
	}
},
{	/*
	 * This quirk is for the "Advanced" modes of the Edirol UA-700.
	 * If the sample format switch is not in an advanced setting, the
	 * UA-700 has ID 0x0582/0x002c and is standard compliant (no quirks),
	 * but offers only 16-bit PCM and no MIDI.
	 */
	USB_DEVICE_VENDOR_SPEC(0x0582, 0x002b),
	.driver_info = (unsigned long) & (const struct snd_usb_audio_quirk) {
		.vendor_name = "EDIROL",
		.product_name = "UA-700",
		.ifnum = QUIRK_ANY_INTERFACE,
		.type = QUIRK_COMPOSITE,
		.data = (const struct snd_usb_audio_quirk[]) {
			{
				.ifnum = 1,
				.type = QUIRK_AUDIO_EDIROL_UAXX
			},
			{
				.ifnum = 2,
				.type = QUIRK_AUDIO_EDIROL_UAXX
			},
			{
				.ifnum = 3,
				.type = QUIRK_AUDIO_EDIROL_UAXX
			},
			{
				.ifnum = -1
			}
		}
	}
},
{
	/* has ID 0x002e when not in "Advanced Driver" mode */
	USB_DEVICE(0x0582, 0x002d),
	.driver_info = (unsigned long) & (const struct snd_usb_audio_quirk) {
		.vendor_name = "Roland",
		.product_name = "XV-2020",
		.ifnum = 0,
		.type = QUIRK_MIDI_FIXED_ENDPOINT,
		.data = & (const struct snd_usb_midi_endpoint_info) {
			.out_cables = 0x0001,
			.in_cables  = 0x0001
		}
	}
},
{
	/* has ID 0x0030 when not in "Advanced Driver" mode */
	USB_DEVICE(0x0582, 0x002f),
	.driver_info = (unsigned long) & (const struct snd_usb_audio_quirk) {
		.vendor_name = "Roland",
		.product_name = "VariOS",
		.ifnum = 0,
		.type = QUIRK_MIDI_FIXED_ENDPOINT,
		.data = & (const struct snd_usb_midi_endpoint_info) {
			.out_cables = 0x0007,
			.in_cables  = 0x0007
		}
	}
},
{
	/* has ID 0x0034 when not in "Advanced Driver" mode */
	USB_DEVICE(0x0582, 0x0033),
	.driver_info = (unsigned long) & (const struct snd_usb_audio_quirk) {
		.vendor_name = "EDIROL",
		.product_name = "PCR",
		.ifnum = 0,
		.type = QUIRK_MIDI_FIXED_ENDPOINT,
		.data = & (const struct snd_usb_midi_endpoint_info) {
			.out_cables = 0x0003,
			.in_cables  = 0x0007
		}
	}
},
{
	/*
	 * Has ID 0x0038 when not in "Advanced Driver" mode;
	 * later revisions use IDs 0x0054 and 0x00a2.
	 */
	USB_DEVICE(0x0582, 0x0037),
	.driver_info = (unsigned long) & (const struct snd_usb_audio_quirk) {
		.vendor_name = "Roland",
		.product_name = "Digital Piano",
		.ifnum = 0,
		.type = QUIRK_MIDI_FIXED_ENDPOINT,
		.data = & (const struct snd_usb_midi_endpoint_info) {
			.out_cables = 0x0001,
			.in_cables  = 0x0001
		}
	}
},
{
	/*
	 * This quirk is for the "Advanced Driver" mode.  If off, the GS-10
	 * has ID 0x003c and is standard compliant, but has only 16-bit PCM
	 * and no MIDI.
	 */
	USB_DEVICE_VENDOR_SPEC(0x0582, 0x003b),
	.driver_info = (unsigned long) & (const struct snd_usb_audio_quirk) {
		.vendor_name = "BOSS",
		.product_name = "GS-10",
		.ifnum = QUIRK_ANY_INTERFACE,
		.type = QUIRK_COMPOSITE,
		.data = & (const struct snd_usb_audio_quirk[]) {
			{
				.ifnum = 1,
				.type = QUIRK_AUDIO_STANDARD_INTERFACE
			},
			{
				.ifnum = 2,
				.type = QUIRK_AUDIO_STANDARD_INTERFACE
			},
			{
				.ifnum = 3,
				.type = QUIRK_MIDI_STANDARD_INTERFACE
			},
			{
				.ifnum = -1
			}
		}
	}
},
{
	/* has ID 0x0041 when not in "Advanced Driver" mode */
	USB_DEVICE(0x0582, 0x0040),
	.driver_info = (unsigned long) & (const struct snd_usb_audio_quirk) {
		.vendor_name = "Roland",
		.product_name = "GI-20",
		.ifnum = 0,
		.type = QUIRK_MIDI_FIXED_ENDPOINT,
		.data = & (const struct snd_usb_midi_endpoint_info) {
			.out_cables = 0x0001,
			.in_cables  = 0x0001
		}
	}
},
{
	/* has ID 0x0043 when not in "Advanced Driver" mode */
	USB_DEVICE(0x0582, 0x0042),
	.driver_info = (unsigned long) & (const struct snd_usb_audio_quirk) {
		.vendor_name = "Roland",
		.product_name = "RS-70",
		.ifnum = 0,
		.type = QUIRK_MIDI_FIXED_ENDPOINT,
		.data = & (const struct snd_usb_midi_endpoint_info) {
			.out_cables = 0x0001,
			.in_cables  = 0x0001
		}
	}
},
{
	/* has ID 0x0049 when not in "Advanced Driver" mode */
	USB_DEVICE(0x0582, 0x0047),
	.driver_info = (unsigned long) & (const struct snd_usb_audio_quirk) {
		/* .vendor_name = "EDIROL", */
		/* .product_name = "UR-80", */
		.ifnum = QUIRK_ANY_INTERFACE,
		.type = QUIRK_COMPOSITE,
		.data = (const struct snd_usb_audio_quirk[]) {
			/* in the 96 kHz modes, only interface 1 is there */
			{
				.ifnum = 1,
				.type = QUIRK_AUDIO_STANDARD_INTERFACE
			},
			{
				.ifnum = 2,
				.type = QUIRK_AUDIO_STANDARD_INTERFACE
			},
			{
				.ifnum = -1
			}
		}
	}
},
{
	/* has ID 0x004a when not in "Advanced Driver" mode */
	USB_DEVICE(0x0582, 0x0048),
	.driver_info = (unsigned long) & (const struct snd_usb_audio_quirk) {
		/* .vendor_name = "EDIROL", */
		/* .product_name = "UR-80", */
		.ifnum = 0,
		.type = QUIRK_MIDI_FIXED_ENDPOINT,
		.data = & (const struct snd_usb_midi_endpoint_info) {
			.out_cables = 0x0003,
			.in_cables  = 0x0007
		}
	}
},
{
	/* has ID 0x004e when not in "Advanced Driver" mode */
	USB_DEVICE(0x0582, 0x004c),
	.driver_info = (unsigned long) & (const struct snd_usb_audio_quirk) {
		.vendor_name = "EDIROL",
		.product_name = "PCR-A",
		.ifnum = QUIRK_ANY_INTERFACE,
		.type = QUIRK_COMPOSITE,
		.data = (const struct snd_usb_audio_quirk[]) {
			{
				.ifnum = 1,
				.type = QUIRK_AUDIO_STANDARD_INTERFACE
			},
			{
				.ifnum = 2,
				.type = QUIRK_AUDIO_STANDARD_INTERFACE
			},
			{
				.ifnum = -1
			}
		}
	}
},
{
	/* has ID 0x004f when not in "Advanced Driver" mode */
	USB_DEVICE(0x0582, 0x004d),
	.driver_info = (unsigned long) & (const struct snd_usb_audio_quirk) {
		.vendor_name = "EDIROL",
		.product_name = "PCR-A",
		.ifnum = 0,
		.type = QUIRK_MIDI_FIXED_ENDPOINT,
		.data = & (const struct snd_usb_midi_endpoint_info) {
			.out_cables = 0x0003,
			.in_cables  = 0x0007
		}
	}
},
{
	/*
	 * This quirk is for the "Advanced Driver" mode. If off, the UA-3FX
	 * is standard compliant, but has only 16-bit PCM.
	 */
	USB_DEVICE(0x0582, 0x0050),
	.driver_info = (unsigned long) & (const struct snd_usb_audio_quirk) {
		.vendor_name = "EDIROL",
		.product_name = "UA-3FX",
		.ifnum = QUIRK_ANY_INTERFACE,
		.type = QUIRK_COMPOSITE,
		.data = (const struct snd_usb_audio_quirk[]) {
			{
				.ifnum = 1,
				.type = QUIRK_AUDIO_STANDARD_INTERFACE
			},
			{
				.ifnum = 2,
				.type = QUIRK_AUDIO_STANDARD_INTERFACE
			},
			{
				.ifnum = -1
			}
		}
	}
},
{
	USB_DEVICE(0x0582, 0x0052),
	.driver_info = (unsigned long) & (const struct snd_usb_audio_quirk) {
		.vendor_name = "EDIROL",
		.product_name = "UM-1SX",
		.ifnum = 0,
		.type = QUIRK_MIDI_STANDARD_INTERFACE
	}
},
{
	USB_DEVICE(0x0582, 0x0060),
	.driver_info = (unsigned long) & (const struct snd_usb_audio_quirk) {
		.vendor_name = "Roland",
		.product_name = "EXR Series",
		.ifnum = 0,
		.type = QUIRK_MIDI_STANDARD_INTERFACE
	}
},
{
	/* has ID 0x0066 when not in "Advanced Driver" mode */
	USB_DEVICE(0x0582, 0x0064),
	.driver_info = (unsigned long) & (const struct snd_usb_audio_quirk) {
		/* .vendor_name = "EDIROL", */
		/* .product_name = "PCR-1", */
		.ifnum = QUIRK_ANY_INTERFACE,
		.type = QUIRK_COMPOSITE,
		.data = (const struct snd_usb_audio_quirk[]) {
			{
				.ifnum = 1,
				.type = QUIRK_AUDIO_STANDARD_INTERFACE
			},
			{
				.ifnum = 2,
				.type = QUIRK_AUDIO_STANDARD_INTERFACE
			},
			{
				.ifnum = -1
			}
		}
	}
},
{
	/* has ID 0x0067 when not in "Advanced Driver" mode */
	USB_DEVICE(0x0582, 0x0065),
	.driver_info = (unsigned long) & (const struct snd_usb_audio_quirk) {
		/* .vendor_name = "EDIROL", */
		/* .product_name = "PCR-1", */
		.ifnum = 0,
		.type = QUIRK_MIDI_FIXED_ENDPOINT,
		.data = & (const struct snd_usb_midi_endpoint_info) {
			.out_cables = 0x0001,
			.in_cables  = 0x0003
		}
	}
},
{
	/* has ID 0x006e when not in "Advanced Driver" mode */
	USB_DEVICE(0x0582, 0x006d),
	.driver_info = (unsigned long) & (const struct snd_usb_audio_quirk) {
		.vendor_name = "Roland",
		.product_name = "FANTOM-X",
		.ifnum = 0,
		.type = QUIRK_MIDI_FIXED_ENDPOINT,
		.data = & (const struct snd_usb_midi_endpoint_info) {
			.out_cables = 0x0001,
			.in_cables  = 0x0001
		}
	}
},
{	/*
	 * This quirk is for the "Advanced" modes of the Edirol UA-25.
	 * If the switch is not in an advanced setting, the UA-25 has
	 * ID 0x0582/0x0073 and is standard compliant (no quirks), but
	 * offers only 16-bit PCM at 44.1 kHz and no MIDI.
	 */
	USB_DEVICE_VENDOR_SPEC(0x0582, 0x0074),
	.driver_info = (unsigned long) & (const struct snd_usb_audio_quirk) {
		.vendor_name = "EDIROL",
		.product_name = "UA-25",
		.ifnum = QUIRK_ANY_INTERFACE,
		.type = QUIRK_COMPOSITE,
		.data = (const struct snd_usb_audio_quirk[]) {
			{
				.ifnum = 0,
				.type = QUIRK_AUDIO_EDIROL_UAXX
			},
			{
				.ifnum = 1,
				.type = QUIRK_AUDIO_EDIROL_UAXX
			},
			{
				.ifnum = 2,
				.type = QUIRK_AUDIO_EDIROL_UAXX
			},
			{
				.ifnum = -1
			}
		}
	}
},
{
	/* has ID 0x0076 when not in "Advanced Driver" mode */
	USB_DEVICE(0x0582, 0x0075),
	.driver_info = (unsigned long) & (const struct snd_usb_audio_quirk) {
		.vendor_name = "BOSS",
		.product_name = "DR-880",
		.ifnum = 0,
		.type = QUIRK_MIDI_FIXED_ENDPOINT,
		.data = & (const struct snd_usb_midi_endpoint_info) {
			.out_cables = 0x0001,
			.in_cables  = 0x0001
		}
	}
},
{
	/* has ID 0x007b when not in "Advanced Driver" mode */
	USB_DEVICE_VENDOR_SPEC(0x0582, 0x007a),
	.driver_info = (unsigned long) & (const struct snd_usb_audio_quirk) {
		.vendor_name = "Roland",
		/* "RD" or "RD-700SX"? */
		.ifnum = 0,
		.type = QUIRK_MIDI_FIXED_ENDPOINT,
		.data = & (const struct snd_usb_midi_endpoint_info) {
			.out_cables = 0x0003,
			.in_cables  = 0x0003
		}
	}
},
{
	/* has ID 0x0081 when not in "Advanced Driver" mode */
	USB_DEVICE(0x0582, 0x0080),
	.driver_info = (unsigned long) & (const struct snd_usb_audio_quirk) {
		.vendor_name = "Roland",
		.product_name = "G-70",
		.ifnum = 0,
		.type = QUIRK_MIDI_FIXED_ENDPOINT,
		.data = & (const struct snd_usb_midi_endpoint_info) {
			.out_cables = 0x0001,
			.in_cables  = 0x0001
		}
	}
},
{
	/* has ID 0x008c when not in "Advanced Driver" mode */
	USB_DEVICE(0x0582, 0x008b),
	.driver_info = (unsigned long) & (const struct snd_usb_audio_quirk) {
		.vendor_name = "EDIROL",
		.product_name = "PC-50",
		.ifnum = 0,
		.type = QUIRK_MIDI_FIXED_ENDPOINT,
		.data = & (const struct snd_usb_midi_endpoint_info) {
			.out_cables = 0x0001,
			.in_cables  = 0x0001
		}
	}
},
{
	/*
	 * This quirk is for the "Advanced Driver" mode. If off, the UA-4FX
	 * is standard compliant, but has only 16-bit PCM and no MIDI.
	 */
	USB_DEVICE(0x0582, 0x00a3),
	.driver_info = (unsigned long) & (const struct snd_usb_audio_quirk) {
		.vendor_name = "EDIROL",
		.product_name = "UA-4FX",
		.ifnum = QUIRK_ANY_INTERFACE,
		.type = QUIRK_COMPOSITE,
		.data = (const struct snd_usb_audio_quirk[]) {
			{
				.ifnum = 0,
				.type = QUIRK_AUDIO_EDIROL_UAXX
			},
			{
				.ifnum = 1,
				.type = QUIRK_AUDIO_EDIROL_UAXX
			},
			{
				.ifnum = 2,
				.type = QUIRK_AUDIO_EDIROL_UAXX
			},
			{
				.ifnum = -1
			}
		}
	}
},
{
	/* Edirol M-16DX */
	USB_DEVICE(0x0582, 0x00c4),
	.driver_info = (unsigned long) & (const struct snd_usb_audio_quirk) {
		.ifnum = QUIRK_ANY_INTERFACE,
		.type = QUIRK_COMPOSITE,
		.data = (const struct snd_usb_audio_quirk[]) {
			{
				.ifnum = 0,
				.type = QUIRK_AUDIO_STANDARD_INTERFACE
			},
			{
				.ifnum = 1,
				.type = QUIRK_AUDIO_STANDARD_INTERFACE
			},
			{
				.ifnum = 2,
				.type = QUIRK_MIDI_FIXED_ENDPOINT,
				.data = & (const struct snd_usb_midi_endpoint_info) {
					.out_cables = 0x0001,
					.in_cables  = 0x0001
				}
			},
			{
				.ifnum = -1
			}
		}
	}
},
{
	/* Advanced modes of the Edirol UA-25EX.
	 * For the standard mode, UA-25EX has ID 0582:00e7, which
	 * offers only 16-bit PCM at 44.1 kHz and no MIDI.
	 */
	USB_DEVICE_VENDOR_SPEC(0x0582, 0x00e6),
	.driver_info = (unsigned long) & (const struct snd_usb_audio_quirk) {
		.vendor_name = "EDIROL",
		.product_name = "UA-25EX",
		.ifnum = QUIRK_ANY_INTERFACE,
		.type = QUIRK_COMPOSITE,
		.data = (const struct snd_usb_audio_quirk[]) {
			{
				.ifnum = 0,
				.type = QUIRK_AUDIO_EDIROL_UAXX
			},
			{
				.ifnum = 1,
				.type = QUIRK_AUDIO_EDIROL_UAXX
			},
			{
				.ifnum = 2,
				.type = QUIRK_AUDIO_EDIROL_UAXX
			},
			{
				.ifnum = -1
			}
		}
	}
},
{
	/* Edirol UM-3G */
	USB_DEVICE_VENDOR_SPEC(0x0582, 0x0108),
	.driver_info = (unsigned long) & (const struct snd_usb_audio_quirk) {
		.ifnum = 0,
		.type = QUIRK_MIDI_FIXED_ENDPOINT,
		.data = & (const struct snd_usb_midi_endpoint_info) {
			.out_cables = 0x0007,
			.in_cables  = 0x0007
		}
	}
},
{
	/* only 44.1 kHz works at the moment */
	USB_DEVICE(0x0582, 0x0120),
	.driver_info = (unsigned long) & (const struct snd_usb_audio_quirk) {
		/* .vendor_name = "Roland", */
		/* .product_name = "OCTO-CAPTURE", */
		.ifnum = QUIRK_ANY_INTERFACE,
		.type = QUIRK_COMPOSITE,
		.data = (const struct snd_usb_audio_quirk[]) {
			{
				.ifnum = 0,
				.type = QUIRK_AUDIO_FIXED_ENDPOINT,
				.data = & (const struct audioformat) {
					.formats = SNDRV_PCM_FMTBIT_S32_LE,
					.channels = 10,
					.iface = 0,
					.altsetting = 1,
					.altset_idx = 1,
					.endpoint = 0x05,
					.ep_attr = 0x05,
					.rates = SNDRV_PCM_RATE_44100,
					.rate_min = 44100,
					.rate_max = 44100,
					.nr_rates = 1,
					.rate_table = (unsigned int[]) { 44100 }
				}
			},
			{
				.ifnum = 1,
				.type = QUIRK_AUDIO_FIXED_ENDPOINT,
				.data = & (const struct audioformat) {
					.formats = SNDRV_PCM_FMTBIT_S32_LE,
					.channels = 12,
					.iface = 1,
					.altsetting = 1,
					.altset_idx = 1,
					.endpoint = 0x85,
					.ep_attr = 0x25,
					.rates = SNDRV_PCM_RATE_44100,
					.rate_min = 44100,
					.rate_max = 44100,
					.nr_rates = 1,
					.rate_table = (unsigned int[]) { 44100 }
				}
			},
			{
				.ifnum = 2,
				.type = QUIRK_MIDI_FIXED_ENDPOINT,
				.data = & (const struct snd_usb_midi_endpoint_info) {
					.out_cables = 0x0001,
					.in_cables  = 0x0001
				}
			},
			{
				.ifnum = 3,
				.type = QUIRK_IGNORE_INTERFACE
			},
			{
				.ifnum = 4,
				.type = QUIRK_IGNORE_INTERFACE
			},
			{
				.ifnum = -1
			}
		}
	}
},
{
	/* only 44.1 kHz works at the moment */
	USB_DEVICE(0x0582, 0x012f),
	.driver_info = (unsigned long) & (const struct snd_usb_audio_quirk) {
		/* .vendor_name = "Roland", */
<<<<<<< HEAD
		/* .product_name = "A-PRO", */
		.ifnum = 0,
		.type = QUIRK_MIDI_FIXED_ENDPOINT,
		.data = & (const struct snd_usb_midi_endpoint_info) {
			.out_cables = 0x0003,
			.in_cables  = 0x0007
		}
	}
},
{
	/* Roland GAIA SH-01 */
	USB_DEVICE(0x0582, 0x0111),
	.driver_info = (unsigned long) &(const struct snd_usb_audio_quirk) {
		.vendor_name = "Roland",
		.product_name = "GAIA",
=======
		/* .product_name = "QUAD-CAPTURE", */
>>>>>>> c3ade0e0
		.ifnum = QUIRK_ANY_INTERFACE,
		.type = QUIRK_COMPOSITE,
		.data = (const struct snd_usb_audio_quirk[]) {
			{
				.ifnum = 0,
				.type = QUIRK_AUDIO_FIXED_ENDPOINT,
				.data = & (const struct audioformat) {
					.formats = SNDRV_PCM_FMTBIT_S32_LE,
					.channels = 4,
					.iface = 0,
					.altsetting = 1,
					.altset_idx = 1,
					.endpoint = 0x05,
					.ep_attr = 0x05,
					.rates = SNDRV_PCM_RATE_44100,
					.rate_min = 44100,
					.rate_max = 44100,
					.nr_rates = 1,
					.rate_table = (unsigned int[]) { 44100 }
				}
			},
			{
				.ifnum = 1,
				.type = QUIRK_AUDIO_FIXED_ENDPOINT,
				.data = & (const struct audioformat) {
					.formats = SNDRV_PCM_FMTBIT_S32_LE,
					.channels = 6,
					.iface = 1,
					.altsetting = 1,
					.altset_idx = 1,
					.endpoint = 0x85,
					.ep_attr = 0x25,
					.rates = SNDRV_PCM_RATE_44100,
					.rate_min = 44100,
					.rate_max = 44100,
					.nr_rates = 1,
					.rate_table = (unsigned int[]) { 44100 }
				}
			},
			{
				.ifnum = 2,
				.type = QUIRK_MIDI_FIXED_ENDPOINT,
				.data = & (const struct snd_usb_midi_endpoint_info) {
					.out_cables = 0x0001,
					.in_cables  = 0x0001
				}
			},
			{
				.ifnum = 3,
				.type = QUIRK_IGNORE_INTERFACE
			},
			{
				.ifnum = 4,
				.type = QUIRK_IGNORE_INTERFACE
			},
			{
				.ifnum = -1
			}
		}
	}
},
/* this catches most recent vendor-specific Roland devices */
{
	.match_flags = USB_DEVICE_ID_MATCH_VENDOR |
	               USB_DEVICE_ID_MATCH_INT_CLASS,
	.idVendor = 0x0582,
	.bInterfaceClass = USB_CLASS_VENDOR_SPEC,
	.driver_info = (unsigned long) &(const struct snd_usb_audio_quirk) {
		.ifnum = QUIRK_ANY_INTERFACE,
		.type = QUIRK_AUTODETECT
	}
},

/* Guillemot devices */
{
	/*
	 * This is for the "Windows Edition" where the external MIDI ports are
	 * the only MIDI ports; the control data is reported through HID
	 * interfaces.  The "Macintosh Edition" has ID 0xd002 and uses standard
	 * compliant USB MIDI ports for external MIDI and controls.
	 */
	USB_DEVICE_VENDOR_SPEC(0x06f8, 0xb000),
	.driver_info = (unsigned long) & (const struct snd_usb_audio_quirk) {
		.vendor_name = "Hercules",
		.product_name = "DJ Console (WE)",
		.ifnum = 4,
		.type = QUIRK_MIDI_FIXED_ENDPOINT,
		.data = & (const struct snd_usb_midi_endpoint_info) {
			.out_cables = 0x0001,
			.in_cables = 0x0001
		}
	}
},

/* Midiman/M-Audio devices */
{
	USB_DEVICE_VENDOR_SPEC(0x0763, 0x1002),
	.driver_info = (unsigned long) & (const struct snd_usb_audio_quirk) {
		.vendor_name = "M-Audio",
		.product_name = "MidiSport 2x2",
		.ifnum = QUIRK_ANY_INTERFACE,
		.type = QUIRK_MIDI_MIDIMAN,
		.data = & (const struct snd_usb_midi_endpoint_info) {
			.out_cables = 0x0003,
			.in_cables  = 0x0003
		}
	}
},
{
	USB_DEVICE_VENDOR_SPEC(0x0763, 0x1011),
	.driver_info = (unsigned long) & (const struct snd_usb_audio_quirk) {
		.vendor_name = "M-Audio",
		.product_name = "MidiSport 1x1",
		.ifnum = QUIRK_ANY_INTERFACE,
		.type = QUIRK_MIDI_MIDIMAN,
		.data = & (const struct snd_usb_midi_endpoint_info) {
			.out_cables = 0x0001,
			.in_cables  = 0x0001
		}
	}
},
{
	USB_DEVICE_VENDOR_SPEC(0x0763, 0x1015),
	.driver_info = (unsigned long) & (const struct snd_usb_audio_quirk) {
		.vendor_name = "M-Audio",
		.product_name = "Keystation",
		.ifnum = QUIRK_ANY_INTERFACE,
		.type = QUIRK_MIDI_MIDIMAN,
		.data = & (const struct snd_usb_midi_endpoint_info) {
			.out_cables = 0x0001,
			.in_cables  = 0x0001
		}
	}
},
{
	USB_DEVICE_VENDOR_SPEC(0x0763, 0x1021),
	.driver_info = (unsigned long) & (const struct snd_usb_audio_quirk) {
		.vendor_name = "M-Audio",
		.product_name = "MidiSport 4x4",
		.ifnum = QUIRK_ANY_INTERFACE,
		.type = QUIRK_MIDI_MIDIMAN,
		.data = & (const struct snd_usb_midi_endpoint_info) {
			.out_cables = 0x000f,
			.in_cables  = 0x000f
		}
	}
},
{
	/*
	 * For hardware revision 1.05; in the later revisions (1.10 and
	 * 1.21), 0x1031 is the ID for the device without firmware.
	 * Thanks to Olaf Giesbrecht <Olaf_Giesbrecht@yahoo.de>
	 */
	USB_DEVICE_VER(0x0763, 0x1031, 0x0100, 0x0109),
	.driver_info = (unsigned long) & (const struct snd_usb_audio_quirk) {
		.vendor_name = "M-Audio",
		.product_name = "MidiSport 8x8",
		.ifnum = QUIRK_ANY_INTERFACE,
		.type = QUIRK_MIDI_MIDIMAN,
		.data = & (const struct snd_usb_midi_endpoint_info) {
			.out_cables = 0x01ff,
			.in_cables  = 0x01ff
		}
	}
},
{
	USB_DEVICE_VENDOR_SPEC(0x0763, 0x1033),
	.driver_info = (unsigned long) & (const struct snd_usb_audio_quirk) {
		.vendor_name = "M-Audio",
		.product_name = "MidiSport 8x8",
		.ifnum = QUIRK_ANY_INTERFACE,
		.type = QUIRK_MIDI_MIDIMAN,
		.data = & (const struct snd_usb_midi_endpoint_info) {
			.out_cables = 0x01ff,
			.in_cables  = 0x01ff
		}
	}
},
{
	USB_DEVICE_VENDOR_SPEC(0x0763, 0x1041),
	.driver_info = (unsigned long) & (const struct snd_usb_audio_quirk) {
		.vendor_name = "M-Audio",
		.product_name = "MidiSport 2x4",
		.ifnum = QUIRK_ANY_INTERFACE,
		.type = QUIRK_MIDI_MIDIMAN,
		.data = & (const struct snd_usb_midi_endpoint_info) {
			.out_cables = 0x000f,
			.in_cables  = 0x0003
		}
	}
},
{
	USB_DEVICE_VENDOR_SPEC(0x0763, 0x2001),
	.driver_info = (unsigned long) & (const struct snd_usb_audio_quirk) {
		.vendor_name = "M-Audio",
		.product_name = "Quattro",
		.ifnum = QUIRK_ANY_INTERFACE,
		.type = QUIRK_COMPOSITE,
		.data = & (const struct snd_usb_audio_quirk[]) {
			/*
			 * Interfaces 0-2 are "Windows-compatible", 16-bit only,
			 * and share endpoints with the other interfaces.
			 * Ignore them.  The other interfaces can do 24 bits,
			 * but captured samples are big-endian (see usbaudio.c).
			 */
			{
				.ifnum = 0,
				.type = QUIRK_IGNORE_INTERFACE
			},
			{
				.ifnum = 1,
				.type = QUIRK_IGNORE_INTERFACE
			},
			{
				.ifnum = 2,
				.type = QUIRK_IGNORE_INTERFACE
			},
			{
				.ifnum = 3,
				.type = QUIRK_IGNORE_INTERFACE
			},
			{
				.ifnum = 4,
				.type = QUIRK_AUDIO_STANDARD_INTERFACE
			},
			{
				.ifnum = 5,
				.type = QUIRK_AUDIO_STANDARD_INTERFACE
			},
			{
				.ifnum = 6,
				.type = QUIRK_IGNORE_INTERFACE
			},
			{
				.ifnum = 7,
				.type = QUIRK_AUDIO_STANDARD_INTERFACE
			},
			{
				.ifnum = 8,
				.type = QUIRK_AUDIO_STANDARD_INTERFACE
			},
			{
				.ifnum = 9,
				.type = QUIRK_MIDI_MIDIMAN,
				.data = & (const struct snd_usb_midi_endpoint_info) {
					.out_cables = 0x0001,
					.in_cables  = 0x0001
				}
			},
			{
				.ifnum = -1
			}
		}
	}
},
{
	USB_DEVICE_VENDOR_SPEC(0x0763, 0x2003),
	.driver_info = (unsigned long) & (const struct snd_usb_audio_quirk) {
		.vendor_name = "M-Audio",
		.product_name = "AudioPhile",
		.ifnum = 6,
		.type = QUIRK_MIDI_MIDIMAN,
		.data = & (const struct snd_usb_midi_endpoint_info) {
			.out_cables = 0x0001,
			.in_cables  = 0x0001
		}
	}
},
{
	USB_DEVICE_VENDOR_SPEC(0x0763, 0x2008),
	.driver_info = (unsigned long) & (const struct snd_usb_audio_quirk) {
		.vendor_name = "M-Audio",
		.product_name = "Ozone",
		.ifnum = 3,
		.type = QUIRK_MIDI_MIDIMAN,
		.data = & (const struct snd_usb_midi_endpoint_info) {
			.out_cables = 0x0001,
			.in_cables  = 0x0001
		}
	}
},
{
	USB_DEVICE_VENDOR_SPEC(0x0763, 0x200d),
	.driver_info = (unsigned long) & (const struct snd_usb_audio_quirk) {
		.vendor_name = "M-Audio",
		.product_name = "OmniStudio",
		.ifnum = QUIRK_ANY_INTERFACE,
		.type = QUIRK_COMPOSITE,
		.data = & (const struct snd_usb_audio_quirk[]) {
			{
				.ifnum = 0,
				.type = QUIRK_IGNORE_INTERFACE
			},
			{
				.ifnum = 1,
				.type = QUIRK_IGNORE_INTERFACE
			},
			{
				.ifnum = 2,
				.type = QUIRK_IGNORE_INTERFACE
			},
			{
				.ifnum = 3,
				.type = QUIRK_IGNORE_INTERFACE
			},
			{
				.ifnum = 4,
				.type = QUIRK_AUDIO_STANDARD_INTERFACE
			},
			{
				.ifnum = 5,
				.type = QUIRK_AUDIO_STANDARD_INTERFACE
			},
			{
				.ifnum = 6,
				.type = QUIRK_IGNORE_INTERFACE
			},
			{
				.ifnum = 7,
				.type = QUIRK_AUDIO_STANDARD_INTERFACE
			},
			{
				.ifnum = 8,
				.type = QUIRK_AUDIO_STANDARD_INTERFACE
			},
			{
				.ifnum = 9,
				.type = QUIRK_MIDI_MIDIMAN,
				.data = & (const struct snd_usb_midi_endpoint_info) {
					.out_cables = 0x0001,
					.in_cables  = 0x0001
				}
			},
			{
				.ifnum = -1
			}
		}
	}
},
{
	USB_DEVICE(0x0763, 0x2019),
	.driver_info = (unsigned long) & (const struct snd_usb_audio_quirk) {
		/* .vendor_name = "M-Audio", */
		/* .product_name = "Ozone Academic", */
		.ifnum = QUIRK_ANY_INTERFACE,
		.type = QUIRK_COMPOSITE,
		.data = & (const struct snd_usb_audio_quirk[]) {
			{
				.ifnum = 0,
				.type = QUIRK_AUDIO_STANDARD_INTERFACE
			},
			{
				.ifnum = 1,
				.type = QUIRK_AUDIO_STANDARD_INTERFACE
			},
			{
				.ifnum = 2,
				.type = QUIRK_AUDIO_STANDARD_INTERFACE
			},
			{
				.ifnum = 3,
				.type = QUIRK_MIDI_MIDIMAN,
				.data = & (const struct snd_usb_midi_endpoint_info) {
					.out_cables = 0x0001,
					.in_cables  = 0x0001
				}
			},
			{
				.ifnum = -1
			}
		}
	}
},
{
	USB_DEVICE_VENDOR_SPEC(0x0763, 0x2030),
	.driver_info = (unsigned long) &(const struct snd_usb_audio_quirk) {
		/* .vendor_name = "M-Audio", */
		/* .product_name = "Fast Track C400", */
		.ifnum = QUIRK_ANY_INTERFACE,
		.type = QUIRK_COMPOSITE,
		.data = &(const struct snd_usb_audio_quirk[]) {
			{
				.ifnum = 1,
				.type = QUIRK_AUDIO_STANDARD_MIXER,
			},
			/* Playback */
			{
				.ifnum = 2,
				.type = QUIRK_AUDIO_FIXED_ENDPOINT,
				.data = &(const struct audioformat) {
					.formats = SNDRV_PCM_FMTBIT_S24_3LE,
					.channels = 6,
					.iface = 2,
					.altsetting = 1,
					.altset_idx = 1,
					.attributes = UAC_EP_CS_ATTR_SAMPLE_RATE,
					.endpoint = 0x01,
					.ep_attr = 0x09,
					.rates = SNDRV_PCM_RATE_44100 |
						 SNDRV_PCM_RATE_48000 |
						 SNDRV_PCM_RATE_88200 |
						 SNDRV_PCM_RATE_96000,
					.rate_min = 44100,
					.rate_max = 96000,
					.nr_rates = 4,
					.rate_table = (unsigned int[]) {
							44100, 48000, 88200, 96000
					},
					.clock = 0x80,
				}
			},
			/* Capture */
			{
				.ifnum = 3,
				.type = QUIRK_AUDIO_FIXED_ENDPOINT,
				.data = &(const struct audioformat) {
					.formats = SNDRV_PCM_FMTBIT_S24_3LE,
					.channels = 4,
					.iface = 3,
					.altsetting = 1,
					.altset_idx = 1,
					.attributes = UAC_EP_CS_ATTR_SAMPLE_RATE,
					.endpoint = 0x81,
					.ep_attr = 0x05,
					.rates = SNDRV_PCM_RATE_44100 |
						 SNDRV_PCM_RATE_48000 |
						 SNDRV_PCM_RATE_88200 |
						 SNDRV_PCM_RATE_96000,
					.rate_min = 44100,
					.rate_max = 96000,
					.nr_rates = 4,
					.rate_table = (unsigned int[]) {
						44100, 48000, 88200, 96000
					},
					.clock = 0x80,
				}
			},
			/* MIDI */
			{
				.ifnum = -1 /* Interface = 4 */
			}
		}
	}
},
{
	USB_DEVICE_VENDOR_SPEC(0x0763, 0x2031),
	.driver_info = (unsigned long) &(const struct snd_usb_audio_quirk) {
		/* .vendor_name = "M-Audio", */
		/* .product_name = "Fast Track C600", */
		.ifnum = QUIRK_ANY_INTERFACE,
		.type = QUIRK_COMPOSITE,
		.data = &(const struct snd_usb_audio_quirk[]) {
			{
				.ifnum = 1,
				.type = QUIRK_AUDIO_STANDARD_MIXER,
			},
			/* Playback */
			{
				.ifnum = 2,
				.type = QUIRK_AUDIO_FIXED_ENDPOINT,
				.data = &(const struct audioformat) {
					.formats = SNDRV_PCM_FMTBIT_S24_3LE,
					.channels = 8,
					.iface = 2,
					.altsetting = 1,
					.altset_idx = 1,
					.attributes = UAC_EP_CS_ATTR_SAMPLE_RATE,
					.endpoint = 0x01,
					.ep_attr = 0x09,
					.rates = SNDRV_PCM_RATE_44100 |
						 SNDRV_PCM_RATE_48000 |
						 SNDRV_PCM_RATE_88200 |
						 SNDRV_PCM_RATE_96000,
					.rate_min = 44100,
					.rate_max = 96000,
					.nr_rates = 4,
					.rate_table = (unsigned int[]) {
							44100, 48000, 88200, 96000
					},
					.clock = 0x80,
				}
			},
			/* Capture */
			{
				.ifnum = 3,
				.type = QUIRK_AUDIO_FIXED_ENDPOINT,
				.data = &(const struct audioformat) {
					.formats = SNDRV_PCM_FMTBIT_S24_3LE,
					.channels = 6,
					.iface = 3,
					.altsetting = 1,
					.altset_idx = 1,
					.attributes = UAC_EP_CS_ATTR_SAMPLE_RATE,
					.endpoint = 0x81,
					.ep_attr = 0x05,
					.rates = SNDRV_PCM_RATE_44100 |
						 SNDRV_PCM_RATE_48000 |
						 SNDRV_PCM_RATE_88200 |
						 SNDRV_PCM_RATE_96000,
					.rate_min = 44100,
					.rate_max = 96000,
					.nr_rates = 4,
					.rate_table = (unsigned int[]) {
						44100, 48000, 88200, 96000
					},
					.clock = 0x80,
				}
			},
			/* MIDI */
			{
				.ifnum = -1 /* Interface = 4 */
			}
		}
	}
},
{
	USB_DEVICE_VENDOR_SPEC(0x0763, 0x2080),
	.driver_info = (unsigned long) & (const struct snd_usb_audio_quirk) {
		/* .vendor_name = "M-Audio", */
		/* .product_name = "Fast Track Ultra", */
		.ifnum = QUIRK_ANY_INTERFACE,
		.type = QUIRK_COMPOSITE,
		.data = & (const struct snd_usb_audio_quirk[]) {
			{
				.ifnum = 0,
				.type = QUIRK_AUDIO_STANDARD_MIXER,
			},
			{
				.ifnum = 1,
				.type = QUIRK_AUDIO_FIXED_ENDPOINT,
				.data = & (const struct audioformat) {
					.formats = SNDRV_PCM_FMTBIT_S24_3LE,
					.channels = 8,
					.iface = 1,
					.altsetting = 1,
					.altset_idx = 1,
					.attributes = UAC_EP_CS_ATTR_SAMPLE_RATE,
					.endpoint = 0x01,
					.ep_attr = 0x09,
					.rates = SNDRV_PCM_RATE_44100 |
						 SNDRV_PCM_RATE_48000 |
						 SNDRV_PCM_RATE_88200 |
						 SNDRV_PCM_RATE_96000,
					.rate_min = 44100,
					.rate_max = 96000,
					.nr_rates = 4,
					.rate_table = (unsigned int[]) {
						44100, 48000, 88200, 96000
					}
				}
			},
			{
				.ifnum = 2,
				.type = QUIRK_AUDIO_FIXED_ENDPOINT,
				.data = & (const struct audioformat) {
					.formats = SNDRV_PCM_FMTBIT_S24_3LE,
					.channels = 8,
					.iface = 2,
					.altsetting = 1,
					.altset_idx = 1,
					.attributes = UAC_EP_CS_ATTR_SAMPLE_RATE,
					.endpoint = 0x81,
					.ep_attr = 0x05,
					.rates = SNDRV_PCM_RATE_44100 |
						 SNDRV_PCM_RATE_48000 |
						 SNDRV_PCM_RATE_88200 |
						 SNDRV_PCM_RATE_96000,
					.rate_min = 44100,
					.rate_max = 96000,
					.nr_rates = 4,
					.rate_table = (unsigned int[]) {
						44100, 48000, 88200, 96000
					}
				}
			},
			/* interface 3 (MIDI) is standard compliant */
			{
				.ifnum = -1
			}
		}
	}
},
{
	USB_DEVICE_VENDOR_SPEC(0x0763, 0x2081),
	.driver_info = (unsigned long) & (const struct snd_usb_audio_quirk) {
		/* .vendor_name = "M-Audio", */
		/* .product_name = "Fast Track Ultra 8R", */
		.ifnum = QUIRK_ANY_INTERFACE,
		.type = QUIRK_COMPOSITE,
		.data = & (const struct snd_usb_audio_quirk[]) {
			{
				.ifnum = 0,
				.type = QUIRK_AUDIO_STANDARD_MIXER,
			},
			{
				.ifnum = 1,
				.type = QUIRK_AUDIO_FIXED_ENDPOINT,
				.data = & (const struct audioformat) {
					.formats = SNDRV_PCM_FMTBIT_S24_3LE,
					.channels = 8,
					.iface = 1,
					.altsetting = 1,
					.altset_idx = 1,
					.attributes = UAC_EP_CS_ATTR_SAMPLE_RATE,
					.endpoint = 0x01,
					.ep_attr = 0x09,
					.rates = SNDRV_PCM_RATE_44100 |
						 SNDRV_PCM_RATE_48000 |
						 SNDRV_PCM_RATE_88200 |
						 SNDRV_PCM_RATE_96000,
					.rate_min = 44100,
					.rate_max = 96000,
					.nr_rates = 4,
					.rate_table = (unsigned int[]) {
							44100, 48000, 88200, 96000
					}
				}
			},
			{
				.ifnum = 2,
				.type = QUIRK_AUDIO_FIXED_ENDPOINT,
				.data = & (const struct audioformat) {
					.formats = SNDRV_PCM_FMTBIT_S24_3LE,
					.channels = 8,
					.iface = 2,
					.altsetting = 1,
					.altset_idx = 1,
					.attributes = UAC_EP_CS_ATTR_SAMPLE_RATE,
					.endpoint = 0x81,
					.ep_attr = 0x05,
					.rates = SNDRV_PCM_RATE_44100 |
						 SNDRV_PCM_RATE_48000 |
						 SNDRV_PCM_RATE_88200 |
						 SNDRV_PCM_RATE_96000,
					.rate_min = 44100,
					.rate_max = 96000,
					.nr_rates = 4,
					.rate_table = (unsigned int[]) {
						44100, 48000, 88200, 96000
					}
				}
			},
			/* interface 3 (MIDI) is standard compliant */
			{
				.ifnum = -1
			}
		}
	}
},

/* Casio devices */
{
	USB_DEVICE(0x07cf, 0x6801),
	.driver_info = (unsigned long) & (const struct snd_usb_audio_quirk) {
		.vendor_name = "Casio",
		.product_name = "PL-40R",
		.ifnum = 0,
		.type = QUIRK_MIDI_YAMAHA
	}
},
{
	/* this ID is used by several devices without a product ID */
	USB_DEVICE(0x07cf, 0x6802),
	.driver_info = (unsigned long) & (const struct snd_usb_audio_quirk) {
		.vendor_name = "Casio",
		.product_name = "Keyboard",
		.ifnum = 0,
		.type = QUIRK_MIDI_YAMAHA
	}
},

/* Mark of the Unicorn devices */
{
	/* thanks to Robert A. Lerche <ral 'at' msbit.com> */
	.match_flags = USB_DEVICE_ID_MATCH_VENDOR |
		       USB_DEVICE_ID_MATCH_PRODUCT |
		       USB_DEVICE_ID_MATCH_DEV_SUBCLASS,
	.idVendor = 0x07fd,
	.idProduct = 0x0001,
	.bDeviceSubClass = 2,
	.driver_info = (unsigned long) & (const struct snd_usb_audio_quirk) {
		.vendor_name = "MOTU",
		.product_name = "Fastlane",
		.ifnum = QUIRK_ANY_INTERFACE,
		.type = QUIRK_COMPOSITE,
		.data = & (const struct snd_usb_audio_quirk[]) {
			{
				.ifnum = 0,
				.type = QUIRK_MIDI_RAW_BYTES
			},
			{
				.ifnum = 1,
				.type = QUIRK_IGNORE_INTERFACE
			},
			{
				.ifnum = -1
			}
		}
	}
},

/* Emagic devices */
{
	USB_DEVICE(0x086a, 0x0001),
	.driver_info = (unsigned long) & (const struct snd_usb_audio_quirk) {
		.vendor_name = "Emagic",
		/* .product_name = "Unitor8", */
		.ifnum = 2,
		.type = QUIRK_MIDI_EMAGIC,
		.data = & (const struct snd_usb_midi_endpoint_info) {
			.out_cables = 0x80ff,
			.in_cables  = 0x80ff
		}
	}
},
{
	USB_DEVICE(0x086a, 0x0002),
	.driver_info = (unsigned long) & (const struct snd_usb_audio_quirk) {
		.vendor_name = "Emagic",
		/* .product_name = "AMT8", */
		.ifnum = 2,
		.type = QUIRK_MIDI_EMAGIC,
		.data = & (const struct snd_usb_midi_endpoint_info) {
			.out_cables = 0x80ff,
			.in_cables  = 0x80ff
		}
	}
},
{
	USB_DEVICE(0x086a, 0x0003),
	.driver_info = (unsigned long) & (const struct snd_usb_audio_quirk) {
		.vendor_name = "Emagic",
		/* .product_name = "MT4", */
		.ifnum = 2,
		.type = QUIRK_MIDI_EMAGIC,
		.data = & (const struct snd_usb_midi_endpoint_info) {
			.out_cables = 0x800f,
			.in_cables  = 0x8003
		}
	}
},

/* KORG devices */
{
	USB_DEVICE_VENDOR_SPEC(0x0944, 0x0200),
	.driver_info = (unsigned long) & (const struct snd_usb_audio_quirk) {
		.vendor_name = "KORG, Inc.",
		/* .product_name = "PANDORA PX5D", */
		.ifnum = 3,
		.type = QUIRK_MIDI_STANDARD_INTERFACE,
	}
},

{
	USB_DEVICE_VENDOR_SPEC(0x0944, 0x0201),
	.driver_info = (unsigned long) & (const struct snd_usb_audio_quirk) {
		.vendor_name = "KORG, Inc.",
		/* .product_name = "ToneLab ST", */
		.ifnum = 3,
		.type = QUIRK_MIDI_STANDARD_INTERFACE,
	}
},

/* AKAI devices */
{
	USB_DEVICE(0x09e8, 0x0062),
	.driver_info = (unsigned long) & (const struct snd_usb_audio_quirk) {
		.vendor_name = "AKAI",
		.product_name = "MPD16",
		.ifnum = 0,
		.type = QUIRK_MIDI_AKAI,
	}
},

/* TerraTec devices */
{
	USB_DEVICE_VENDOR_SPEC(0x0ccd, 0x0012),
	.driver_info = (unsigned long) & (const struct snd_usb_audio_quirk) {
		.vendor_name = "TerraTec",
		.product_name = "PHASE 26",
		.ifnum = 3,
		.type = QUIRK_MIDI_STANDARD_INTERFACE
	}
},
{
	USB_DEVICE_VENDOR_SPEC(0x0ccd, 0x0013),
	.driver_info = (unsigned long) & (const struct snd_usb_audio_quirk) {
		.vendor_name = "TerraTec",
		.product_name = "PHASE 26",
		.ifnum = 3,
		.type = QUIRK_MIDI_STANDARD_INTERFACE
	}
},
{
	USB_DEVICE_VENDOR_SPEC(0x0ccd, 0x0014),
	.driver_info = (unsigned long) & (const struct snd_usb_audio_quirk) {
		.vendor_name = "TerraTec",
		.product_name = "PHASE 26",
		.ifnum = 3,
		.type = QUIRK_MIDI_STANDARD_INTERFACE
	}
},
{
	USB_DEVICE(0x0ccd, 0x0028),
	.driver_info = (unsigned long) & (const struct snd_usb_audio_quirk) {
		.vendor_name = "TerraTec",
		.product_name = "Aureon5.1MkII",
		.ifnum = QUIRK_NO_INTERFACE
	}
},
{
	USB_DEVICE(0x0ccd, 0x0035),
	.driver_info = (unsigned long) & (const struct snd_usb_audio_quirk) {
		.vendor_name = "Miditech",
		.product_name = "Play'n Roll",
		.ifnum = 0,
		.type = QUIRK_MIDI_CME
	}
},

/* Stanton/N2IT Final Scratch v1 device ('Scratchamp') */
{
	USB_DEVICE(0x103d, 0x0100),
		.driver_info = (unsigned long) & (const struct snd_usb_audio_quirk) {
		.vendor_name = "Stanton",
		.product_name = "ScratchAmp",
		.ifnum = QUIRK_NO_INTERFACE
	}
},
{
	USB_DEVICE(0x103d, 0x0101),
		.driver_info = (unsigned long) & (const struct snd_usb_audio_quirk) {
		.vendor_name = "Stanton",
		.product_name = "ScratchAmp",
		.ifnum = QUIRK_NO_INTERFACE
	}
},

/* Novation EMS devices */
{
	USB_DEVICE_VENDOR_SPEC(0x1235, 0x0001),
	.driver_info = (unsigned long) & (const struct snd_usb_audio_quirk) {
		.vendor_name = "Novation",
		.product_name = "ReMOTE Audio/XStation",
		.ifnum = 4,
		.type = QUIRK_MIDI_NOVATION
	}
},
{
	USB_DEVICE_VENDOR_SPEC(0x1235, 0x0002),
	.driver_info = (unsigned long) & (const struct snd_usb_audio_quirk) {
		.vendor_name = "Novation",
		.product_name = "Speedio",
		.ifnum = 3,
		.type = QUIRK_MIDI_NOVATION
	}
},
{
	USB_DEVICE(0x1235, 0x000e),
	.driver_info = (unsigned long) & (const struct snd_usb_audio_quirk) {
		/* .vendor_name = "Novation", */
		/* .product_name = "Launchpad", */
		.ifnum = 0,
		.type = QUIRK_MIDI_RAW_BYTES
	}
},
{
	USB_DEVICE(0x1235, 0x0010),
	.driver_info = (unsigned long) &(const struct snd_usb_audio_quirk) {
		.vendor_name = "Focusrite",
		.product_name = "Saffire 6 USB",
		.ifnum = QUIRK_ANY_INTERFACE,
		.type = QUIRK_COMPOSITE,
		.data = (const struct snd_usb_audio_quirk[]) {
			{
				.ifnum = 0,
				.type = QUIRK_AUDIO_FIXED_ENDPOINT,
				.data = &(const struct audioformat) {
					.formats = SNDRV_PCM_FMTBIT_S24_3LE,
					.channels = 4,
					.iface = 0,
					.altsetting = 1,
					.altset_idx = 1,
					.attributes = UAC_EP_CS_ATTR_SAMPLE_RATE,
					.endpoint = 0x01,
					.ep_attr = USB_ENDPOINT_XFER_ISOC,
					.rates = SNDRV_PCM_RATE_44100 |
						 SNDRV_PCM_RATE_48000,
					.rate_min = 44100,
					.rate_max = 48000,
					.nr_rates = 2,
					.rate_table = (unsigned int[]) {
						44100, 48000
					}
				}
			},
			{
				.ifnum = 1,
				.type = QUIRK_MIDI_RAW_BYTES
			},
			{
				.ifnum = -1
			}
		}
	}
},
{
	USB_DEVICE(0x1235, 0x0018),
	.driver_info = (unsigned long) & (const struct snd_usb_audio_quirk) {
		.vendor_name = "Novation",
		.product_name = "Twitch",
		.ifnum = QUIRK_ANY_INTERFACE,
		.type = QUIRK_COMPOSITE,
		.data = (const struct snd_usb_audio_quirk[]) {
			{
				.ifnum = 0,
				.type = QUIRK_AUDIO_FIXED_ENDPOINT,
				.data = & (const struct audioformat) {
					.formats = SNDRV_PCM_FMTBIT_S24_3LE,
					.channels = 4,
					.iface = 0,
					.altsetting = 1,
					.altset_idx = 1,
					.attributes = UAC_EP_CS_ATTR_SAMPLE_RATE,
					.endpoint = 0x01,
					.ep_attr = USB_ENDPOINT_XFER_ISOC,
					.rates = SNDRV_PCM_RATE_44100 |
						 SNDRV_PCM_RATE_48000,
					.rate_min = 44100,
					.rate_max = 48000,
					.nr_rates = 2,
					.rate_table = (unsigned int[]) {
						44100, 48000
					}
				}
			},
			{
				.ifnum = 1,
				.type = QUIRK_MIDI_RAW_BYTES
			},
			{
				.ifnum = -1
			}
		}
	}
},
{
	USB_DEVICE_VENDOR_SPEC(0x1235, 0x4661),
	.driver_info = (unsigned long) & (const struct snd_usb_audio_quirk) {
		.vendor_name = "Novation",
		.product_name = "ReMOTE25",
		.ifnum = 0,
		.type = QUIRK_MIDI_NOVATION
	}
},
{
	/*
	 * Focusrite Scarlett 18i6
	 *
	 * Avoid mixer creation, which otherwise fails because some of
	 * the interface descriptor subtypes for interface 0 are
	 * unknown.  That should be fixed or worked-around but this at
	 * least allows the device to be used successfully with a DAW
	 * and an external mixer.  See comments below about other
	 * ignored interfaces.
	 */
	USB_DEVICE(0x1235, 0x8004),
	.driver_info = (unsigned long) & (const struct snd_usb_audio_quirk) {
		.vendor_name = "Focusrite",
		.product_name = "Scarlett 18i6",
		.ifnum = QUIRK_ANY_INTERFACE,
		.type = QUIRK_COMPOSITE,
		.data = & (const struct snd_usb_audio_quirk[]) {
			{
				/* InterfaceSubClass 1 (Control Device) */
				.ifnum = 0,
				.type = QUIRK_IGNORE_INTERFACE
			},
			{
				.ifnum = 1,
				.type = QUIRK_AUDIO_STANDARD_INTERFACE
			},
			{
				.ifnum = 2,
				.type = QUIRK_AUDIO_STANDARD_INTERFACE
			},
			{
				/* InterfaceSubClass 1 (Control Device) */
				.ifnum = 3,
				.type = QUIRK_IGNORE_INTERFACE
			},
			{
				.ifnum = 4,
				.type = QUIRK_MIDI_STANDARD_INTERFACE
			},
			{
				/* InterfaceSubClass 1 (Device Firmware Update) */
				.ifnum = 5,
				.type = QUIRK_IGNORE_INTERFACE
			},
			{
				.ifnum = -1
			}
		}
	}
},

/* Access Music devices */
{
	/* VirusTI Desktop */
	USB_DEVICE_VENDOR_SPEC(0x133e, 0x0815),
	.driver_info = (unsigned long) &(const struct snd_usb_audio_quirk) {
		.ifnum = QUIRK_ANY_INTERFACE,
		.type = QUIRK_COMPOSITE,
		.data = &(const struct snd_usb_audio_quirk[]) {
			{
				.ifnum = 3,
				.type = QUIRK_MIDI_FIXED_ENDPOINT,
				.data = &(const struct snd_usb_midi_endpoint_info) {
					.out_cables = 0x0003,
					.in_cables  = 0x0003
				}
			},
			{
				.ifnum = 4,
				.type = QUIRK_IGNORE_INTERFACE
			},
			{
				.ifnum = -1
			}
		}
	}
},

/* */
{
	/* aka. Serato Scratch Live DJ Box */
	USB_DEVICE(0x13e5, 0x0001),
	.driver_info = (unsigned long) & (const struct snd_usb_audio_quirk) {
		.vendor_name = "Rane",
		.product_name = "SL-1",
		.ifnum = QUIRK_NO_INTERFACE
	}
},

/* Native Instruments MK2 series */
{
	/* Komplete Audio 6 */
	.match_flags = USB_DEVICE_ID_MATCH_DEVICE,
	.idVendor = 0x17cc,
	.idProduct = 0x1000,
},
{
	/* Traktor Audio 6 */
	.match_flags = USB_DEVICE_ID_MATCH_DEVICE,
	.idVendor = 0x17cc,
	.idProduct = 0x1010,
},
{
	/* Traktor Audio 10 */
	.match_flags = USB_DEVICE_ID_MATCH_DEVICE,
	.idVendor = 0x17cc,
	.idProduct = 0x1020,
},

/* KeithMcMillen Stringport */
{
	USB_DEVICE(0x1f38, 0x0001),
	.bInterfaceClass = USB_CLASS_AUDIO,
},

/* Miditech devices */
{
	USB_DEVICE(0x4752, 0x0011),
	.driver_info = (unsigned long) & (const struct snd_usb_audio_quirk) {
		.vendor_name = "Miditech",
		.product_name = "Midistart-2",
		.ifnum = 0,
		.type = QUIRK_MIDI_CME
	}
},

/* Central Music devices */
{
	/* this ID used by both Miditech MidiStudio-2 and CME UF-x */
	USB_DEVICE(0x7104, 0x2202),
	.driver_info = (unsigned long) & (const struct snd_usb_audio_quirk) {
		.ifnum = 0,
		.type = QUIRK_MIDI_CME
	}
},

/* Hauppauge HVR-950Q and HVR-850 */
{
	USB_DEVICE_VENDOR_SPEC(0x2040, 0x7200),
	.match_flags = USB_DEVICE_ID_MATCH_DEVICE |
		       USB_DEVICE_ID_MATCH_INT_CLASS |
		       USB_DEVICE_ID_MATCH_INT_SUBCLASS,
	.bInterfaceClass = USB_CLASS_AUDIO,
	.bInterfaceSubClass = USB_SUBCLASS_AUDIOCONTROL,
	.driver_info = (unsigned long) &(const struct snd_usb_audio_quirk) {
		.vendor_name = "Hauppauge",
		.product_name = "HVR-950Q",
		.ifnum = QUIRK_ANY_INTERFACE,
		.type = QUIRK_AUDIO_ALIGN_TRANSFER,
	}
},
{
	USB_DEVICE_VENDOR_SPEC(0x2040, 0x7210),
	.match_flags = USB_DEVICE_ID_MATCH_DEVICE |
		       USB_DEVICE_ID_MATCH_INT_CLASS |
		       USB_DEVICE_ID_MATCH_INT_SUBCLASS,
	.bInterfaceClass = USB_CLASS_AUDIO,
	.bInterfaceSubClass = USB_SUBCLASS_AUDIOCONTROL,
	.driver_info = (unsigned long) &(const struct snd_usb_audio_quirk) {
		.vendor_name = "Hauppauge",
		.product_name = "HVR-950Q",
		.ifnum = QUIRK_ANY_INTERFACE,
		.type = QUIRK_AUDIO_ALIGN_TRANSFER,
	}
},
{
	USB_DEVICE_VENDOR_SPEC(0x2040, 0x7217),
	.match_flags = USB_DEVICE_ID_MATCH_DEVICE |
		       USB_DEVICE_ID_MATCH_INT_CLASS |
		       USB_DEVICE_ID_MATCH_INT_SUBCLASS,
	.bInterfaceClass = USB_CLASS_AUDIO,
	.bInterfaceSubClass = USB_SUBCLASS_AUDIOCONTROL,
	.driver_info = (unsigned long) &(const struct snd_usb_audio_quirk) {
		.vendor_name = "Hauppauge",
		.product_name = "HVR-950Q",
		.ifnum = QUIRK_ANY_INTERFACE,
		.type = QUIRK_AUDIO_ALIGN_TRANSFER,
	}
},
{
	USB_DEVICE_VENDOR_SPEC(0x2040, 0x721b),
	.match_flags = USB_DEVICE_ID_MATCH_DEVICE |
		       USB_DEVICE_ID_MATCH_INT_CLASS |
		       USB_DEVICE_ID_MATCH_INT_SUBCLASS,
	.bInterfaceClass = USB_CLASS_AUDIO,
	.bInterfaceSubClass = USB_SUBCLASS_AUDIOCONTROL,
	.driver_info = (unsigned long) &(const struct snd_usb_audio_quirk) {
		.vendor_name = "Hauppauge",
		.product_name = "HVR-950Q",
		.ifnum = QUIRK_ANY_INTERFACE,
		.type = QUIRK_AUDIO_ALIGN_TRANSFER,
	}
},
{
	USB_DEVICE_VENDOR_SPEC(0x2040, 0x721e),
	.match_flags = USB_DEVICE_ID_MATCH_DEVICE |
		       USB_DEVICE_ID_MATCH_INT_CLASS |
		       USB_DEVICE_ID_MATCH_INT_SUBCLASS,
	.bInterfaceClass = USB_CLASS_AUDIO,
	.bInterfaceSubClass = USB_SUBCLASS_AUDIOCONTROL,
	.driver_info = (unsigned long) &(const struct snd_usb_audio_quirk) {
		.vendor_name = "Hauppauge",
		.product_name = "HVR-950Q",
		.ifnum = QUIRK_ANY_INTERFACE,
		.type = QUIRK_AUDIO_ALIGN_TRANSFER,
	}
},
{
	USB_DEVICE_VENDOR_SPEC(0x2040, 0x721f),
	.match_flags = USB_DEVICE_ID_MATCH_DEVICE |
		       USB_DEVICE_ID_MATCH_INT_CLASS |
		       USB_DEVICE_ID_MATCH_INT_SUBCLASS,
	.bInterfaceClass = USB_CLASS_AUDIO,
	.bInterfaceSubClass = USB_SUBCLASS_AUDIOCONTROL,
	.driver_info = (unsigned long) &(const struct snd_usb_audio_quirk) {
		.vendor_name = "Hauppauge",
		.product_name = "HVR-950Q",
		.ifnum = QUIRK_ANY_INTERFACE,
		.type = QUIRK_AUDIO_ALIGN_TRANSFER,
	}
},
{
	USB_DEVICE_VENDOR_SPEC(0x2040, 0x7240),
	.match_flags = USB_DEVICE_ID_MATCH_DEVICE |
		       USB_DEVICE_ID_MATCH_INT_CLASS |
		       USB_DEVICE_ID_MATCH_INT_SUBCLASS,
	.bInterfaceClass = USB_CLASS_AUDIO,
	.bInterfaceSubClass = USB_SUBCLASS_AUDIOCONTROL,
	.driver_info = (unsigned long) &(const struct snd_usb_audio_quirk) {
		.vendor_name = "Hauppauge",
		.product_name = "HVR-850",
		.ifnum = QUIRK_ANY_INTERFACE,
		.type = QUIRK_AUDIO_ALIGN_TRANSFER,
	}
},
{
	USB_DEVICE_VENDOR_SPEC(0x2040, 0x7280),
	.match_flags = USB_DEVICE_ID_MATCH_DEVICE |
		       USB_DEVICE_ID_MATCH_INT_CLASS |
		       USB_DEVICE_ID_MATCH_INT_SUBCLASS,
	.bInterfaceClass = USB_CLASS_AUDIO,
	.bInterfaceSubClass = USB_SUBCLASS_AUDIOCONTROL,
	.driver_info = (unsigned long) &(const struct snd_usb_audio_quirk) {
		.vendor_name = "Hauppauge",
		.product_name = "HVR-950Q",
		.ifnum = QUIRK_ANY_INTERFACE,
		.type = QUIRK_AUDIO_ALIGN_TRANSFER,
	}
},
{
	USB_DEVICE_VENDOR_SPEC(0x0fd9, 0x0008),
	.match_flags = USB_DEVICE_ID_MATCH_DEVICE |
		       USB_DEVICE_ID_MATCH_INT_CLASS |
		       USB_DEVICE_ID_MATCH_INT_SUBCLASS,
	.bInterfaceClass = USB_CLASS_AUDIO,
	.bInterfaceSubClass = USB_SUBCLASS_AUDIOCONTROL,
	.driver_info = (unsigned long) &(const struct snd_usb_audio_quirk) {
		.vendor_name = "Hauppauge",
		.product_name = "HVR-950Q",
		.ifnum = QUIRK_ANY_INTERFACE,
		.type = QUIRK_AUDIO_ALIGN_TRANSFER,
	}
},

/* Digidesign Mbox */
{
	/* Thanks to Clemens Ladisch <clemens@ladisch.de> */
	USB_DEVICE(0x0dba, 0x1000),
	.driver_info = (unsigned long) &(const struct snd_usb_audio_quirk) {
		.vendor_name = "Digidesign",
		.product_name = "MBox",
		.ifnum = QUIRK_ANY_INTERFACE,
		.type = QUIRK_COMPOSITE,
		.data = (const struct snd_usb_audio_quirk[]){
			{
				.ifnum = 0,
				.type = QUIRK_IGNORE_INTERFACE,
			},
			{
				.ifnum = 1,
				.type = QUIRK_AUDIO_FIXED_ENDPOINT,
				.data = &(const struct audioformat) {
					.formats = SNDRV_PCM_FMTBIT_S24_3BE,
					.channels = 2,
					.iface = 1,
					.altsetting = 1,
					.altset_idx = 1,
					.attributes = UAC_EP_CS_ATTR_SAMPLE_RATE,
					.endpoint = 0x02,
					.ep_attr = 0x01,
					.rates = SNDRV_PCM_RATE_44100 |
						 SNDRV_PCM_RATE_48000,
					.rate_min = 44100,
					.rate_max = 48000,
					.nr_rates = 2,
					.rate_table = (unsigned int[]) {
						44100, 48000
					}
				}
			},
			{
				.ifnum = -1
			}
		}

	}
},

/* DIGIDESIGN MBOX 2 */
{
	USB_DEVICE(0x0dba, 0x3000),
	.driver_info = (unsigned long) &(const struct snd_usb_audio_quirk) {
		.vendor_name = "Digidesign",
		.product_name = "Mbox 2",
		.ifnum = QUIRK_ANY_INTERFACE,
		.type = QUIRK_COMPOSITE,
		.data = (const struct snd_usb_audio_quirk[]) {
			{
				.ifnum = 0,
				.type = QUIRK_IGNORE_INTERFACE
			},
			{
				.ifnum = 1,
				.type = QUIRK_IGNORE_INTERFACE
			},
			{
				.ifnum = 2,
				.type = QUIRK_AUDIO_FIXED_ENDPOINT,
				.data = &(const struct audioformat) {
					.formats = SNDRV_PCM_FMTBIT_S24_3BE,
					.channels = 2,
					.iface = 2,
					.altsetting = 2,
					.altset_idx = 1,
					.attributes = 0x00,
					.endpoint = 0x03,
					.ep_attr = USB_ENDPOINT_SYNC_ASYNC,
					.rates = SNDRV_PCM_RATE_48000,
					.rate_min = 48000,
					.rate_max = 48000,
					.nr_rates = 1,
					.rate_table = (unsigned int[]) {
						48000
					}
				}
			},
			{
				.ifnum = 3,
				.type = QUIRK_IGNORE_INTERFACE
			},
			{
				.ifnum = 4,
				.type = QUIRK_AUDIO_FIXED_ENDPOINT,
				.data = &(const struct audioformat) {
				.formats = SNDRV_PCM_FMTBIT_S24_3BE,
					.channels = 2,
					.iface = 4,
					.altsetting = 2,
					.altset_idx = 1,
					.attributes = UAC_EP_CS_ATTR_SAMPLE_RATE,
					.endpoint = 0x85,
					.ep_attr = USB_ENDPOINT_SYNC_SYNC,
					.rates = SNDRV_PCM_RATE_48000,
					.rate_min = 48000,
					.rate_max = 48000,
					.nr_rates = 1,
					.rate_table = (unsigned int[]) {
						48000
					}
				}
			},
			{
				.ifnum = 5,
				.type = QUIRK_IGNORE_INTERFACE
			},
			{
				.ifnum = 6,
				.type = QUIRK_MIDI_MIDIMAN,
				.data = &(const struct snd_usb_midi_endpoint_info) {
					.out_ep =  0x02,
					.out_cables = 0x0001,
					.in_ep = 0x81,
					.in_interval = 0x01,
					.in_cables = 0x0001
				}
			},
			{
				.ifnum = -1
			}
		}
	}
},
{
	/* Tascam US122 MKII - playback-only support */
	.match_flags = USB_DEVICE_ID_MATCH_DEVICE,
	.idVendor = 0x0644,
	.idProduct = 0x8021,
	.bInterfaceClass = USB_CLASS_AUDIO,
	.driver_info = (unsigned long) &(const struct snd_usb_audio_quirk) {
		.vendor_name = "TASCAM",
		.product_name = "US122 MKII",
		.ifnum = QUIRK_ANY_INTERFACE,
		.type = QUIRK_COMPOSITE,
		.data = (const struct snd_usb_audio_quirk[]) {
			{
				.ifnum = 0,
				.type = QUIRK_IGNORE_INTERFACE
			},
			{
				.ifnum = 1,
				.type = QUIRK_AUDIO_FIXED_ENDPOINT,
				.data = &(const struct audioformat) {
					.formats = SNDRV_PCM_FMTBIT_S24_3LE,
					.channels = 2,
					.iface = 1,
					.altsetting = 1,
					.altset_idx = 1,
					.attributes = UAC_EP_CS_ATTR_SAMPLE_RATE,
					.endpoint = 0x02,
					.ep_attr = USB_ENDPOINT_XFER_ISOC,
					.rates = SNDRV_PCM_RATE_44100 |
						 SNDRV_PCM_RATE_48000 |
						 SNDRV_PCM_RATE_88200 |
						 SNDRV_PCM_RATE_96000,
					.rate_min = 44100,
					.rate_max = 96000,
					.nr_rates = 4,
					.rate_table = (unsigned int[]) {
						44100, 48000, 88200, 96000
					}
				}
			},
			{
				.ifnum = -1
			}
		}
	}
},

/* Microsoft XboxLive Headset/Xbox Communicator */
{
	USB_DEVICE(0x045e, 0x0283),
	.bInterfaceClass = USB_CLASS_PER_INTERFACE,
	.driver_info = (unsigned long) &(const struct snd_usb_audio_quirk) {
		.vendor_name = "Microsoft",
		.product_name = "XboxLive Headset/Xbox Communicator",
		.ifnum = QUIRK_ANY_INTERFACE,
		.type = QUIRK_COMPOSITE,
		.data = &(const struct snd_usb_audio_quirk[]) {
			{
				/* playback */
				.ifnum = 0,
				.type = QUIRK_AUDIO_FIXED_ENDPOINT,
				.data = &(const struct audioformat) {
					.formats = SNDRV_PCM_FMTBIT_S16_LE,
					.channels = 1,
					.iface = 0,
					.altsetting = 0,
					.altset_idx = 0,
					.attributes = 0,
					.endpoint = 0x04,
					.ep_attr = 0x05,
					.rates = SNDRV_PCM_RATE_CONTINUOUS,
					.rate_min = 22050,
					.rate_max = 22050
				}
			},
			{
				/* capture */
				.ifnum = 1,
				.type = QUIRK_AUDIO_FIXED_ENDPOINT,
				.data = &(const struct audioformat) {
					.formats = SNDRV_PCM_FMTBIT_S16_LE,
					.channels = 1,
					.iface = 1,
					.altsetting = 0,
					.altset_idx = 0,
					.attributes = 0,
					.endpoint = 0x85,
					.ep_attr = 0x05,
					.rates = SNDRV_PCM_RATE_CONTINUOUS,
					.rate_min = 16000,
					.rate_max = 16000
				}
			},
			{
				.ifnum = -1
			}
		}
	}
},

/* Reloop Play */
{
	USB_DEVICE(0x200c, 0x100b),
	.bInterfaceClass = USB_CLASS_PER_INTERFACE,
	.driver_info = (unsigned long) &(const struct snd_usb_audio_quirk) {
		.ifnum = QUIRK_ANY_INTERFACE,
		.type = QUIRK_COMPOSITE,
		.data = &(const struct snd_usb_audio_quirk[]) {
			{
				.ifnum = 0,
				.type = QUIRK_AUDIO_STANDARD_MIXER,
			},
			{
				.ifnum = 1,
				.type = QUIRK_AUDIO_FIXED_ENDPOINT,
				.data = &(const struct audioformat) {
					.formats = SNDRV_PCM_FMTBIT_S24_3LE,
					.channels = 4,
					.iface = 1,
					.altsetting = 1,
					.altset_idx = 1,
					.attributes = UAC_EP_CS_ATTR_SAMPLE_RATE,
					.endpoint = 0x01,
					.ep_attr = USB_ENDPOINT_SYNC_ADAPTIVE,
					.rates = SNDRV_PCM_RATE_44100 |
						 SNDRV_PCM_RATE_48000,
					.rate_min = 44100,
					.rate_max = 48000,
					.nr_rates = 2,
					.rate_table = (unsigned int[]) {
						44100, 48000
					}
				}
			},
			{
				.ifnum = -1
			}
		}
	}
},

{
	/*
	 * Some USB MIDI devices don't have an audio control interface,
	 * so we have to grab MIDI streaming interfaces here.
	 */
	.match_flags = USB_DEVICE_ID_MATCH_INT_CLASS |
		       USB_DEVICE_ID_MATCH_INT_SUBCLASS,
	.bInterfaceClass = USB_CLASS_AUDIO,
	.bInterfaceSubClass = USB_SUBCLASS_MIDISTREAMING,
	.driver_info = (unsigned long) & (const struct snd_usb_audio_quirk) {
		.ifnum = QUIRK_ANY_INTERFACE,
		.type = QUIRK_MIDI_STANDARD_INTERFACE
	}
},

{
	/*
	 * The original product_name is "USB Sound Device", however this name
	 * is also used by the CM106 based cards, so make it unique.
	 */
	USB_DEVICE(0x0d8c, 0x0103),
	.driver_info = (unsigned long) &(const struct snd_usb_audio_quirk) {
		.product_name = "Audio Advantage MicroII",
		.ifnum = QUIRK_NO_INTERFACE
	}
},

#undef USB_DEVICE_VENDOR_SPEC<|MERGE_RESOLUTION|>--- conflicted
+++ resolved
@@ -1652,25 +1652,7 @@
 	USB_DEVICE(0x0582, 0x012f),
 	.driver_info = (unsigned long) & (const struct snd_usb_audio_quirk) {
 		/* .vendor_name = "Roland", */
-<<<<<<< HEAD
-		/* .product_name = "A-PRO", */
-		.ifnum = 0,
-		.type = QUIRK_MIDI_FIXED_ENDPOINT,
-		.data = & (const struct snd_usb_midi_endpoint_info) {
-			.out_cables = 0x0003,
-			.in_cables  = 0x0007
-		}
-	}
-},
-{
-	/* Roland GAIA SH-01 */
-	USB_DEVICE(0x0582, 0x0111),
-	.driver_info = (unsigned long) &(const struct snd_usb_audio_quirk) {
-		.vendor_name = "Roland",
-		.product_name = "GAIA",
-=======
 		/* .product_name = "QUAD-CAPTURE", */
->>>>>>> c3ade0e0
 		.ifnum = QUIRK_ANY_INTERFACE,
 		.type = QUIRK_COMPOSITE,
 		.data = (const struct snd_usb_audio_quirk[]) {
