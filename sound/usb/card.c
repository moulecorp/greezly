/*
 *   (Tentative) USB Audio Driver for ALSA
 *
 *   Copyright (c) 2002 by Takashi Iwai <tiwai@suse.de>
 *
 *   Many codes borrowed from audio.c by
 *	    Alan Cox (alan@lxorguk.ukuu.org.uk)
 *	    Thomas Sailer (sailer@ife.ee.ethz.ch)
 *
 *
 *   This program is free software; you can redistribute it and/or modify
 *   it under the terms of the GNU General Public License as published by
 *   the Free Software Foundation; either version 2 of the License, or
 *   (at your option) any later version.
 *
 *   This program is distributed in the hope that it will be useful,
 *   but WITHOUT ANY WARRANTY; without even the implied warranty of
 *   MERCHANTABILITY or FITNESS FOR A PARTICULAR PURPOSE.  See the
 *   GNU General Public License for more details.
 *
 *   You should have received a copy of the GNU General Public License
 *   along with this program; if not, write to the Free Software
 *   Foundation, Inc., 59 Temple Place, Suite 330, Boston, MA  02111-1307 USA
 *
 *
 *  NOTES:
 *
 *   - the linked URBs would be preferred but not used so far because of
 *     the instability of unlinking.
 *   - type II is not supported properly.  there is no device which supports
 *     this type *correctly*.  SB extigy looks as if it supports, but it's
 *     indeed an AC3 stream packed in SPDIF frames (i.e. no real AC3 stream).
 */


#include <linux/bitops.h>
#include <linux/init.h>
#include <linux/list.h>
#include <linux/slab.h>
#include <linux/string.h>
#include <linux/ctype.h>
#include <linux/usb.h>
#include <linux/moduleparam.h>
#include <linux/mutex.h>
#include <linux/usb/audio.h>
#include <linux/usb/audio-v2.h>
#include <linux/module.h>

#include <sound/control.h>
#include <sound/core.h>
#include <sound/info.h>
#include <sound/pcm.h>
#include <sound/pcm_params.h>
#include <sound/initval.h>

#include "usbaudio.h"
#include "card.h"
#include "midi.h"
#include "mixer.h"
#include "proc.h"
#include "quirks.h"
#include "endpoint.h"
#include "helper.h"
#include "debug.h"
#include "pcm.h"
#include "format.h"
#include "power.h"
#include "stream.h"

MODULE_AUTHOR("Takashi Iwai <tiwai@suse.de>");
MODULE_DESCRIPTION("USB Audio");
MODULE_LICENSE("GPL");
MODULE_SUPPORTED_DEVICE("{{Generic,USB Audio}}");


static int index[SNDRV_CARDS] = SNDRV_DEFAULT_IDX;	/* Index 0-MAX */
static char *id[SNDRV_CARDS] = SNDRV_DEFAULT_STR;	/* ID for this card */
static bool enable[SNDRV_CARDS] = SNDRV_DEFAULT_ENABLE_PNP;/* Enable this card */
/* Vendor/product IDs for this card */
static int vid[SNDRV_CARDS] = { [0 ... (SNDRV_CARDS-1)] = -1 };
static int pid[SNDRV_CARDS] = { [0 ... (SNDRV_CARDS-1)] = -1 };
static int device_setup[SNDRV_CARDS]; /* device parameter for this card */
static bool ignore_ctl_error;
static bool autoclock = true;

module_param_array(index, int, NULL, 0444);
MODULE_PARM_DESC(index, "Index value for the USB audio adapter.");
module_param_array(id, charp, NULL, 0444);
MODULE_PARM_DESC(id, "ID string for the USB audio adapter.");
module_param_array(enable, bool, NULL, 0444);
MODULE_PARM_DESC(enable, "Enable USB audio adapter.");
module_param_array(vid, int, NULL, 0444);
MODULE_PARM_DESC(vid, "Vendor ID for the USB audio device.");
module_param_array(pid, int, NULL, 0444);
MODULE_PARM_DESC(pid, "Product ID for the USB audio device.");
module_param_array(device_setup, int, NULL, 0444);
MODULE_PARM_DESC(device_setup, "Specific device setup (if needed).");
module_param(ignore_ctl_error, bool, 0444);
MODULE_PARM_DESC(ignore_ctl_error,
		 "Ignore errors from USB controller for mixer interfaces.");
module_param(autoclock, bool, 0444);
MODULE_PARM_DESC(autoclock, "Enable auto-clock selection for UAC2 devices (default: yes).");

/*
 * we keep the snd_usb_audio_t instances by ourselves for merging
 * the all interfaces on the same card as one sound device.
 */

static DEFINE_MUTEX(register_mutex);
static struct snd_usb_audio *usb_chip[SNDRV_CARDS];
static struct usb_driver usb_audio_driver;

/*
 * disconnect streams
 * called from snd_usb_audio_disconnect()
 */
static void snd_usb_stream_disconnect(struct list_head *head)
{
	int idx;
	struct snd_usb_stream *as;
	struct snd_usb_substream *subs;

	as = list_entry(head, struct snd_usb_stream, list);
	for (idx = 0; idx < 2; idx++) {
		subs = &as->substream[idx];
		if (!subs->num_formats)
			continue;
		subs->interface = -1;
		subs->data_endpoint = NULL;
		subs->sync_endpoint = NULL;
	}
}

static int snd_usb_create_stream(struct snd_usb_audio *chip, int ctrlif, int interface)
{
	struct usb_device *dev = chip->dev;
	struct usb_host_interface *alts;
	struct usb_interface_descriptor *altsd;
	struct usb_interface *iface = usb_ifnum_to_if(dev, interface);

	if (!iface) {
		snd_printk(KERN_ERR "%d:%u:%d : does not exist\n",
			   dev->devnum, ctrlif, interface);
		return -EINVAL;
	}

	alts = &iface->altsetting[0];
	altsd = get_iface_desc(alts);

	/*
	 * Android with both accessory and audio interfaces enabled gets the
	 * interface numbers wrong.
	 */
	if ((chip->usb_id == USB_ID(0x18d1, 0x2d04) ||
	     chip->usb_id == USB_ID(0x18d1, 0x2d05)) &&
	    interface == 0 &&
	    altsd->bInterfaceClass == USB_CLASS_VENDOR_SPEC &&
	    altsd->bInterfaceSubClass == USB_SUBCLASS_VENDOR_SPEC) {
		interface = 2;
		iface = usb_ifnum_to_if(dev, interface);
		if (!iface)
			return -EINVAL;
		alts = &iface->altsetting[0];
		altsd = get_iface_desc(alts);
	}

	if (usb_interface_claimed(iface)) {
		snd_printdd(KERN_INFO "%d:%d:%d: skipping, already claimed\n",
						dev->devnum, ctrlif, interface);
		return -EINVAL;
	}

	if ((altsd->bInterfaceClass == USB_CLASS_AUDIO ||
	     altsd->bInterfaceClass == USB_CLASS_VENDOR_SPEC) &&
	    altsd->bInterfaceSubClass == USB_SUBCLASS_MIDISTREAMING) {
		int err = snd_usbmidi_create(chip->card, iface,
					     &chip->midi_list, NULL);
		if (err < 0) {
			snd_printk(KERN_ERR "%d:%u:%d: cannot create sequencer device\n",
						dev->devnum, ctrlif, interface);
			return -EINVAL;
		}
		usb_driver_claim_interface(&usb_audio_driver, iface, (void *)-1L);

		return 0;
	}

	if ((altsd->bInterfaceClass != USB_CLASS_AUDIO &&
	     altsd->bInterfaceClass != USB_CLASS_VENDOR_SPEC) ||
	    altsd->bInterfaceSubClass != USB_SUBCLASS_AUDIOSTREAMING) {
		snd_printdd(KERN_ERR "%d:%u:%d: skipping non-supported interface %d\n",
					dev->devnum, ctrlif, interface, altsd->bInterfaceClass);
		/* skip non-supported classes */
		return -EINVAL;
	}

	if (snd_usb_get_speed(dev) == USB_SPEED_LOW) {
		snd_printk(KERN_ERR "low speed audio streaming not supported\n");
		return -EINVAL;
	}

	if (! snd_usb_parse_audio_interface(chip, interface)) {
		usb_set_interface(dev, interface, 0); /* reset the current interface */
		usb_driver_claim_interface(&usb_audio_driver, iface, (void *)-1L);
		return -EINVAL;
	}

	return 0;
}

/*
 * parse audio control descriptor and create pcm/midi streams
 */
static int snd_usb_create_streams(struct snd_usb_audio *chip, int ctrlif)
{
	struct usb_device *dev = chip->dev;
	struct usb_host_interface *host_iface;
	struct usb_interface_descriptor *altsd;
	void *control_header;
	int i, protocol;

	/* find audiocontrol interface */
	host_iface = &usb_ifnum_to_if(dev, ctrlif)->altsetting[0];
	control_header = snd_usb_find_csint_desc(host_iface->extra,
						 host_iface->extralen,
						 NULL, UAC_HEADER);
	altsd = get_iface_desc(host_iface);
	protocol = altsd->bInterfaceProtocol;

	if (!control_header) {
		snd_printk(KERN_ERR "cannot find UAC_HEADER\n");
		return -EINVAL;
	}

	switch (protocol) {
	default:
		snd_printdd(KERN_WARNING "unknown interface protocol %#02x, assuming v1\n",
			    protocol);
		/* fall through */

	case UAC_VERSION_1: {
		struct uac1_ac_header_descriptor *h1 = control_header;

		if (!h1->bInCollection) {
			snd_printk(KERN_INFO "skipping empty audio interface (v1)\n");
			return -EINVAL;
		}

		if (h1->bLength < sizeof(*h1) + h1->bInCollection) {
			snd_printk(KERN_ERR "invalid UAC_HEADER (v1)\n");
			return -EINVAL;
		}

		for (i = 0; i < h1->bInCollection; i++)
			snd_usb_create_stream(chip, ctrlif, h1->baInterfaceNr[i]);

		break;
	}

	case UAC_VERSION_2: {
		struct usb_interface_assoc_descriptor *assoc =
			usb_ifnum_to_if(dev, ctrlif)->intf_assoc;

		if (!assoc) {
			/*
			 * Firmware writers cannot count to three.  So to find
			 * the IAD on the NuForce UDH-100, also check the next
			 * interface.
			 */
			struct usb_interface *iface =
				usb_ifnum_to_if(dev, ctrlif + 1);
			if (iface &&
			    iface->intf_assoc &&
			    iface->intf_assoc->bFunctionClass == USB_CLASS_AUDIO &&
			    iface->intf_assoc->bFunctionProtocol == UAC_VERSION_2)
				assoc = iface->intf_assoc;
		}

		if (!assoc) {
			snd_printk(KERN_ERR "Audio class v2 interfaces need an interface association\n");
			return -EINVAL;
		}

		for (i = 0; i < assoc->bInterfaceCount; i++) {
			int intf = assoc->bFirstInterface + i;

			if (intf != ctrlif)
				snd_usb_create_stream(chip, ctrlif, intf);
		}

		break;
	}
	}

	return 0;
}

/*
 * free the chip instance
 *
 * here we have to do not much, since pcm and controls are already freed
 *
 */

static int snd_usb_audio_free(struct snd_usb_audio *chip)
{
	mutex_destroy(&chip->mutex);
	kfree(chip);
	return 0;
}

static int snd_usb_audio_dev_free(struct snd_device *device)
{
	struct snd_usb_audio *chip = device->device_data;
	return snd_usb_audio_free(chip);
}

static void remove_trailing_spaces(char *str)
{
	char *p;

	if (!*str)
		return;
	for (p = str + strlen(str) - 1; p >= str && isspace(*p); p--)
		*p = 0;
}

/*
 * create a chip instance and set its names.
 */
static int snd_usb_audio_create(struct usb_device *dev, int idx,
				const struct snd_usb_audio_quirk *quirk,
				struct snd_usb_audio **rchip)
{
	struct snd_card *card;
	struct snd_usb_audio *chip;
	int err, len;
	char component[14];
	static struct snd_device_ops ops = {
		.dev_free =	snd_usb_audio_dev_free,
	};

	*rchip = NULL;

	switch (snd_usb_get_speed(dev)) {
	case USB_SPEED_LOW:
	case USB_SPEED_FULL:
	case USB_SPEED_HIGH:
	case USB_SPEED_WIRELESS:
	case USB_SPEED_SUPER:
		break;
	default:
		snd_printk(KERN_ERR "unknown device speed %d\n", snd_usb_get_speed(dev));
		return -ENXIO;
	}

	err = snd_card_create(index[idx], id[idx], THIS_MODULE, 0, &card);
	if (err < 0) {
		snd_printk(KERN_ERR "cannot create card instance %d\n", idx);
		return err;
	}

	chip = kzalloc(sizeof(*chip), GFP_KERNEL);
	if (! chip) {
		snd_card_free(card);
		return -ENOMEM;
	}

<<<<<<< HEAD
=======
	mutex_init(&chip->mutex);
>>>>>>> c3ade0e0
	init_rwsem(&chip->shutdown_rwsem);
	chip->index = idx;
	chip->dev = dev;
	chip->card = card;
	chip->setup = device_setup[idx];
	chip->autoclock = autoclock;
	chip->probing = 1;

	chip->usb_id = USB_ID(le16_to_cpu(dev->descriptor.idVendor),
			      le16_to_cpu(dev->descriptor.idProduct));
	INIT_LIST_HEAD(&chip->pcm_list);
	INIT_LIST_HEAD(&chip->ep_list);
	INIT_LIST_HEAD(&chip->midi_list);
	INIT_LIST_HEAD(&chip->mixer_list);

	if ((err = snd_device_new(card, SNDRV_DEV_LOWLEVEL, chip, &ops)) < 0) {
		snd_usb_audio_free(chip);
		snd_card_free(card);
		return err;
	}

	strcpy(card->driver, "USB-Audio");
	sprintf(component, "USB%04x:%04x",
		USB_ID_VENDOR(chip->usb_id), USB_ID_PRODUCT(chip->usb_id));
	snd_component_add(card, component);

	/* retrieve the device string as shortname */
	if (quirk && quirk->product_name && *quirk->product_name) {
		strlcpy(card->shortname, quirk->product_name, sizeof(card->shortname));
	} else {
		if (!dev->descriptor.iProduct ||
		    usb_string(dev, dev->descriptor.iProduct,
		    card->shortname, sizeof(card->shortname)) <= 0) {
			/* no name available from anywhere, so use ID */
			sprintf(card->shortname, "USB Device %#04x:%#04x",
				USB_ID_VENDOR(chip->usb_id),
				USB_ID_PRODUCT(chip->usb_id));
		}
	}
	remove_trailing_spaces(card->shortname);

	/* retrieve the vendor and device strings as longname */
	if (quirk && quirk->vendor_name && *quirk->vendor_name) {
		len = strlcpy(card->longname, quirk->vendor_name, sizeof(card->longname));
	} else {
		if (dev->descriptor.iManufacturer)
			len = usb_string(dev, dev->descriptor.iManufacturer,
					 card->longname, sizeof(card->longname));
		else
			len = 0;
		/* we don't really care if there isn't any vendor string */
	}
	if (len > 0) {
		remove_trailing_spaces(card->longname);
		if (*card->longname)
			strlcat(card->longname, " ", sizeof(card->longname));
	}

	strlcat(card->longname, card->shortname, sizeof(card->longname));

	len = strlcat(card->longname, " at ", sizeof(card->longname));

	if (len < sizeof(card->longname))
		usb_make_path(dev, card->longname + len, sizeof(card->longname) - len);

	switch (snd_usb_get_speed(dev)) {
	case USB_SPEED_LOW:
		strlcat(card->longname, ", low speed", sizeof(card->longname));
		break;
	case USB_SPEED_FULL:
		strlcat(card->longname, ", full speed", sizeof(card->longname));
		break;
	case USB_SPEED_HIGH:
		strlcat(card->longname, ", high speed", sizeof(card->longname));
		break;
	case USB_SPEED_SUPER:
		strlcat(card->longname, ", super speed", sizeof(card->longname));
		break;
	default:
		break;
	}

	snd_usb_audio_create_proc(chip);

	*rchip = chip;
	return 0;
}

/*
 * probe the active usb device
 *
 * note that this can be called multiple times per a device, when it
 * includes multiple audio control interfaces.
 *
 * thus we check the usb device pointer and creates the card instance
 * only at the first time.  the successive calls of this function will
 * append the pcm interface to the corresponding card.
 */
static struct snd_usb_audio *
snd_usb_audio_probe(struct usb_device *dev,
		    struct usb_interface *intf,
		    const struct usb_device_id *usb_id)
{
	const struct snd_usb_audio_quirk *quirk = (const struct snd_usb_audio_quirk *)usb_id->driver_info;
	int i, err;
	struct snd_usb_audio *chip;
	struct usb_host_interface *alts;
	int ifnum;
	u32 id;

	alts = &intf->altsetting[0];
	ifnum = get_iface_desc(alts)->bInterfaceNumber;
	id = USB_ID(le16_to_cpu(dev->descriptor.idVendor),
		    le16_to_cpu(dev->descriptor.idProduct));
	if (quirk && quirk->ifnum >= 0 && ifnum != quirk->ifnum)
		goto __err_val;

	if (snd_usb_apply_boot_quirk(dev, intf, quirk) < 0)
		goto __err_val;

	/*
	 * found a config.  now register to ALSA
	 */

	/* check whether it's already registered */
	chip = NULL;
	mutex_lock(&register_mutex);
	for (i = 0; i < SNDRV_CARDS; i++) {
		if (usb_chip[i] && usb_chip[i]->dev == dev) {
			if (usb_chip[i]->shutdown) {
				snd_printk(KERN_ERR "USB device is in the shutdown state, cannot create a card instance\n");
				goto __error;
			}
			chip = usb_chip[i];
			chip->probing = 1;
			break;
		}
	}
	if (! chip) {
		/* it's a fresh one.
		 * now look for an empty slot and create a new card instance
		 */
		for (i = 0; i < SNDRV_CARDS; i++)
			if (enable[i] && ! usb_chip[i] &&
			    (vid[i] == -1 || vid[i] == USB_ID_VENDOR(id)) &&
			    (pid[i] == -1 || pid[i] == USB_ID_PRODUCT(id))) {
				if (snd_usb_audio_create(dev, i, quirk, &chip) < 0) {
					goto __error;
				}
				snd_card_set_dev(chip->card, &intf->dev);
				chip->pm_intf = intf;
				break;
			}
		if (!chip) {
			printk(KERN_ERR "no available usb audio device\n");
			goto __error;
		}
	}

	/*
	 * For devices with more than one control interface, we assume the
	 * first contains the audio controls. We might need a more specific
	 * check here in the future.
	 */
	if (!chip->ctrl_intf)
		chip->ctrl_intf = alts;

	chip->txfr_quirk = 0;
	err = 1; /* continue */
	if (quirk && quirk->ifnum != QUIRK_NO_INTERFACE) {
		/* need some special handlings */
		if ((err = snd_usb_create_quirk(chip, intf, &usb_audio_driver, quirk)) < 0)
			goto __error;
	}

	if (err > 0) {
		/* create normal USB audio interfaces */
		if (snd_usb_create_streams(chip, ifnum) < 0 ||
		    snd_usb_create_mixer(chip, ifnum, ignore_ctl_error) < 0) {
			goto __error;
		}
	}

	/* we are allowed to call snd_card_register() many times */
	if (snd_card_register(chip->card) < 0) {
		goto __error;
	}

	usb_chip[chip->index] = chip;
	chip->num_interfaces++;
	chip->probing = 0;
	mutex_unlock(&register_mutex);
	return chip;

 __error:
	if (chip) {
		if (!chip->num_interfaces)
			snd_card_free(chip->card);
		chip->probing = 0;
	}
	mutex_unlock(&register_mutex);
 __err_val:
	return NULL;
}

/*
 * we need to take care of counter, since disconnection can be called also
 * many times as well as usb_audio_probe().
 */
static void snd_usb_audio_disconnect(struct usb_device *dev,
				     struct snd_usb_audio *chip)
{
	struct snd_card *card;
	struct list_head *p, *n;

	if (chip == (void *)-1L)
		return;

	card = chip->card;
	down_write(&chip->shutdown_rwsem);
	chip->shutdown = 1;
	up_write(&chip->shutdown_rwsem);

	mutex_lock(&register_mutex);
	chip->num_interfaces--;
	if (chip->num_interfaces <= 0) {
		snd_card_disconnect(card);
		/* release the pcm resources */
		list_for_each(p, &chip->pcm_list) {
			snd_usb_stream_disconnect(p);
		}
		/* release the endpoint resources */
		list_for_each_safe(p, n, &chip->ep_list) {
			snd_usb_endpoint_free(p);
		}
		/* release the midi resources */
		list_for_each(p, &chip->midi_list) {
			snd_usbmidi_disconnect(p);
		}
		/* release mixer resources */
		list_for_each(p, &chip->mixer_list) {
			snd_usb_mixer_disconnect(p);
		}
		usb_chip[chip->index] = NULL;
		mutex_unlock(&register_mutex);
		snd_card_free_when_closed(card);
	} else {
		mutex_unlock(&register_mutex);
	}
}

/*
 * new 2.5 USB kernel API
 */
static int usb_audio_probe(struct usb_interface *intf,
			   const struct usb_device_id *id)
{
	struct snd_usb_audio *chip;
	chip = snd_usb_audio_probe(interface_to_usbdev(intf), intf, id);
	if (chip) {
		usb_set_intfdata(intf, chip);
		return 0;
	} else
		return -EIO;
}

static void usb_audio_disconnect(struct usb_interface *intf)
{
	snd_usb_audio_disconnect(interface_to_usbdev(intf),
				 usb_get_intfdata(intf));
}

#ifdef CONFIG_PM

int snd_usb_autoresume(struct snd_usb_audio *chip)
{
	int err = -ENODEV;

	down_read(&chip->shutdown_rwsem);
	if (chip->probing)
		err = 0;
	else if (!chip->shutdown)
		err = usb_autopm_get_interface(chip->pm_intf);
	up_read(&chip->shutdown_rwsem);

	return err;
}

void snd_usb_autosuspend(struct snd_usb_audio *chip)
{
	down_read(&chip->shutdown_rwsem);
	if (!chip->shutdown && !chip->probing)
		usb_autopm_put_interface(chip->pm_intf);
	up_read(&chip->shutdown_rwsem);
}

static int usb_audio_suspend(struct usb_interface *intf, pm_message_t message)
{
	struct snd_usb_audio *chip = usb_get_intfdata(intf);
	struct snd_usb_stream *as;
	struct usb_mixer_interface *mixer;

	if (chip == (void *)-1L)
		return 0;

	if (!PMSG_IS_AUTO(message)) {
		snd_power_change_state(chip->card, SNDRV_CTL_POWER_D3hot);
		if (!chip->num_suspended_intf++) {
			list_for_each_entry(as, &chip->pcm_list, list) {
				snd_pcm_suspend_all(as->pcm);
				as->substream[0].need_setup_ep =
					as->substream[1].need_setup_ep = true;
			}
		}
	} else {
		/*
		 * otherwise we keep the rest of the system in the dark
		 * to keep this transparent
		 */
		if (!chip->num_suspended_intf++)
			chip->autosuspended = 1;
	}

	list_for_each_entry(mixer, &chip->mixer_list, list)
		snd_usb_mixer_inactivate(mixer);

	return 0;
}

static int usb_audio_resume(struct usb_interface *intf)
{
	struct snd_usb_audio *chip = usb_get_intfdata(intf);
	struct usb_mixer_interface *mixer;
	int err = 0;

	if (chip == (void *)-1L)
		return 0;
	if (--chip->num_suspended_intf)
		return 0;
	/*
	 * ALSA leaves material resumption to user space
	 * we just notify and restart the mixers
	 */
	list_for_each_entry(mixer, &chip->mixer_list, list) {
		err = snd_usb_mixer_activate(mixer);
		if (err < 0)
			goto err_out;
	}

	if (!chip->autosuspended)
		snd_power_change_state(chip->card, SNDRV_CTL_POWER_D0);
	chip->autosuspended = 0;

err_out:
	return err;
}
#else
#define usb_audio_suspend	NULL
#define usb_audio_resume	NULL
#endif		/* CONFIG_PM */

static struct usb_device_id usb_audio_ids [] = {
#include "quirks-table.h"
    { .match_flags = (USB_DEVICE_ID_MATCH_INT_CLASS | USB_DEVICE_ID_MATCH_INT_SUBCLASS),
      .bInterfaceClass = USB_CLASS_AUDIO,
      .bInterfaceSubClass = USB_SUBCLASS_AUDIOCONTROL },
    { }						/* Terminating entry */
};
MODULE_DEVICE_TABLE(usb, usb_audio_ids);

/*
 * entry point for linux usb interface
 */

static struct usb_driver usb_audio_driver = {
	.name =		"snd-usb-audio",
	.probe =	usb_audio_probe,
	.disconnect =	usb_audio_disconnect,
	.suspend =	usb_audio_suspend,
	.resume =	usb_audio_resume,
	.id_table =	usb_audio_ids,
	.supports_autosuspend = 1,
};

module_usb_driver(usb_audio_driver);<|MERGE_RESOLUTION|>--- conflicted
+++ resolved
@@ -366,10 +366,7 @@
 		return -ENOMEM;
 	}
 
-<<<<<<< HEAD
-=======
 	mutex_init(&chip->mutex);
->>>>>>> c3ade0e0
 	init_rwsem(&chip->shutdown_rwsem);
 	chip->index = idx;
 	chip->dev = dev;
