--- conflicted
+++ resolved
@@ -36,10 +36,7 @@
 	struct snd_card *card;
 	struct usb_interface *pm_intf;
 	u32 usb_id;
-<<<<<<< HEAD
-=======
 	struct mutex mutex;
->>>>>>> c3ade0e0
 	struct rw_semaphore shutdown_rwsem;
 	unsigned int shutdown:1;
 	unsigned int probing:1;
