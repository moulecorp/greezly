--- conflicted
+++ resolved
@@ -159,10 +159,7 @@
 		return -ENOMEM;
 	}
 
-<<<<<<< HEAD
-=======
 	urb = &rt->receiver;
->>>>>>> c3ade0e0
 	rt->serial = 1;
 	rt->chip = chip;
 	usb_init_urb(urb);
