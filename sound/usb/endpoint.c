/*
 *   This program is free software; you can redistribute it and/or modify
 *   it under the terms of the GNU General Public License as published by
 *   the Free Software Foundation; either version 2 of the License, or
 *   (at your option) any later version.
 *
 *   This program is distributed in the hope that it will be useful,
 *   but WITHOUT ANY WARRANTY; without even the implied warranty of
 *   MERCHANTABILITY or FITNESS FOR A PARTICULAR PURPOSE.  See the
 *   GNU General Public License for more details.
 *
 *   You should have received a copy of the GNU General Public License
 *   along with this program; if not, write to the Free Software
 *   Foundation, Inc., 59 Temple Place, Suite 330, Boston, MA  02111-1307 USA
 *
 */

#include <linux/gfp.h>
#include <linux/init.h>
#include <linux/ratelimit.h>
#include <linux/usb.h>
#include <linux/usb/audio.h>
#include <linux/slab.h>

#include <sound/core.h>
#include <sound/pcm.h>
#include <sound/pcm_params.h>

#include "usbaudio.h"
#include "helper.h"
#include "card.h"
#include "endpoint.h"
#include "pcm.h"
#include "quirks.h"

#define EP_FLAG_RUNNING		1
#define EP_FLAG_STOPPING	2

/*
 * snd_usb_endpoint is a model that abstracts everything related to an
 * USB endpoint and its streaming.
 *
 * There are functions to activate and deactivate the streaming URBs and
 * optional callbacks to let the pcm logic handle the actual content of the
 * packets for playback and record. Thus, the bus streaming and the audio
 * handlers are fully decoupled.
 *
 * There are two different types of endpoints in audio applications.
 *
 * SND_USB_ENDPOINT_TYPE_DATA handles full audio data payload for both
 * inbound and outbound traffic.
 *
 * SND_USB_ENDPOINT_TYPE_SYNC endpoints are for inbound traffic only and
 * expect the payload to carry Q10.14 / Q16.16 formatted sync information
 * (3 or 4 bytes).
 *
 * Each endpoint has to be configured prior to being used by calling
 * snd_usb_endpoint_set_params().
 *
 * The model incorporates a reference counting, so that multiple users
 * can call snd_usb_endpoint_start() and snd_usb_endpoint_stop(), and
 * only the first user will effectively start the URBs, and only the last
 * one to stop it will tear the URBs down again.
 */

/*
 * convert a sampling rate into our full speed format (fs/1000 in Q16.16)
 * this will overflow at approx 524 kHz
 */
static inline unsigned get_usb_full_speed_rate(unsigned int rate)
{
	return ((rate << 13) + 62) / 125;
}

/*
 * convert a sampling rate into USB high speed format (fs/8000 in Q16.16)
 * this will overflow at approx 4 MHz
 */
static inline unsigned get_usb_high_speed_rate(unsigned int rate)
{
	return ((rate << 10) + 62) / 125;
}

/*
 * release a urb data
 */
static void release_urb_ctx(struct snd_urb_ctx *u)
{
	if (u->buffer_size)
		usb_free_coherent(u->ep->chip->dev, u->buffer_size,
				  u->urb->transfer_buffer,
				  u->urb->transfer_dma);
	usb_free_urb(u->urb);
	u->urb = NULL;
}

static const char *usb_error_string(int err)
{
	switch (err) {
	case -ENODEV:
		return "no device";
	case -ENOENT:
		return "endpoint not enabled";
	case -EPIPE:
		return "endpoint stalled";
	case -ENOSPC:
		return "not enough bandwidth";
	case -ESHUTDOWN:
		return "device disabled";
	case -EHOSTUNREACH:
		return "device suspended";
	case -EINVAL:
	case -EAGAIN:
	case -EFBIG:
	case -EMSGSIZE:
		return "internal error";
	default:
		return "unknown error";
	}
}

/**
 * snd_usb_endpoint_implicit_feedback_sink: Report endpoint usage type
 *
 * @ep: The snd_usb_endpoint
 *
 * Determine whether an endpoint is driven by an implicit feedback
 * data endpoint source.
 */
int snd_usb_endpoint_implicit_feedback_sink(struct snd_usb_endpoint *ep)
{
	return  ep->sync_master &&
		ep->sync_master->type == SND_USB_ENDPOINT_TYPE_DATA &&
		ep->type == SND_USB_ENDPOINT_TYPE_DATA &&
		usb_pipeout(ep->pipe);
}

/*
 * For streaming based on information derived from sync endpoints,
 * prepare_outbound_urb_sizes() will call next_packet_size() to
 * determine the number of samples to be sent in the next packet.
 *
 * For implicit feedback, next_packet_size() is unused.
 */
int snd_usb_endpoint_next_packet_size(struct snd_usb_endpoint *ep)
{
	unsigned long flags;
	int ret;

	if (ep->fill_max)
		return ep->maxframesize;

	spin_lock_irqsave(&ep->lock, flags);
	ep->phase = (ep->phase & 0xffff)
		+ (ep->freqm << ep->datainterval);
	ret = min(ep->phase >> 16, ep->maxframesize);
	spin_unlock_irqrestore(&ep->lock, flags);

	return ret;
}

static void retire_outbound_urb(struct snd_usb_endpoint *ep,
				struct snd_urb_ctx *urb_ctx)
{
	if (ep->retire_data_urb)
		ep->retire_data_urb(ep->data_subs, urb_ctx->urb);
}

static void retire_inbound_urb(struct snd_usb_endpoint *ep,
			       struct snd_urb_ctx *urb_ctx)
{
	struct urb *urb = urb_ctx->urb;

	if (unlikely(ep->skip_packets > 0)) {
		ep->skip_packets--;
		return;
	}

	if (ep->sync_slave)
		snd_usb_handle_sync_urb(ep->sync_slave, ep, urb);

	if (ep->retire_data_urb)
		ep->retire_data_urb(ep->data_subs, urb);
}

/*
 * Prepare a PLAYBACK urb for submission to the bus.
 */
static void prepare_outbound_urb(struct snd_usb_endpoint *ep,
				 struct snd_urb_ctx *ctx)
{
	int i;
	struct urb *urb = ctx->urb;
	unsigned char *cp = urb->transfer_buffer;

	urb->dev = ep->chip->dev; /* we need to set this at each time */

	switch (ep->type) {
	case SND_USB_ENDPOINT_TYPE_DATA:
		if (ep->prepare_data_urb) {
			ep->prepare_data_urb(ep->data_subs, urb);
		} else {
			/* no data provider, so send silence */
			unsigned int offs = 0;
			for (i = 0; i < ctx->packets; ++i) {
				int counts;

				if (ctx->packet_size[i])
					counts = ctx->packet_size[i];
				else
					counts = snd_usb_endpoint_next_packet_size(ep);

				urb->iso_frame_desc[i].offset = offs * ep->stride;
				urb->iso_frame_desc[i].length = counts * ep->stride;
				offs += counts;
			}

			urb->number_of_packets = ctx->packets;
			urb->transfer_buffer_length = offs * ep->stride;
			memset(urb->transfer_buffer, ep->silence_value,
			       offs * ep->stride);
		}
		break;

	case SND_USB_ENDPOINT_TYPE_SYNC:
		if (snd_usb_get_speed(ep->chip->dev) >= USB_SPEED_HIGH) {
			/*
			 * fill the length and offset of each urb descriptor.
			 * the fixed 12.13 frequency is passed as 16.16 through the pipe.
			 */
			urb->iso_frame_desc[0].length = 4;
			urb->iso_frame_desc[0].offset = 0;
			cp[0] = ep->freqn;
			cp[1] = ep->freqn >> 8;
			cp[2] = ep->freqn >> 16;
			cp[3] = ep->freqn >> 24;
		} else {
			/*
			 * fill the length and offset of each urb descriptor.
			 * the fixed 10.14 frequency is passed through the pipe.
			 */
			urb->iso_frame_desc[0].length = 3;
			urb->iso_frame_desc[0].offset = 0;
			cp[0] = ep->freqn >> 2;
			cp[1] = ep->freqn >> 10;
			cp[2] = ep->freqn >> 18;
		}

		break;
	}
}

/*
 * Prepare a CAPTURE or SYNC urb for submission to the bus.
 */
static inline void prepare_inbound_urb(struct snd_usb_endpoint *ep,
				       struct snd_urb_ctx *urb_ctx)
{
	int i, offs;
	struct urb *urb = urb_ctx->urb;

	urb->dev = ep->chip->dev; /* we need to set this at each time */

	switch (ep->type) {
	case SND_USB_ENDPOINT_TYPE_DATA:
		offs = 0;
		for (i = 0; i < urb_ctx->packets; i++) {
			urb->iso_frame_desc[i].offset = offs;
			urb->iso_frame_desc[i].length = ep->curpacksize;
			offs += ep->curpacksize;
		}

		urb->transfer_buffer_length = offs;
		urb->number_of_packets = urb_ctx->packets;
		break;

	case SND_USB_ENDPOINT_TYPE_SYNC:
		urb->iso_frame_desc[0].length = min(4u, ep->syncmaxsize);
		urb->iso_frame_desc[0].offset = 0;
		break;
	}
}

/*
 * Send output urbs that have been prepared previously. URBs are dequeued
 * from ep->ready_playback_urbs and in case there there aren't any available
 * or there are no packets that have been prepared, this function does
 * nothing.
 *
 * The reason why the functionality of sending and preparing URBs is separated
 * is that host controllers don't guarantee the order in which they return
 * inbound and outbound packets to their submitters.
 *
 * This function is only used for implicit feedback endpoints. For endpoints
 * driven by dedicated sync endpoints, URBs are immediately re-submitted
 * from their completion handler.
 */
static void queue_pending_output_urbs(struct snd_usb_endpoint *ep)
{
	while (test_bit(EP_FLAG_RUNNING, &ep->flags)) {

		unsigned long flags;
		struct snd_usb_packet_info *uninitialized_var(packet);
		struct snd_urb_ctx *ctx = NULL;
		struct urb *urb;
		int err, i;

		spin_lock_irqsave(&ep->lock, flags);
		if (ep->next_packet_read_pos != ep->next_packet_write_pos) {
			packet = ep->next_packet + ep->next_packet_read_pos;
			ep->next_packet_read_pos++;
			ep->next_packet_read_pos %= MAX_URBS;

			/* take URB out of FIFO */
			if (!list_empty(&ep->ready_playback_urbs))
				ctx = list_first_entry(&ep->ready_playback_urbs,
					       struct snd_urb_ctx, ready_list);
		}
		spin_unlock_irqrestore(&ep->lock, flags);

		if (ctx == NULL)
			return;

		list_del_init(&ctx->ready_list);
		urb = ctx->urb;

		/* copy over the length information */
		for (i = 0; i < packet->packets; i++)
			ctx->packet_size[i] = packet->packet_size[i];

		/* call the data handler to fill in playback data */
		prepare_outbound_urb(ep, ctx);

		err = usb_submit_urb(ctx->urb, GFP_ATOMIC);
		if (err < 0)
			snd_printk(KERN_ERR "Unable to submit urb #%d: %d (urb %p)\n",
				   ctx->index, err, ctx->urb);
		else
			set_bit(ctx->index, &ep->active_mask);
	}
}

/*
 * complete callback for urbs
 */
static void snd_complete_urb(struct urb *urb)
{
	struct snd_urb_ctx *ctx = urb->context;
	struct snd_usb_endpoint *ep = ctx->ep;
	int err;

	if (unlikely(urb->status == -ENOENT ||		/* unlinked */
		     urb->status == -ENODEV ||		/* device removed */
		     urb->status == -ECONNRESET ||	/* unlinked */
		     urb->status == -ESHUTDOWN ||	/* device disabled */
		     ep->chip->shutdown))		/* device disconnected */
		goto exit_clear;

	if (usb_pipeout(ep->pipe)) {
		retire_outbound_urb(ep, ctx);
		/* can be stopped during retire callback */
		if (unlikely(!test_bit(EP_FLAG_RUNNING, &ep->flags)))
			goto exit_clear;

		if (snd_usb_endpoint_implicit_feedback_sink(ep)) {
			unsigned long flags;

			spin_lock_irqsave(&ep->lock, flags);
			list_add_tail(&ctx->ready_list, &ep->ready_playback_urbs);
			spin_unlock_irqrestore(&ep->lock, flags);
			queue_pending_output_urbs(ep);

			goto exit_clear;
		}

		prepare_outbound_urb(ep, ctx);
	} else {
		retire_inbound_urb(ep, ctx);
		/* can be stopped during retire callback */
		if (unlikely(!test_bit(EP_FLAG_RUNNING, &ep->flags)))
			goto exit_clear;

		prepare_inbound_urb(ep, ctx);
	}

	err = usb_submit_urb(urb, GFP_ATOMIC);
	if (err == 0)
		return;

	snd_printk(KERN_ERR "cannot submit urb (err = %d)\n", err);
	//snd_pcm_stop(substream, SNDRV_PCM_STATE_XRUN);

exit_clear:
	clear_bit(ctx->index, &ep->active_mask);
}

/**
 * snd_usb_add_endpoint: Add an endpoint to an USB audio chip
 *
 * @chip: The chip
 * @alts: The USB host interface
 * @ep_num: The number of the endpoint to use
 * @direction: SNDRV_PCM_STREAM_PLAYBACK or SNDRV_PCM_STREAM_CAPTURE
 * @type: SND_USB_ENDPOINT_TYPE_DATA or SND_USB_ENDPOINT_TYPE_SYNC
 *
 * If the requested endpoint has not been added to the given chip before,
 * a new instance is created. Otherwise, a pointer to the previoulsy
 * created instance is returned. In case of any error, NULL is returned.
 *
 * New endpoints will be added to chip->ep_list and must be freed by
 * calling snd_usb_endpoint_free().
 */
struct snd_usb_endpoint *snd_usb_add_endpoint(struct snd_usb_audio *chip,
					      struct usb_host_interface *alts,
					      int ep_num, int direction, int type)
{
	struct snd_usb_endpoint *ep;
	int is_playback = direction == SNDRV_PCM_STREAM_PLAYBACK;

	if (WARN_ON(!alts))
		return NULL;

	mutex_lock(&chip->mutex);

	list_for_each_entry(ep, &chip->ep_list, list) {
		if (ep->ep_num == ep_num &&
		    ep->iface == alts->desc.bInterfaceNumber &&
		    ep->altsetting == alts->desc.bAlternateSetting) {
			snd_printdd(KERN_DEBUG "Re-using EP %x in iface %d,%d @%p\n",
					ep_num, ep->iface, ep->altsetting, ep);
			goto __exit_unlock;
		}
	}

	snd_printdd(KERN_DEBUG "Creating new %s %s endpoint #%x\n",
		    is_playback ? "playback" : "capture",
		    type == SND_USB_ENDPOINT_TYPE_DATA ? "data" : "sync",
		    ep_num);

	ep = kzalloc(sizeof(*ep), GFP_KERNEL);
	if (!ep)
		goto __exit_unlock;

	ep->chip = chip;
	spin_lock_init(&ep->lock);
	ep->type = type;
	ep->ep_num = ep_num;
	ep->iface = alts->desc.bInterfaceNumber;
	ep->altsetting = alts->desc.bAlternateSetting;
	INIT_LIST_HEAD(&ep->ready_playback_urbs);
	ep_num &= USB_ENDPOINT_NUMBER_MASK;

	if (is_playback)
		ep->pipe = usb_sndisocpipe(chip->dev, ep_num);
	else
		ep->pipe = usb_rcvisocpipe(chip->dev, ep_num);

	if (type == SND_USB_ENDPOINT_TYPE_SYNC) {
		if (get_endpoint(alts, 1)->bLength >= USB_DT_ENDPOINT_AUDIO_SIZE &&
		    get_endpoint(alts, 1)->bRefresh >= 1 &&
		    get_endpoint(alts, 1)->bRefresh <= 9)
			ep->syncinterval = get_endpoint(alts, 1)->bRefresh;
		else if (snd_usb_get_speed(chip->dev) == USB_SPEED_FULL)
			ep->syncinterval = 1;
		else if (get_endpoint(alts, 1)->bInterval >= 1 &&
			 get_endpoint(alts, 1)->bInterval <= 16)
			ep->syncinterval = get_endpoint(alts, 1)->bInterval - 1;
		else
			ep->syncinterval = 3;

		ep->syncmaxsize = le16_to_cpu(get_endpoint(alts, 1)->wMaxPacketSize);

		if (chip->usb_id == USB_ID(0x0644, 0x8038) /* TEAC UD-H01 */ &&
		    ep->syncmaxsize == 4)
			ep->udh01_fb_quirk = 1;
	}

	list_add_tail(&ep->list, &chip->ep_list);

__exit_unlock:
	mutex_unlock(&chip->mutex);

	return ep;
}

/*
 *  wait until all urbs are processed.
 */
static int wait_clear_urbs(struct snd_usb_endpoint *ep)
{
	unsigned long end_time = jiffies + msecs_to_jiffies(1000);
	int alive;

	do {
		alive = bitmap_weight(&ep->active_mask, ep->nurbs);
		if (!alive)
			break;

		schedule_timeout_uninterruptible(1);
	} while (time_before(jiffies, end_time));

	if (alive)
		snd_printk(KERN_ERR "timeout: still %d active urbs on EP #%x\n",
					alive, ep->ep_num);
	clear_bit(EP_FLAG_STOPPING, &ep->flags);

	return 0;
}

/* sync the pending stop operation;
 * this function itself doesn't trigger the stop operation
 */
void snd_usb_endpoint_sync_pending_stop(struct snd_usb_endpoint *ep)
{
	if (ep && test_bit(EP_FLAG_STOPPING, &ep->flags))
		wait_clear_urbs(ep);
}

/*
 * unlink active urbs.
 */
static int deactivate_urbs(struct snd_usb_endpoint *ep, bool force)
{
	unsigned int i;

	if (!force && ep->chip->shutdown) /* to be sure... */
		return -EBADFD;

	clear_bit(EP_FLAG_RUNNING, &ep->flags);

	INIT_LIST_HEAD(&ep->ready_playback_urbs);
	ep->next_packet_read_pos = 0;
	ep->next_packet_write_pos = 0;

	for (i = 0; i < ep->nurbs; i++) {
		if (test_bit(i, &ep->active_mask)) {
			if (!test_and_set_bit(i, &ep->unlink_mask)) {
				struct urb *u = ep->urb[i].urb;
				usb_unlink_urb(u);
			}
		}
	}

	return 0;
}

/*
 * release an endpoint's urbs
 */
static void release_urbs(struct snd_usb_endpoint *ep, int force)
{
	int i;

	/* route incoming urbs to nirvana */
	ep->retire_data_urb = NULL;
	ep->prepare_data_urb = NULL;

	/* stop urbs */
	deactivate_urbs(ep, force);
	wait_clear_urbs(ep);

	for (i = 0; i < ep->nurbs; i++)
		release_urb_ctx(&ep->urb[i]);

	if (ep->syncbuf)
		usb_free_coherent(ep->chip->dev, SYNC_URBS * 4,
				  ep->syncbuf, ep->sync_dma);

	ep->syncbuf = NULL;
	ep->nurbs = 0;
}

/*
 * configure a data endpoint
 */
static int data_ep_set_params(struct snd_usb_endpoint *ep,
			      snd_pcm_format_t pcm_format,
			      unsigned int channels,
			      unsigned int period_bytes,
			      unsigned int frames_per_period,
			      unsigned int periods_per_buffer,
			      struct audioformat *fmt,
			      struct snd_usb_endpoint *sync_ep)
{
	unsigned int maxsize, minsize, packs_per_ms, max_packs_per_urb;
	unsigned int max_packs_per_period, urbs_per_period, urb_packs;
	unsigned int max_urbs, i;
	int frame_bits = snd_pcm_format_physical_width(pcm_format) * channels;

	if (pcm_format == SNDRV_PCM_FORMAT_DSD_U16_LE && fmt->dsd_dop) {
		/*
		 * When operating in DSD DOP mode, the size of a sample frame
		 * in hardware differs from the actual physical format width
		 * because we need to make room for the DOP markers.
		 */
		frame_bits += channels << 3;
	}

	ep->datainterval = fmt->datainterval;
	ep->stride = frame_bits >> 3;
	ep->silence_value = pcm_format == SNDRV_PCM_FORMAT_U8 ? 0x80 : 0;

	/* assume max. frequency is 25% higher than nominal */
	ep->freqmax = ep->freqn + (ep->freqn >> 2);
	maxsize = ((ep->freqmax + 0xffff) * (frame_bits >> 3))
				>> (16 - ep->datainterval);
	/* but wMaxPacketSize might reduce this */
	if (ep->maxpacksize && ep->maxpacksize < maxsize) {
		/* whatever fits into a max. size packet */
		maxsize = ep->maxpacksize;
		ep->freqmax = (maxsize / (frame_bits >> 3))
				<< (16 - ep->datainterval);
	}

	if (ep->fill_max)
		ep->curpacksize = ep->maxpacksize;
	else
		ep->curpacksize = maxsize;

	if (snd_usb_get_speed(ep->chip->dev) != USB_SPEED_FULL) {
		packs_per_ms = 8 >> ep->datainterval;
		max_packs_per_urb = MAX_PACKS_HS;
	} else {
		packs_per_ms = 1;
		max_packs_per_urb = MAX_PACKS;
	}
	if (sync_ep && !snd_usb_endpoint_implicit_feedback_sink(ep))
		max_packs_per_urb = min(max_packs_per_urb,
					1U << sync_ep->syncinterval);
	max_packs_per_urb = max(1u, max_packs_per_urb >> ep->datainterval);

	/*
	 * Capture endpoints need to use small URBs because there's no way
	 * to tell in advance where the next period will end, and we don't
	 * want the next URB to complete much after the period ends.
	 *
	 * Playback endpoints with implicit sync much use the same parameters
	 * as their corresponding capture endpoint.
	 */
	if (usb_pipein(ep->pipe) ||
			snd_usb_endpoint_implicit_feedback_sink(ep)) {

		urb_packs = packs_per_ms;
		/*
		 * Wireless devices can poll at a max rate of once per 4ms.
		 * For dataintervals less than 5, increase the packet count to
		 * allow the host controller to use bursting to fill in the
		 * gaps.
		 */
		if (snd_usb_get_speed(ep->chip->dev) == USB_SPEED_WIRELESS) {
			int interval = ep->datainterval;
			while (interval < 5) {
				urb_packs <<= 1;
				++interval;
			}
		}
		/* make capture URBs <= 1 ms and smaller than a period */
		urb_packs = min(max_packs_per_urb, urb_packs);
		while (urb_packs > 1 && urb_packs * maxsize >= period_bytes)
			urb_packs >>= 1;
		ep->nurbs = MAX_URBS;

	/*
	 * Playback endpoints without implicit sync are adjusted so that
	 * a period fits as evenly as possible in the smallest number of
	 * URBs.  The total number of URBs is adjusted to the size of the
	 * ALSA buffer, subject to the MAX_URBS and MAX_QUEUE limits.
	 */
	} else {
		/* determine how small a packet can be */
		minsize = (ep->freqn >> (16 - ep->datainterval)) *
				(frame_bits >> 3);
		/* with sync from device, assume it can be 12% lower */
		if (sync_ep)
			minsize -= minsize >> 3;
		minsize = max(minsize, 1u);

		/* how many packets will contain an entire ALSA period? */
		max_packs_per_period = DIV_ROUND_UP(period_bytes, minsize);

		/* how many URBs will contain a period? */
		urbs_per_period = DIV_ROUND_UP(max_packs_per_period,
				max_packs_per_urb);
		/* how many packets are needed in each URB? */
		urb_packs = DIV_ROUND_UP(max_packs_per_period, urbs_per_period);

		/* limit the number of frames in a single URB */
		ep->max_urb_frames = DIV_ROUND_UP(frames_per_period,
					urbs_per_period);

		/* try to use enough URBs to contain an entire ALSA buffer */
		max_urbs = min((unsigned) MAX_URBS,
				MAX_QUEUE * packs_per_ms / urb_packs);
		ep->nurbs = min(max_urbs, urbs_per_period * periods_per_buffer);
	}

	/* allocate and initialize data urbs */
	for (i = 0; i < ep->nurbs; i++) {
		struct snd_urb_ctx *u = &ep->urb[i];
		u->index = i;
		u->ep = ep;
		u->packets = urb_packs;
		u->buffer_size = maxsize * u->packets;

		if (fmt->fmt_type == UAC_FORMAT_TYPE_II)
			u->packets++; /* for transfer delimiter */
		u->urb = usb_alloc_urb(u->packets, GFP_KERNEL);
		if (!u->urb)
			goto out_of_memory;

		u->urb->transfer_buffer =
			usb_alloc_coherent(ep->chip->dev, u->buffer_size,
					   GFP_KERNEL, &u->urb->transfer_dma);
		if (!u->urb->transfer_buffer)
			goto out_of_memory;
		u->urb->pipe = ep->pipe;
		u->urb->transfer_flags = URB_NO_TRANSFER_DMA_MAP;
		u->urb->interval = 1 << ep->datainterval;
		u->urb->context = u;
		u->urb->complete = snd_complete_urb;
		INIT_LIST_HEAD(&u->ready_list);
	}

	return 0;

out_of_memory:
	release_urbs(ep, 0);
	return -ENOMEM;
}

/*
 * configure a sync endpoint
 */
static int sync_ep_set_params(struct snd_usb_endpoint *ep)
{
	int i;

	ep->syncbuf = usb_alloc_coherent(ep->chip->dev, SYNC_URBS * 4,
					 GFP_KERNEL, &ep->sync_dma);
	if (!ep->syncbuf)
		return -ENOMEM;

	for (i = 0; i < SYNC_URBS; i++) {
		struct snd_urb_ctx *u = &ep->urb[i];
		u->index = i;
		u->ep = ep;
		u->packets = 1;
		u->urb = usb_alloc_urb(1, GFP_KERNEL);
		if (!u->urb)
			goto out_of_memory;
		u->urb->transfer_buffer = ep->syncbuf + i * 4;
		u->urb->transfer_dma = ep->sync_dma + i * 4;
		u->urb->transfer_buffer_length = 4;
		u->urb->pipe = ep->pipe;
		u->urb->transfer_flags = URB_NO_TRANSFER_DMA_MAP;
		u->urb->number_of_packets = 1;
		u->urb->interval = 1 << ep->syncinterval;
		u->urb->context = u;
		u->urb->complete = snd_complete_urb;
	}

	ep->nurbs = SYNC_URBS;

	return 0;

out_of_memory:
	release_urbs(ep, 0);
	return -ENOMEM;
}

/**
 * snd_usb_endpoint_set_params: configure an snd_usb_endpoint
 *
 * @ep: the snd_usb_endpoint to configure
 * @pcm_format: the audio fomat.
 * @channels: the number of audio channels.
 * @period_bytes: the number of bytes in one alsa period.
 * @period_frames: the number of frames in one alsa period.
 * @buffer_periods: the number of periods in one alsa buffer.
 * @rate: the frame rate.
 * @fmt: the USB audio format information
 * @sync_ep: the sync endpoint to use, if any
 *
 * Determine the number of URBs to be used on this endpoint.
 * An endpoint must be configured before it can be started.
 * An endpoint that is already running can not be reconfigured.
 */
int snd_usb_endpoint_set_params(struct snd_usb_endpoint *ep,
				snd_pcm_format_t pcm_format,
				unsigned int channels,
				unsigned int period_bytes,
				unsigned int period_frames,
				unsigned int buffer_periods,
				unsigned int rate,
				struct audioformat *fmt,
				struct snd_usb_endpoint *sync_ep)
{
	int err;

	if (ep->use_count != 0) {
		snd_printk(KERN_WARNING "Unable to change format on ep #%x: already in use\n",
			   ep->ep_num);
		return -EBUSY;
	}

	/* release old buffers, if any */
	release_urbs(ep, 0);

	ep->datainterval = fmt->datainterval;
	ep->maxpacksize = fmt->maxpacksize;
	ep->fill_max = !!(fmt->attributes & UAC_EP_CS_ATTR_FILL_MAX);

	if (snd_usb_get_speed(ep->chip->dev) == USB_SPEED_FULL)
		ep->freqn = get_usb_full_speed_rate(rate);
	else
		ep->freqn = get_usb_high_speed_rate(rate);

	/* calculate the frequency in 16.16 format */
	ep->freqm = ep->freqn;
	ep->freqshift = INT_MIN;

	ep->phase = 0;

	switch (ep->type) {
	case  SND_USB_ENDPOINT_TYPE_DATA:
		err = data_ep_set_params(ep, pcm_format, channels,
					 period_bytes, period_frames,
					 buffer_periods, fmt, sync_ep);
		break;
	case  SND_USB_ENDPOINT_TYPE_SYNC:
		err = sync_ep_set_params(ep);
		break;
	default:
		err = -EINVAL;
	}

	snd_printdd(KERN_DEBUG "Setting params for ep #%x (type %d, %d urbs), ret=%d\n",
		   ep->ep_num, ep->type, ep->nurbs, err);

	return err;
}

/**
 * snd_usb_endpoint_start: start an snd_usb_endpoint
 *
 * @ep:		the endpoint to start
 * @can_sleep:	flag indicating whether the operation is executed in
 * 		non-atomic context
 *
 * A call to this function will increment the use count of the endpoint.
 * In case it is not already running, the URBs for this endpoint will be
 * submitted. Otherwise, this function does nothing.
 *
 * Must be balanced to calls of snd_usb_endpoint_stop().
 *
 * Returns an error if the URB submission failed, 0 in all other cases.
 */
int snd_usb_endpoint_start(struct snd_usb_endpoint *ep, bool can_sleep)
{
	int err;
	unsigned int i;

	if (ep->chip->shutdown)
		return -EBADFD;

	/* already running? */
	if (++ep->use_count != 1)
		return 0;

<<<<<<< HEAD
	for (i = 0; i < urb->number_of_packets; i++) {
		cp = (unsigned char *)urb->transfer_buffer + urb->iso_frame_desc[i].offset + subs->pkt_offset_adj;
		if (urb->iso_frame_desc[i].status && printk_ratelimit()) {
			snd_printdd("frame %d active: %d\n", i, urb->iso_frame_desc[i].status);
			// continue;
		}
		bytes = urb->iso_frame_desc[i].actual_length;
		frames = bytes / stride;
		if (!subs->txfr_quirk)
			bytes = frames * stride;
		if (bytes % (runtime->sample_bits >> 3) != 0) {
#ifdef CONFIG_SND_DEBUG_VERBOSE
			int oldbytes = bytes;
#endif
			bytes = frames * stride;
			snd_printdd(KERN_ERR "Corrected urb data len. %d->%d\n",
							oldbytes, bytes);
		}
		/* update the current pointer */
		spin_lock_irqsave(&subs->lock, flags);
		oldptr = subs->hwptr_done;
		subs->hwptr_done += bytes;
		if (subs->hwptr_done >= runtime->buffer_size * stride)
			subs->hwptr_done -= runtime->buffer_size * stride;
		frames = (bytes + (oldptr % stride)) / stride;
		subs->transfer_done += frames;
		if (subs->transfer_done >= runtime->period_size) {
			subs->transfer_done -= runtime->period_size;
			period_elapsed = 1;
=======
	/* just to be sure */
	deactivate_urbs(ep, false);
	if (can_sleep)
		wait_clear_urbs(ep);

	ep->active_mask = 0;
	ep->unlink_mask = 0;
	ep->phase = 0;

	snd_usb_endpoint_start_quirk(ep);

	/*
	 * If this endpoint has a data endpoint as implicit feedback source,
	 * don't start the urbs here. Instead, mark them all as available,
	 * wait for the record urbs to return and queue the playback urbs
	 * from that context.
	 */

	set_bit(EP_FLAG_RUNNING, &ep->flags);

	if (snd_usb_endpoint_implicit_feedback_sink(ep)) {
		for (i = 0; i < ep->nurbs; i++) {
			struct snd_urb_ctx *ctx = ep->urb + i;
			list_add_tail(&ctx->ready_list, &ep->ready_playback_urbs);
>>>>>>> c3ade0e0
		}

		return 0;
	}

	for (i = 0; i < ep->nurbs; i++) {
		struct urb *urb = ep->urb[i].urb;

		if (snd_BUG_ON(!urb))
			goto __error;

		if (usb_pipeout(ep->pipe)) {
			prepare_outbound_urb(ep, urb->context);
		} else {
			prepare_inbound_urb(ep, urb->context);
		}

		err = usb_submit_urb(urb, GFP_ATOMIC);
		if (err < 0) {
			snd_printk(KERN_ERR "cannot submit urb %d, error %d: %s\n",
				   i, err, usb_error_string(err));
			goto __error;
		}
		set_bit(i, &ep->active_mask);
	}

	return 0;

__error:
	clear_bit(EP_FLAG_RUNNING, &ep->flags);
	ep->use_count--;
	deactivate_urbs(ep, false);
	return -EPIPE;
}

/**
 * snd_usb_endpoint_stop: stop an snd_usb_endpoint
 *
 * @ep: the endpoint to stop (may be NULL)
 *
 * A call to this function will decrement the use count of the endpoint.
 * In case the last user has requested the endpoint stop, the URBs will
 * actually be deactivated.
 *
 * Must be balanced to calls of snd_usb_endpoint_start().
 *
 * The caller needs to synchronize the pending stop operation via
 * snd_usb_endpoint_sync_pending_stop().
 */
void snd_usb_endpoint_stop(struct snd_usb_endpoint *ep)
{
	if (!ep)
		return;

	if (snd_BUG_ON(ep->use_count == 0))
		return;

	if (--ep->use_count == 0) {
		deactivate_urbs(ep, false);
		ep->data_subs = NULL;
		ep->sync_slave = NULL;
		ep->retire_data_urb = NULL;
		ep->prepare_data_urb = NULL;
		set_bit(EP_FLAG_STOPPING, &ep->flags);
	}
}

/**
 * snd_usb_endpoint_deactivate: deactivate an snd_usb_endpoint
 *
 * @ep: the endpoint to deactivate
 *
 * If the endpoint is not currently in use, this functions will
 * deactivate its associated URBs.
 *
 * In case of any active users, this functions does nothing.
 */
void snd_usb_endpoint_deactivate(struct snd_usb_endpoint *ep)
{
	if (!ep)
		return;

	if (ep->use_count != 0)
		return;

	deactivate_urbs(ep, true);
	wait_clear_urbs(ep);
}

/**
 * snd_usb_endpoint_free: Free the resources of an snd_usb_endpoint
 *
 * @ep: the list header of the endpoint to free
 *
 * This function does not care for the endpoint's use count but will tear
 * down all the streaming URBs immediately and free all resources.
 */
void snd_usb_endpoint_free(struct list_head *head)
{
	struct snd_usb_endpoint *ep;

	ep = list_entry(head, struct snd_usb_endpoint, list);
	release_urbs(ep, 1);
	kfree(ep);
}

/**
 * snd_usb_handle_sync_urb: parse an USB sync packet
 *
 * @ep: the endpoint to handle the packet
 * @sender: the sending endpoint
 * @urb: the received packet
 *
 * This function is called from the context of an endpoint that received
 * the packet and is used to let another endpoint object handle the payload.
 */
void snd_usb_handle_sync_urb(struct snd_usb_endpoint *ep,
			     struct snd_usb_endpoint *sender,
			     const struct urb *urb)
{
	int shift;
	unsigned int f;
	unsigned long flags;

	snd_BUG_ON(ep == sender);

	/*
	 * In case the endpoint is operating in implicit feedback mode, prepare
	 * a new outbound URB that has the same layout as the received packet
	 * and add it to the list of pending urbs. queue_pending_output_urbs()
	 * will take care of them later.
	 */
	if (snd_usb_endpoint_implicit_feedback_sink(ep) &&
	    ep->use_count != 0) {

		/* implicit feedback case */
		int i, bytes = 0;
		struct snd_urb_ctx *in_ctx;
		struct snd_usb_packet_info *out_packet;

		in_ctx = urb->context;

		/* Count overall packet size */
		for (i = 0; i < in_ctx->packets; i++)
			if (urb->iso_frame_desc[i].status == 0)
				bytes += urb->iso_frame_desc[i].actual_length;

		/*
		 * skip empty packets. At least M-Audio's Fast Track Ultra stops
		 * streaming once it received a 0-byte OUT URB
		 */
		if (bytes == 0)
			return;

		spin_lock_irqsave(&ep->lock, flags);
		out_packet = ep->next_packet + ep->next_packet_write_pos;

		/*
		 * Iterate through the inbound packet and prepare the lengths
		 * for the output packet. The OUT packet we are about to send
		 * will have the same amount of payload bytes per stride as the
		 * IN packet we just received. Since the actual size is scaled
		 * by the stride, use the sender stride to calculate the length
		 * in case the number of channels differ between the implicitly
		 * fed-back endpoint and the synchronizing endpoint.
		 */

		out_packet->packets = in_ctx->packets;
		for (i = 0; i < in_ctx->packets; i++) {
			if (urb->iso_frame_desc[i].status == 0)
				out_packet->packet_size[i] =
					urb->iso_frame_desc[i].actual_length / sender->stride;
			else
				out_packet->packet_size[i] = 0;
		}

		ep->next_packet_write_pos++;
		ep->next_packet_write_pos %= MAX_URBS;
		spin_unlock_irqrestore(&ep->lock, flags);
		queue_pending_output_urbs(ep);

		return;
	}

	/*
	 * process after playback sync complete
	 *
	 * Full speed devices report feedback values in 10.14 format as samples
	 * per frame, high speed devices in 16.16 format as samples per
	 * microframe.
	 *
	 * Because the Audio Class 1 spec was written before USB 2.0, many high
	 * speed devices use a wrong interpretation, some others use an
	 * entirely different format.
	 *
	 * Therefore, we cannot predict what format any particular device uses
	 * and must detect it automatically.
	 */

	if (urb->iso_frame_desc[0].status != 0 ||
	    urb->iso_frame_desc[0].actual_length < 3)
		return;

	f = le32_to_cpup(urb->transfer_buffer);
	if (urb->iso_frame_desc[0].actual_length == 3)
		f &= 0x00ffffff;
	else
		f &= 0x0fffffff;

	if (f == 0)
		return;

	if (unlikely(sender->udh01_fb_quirk)) {
		/*
		 * The TEAC UD-H01 firmware sometimes changes the feedback value
		 * by +/- 0x1.0000.
		 */
		if (f < ep->freqn - 0x8000)
			f += 0x10000;
		else if (f > ep->freqn + 0x8000)
			f -= 0x10000;
	} else if (unlikely(ep->freqshift == INT_MIN)) {
		/*
		 * The first time we see a feedback value, determine its format
		 * by shifting it left or right until it matches the nominal
		 * frequency value.  This assumes that the feedback does not
		 * differ from the nominal value more than +50% or -25%.
		 */
		shift = 0;
		while (f < ep->freqn - ep->freqn / 4) {
			f <<= 1;
			shift++;
		}
		while (f > ep->freqn + ep->freqn / 2) {
			f >>= 1;
			shift--;
		}
		ep->freqshift = shift;
	} else if (ep->freqshift >= 0)
		f <<= ep->freqshift;
	else
		f >>= -ep->freqshift;

	if (likely(f >= ep->freqn - ep->freqn / 8 && f <= ep->freqmax)) {
		/*
		 * If the frequency looks valid, set it.
		 * This value is referred to in prepare_playback_urb().
		 */
		spin_lock_irqsave(&ep->lock, flags);
		ep->freqm = f;
		spin_unlock_irqrestore(&ep->lock, flags);
	} else {
		/*
		 * Out of range; maybe the shift value is wrong.
		 * Reset it so that we autodetect again the next time.
		 */
		ep->freqshift = INT_MIN;
	}
}
<<<<<<< HEAD

/*
 * Prepare urb for streaming before playback starts or when paused.
 *
 * We don't have any data, so we send silence.
 */
static int prepare_nodata_playback_urb(struct snd_usb_substream *subs,
				       struct snd_pcm_runtime *runtime,
				       struct urb *urb)
{
	unsigned int i, offs, counts;
	struct snd_urb_ctx *ctx = urb->context;
	int stride = runtime->frame_bits >> 3;

	offs = 0;
	urb->dev = ctx->subs->dev;
	for (i = 0; i < ctx->packets; ++i) {
		counts = snd_usb_audio_next_packet_size(subs);
		urb->iso_frame_desc[i].offset = offs * stride;
		urb->iso_frame_desc[i].length = counts * stride;
		offs += counts;
	}
	urb->number_of_packets = ctx->packets;
	urb->transfer_buffer_length = offs * stride;
	memset(urb->transfer_buffer,
	       runtime->format == SNDRV_PCM_FORMAT_U8 ? 0x80 : 0,
	       offs * stride);
	return 0;
}

/*
 * prepare urb for playback data pipe
 *
 * Since a URB can handle only a single linear buffer, we must use double
 * buffering when the data to be transferred overflows the buffer boundary.
 * To avoid inconsistencies when updating hwptr_done, we use double buffering
 * for all URBs.
 */
static int prepare_playback_urb(struct snd_usb_substream *subs,
				struct snd_pcm_runtime *runtime,
				struct urb *urb)
{
	int i, stride;
	unsigned int counts, frames, bytes;
	unsigned long flags;
	int period_elapsed = 0;
	struct snd_urb_ctx *ctx = urb->context;

	stride = runtime->frame_bits >> 3;

	frames = 0;
	urb->dev = ctx->subs->dev; /* we need to set this at each time */
	urb->number_of_packets = 0;
	spin_lock_irqsave(&subs->lock, flags);
	for (i = 0; i < ctx->packets; i++) {
		counts = snd_usb_audio_next_packet_size(subs);
		/* set up descriptor */
		urb->iso_frame_desc[i].offset = frames * stride;
		urb->iso_frame_desc[i].length = counts * stride;
		frames += counts;
		urb->number_of_packets++;
		subs->transfer_done += counts;
		if (subs->transfer_done >= runtime->period_size) {
			subs->transfer_done -= runtime->period_size;
			period_elapsed = 1;
			if (subs->fmt_type == UAC_FORMAT_TYPE_II) {
				if (subs->transfer_done > 0) {
					/* FIXME: fill-max mode is not
					 * supported yet */
					frames -= subs->transfer_done;
					counts -= subs->transfer_done;
					urb->iso_frame_desc[i].length =
						counts * stride;
					subs->transfer_done = 0;
				}
				i++;
				if (i < ctx->packets) {
					/* add a transfer delimiter */
					urb->iso_frame_desc[i].offset =
						frames * stride;
					urb->iso_frame_desc[i].length = 0;
					urb->number_of_packets++;
				}
				break;
			}
		}
		if (period_elapsed) /* finish at the period boundary */
			break;
	}
	bytes = frames * stride;
	if (subs->hwptr_done + bytes > runtime->buffer_size * stride) {
		/* err, the transferred area goes over buffer boundary. */
		unsigned int bytes1 =
			runtime->buffer_size * stride - subs->hwptr_done;
		memcpy(urb->transfer_buffer,
		       runtime->dma_area + subs->hwptr_done, bytes1);
		memcpy(urb->transfer_buffer + bytes1,
		       runtime->dma_area, bytes - bytes1);
	} else {
		memcpy(urb->transfer_buffer,
		       runtime->dma_area + subs->hwptr_done, bytes);
	}
	subs->hwptr_done += bytes;
	if (subs->hwptr_done >= runtime->buffer_size * stride)
		subs->hwptr_done -= runtime->buffer_size * stride;

	/* update delay with exact number of samples queued */
	runtime->delay = subs->last_delay;
	runtime->delay += frames;
	subs->last_delay = runtime->delay;

	/* realign last_frame_number */
	subs->last_frame_number = usb_get_current_frame_number(subs->dev);
	subs->last_frame_number &= 0xFF; /* keep 8 LSBs */

	spin_unlock_irqrestore(&subs->lock, flags);
	urb->transfer_buffer_length = bytes;
	if (period_elapsed)
		snd_pcm_period_elapsed(subs->pcm_substream);
	return 0;
}

/*
 * process after playback data complete
 * - decrease the delay count again
 */
static int retire_playback_urb(struct snd_usb_substream *subs,
			       struct snd_pcm_runtime *runtime,
			       struct urb *urb)
{
	unsigned long flags;
	int stride = runtime->frame_bits >> 3;
	int processed = urb->transfer_buffer_length / stride;
	int est_delay;

	spin_lock_irqsave(&subs->lock, flags);

	est_delay = snd_usb_pcm_delay(subs, runtime->rate);
	/* update delay with exact number of samples played */
	if (processed > subs->last_delay)
		subs->last_delay = 0;
	else
		subs->last_delay -= processed;
	runtime->delay = subs->last_delay;

	/*
	 * Report when delay estimate is off by more than 2ms.
	 * The error should be lower than 2ms since the estimate relies
	 * on two reads of a counter updated every ms.
	 */
	if (abs(est_delay - subs->last_delay) * 1000 > runtime->rate * 2)
		snd_printk(KERN_DEBUG "delay: estimated %d, actual %d\n",
			est_delay, subs->last_delay);

	spin_unlock_irqrestore(&subs->lock, flags);
	return 0;
}

static const char *usb_error_string(int err)
{
	switch (err) {
	case -ENODEV:
		return "no device";
	case -ENOENT:
		return "endpoint not enabled";
	case -EPIPE:
		return "endpoint stalled";
	case -ENOSPC:
		return "not enough bandwidth";
	case -ESHUTDOWN:
		return "device disabled";
	case -EHOSTUNREACH:
		return "device suspended";
	case -EINVAL:
	case -EAGAIN:
	case -EFBIG:
	case -EMSGSIZE:
		return "internal error";
	default:
		return "unknown error";
	}
}

/*
 * set up and start data/sync urbs
 */
static int start_urbs(struct snd_usb_substream *subs, struct snd_pcm_runtime *runtime)
{
	unsigned int i;
	int err;

	if (subs->stream->chip->shutdown)
		return -EBADFD;

	for (i = 0; i < subs->nurbs; i++) {
		if (snd_BUG_ON(!subs->dataurb[i].urb))
			return -EINVAL;
		if (subs->ops.prepare(subs, runtime, subs->dataurb[i].urb) < 0) {
			snd_printk(KERN_ERR "cannot prepare datapipe for urb %d\n", i);
			goto __error;
		}
	}
	if (subs->syncpipe) {
		for (i = 0; i < SYNC_URBS; i++) {
			if (snd_BUG_ON(!subs->syncurb[i].urb))
				return -EINVAL;
			if (subs->ops.prepare_sync(subs, runtime, subs->syncurb[i].urb) < 0) {
				snd_printk(KERN_ERR "cannot prepare syncpipe for urb %d\n", i);
				goto __error;
			}
		}
	}

	subs->active_mask = 0;
	subs->unlink_mask = 0;
	subs->running = 1;
	for (i = 0; i < subs->nurbs; i++) {
		err = usb_submit_urb(subs->dataurb[i].urb, GFP_ATOMIC);
		if (err < 0) {
			snd_printk(KERN_ERR "cannot submit datapipe "
				   "for urb %d, error %d: %s\n",
				   i, err, usb_error_string(err));
			goto __error;
		}
		set_bit(i, &subs->active_mask);
	}
	if (subs->syncpipe) {
		for (i = 0; i < SYNC_URBS; i++) {
			err = usb_submit_urb(subs->syncurb[i].urb, GFP_ATOMIC);
			if (err < 0) {
				snd_printk(KERN_ERR "cannot submit syncpipe "
					   "for urb %d, error %d: %s\n",
					   i, err, usb_error_string(err));
				goto __error;
			}
			set_bit(i + 16, &subs->active_mask);
		}
	}
	return 0;

 __error:
	// snd_pcm_stop(subs->pcm_substream, SNDRV_PCM_STATE_XRUN);
	deactivate_urbs(subs, 0, 0);
	return -EPIPE;
}


/*
 */
static struct snd_urb_ops audio_urb_ops[2] = {
	{
		.prepare =	prepare_nodata_playback_urb,
		.retire =	retire_playback_urb,
		.prepare_sync =	prepare_playback_sync_urb,
		.retire_sync =	retire_playback_sync_urb,
	},
	{
		.prepare =	prepare_capture_urb,
		.retire =	retire_capture_urb,
		.prepare_sync =	prepare_capture_sync_urb,
		.retire_sync =	retire_capture_sync_urb,
	},
};

/*
 * initialize the substream instance.
 */

void snd_usb_init_substream(struct snd_usb_stream *as,
			    int stream, struct audioformat *fp)
{
	struct snd_usb_substream *subs = &as->substream[stream];

	INIT_LIST_HEAD(&subs->fmt_list);
	spin_lock_init(&subs->lock);

	subs->stream = as;
	subs->direction = stream;
	subs->dev = as->chip->dev;
	subs->txfr_quirk = as->chip->txfr_quirk;
	subs->ops = audio_urb_ops[stream];
	subs->speed = snd_usb_get_speed(subs->dev);
	if (subs->speed >= USB_SPEED_HIGH)
		subs->ops.prepare_sync = prepare_capture_sync_urb_hs;
	subs->pkt_offset_adj = 0;

	snd_usb_set_pcm_ops(as->pcm, stream);

	list_add_tail(&fp->list, &subs->fmt_list);
	subs->formats |= fp->formats;
	subs->endpoint = fp->endpoint;
	subs->num_formats++;
	subs->fmt_type = fp->fmt_type;
}

int snd_usb_substream_playback_trigger(struct snd_pcm_substream *substream, int cmd)
{
	struct snd_usb_substream *subs = substream->runtime->private_data;

	switch (cmd) {
	case SNDRV_PCM_TRIGGER_START:
	case SNDRV_PCM_TRIGGER_PAUSE_RELEASE:
		subs->ops.prepare = prepare_playback_urb;
		return 0;
	case SNDRV_PCM_TRIGGER_STOP:
		return deactivate_urbs(subs, 0, 0);
	case SNDRV_PCM_TRIGGER_PAUSE_PUSH:
		subs->ops.prepare = prepare_nodata_playback_urb;
		return 0;
	}

	return -EINVAL;
}

int snd_usb_substream_capture_trigger(struct snd_pcm_substream *substream, int cmd)
{
	struct snd_usb_substream *subs = substream->runtime->private_data;

	switch (cmd) {
	case SNDRV_PCM_TRIGGER_START:
		subs->ops.retire = retire_capture_urb;
		return start_urbs(subs, substream->runtime);
	case SNDRV_PCM_TRIGGER_STOP:
		return deactivate_urbs(subs, 0, 0);
	case SNDRV_PCM_TRIGGER_PAUSE_PUSH:
		subs->ops.retire = retire_paused_capture_urb;
		return 0;
	case SNDRV_PCM_TRIGGER_PAUSE_RELEASE:
		subs->ops.retire = retire_capture_urb;
		return 0;
	}

	return -EINVAL;
}

int snd_usb_substream_prepare(struct snd_usb_substream *subs,
			      struct snd_pcm_runtime *runtime)
{
	/* clear urbs (to be sure) */
	deactivate_urbs(subs, 0, 1);
	wait_clear_urbs(subs);

	/* for playback, submit the URBs now; otherwise, the first hwptr_done
	 * updates for all URBs would happen at the same time when starting */
	if (subs->direction == SNDRV_PCM_STREAM_PLAYBACK) {
		subs->ops.prepare = prepare_nodata_playback_urb;
		return start_urbs(subs, runtime);
	}

	return 0;
}
=======
>>>>>>> c3ade0e0
<|MERGE_RESOLUTION|>--- conflicted
+++ resolved
@@ -867,37 +867,6 @@
 	if (++ep->use_count != 1)
 		return 0;
 
-<<<<<<< HEAD
-	for (i = 0; i < urb->number_of_packets; i++) {
-		cp = (unsigned char *)urb->transfer_buffer + urb->iso_frame_desc[i].offset + subs->pkt_offset_adj;
-		if (urb->iso_frame_desc[i].status && printk_ratelimit()) {
-			snd_printdd("frame %d active: %d\n", i, urb->iso_frame_desc[i].status);
-			// continue;
-		}
-		bytes = urb->iso_frame_desc[i].actual_length;
-		frames = bytes / stride;
-		if (!subs->txfr_quirk)
-			bytes = frames * stride;
-		if (bytes % (runtime->sample_bits >> 3) != 0) {
-#ifdef CONFIG_SND_DEBUG_VERBOSE
-			int oldbytes = bytes;
-#endif
-			bytes = frames * stride;
-			snd_printdd(KERN_ERR "Corrected urb data len. %d->%d\n",
-							oldbytes, bytes);
-		}
-		/* update the current pointer */
-		spin_lock_irqsave(&subs->lock, flags);
-		oldptr = subs->hwptr_done;
-		subs->hwptr_done += bytes;
-		if (subs->hwptr_done >= runtime->buffer_size * stride)
-			subs->hwptr_done -= runtime->buffer_size * stride;
-		frames = (bytes + (oldptr % stride)) / stride;
-		subs->transfer_done += frames;
-		if (subs->transfer_done >= runtime->period_size) {
-			subs->transfer_done -= runtime->period_size;
-			period_elapsed = 1;
-=======
 	/* just to be sure */
 	deactivate_urbs(ep, false);
 	if (can_sleep)
@@ -922,7 +891,6 @@
 		for (i = 0; i < ep->nurbs; i++) {
 			struct snd_urb_ctx *ctx = ep->urb + i;
 			list_add_tail(&ctx->ready_list, &ep->ready_playback_urbs);
->>>>>>> c3ade0e0
 		}
 
 		return 0;
@@ -1182,357 +1150,3 @@
 		ep->freqshift = INT_MIN;
 	}
 }
-<<<<<<< HEAD
-
-/*
- * Prepare urb for streaming before playback starts or when paused.
- *
- * We don't have any data, so we send silence.
- */
-static int prepare_nodata_playback_urb(struct snd_usb_substream *subs,
-				       struct snd_pcm_runtime *runtime,
-				       struct urb *urb)
-{
-	unsigned int i, offs, counts;
-	struct snd_urb_ctx *ctx = urb->context;
-	int stride = runtime->frame_bits >> 3;
-
-	offs = 0;
-	urb->dev = ctx->subs->dev;
-	for (i = 0; i < ctx->packets; ++i) {
-		counts = snd_usb_audio_next_packet_size(subs);
-		urb->iso_frame_desc[i].offset = offs * stride;
-		urb->iso_frame_desc[i].length = counts * stride;
-		offs += counts;
-	}
-	urb->number_of_packets = ctx->packets;
-	urb->transfer_buffer_length = offs * stride;
-	memset(urb->transfer_buffer,
-	       runtime->format == SNDRV_PCM_FORMAT_U8 ? 0x80 : 0,
-	       offs * stride);
-	return 0;
-}
-
-/*
- * prepare urb for playback data pipe
- *
- * Since a URB can handle only a single linear buffer, we must use double
- * buffering when the data to be transferred overflows the buffer boundary.
- * To avoid inconsistencies when updating hwptr_done, we use double buffering
- * for all URBs.
- */
-static int prepare_playback_urb(struct snd_usb_substream *subs,
-				struct snd_pcm_runtime *runtime,
-				struct urb *urb)
-{
-	int i, stride;
-	unsigned int counts, frames, bytes;
-	unsigned long flags;
-	int period_elapsed = 0;
-	struct snd_urb_ctx *ctx = urb->context;
-
-	stride = runtime->frame_bits >> 3;
-
-	frames = 0;
-	urb->dev = ctx->subs->dev; /* we need to set this at each time */
-	urb->number_of_packets = 0;
-	spin_lock_irqsave(&subs->lock, flags);
-	for (i = 0; i < ctx->packets; i++) {
-		counts = snd_usb_audio_next_packet_size(subs);
-		/* set up descriptor */
-		urb->iso_frame_desc[i].offset = frames * stride;
-		urb->iso_frame_desc[i].length = counts * stride;
-		frames += counts;
-		urb->number_of_packets++;
-		subs->transfer_done += counts;
-		if (subs->transfer_done >= runtime->period_size) {
-			subs->transfer_done -= runtime->period_size;
-			period_elapsed = 1;
-			if (subs->fmt_type == UAC_FORMAT_TYPE_II) {
-				if (subs->transfer_done > 0) {
-					/* FIXME: fill-max mode is not
-					 * supported yet */
-					frames -= subs->transfer_done;
-					counts -= subs->transfer_done;
-					urb->iso_frame_desc[i].length =
-						counts * stride;
-					subs->transfer_done = 0;
-				}
-				i++;
-				if (i < ctx->packets) {
-					/* add a transfer delimiter */
-					urb->iso_frame_desc[i].offset =
-						frames * stride;
-					urb->iso_frame_desc[i].length = 0;
-					urb->number_of_packets++;
-				}
-				break;
-			}
-		}
-		if (period_elapsed) /* finish at the period boundary */
-			break;
-	}
-	bytes = frames * stride;
-	if (subs->hwptr_done + bytes > runtime->buffer_size * stride) {
-		/* err, the transferred area goes over buffer boundary. */
-		unsigned int bytes1 =
-			runtime->buffer_size * stride - subs->hwptr_done;
-		memcpy(urb->transfer_buffer,
-		       runtime->dma_area + subs->hwptr_done, bytes1);
-		memcpy(urb->transfer_buffer + bytes1,
-		       runtime->dma_area, bytes - bytes1);
-	} else {
-		memcpy(urb->transfer_buffer,
-		       runtime->dma_area + subs->hwptr_done, bytes);
-	}
-	subs->hwptr_done += bytes;
-	if (subs->hwptr_done >= runtime->buffer_size * stride)
-		subs->hwptr_done -= runtime->buffer_size * stride;
-
-	/* update delay with exact number of samples queued */
-	runtime->delay = subs->last_delay;
-	runtime->delay += frames;
-	subs->last_delay = runtime->delay;
-
-	/* realign last_frame_number */
-	subs->last_frame_number = usb_get_current_frame_number(subs->dev);
-	subs->last_frame_number &= 0xFF; /* keep 8 LSBs */
-
-	spin_unlock_irqrestore(&subs->lock, flags);
-	urb->transfer_buffer_length = bytes;
-	if (period_elapsed)
-		snd_pcm_period_elapsed(subs->pcm_substream);
-	return 0;
-}
-
-/*
- * process after playback data complete
- * - decrease the delay count again
- */
-static int retire_playback_urb(struct snd_usb_substream *subs,
-			       struct snd_pcm_runtime *runtime,
-			       struct urb *urb)
-{
-	unsigned long flags;
-	int stride = runtime->frame_bits >> 3;
-	int processed = urb->transfer_buffer_length / stride;
-	int est_delay;
-
-	spin_lock_irqsave(&subs->lock, flags);
-
-	est_delay = snd_usb_pcm_delay(subs, runtime->rate);
-	/* update delay with exact number of samples played */
-	if (processed > subs->last_delay)
-		subs->last_delay = 0;
-	else
-		subs->last_delay -= processed;
-	runtime->delay = subs->last_delay;
-
-	/*
-	 * Report when delay estimate is off by more than 2ms.
-	 * The error should be lower than 2ms since the estimate relies
-	 * on two reads of a counter updated every ms.
-	 */
-	if (abs(est_delay - subs->last_delay) * 1000 > runtime->rate * 2)
-		snd_printk(KERN_DEBUG "delay: estimated %d, actual %d\n",
-			est_delay, subs->last_delay);
-
-	spin_unlock_irqrestore(&subs->lock, flags);
-	return 0;
-}
-
-static const char *usb_error_string(int err)
-{
-	switch (err) {
-	case -ENODEV:
-		return "no device";
-	case -ENOENT:
-		return "endpoint not enabled";
-	case -EPIPE:
-		return "endpoint stalled";
-	case -ENOSPC:
-		return "not enough bandwidth";
-	case -ESHUTDOWN:
-		return "device disabled";
-	case -EHOSTUNREACH:
-		return "device suspended";
-	case -EINVAL:
-	case -EAGAIN:
-	case -EFBIG:
-	case -EMSGSIZE:
-		return "internal error";
-	default:
-		return "unknown error";
-	}
-}
-
-/*
- * set up and start data/sync urbs
- */
-static int start_urbs(struct snd_usb_substream *subs, struct snd_pcm_runtime *runtime)
-{
-	unsigned int i;
-	int err;
-
-	if (subs->stream->chip->shutdown)
-		return -EBADFD;
-
-	for (i = 0; i < subs->nurbs; i++) {
-		if (snd_BUG_ON(!subs->dataurb[i].urb))
-			return -EINVAL;
-		if (subs->ops.prepare(subs, runtime, subs->dataurb[i].urb) < 0) {
-			snd_printk(KERN_ERR "cannot prepare datapipe for urb %d\n", i);
-			goto __error;
-		}
-	}
-	if (subs->syncpipe) {
-		for (i = 0; i < SYNC_URBS; i++) {
-			if (snd_BUG_ON(!subs->syncurb[i].urb))
-				return -EINVAL;
-			if (subs->ops.prepare_sync(subs, runtime, subs->syncurb[i].urb) < 0) {
-				snd_printk(KERN_ERR "cannot prepare syncpipe for urb %d\n", i);
-				goto __error;
-			}
-		}
-	}
-
-	subs->active_mask = 0;
-	subs->unlink_mask = 0;
-	subs->running = 1;
-	for (i = 0; i < subs->nurbs; i++) {
-		err = usb_submit_urb(subs->dataurb[i].urb, GFP_ATOMIC);
-		if (err < 0) {
-			snd_printk(KERN_ERR "cannot submit datapipe "
-				   "for urb %d, error %d: %s\n",
-				   i, err, usb_error_string(err));
-			goto __error;
-		}
-		set_bit(i, &subs->active_mask);
-	}
-	if (subs->syncpipe) {
-		for (i = 0; i < SYNC_URBS; i++) {
-			err = usb_submit_urb(subs->syncurb[i].urb, GFP_ATOMIC);
-			if (err < 0) {
-				snd_printk(KERN_ERR "cannot submit syncpipe "
-					   "for urb %d, error %d: %s\n",
-					   i, err, usb_error_string(err));
-				goto __error;
-			}
-			set_bit(i + 16, &subs->active_mask);
-		}
-	}
-	return 0;
-
- __error:
-	// snd_pcm_stop(subs->pcm_substream, SNDRV_PCM_STATE_XRUN);
-	deactivate_urbs(subs, 0, 0);
-	return -EPIPE;
-}
-
-
-/*
- */
-static struct snd_urb_ops audio_urb_ops[2] = {
-	{
-		.prepare =	prepare_nodata_playback_urb,
-		.retire =	retire_playback_urb,
-		.prepare_sync =	prepare_playback_sync_urb,
-		.retire_sync =	retire_playback_sync_urb,
-	},
-	{
-		.prepare =	prepare_capture_urb,
-		.retire =	retire_capture_urb,
-		.prepare_sync =	prepare_capture_sync_urb,
-		.retire_sync =	retire_capture_sync_urb,
-	},
-};
-
-/*
- * initialize the substream instance.
- */
-
-void snd_usb_init_substream(struct snd_usb_stream *as,
-			    int stream, struct audioformat *fp)
-{
-	struct snd_usb_substream *subs = &as->substream[stream];
-
-	INIT_LIST_HEAD(&subs->fmt_list);
-	spin_lock_init(&subs->lock);
-
-	subs->stream = as;
-	subs->direction = stream;
-	subs->dev = as->chip->dev;
-	subs->txfr_quirk = as->chip->txfr_quirk;
-	subs->ops = audio_urb_ops[stream];
-	subs->speed = snd_usb_get_speed(subs->dev);
-	if (subs->speed >= USB_SPEED_HIGH)
-		subs->ops.prepare_sync = prepare_capture_sync_urb_hs;
-	subs->pkt_offset_adj = 0;
-
-	snd_usb_set_pcm_ops(as->pcm, stream);
-
-	list_add_tail(&fp->list, &subs->fmt_list);
-	subs->formats |= fp->formats;
-	subs->endpoint = fp->endpoint;
-	subs->num_formats++;
-	subs->fmt_type = fp->fmt_type;
-}
-
-int snd_usb_substream_playback_trigger(struct snd_pcm_substream *substream, int cmd)
-{
-	struct snd_usb_substream *subs = substream->runtime->private_data;
-
-	switch (cmd) {
-	case SNDRV_PCM_TRIGGER_START:
-	case SNDRV_PCM_TRIGGER_PAUSE_RELEASE:
-		subs->ops.prepare = prepare_playback_urb;
-		return 0;
-	case SNDRV_PCM_TRIGGER_STOP:
-		return deactivate_urbs(subs, 0, 0);
-	case SNDRV_PCM_TRIGGER_PAUSE_PUSH:
-		subs->ops.prepare = prepare_nodata_playback_urb;
-		return 0;
-	}
-
-	return -EINVAL;
-}
-
-int snd_usb_substream_capture_trigger(struct snd_pcm_substream *substream, int cmd)
-{
-	struct snd_usb_substream *subs = substream->runtime->private_data;
-
-	switch (cmd) {
-	case SNDRV_PCM_TRIGGER_START:
-		subs->ops.retire = retire_capture_urb;
-		return start_urbs(subs, substream->runtime);
-	case SNDRV_PCM_TRIGGER_STOP:
-		return deactivate_urbs(subs, 0, 0);
-	case SNDRV_PCM_TRIGGER_PAUSE_PUSH:
-		subs->ops.retire = retire_paused_capture_urb;
-		return 0;
-	case SNDRV_PCM_TRIGGER_PAUSE_RELEASE:
-		subs->ops.retire = retire_capture_urb;
-		return 0;
-	}
-
-	return -EINVAL;
-}
-
-int snd_usb_substream_prepare(struct snd_usb_substream *subs,
-			      struct snd_pcm_runtime *runtime)
-{
-	/* clear urbs (to be sure) */
-	deactivate_urbs(subs, 0, 1);
-	wait_clear_urbs(subs);
-
-	/* for playback, submit the URBs now; otherwise, the first hwptr_done
-	 * updates for all URBs would happen at the same time when starting */
-	if (subs->direction == SNDRV_PCM_STREAM_PLAYBACK) {
-		subs->ops.prepare = prepare_nodata_playback_urb;
-		return start_urbs(subs, runtime);
-	}
-
-	return 0;
-}
-=======
->>>>>>> c3ade0e0
