--- conflicted
+++ resolved
@@ -690,44 +690,6 @@
 		return -EINVAL;
 	}
 
-<<<<<<< HEAD
-	changed = subs->cur_audiofmt != fmt ||
-		subs->period_bytes != params_period_bytes(hw_params) ||
-		subs->cur_rate != rate;
-
-	down_read(&subs->stream->chip->shutdown_rwsem);
-	if (subs->stream->chip->shutdown) {
-		ret = -ENODEV;
-		goto unlock;
-	}
-	if ((ret = set_format(subs, fmt)) < 0)
-		goto unlock;
-
-	if (subs->cur_rate != rate) {
-		struct usb_host_interface *alts;
-		struct usb_interface *iface;
-		iface = usb_ifnum_to_if(subs->dev, fmt->iface);
-		alts = &iface->altsetting[fmt->altset_idx];
-		ret = snd_usb_init_sample_rate(subs->stream->chip, subs->interface, alts, fmt, rate);
-		if (ret < 0)
-			goto unlock;
-		subs->cur_rate = rate;
-	}
-
-	if (changed) {
-		/* format changed */
-		snd_usb_release_substream_urbs(subs, 0);
-		/* influenced: period_bytes, channels, rate, format, */
-		ret = snd_usb_init_substream_urbs(subs, params_period_bytes(hw_params),
-						  params_rate(hw_params),
-						  snd_pcm_format_physical_width(params_format(hw_params)) *
-							params_channels(hw_params));
-	}
-
-unlock:
-	up_read(&subs->stream->chip->shutdown_rwsem);
-	return ret;
-=======
 	down_read(&subs->stream->chip->shutdown_rwsem);
 	if (subs->stream->chip->shutdown)
 		ret = -ENODEV;
@@ -742,7 +704,6 @@
 	subs->need_setup_ep = true;
 
 	return 0;
->>>>>>> c3ade0e0
 }
 
 /*
@@ -758,15 +719,11 @@
 	subs->cur_rate = 0;
 	subs->period_bytes = 0;
 	down_read(&subs->stream->chip->shutdown_rwsem);
-<<<<<<< HEAD
-	snd_usb_release_substream_urbs(subs, 0);
-=======
 	if (!subs->stream->chip->shutdown) {
 		stop_endpoints(subs, true);
 		snd_usb_endpoint_deactivate(subs->sync_endpoint);
 		snd_usb_endpoint_deactivate(subs->data_endpoint);
 	}
->>>>>>> c3ade0e0
 	up_read(&subs->stream->chip->shutdown_rwsem);
 	return snd_pcm_lib_free_vmalloc_buffer(substream);
 }
@@ -780,13 +737,9 @@
 {
 	struct snd_pcm_runtime *runtime = substream->runtime;
 	struct snd_usb_substream *subs = runtime->private_data;
-<<<<<<< HEAD
-	int ret = 0;
-=======
 	struct usb_host_interface *alts;
 	struct usb_interface *iface;
 	int ret;
->>>>>>> c3ade0e0
 
 	if (! subs->cur_audiofmt) {
 		snd_printk(KERN_ERR "usbaudio: no format is specified!\n");
@@ -798,8 +751,6 @@
 		ret = -ENODEV;
 		goto unlock;
 	}
-<<<<<<< HEAD
-=======
 	if (snd_BUG_ON(!subs->data_endpoint)) {
 		ret = -EIO;
 		goto unlock;
@@ -829,7 +780,6 @@
 		subs->need_setup_ep = false;
 	}
 
->>>>>>> c3ade0e0
 	/* some unit conversions in runtime */
 	subs->data_endpoint->maxframesize =
 		bytes_to_frames(runtime, subs->data_endpoint->maxpacksize);
@@ -843,15 +793,11 @@
 	subs->last_frame_number = 0;
 	runtime->delay = 0;
 
-<<<<<<< HEAD
-	ret = snd_usb_substream_prepare(subs, runtime);
-=======
 	/* for playback, submit the URBs now; otherwise, the first hwptr_done
 	 * updates for all URBs would happen at the same time when starting */
 	if (subs->direction == SNDRV_PCM_STREAM_PLAYBACK)
 		ret = start_endpoints(subs, true);
 
->>>>>>> c3ade0e0
  unlock:
 	up_read(&subs->stream->chip->shutdown_rwsem);
 	return ret;
