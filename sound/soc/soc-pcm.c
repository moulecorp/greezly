--- conflicted
+++ resolved
@@ -889,20 +889,6 @@
 {
 	struct snd_soc_dpcm *dpcm, *d;
 
-<<<<<<< HEAD
-	rtd->pcm = pcm;
-	pcm->private_data = rtd;
-	if (platform->driver->ops) {
-		pax_open_kernel();
-		*(void **)&soc_pcm_ops.mmap = platform->driver->ops->mmap;
-		*(void **)&soc_pcm_ops.pointer = platform->driver->ops->pointer;
-		*(void **)&soc_pcm_ops.ioctl = platform->driver->ops->ioctl;
-		*(void **)&soc_pcm_ops.copy = platform->driver->ops->copy;
-		*(void **)&soc_pcm_ops.silence = platform->driver->ops->silence;
-		*(void **)&soc_pcm_ops.ack = platform->driver->ops->ack;
-		*(void **)&soc_pcm_ops.page = platform->driver->ops->page;
-		pax_close_kernel();
-=======
 	list_for_each_entry_safe(dpcm, d, &fe->dpcm[stream].be_clients, list_be) {
 		dev_dbg(fe->dev, "ASoC: BE %s disconnect check for %s\n",
 				stream ? "capture" : "playback",
@@ -924,7 +910,6 @@
 		list_del(&dpcm->list_be);
 		list_del(&dpcm->list_fe);
 		kfree(dpcm);
->>>>>>> c3ade0e0
 	}
 }
 
