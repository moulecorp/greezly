/*
 * This program is free software; you can redistribute it and/or modify
 * it under the terms of the GNU General Public License version 2 as
 * published by the Free Software Foundation.
 */

#include <linux/slab.h>
#include <linux/module.h>
#include <linux/dma-mapping.h>
#include <linux/dmaengine.h>

#include <sound/core.h>
#include <sound/pcm.h>
#include <sound/pcm_params.h>
#include <sound/pxa2xx-lib.h>
#include <sound/dmaengine_pcm.h>

#include <mach/dma.h>

#include "pxa2xx-pcm.h"

static const struct snd_pcm_hardware pxa2xx_pcm_hardware = {
	.info			= SNDRV_PCM_INFO_MMAP |
				  SNDRV_PCM_INFO_MMAP_VALID |
				  SNDRV_PCM_INFO_INTERLEAVED |
				  SNDRV_PCM_INFO_PAUSE |
				  SNDRV_PCM_INFO_RESUME,
	.formats		= SNDRV_PCM_FMTBIT_S16_LE |
					SNDRV_PCM_FMTBIT_S24_LE |
					SNDRV_PCM_FMTBIT_S32_LE,
	.period_bytes_min	= 32,
	.period_bytes_max	= 8192 - 32,
	.periods_min		= 1,
	.periods_max		= PAGE_SIZE/sizeof(pxa_dma_desc),
	.buffer_bytes_max	= 128 * 1024,
	.fifo_size		= 32,
};

int __pxa2xx_pcm_hw_params(struct snd_pcm_substream *substream,
				struct snd_pcm_hw_params *params)
{
	struct snd_pcm_runtime *runtime = substream->runtime;
	struct pxa2xx_runtime_data *rtd = runtime->private_data;
	size_t totsize = params_buffer_bytes(params);
	size_t period = params_period_bytes(params);
	pxa_dma_desc *dma_desc;
	dma_addr_t dma_buff_phys, next_desc_phys;
	u32 dcmd = DCMD_INCSRCADDR | DCMD_FLOWTRG;

	/* temporary transition hack */
	switch (rtd->params->addr_width) {
	case DMA_SLAVE_BUSWIDTH_1_BYTE:
		dcmd |= DCMD_WIDTH1;
		break;
	case DMA_SLAVE_BUSWIDTH_2_BYTES:
		dcmd |= DCMD_WIDTH2;
		break;
	case DMA_SLAVE_BUSWIDTH_4_BYTES:
		dcmd |= DCMD_WIDTH4;
		break;
	default:
		/* can't happen */
		break;
	}

	switch (rtd->params->maxburst) {
	case 8:
		dcmd |= DCMD_BURST8;
		break;
	case 16:
		dcmd |= DCMD_BURST16;
		break;
	case 32:
		dcmd |= DCMD_BURST32;
		break;
	}

	snd_pcm_set_runtime_buffer(substream, &substream->dma_buffer);
	runtime->dma_bytes = totsize;

	dma_desc = rtd->dma_desc_array;
	next_desc_phys = rtd->dma_desc_array_phys;
	dma_buff_phys = runtime->dma_addr;
	do {
		next_desc_phys += sizeof(pxa_dma_desc);
		dma_desc->ddadr = next_desc_phys;
		if (substream->stream == SNDRV_PCM_STREAM_PLAYBACK) {
			dma_desc->dsadr = dma_buff_phys;
			dma_desc->dtadr = rtd->params->addr;
		} else {
			dma_desc->dsadr = rtd->params->addr;
			dma_desc->dtadr = dma_buff_phys;
		}
		if (period > totsize)
			period = totsize;
		dma_desc->dcmd = dcmd | period | DCMD_ENDIRQEN;
		dma_desc++;
		dma_buff_phys += period;
	} while (totsize -= period);
	dma_desc[-1].ddadr = rtd->dma_desc_array_phys;

	return 0;
}
EXPORT_SYMBOL(__pxa2xx_pcm_hw_params);

int __pxa2xx_pcm_hw_free(struct snd_pcm_substream *substream)
{
	struct pxa2xx_runtime_data *rtd = substream->runtime->private_data;

	if (rtd && rtd->params && rtd->params->filter_data) {
		unsigned long req = *(unsigned long *) rtd->params->filter_data;
		DRCMR(req) = 0;
	}

	snd_pcm_set_runtime_buffer(substream, NULL);
	return 0;
}
EXPORT_SYMBOL(__pxa2xx_pcm_hw_free);

int pxa2xx_pcm_trigger(struct snd_pcm_substream *substream, int cmd)
{
	struct pxa2xx_runtime_data *prtd = substream->runtime->private_data;
	int ret = 0;

	switch (cmd) {
	case SNDRV_PCM_TRIGGER_START:
		DDADR(prtd->dma_ch) = prtd->dma_desc_array_phys;
		DCSR(prtd->dma_ch) = DCSR_RUN;
		break;

	case SNDRV_PCM_TRIGGER_STOP:
	case SNDRV_PCM_TRIGGER_SUSPEND:
	case SNDRV_PCM_TRIGGER_PAUSE_PUSH:
		DCSR(prtd->dma_ch) &= ~DCSR_RUN;
		break;

	case SNDRV_PCM_TRIGGER_RESUME:
		DCSR(prtd->dma_ch) |= DCSR_RUN;
		break;
	case SNDRV_PCM_TRIGGER_PAUSE_RELEASE:
		DDADR(prtd->dma_ch) = prtd->dma_desc_array_phys;
		DCSR(prtd->dma_ch) |= DCSR_RUN;
		break;

	default:
		ret = -EINVAL;
	}

	return ret;
}
EXPORT_SYMBOL(pxa2xx_pcm_trigger);

snd_pcm_uframes_t
pxa2xx_pcm_pointer(struct snd_pcm_substream *substream)
{
	struct snd_pcm_runtime *runtime = substream->runtime;
	struct pxa2xx_runtime_data *prtd = runtime->private_data;

	dma_addr_t ptr = (substream->stream == SNDRV_PCM_STREAM_PLAYBACK) ?
			 DSADR(prtd->dma_ch) : DTADR(prtd->dma_ch);
	snd_pcm_uframes_t x = bytes_to_frames(runtime, ptr - runtime->dma_addr);

	if (x == runtime->buffer_size)
		x = 0;
	return x;
}
EXPORT_SYMBOL(pxa2xx_pcm_pointer);

int __pxa2xx_pcm_prepare(struct snd_pcm_substream *substream)
{
	struct pxa2xx_runtime_data *prtd = substream->runtime->private_data;
	unsigned long req;

	if (!prtd || !prtd->params)
		return 0;

	if (prtd->dma_ch == -1)
		return -EINVAL;

	DCSR(prtd->dma_ch) &= ~DCSR_RUN;
	DCSR(prtd->dma_ch) = 0;
	DCMD(prtd->dma_ch) = 0;
	req = *(unsigned long *) prtd->params->filter_data;
	DRCMR(req) = prtd->dma_ch | DRCMR_MAPVLD;

	return 0;
}
EXPORT_SYMBOL(__pxa2xx_pcm_prepare);

void pxa2xx_pcm_dma_irq(int dma_ch, void *dev_id)
{
	struct snd_pcm_substream *substream = dev_id;
	int dcsr;

	dcsr = DCSR(dma_ch);
	DCSR(dma_ch) = dcsr & ~DCSR_STOPIRQEN;

	if (dcsr & DCSR_ENDINTR) {
		snd_pcm_period_elapsed(substream);
	} else {
<<<<<<< HEAD
		printk(KERN_ERR "%s: DMA error on channel %d (DCSR=%#x)\n",
			rtd->params->name, dma_ch, dcsr);
=======
		printk(KERN_ERR "DMA error on channel %d (DCSR=%#x)\n",
			dma_ch, dcsr);
>>>>>>> c3ade0e0
		snd_pcm_stream_lock(substream);
		snd_pcm_stop(substream, SNDRV_PCM_STATE_XRUN);
		snd_pcm_stream_unlock(substream);
	}
}
EXPORT_SYMBOL(pxa2xx_pcm_dma_irq);

int __pxa2xx_pcm_open(struct snd_pcm_substream *substream)
{
	struct snd_pcm_runtime *runtime = substream->runtime;
	struct pxa2xx_runtime_data *rtd;
	int ret;

	runtime->hw = pxa2xx_pcm_hardware;

	/*
	 * For mysterious reasons (and despite what the manual says)
	 * playback samples are lost if the DMA count is not a multiple
	 * of the DMA burst size.  Let's add a rule to enforce that.
	 */
	ret = snd_pcm_hw_constraint_step(runtime, 0,
		SNDRV_PCM_HW_PARAM_PERIOD_BYTES, 32);
	if (ret)
		goto out;

	ret = snd_pcm_hw_constraint_step(runtime, 0,
		SNDRV_PCM_HW_PARAM_BUFFER_BYTES, 32);
	if (ret)
		goto out;

	ret = snd_pcm_hw_constraint_integer(runtime,
					    SNDRV_PCM_HW_PARAM_PERIODS);
	if (ret < 0)
		goto out;

	ret = -ENOMEM;
	rtd = kzalloc(sizeof(*rtd), GFP_KERNEL);
	if (!rtd)
		goto out;
	rtd->dma_desc_array =
		dma_alloc_writecombine(substream->pcm->card->dev, PAGE_SIZE,
				       &rtd->dma_desc_array_phys, GFP_KERNEL);
	if (!rtd->dma_desc_array)
		goto err1;

	rtd->dma_ch = -1;
	runtime->private_data = rtd;
	return 0;

 err1:
	kfree(rtd);
 out:
	return ret;
}
EXPORT_SYMBOL(__pxa2xx_pcm_open);

int __pxa2xx_pcm_close(struct snd_pcm_substream *substream)
{
	struct snd_pcm_runtime *runtime = substream->runtime;
	struct pxa2xx_runtime_data *rtd = runtime->private_data;

	dma_free_writecombine(substream->pcm->card->dev, PAGE_SIZE,
			      rtd->dma_desc_array, rtd->dma_desc_array_phys);
	kfree(rtd);
	return 0;
}
EXPORT_SYMBOL(__pxa2xx_pcm_close);

int pxa2xx_pcm_mmap(struct snd_pcm_substream *substream,
	struct vm_area_struct *vma)
{
	struct snd_pcm_runtime *runtime = substream->runtime;
	return dma_mmap_writecombine(substream->pcm->card->dev, vma,
				     runtime->dma_area,
				     runtime->dma_addr,
				     runtime->dma_bytes);
}
EXPORT_SYMBOL(pxa2xx_pcm_mmap);

int pxa2xx_pcm_preallocate_dma_buffer(struct snd_pcm *pcm, int stream)
{
	struct snd_pcm_substream *substream = pcm->streams[stream].substream;
	struct snd_dma_buffer *buf = &substream->dma_buffer;
	size_t size = pxa2xx_pcm_hardware.buffer_bytes_max;
	buf->dev.type = SNDRV_DMA_TYPE_DEV;
	buf->dev.dev = pcm->card->dev;
	buf->private_data = NULL;
	buf->area = dma_alloc_writecombine(pcm->card->dev, size,
					   &buf->addr, GFP_KERNEL);
	if (!buf->area)
		return -ENOMEM;
	buf->bytes = size;
	return 0;
}
EXPORT_SYMBOL(pxa2xx_pcm_preallocate_dma_buffer);

void pxa2xx_pcm_free_dma_buffers(struct snd_pcm *pcm)
{
	struct snd_pcm_substream *substream;
	struct snd_dma_buffer *buf;
	int stream;

	for (stream = 0; stream < 2; stream++) {
		substream = pcm->streams[stream].substream;
		if (!substream)
			continue;
		buf = &substream->dma_buffer;
		if (!buf->area)
			continue;
		dma_free_writecombine(pcm->card->dev, buf->bytes,
				      buf->area, buf->addr);
		buf->area = NULL;
	}
}
EXPORT_SYMBOL(pxa2xx_pcm_free_dma_buffers);

MODULE_AUTHOR("Nicolas Pitre");
MODULE_DESCRIPTION("Intel PXA2xx sound library");
MODULE_LICENSE("GPL");<|MERGE_RESOLUTION|>--- conflicted
+++ resolved
@@ -198,13 +198,8 @@
 	if (dcsr & DCSR_ENDINTR) {
 		snd_pcm_period_elapsed(substream);
 	} else {
-<<<<<<< HEAD
-		printk(KERN_ERR "%s: DMA error on channel %d (DCSR=%#x)\n",
-			rtd->params->name, dma_ch, dcsr);
-=======
 		printk(KERN_ERR "DMA error on channel %d (DCSR=%#x)\n",
 			dma_ch, dcsr);
->>>>>>> c3ade0e0
 		snd_pcm_stream_lock(substream);
 		snd_pcm_stop(substream, SNDRV_PCM_STATE_XRUN);
 		snd_pcm_stream_unlock(substream);
