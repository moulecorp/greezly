--- conflicted
+++ resolved
@@ -1126,54 +1126,12 @@
 	{}
 };
 
-<<<<<<< HEAD
-static const struct snd_pci_quirk stac92hd73xx_cfg_tbl[] = {
-	/* SigmaTel reference board */
-	SND_PCI_QUIRK(PCI_VENDOR_ID_INTEL, 0x2668,
-				"DFI LanParty", STAC_92HD73XX_REF),
-	SND_PCI_QUIRK(PCI_VENDOR_ID_DFI, 0x3101,
-				"DFI LanParty", STAC_92HD73XX_REF),
-	SND_PCI_QUIRK(PCI_VENDOR_ID_INTEL, 0x5002,
-				"Intel DG45ID", STAC_92HD73XX_INTEL),
-	SND_PCI_QUIRK(PCI_VENDOR_ID_INTEL, 0x5003,
-				"Intel DG45FC", STAC_92HD73XX_INTEL),
-	SND_PCI_QUIRK(PCI_VENDOR_ID_DELL, 0x0254,
-				"Dell Studio 1535", STAC_DELL_M6_DMIC),
-	SND_PCI_QUIRK(PCI_VENDOR_ID_DELL, 0x0255,
-				"unknown Dell", STAC_DELL_M6_DMIC),
-	SND_PCI_QUIRK(PCI_VENDOR_ID_DELL, 0x0256,
-				"unknown Dell", STAC_DELL_M6_BOTH),
-	SND_PCI_QUIRK(PCI_VENDOR_ID_DELL, 0x0257,
-				"unknown Dell", STAC_DELL_M6_BOTH),
-	SND_PCI_QUIRK(PCI_VENDOR_ID_DELL, 0x025e,
-				"unknown Dell", STAC_DELL_M6_AMIC),
-	SND_PCI_QUIRK(PCI_VENDOR_ID_DELL, 0x025f,
-				"unknown Dell", STAC_DELL_M6_AMIC),
-	SND_PCI_QUIRK(PCI_VENDOR_ID_DELL, 0x0271,
-				"unknown Dell", STAC_DELL_M6_DMIC),
-	SND_PCI_QUIRK(PCI_VENDOR_ID_DELL, 0x0272,
-				"unknown Dell", STAC_DELL_M6_DMIC),
-	SND_PCI_QUIRK(PCI_VENDOR_ID_DELL, 0x029f,
-				"Dell Studio 1537", STAC_DELL_M6_DMIC),
-	SND_PCI_QUIRK(PCI_VENDOR_ID_DELL, 0x02a0,
-				"Dell Studio 17", STAC_DELL_M6_DMIC),
-	SND_PCI_QUIRK(PCI_VENDOR_ID_DELL, 0x02be,
-				"Dell Studio 1555", STAC_DELL_M6_DMIC),
-	SND_PCI_QUIRK(PCI_VENDOR_ID_DELL, 0x02bd,
-				"Dell Studio 1557", STAC_DELL_M6_DMIC),
-	SND_PCI_QUIRK(PCI_VENDOR_ID_DELL, 0x02fe,
-				"Dell Studio XPS 1645", STAC_DELL_M6_DMIC),
-	SND_PCI_QUIRK(PCI_VENDOR_ID_DELL, 0x0413,
-				"Dell Studio 1558", STAC_DELL_M6_DMIC),
-	{} /* terminator */
-=======
 static const struct hda_verb stac9205_core_init[] = {
 	/* set master volume and direct control */
 	{ 0x24, AC_VERB_SET_VOLUME_KNOB_CONTROL, 0xff},
 	/* enable analog pc beep path */
 	{ 0x01, AC_VERB_SET_DIGI_CONVERT_2, 1 << 5},
 	{}
->>>>>>> c3ade0e0
 };
 
 static const struct snd_kcontrol_new stac92hd73xx_6ch_loopback =
@@ -1286,63 +1244,6 @@
 	{}
 };
 
-<<<<<<< HEAD
-static const struct snd_pci_quirk stac92hd83xxx_cfg_tbl[] = {
-	/* SigmaTel reference board */
-	SND_PCI_QUIRK(PCI_VENDOR_ID_INTEL, 0x2668,
-		      "DFI LanParty", STAC_92HD83XXX_REF),
-	SND_PCI_QUIRK(PCI_VENDOR_ID_DFI, 0x3101,
-		      "DFI LanParty", STAC_92HD83XXX_REF),
-	SND_PCI_QUIRK(PCI_VENDOR_ID_DELL, 0x02ba,
-		      "unknown Dell", STAC_DELL_S14),
-	SND_PCI_QUIRK(PCI_VENDOR_ID_DELL, 0x1028,
-		      "Dell Vostro 3500", STAC_DELL_VOSTRO_3500),
-	SND_PCI_QUIRK_MASK(PCI_VENDOR_ID_HP, 0xff00, 0x3600,
-			  "HP", STAC_92HD83XXX_HP),
-	SND_PCI_QUIRK(PCI_VENDOR_ID_HP, 0x1656,
-			  "HP", STAC_92HD83XXX_HP_cNB11_INTQUAD),
-	SND_PCI_QUIRK(PCI_VENDOR_ID_HP, 0x1657,
-			  "HP", STAC_92HD83XXX_HP_cNB11_INTQUAD),
-	SND_PCI_QUIRK(PCI_VENDOR_ID_HP, 0x1658,
-			  "HP", STAC_92HD83XXX_HP_cNB11_INTQUAD),
-	SND_PCI_QUIRK(PCI_VENDOR_ID_HP, 0x1659,
-			  "HP Pavilion dv7", STAC_HP_DV7_4000),
-	SND_PCI_QUIRK(PCI_VENDOR_ID_HP, 0x165A,
-			  "HP", STAC_92HD83XXX_HP_cNB11_INTQUAD),
-	SND_PCI_QUIRK(PCI_VENDOR_ID_HP, 0x165B,
-			  "HP", STAC_92HD83XXX_HP_cNB11_INTQUAD),
-	SND_PCI_QUIRK(PCI_VENDOR_ID_HP, 0x3388,
-			  "HP", STAC_92HD83XXX_HP_cNB11_INTQUAD),
-	SND_PCI_QUIRK(PCI_VENDOR_ID_HP, 0x3389,
-			  "HP", STAC_92HD83XXX_HP_cNB11_INTQUAD),
-	SND_PCI_QUIRK(PCI_VENDOR_ID_HP, 0x355B,
-			  "HP", STAC_92HD83XXX_HP_cNB11_INTQUAD),
-	SND_PCI_QUIRK(PCI_VENDOR_ID_HP, 0x355C,
-			  "HP", STAC_92HD83XXX_HP_cNB11_INTQUAD),
-	SND_PCI_QUIRK(PCI_VENDOR_ID_HP, 0x355D,
-			  "HP", STAC_92HD83XXX_HP_cNB11_INTQUAD),
-	SND_PCI_QUIRK(PCI_VENDOR_ID_HP, 0x355E,
-			  "HP", STAC_92HD83XXX_HP_cNB11_INTQUAD),
-	SND_PCI_QUIRK(PCI_VENDOR_ID_HP, 0x355F,
-			  "HP", STAC_92HD83XXX_HP_cNB11_INTQUAD),
-	SND_PCI_QUIRK(PCI_VENDOR_ID_HP, 0x3560,
-			  "HP", STAC_92HD83XXX_HP_cNB11_INTQUAD),
-	SND_PCI_QUIRK(PCI_VENDOR_ID_HP, 0x358B,
-			  "HP", STAC_92HD83XXX_HP_cNB11_INTQUAD),
-	SND_PCI_QUIRK(PCI_VENDOR_ID_HP, 0x358C,
-			  "HP", STAC_92HD83XXX_HP_cNB11_INTQUAD),
-	SND_PCI_QUIRK(PCI_VENDOR_ID_HP, 0x358D,
-			  "HP", STAC_92HD83XXX_HP_cNB11_INTQUAD),
-	SND_PCI_QUIRK(PCI_VENDOR_ID_HP, 0x3591,
-			  "HP", STAC_92HD83XXX_HP_cNB11_INTQUAD),
-	SND_PCI_QUIRK(PCI_VENDOR_ID_HP, 0x3592,
-			  "HP", STAC_92HD83XXX_HP_cNB11_INTQUAD),
-	SND_PCI_QUIRK(PCI_VENDOR_ID_HP, 0x3593,
-			  "HP", STAC_92HD83XXX_HP_cNB11_INTQUAD),
-	{} /* terminator */
-};
-=======
->>>>>>> c3ade0e0
 
 /* 
     STAC 9200-32 pin configs for
@@ -3859,30 +3760,6 @@
 		spec->eapd_mask = spec->gpio_mask = 0x04;
 		spec->gpio_dir = spec->gpio_data = 0x04;
 	}
-<<<<<<< HEAD
-	snd_hda_codec_write_cache(codec, nid, 0,
-				  AC_VERB_SET_UNSOLICITED_ENABLE,
-				  AC_USRSP_EN | tag);
-	return 1;
-}
-
-static int is_nid_out_jack_pin(struct auto_pin_cfg *cfg, hda_nid_t nid)
-{
-	int i;
-	for (i = 0; i < cfg->hp_outs; i++)
-		if (cfg->hp_pins[i] == nid)
-			return 1; /* nid is a HP-Out */
-	for (i = 0; i < cfg->line_outs; i++)
-		if (cfg->line_out_pins[i] == nid)
-			return 1; /* nid is a line-Out */
-	return 0; /* nid is not a HP-Out */
-};
-
-static void stac92xx_power_down(struct hda_codec *codec)
-{
-	struct sigmatel_spec *spec = codec->spec;
-=======
->>>>>>> c3ade0e0
 
 	snd_hda_add_verbs(codec, dell_3st_core_init);
 	spec->volknob_init = 1;
@@ -3899,176 +3776,6 @@
 	}
 }
 
-<<<<<<< HEAD
-static void stac_issue_unsol_events(struct hda_codec *codec, int num_pins,
-				    const hda_nid_t *pins)
-{
-	while (num_pins--)
-		stac_issue_unsol_event(codec, *pins++);
-}
-
-/* fake event to set up pins */
-static void stac_fake_hp_events(struct hda_codec *codec)
-{
-	struct sigmatel_spec *spec = codec->spec;
-
-	if (spec->autocfg.hp_outs)
-		stac_issue_unsol_events(codec, spec->autocfg.hp_outs,
-					spec->autocfg.hp_pins);
-	if (spec->autocfg.line_outs &&
-	    spec->autocfg.line_out_pins[0] != spec->autocfg.hp_pins[0])
-		stac_issue_unsol_events(codec, spec->autocfg.line_outs,
-					spec->autocfg.line_out_pins);
-}
-
-static int stac92xx_init(struct hda_codec *codec)
-{
-	struct sigmatel_spec *spec = codec->spec;
-	struct auto_pin_cfg *cfg = &spec->autocfg;
-	unsigned int gpio;
-	int i;
-
-	snd_hda_sequence_write(codec, spec->init);
-
-	/* power down adcs initially */
-	if (spec->powerdown_adcs)
-		for (i = 0; i < spec->num_adcs; i++)
-			snd_hda_codec_write(codec,
-				spec->adc_nids[i], 0,
-				AC_VERB_SET_POWER_STATE, AC_PWRST_D3);
-
-	/* override some hints */
-	stac_store_hints(codec);
-
-	/* set up GPIO */
-	gpio = spec->gpio_data;
-	/* turn on EAPD statically when spec->eapd_switch isn't set.
-	 * otherwise, unsol event will turn it on/off dynamically
-	 */
-	if (!spec->eapd_switch)
-		gpio |= spec->eapd_mask;
-	stac_gpio_set(codec, spec->gpio_mask, spec->gpio_dir, gpio);
-
-	/* set up pins */
-	if (spec->hp_detect) {
-		/* Enable unsolicited responses on the HP widget */
-		for (i = 0; i < cfg->hp_outs; i++) {
-			hda_nid_t nid = cfg->hp_pins[i];
-			enable_pin_detect(codec, nid, STAC_HP_EVENT);
-		}
-		if (cfg->line_out_type == AUTO_PIN_LINE_OUT &&
-		    cfg->speaker_outs > 0) {
-			/* enable pin-detect for line-outs as well */
-			for (i = 0; i < cfg->line_outs; i++) {
-				hda_nid_t nid = cfg->line_out_pins[i];
-				enable_pin_detect(codec, nid, STAC_LO_EVENT);
-			}
-		}
-
-		/* force to enable the first line-out; the others are set up
-		 * in unsol_event
-		 */
-		stac92xx_auto_set_pinctl(codec, spec->autocfg.line_out_pins[0],
-				AC_PINCTL_OUT_EN);
-		/* fake event to set up pins */
-		stac_fake_hp_events(codec);
-	} else {
-		stac92xx_auto_init_multi_out(codec);
-		stac92xx_auto_init_hp_out(codec);
-		for (i = 0; i < cfg->hp_outs; i++)
-			stac_toggle_power_map(codec, cfg->hp_pins[i], 1);
-	}
-	if (spec->auto_mic) {
-		/* initialize connection to analog input */
-		if (spec->dmux_nids)
-			snd_hda_codec_write_cache(codec, spec->dmux_nids[0], 0,
-					  AC_VERB_SET_CONNECT_SEL, 0);
-		if (enable_pin_detect(codec, spec->ext_mic.pin, STAC_MIC_EVENT))
-			stac_issue_unsol_event(codec, spec->ext_mic.pin);
-		if (enable_pin_detect(codec, spec->dock_mic.pin,
-		    STAC_MIC_EVENT))
-			stac_issue_unsol_event(codec, spec->dock_mic.pin);
-	}
-	for (i = 0; i < cfg->num_inputs; i++) {
-		hda_nid_t nid = cfg->inputs[i].pin;
-		int type = cfg->inputs[i].type;
-		unsigned int pinctl, conf;
-		if (type == AUTO_PIN_MIC) {
-			/* for mic pins, force to initialize */
-			pinctl = stac92xx_get_default_vref(codec, nid);
-			pinctl |= AC_PINCTL_IN_EN;
-			stac92xx_auto_set_pinctl(codec, nid, pinctl);
-		} else {
-			pinctl = snd_hda_codec_read(codec, nid, 0,
-					AC_VERB_GET_PIN_WIDGET_CONTROL, 0);
-			/* if PINCTL already set then skip */
-			/* Also, if both INPUT and OUTPUT are set,
-			 * it must be a BIOS bug; need to override, too
-			 */
-			if (!(pinctl & AC_PINCTL_IN_EN) ||
-			    (pinctl & AC_PINCTL_OUT_EN)) {
-				pinctl &= ~AC_PINCTL_OUT_EN;
-				pinctl |= AC_PINCTL_IN_EN;
-				stac92xx_auto_set_pinctl(codec, nid, pinctl);
-			}
-		}
-		conf = snd_hda_codec_get_pincfg(codec, nid);
-		if (get_defcfg_connect(conf) != AC_JACK_PORT_FIXED) {
-			if (enable_pin_detect(codec, nid, STAC_INSERT_EVENT))
-				stac_issue_unsol_event(codec, nid);
-		}
-	}
-	for (i = 0; i < spec->num_dmics; i++)
-		stac92xx_auto_set_pinctl(codec, spec->dmic_nids[i],
-					AC_PINCTL_IN_EN);
-	if (cfg->dig_out_pins[0])
-		stac92xx_auto_set_pinctl(codec, cfg->dig_out_pins[0],
-					 AC_PINCTL_OUT_EN);
-	if (cfg->dig_in_pin)
-		stac92xx_auto_set_pinctl(codec, cfg->dig_in_pin,
-					 AC_PINCTL_IN_EN);
-	for (i = 0; i < spec->num_pwrs; i++)  {
-		hda_nid_t nid = spec->pwr_nids[i];
-		unsigned int pinctl, def_conf;
-
-		/* power on when no jack detection is available */
-		/* or when the VREF is used for controlling LED */
-		if (!spec->hp_detect ||
-		    spec->vref_mute_led_nid == nid) {
-			stac_toggle_power_map(codec, nid, 1);
-			continue;
-		}
-
-		if (is_nid_out_jack_pin(cfg, nid))
-			continue; /* already has an unsol event */
-
-		pinctl = snd_hda_codec_read(codec, nid, 0,
-					    AC_VERB_GET_PIN_WIDGET_CONTROL, 0);
-		/* outputs are only ports capable of power management
-		 * any attempts on powering down a input port cause the
-		 * referenced VREF to act quirky.
-		 */
-		if (pinctl & AC_PINCTL_IN_EN) {
-			stac_toggle_power_map(codec, nid, 1);
-			continue;
-		}
-		def_conf = snd_hda_codec_get_pincfg(codec, nid);
-		def_conf = get_defcfg_connect(def_conf);
-		/* skip any ports that don't have jacks since presence
- 		 * detection is useless */
-		if (def_conf != AC_JACK_PORT_COMPLEX ||
-		    !is_jack_detectable(codec, nid)) {
-			stac_toggle_power_map(codec, nid, 1);
-			continue;
-		}
-		if (enable_pin_detect(codec, nid, STAC_PWR_EVENT)) {
-			stac_issue_unsol_event(codec, nid);
-			continue;
-		}
-		/* none of the above, turn the port OFF */
-		stac_toggle_power_map(codec, nid, 0);
-	}
-=======
 static const struct hda_fixup stac927x_fixups[] = {
 	[STAC_D965_REF_NO_JD] = {
 		.type = HDA_FIXUP_FUNC,
@@ -4160,7 +3867,6 @@
 	{ .id = STAC_927X_VOLKNOB, .name = "volknob" },
 	{}
 };
->>>>>>> c3ade0e0
 
 static const struct snd_pci_quirk stac927x_fixup_tbl[] = {
 	/* SigmaTel reference board */
@@ -4372,48 +4078,6 @@
 	{}
 };
 
-<<<<<<< HEAD
-	if (presence) {
-		/* disable lineouts */
-		if (spec->hp_switch)
-			stac92xx_reset_pinctl(codec, spec->hp_switch,
-					      AC_PINCTL_OUT_EN);
-		for (i = 0; i < cfg->line_outs; i++)
-			stac92xx_reset_pinctl(codec, cfg->line_out_pins[i],
-						AC_PINCTL_OUT_EN);
-	} else {
-		/* enable lineouts */
-		if (spec->hp_switch)
-			stac92xx_set_pinctl(codec, spec->hp_switch,
-					    AC_PINCTL_OUT_EN);
-		for (i = 0; i < cfg->line_outs; i++)
-			stac92xx_set_pinctl(codec, cfg->line_out_pins[i],
-						AC_PINCTL_OUT_EN);
-	}
-	stac92xx_line_out_detect(codec, presence);
-	/* toggle hp outs */
-	for (i = 0; i < cfg->hp_outs; i++) {
-		unsigned int val = AC_PINCTL_OUT_EN | AC_PINCTL_HP_EN;
-		if (no_hp_sensing(spec, i))
-			continue;
-		if (1 /*presence*/)
-			stac92xx_set_pinctl(codec, cfg->hp_pins[i], val);
-#if 0 /* FIXME */
-/* Resetting the pinctl like below may lead to (a sort of) regressions
- * on some devices since they use the HP pin actually for line/speaker
- * outs although the default pin config shows a different pin (that is
- * wrong and useless).
- *
- * So, it's basically a problem of default pin configs, likely a BIOS issue.
- * But, disabling the code below just works around it, and I'm too tired of
- * bug reports with such devices... 
- */
-		else
-			stac92xx_reset_pinctl(codec, cfg->hp_pins[i], val);
-#endif /* FIXME */
-	}
-} 
-=======
 static const struct snd_pci_quirk stac9205_fixup_tbl[] = {
 	/* SigmaTel reference board */
 	SND_PCI_QUIRK(PCI_VENDOR_ID_INTEL, 0x2668,
@@ -4460,7 +4124,6 @@
 	SND_PCI_QUIRK(0x107b, 0x0565, "Gateway T1616", STAC_9205_EAPD),
 	{} /* terminator */
 };
->>>>>>> c3ade0e0
 
 static int stac_parse_auto_config(struct hda_codec *codec)
 {
@@ -4559,45 +4222,7 @@
 		spec->gpio_data |= spec->eapd_mask;
 	stac_gpio_set(codec, spec->gpio_mask, spec->gpio_dir, spec->gpio_data);
 
-<<<<<<< HEAD
-	if ((codec->subsystem_id >> 16) == PCI_VENDOR_ID_HP) {
-		while ((dev = dmi_find_device(DMI_DEV_TYPE_OEM_STRING,
-								NULL, dev))) {
-			if (sscanf(dev->name, "HP_Mute_LED_%d_%x",
-				  &spec->gpio_led_polarity,
-				  &spec->gpio_led) == 2) {
-				unsigned int max_gpio;
-				max_gpio = snd_hda_param_read(codec, codec->afg,
-							      AC_PAR_GPIO_CAP);
-				max_gpio &= AC_GPIO_IO_COUNT;
-				if (spec->gpio_led < max_gpio)
-					spec->gpio_led = 1 << spec->gpio_led;
-				else
-					spec->vref_mute_led_nid = spec->gpio_led;
-				return 1;
-			}
-			if (sscanf(dev->name, "HP_Mute_LED_%d",
-				  &spec->gpio_led_polarity) == 1) {
-				set_hp_led_gpio(codec);
-				return 1;
-			}
-			/* BIOS bug: unfilled OEM string */
-			if (strstr(dev->name, "HP_Mute_LED_P_G")) {
-				set_hp_led_gpio(codec);
-				switch (codec->subsystem_id) {
-				case 0x103c148a:
-					spec->gpio_led_polarity = 0;
-					break;
-				default:
-					spec->gpio_led_polarity = 1;
-					break;
-				}
-				return 1;
-			}
-		}
-=======
 	snd_hda_gen_init(codec);
->>>>>>> c3ade0e0
 
 	/* sync the power-map */
 	if (spec->num_pwrs)
@@ -4681,21 +4306,7 @@
 #endif
 
 #ifdef CONFIG_PM
-<<<<<<< HEAD
-static int stac92xx_resume(struct hda_codec *codec)
-{
-	stac92xx_init(codec);
-	snd_hda_codec_resume_amp(codec);
-	snd_hda_codec_resume_cache(codec);
-	/* fake event to set up pins again to override cached values */
-	stac_fake_hp_events(codec);
-	return 0;
-}
-
-static int stac92xx_suspend(struct hda_codec *codec, pm_message_t state)
-=======
 static int stac_suspend(struct hda_codec *codec)
->>>>>>> c3ade0e0
 {
 	stac_shutup(codec);
 	return 0;
