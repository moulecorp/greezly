--- conflicted
+++ resolved
@@ -176,24 +176,8 @@
 
 	snd_hda_gen_update_outputs(codec);
 
-<<<<<<< HEAD
-	/* mute speakers if spdif or hp jack is plugged in */
-	for (i = 0; i < cfg->speaker_outs; i++) {
-		int pin_ctl = hp_present ? 0 : PIN_OUT;
-		/* detect on spdif is specific to CS421x */
-		if (spdif_present && (spec->vendor_nid == CS421X_VENDOR_NID))
-			pin_ctl = 0;
-
-		nid = cfg->speaker_pins[i];
-		snd_hda_codec_write(codec, nid, 0,
-				    AC_VERB_SET_PIN_WIDGET_CONTROL, pin_ctl);
-	}
-	if (spec->gpio_eapd_hp) {
-		unsigned int gpio = hp_present ?
-=======
 	if (spec->gpio_eapd_hp || spec->gpio_eapd_speaker) {
 		spec->gpio_data = spec->gen.hp_jack_present ?
->>>>>>> c3ade0e0
 			spec->gpio_eapd_hp : spec->gpio_eapd_speaker;
 		snd_hda_codec_write(codec, 0x01, 0,
 				    AC_VERB_SET_GPIO_DATA, spec->gpio_data);
@@ -202,89 +186,9 @@
 
 static bool is_active_pin(struct hda_codec *codec, hda_nid_t nid)
 {
-<<<<<<< HEAD
-	struct cs_spec *spec = codec->spec;
-	struct auto_pin_cfg *cfg = &spec->autocfg;
-	hda_nid_t nid;
-	unsigned int present;
-
-	nid = cfg->inputs[spec->automic_idx].pin;
-	present = snd_hda_jack_detect(codec, nid);
-
-	/* specific to CS421x, single ADC */
-	if (spec->vendor_nid == CS421X_VENDOR_NID) {
-		if (present) {
-			if (spec->cur_input != spec->automic_idx) {
-				spec->last_input = spec->cur_input;
-				spec->cur_input = spec->automic_idx;
-			}
-		} else  {
-			spec->cur_input = spec->last_input;
-		}
-		cs_update_input_select(codec);
-	} else {
-		if (present)
-			change_cur_input(codec, spec->automic_idx, 0);
-		else
-			change_cur_input(codec, !spec->automic_idx, 0);
-	}
-}
-
-/*
- */
-
-static void init_output(struct hda_codec *codec)
-{
-	struct cs_spec *spec = codec->spec;
-	struct auto_pin_cfg *cfg = &spec->autocfg;
-	int i;
-
-	/* mute first */
-	for (i = 0; i < spec->multiout.num_dacs; i++)
-		snd_hda_codec_write(codec, spec->multiout.dac_nids[i], 0,
-				    AC_VERB_SET_AMP_GAIN_MUTE, AMP_OUT_MUTE);
-	if (spec->multiout.hp_nid)
-		snd_hda_codec_write(codec, spec->multiout.hp_nid, 0,
-				    AC_VERB_SET_AMP_GAIN_MUTE, AMP_OUT_MUTE);
-	for (i = 0; i < ARRAY_SIZE(spec->multiout.extra_out_nid); i++) {
-		if (!spec->multiout.extra_out_nid[i])
-			break;
-		snd_hda_codec_write(codec, spec->multiout.extra_out_nid[i], 0,
-				    AC_VERB_SET_AMP_GAIN_MUTE, AMP_OUT_MUTE);
-	}
-
-	/* set appropriate pin controls */
-	for (i = 0; i < cfg->line_outs; i++)
-		snd_hda_codec_write(codec, cfg->line_out_pins[i], 0,
-				    AC_VERB_SET_PIN_WIDGET_CONTROL, PIN_OUT);
-	/* HP */
-	for (i = 0; i < cfg->hp_outs; i++) {
-		hda_nid_t nid = cfg->hp_pins[i];
-		snd_hda_codec_write(codec, nid, 0,
-				    AC_VERB_SET_PIN_WIDGET_CONTROL, PIN_HP);
-		if (!cfg->speaker_outs)
-			continue;
-		if (get_wcaps(codec, nid) & AC_WCAP_UNSOL_CAP) {
-			snd_hda_codec_write(codec, nid, 0,
-					    AC_VERB_SET_UNSOLICITED_ENABLE,
-					    AC_USRSP_EN | HP_EVENT);
-			spec->hp_detect = 1;
-		}
-	}
-
-	/* Speaker */
-	for (i = 0; i < cfg->speaker_outs; i++)
-		snd_hda_codec_write(codec, cfg->speaker_pins[i], 0,
-				    AC_VERB_SET_PIN_WIDGET_CONTROL, PIN_OUT);
-
-	/* SPDIF is enabled on presence detect for CS421x */
-	if (spec->hp_detect || spec->spdif_detect)
-		cs_automute(codec);
-=======
 	unsigned int val;
 	val = snd_hda_codec_get_pincfg(codec, nid);
 	return (get_defcfg_connect(val) != AC_JACK_PORT_NONE);
->>>>>>> c3ade0e0
 }
 
 static void init_input_coef(struct hda_codec *codec)
@@ -292,50 +196,8 @@
 	struct cs_spec *spec = codec->spec;
 	unsigned int coef;
 
-<<<<<<< HEAD
-	for (i = 0; i < cfg->num_inputs; i++) {
-		unsigned int ctl;
-		hda_nid_t pin = cfg->inputs[i].pin;
-		if (!spec->adc_nid[i])
-			continue;
-		/* set appropriate pin control and mute first */
-		ctl = PIN_IN;
-		if (cfg->inputs[i].type == AUTO_PIN_MIC) {
-			unsigned int caps = snd_hda_query_pin_caps(codec, pin);
-			caps >>= AC_PINCAP_VREF_SHIFT;
-			if (caps & AC_PINCAP_VREF_80)
-				ctl = PIN_VREF80;
-		}
-		snd_hda_codec_write(codec, pin, 0,
-				    AC_VERB_SET_PIN_WIDGET_CONTROL, ctl);
-		snd_hda_codec_write(codec, spec->adc_nid[i], 0,
-				    AC_VERB_SET_AMP_GAIN_MUTE,
-				    AMP_IN_MUTE(spec->adc_idx[i]));
-		if (spec->mic_detect && spec->automic_idx == i)
-			snd_hda_codec_write(codec, pin, 0,
-					    AC_VERB_SET_UNSOLICITED_ENABLE,
-					    AC_USRSP_EN | MIC_EVENT);
-	}
-	/* specific to CS421x */
-	if (spec->vendor_nid == CS421X_VENDOR_NID) {
-		if (spec->mic_detect)
-			cs_automic(codec);
-		else  {
-			spec->cur_adc = spec->adc_nid[spec->cur_input];
-			cs_update_input_select(codec);
-		}
-	} else {
-		change_cur_input(codec, spec->cur_input, 1);
-		if (spec->mic_detect)
-			cs_automic(codec);
-
-		coef = 0x000a; /* ADC1/2 - Digital and Analog Soft Ramp */
-		cs_vendor_coef_set(codec, IDX_ADC_CFG, coef);
-
-=======
 	/* CS420x has multiple ADC, CS421x has single ADC */
 	if (spec->vendor_nid == CS420X_VENDOR_NID) {
->>>>>>> c3ade0e0
 		coef = cs_vendor_coef_get(codec, IDX_BEEP_CFG);
 		if (is_active_pin(codec, CS_DMIC2_PIN_NID))
 			coef |= 1 << 4; /* DMIC2 2 chan on, GPIO1 off */
@@ -901,10 +763,6 @@
 
  error:
 	cs_free(codec);
-<<<<<<< HEAD
-	codec->spec = NULL;
-=======
->>>>>>> c3ade0e0
 	return err;
 }
 
@@ -1198,22 +1056,8 @@
 {
 	struct cs_spec *spec = codec->spec;
 	int err;
-<<<<<<< HEAD
-	char *name = "Master";
-
-	fix_volume_caps(codec, dac);
-
-	err = add_mute(codec, name, 0,
-			HDA_COMPOSE_AMP_VAL(dac, 3, 0, HDA_OUTPUT), 0, &kctl);
-	if (err < 0)
-		return err;
-
-	err = add_volume(codec, name, 0,
-			HDA_COMPOSE_AMP_VAL(dac, 3, 0, HDA_OUTPUT), 0, &kctl);
-=======
 
 	err = snd_hda_gen_build_controls(codec);
->>>>>>> c3ade0e0
 	if (err < 0)
 		return err;
 
@@ -1352,10 +1196,6 @@
 
  error:
 	cs_free(codec);
-<<<<<<< HEAD
-	codec->spec = NULL;
-=======
->>>>>>> c3ade0e0
 	return err;
 }
 
