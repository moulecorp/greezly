/*
 * HD audio interface patch for AD1882, AD1884, AD1981HD, AD1983, AD1984,
 *   AD1986A, AD1988
 *
 * Copyright (c) 2005-2007 Takashi Iwai <tiwai@suse.de>
 *
 *  This driver is free software; you can redistribute it and/or modify
 *  it under the terms of the GNU General Public License as published by
 *  the Free Software Foundation; either version 2 of the License, or
 *  (at your option) any later version.
 *
 *  This driver is distributed in the hope that it will be useful,
 *  but WITHOUT ANY WARRANTY; without even the implied warranty of
 *  MERCHANTABILITY or FITNESS FOR A PARTICULAR PURPOSE.  See the
 *  GNU General Public License for more details.
 *
 *  You should have received a copy of the GNU General Public License
 *  along with this program; if not, write to the Free Software
 *  Foundation, Inc., 59 Temple Place, Suite 330, Boston, MA  02111-1307 USA
 */

#include <linux/init.h>
#include <linux/slab.h>
#include <linux/pci.h>
#include <linux/module.h>

#include <sound/core.h>
#include "hda_codec.h"
#include "hda_local.h"
#include "hda_auto_parser.h"
#include "hda_beep.h"
#include "hda_jack.h"
#include "hda_generic.h"


struct ad198x_spec {
	struct hda_gen_spec gen;

	/* for auto parser */
	int smux_paths[4];
	unsigned int cur_smux;
	hda_nid_t eapd_nid;

	unsigned int beep_amp;	/* beep amp value, set via set_beep_amp() */
};


#ifdef CONFIG_SND_HDA_INPUT_BEEP
/* additional beep mixers; the actual parameters are overwritten at build */
static const struct snd_kcontrol_new ad_beep_mixer[] = {
	HDA_CODEC_VOLUME("Beep Playback Volume", 0, 0, HDA_OUTPUT),
	HDA_CODEC_MUTE_BEEP("Beep Playback Switch", 0, 0, HDA_OUTPUT),
	{ } /* end */
};

#define set_beep_amp(spec, nid, idx, dir) \
	((spec)->beep_amp = HDA_COMPOSE_AMP_VAL(nid, 1, idx, dir)) /* mono */
#else
#define set_beep_amp(spec, nid, idx, dir) /* NOP */
#endif

#ifdef CONFIG_SND_HDA_INPUT_BEEP
static int create_beep_ctls(struct hda_codec *codec)
{
	struct ad198x_spec *spec = codec->spec;
	const struct snd_kcontrol_new *knew;

	if (!spec->beep_amp)
		return 0;

	for (knew = ad_beep_mixer ; knew->name; knew++) {
		int err;
		struct snd_kcontrol *kctl;
		kctl = snd_ctl_new1(knew, codec);
		if (!kctl)
			return -ENOMEM;
		kctl->private_value = spec->beep_amp;
		err = snd_hda_ctl_add(codec, 0, kctl);
		if (err < 0)
			return err;
	}
	return 0;
}
#else
#define create_beep_ctls(codec)		0
#endif


static void ad198x_power_eapd_write(struct hda_codec *codec, hda_nid_t front,
				hda_nid_t hp)
{
	if (snd_hda_query_pin_caps(codec, front) & AC_PINCAP_EAPD)
		snd_hda_codec_write(codec, front, 0, AC_VERB_SET_EAPD_BTLENABLE,
			    !codec->inv_eapd ? 0x00 : 0x02);
	if (snd_hda_query_pin_caps(codec, hp) & AC_PINCAP_EAPD)
		snd_hda_codec_write(codec, hp, 0, AC_VERB_SET_EAPD_BTLENABLE,
			    !codec->inv_eapd ? 0x00 : 0x02);
}

static void ad198x_power_eapd(struct hda_codec *codec)
{
	/* We currently only handle front, HP */
	switch (codec->vendor_id) {
	case 0x11d41882:
	case 0x11d4882a:
	case 0x11d41884:
	case 0x11d41984:
	case 0x11d41883:
	case 0x11d4184a:
	case 0x11d4194a:
	case 0x11d4194b:
	case 0x11d41988:
	case 0x11d4198b:
	case 0x11d4989a:
	case 0x11d4989b:
		ad198x_power_eapd_write(codec, 0x12, 0x11);
		break;
	case 0x11d41981:
	case 0x11d41983:
		ad198x_power_eapd_write(codec, 0x05, 0x06);
		break;
	case 0x11d41986:
		ad198x_power_eapd_write(codec, 0x1b, 0x1a);
		break;
	}
}

static void ad198x_shutup(struct hda_codec *codec)
{
	snd_hda_shutup_pins(codec);
	ad198x_power_eapd(codec);
}

#ifdef CONFIG_PM
static int ad198x_suspend(struct hda_codec *codec)
{
	ad198x_shutup(codec);
	return 0;
}
#endif

/* follow EAPD via vmaster hook */
static void ad_vmaster_eapd_hook(void *private_data, int enabled)
{
	struct hda_codec *codec = private_data;
	struct ad198x_spec *spec = codec->spec;

	if (!spec->eapd_nid)
		return;
	if (codec->inv_eapd)
		enabled = !enabled;
	snd_hda_codec_update_cache(codec, spec->eapd_nid, 0,
				   AC_VERB_SET_EAPD_BTLENABLE,
				   enabled ? 0x02 : 0x00);
}

/*
 * Automatic parse of I/O pins from the BIOS configuration
 */

static int ad198x_auto_build_controls(struct hda_codec *codec)
{
	int err;

	err = snd_hda_gen_build_controls(codec);
	if (err < 0)
		return err;
	err = create_beep_ctls(codec);
	if (err < 0)
		return err;
	return 0;
}

static const struct hda_codec_ops ad198x_auto_patch_ops = {
	.build_controls = ad198x_auto_build_controls,
	.build_pcms = snd_hda_gen_build_pcms,
	.init = snd_hda_gen_init,
	.free = snd_hda_gen_free,
	.unsol_event = snd_hda_jack_unsol_event,
#ifdef CONFIG_PM
	.check_power_status = snd_hda_gen_check_power_status,
	.suspend = ad198x_suspend,
#endif
	.reboot_notify = ad198x_shutup,
};


static int ad198x_parse_auto_config(struct hda_codec *codec, bool indep_hp)
{
	struct ad198x_spec *spec = codec->spec;
	struct auto_pin_cfg *cfg = &spec->gen.autocfg;
	int err;

	codec->spdif_status_reset = 1;
	codec->no_trigger_sense = 1;
	codec->no_sticky_stream = 1;

	spec->gen.indep_hp = indep_hp;
	spec->gen.add_stereo_mix_input = 1;

	err = snd_hda_parse_pin_defcfg(codec, cfg, NULL, 0);
	if (err < 0)
		return err;
	err = snd_hda_gen_parse_auto_config(codec, cfg);
	if (err < 0)
		return err;

	codec->patch_ops = ad198x_auto_patch_ops;

	return 0;
}

/*
 * AD1986A specific
 */

static int alloc_ad_spec(struct hda_codec *codec)
{
	struct ad198x_spec *spec;

	spec = kzalloc(sizeof(*spec), GFP_KERNEL);
	if (!spec)
		return -ENOMEM;
	codec->spec = spec;
	snd_hda_gen_spec_init(&spec->gen);
	return 0;
}

/*
 * AD1986A fixup codes
 */

/* Lenovo N100 seems to report the reversed bit for HP jack-sensing */
static void ad_fixup_inv_jack_detect(struct hda_codec *codec,
				     const struct hda_fixup *fix, int action)
{
	struct ad198x_spec *spec = codec->spec;

	if (action == HDA_FIXUP_ACT_PRE_PROBE) {
		codec->inv_jack_detect = 1;
		spec->gen.keep_eapd_on = 1;
		spec->gen.vmaster_mute.hook = ad_vmaster_eapd_hook;
		spec->eapd_nid = 0x1b;
	}
}

/* Toshiba Satellite L40 implements EAPD in a standard way unlike others */
static void ad1986a_fixup_eapd(struct hda_codec *codec,
			       const struct hda_fixup *fix, int action)
{
	struct ad198x_spec *spec = codec->spec;

	if (action == HDA_FIXUP_ACT_PRE_PROBE) {
		codec->inv_eapd = 0;
		spec->gen.keep_eapd_on = 1;
		spec->eapd_nid = 0x1b;
	}
}

enum {
	AD1986A_FIXUP_INV_JACK_DETECT,
	AD1986A_FIXUP_ULTRA,
	AD1986A_FIXUP_SAMSUNG,
	AD1986A_FIXUP_3STACK,
	AD1986A_FIXUP_LAPTOP,
	AD1986A_FIXUP_LAPTOP_IMIC,
	AD1986A_FIXUP_EAPD,
};

static const struct hda_fixup ad1986a_fixups[] = {
	[AD1986A_FIXUP_INV_JACK_DETECT] = {
		.type = HDA_FIXUP_FUNC,
		.v.func = ad_fixup_inv_jack_detect,
	},
	[AD1986A_FIXUP_ULTRA] = {
		.type = HDA_FIXUP_PINS,
		.v.pins = (const struct hda_pintbl[]) {
			{ 0x1b, 0x90170110 }, /* speaker */
			{ 0x1d, 0x90a7013e }, /* int mic */
			{}
		},
	},
	[AD1986A_FIXUP_SAMSUNG] = {
		.type = HDA_FIXUP_PINS,
		.v.pins = (const struct hda_pintbl[]) {
			{ 0x1b, 0x90170110 }, /* speaker */
			{ 0x1d, 0x90a7013e }, /* int mic */
			{ 0x20, 0x411111f0 }, /* N/A */
			{ 0x24, 0x411111f0 }, /* N/A */
			{}
		},
	},
	[AD1986A_FIXUP_3STACK] = {
		.type = HDA_FIXUP_PINS,
		.v.pins = (const struct hda_pintbl[]) {
			{ 0x1a, 0x02214021 }, /* headphone */
			{ 0x1b, 0x01014011 }, /* front */
			{ 0x1c, 0x01813030 }, /* line-in */
			{ 0x1d, 0x01a19020 }, /* rear mic */
			{ 0x1e, 0x411111f0 }, /* N/A */
			{ 0x1f, 0x02a190f0 }, /* mic */
			{ 0x20, 0x411111f0 }, /* N/A */
			{}
		},
	},
	[AD1986A_FIXUP_LAPTOP] = {
		.type = HDA_FIXUP_PINS,
		.v.pins = (const struct hda_pintbl[]) {
			{ 0x1a, 0x02214021 }, /* headphone */
			{ 0x1b, 0x90170110 }, /* speaker */
			{ 0x1c, 0x411111f0 }, /* N/A */
			{ 0x1d, 0x411111f0 }, /* N/A */
			{ 0x1e, 0x411111f0 }, /* N/A */
			{ 0x1f, 0x02a191f0 }, /* mic */
			{ 0x20, 0x411111f0 }, /* N/A */
			{}
		},
	},
	[AD1986A_FIXUP_LAPTOP_IMIC] = {
		.type = HDA_FIXUP_PINS,
		.v.pins = (const struct hda_pintbl[]) {
			{ 0x1d, 0x90a7013e }, /* int mic */
			{}
		},
		.chained_before = 1,
		.chain_id = AD1986A_FIXUP_LAPTOP,
	},
	[AD1986A_FIXUP_EAPD] = {
		.type = HDA_FIXUP_FUNC,
		.v.func = ad1986a_fixup_eapd,
	},
};

static const struct snd_pci_quirk ad1986a_fixup_tbl[] = {
	SND_PCI_QUIRK(0x103c, 0x30af, "HP B2800", AD1986A_FIXUP_LAPTOP_IMIC),
	SND_PCI_QUIRK(0x1043, 0x1447, "ASUS A8JN", AD1986A_FIXUP_EAPD),
	SND_PCI_QUIRK_MASK(0x1043, 0xff00, 0x8100, "ASUS P5", AD1986A_FIXUP_3STACK),
	SND_PCI_QUIRK_MASK(0x1043, 0xff00, 0x8200, "ASUS M2", AD1986A_FIXUP_3STACK),
	SND_PCI_QUIRK(0x10de, 0xcb84, "ASUS A8N-VM", AD1986A_FIXUP_3STACK),
	SND_PCI_QUIRK(0x1179, 0xff40, "Toshiba Satellite L40", AD1986A_FIXUP_EAPD),
	SND_PCI_QUIRK(0x144d, 0xc01e, "FSC V2060", AD1986A_FIXUP_LAPTOP),
	SND_PCI_QUIRK_MASK(0x144d, 0xff00, 0xc000, "Samsung", AD1986A_FIXUP_SAMSUNG),
	SND_PCI_QUIRK(0x144d, 0xc027, "Samsung Q1", AD1986A_FIXUP_ULTRA),
	SND_PCI_QUIRK(0x17aa, 0x2066, "Lenovo N100", AD1986A_FIXUP_INV_JACK_DETECT),
	SND_PCI_QUIRK(0x17aa, 0x1011, "Lenovo M55", AD1986A_FIXUP_3STACK),
	SND_PCI_QUIRK(0x17aa, 0x1017, "Lenovo A60", AD1986A_FIXUP_3STACK),
	{}
};

static const struct hda_model_fixup ad1986a_fixup_models[] = {
	{ .id = AD1986A_FIXUP_3STACK, .name = "3stack" },
	{ .id = AD1986A_FIXUP_LAPTOP, .name = "laptop" },
	{ .id = AD1986A_FIXUP_LAPTOP_IMIC, .name = "laptop-imic" },
	{ .id = AD1986A_FIXUP_LAPTOP_IMIC, .name = "laptop-eapd" }, /* alias */
	{}
};

/*
 */
static int patch_ad1986a(struct hda_codec *codec)
{
<<<<<<< HEAD
	struct ad198x_spec *spec = codec->spec;
	struct hda_pcm *info = spec->pcm_rec;

	codec->num_pcms = 1;
	codec->pcm_info = info;

	info->name = "AD198x Analog";
	info->stream[SNDRV_PCM_STREAM_PLAYBACK] = ad198x_pcm_analog_playback;
	info->stream[SNDRV_PCM_STREAM_PLAYBACK].channels_max = spec->multiout.max_channels;
	info->stream[SNDRV_PCM_STREAM_PLAYBACK].nid = spec->multiout.dac_nids[0];
	info->stream[SNDRV_PCM_STREAM_CAPTURE] = ad198x_pcm_analog_capture;
	info->stream[SNDRV_PCM_STREAM_CAPTURE].substreams = spec->num_adc_nids;
	info->stream[SNDRV_PCM_STREAM_CAPTURE].nid = spec->adc_nids[0];

	if (spec->multiout.dig_out_nid) {
		info++;
		codec->num_pcms++;
		codec->spdif_status_reset = 1;
		info->name = "AD198x Digital";
		info->pcm_type = HDA_PCM_TYPE_SPDIF;
		info->stream[SNDRV_PCM_STREAM_PLAYBACK] = ad198x_pcm_digital_playback;
		info->stream[SNDRV_PCM_STREAM_PLAYBACK].nid = spec->multiout.dig_out_nid;
		if (spec->dig_in_nid) {
			info->stream[SNDRV_PCM_STREAM_CAPTURE] = ad198x_pcm_digital_capture;
			info->stream[SNDRV_PCM_STREAM_CAPTURE].nid = spec->dig_in_nid;
		}
	}
=======
	int err;
	struct ad198x_spec *spec;
	static hda_nid_t preferred_pairs[] = {
		0x1a, 0x03,
		0x1b, 0x03,
		0x1c, 0x04,
		0x1d, 0x05,
		0x1e, 0x03,
		0
	};

	err = alloc_ad_spec(codec);
	if (err < 0)
		return err;
	spec = codec->spec;

	/* AD1986A has the inverted EAPD implementation */
	codec->inv_eapd = 1;

	spec->gen.mixer_nid = 0x07;
	spec->gen.beep_nid = 0x19;
	set_beep_amp(spec, 0x18, 0, HDA_OUTPUT);

	/* AD1986A has a hardware problem that it can't share a stream
	 * with multiple output pins.  The copy of front to surrounds
	 * causes noisy or silent outputs at a certain timing, e.g.
	 * changing the volume.
	 * So, let's disable the shared stream.
	 */
	spec->gen.multiout.no_share_stream = 1;
	/* give fixed DAC/pin pairs */
	spec->gen.preferred_dacs = preferred_pairs;

	/* AD1986A can't manage the dynamic pin on/off smoothly */
	spec->gen.auto_mute_via_amp = 1;

	snd_hda_pick_fixup(codec, ad1986a_fixup_models, ad1986a_fixup_tbl,
			   ad1986a_fixups);
	snd_hda_apply_fixup(codec, HDA_FIXUP_ACT_PRE_PROBE);
>>>>>>> c3ade0e0

	err = ad198x_parse_auto_config(codec, false);
	if (err < 0) {
		snd_hda_gen_free(codec);
		return err;
	}

	snd_hda_apply_fixup(codec, HDA_FIXUP_ACT_PROBE);

	return 0;
}


/*
 * AD1983 specific
 */

/*
 * SPDIF mux control for AD1983 auto-parser
 */
static int ad1983_auto_smux_enum_info(struct snd_kcontrol *kcontrol,
				      struct snd_ctl_elem_info *uinfo)
{
	struct hda_codec *codec = snd_kcontrol_chip(kcontrol);
	struct ad198x_spec *spec = codec->spec;
	static const char * const texts2[] = { "PCM", "ADC" };
	static const char * const texts3[] = { "PCM", "ADC1", "ADC2" };
	hda_nid_t dig_out = spec->gen.multiout.dig_out_nid;
	int num_conns = snd_hda_get_num_conns(codec, dig_out);

	if (num_conns == 2)
		return snd_hda_enum_helper_info(kcontrol, uinfo, 2, texts2);
	else if (num_conns == 3)
		return snd_hda_enum_helper_info(kcontrol, uinfo, 3, texts3);
	else
		return -EINVAL;
}

static int ad1983_auto_smux_enum_get(struct snd_kcontrol *kcontrol,
				     struct snd_ctl_elem_value *ucontrol)
{
	struct hda_codec *codec = snd_kcontrol_chip(kcontrol);
	struct ad198x_spec *spec = codec->spec;

	ucontrol->value.enumerated.item[0] = spec->cur_smux;
	return 0;
}

static int ad1983_auto_smux_enum_put(struct snd_kcontrol *kcontrol,
				     struct snd_ctl_elem_value *ucontrol)
{
	struct hda_codec *codec = snd_kcontrol_chip(kcontrol);
	struct ad198x_spec *spec = codec->spec;
	unsigned int val = ucontrol->value.enumerated.item[0];
	hda_nid_t dig_out = spec->gen.multiout.dig_out_nid;
	int num_conns = snd_hda_get_num_conns(codec, dig_out);

	if (val >= num_conns)
		return -EINVAL;
	if (spec->cur_smux == val)
		return 0;
	spec->cur_smux = val;
	snd_hda_codec_write_cache(codec, dig_out, 0,
				  AC_VERB_SET_CONNECT_SEL, val);
	return 1;
}

static struct snd_kcontrol_new ad1983_auto_smux_mixer = {
	.iface = SNDRV_CTL_ELEM_IFACE_MIXER,
	.name = "IEC958 Playback Source",
	.info = ad1983_auto_smux_enum_info,
	.get = ad1983_auto_smux_enum_get,
	.put = ad1983_auto_smux_enum_put,
};

static int ad1983_add_spdif_mux_ctl(struct hda_codec *codec)
{
	struct ad198x_spec *spec = codec->spec;
	hda_nid_t dig_out = spec->gen.multiout.dig_out_nid;
	int num_conns;

	if (!dig_out)
		return 0;
	num_conns = snd_hda_get_num_conns(codec, dig_out);
	if (num_conns != 2 && num_conns != 3)
		return 0;
	if (!snd_hda_gen_add_kctl(&spec->gen, NULL, &ad1983_auto_smux_mixer))
		return -ENOMEM;
	return 0;
}

static int patch_ad1983(struct hda_codec *codec)
{
	struct ad198x_spec *spec;
	static hda_nid_t conn_0c[] = { 0x08 };
	static hda_nid_t conn_0d[] = { 0x09 };
	int err;

	err = alloc_ad_spec(codec);
	if (err < 0)
		return err;
	spec = codec->spec;

	spec->gen.mixer_nid = 0x0e;
	spec->gen.beep_nid = 0x10;
	set_beep_amp(spec, 0x10, 0, HDA_OUTPUT);

	/* limit the loopback routes not to confuse the parser */
	snd_hda_override_conn_list(codec, 0x0c, ARRAY_SIZE(conn_0c), conn_0c);
	snd_hda_override_conn_list(codec, 0x0d, ARRAY_SIZE(conn_0d), conn_0d);

	err = ad198x_parse_auto_config(codec, false);
	if (err < 0)
		goto error;
	err = ad1983_add_spdif_mux_ctl(codec);
	if (err < 0)
		goto error;
	return 0;

 error:
	snd_hda_gen_free(codec);
	return err;
}


/*
 * AD1981 HD specific
 */

static void ad1981_fixup_hp_eapd(struct hda_codec *codec,
				 const struct hda_fixup *fix, int action)
{
	struct ad198x_spec *spec = codec->spec;

	if (action == HDA_FIXUP_ACT_PRE_PROBE) {
		spec->gen.vmaster_mute.hook = ad_vmaster_eapd_hook;
		spec->eapd_nid = 0x05;
	}
}

/* set the upper-limit for mixer amp to 0dB for avoiding the possible
 * damage by overloading
 */
static void ad1981_fixup_amp_override(struct hda_codec *codec,
				      const struct hda_fixup *fix, int action)
{
	if (action == HDA_FIXUP_ACT_PRE_PROBE)
		snd_hda_override_amp_caps(codec, 0x11, HDA_INPUT,
					  (0x17 << AC_AMPCAP_OFFSET_SHIFT) |
					  (0x17 << AC_AMPCAP_NUM_STEPS_SHIFT) |
					  (0x05 << AC_AMPCAP_STEP_SIZE_SHIFT) |
					  (1 << AC_AMPCAP_MUTE_SHIFT));
}

enum {
	AD1981_FIXUP_AMP_OVERRIDE,
	AD1981_FIXUP_HP_EAPD,
};

static const struct hda_fixup ad1981_fixups[] = {
	[AD1981_FIXUP_AMP_OVERRIDE] = {
		.type = HDA_FIXUP_FUNC,
		.v.func = ad1981_fixup_amp_override,
	},
	[AD1981_FIXUP_HP_EAPD] = {
		.type = HDA_FIXUP_FUNC,
		.v.func = ad1981_fixup_hp_eapd,
		.chained = true,
		.chain_id = AD1981_FIXUP_AMP_OVERRIDE,
	},
};

static const struct snd_pci_quirk ad1981_fixup_tbl[] = {
	SND_PCI_QUIRK_VENDOR(0x1014, "Lenovo", AD1981_FIXUP_AMP_OVERRIDE),
	SND_PCI_QUIRK_VENDOR(0x103c, "HP", AD1981_FIXUP_HP_EAPD),
	SND_PCI_QUIRK_VENDOR(0x17aa, "Lenovo", AD1981_FIXUP_AMP_OVERRIDE),
	/* HP nx6320 (reversed SSID, H/W bug) */
	SND_PCI_QUIRK(0x30b0, 0x103c, "HP nx6320", AD1981_FIXUP_HP_EAPD),
	{}
};

static int patch_ad1981(struct hda_codec *codec)
{
	struct ad198x_spec *spec;
	int err;

	err = alloc_ad_spec(codec);
	if (err < 0)
		return -ENOMEM;
	spec = codec->spec;

	spec->gen.mixer_nid = 0x0e;
	spec->gen.beep_nid = 0x10;
	set_beep_amp(spec, 0x0d, 0, HDA_OUTPUT);

	snd_hda_pick_fixup(codec, NULL, ad1981_fixup_tbl, ad1981_fixups);
	snd_hda_apply_fixup(codec, HDA_FIXUP_ACT_PRE_PROBE);

	err = ad198x_parse_auto_config(codec, false);
	if (err < 0)
		goto error;
	err = ad1983_add_spdif_mux_ctl(codec);
	if (err < 0)
		goto error;

	snd_hda_apply_fixup(codec, HDA_FIXUP_ACT_PROBE);

	return 0;

 error:
	snd_hda_gen_free(codec);
	return err;
}


/*
 * AD1988
 *
 * Output pins and routes
 *
 *        Pin               Mix     Sel     DAC (*)
 * port-A 0x11 (mute/hp) <- 0x22 <- 0x37 <- 03/04/06
 * port-B 0x14 (mute/hp) <- 0x2b <- 0x30 <- 03/04/06
 * port-C 0x15 (mute)    <- 0x2c <- 0x31 <- 05/0a
 * port-D 0x12 (mute/hp) <- 0x29         <- 04
 * port-E 0x17 (mute/hp) <- 0x26 <- 0x32 <- 05/0a
 * port-F 0x16 (mute)    <- 0x2a         <- 06
 * port-G 0x24 (mute)    <- 0x27         <- 05
 * port-H 0x25 (mute)    <- 0x28         <- 0a
 * mono   0x13 (mute/amp)<- 0x1e <- 0x36 <- 03/04/06
 *
 * DAC0 = 03h, DAC1 = 04h, DAC2 = 05h, DAC3 = 06h, DAC4 = 0ah
 * (*) DAC2/3/4 are swapped to DAC3/4/2 on AD198A rev.2 due to a h/w bug.
 *
 * Input pins and routes
 *
 *        pin     boost   mix input # / adc input #
 * port-A 0x11 -> 0x38 -> mix 2, ADC 0
 * port-B 0x14 -> 0x39 -> mix 0, ADC 1
 * port-C 0x15 -> 0x3a -> 33:0 - mix 1, ADC 2
 * port-D 0x12 -> 0x3d -> mix 3, ADC 8
 * port-E 0x17 -> 0x3c -> 34:0 - mix 4, ADC 4
 * port-F 0x16 -> 0x3b -> mix 5, ADC 3
 * port-G 0x24 -> N/A  -> 33:1 - mix 1, 34:1 - mix 4, ADC 6
 * port-H 0x25 -> N/A  -> 33:2 - mix 1, 34:2 - mix 4, ADC 7
 *
 *
 * DAC assignment
 *   6stack - front/surr/CLFE/side/opt DACs - 04/06/05/0a/03
 *   3stack - front/surr/CLFE/opt DACs - 04/05/0a/03
 *
 * Inputs of Analog Mix (0x20)
 *   0:Port-B (front mic)
 *   1:Port-C/G/H (line-in)
 *   2:Port-A
 *   3:Port-D (line-in/2)
 *   4:Port-E/G/H (mic-in)
 *   5:Port-F (mic2-in)
 *   6:CD
 *   7:Beep
 *
 * ADC selection
 *   0:Port-A
 *   1:Port-B (front mic-in)
 *   2:Port-C (line-in)
 *   3:Port-F (mic2-in)
 *   4:Port-E (mic-in)
 *   5:CD
 *   6:Port-G
 *   7:Port-H
 *   8:Port-D (line-in/2)
 *   9:Mix
 *
 * Proposed pin assignments by the datasheet
 *
 * 6-stack
 * Port-A front headphone
 *      B front mic-in
 *      C rear line-in
 *      D rear front-out
 *      E rear mic-in
 *      F rear surround
 *      G rear CLFE
 *      H rear side
 *
 * 3-stack
 * Port-A front headphone
 *      B front mic
 *      C rear line-in/surround
 *      D rear front-out
 *      E rear mic-in/CLFE
 *
 * laptop
 * Port-A headphone
 *      B mic-in
 *      C docking station
 *      D internal speaker (with EAPD)
 *      E/F quad mic array
 */

#ifdef ENABLE_AD_STATIC_QUIRKS
static int ad198x_ch_mode_info(struct snd_kcontrol *kcontrol,
			       struct snd_ctl_elem_info *uinfo)
{
	struct hda_codec *codec = snd_kcontrol_chip(kcontrol);
	struct ad198x_spec *spec = codec->spec;
	return snd_hda_ch_mode_info(codec, uinfo, spec->channel_mode,
				    spec->num_channel_mode);
}

static int ad198x_ch_mode_get(struct snd_kcontrol *kcontrol,
			      struct snd_ctl_elem_value *ucontrol)
{
	struct hda_codec *codec = snd_kcontrol_chip(kcontrol);
	struct ad198x_spec *spec = codec->spec;
	return snd_hda_ch_mode_get(codec, ucontrol, spec->channel_mode,
				   spec->num_channel_mode, spec->multiout.max_channels);
}

static int ad198x_ch_mode_put(struct snd_kcontrol *kcontrol,
			      struct snd_ctl_elem_value *ucontrol)
{
	struct hda_codec *codec = snd_kcontrol_chip(kcontrol);
	struct ad198x_spec *spec = codec->spec;
	int err = snd_hda_ch_mode_put(codec, ucontrol, spec->channel_mode,
				      spec->num_channel_mode,
				      &spec->multiout.max_channels);
	if (err >= 0 && spec->need_dac_fix)
		spec->multiout.num_dacs = spec->multiout.max_channels / 2;
	return err;
}
#endif /* ENABLE_AD_STATIC_QUIRKS */

static int ad1988_auto_smux_enum_info(struct snd_kcontrol *kcontrol,
				      struct snd_ctl_elem_info *uinfo)
{
	struct hda_codec *codec = snd_kcontrol_chip(kcontrol);
	static const char * const texts[] = {
		"PCM", "ADC1", "ADC2", "ADC3",
	};
	int num_conns = snd_hda_get_num_conns(codec, 0x0b) + 1;
	if (num_conns > 4)
		num_conns = 4;
	return snd_hda_enum_helper_info(kcontrol, uinfo, num_conns, texts);
}

static int ad1988_auto_smux_enum_get(struct snd_kcontrol *kcontrol,
				     struct snd_ctl_elem_value *ucontrol)
{
	struct hda_codec *codec = snd_kcontrol_chip(kcontrol);
	struct ad198x_spec *spec = codec->spec;

	ucontrol->value.enumerated.item[0] = spec->cur_smux;
	return 0;
}

static int ad1988_auto_smux_enum_put(struct snd_kcontrol *kcontrol,
				     struct snd_ctl_elem_value *ucontrol)
{
	struct hda_codec *codec = snd_kcontrol_chip(kcontrol);
	struct ad198x_spec *spec = codec->spec;
	unsigned int val = ucontrol->value.enumerated.item[0];
	struct nid_path *path;
	int num_conns = snd_hda_get_num_conns(codec, 0x0b) + 1;

	if (val >= num_conns)
		return -EINVAL;
	if (spec->cur_smux == val)
		return 0;

	mutex_lock(&codec->control_mutex);
	codec->cached_write = 1;
	path = snd_hda_get_path_from_idx(codec,
					 spec->smux_paths[spec->cur_smux]);
	if (path)
		snd_hda_activate_path(codec, path, false, true);
	path = snd_hda_get_path_from_idx(codec, spec->smux_paths[val]);
	if (path)
		snd_hda_activate_path(codec, path, true, true);
	spec->cur_smux = val;
	codec->cached_write = 0;
	mutex_unlock(&codec->control_mutex);
	snd_hda_codec_flush_cache(codec); /* flush the updates */
	return 1;
}

static struct snd_kcontrol_new ad1988_auto_smux_mixer = {
	.iface = SNDRV_CTL_ELEM_IFACE_MIXER,
	.name = "IEC958 Playback Source",
	.info = ad1988_auto_smux_enum_info,
	.get = ad1988_auto_smux_enum_get,
	.put = ad1988_auto_smux_enum_put,
};

static int ad1988_auto_init(struct hda_codec *codec)
{
	struct ad198x_spec *spec = codec->spec;
	int i, err;

	err = snd_hda_gen_init(codec);
	if (err < 0)
		return err;
	if (!spec->gen.autocfg.dig_outs)
		return 0;

	for (i = 0; i < 4; i++) {
		struct nid_path *path;
		path = snd_hda_get_path_from_idx(codec, spec->smux_paths[i]);
		if (path)
			snd_hda_activate_path(codec, path, path->active, false);
	}

	return 0;
}

static int ad1988_add_spdif_mux_ctl(struct hda_codec *codec)
{
	struct ad198x_spec *spec = codec->spec;
	int i, num_conns;
	/* we create four static faked paths, since AD codecs have odd
	 * widget connections regarding the SPDIF out source
	 */
	static struct nid_path fake_paths[4] = {
		{
			.depth = 3,
			.path = { 0x02, 0x1d, 0x1b },
			.idx = { 0, 0, 0 },
			.multi = { 0, 0, 0 },
		},
		{
			.depth = 4,
			.path = { 0x08, 0x0b, 0x1d, 0x1b },
			.idx = { 0, 0, 1, 0 },
			.multi = { 0, 1, 0, 0 },
		},
		{
			.depth = 4,
			.path = { 0x09, 0x0b, 0x1d, 0x1b },
			.idx = { 0, 1, 1, 0 },
			.multi = { 0, 1, 0, 0 },
		},
		{
			.depth = 4,
			.path = { 0x0f, 0x0b, 0x1d, 0x1b },
			.idx = { 0, 2, 1, 0 },
			.multi = { 0, 1, 0, 0 },
		},
	};

	/* SPDIF source mux appears to be present only on AD1988A */
	if (!spec->gen.autocfg.dig_outs ||
	    get_wcaps_type(get_wcaps(codec, 0x1d)) != AC_WID_AUD_MIX)
		return 0;

	num_conns = snd_hda_get_num_conns(codec, 0x0b) + 1;
	if (num_conns != 3 && num_conns != 4)
		return 0;

	for (i = 0; i < num_conns; i++) {
		struct nid_path *path = snd_array_new(&spec->gen.paths);
		if (!path)
			return -ENOMEM;
		*path = fake_paths[i];
		if (!i)
			path->active = 1;
		spec->smux_paths[i] = snd_hda_get_path_idx(codec, path);
	}

	if (!snd_hda_gen_add_kctl(&spec->gen, NULL, &ad1988_auto_smux_mixer))
		return -ENOMEM;

	codec->patch_ops.init = ad1988_auto_init;

	return 0;
}

/*
 */

enum {
	AD1988_FIXUP_6STACK_DIG,
};

static const struct hda_fixup ad1988_fixups[] = {
	[AD1988_FIXUP_6STACK_DIG] = {
		.type = HDA_FIXUP_PINS,
		.v.pins = (const struct hda_pintbl[]) {
			{ 0x11, 0x02214130 }, /* front-hp */
			{ 0x12, 0x01014010 }, /* line-out */
			{ 0x14, 0x02a19122 }, /* front-mic */
			{ 0x15, 0x01813021 }, /* line-in */
			{ 0x16, 0x01011012 }, /* line-out */
			{ 0x17, 0x01a19020 }, /* mic */
			{ 0x1b, 0x0145f1f0 }, /* SPDIF */
			{ 0x24, 0x01016011 }, /* line-out */
			{ 0x25, 0x01012013 }, /* line-out */
			{ }
		}
	},
};

static const struct hda_model_fixup ad1988_fixup_models[] = {
	{ .id = AD1988_FIXUP_6STACK_DIG, .name = "6stack-dig" },
	{}
};

static int patch_ad1988(struct hda_codec *codec)
{
	struct ad198x_spec *spec;
	int err;

	err = alloc_ad_spec(codec);
	if (err < 0)
		return err;
	spec = codec->spec;

	spec->gen.mixer_nid = 0x20;
	spec->gen.mixer_merge_nid = 0x21;
	spec->gen.beep_nid = 0x10;
	set_beep_amp(spec, 0x10, 0, HDA_OUTPUT);

	snd_hda_pick_fixup(codec, ad1988_fixup_models, NULL, ad1988_fixups);
	snd_hda_apply_fixup(codec, HDA_FIXUP_ACT_PRE_PROBE);

	err = ad198x_parse_auto_config(codec, true);
	if (err < 0)
		goto error;
	err = ad1988_add_spdif_mux_ctl(codec);
	if (err < 0)
		goto error;

	snd_hda_apply_fixup(codec, HDA_FIXUP_ACT_PROBE);

	return 0;

 error:
	snd_hda_gen_free(codec);
	return err;
}


/*
 * AD1884 / AD1984
 *
 * port-B - front line/mic-in
 * port-E - aux in/out
 * port-F - aux in/out
 * port-C - rear line/mic-in
 * port-D - rear line/hp-out
 * port-A - front line/hp-out
 *
 * AD1984 = AD1884 + two digital mic-ins
 *
 * AD1883 / AD1884A / AD1984A / AD1984B
 *
 * port-B (0x14) - front mic-in
 * port-E (0x1c) - rear mic-in
 * port-F (0x16) - CD / ext out
 * port-C (0x15) - rear line-in
 * port-D (0x12) - rear line-out
 * port-A (0x11) - front hp-out
 *
 * AD1984A = AD1884A + digital-mic
 * AD1883 = equivalent with AD1984A
 * AD1984B = AD1984A + extra SPDIF-out
 */

/* set the upper-limit for mixer amp to 0dB for avoiding the possible
 * damage by overloading
 */
static void ad1884_fixup_amp_override(struct hda_codec *codec,
				      const struct hda_fixup *fix, int action)
{
	if (action == HDA_FIXUP_ACT_PRE_PROBE)
		snd_hda_override_amp_caps(codec, 0x20, HDA_INPUT,
					  (0x17 << AC_AMPCAP_OFFSET_SHIFT) |
					  (0x17 << AC_AMPCAP_NUM_STEPS_SHIFT) |
					  (0x05 << AC_AMPCAP_STEP_SIZE_SHIFT) |
					  (1 << AC_AMPCAP_MUTE_SHIFT));
}

/* toggle GPIO1 according to the mute state */
static void ad1884_vmaster_hp_gpio_hook(void *private_data, int enabled)
{
	struct hda_codec *codec = private_data;
	struct ad198x_spec *spec = codec->spec;

	if (spec->eapd_nid)
		ad_vmaster_eapd_hook(private_data, enabled);
	snd_hda_codec_update_cache(codec, 0x01, 0,
				   AC_VERB_SET_GPIO_DATA,
				   enabled ? 0x00 : 0x02);
}

static void ad1884_fixup_hp_eapd(struct hda_codec *codec,
				 const struct hda_fixup *fix, int action)
{
	struct ad198x_spec *spec = codec->spec;
	static const struct hda_verb gpio_init_verbs[] = {
		{0x01, AC_VERB_SET_GPIO_MASK, 0x02},
		{0x01, AC_VERB_SET_GPIO_DIRECTION, 0x02},
		{0x01, AC_VERB_SET_GPIO_DATA, 0x02},
		{},
	};

	switch (action) {
	case HDA_FIXUP_ACT_PRE_PROBE:
		spec->gen.vmaster_mute.hook = ad1884_vmaster_hp_gpio_hook;
		spec->gen.own_eapd_ctl = 1;
		snd_hda_sequence_write_cache(codec, gpio_init_verbs);
		break;
	case HDA_FIXUP_ACT_PROBE:
		if (spec->gen.autocfg.line_out_type == AUTO_PIN_SPEAKER_OUT)
			spec->eapd_nid = spec->gen.autocfg.line_out_pins[0];
		else
			spec->eapd_nid = spec->gen.autocfg.speaker_pins[0];
		break;
	}
}

static void ad1884_fixup_thinkpad(struct hda_codec *codec,
				  const struct hda_fixup *fix, int action)
{
	struct ad198x_spec *spec = codec->spec;

	if (action == HDA_FIXUP_ACT_PRE_PROBE) {
		spec->gen.keep_eapd_on = 1;
		spec->gen.vmaster_mute.hook = ad_vmaster_eapd_hook;
		spec->eapd_nid = 0x12;
		/* Analog PC Beeper - allow firmware/ACPI beeps */
		spec->beep_amp = HDA_COMPOSE_AMP_VAL(0x20, 3, 3, HDA_INPUT);
		spec->gen.beep_nid = 0; /* no digital beep */
	}
}

/* set magic COEFs for dmic */
static const struct hda_verb ad1884_dmic_init_verbs[] = {
	{0x01, AC_VERB_SET_COEF_INDEX, 0x13f7},
	{0x01, AC_VERB_SET_PROC_COEF, 0x08},
	{}
};

enum {
	AD1884_FIXUP_AMP_OVERRIDE,
	AD1884_FIXUP_HP_EAPD,
	AD1884_FIXUP_DMIC_COEF,
	AD1884_FIXUP_THINKPAD,
	AD1884_FIXUP_HP_TOUCHSMART,
};

static const struct hda_fixup ad1884_fixups[] = {
	[AD1884_FIXUP_AMP_OVERRIDE] = {
		.type = HDA_FIXUP_FUNC,
		.v.func = ad1884_fixup_amp_override,
	},
	[AD1884_FIXUP_HP_EAPD] = {
		.type = HDA_FIXUP_FUNC,
		.v.func = ad1884_fixup_hp_eapd,
		.chained = true,
		.chain_id = AD1884_FIXUP_AMP_OVERRIDE,
	},
	[AD1884_FIXUP_DMIC_COEF] = {
		.type = HDA_FIXUP_VERBS,
		.v.verbs = ad1884_dmic_init_verbs,
	},
	[AD1884_FIXUP_THINKPAD] = {
		.type = HDA_FIXUP_FUNC,
		.v.func = ad1884_fixup_thinkpad,
		.chained = true,
		.chain_id = AD1884_FIXUP_DMIC_COEF,
	},
	[AD1884_FIXUP_HP_TOUCHSMART] = {
		.type = HDA_FIXUP_VERBS,
		.v.verbs = ad1884_dmic_init_verbs,
		.chained = true,
		.chain_id = AD1884_FIXUP_HP_EAPD,
	},
};

static const struct snd_pci_quirk ad1884_fixup_tbl[] = {
	SND_PCI_QUIRK(0x103c, 0x2a82, "HP Touchsmart", AD1884_FIXUP_HP_TOUCHSMART),
	SND_PCI_QUIRK_VENDOR(0x103c, "HP", AD1884_FIXUP_HP_EAPD),
	SND_PCI_QUIRK_VENDOR(0x17aa, "Lenovo Thinkpad", AD1884_FIXUP_THINKPAD),
	{}
};


static int patch_ad1884(struct hda_codec *codec)
{
	struct ad198x_spec *spec;
	int err;

	err = alloc_ad_spec(codec);
	if (err < 0)
		return err;
	spec = codec->spec;

	spec->gen.mixer_nid = 0x20;
	spec->gen.mixer_merge_nid = 0x21;
	spec->gen.beep_nid = 0x10;
	set_beep_amp(spec, 0x10, 0, HDA_OUTPUT);

	snd_hda_pick_fixup(codec, NULL, ad1884_fixup_tbl, ad1884_fixups);
	snd_hda_apply_fixup(codec, HDA_FIXUP_ACT_PRE_PROBE);

	err = ad198x_parse_auto_config(codec, true);
	if (err < 0)
		goto error;
	err = ad1983_add_spdif_mux_ctl(codec);
	if (err < 0)
		goto error;

	snd_hda_apply_fixup(codec, HDA_FIXUP_ACT_PROBE);

	return 0;

 error:
	snd_hda_gen_free(codec);
	return err;
}

/*
 * AD1882 / AD1882A
 *
 * port-A - front hp-out
 * port-B - front mic-in
 * port-C - rear line-in, shared surr-out (3stack)
 * port-D - rear line-out
 * port-E - rear mic-in, shared clfe-out (3stack)
 * port-F - rear surr-out (6stack)
 * port-G - rear clfe-out (6stack)
 */

static int patch_ad1882(struct hda_codec *codec)
{
	struct ad198x_spec *spec;
	int err;

	err = alloc_ad_spec(codec);
	if (err < 0)
		return err;
	spec = codec->spec;

	spec->gen.mixer_nid = 0x20;
	spec->gen.mixer_merge_nid = 0x21;
	spec->gen.beep_nid = 0x10;
	set_beep_amp(spec, 0x10, 0, HDA_OUTPUT);
	err = ad198x_parse_auto_config(codec, true);
	if (err < 0)
		goto error;
	err = ad1988_add_spdif_mux_ctl(codec);
	if (err < 0)
		goto error;
	return 0;

 error:
	snd_hda_gen_free(codec);
	return err;
}


/*
 * patch entries
 */
static const struct hda_codec_preset snd_hda_preset_analog[] = {
	{ .id = 0x11d4184a, .name = "AD1884A", .patch = patch_ad1884 },
	{ .id = 0x11d41882, .name = "AD1882", .patch = patch_ad1882 },
	{ .id = 0x11d41883, .name = "AD1883", .patch = patch_ad1884 },
	{ .id = 0x11d41884, .name = "AD1884", .patch = patch_ad1884 },
	{ .id = 0x11d4194a, .name = "AD1984A", .patch = patch_ad1884 },
	{ .id = 0x11d4194b, .name = "AD1984B", .patch = patch_ad1884 },
	{ .id = 0x11d41981, .name = "AD1981", .patch = patch_ad1981 },
	{ .id = 0x11d41983, .name = "AD1983", .patch = patch_ad1983 },
	{ .id = 0x11d41984, .name = "AD1984", .patch = patch_ad1884 },
	{ .id = 0x11d41986, .name = "AD1986A", .patch = patch_ad1986a },
	{ .id = 0x11d41988, .name = "AD1988", .patch = patch_ad1988 },
	{ .id = 0x11d4198b, .name = "AD1988B", .patch = patch_ad1988 },
	{ .id = 0x11d4882a, .name = "AD1882A", .patch = patch_ad1882 },
	{ .id = 0x11d4989a, .name = "AD1989A", .patch = patch_ad1988 },
	{ .id = 0x11d4989b, .name = "AD1989B", .patch = patch_ad1988 },
	{} /* terminator */
};

MODULE_ALIAS("snd-hda-codec-id:11d4*");

MODULE_LICENSE("GPL");
MODULE_DESCRIPTION("Analog Devices HD-audio codec");

static struct hda_codec_preset_list analog_list = {
	.preset = snd_hda_preset_analog,
	.owner = THIS_MODULE,
};

static int __init patch_analog_init(void)
{
	return snd_hda_add_codec_preset(&analog_list);
}

static void __exit patch_analog_exit(void)
{
	snd_hda_delete_codec_preset(&analog_list);
}

module_init(patch_analog_init)
module_exit(patch_analog_exit)<|MERGE_RESOLUTION|>--- conflicted
+++ resolved
@@ -359,35 +359,6 @@
  */
 static int patch_ad1986a(struct hda_codec *codec)
 {
-<<<<<<< HEAD
-	struct ad198x_spec *spec = codec->spec;
-	struct hda_pcm *info = spec->pcm_rec;
-
-	codec->num_pcms = 1;
-	codec->pcm_info = info;
-
-	info->name = "AD198x Analog";
-	info->stream[SNDRV_PCM_STREAM_PLAYBACK] = ad198x_pcm_analog_playback;
-	info->stream[SNDRV_PCM_STREAM_PLAYBACK].channels_max = spec->multiout.max_channels;
-	info->stream[SNDRV_PCM_STREAM_PLAYBACK].nid = spec->multiout.dac_nids[0];
-	info->stream[SNDRV_PCM_STREAM_CAPTURE] = ad198x_pcm_analog_capture;
-	info->stream[SNDRV_PCM_STREAM_CAPTURE].substreams = spec->num_adc_nids;
-	info->stream[SNDRV_PCM_STREAM_CAPTURE].nid = spec->adc_nids[0];
-
-	if (spec->multiout.dig_out_nid) {
-		info++;
-		codec->num_pcms++;
-		codec->spdif_status_reset = 1;
-		info->name = "AD198x Digital";
-		info->pcm_type = HDA_PCM_TYPE_SPDIF;
-		info->stream[SNDRV_PCM_STREAM_PLAYBACK] = ad198x_pcm_digital_playback;
-		info->stream[SNDRV_PCM_STREAM_PLAYBACK].nid = spec->multiout.dig_out_nid;
-		if (spec->dig_in_nid) {
-			info->stream[SNDRV_PCM_STREAM_CAPTURE] = ad198x_pcm_digital_capture;
-			info->stream[SNDRV_PCM_STREAM_CAPTURE].nid = spec->dig_in_nid;
-		}
-	}
-=======
 	int err;
 	struct ad198x_spec *spec;
 	static hda_nid_t preferred_pairs[] = {
@@ -427,7 +398,6 @@
 	snd_hda_pick_fixup(codec, ad1986a_fixup_models, ad1986a_fixup_tbl,
 			   ad1986a_fixups);
 	snd_hda_apply_fixup(codec, HDA_FIXUP_ACT_PRE_PROBE);
->>>>>>> c3ade0e0
 
 	err = ad198x_parse_auto_config(codec, false);
 	if (err < 0) {
