/*
 * HD audio interface patch for Conexant HDA audio codec
 *
 * Copyright (c) 2006 Pototskiy Akex <alex.pototskiy@gmail.com>
 * 		      Takashi Iwai <tiwai@suse.de>
 * 		      Tobin Davis  <tdavis@dsl-only.net>
 *
 *  This driver is free software; you can redistribute it and/or modify
 *  it under the terms of the GNU General Public License as published by
 *  the Free Software Foundation; either version 2 of the License, or
 *  (at your option) any later version.
 *
 *  This driver is distributed in the hope that it will be useful,
 *  but WITHOUT ANY WARRANTY; without even the implied warranty of
 *  MERCHANTABILITY or FITNESS FOR A PARTICULAR PURPOSE.  See the
 *  GNU General Public License for more details.
 *
 *  You should have received a copy of the GNU General Public License
 *  along with this program; if not, write to the Free Software
 *  Foundation, Inc., 59 Temple Place, Suite 330, Boston, MA  02111-1307 USA
 */

#include <linux/init.h>
#include <linux/delay.h>
#include <linux/slab.h>
#include <linux/pci.h>
#include <linux/module.h>
#include <sound/core.h>
#include <sound/jack.h>

#include "hda_codec.h"
#include "hda_local.h"
#include "hda_auto_parser.h"
#include "hda_beep.h"
#include "hda_jack.h"
#include "hda_generic.h"

#define ENABLE_CXT_STATIC_QUIRKS

#define CXT_PIN_DIR_IN              0x00
#define CXT_PIN_DIR_OUT             0x01
#define CXT_PIN_DIR_INOUT           0x02
#define CXT_PIN_DIR_IN_NOMICBIAS    0x03
#define CXT_PIN_DIR_INOUT_NOMICBIAS 0x04

#define CONEXANT_HP_EVENT	0x37
#define CONEXANT_MIC_EVENT	0x38
#define CONEXANT_LINE_EVENT	0x39

/* Conexant 5051 specific */

#define CXT5051_SPDIF_OUT	0x12
#define CXT5051_PORTB_EVENT	0x38
#define CXT5051_PORTC_EVENT	0x39

#define AUTO_MIC_PORTB		(1 << 1)
#define AUTO_MIC_PORTC		(1 << 2)

struct conexant_spec {
	struct hda_gen_spec gen;

	unsigned int beep_amp;

	/* extra EAPD pins */
	unsigned int num_eapds;
	hda_nid_t eapds[4];
	bool dynamic_eapd;

	unsigned int parse_flags; /* flag for snd_hda_parse_pin_defcfg() */

#ifdef ENABLE_CXT_STATIC_QUIRKS
	const struct snd_kcontrol_new *mixers[5];
	int num_mixers;
	hda_nid_t vmaster_nid;

	const struct hda_verb *init_verbs[5];	/* initialization verbs
						 * don't forget NULL
						 * termination!
						 */
	unsigned int num_init_verbs;

	/* playback */
	struct hda_multi_out multiout;	/* playback set-up
					 * max_channels, dacs must be set
					 * dig_out_nid and hp_nid are optional
					 */
	unsigned int cur_eapd;
	unsigned int hp_present;
	unsigned int line_present;
	unsigned int auto_mic;

	/* capture */
	unsigned int num_adc_nids;
	const hda_nid_t *adc_nids;
	hda_nid_t dig_in_nid;		/* digital-in NID; optional */

	unsigned int cur_adc_idx;
	hda_nid_t cur_adc;
	unsigned int cur_adc_stream_tag;
	unsigned int cur_adc_format;

	const struct hda_pcm_stream *capture_stream;

	/* capture source */
	const struct hda_input_mux *input_mux;
	const hda_nid_t *capsrc_nids;
	unsigned int cur_mux[3];

	/* channel model */
	const struct hda_channel_mode *channel_mode;
	int num_channel_mode;

	/* PCM information */
	struct hda_pcm pcm_rec[2];	/* used in build_pcms() */

	unsigned int spdif_route;

	unsigned int port_d_mode;
	unsigned int dell_automute:1;
	unsigned int dell_vostro:1;
	unsigned int ideapad:1;
	unsigned int thinkpad:1;
	unsigned int hp_laptop:1;
	unsigned int asus:1;
<<<<<<< HEAD
	unsigned int pin_eapd_ctrls:1;
	unsigned int single_adc_amp:1;
	unsigned int fixup_stereo_dmic:1;

	unsigned int adc_switching:1;
=======
>>>>>>> c3ade0e0

	unsigned int ext_mic_present;
	unsigned int recording;
	void (*capture_prepare)(struct hda_codec *codec);
	void (*capture_cleanup)(struct hda_codec *codec);

	/* OLPC XO-1.5 supports DC input mode (e.g. for use with analog sensors)
	 * through the microphone jack.
	 * When the user enables this through a mixer switch, both internal and
	 * external microphones are disabled. Gain is fixed at 0dB. In this mode,
	 * we also allow the bias to be configured through a separate mixer
	 * control. */
	unsigned int dc_enable;
	unsigned int dc_input_bias; /* offset into cxt5066_olpc_dc_bias */
	unsigned int mic_boost; /* offset into cxt5066_analog_mic_boost */
#endif /* ENABLE_CXT_STATIC_QUIRKS */
};


#ifdef CONFIG_SND_HDA_INPUT_BEEP
static inline void set_beep_amp(struct conexant_spec *spec, hda_nid_t nid,
				int idx, int dir)
{
	spec->gen.beep_nid = nid;
	spec->beep_amp = HDA_COMPOSE_AMP_VAL(nid, 1, idx, dir);
}
/* additional beep mixers; the actual parameters are overwritten at build */
static const struct snd_kcontrol_new cxt_beep_mixer[] = {
	HDA_CODEC_VOLUME_MONO("Beep Playback Volume", 0, 1, 0, HDA_OUTPUT),
	HDA_CODEC_MUTE_BEEP_MONO("Beep Playback Switch", 0, 1, 0, HDA_OUTPUT),
	{ } /* end */
};

/* create beep controls if needed */
static int add_beep_ctls(struct hda_codec *codec)
{
	struct conexant_spec *spec = codec->spec;
	int err;

	if (spec->beep_amp) {
		const struct snd_kcontrol_new *knew;
		for (knew = cxt_beep_mixer; knew->name; knew++) {
			struct snd_kcontrol *kctl;
			kctl = snd_ctl_new1(knew, codec);
			if (!kctl)
				return -ENOMEM;
			kctl->private_value = spec->beep_amp;
			err = snd_hda_ctl_add(codec, 0, kctl);
			if (err < 0)
				return err;
		}
	}
	return 0;
}
#else
#define set_beep_amp(spec, nid, idx, dir) /* NOP */
#define add_beep_ctls(codec)	0
#endif


#ifdef ENABLE_CXT_STATIC_QUIRKS
static int conexant_playback_pcm_open(struct hda_pcm_stream *hinfo,
				      struct hda_codec *codec,
				      struct snd_pcm_substream *substream)
{
	struct conexant_spec *spec = codec->spec;
	return snd_hda_multi_out_analog_open(codec, &spec->multiout, substream,
					     hinfo);
}

static int conexant_playback_pcm_prepare(struct hda_pcm_stream *hinfo,
					 struct hda_codec *codec,
					 unsigned int stream_tag,
					 unsigned int format,
					 struct snd_pcm_substream *substream)
{
	struct conexant_spec *spec = codec->spec;
	return snd_hda_multi_out_analog_prepare(codec, &spec->multiout,
						stream_tag,
						format, substream);
}

static int conexant_playback_pcm_cleanup(struct hda_pcm_stream *hinfo,
					 struct hda_codec *codec,
					 struct snd_pcm_substream *substream)
{
	struct conexant_spec *spec = codec->spec;
	return snd_hda_multi_out_analog_cleanup(codec, &spec->multiout);
}

/*
 * Digital out
 */
static int conexant_dig_playback_pcm_open(struct hda_pcm_stream *hinfo,
					  struct hda_codec *codec,
					  struct snd_pcm_substream *substream)
{
	struct conexant_spec *spec = codec->spec;
	return snd_hda_multi_out_dig_open(codec, &spec->multiout);
}

static int conexant_dig_playback_pcm_close(struct hda_pcm_stream *hinfo,
					 struct hda_codec *codec,
					 struct snd_pcm_substream *substream)
{
	struct conexant_spec *spec = codec->spec;
	return snd_hda_multi_out_dig_close(codec, &spec->multiout);
}

static int conexant_dig_playback_pcm_prepare(struct hda_pcm_stream *hinfo,
					 struct hda_codec *codec,
					 unsigned int stream_tag,
					 unsigned int format,
					 struct snd_pcm_substream *substream)
{
	struct conexant_spec *spec = codec->spec;
	return snd_hda_multi_out_dig_prepare(codec, &spec->multiout,
					     stream_tag,
					     format, substream);
}

/*
 * Analog capture
 */
static int conexant_capture_pcm_prepare(struct hda_pcm_stream *hinfo,
				      struct hda_codec *codec,
				      unsigned int stream_tag,
				      unsigned int format,
				      struct snd_pcm_substream *substream)
{
	struct conexant_spec *spec = codec->spec;
	if (spec->capture_prepare)
		spec->capture_prepare(codec);
	snd_hda_codec_setup_stream(codec, spec->adc_nids[substream->number],
				   stream_tag, 0, format);
	return 0;
}

static int conexant_capture_pcm_cleanup(struct hda_pcm_stream *hinfo,
				      struct hda_codec *codec,
				      struct snd_pcm_substream *substream)
{
	struct conexant_spec *spec = codec->spec;
	snd_hda_codec_cleanup_stream(codec, spec->adc_nids[substream->number]);
	if (spec->capture_cleanup)
		spec->capture_cleanup(codec);
	return 0;
}



static const struct hda_pcm_stream conexant_pcm_analog_playback = {
	.substreams = 1,
	.channels_min = 2,
	.channels_max = 2,
	.nid = 0, /* fill later */
	.ops = {
		.open = conexant_playback_pcm_open,
		.prepare = conexant_playback_pcm_prepare,
		.cleanup = conexant_playback_pcm_cleanup
	},
};

static const struct hda_pcm_stream conexant_pcm_analog_capture = {
	.substreams = 1,
	.channels_min = 2,
	.channels_max = 2,
	.nid = 0, /* fill later */
	.ops = {
		.prepare = conexant_capture_pcm_prepare,
		.cleanup = conexant_capture_pcm_cleanup
	},
};


static const struct hda_pcm_stream conexant_pcm_digital_playback = {
	.substreams = 1,
	.channels_min = 2,
	.channels_max = 2,
	.nid = 0, /* fill later */
	.ops = {
		.open = conexant_dig_playback_pcm_open,
		.close = conexant_dig_playback_pcm_close,
		.prepare = conexant_dig_playback_pcm_prepare
	},
};

static const struct hda_pcm_stream conexant_pcm_digital_capture = {
	.substreams = 1,
	.channels_min = 2,
	.channels_max = 2,
	/* NID is set in alc_build_pcms */
};

static int cx5051_capture_pcm_prepare(struct hda_pcm_stream *hinfo,
				      struct hda_codec *codec,
				      unsigned int stream_tag,
				      unsigned int format,
				      struct snd_pcm_substream *substream)
{
	struct conexant_spec *spec = codec->spec;
	spec->cur_adc = spec->adc_nids[spec->cur_adc_idx];
	spec->cur_adc_stream_tag = stream_tag;
	spec->cur_adc_format = format;
	snd_hda_codec_setup_stream(codec, spec->cur_adc, stream_tag, 0, format);
	return 0;
}

static int cx5051_capture_pcm_cleanup(struct hda_pcm_stream *hinfo,
				      struct hda_codec *codec,
				      struct snd_pcm_substream *substream)
{
	struct conexant_spec *spec = codec->spec;
	snd_hda_codec_cleanup_stream(codec, spec->cur_adc);
	spec->cur_adc = 0;
	return 0;
}

static const struct hda_pcm_stream cx5051_pcm_analog_capture = {
	.substreams = 1,
	.channels_min = 2,
	.channels_max = 2,
	.nid = 0, /* fill later */
	.ops = {
		.prepare = cx5051_capture_pcm_prepare,
		.cleanup = cx5051_capture_pcm_cleanup
	},
};

static int conexant_build_pcms(struct hda_codec *codec)
{
	struct conexant_spec *spec = codec->spec;
	struct hda_pcm *info = spec->pcm_rec;

	codec->num_pcms = 1;
	codec->pcm_info = info;

	info->name = "CONEXANT Analog";
	info->stream[SNDRV_PCM_STREAM_PLAYBACK] = conexant_pcm_analog_playback;
	info->stream[SNDRV_PCM_STREAM_PLAYBACK].channels_max =
		spec->multiout.max_channels;
	info->stream[SNDRV_PCM_STREAM_PLAYBACK].nid =
		spec->multiout.dac_nids[0];
	if (spec->capture_stream)
		info->stream[SNDRV_PCM_STREAM_CAPTURE] = *spec->capture_stream;
	else {
		if (codec->vendor_id == 0x14f15051)
			info->stream[SNDRV_PCM_STREAM_CAPTURE] =
				cx5051_pcm_analog_capture;
		else {
			info->stream[SNDRV_PCM_STREAM_CAPTURE] =
				conexant_pcm_analog_capture;
			info->stream[SNDRV_PCM_STREAM_CAPTURE].substreams =
				spec->num_adc_nids;
		}
	}
	info->stream[SNDRV_PCM_STREAM_CAPTURE].nid = spec->adc_nids[0];

	if (spec->multiout.dig_out_nid) {
		info++;
		codec->num_pcms++;
		info->name = "Conexant Digital";
		info->pcm_type = HDA_PCM_TYPE_SPDIF;
		info->stream[SNDRV_PCM_STREAM_PLAYBACK] =
			conexant_pcm_digital_playback;
		info->stream[SNDRV_PCM_STREAM_PLAYBACK].nid =
			spec->multiout.dig_out_nid;
		if (spec->dig_in_nid) {
			info->stream[SNDRV_PCM_STREAM_CAPTURE] =
				conexant_pcm_digital_capture;
			info->stream[SNDRV_PCM_STREAM_CAPTURE].nid =
				spec->dig_in_nid;
		}
	}

	return 0;
}

static int conexant_mux_enum_info(struct snd_kcontrol *kcontrol,
	       			  struct snd_ctl_elem_info *uinfo)
{
	struct hda_codec *codec = snd_kcontrol_chip(kcontrol);
	struct conexant_spec *spec = codec->spec;

	return snd_hda_input_mux_info(spec->input_mux, uinfo);
}

static int conexant_mux_enum_get(struct snd_kcontrol *kcontrol,
				 struct snd_ctl_elem_value *ucontrol)
{
	struct hda_codec *codec = snd_kcontrol_chip(kcontrol);
	struct conexant_spec *spec = codec->spec;
	unsigned int adc_idx = snd_ctl_get_ioffidx(kcontrol, &ucontrol->id);

	ucontrol->value.enumerated.item[0] = spec->cur_mux[adc_idx];
	return 0;
}

static int conexant_mux_enum_put(struct snd_kcontrol *kcontrol,
				 struct snd_ctl_elem_value *ucontrol)
{
	struct hda_codec *codec = snd_kcontrol_chip(kcontrol);
	struct conexant_spec *spec = codec->spec;
	unsigned int adc_idx = snd_ctl_get_ioffidx(kcontrol, &ucontrol->id);

	return snd_hda_input_mux_put(codec, spec->input_mux, ucontrol,
				     spec->capsrc_nids[adc_idx],
				     &spec->cur_mux[adc_idx]);
}

static void conexant_set_power(struct hda_codec *codec, hda_nid_t fg,
			       unsigned int power_state)
{
	if (power_state == AC_PWRST_D3)
		msleep(100);
	snd_hda_codec_read(codec, fg, 0, AC_VERB_SET_POWER_STATE,
			    power_state);
	/* partial workaround for "azx_get_response timeout" */
	if (power_state == AC_PWRST_D0)
		msleep(10);
	snd_hda_codec_set_power_to_all(codec, fg, power_state);
}

static int conexant_init(struct hda_codec *codec)
{
	struct conexant_spec *spec = codec->spec;
	int i;

	for (i = 0; i < spec->num_init_verbs; i++)
		snd_hda_sequence_write(codec, spec->init_verbs[i]);
	return 0;
}

static void conexant_free(struct hda_codec *codec)
{
	struct conexant_spec *spec = codec->spec;
	snd_hda_detach_beep_device(codec);
	kfree(spec);
}

static const struct snd_kcontrol_new cxt_capture_mixers[] = {
	{
		.iface = SNDRV_CTL_ELEM_IFACE_MIXER,
		.name = "Capture Source",
		.info = conexant_mux_enum_info,
		.get = conexant_mux_enum_get,
		.put = conexant_mux_enum_put
	},
	{}
};

static const char * const slave_pfxs[] = {
	"Headphone", "Speaker", "Bass Speaker", "Front", "Surround", "CLFE",
	NULL
};

static int conexant_build_controls(struct hda_codec *codec)
{
	struct conexant_spec *spec = codec->spec;
	unsigned int i;
	int err;

	for (i = 0; i < spec->num_mixers; i++) {
		err = snd_hda_add_new_ctls(codec, spec->mixers[i]);
		if (err < 0)
			return err;
	}
	if (spec->multiout.dig_out_nid) {
		err = snd_hda_create_spdif_out_ctls(codec,
						    spec->multiout.dig_out_nid,
						    spec->multiout.dig_out_nid);
		if (err < 0)
			return err;
		err = snd_hda_create_spdif_share_sw(codec,
						    &spec->multiout);
		if (err < 0)
			return err;
		spec->multiout.share_spdif = 1;
	} 
	if (spec->dig_in_nid) {
		err = snd_hda_create_spdif_in_ctls(codec,spec->dig_in_nid);
		if (err < 0)
			return err;
	}

	/* if we have no master control, let's create it */
	if (spec->vmaster_nid &&
	    !snd_hda_find_mixer_ctl(codec, "Master Playback Volume")) {
		unsigned int vmaster_tlv[4];
		snd_hda_set_vmaster_tlv(codec, spec->vmaster_nid,
					HDA_OUTPUT, vmaster_tlv);
		err = snd_hda_add_vmaster(codec, "Master Playback Volume",
					  vmaster_tlv, slave_pfxs,
					  "Playback Volume");
		if (err < 0)
			return err;
	}
	if (spec->vmaster_nid &&
	    !snd_hda_find_mixer_ctl(codec, "Master Playback Switch")) {
		err = snd_hda_add_vmaster(codec, "Master Playback Switch",
					  NULL, slave_pfxs,
					  "Playback Switch");
		if (err < 0)
			return err;
	}

	if (spec->input_mux) {
		err = snd_hda_add_new_ctls(codec, cxt_capture_mixers);
		if (err < 0)
			return err;
	}

	err = add_beep_ctls(codec);
	if (err < 0)
		return err;

<<<<<<< HEAD
=======
	return 0;
}

>>>>>>> c3ade0e0
static const struct hda_codec_ops conexant_patch_ops = {
	.build_controls = conexant_build_controls,
	.build_pcms = conexant_build_pcms,
	.init = conexant_init,
	.free = conexant_free,
	.set_power_state = conexant_set_power,
};

static int patch_conexant_auto(struct hda_codec *codec);
/*
 * EAPD control
 * the private value = nid | (invert << 8)
 */

#define cxt_eapd_info		snd_ctl_boolean_mono_info

static int cxt_eapd_get(struct snd_kcontrol *kcontrol,
			     struct snd_ctl_elem_value *ucontrol)
{
	struct hda_codec *codec = snd_kcontrol_chip(kcontrol);
	struct conexant_spec *spec = codec->spec;
	int invert = (kcontrol->private_value >> 8) & 1;
	if (invert)
		ucontrol->value.integer.value[0] = !spec->cur_eapd;
	else
		ucontrol->value.integer.value[0] = spec->cur_eapd;
	return 0;

}

static int cxt_eapd_put(struct snd_kcontrol *kcontrol,
			     struct snd_ctl_elem_value *ucontrol)
{
	struct hda_codec *codec = snd_kcontrol_chip(kcontrol);
	struct conexant_spec *spec = codec->spec;
	int invert = (kcontrol->private_value >> 8) & 1;
	hda_nid_t nid = kcontrol->private_value & 0xff;
	unsigned int eapd;

	eapd = !!ucontrol->value.integer.value[0];
	if (invert)
		eapd = !eapd;
	if (eapd == spec->cur_eapd)
		return 0;
	
	spec->cur_eapd = eapd;
	snd_hda_codec_write_cache(codec, nid,
				  0, AC_VERB_SET_EAPD_BTLENABLE,
				  eapd ? 0x02 : 0x00);
	return 1;
}

/* controls for test mode */
#ifdef CONFIG_SND_DEBUG

#define CXT_EAPD_SWITCH(xname, nid, mask) \
	{ .iface = SNDRV_CTL_ELEM_IFACE_MIXER, .name = xname, .index = 0,  \
	  .info = cxt_eapd_info, \
	  .get = cxt_eapd_get, \
	  .put = cxt_eapd_put, \
	  .private_value = nid | (mask<<16) }



static int conexant_ch_mode_info(struct snd_kcontrol *kcontrol,
				 struct snd_ctl_elem_info *uinfo)
{
	struct hda_codec *codec = snd_kcontrol_chip(kcontrol);
	struct conexant_spec *spec = codec->spec;
	return snd_hda_ch_mode_info(codec, uinfo, spec->channel_mode,
				    spec->num_channel_mode);
}

static int conexant_ch_mode_get(struct snd_kcontrol *kcontrol,
				struct snd_ctl_elem_value *ucontrol)
{
	struct hda_codec *codec = snd_kcontrol_chip(kcontrol);
	struct conexant_spec *spec = codec->spec;
	return snd_hda_ch_mode_get(codec, ucontrol, spec->channel_mode,
				   spec->num_channel_mode,
				   spec->multiout.max_channels);
}

static int conexant_ch_mode_put(struct snd_kcontrol *kcontrol,
				struct snd_ctl_elem_value *ucontrol)
{
	struct hda_codec *codec = snd_kcontrol_chip(kcontrol);
	struct conexant_spec *spec = codec->spec;
	int err = snd_hda_ch_mode_put(codec, ucontrol, spec->channel_mode,
				      spec->num_channel_mode,
				      &spec->multiout.max_channels);
	return err;
}

#define CXT_PIN_MODE(xname, nid, dir) \
	{ .iface = SNDRV_CTL_ELEM_IFACE_MIXER, .name = xname, .index = 0,  \
	  .info = conexant_ch_mode_info, \
	  .get = conexant_ch_mode_get, \
	  .put = conexant_ch_mode_put, \
	  .private_value = nid | (dir<<16) }

#endif /* CONFIG_SND_DEBUG */

/* Conexant 5045 specific */

static const hda_nid_t cxt5045_dac_nids[1] = { 0x19 };
static const hda_nid_t cxt5045_adc_nids[1] = { 0x1a };
static const hda_nid_t cxt5045_capsrc_nids[1] = { 0x1a };
#define CXT5045_SPDIF_OUT	0x18

static const struct hda_channel_mode cxt5045_modes[1] = {
	{ 2, NULL },
};

static const struct hda_input_mux cxt5045_capture_source = {
	.num_items = 2,
	.items = {
		{ "Internal Mic", 0x1 },
		{ "Mic",          0x2 },
	}
};

static const struct hda_input_mux cxt5045_capture_source_benq = {
	.num_items = 4,
	.items = {
		{ "Internal Mic", 0x1 },
		{ "Mic",          0x2 },
		{ "Line",         0x3 },
		{ "Mixer",        0x0 },
	}
};

static const struct hda_input_mux cxt5045_capture_source_hp530 = {
	.num_items = 2,
	.items = {
		{ "Mic",          0x1 },
		{ "Internal Mic", 0x2 },
	}
};

/* turn on/off EAPD (+ mute HP) as a master switch */
static int cxt5045_hp_master_sw_put(struct snd_kcontrol *kcontrol,
				    struct snd_ctl_elem_value *ucontrol)
{
	struct hda_codec *codec = snd_kcontrol_chip(kcontrol);
	struct conexant_spec *spec = codec->spec;
	unsigned int bits;

	if (!cxt_eapd_put(kcontrol, ucontrol))
		return 0;

	/* toggle internal speakers mute depending of presence of
	 * the headphone jack
	 */
	bits = (!spec->hp_present && spec->cur_eapd) ? 0 : HDA_AMP_MUTE;
	snd_hda_codec_amp_stereo(codec, 0x10, HDA_OUTPUT, 0,
				 HDA_AMP_MUTE, bits);

	bits = spec->cur_eapd ? 0 : HDA_AMP_MUTE;
	snd_hda_codec_amp_stereo(codec, 0x11, HDA_OUTPUT, 0,
				 HDA_AMP_MUTE, bits);
	return 1;
}

/* bind volumes of both NID 0x10 and 0x11 */
static const struct hda_bind_ctls cxt5045_hp_bind_master_vol = {
	.ops = &snd_hda_bind_vol,
	.values = {
		HDA_COMPOSE_AMP_VAL(0x10, 3, 0, HDA_OUTPUT),
		HDA_COMPOSE_AMP_VAL(0x11, 3, 0, HDA_OUTPUT),
		0
	},
};

/* toggle input of built-in and mic jack appropriately */
static void cxt5045_hp_automic(struct hda_codec *codec)
{
	static const struct hda_verb mic_jack_on[] = {
		{0x14, AC_VERB_SET_AMP_GAIN_MUTE, 0xb080},
		{0x12, AC_VERB_SET_AMP_GAIN_MUTE, 0xb000},
		{}
	};
	static const struct hda_verb mic_jack_off[] = {
		{0x12, AC_VERB_SET_AMP_GAIN_MUTE, 0xb080},
		{0x14, AC_VERB_SET_AMP_GAIN_MUTE, 0xb000},
		{}
	};
	unsigned int present;

	present = snd_hda_jack_detect(codec, 0x12);
	if (present)
		snd_hda_sequence_write(codec, mic_jack_on);
	else
		snd_hda_sequence_write(codec, mic_jack_off);
}


/* mute internal speaker if HP is plugged */
static void cxt5045_hp_automute(struct hda_codec *codec)
{
	struct conexant_spec *spec = codec->spec;
	unsigned int bits;

	spec->hp_present = snd_hda_jack_detect(codec, 0x11);

	bits = (spec->hp_present || !spec->cur_eapd) ? HDA_AMP_MUTE : 0; 
	snd_hda_codec_amp_stereo(codec, 0x10, HDA_OUTPUT, 0,
				 HDA_AMP_MUTE, bits);
}

/* unsolicited event for HP jack sensing */
static void cxt5045_hp_unsol_event(struct hda_codec *codec,
				   unsigned int res)
{
	res >>= 26;
	switch (res) {
	case CONEXANT_HP_EVENT:
		cxt5045_hp_automute(codec);
		break;
	case CONEXANT_MIC_EVENT:
		cxt5045_hp_automic(codec);
		break;

	}
}

static const struct snd_kcontrol_new cxt5045_mixers[] = {
	HDA_CODEC_VOLUME("Capture Volume", 0x1a, 0x00, HDA_INPUT),
	HDA_CODEC_MUTE("Capture Switch", 0x1a, 0x0, HDA_INPUT),
	HDA_CODEC_VOLUME("PCM Playback Volume", 0x17, 0x0, HDA_INPUT),
	HDA_CODEC_MUTE("PCM Playback Switch", 0x17, 0x0, HDA_INPUT),
	HDA_CODEC_VOLUME("Internal Mic Playback Volume", 0x17, 0x1, HDA_INPUT),
	HDA_CODEC_MUTE("Internal Mic Playback Switch", 0x17, 0x1, HDA_INPUT),
	HDA_CODEC_VOLUME("Mic Playback Volume", 0x17, 0x2, HDA_INPUT),
	HDA_CODEC_MUTE("Mic Playback Switch", 0x17, 0x2, HDA_INPUT),
	HDA_BIND_VOL("Master Playback Volume", &cxt5045_hp_bind_master_vol),
	{
		.iface = SNDRV_CTL_ELEM_IFACE_MIXER,
		.name = "Master Playback Switch",
		.info = cxt_eapd_info,
		.get = cxt_eapd_get,
		.put = cxt5045_hp_master_sw_put,
		.private_value = 0x10,
	},

	{}
};

static const struct snd_kcontrol_new cxt5045_benq_mixers[] = {
	HDA_CODEC_VOLUME("Line Playback Volume", 0x17, 0x3, HDA_INPUT),
	HDA_CODEC_MUTE("Line Playback Switch", 0x17, 0x3, HDA_INPUT),

	{}
};

static const struct snd_kcontrol_new cxt5045_mixers_hp530[] = {
	HDA_CODEC_VOLUME("Capture Volume", 0x1a, 0x00, HDA_INPUT),
	HDA_CODEC_MUTE("Capture Switch", 0x1a, 0x0, HDA_INPUT),
	HDA_CODEC_VOLUME("PCM Playback Volume", 0x17, 0x0, HDA_INPUT),
	HDA_CODEC_MUTE("PCM Playback Switch", 0x17, 0x0, HDA_INPUT),
	HDA_CODEC_VOLUME("Internal Mic Playback Volume", 0x17, 0x2, HDA_INPUT),
	HDA_CODEC_MUTE("Internal Mic Playback Switch", 0x17, 0x2, HDA_INPUT),
	HDA_CODEC_VOLUME("Mic Playback Volume", 0x17, 0x1, HDA_INPUT),
	HDA_CODEC_MUTE("Mic Playback Switch", 0x17, 0x1, HDA_INPUT),
	HDA_BIND_VOL("Master Playback Volume", &cxt5045_hp_bind_master_vol),
	{
		.iface = SNDRV_CTL_ELEM_IFACE_MIXER,
		.name = "Master Playback Switch",
		.info = cxt_eapd_info,
		.get = cxt_eapd_get,
		.put = cxt5045_hp_master_sw_put,
		.private_value = 0x10,
	},

	{}
};

static const struct hda_verb cxt5045_init_verbs[] = {
	/* Line in, Mic */
	{0x12, AC_VERB_SET_PIN_WIDGET_CONTROL, PIN_IN|AC_PINCTL_VREF_80 },
	{0x14, AC_VERB_SET_PIN_WIDGET_CONTROL, PIN_IN|AC_PINCTL_VREF_80 },
	/* HP, Amp  */
	{0x10, AC_VERB_SET_PIN_WIDGET_CONTROL, PIN_OUT},
	{0x10, AC_VERB_SET_CONNECT_SEL, 0x1},
	{0x11, AC_VERB_SET_PIN_WIDGET_CONTROL, PIN_HP},
	{0x11, AC_VERB_SET_CONNECT_SEL, 0x1},
	{0x17, AC_VERB_SET_AMP_GAIN_MUTE, AMP_IN_MUTE(0)},
	{0x17, AC_VERB_SET_AMP_GAIN_MUTE, AMP_IN_MUTE(1)},
	{0x17, AC_VERB_SET_AMP_GAIN_MUTE, AMP_IN_MUTE(2)},
	{0x17, AC_VERB_SET_AMP_GAIN_MUTE, AMP_IN_MUTE(3)},
	{0x17, AC_VERB_SET_AMP_GAIN_MUTE, AMP_IN_MUTE(4)},
	/* Record selector: Internal mic */
	{0x1a, AC_VERB_SET_CONNECT_SEL,0x1},
	{0x1a, AC_VERB_SET_AMP_GAIN_MUTE,
	 AC_AMP_SET_INPUT|AC_AMP_SET_RIGHT|AC_AMP_SET_LEFT|0x17},
	/* SPDIF route: PCM */
	{0x13, AC_VERB_SET_PIN_WIDGET_CONTROL, PIN_OUT},
	{ 0x13, AC_VERB_SET_CONNECT_SEL, 0x0 },
	/* EAPD */
	{0x10, AC_VERB_SET_EAPD_BTLENABLE, 0x2 }, /* default on */ 
	{ } /* end */
};

static const struct hda_verb cxt5045_benq_init_verbs[] = {
	/* Internal Mic, Mic */
	{0x12, AC_VERB_SET_PIN_WIDGET_CONTROL, PIN_IN|AC_PINCTL_VREF_80 },
	{0x14, AC_VERB_SET_PIN_WIDGET_CONTROL, PIN_IN|AC_PINCTL_VREF_80 },
	/* Line In,HP, Amp  */
	{0x10, AC_VERB_SET_PIN_WIDGET_CONTROL, PIN_OUT},
	{0x10, AC_VERB_SET_CONNECT_SEL, 0x1},
	{0x11, AC_VERB_SET_PIN_WIDGET_CONTROL, PIN_IN},
	{0x11, AC_VERB_SET_CONNECT_SEL, 0x1},
	{0x17, AC_VERB_SET_AMP_GAIN_MUTE, AMP_IN_MUTE(0)},
	{0x17, AC_VERB_SET_AMP_GAIN_MUTE, AMP_IN_MUTE(1)},
	{0x17, AC_VERB_SET_AMP_GAIN_MUTE, AMP_IN_MUTE(2)},
	{0x17, AC_VERB_SET_AMP_GAIN_MUTE, AMP_IN_MUTE(3)},
	{0x17, AC_VERB_SET_AMP_GAIN_MUTE, AMP_IN_MUTE(4)},
	/* Record selector: Internal mic */
	{0x1a, AC_VERB_SET_CONNECT_SEL, 0x1},
	{0x1a, AC_VERB_SET_AMP_GAIN_MUTE,
	 AC_AMP_SET_INPUT|AC_AMP_SET_RIGHT|AC_AMP_SET_LEFT|0x17},
	/* SPDIF route: PCM */
	{0x13, AC_VERB_SET_PIN_WIDGET_CONTROL, PIN_OUT},
	{0x13, AC_VERB_SET_CONNECT_SEL, 0x0},
	/* EAPD */
	{0x10, AC_VERB_SET_EAPD_BTLENABLE, 0x2}, /* default on */
	{ } /* end */
};

static const struct hda_verb cxt5045_hp_sense_init_verbs[] = {
	/* pin sensing on HP jack */
	{0x11, AC_VERB_SET_UNSOLICITED_ENABLE, AC_USRSP_EN | CONEXANT_HP_EVENT},
	{ } /* end */
};

static const struct hda_verb cxt5045_mic_sense_init_verbs[] = {
	/* pin sensing on HP jack */
	{0x12, AC_VERB_SET_UNSOLICITED_ENABLE, AC_USRSP_EN | CONEXANT_MIC_EVENT},
	{ } /* end */
};

#ifdef CONFIG_SND_DEBUG
/* Test configuration for debugging, modelled after the ALC260 test
 * configuration.
 */
static const struct hda_input_mux cxt5045_test_capture_source = {
	.num_items = 5,
	.items = {
		{ "MIXER", 0x0 },
		{ "MIC1 pin", 0x1 },
		{ "LINE1 pin", 0x2 },
		{ "HP-OUT pin", 0x3 },
		{ "CD pin", 0x4 },
        },
};

static const struct snd_kcontrol_new cxt5045_test_mixer[] = {

	/* Output controls */
	HDA_CODEC_VOLUME("Speaker Playback Volume", 0x10, 0x0, HDA_OUTPUT),
	HDA_CODEC_MUTE("Speaker Playback Switch", 0x10, 0x0, HDA_OUTPUT),
	HDA_CODEC_VOLUME("HP-OUT Playback Volume", 0x11, 0x0, HDA_OUTPUT),
	HDA_CODEC_MUTE("HP-OUT Playback Switch", 0x11, 0x0, HDA_OUTPUT),
	HDA_CODEC_VOLUME("LINE1 Playback Volume", 0x12, 0x0, HDA_OUTPUT),
	HDA_CODEC_MUTE("LINE1 Playback Switch", 0x12, 0x0, HDA_OUTPUT),
	
	/* Modes for retasking pin widgets */
	CXT_PIN_MODE("HP-OUT pin mode", 0x11, CXT_PIN_DIR_INOUT),
	CXT_PIN_MODE("LINE1 pin mode", 0x12, CXT_PIN_DIR_INOUT),

	/* EAPD Switch Control */
	CXT_EAPD_SWITCH("External Amplifier", 0x10, 0x0),

	/* Loopback mixer controls */

	HDA_CODEC_VOLUME("PCM Volume", 0x17, 0x0, HDA_INPUT),
	HDA_CODEC_MUTE("PCM Switch", 0x17, 0x0, HDA_INPUT),
	HDA_CODEC_VOLUME("MIC1 pin Volume", 0x17, 0x1, HDA_INPUT),
	HDA_CODEC_MUTE("MIC1 pin Switch", 0x17, 0x1, HDA_INPUT),
	HDA_CODEC_VOLUME("LINE1 pin Volume", 0x17, 0x2, HDA_INPUT),
	HDA_CODEC_MUTE("LINE1 pin Switch", 0x17, 0x2, HDA_INPUT),
	HDA_CODEC_VOLUME("HP-OUT pin Volume", 0x17, 0x3, HDA_INPUT),
	HDA_CODEC_MUTE("HP-OUT pin Switch", 0x17, 0x3, HDA_INPUT),
	HDA_CODEC_VOLUME("CD pin Volume", 0x17, 0x4, HDA_INPUT),
	HDA_CODEC_MUTE("CD pin Switch", 0x17, 0x4, HDA_INPUT),
	{
		.iface = SNDRV_CTL_ELEM_IFACE_MIXER,
		.name = "Input Source",
		.info = conexant_mux_enum_info,
		.get = conexant_mux_enum_get,
		.put = conexant_mux_enum_put,
	},
	/* Audio input controls */
	HDA_CODEC_VOLUME("Capture Volume", 0x1a, 0x0, HDA_INPUT),
	HDA_CODEC_MUTE("Capture Switch", 0x1a, 0x0, HDA_INPUT),
	{ } /* end */
};

static const struct hda_verb cxt5045_test_init_verbs[] = {
	/* Set connections */
	{ 0x10, AC_VERB_SET_CONNECT_SEL, 0x0 },
	{ 0x11, AC_VERB_SET_CONNECT_SEL, 0x0 },
	{ 0x12, AC_VERB_SET_CONNECT_SEL, 0x0 },
	/* Enable retasking pins as output, initially without power amp */
	{0x12, AC_VERB_SET_PIN_WIDGET_CONTROL, PIN_OUT},
	{0x11, AC_VERB_SET_PIN_WIDGET_CONTROL, PIN_OUT},

	/* Disable digital (SPDIF) pins initially, but users can enable
	 * them via a mixer switch.  In the case of SPDIF-out, this initverb
	 * payload also sets the generation to 0, output to be in "consumer"
	 * PCM format, copyright asserted, no pre-emphasis and no validity
	 * control.
	 */
	{0x13, AC_VERB_SET_PIN_WIDGET_CONTROL, PIN_OUT},
	{0x18, AC_VERB_SET_DIGI_CONVERT_1, 0},

	/* Unmute retasking pin widget output buffers since the default
	 * state appears to be output.  As the pin mode is changed by the
	 * user the pin mode control will take care of enabling the pin's
	 * input/output buffers as needed.
	 */
	{0x12, AC_VERB_SET_AMP_GAIN_MUTE, AMP_OUT_UNMUTE},
	{0x11, AC_VERB_SET_AMP_GAIN_MUTE, AMP_OUT_UNMUTE},

	/* Mute capture amp left and right */
	{0x1a, AC_VERB_SET_AMP_GAIN_MUTE, AMP_IN_MUTE(0)},

	/* Set ADC connection select to match default mixer setting (mic1
	 * pin)
	 */
	{0x1a, AC_VERB_SET_CONNECT_SEL, 0x01},
	{0x17, AC_VERB_SET_CONNECT_SEL, 0x01},

	/* Mute all inputs to mixer widget (even unconnected ones) */
	{0x17, AC_VERB_SET_AMP_GAIN_MUTE, AMP_IN_MUTE(0)}, /* Mixer */
	{0x17, AC_VERB_SET_AMP_GAIN_MUTE, AMP_IN_MUTE(1)}, /* Mic1 pin */
	{0x17, AC_VERB_SET_AMP_GAIN_MUTE, AMP_IN_MUTE(2)}, /* Line pin */
	{0x17, AC_VERB_SET_AMP_GAIN_MUTE, AMP_IN_MUTE(3)}, /* HP pin */
	{0x17, AC_VERB_SET_AMP_GAIN_MUTE, AMP_IN_MUTE(4)}, /* CD pin */

	{ }
};
#endif


/* initialize jack-sensing, too */
static int cxt5045_init(struct hda_codec *codec)
{
	conexant_init(codec);
	cxt5045_hp_automute(codec);
	return 0;
}


enum {
	CXT5045_LAPTOP_HPSENSE,
	CXT5045_LAPTOP_MICSENSE,
	CXT5045_LAPTOP_HPMICSENSE,
	CXT5045_BENQ,
	CXT5045_LAPTOP_HP530,
#ifdef CONFIG_SND_DEBUG
	CXT5045_TEST,
#endif
	CXT5045_AUTO,
	CXT5045_MODELS
};

static const char * const cxt5045_models[CXT5045_MODELS] = {
	[CXT5045_LAPTOP_HPSENSE]	= "laptop-hpsense",
	[CXT5045_LAPTOP_MICSENSE]	= "laptop-micsense",
	[CXT5045_LAPTOP_HPMICSENSE]	= "laptop-hpmicsense",
	[CXT5045_BENQ]			= "benq",
	[CXT5045_LAPTOP_HP530]		= "laptop-hp530",
#ifdef CONFIG_SND_DEBUG
	[CXT5045_TEST]		= "test",
#endif
	[CXT5045_AUTO]			= "auto",
};

static const struct snd_pci_quirk cxt5045_cfg_tbl[] = {
	SND_PCI_QUIRK(0x103c, 0x30d5, "HP 530", CXT5045_LAPTOP_HP530),
	SND_PCI_QUIRK(0x1179, 0xff31, "Toshiba P105", CXT5045_LAPTOP_MICSENSE),
	SND_PCI_QUIRK(0x152d, 0x0753, "Benq R55E", CXT5045_BENQ),
	SND_PCI_QUIRK(0x1734, 0x10ad, "Fujitsu Si1520", CXT5045_LAPTOP_MICSENSE),
	SND_PCI_QUIRK(0x1734, 0x10cb, "Fujitsu Si3515", CXT5045_LAPTOP_HPMICSENSE),
	SND_PCI_QUIRK(0x1734, 0x110e, "Fujitsu V5505",
		      CXT5045_LAPTOP_HPMICSENSE),
	SND_PCI_QUIRK(0x1509, 0x1e40, "FIC", CXT5045_LAPTOP_HPMICSENSE),
	SND_PCI_QUIRK(0x1509, 0x2f05, "FIC", CXT5045_LAPTOP_HPMICSENSE),
	SND_PCI_QUIRK(0x1509, 0x2f06, "FIC", CXT5045_LAPTOP_HPMICSENSE),
	SND_PCI_QUIRK_MASK(0x1631, 0xff00, 0xc100, "Packard Bell",
			   CXT5045_LAPTOP_HPMICSENSE),
	SND_PCI_QUIRK(0x8086, 0x2111, "Conexant Reference board", CXT5045_LAPTOP_HPSENSE),
	{}
};

static int patch_cxt5045(struct hda_codec *codec)
{
	struct conexant_spec *spec;
	int board_config;

	board_config = snd_hda_check_board_config(codec, CXT5045_MODELS,
						  cxt5045_models,
						  cxt5045_cfg_tbl);
	if (board_config < 0)
		board_config = CXT5045_AUTO; /* model=auto as default */
	if (board_config == CXT5045_AUTO)
		return patch_conexant_auto(codec);

	spec = kzalloc(sizeof(*spec), GFP_KERNEL);
	if (!spec)
		return -ENOMEM;
	codec->spec = spec;
	codec->single_adc_amp = 1;

	spec->multiout.max_channels = 2;
	spec->multiout.num_dacs = ARRAY_SIZE(cxt5045_dac_nids);
	spec->multiout.dac_nids = cxt5045_dac_nids;
	spec->multiout.dig_out_nid = CXT5045_SPDIF_OUT;
	spec->num_adc_nids = 1;
	spec->adc_nids = cxt5045_adc_nids;
	spec->capsrc_nids = cxt5045_capsrc_nids;
	spec->input_mux = &cxt5045_capture_source;
	spec->num_mixers = 1;
	spec->mixers[0] = cxt5045_mixers;
	spec->num_init_verbs = 1;
	spec->init_verbs[0] = cxt5045_init_verbs;
	spec->spdif_route = 0;
	spec->num_channel_mode = ARRAY_SIZE(cxt5045_modes);
	spec->channel_mode = cxt5045_modes;

	set_beep_amp(spec, 0x16, 0, 1);

	codec->patch_ops = conexant_patch_ops;

	switch (board_config) {
	case CXT5045_LAPTOP_HPSENSE:
		codec->patch_ops.unsol_event = cxt5045_hp_unsol_event;
		spec->input_mux = &cxt5045_capture_source;
		spec->num_init_verbs = 2;
		spec->init_verbs[1] = cxt5045_hp_sense_init_verbs;
		spec->mixers[0] = cxt5045_mixers;
		codec->patch_ops.init = cxt5045_init;
		break;
	case CXT5045_LAPTOP_MICSENSE:
		codec->patch_ops.unsol_event = cxt5045_hp_unsol_event;
		spec->input_mux = &cxt5045_capture_source;
		spec->num_init_verbs = 2;
		spec->init_verbs[1] = cxt5045_mic_sense_init_verbs;
		spec->mixers[0] = cxt5045_mixers;
		codec->patch_ops.init = cxt5045_init;
		break;
	default:
	case CXT5045_LAPTOP_HPMICSENSE:
		codec->patch_ops.unsol_event = cxt5045_hp_unsol_event;
		spec->input_mux = &cxt5045_capture_source;
		spec->num_init_verbs = 3;
		spec->init_verbs[1] = cxt5045_hp_sense_init_verbs;
		spec->init_verbs[2] = cxt5045_mic_sense_init_verbs;
		spec->mixers[0] = cxt5045_mixers;
		codec->patch_ops.init = cxt5045_init;
		break;
	case CXT5045_BENQ:
		codec->patch_ops.unsol_event = cxt5045_hp_unsol_event;
		spec->input_mux = &cxt5045_capture_source_benq;
		spec->num_init_verbs = 1;
		spec->init_verbs[0] = cxt5045_benq_init_verbs;
		spec->mixers[0] = cxt5045_mixers;
		spec->mixers[1] = cxt5045_benq_mixers;
		spec->num_mixers = 2;
		codec->patch_ops.init = cxt5045_init;
		break;
	case CXT5045_LAPTOP_HP530:
		codec->patch_ops.unsol_event = cxt5045_hp_unsol_event;
		spec->input_mux = &cxt5045_capture_source_hp530;
		spec->num_init_verbs = 2;
		spec->init_verbs[1] = cxt5045_hp_sense_init_verbs;
		spec->mixers[0] = cxt5045_mixers_hp530;
		codec->patch_ops.init = cxt5045_init;
		break;
#ifdef CONFIG_SND_DEBUG
	case CXT5045_TEST:
		spec->input_mux = &cxt5045_test_capture_source;
		spec->mixers[0] = cxt5045_test_mixer;
		spec->init_verbs[0] = cxt5045_test_init_verbs;
		break;
		
#endif	
	}

	switch (codec->subsystem_id >> 16) {
	case 0x103c:
	case 0x1631:
	case 0x1734:
	case 0x17aa:
		/* HP, Packard Bell, Fujitsu-Siemens & Lenovo laptops have
		 * really bad sound over 0dB on NID 0x17. Fix max PCM level to
		 * 0 dB (originally it has 0x2b steps with 0dB offset 0x14)
		 */
		snd_hda_override_amp_caps(codec, 0x17, HDA_INPUT,
					  (0x14 << AC_AMPCAP_OFFSET_SHIFT) |
					  (0x14 << AC_AMPCAP_NUM_STEPS_SHIFT) |
					  (0x05 << AC_AMPCAP_STEP_SIZE_SHIFT) |
					  (1 << AC_AMPCAP_MUTE_SHIFT));
		break;
	}

	if (spec->beep_amp)
		snd_hda_attach_beep_device(codec, get_amp_nid_(spec->beep_amp));

	return 0;
}


/* Conexant 5047 specific */
#define CXT5047_SPDIF_OUT	0x11

static const hda_nid_t cxt5047_dac_nids[1] = { 0x10 }; /* 0x1c */
static const hda_nid_t cxt5047_adc_nids[1] = { 0x12 };
static const hda_nid_t cxt5047_capsrc_nids[1] = { 0x1a };

static const struct hda_channel_mode cxt5047_modes[1] = {
	{ 2, NULL },
};

static const struct hda_input_mux cxt5047_toshiba_capture_source = {
	.num_items = 2,
	.items = {
		{ "ExtMic", 0x2 },
		{ "Line-In", 0x1 },
	}
};

/* turn on/off EAPD (+ mute HP) as a master switch */
static int cxt5047_hp_master_sw_put(struct snd_kcontrol *kcontrol,
				    struct snd_ctl_elem_value *ucontrol)
{
	struct hda_codec *codec = snd_kcontrol_chip(kcontrol);
	struct conexant_spec *spec = codec->spec;
	unsigned int bits;

	if (!cxt_eapd_put(kcontrol, ucontrol))
		return 0;

	/* toggle internal speakers mute depending of presence of
	 * the headphone jack
	 */
	bits = (!spec->hp_present && spec->cur_eapd) ? 0 : HDA_AMP_MUTE;
	/* NOTE: Conexat codec needs the index for *OUTPUT* amp of
	 * pin widgets unlike other codecs.  In this case, we need to
	 * set index 0x01 for the volume from the mixer amp 0x19.
	 */
	snd_hda_codec_amp_stereo(codec, 0x1d, HDA_OUTPUT, 0x01,
				 HDA_AMP_MUTE, bits);
	bits = spec->cur_eapd ? 0 : HDA_AMP_MUTE;
	snd_hda_codec_amp_stereo(codec, 0x13, HDA_OUTPUT, 0,
				 HDA_AMP_MUTE, bits);
	return 1;
}

/* mute internal speaker if HP is plugged */
static void cxt5047_hp_automute(struct hda_codec *codec)
{
	struct conexant_spec *spec = codec->spec;
	unsigned int bits;

	spec->hp_present = snd_hda_jack_detect(codec, 0x13);

	bits = (spec->hp_present || !spec->cur_eapd) ? HDA_AMP_MUTE : 0;
	/* See the note in cxt5047_hp_master_sw_put */
	snd_hda_codec_amp_stereo(codec, 0x1d, HDA_OUTPUT, 0x01,
				 HDA_AMP_MUTE, bits);
}

/* toggle input of built-in and mic jack appropriately */
static void cxt5047_hp_automic(struct hda_codec *codec)
{
	static const struct hda_verb mic_jack_on[] = {
		{0x15, AC_VERB_SET_AMP_GAIN_MUTE, AMP_OUT_MUTE},
		{0x17, AC_VERB_SET_AMP_GAIN_MUTE, AMP_OUT_UNMUTE},
		{}
	};
	static const struct hda_verb mic_jack_off[] = {
		{0x17, AC_VERB_SET_AMP_GAIN_MUTE, AMP_OUT_MUTE},
		{0x15, AC_VERB_SET_AMP_GAIN_MUTE, AMP_OUT_UNMUTE},
		{}
	};
	unsigned int present;

	present = snd_hda_jack_detect(codec, 0x15);
	if (present)
		snd_hda_sequence_write(codec, mic_jack_on);
	else
		snd_hda_sequence_write(codec, mic_jack_off);
}

/* unsolicited event for HP jack sensing */
static void cxt5047_hp_unsol_event(struct hda_codec *codec,
				  unsigned int res)
{
	switch (res >> 26) {
	case CONEXANT_HP_EVENT:
		cxt5047_hp_automute(codec);
		break;
	case CONEXANT_MIC_EVENT:
		cxt5047_hp_automic(codec);
		break;
	}
}

static const struct snd_kcontrol_new cxt5047_base_mixers[] = {
	HDA_CODEC_VOLUME("Mic Playback Volume", 0x19, 0x02, HDA_INPUT),
	HDA_CODEC_MUTE("Mic Playback Switch", 0x19, 0x02, HDA_INPUT),
	HDA_CODEC_VOLUME("Mic Boost Volume", 0x1a, 0x0, HDA_OUTPUT),
	HDA_CODEC_VOLUME("Capture Volume", 0x12, 0x03, HDA_INPUT),
	HDA_CODEC_MUTE("Capture Switch", 0x12, 0x03, HDA_INPUT),
	HDA_CODEC_VOLUME("PCM Volume", 0x10, 0x00, HDA_OUTPUT),
	HDA_CODEC_MUTE("PCM Switch", 0x10, 0x00, HDA_OUTPUT),
	{
		.iface = SNDRV_CTL_ELEM_IFACE_MIXER,
		.name = "Master Playback Switch",
		.info = cxt_eapd_info,
		.get = cxt_eapd_get,
		.put = cxt5047_hp_master_sw_put,
		.private_value = 0x13,
	},

	{}
};

static const struct snd_kcontrol_new cxt5047_hp_spk_mixers[] = {
	/* See the note in cxt5047_hp_master_sw_put */
	HDA_CODEC_VOLUME("Speaker Playback Volume", 0x1d, 0x01, HDA_OUTPUT),
	HDA_CODEC_VOLUME("Headphone Playback Volume", 0x13, 0x00, HDA_OUTPUT),
	{}
};

static const struct snd_kcontrol_new cxt5047_hp_only_mixers[] = {
	HDA_CODEC_VOLUME("Master Playback Volume", 0x13, 0x00, HDA_OUTPUT),
	{ } /* end */
};

static const struct hda_verb cxt5047_init_verbs[] = {
	/* Line in, Mic, Built-in Mic */
	{0x14, AC_VERB_SET_PIN_WIDGET_CONTROL, PIN_IN },
	{0x15, AC_VERB_SET_PIN_WIDGET_CONTROL, PIN_IN|AC_PINCTL_VREF_50 },
	{0x17, AC_VERB_SET_PIN_WIDGET_CONTROL, PIN_IN|AC_PINCTL_VREF_50 },
	/* HP, Speaker  */
	{0x13, AC_VERB_SET_PIN_WIDGET_CONTROL, PIN_HP },
	{0x13, AC_VERB_SET_CONNECT_SEL, 0x0}, /* mixer(0x19) */
	{0x1d, AC_VERB_SET_CONNECT_SEL, 0x1}, /* mixer(0x19) */
	/* Record selector: Mic */
	{0x12, AC_VERB_SET_CONNECT_SEL,0x03},
	{0x19, AC_VERB_SET_AMP_GAIN_MUTE,
	 AC_AMP_SET_INPUT|AC_AMP_SET_RIGHT|AC_AMP_SET_LEFT|0x17},
	{0x1A, AC_VERB_SET_CONNECT_SEL,0x02},
	{0x1A, AC_VERB_SET_AMP_GAIN_MUTE,
	 AC_AMP_SET_OUTPUT|AC_AMP_SET_RIGHT|AC_AMP_SET_LEFT|0x00},
	{0x1A, AC_VERB_SET_AMP_GAIN_MUTE,
	 AC_AMP_SET_OUTPUT|AC_AMP_SET_RIGHT|AC_AMP_SET_LEFT|0x03},
	/* SPDIF route: PCM */
	{ 0x18, AC_VERB_SET_CONNECT_SEL, 0x0 },
	/* Enable unsolicited events */
	{0x13, AC_VERB_SET_UNSOLICITED_ENABLE, AC_USRSP_EN | CONEXANT_HP_EVENT},
	{0x15, AC_VERB_SET_UNSOLICITED_ENABLE, AC_USRSP_EN | CONEXANT_MIC_EVENT},
	{ } /* end */
};

/* configuration for Toshiba Laptops */
static const struct hda_verb cxt5047_toshiba_init_verbs[] = {
	{0x13, AC_VERB_SET_EAPD_BTLENABLE, 0x0}, /* default off */
	{}
};

/* Test configuration for debugging, modelled after the ALC260 test
 * configuration.
 */
#ifdef CONFIG_SND_DEBUG
static const struct hda_input_mux cxt5047_test_capture_source = {
	.num_items = 4,
	.items = {
		{ "LINE1 pin", 0x0 },
		{ "MIC1 pin", 0x1 },
		{ "MIC2 pin", 0x2 },
		{ "CD pin", 0x3 },
        },
};

static const struct snd_kcontrol_new cxt5047_test_mixer[] = {

	/* Output only controls */
	HDA_CODEC_VOLUME("OutAmp-1 Volume", 0x10, 0x0, HDA_OUTPUT),
	HDA_CODEC_MUTE("OutAmp-1 Switch", 0x10,0x0, HDA_OUTPUT),
	HDA_CODEC_VOLUME("OutAmp-2 Volume", 0x1c, 0x0, HDA_OUTPUT),
	HDA_CODEC_MUTE("OutAmp-2 Switch", 0x1c, 0x0, HDA_OUTPUT),
	HDA_CODEC_VOLUME("Speaker Playback Volume", 0x1d, 0x0, HDA_OUTPUT),
	HDA_CODEC_MUTE("Speaker Playback Switch", 0x1d, 0x0, HDA_OUTPUT),
	HDA_CODEC_VOLUME("HeadPhone Playback Volume", 0x13, 0x0, HDA_OUTPUT),
	HDA_CODEC_MUTE("HeadPhone Playback Switch", 0x13, 0x0, HDA_OUTPUT),
	HDA_CODEC_VOLUME("Line1-Out Playback Volume", 0x14, 0x0, HDA_OUTPUT),
	HDA_CODEC_MUTE("Line1-Out Playback Switch", 0x14, 0x0, HDA_OUTPUT),
	HDA_CODEC_VOLUME("Line2-Out Playback Volume", 0x15, 0x0, HDA_OUTPUT),
	HDA_CODEC_MUTE("Line2-Out Playback Switch", 0x15, 0x0, HDA_OUTPUT),

	/* Modes for retasking pin widgets */
	CXT_PIN_MODE("LINE1 pin mode", 0x14, CXT_PIN_DIR_INOUT),
	CXT_PIN_MODE("MIC1 pin mode", 0x15, CXT_PIN_DIR_INOUT),

	/* EAPD Switch Control */
	CXT_EAPD_SWITCH("External Amplifier", 0x13, 0x0),

	/* Loopback mixer controls */
	HDA_CODEC_VOLUME("MIC1 Playback Volume", 0x12, 0x01, HDA_INPUT),
	HDA_CODEC_MUTE("MIC1 Playback Switch", 0x12, 0x01, HDA_INPUT),
	HDA_CODEC_VOLUME("MIC2 Playback Volume", 0x12, 0x02, HDA_INPUT),
	HDA_CODEC_MUTE("MIC2 Playback Switch", 0x12, 0x02, HDA_INPUT),
	HDA_CODEC_VOLUME("LINE Playback Volume", 0x12, 0x0, HDA_INPUT),
	HDA_CODEC_MUTE("LINE Playback Switch", 0x12, 0x0, HDA_INPUT),
	HDA_CODEC_VOLUME("CD Playback Volume", 0x12, 0x04, HDA_INPUT),
	HDA_CODEC_MUTE("CD Playback Switch", 0x12, 0x04, HDA_INPUT),

	HDA_CODEC_VOLUME("Capture-1 Volume", 0x19, 0x0, HDA_INPUT),
	HDA_CODEC_MUTE("Capture-1 Switch", 0x19, 0x0, HDA_INPUT),
	HDA_CODEC_VOLUME("Capture-2 Volume", 0x19, 0x1, HDA_INPUT),
	HDA_CODEC_MUTE("Capture-2 Switch", 0x19, 0x1, HDA_INPUT),
	HDA_CODEC_VOLUME("Capture-3 Volume", 0x19, 0x2, HDA_INPUT),
	HDA_CODEC_MUTE("Capture-3 Switch", 0x19, 0x2, HDA_INPUT),
	HDA_CODEC_VOLUME("Capture-4 Volume", 0x19, 0x3, HDA_INPUT),
	HDA_CODEC_MUTE("Capture-4 Switch", 0x19, 0x3, HDA_INPUT),
	{
		.iface = SNDRV_CTL_ELEM_IFACE_MIXER,
		.name = "Input Source",
		.info = conexant_mux_enum_info,
		.get = conexant_mux_enum_get,
		.put = conexant_mux_enum_put,
	},
	HDA_CODEC_VOLUME("Mic Boost Volume", 0x1a, 0x0, HDA_OUTPUT),

	{ } /* end */
};

static const struct hda_verb cxt5047_test_init_verbs[] = {
	/* Enable retasking pins as output, initially without power amp */
	{0x15, AC_VERB_SET_PIN_WIDGET_CONTROL, PIN_OUT},
	{0x14, AC_VERB_SET_PIN_WIDGET_CONTROL, PIN_OUT},
	{0x13, AC_VERB_SET_PIN_WIDGET_CONTROL, PIN_OUT},

	/* Disable digital (SPDIF) pins initially, but users can enable
	 * them via a mixer switch.  In the case of SPDIF-out, this initverb
	 * payload also sets the generation to 0, output to be in "consumer"
	 * PCM format, copyright asserted, no pre-emphasis and no validity
	 * control.
	 */
	{0x18, AC_VERB_SET_DIGI_CONVERT_1, 0},

	/* Ensure mic1, mic2, line1 pin widgets take input from the 
	 * OUT1 sum bus when acting as an output.
	 */
	{0x1a, AC_VERB_SET_CONNECT_SEL, 0},
	{0x1b, AC_VERB_SET_CONNECT_SEL, 0},

	/* Start with output sum widgets muted and their output gains at min */
	{0x19, AC_VERB_SET_AMP_GAIN_MUTE, AMP_IN_MUTE(0)},
	{0x19, AC_VERB_SET_AMP_GAIN_MUTE, AMP_IN_MUTE(1)},

	/* Unmute retasking pin widget output buffers since the default
	 * state appears to be output.  As the pin mode is changed by the
	 * user the pin mode control will take care of enabling the pin's
	 * input/output buffers as needed.
	 */
	{0x15, AC_VERB_SET_AMP_GAIN_MUTE, AMP_OUT_UNMUTE},
	{0x14, AC_VERB_SET_AMP_GAIN_MUTE, AMP_OUT_UNMUTE},
	{0x13, AC_VERB_SET_AMP_GAIN_MUTE, AMP_OUT_UNMUTE},

	/* Mute capture amp left and right */
	{0x12, AC_VERB_SET_AMP_GAIN_MUTE, AMP_IN_MUTE(0)},

	/* Set ADC connection select to match default mixer setting (mic1
	 * pin)
	 */
	{0x12, AC_VERB_SET_CONNECT_SEL, 0x00},

	/* Mute all inputs to mixer widget (even unconnected ones) */
	{0x19, AC_VERB_SET_AMP_GAIN_MUTE, AMP_IN_MUTE(0)}, /* mic1 pin */
	{0x19, AC_VERB_SET_AMP_GAIN_MUTE, AMP_IN_MUTE(1)}, /* mic2 pin */
	{0x19, AC_VERB_SET_AMP_GAIN_MUTE, AMP_IN_MUTE(2)}, /* line1 pin */
	{0x19, AC_VERB_SET_AMP_GAIN_MUTE, AMP_IN_MUTE(3)}, /* line2 pin */
	{0x19, AC_VERB_SET_AMP_GAIN_MUTE, AMP_IN_MUTE(4)}, /* CD pin */
	{0x19, AC_VERB_SET_AMP_GAIN_MUTE, AMP_IN_MUTE(5)}, /* Beep-gen pin */
	{0x19, AC_VERB_SET_AMP_GAIN_MUTE, AMP_IN_MUTE(6)}, /* Line-out pin */
	{0x19, AC_VERB_SET_AMP_GAIN_MUTE, AMP_IN_MUTE(7)}, /* HP-pin pin */

	{ }
};
#endif


/* initialize jack-sensing, too */
static int cxt5047_hp_init(struct hda_codec *codec)
{
	conexant_init(codec);
	cxt5047_hp_automute(codec);
	return 0;
}


enum {
	CXT5047_LAPTOP,		/* Laptops w/o EAPD support */
	CXT5047_LAPTOP_HP,	/* Some HP laptops */
	CXT5047_LAPTOP_EAPD,	/* Laptops with EAPD support */
#ifdef CONFIG_SND_DEBUG
	CXT5047_TEST,
#endif
	CXT5047_AUTO,
	CXT5047_MODELS
};

static const char * const cxt5047_models[CXT5047_MODELS] = {
	[CXT5047_LAPTOP]	= "laptop",
	[CXT5047_LAPTOP_HP]	= "laptop-hp",
	[CXT5047_LAPTOP_EAPD]	= "laptop-eapd",
#ifdef CONFIG_SND_DEBUG
	[CXT5047_TEST]		= "test",
#endif
	[CXT5047_AUTO]		= "auto",
};

static const struct snd_pci_quirk cxt5047_cfg_tbl[] = {
	SND_PCI_QUIRK(0x103c, 0x30a5, "HP DV5200T/DV8000T", CXT5047_LAPTOP_HP),
	SND_PCI_QUIRK_MASK(0x103c, 0xff00, 0x3000, "HP DV Series",
			   CXT5047_LAPTOP),
	SND_PCI_QUIRK(0x1179, 0xff31, "Toshiba P100", CXT5047_LAPTOP_EAPD),
	{}
};

static int patch_cxt5047(struct hda_codec *codec)
{
	struct conexant_spec *spec;
	int board_config;

	board_config = snd_hda_check_board_config(codec, CXT5047_MODELS,
						  cxt5047_models,
						  cxt5047_cfg_tbl);
	if (board_config < 0)
		board_config = CXT5047_AUTO; /* model=auto as default */
	if (board_config == CXT5047_AUTO)
		return patch_conexant_auto(codec);

	spec = kzalloc(sizeof(*spec), GFP_KERNEL);
	if (!spec)
		return -ENOMEM;
	codec->spec = spec;
	codec->pin_amp_workaround = 1;

	spec->multiout.max_channels = 2;
	spec->multiout.num_dacs = ARRAY_SIZE(cxt5047_dac_nids);
	spec->multiout.dac_nids = cxt5047_dac_nids;
	spec->multiout.dig_out_nid = CXT5047_SPDIF_OUT;
	spec->num_adc_nids = 1;
	spec->adc_nids = cxt5047_adc_nids;
	spec->capsrc_nids = cxt5047_capsrc_nids;
	spec->num_mixers = 1;
	spec->mixers[0] = cxt5047_base_mixers;
	spec->num_init_verbs = 1;
	spec->init_verbs[0] = cxt5047_init_verbs;
	spec->spdif_route = 0;
	spec->num_channel_mode = ARRAY_SIZE(cxt5047_modes),
	spec->channel_mode = cxt5047_modes,

	codec->patch_ops = conexant_patch_ops;

	switch (board_config) {
	case CXT5047_LAPTOP:
		spec->num_mixers = 2;
		spec->mixers[1] = cxt5047_hp_spk_mixers;
		codec->patch_ops.unsol_event = cxt5047_hp_unsol_event;
		break;
	case CXT5047_LAPTOP_HP:
		spec->num_mixers = 2;
		spec->mixers[1] = cxt5047_hp_only_mixers;
		codec->patch_ops.unsol_event = cxt5047_hp_unsol_event;
		codec->patch_ops.init = cxt5047_hp_init;
		break;
	case CXT5047_LAPTOP_EAPD:
		spec->input_mux = &cxt5047_toshiba_capture_source;
		spec->num_mixers = 2;
		spec->mixers[1] = cxt5047_hp_spk_mixers;
		spec->num_init_verbs = 2;
		spec->init_verbs[1] = cxt5047_toshiba_init_verbs;
		codec->patch_ops.unsol_event = cxt5047_hp_unsol_event;
		break;
#ifdef CONFIG_SND_DEBUG
	case CXT5047_TEST:
		spec->input_mux = &cxt5047_test_capture_source;
		spec->mixers[0] = cxt5047_test_mixer;
		spec->init_verbs[0] = cxt5047_test_init_verbs;
		codec->patch_ops.unsol_event = cxt5047_hp_unsol_event;
#endif	
	}
	spec->vmaster_nid = 0x13;

	switch (codec->subsystem_id >> 16) {
	case 0x103c:
		/* HP laptops have really bad sound over 0 dB on NID 0x10.
		 * Fix max PCM level to 0 dB (originally it has 0x1e steps
		 * with 0 dB offset 0x17)
		 */
		snd_hda_override_amp_caps(codec, 0x10, HDA_INPUT,
					  (0x17 << AC_AMPCAP_OFFSET_SHIFT) |
					  (0x17 << AC_AMPCAP_NUM_STEPS_SHIFT) |
					  (0x05 << AC_AMPCAP_STEP_SIZE_SHIFT) |
					  (1 << AC_AMPCAP_MUTE_SHIFT));
		break;
	}

	return 0;
}

/* Conexant 5051 specific */
static const hda_nid_t cxt5051_dac_nids[1] = { 0x10 };
static const hda_nid_t cxt5051_adc_nids[2] = { 0x14, 0x15 };

static const struct hda_channel_mode cxt5051_modes[1] = {
	{ 2, NULL },
};

static void cxt5051_update_speaker(struct hda_codec *codec)
{
	struct conexant_spec *spec = codec->spec;
	unsigned int pinctl;
	/* headphone pin */
	pinctl = (spec->hp_present && spec->cur_eapd) ? PIN_HP : 0;
	snd_hda_set_pin_ctl(codec, 0x16, pinctl);
	/* speaker pin */
	pinctl = (!spec->hp_present && spec->cur_eapd) ? PIN_OUT : 0;
	snd_hda_set_pin_ctl(codec, 0x1a, pinctl);
	/* on ideapad there is an additional speaker (subwoofer) to mute */
	if (spec->ideapad)
		snd_hda_set_pin_ctl(codec, 0x1b, pinctl);
}

/* turn on/off EAPD (+ mute HP) as a master switch */
static int cxt5051_hp_master_sw_put(struct snd_kcontrol *kcontrol,
				    struct snd_ctl_elem_value *ucontrol)
{
	struct hda_codec *codec = snd_kcontrol_chip(kcontrol);

	if (!cxt_eapd_put(kcontrol, ucontrol))
		return 0;
	cxt5051_update_speaker(codec);
	return 1;
}

/* toggle input of built-in and mic jack appropriately */
static void cxt5051_portb_automic(struct hda_codec *codec)
{
	struct conexant_spec *spec = codec->spec;
	unsigned int present;

	if (!(spec->auto_mic & AUTO_MIC_PORTB))
		return;
	present = snd_hda_jack_detect(codec, 0x17);
	snd_hda_codec_write(codec, 0x14, 0,
			    AC_VERB_SET_CONNECT_SEL,
			    present ? 0x01 : 0x00);
}

/* switch the current ADC according to the jack state */
static void cxt5051_portc_automic(struct hda_codec *codec)
{
	struct conexant_spec *spec = codec->spec;
	unsigned int present;
	hda_nid_t new_adc;

	if (!(spec->auto_mic & AUTO_MIC_PORTC))
		return;
	present = snd_hda_jack_detect(codec, 0x18);
	if (present)
		spec->cur_adc_idx = 1;
	else
		spec->cur_adc_idx = 0;
	new_adc = spec->adc_nids[spec->cur_adc_idx];
	if (spec->cur_adc && spec->cur_adc != new_adc) {
		/* stream is running, let's swap the current ADC */
		__snd_hda_codec_cleanup_stream(codec, spec->cur_adc, 1);
		spec->cur_adc = new_adc;
		snd_hda_codec_setup_stream(codec, new_adc,
					   spec->cur_adc_stream_tag, 0,
					   spec->cur_adc_format);
	}
}

/* mute internal speaker if HP is plugged */
static void cxt5051_hp_automute(struct hda_codec *codec)
{
	struct conexant_spec *spec = codec->spec;

	spec->hp_present = snd_hda_jack_detect(codec, 0x16);
	cxt5051_update_speaker(codec);
}

/* unsolicited event for HP jack sensing */
static void cxt5051_hp_unsol_event(struct hda_codec *codec,
				   unsigned int res)
{
	switch (res >> 26) {
	case CONEXANT_HP_EVENT:
		cxt5051_hp_automute(codec);
		break;
	case CXT5051_PORTB_EVENT:
		cxt5051_portb_automic(codec);
		break;
	case CXT5051_PORTC_EVENT:
		cxt5051_portc_automic(codec);
		break;
	}
}

static const struct snd_kcontrol_new cxt5051_playback_mixers[] = {
	HDA_CODEC_VOLUME("Master Playback Volume", 0x10, 0x00, HDA_OUTPUT),
	{
		.iface = SNDRV_CTL_ELEM_IFACE_MIXER,
		.name = "Master Playback Switch",
		.info = cxt_eapd_info,
		.get = cxt_eapd_get,
		.put = cxt5051_hp_master_sw_put,
		.private_value = 0x1a,
	},
	{}
};

static const struct snd_kcontrol_new cxt5051_capture_mixers[] = {
	HDA_CODEC_VOLUME("Internal Mic Volume", 0x14, 0x00, HDA_INPUT),
	HDA_CODEC_MUTE("Internal Mic Switch", 0x14, 0x00, HDA_INPUT),
	HDA_CODEC_VOLUME("Mic Volume", 0x14, 0x01, HDA_INPUT),
	HDA_CODEC_MUTE("Mic Switch", 0x14, 0x01, HDA_INPUT),
	HDA_CODEC_VOLUME("Dock Mic Volume", 0x15, 0x00, HDA_INPUT),
	HDA_CODEC_MUTE("Dock Mic Switch", 0x15, 0x00, HDA_INPUT),
	{}
};

static const struct snd_kcontrol_new cxt5051_hp_mixers[] = {
	HDA_CODEC_VOLUME("Internal Mic Volume", 0x14, 0x00, HDA_INPUT),
	HDA_CODEC_MUTE("Internal Mic Switch", 0x14, 0x00, HDA_INPUT),
	HDA_CODEC_VOLUME("Mic Volume", 0x15, 0x00, HDA_INPUT),
	HDA_CODEC_MUTE("Mic Switch", 0x15, 0x00, HDA_INPUT),
	{}
};

static const struct snd_kcontrol_new cxt5051_hp_dv6736_mixers[] = {
	HDA_CODEC_VOLUME("Capture Volume", 0x14, 0x00, HDA_INPUT),
	HDA_CODEC_MUTE("Capture Switch", 0x14, 0x00, HDA_INPUT),
	{}
};

static const struct snd_kcontrol_new cxt5051_f700_mixers[] = {
	HDA_CODEC_VOLUME("Capture Volume", 0x14, 0x01, HDA_INPUT),
	HDA_CODEC_MUTE("Capture Switch", 0x14, 0x01, HDA_INPUT),
	{}
};

static const struct snd_kcontrol_new cxt5051_toshiba_mixers[] = {
	HDA_CODEC_VOLUME("Internal Mic Volume", 0x14, 0x00, HDA_INPUT),
	HDA_CODEC_MUTE("Internal Mic Switch", 0x14, 0x00, HDA_INPUT),
	HDA_CODEC_VOLUME("Mic Volume", 0x14, 0x01, HDA_INPUT),
	HDA_CODEC_MUTE("Mic Switch", 0x14, 0x01, HDA_INPUT),
	{}
};

static const struct hda_verb cxt5051_init_verbs[] = {
	/* Line in, Mic */
	{0x17, AC_VERB_SET_AMP_GAIN_MUTE, AMP_IN_UNMUTE(0) | 0x03},
	{0x17, AC_VERB_SET_PIN_WIDGET_CONTROL, PIN_VREF80},
	{0x18, AC_VERB_SET_AMP_GAIN_MUTE, AMP_IN_UNMUTE(0) | 0x03},
	{0x18, AC_VERB_SET_PIN_WIDGET_CONTROL, PIN_VREF80},
	{0x1d, AC_VERB_SET_PIN_WIDGET_CONTROL, PIN_IN},
	{0x1d, AC_VERB_SET_AMP_GAIN_MUTE, AMP_IN_UNMUTE(0) | 0x03},
	/* SPK  */
	{0x1a, AC_VERB_SET_PIN_WIDGET_CONTROL, PIN_OUT},
	{0x1a, AC_VERB_SET_CONNECT_SEL, 0x00},
	/* HP, Amp  */
	{0x16, AC_VERB_SET_PIN_WIDGET_CONTROL, PIN_HP},
	{0x16, AC_VERB_SET_CONNECT_SEL, 0x00},
	/* DAC1 */	
	{0x10, AC_VERB_SET_AMP_GAIN_MUTE, AMP_OUT_UNMUTE},
	/* Record selector: Internal mic */
	{0x14, AC_VERB_SET_AMP_GAIN_MUTE, AMP_IN_UNMUTE(0) | 0x44},
	{0x14, AC_VERB_SET_AMP_GAIN_MUTE, AMP_IN_UNMUTE(1) | 0x44},
	{0x15, AC_VERB_SET_AMP_GAIN_MUTE, AMP_IN_UNMUTE(0) | 0x44},
	/* SPDIF route: PCM */
	{0x1c, AC_VERB_SET_PIN_WIDGET_CONTROL, PIN_OUT},
	{0x1c, AC_VERB_SET_CONNECT_SEL, 0x0},
	/* EAPD */
	{0x1a, AC_VERB_SET_EAPD_BTLENABLE, 0x2}, /* default on */ 
	{0x16, AC_VERB_SET_UNSOLICITED_ENABLE, AC_USRSP_EN|CONEXANT_HP_EVENT},
	{ } /* end */
};

static const struct hda_verb cxt5051_hp_dv6736_init_verbs[] = {
	/* Line in, Mic */
	{0x17, AC_VERB_SET_AMP_GAIN_MUTE, AMP_IN_UNMUTE(0) | 0x03},
	{0x17, AC_VERB_SET_PIN_WIDGET_CONTROL, PIN_VREF80},
	{0x18, AC_VERB_SET_PIN_WIDGET_CONTROL, 0x0},
	{0x1d, AC_VERB_SET_PIN_WIDGET_CONTROL, 0x0},
	/* SPK  */
	{0x1a, AC_VERB_SET_PIN_WIDGET_CONTROL, PIN_OUT},
	{0x1a, AC_VERB_SET_CONNECT_SEL, 0x00},
	/* HP, Amp  */
	{0x16, AC_VERB_SET_PIN_WIDGET_CONTROL, PIN_HP},
	{0x16, AC_VERB_SET_CONNECT_SEL, 0x00},
	/* DAC1 */
	{0x10, AC_VERB_SET_AMP_GAIN_MUTE, AMP_OUT_UNMUTE},
	/* Record selector: Internal mic */
	{0x14, AC_VERB_SET_AMP_GAIN_MUTE, AMP_IN_UNMUTE(1) | 0x44},
	{0x14, AC_VERB_SET_CONNECT_SEL, 0x1},
	/* SPDIF route: PCM */
	{0x1c, AC_VERB_SET_CONNECT_SEL, 0x0},
	/* EAPD */
	{0x1a, AC_VERB_SET_EAPD_BTLENABLE, 0x2}, /* default on */
	{0x16, AC_VERB_SET_UNSOLICITED_ENABLE, AC_USRSP_EN|CONEXANT_HP_EVENT},
	{ } /* end */
};

static const struct hda_verb cxt5051_f700_init_verbs[] = {
	/* Line in, Mic */
	{0x17, AC_VERB_SET_AMP_GAIN_MUTE, AMP_IN_UNMUTE(0) | 0x03},
	{0x17, AC_VERB_SET_PIN_WIDGET_CONTROL, PIN_VREF80},
	{0x18, AC_VERB_SET_PIN_WIDGET_CONTROL, 0x0},
	{0x1d, AC_VERB_SET_PIN_WIDGET_CONTROL, 0x0},
	/* SPK  */
	{0x1a, AC_VERB_SET_PIN_WIDGET_CONTROL, PIN_OUT},
	{0x1a, AC_VERB_SET_CONNECT_SEL, 0x00},
	/* HP, Amp  */
	{0x16, AC_VERB_SET_PIN_WIDGET_CONTROL, PIN_HP},
	{0x16, AC_VERB_SET_CONNECT_SEL, 0x00},
	/* DAC1 */
	{0x10, AC_VERB_SET_AMP_GAIN_MUTE, AMP_OUT_UNMUTE},
	/* Record selector: Internal mic */
	{0x14, AC_VERB_SET_AMP_GAIN_MUTE, AMP_IN_UNMUTE(1) | 0x44},
	{0x14, AC_VERB_SET_CONNECT_SEL, 0x1},
	/* SPDIF route: PCM */
	{0x1c, AC_VERB_SET_CONNECT_SEL, 0x0},
	/* EAPD */
	{0x1a, AC_VERB_SET_EAPD_BTLENABLE, 0x2}, /* default on */
	{0x16, AC_VERB_SET_UNSOLICITED_ENABLE, AC_USRSP_EN|CONEXANT_HP_EVENT},
	{ } /* end */
};

static void cxt5051_init_mic_port(struct hda_codec *codec, hda_nid_t nid,
				 unsigned int event)
{
	snd_hda_codec_write(codec, nid, 0,
			    AC_VERB_SET_UNSOLICITED_ENABLE,
			    AC_USRSP_EN | event);
<<<<<<< HEAD
}

static void cxt5051_init_mic_jack(struct hda_codec *codec, hda_nid_t nid)
{
	snd_hda_input_jack_add(codec, nid, SND_JACK_MICROPHONE, NULL);
	snd_hda_input_jack_report(codec, nid);
=======
>>>>>>> c3ade0e0
}

static const struct hda_verb cxt5051_ideapad_init_verbs[] = {
	/* Subwoofer */
	{0x1b, AC_VERB_SET_PIN_WIDGET_CONTROL, PIN_OUT},
	{0x1b, AC_VERB_SET_CONNECT_SEL, 0x00},
	{ } /* end */
};

/* initialize jack-sensing, too */
static int cxt5051_init(struct hda_codec *codec)
{
	struct conexant_spec *spec = codec->spec;

	conexant_init(codec);

	if (spec->auto_mic & AUTO_MIC_PORTB)
		cxt5051_init_mic_port(codec, 0x17, CXT5051_PORTB_EVENT);
	if (spec->auto_mic & AUTO_MIC_PORTC)
		cxt5051_init_mic_port(codec, 0x18, CXT5051_PORTC_EVENT);

	if (codec->patch_ops.unsol_event) {
		cxt5051_hp_automute(codec);
		cxt5051_portb_automic(codec);
		cxt5051_portc_automic(codec);
	}
	return 0;
}


enum {
	CXT5051_LAPTOP,	 /* Laptops w/ EAPD support */
	CXT5051_HP,	/* no docking */
	CXT5051_HP_DV6736,	/* HP without mic switch */
	CXT5051_F700,       /* HP Compaq Presario F700 */
	CXT5051_TOSHIBA,	/* Toshiba M300 & co */
	CXT5051_IDEAPAD,	/* Lenovo IdeaPad Y430 */
	CXT5051_AUTO,		/* auto-parser */
	CXT5051_MODELS
};

static const char *const cxt5051_models[CXT5051_MODELS] = {
	[CXT5051_LAPTOP]	= "laptop",
	[CXT5051_HP]		= "hp",
	[CXT5051_HP_DV6736]	= "hp-dv6736",
	[CXT5051_F700]          = "hp-700",
	[CXT5051_TOSHIBA]	= "toshiba",
	[CXT5051_IDEAPAD]	= "ideapad",
	[CXT5051_AUTO]		= "auto",
};

static const struct snd_pci_quirk cxt5051_cfg_tbl[] = {
	SND_PCI_QUIRK(0x103c, 0x30cf, "HP DV6736", CXT5051_HP_DV6736),
	SND_PCI_QUIRK(0x103c, 0x360b, "Compaq Presario CQ60", CXT5051_HP),
	SND_PCI_QUIRK(0x103c, 0x30ea, "Compaq Presario F700", CXT5051_F700),
	SND_PCI_QUIRK(0x1179, 0xff50, "Toshiba M30x", CXT5051_TOSHIBA),
	SND_PCI_QUIRK(0x14f1, 0x0101, "Conexant Reference board",
		      CXT5051_LAPTOP),
	SND_PCI_QUIRK(0x14f1, 0x5051, "HP Spartan 1.1", CXT5051_HP),
	SND_PCI_QUIRK(0x17aa, 0x3a0d, "Lenovo IdeaPad", CXT5051_IDEAPAD),
	{}
};

static int patch_cxt5051(struct hda_codec *codec)
{
	struct conexant_spec *spec;
	int board_config;

	board_config = snd_hda_check_board_config(codec, CXT5051_MODELS,
						  cxt5051_models,
						  cxt5051_cfg_tbl);
	if (board_config < 0)
		board_config = CXT5051_AUTO; /* model=auto as default */
	if (board_config == CXT5051_AUTO)
		return patch_conexant_auto(codec);

	spec = kzalloc(sizeof(*spec), GFP_KERNEL);
	if (!spec)
		return -ENOMEM;
	codec->spec = spec;
	codec->pin_amp_workaround = 1;

	codec->patch_ops = conexant_patch_ops;
	codec->patch_ops.init = cxt5051_init;

	spec->multiout.max_channels = 2;
	spec->multiout.num_dacs = ARRAY_SIZE(cxt5051_dac_nids);
	spec->multiout.dac_nids = cxt5051_dac_nids;
	spec->multiout.dig_out_nid = CXT5051_SPDIF_OUT;
	spec->num_adc_nids = 1; /* not 2; via auto-mic switch */
	spec->adc_nids = cxt5051_adc_nids;
	spec->num_mixers = 2;
	spec->mixers[0] = cxt5051_capture_mixers;
	spec->mixers[1] = cxt5051_playback_mixers;
	spec->num_init_verbs = 1;
	spec->init_verbs[0] = cxt5051_init_verbs;
	spec->spdif_route = 0;
	spec->num_channel_mode = ARRAY_SIZE(cxt5051_modes);
	spec->channel_mode = cxt5051_modes;
	spec->cur_adc = 0;
	spec->cur_adc_idx = 0;

	set_beep_amp(spec, 0x13, 0, HDA_OUTPUT);

	codec->patch_ops.unsol_event = cxt5051_hp_unsol_event;

	spec->auto_mic = AUTO_MIC_PORTB | AUTO_MIC_PORTC;
	switch (board_config) {
	case CXT5051_HP:
		spec->mixers[0] = cxt5051_hp_mixers;
		break;
	case CXT5051_HP_DV6736:
		spec->init_verbs[0] = cxt5051_hp_dv6736_init_verbs;
		spec->mixers[0] = cxt5051_hp_dv6736_mixers;
		spec->auto_mic = 0;
		break;
	case CXT5051_F700:
		spec->init_verbs[0] = cxt5051_f700_init_verbs;
		spec->mixers[0] = cxt5051_f700_mixers;
		spec->auto_mic = 0;
		break;
	case CXT5051_TOSHIBA:
		spec->mixers[0] = cxt5051_toshiba_mixers;
		spec->auto_mic = AUTO_MIC_PORTB;
		break;
	case CXT5051_IDEAPAD:
		spec->init_verbs[spec->num_init_verbs++] =
			cxt5051_ideapad_init_verbs;
		spec->ideapad = 1;
		break;
	}

	if (spec->beep_amp)
		snd_hda_attach_beep_device(codec, get_amp_nid_(spec->beep_amp));
<<<<<<< HEAD

	conexant_init_jacks(codec);
	if (spec->auto_mic & AUTO_MIC_PORTB)
		cxt5051_init_mic_jack(codec, 0x17);
	if (spec->auto_mic & AUTO_MIC_PORTC)
		cxt5051_init_mic_jack(codec, 0x18);
=======
>>>>>>> c3ade0e0

	return 0;
}

/* Conexant 5066 specific */

static const hda_nid_t cxt5066_dac_nids[1] = { 0x10 };
static const hda_nid_t cxt5066_adc_nids[3] = { 0x14, 0x15, 0x16 };
static const hda_nid_t cxt5066_capsrc_nids[1] = { 0x17 };
static const hda_nid_t cxt5066_digout_pin_nids[2] = { 0x20, 0x22 };

/* OLPC's microphone port is DC coupled for use with external sensors,
 * therefore we use a 50% mic bias in order to center the input signal with
 * the DC input range of the codec. */
#define CXT5066_OLPC_EXT_MIC_BIAS PIN_VREF50

static const struct hda_channel_mode cxt5066_modes[1] = {
	{ 2, NULL },
};

#define HP_PRESENT_PORT_A	(1 << 0)
#define HP_PRESENT_PORT_D	(1 << 1)
#define hp_port_a_present(spec)	((spec)->hp_present & HP_PRESENT_PORT_A)
#define hp_port_d_present(spec)	((spec)->hp_present & HP_PRESENT_PORT_D)

static void cxt5066_update_speaker(struct hda_codec *codec)
{
	struct conexant_spec *spec = codec->spec;
	unsigned int pinctl;

	snd_printdd("CXT5066: update speaker, hp_present=%d, cur_eapd=%d\n",
		    spec->hp_present, spec->cur_eapd);

	/* Port A (HP) */
	pinctl = (hp_port_a_present(spec) && spec->cur_eapd) ? PIN_HP : 0;
	snd_hda_set_pin_ctl(codec, 0x19, pinctl);

	/* Port D (HP/LO) */
	pinctl = spec->cur_eapd ? spec->port_d_mode : 0;
	if (spec->dell_automute || spec->thinkpad) {
		/* Mute if Port A is connected */
		if (hp_port_a_present(spec))
			pinctl = 0;
	} else {
		/* Thinkpad/Dell doesn't give pin-D status */
		if (!hp_port_d_present(spec))
			pinctl = 0;
	}
	snd_hda_set_pin_ctl(codec, 0x1c, pinctl);

	/* CLASS_D AMP */
	pinctl = (!spec->hp_present && spec->cur_eapd) ? PIN_OUT : 0;
	snd_hda_set_pin_ctl(codec, 0x1f, pinctl);
}

/* turn on/off EAPD (+ mute HP) as a master switch */
static int cxt5066_hp_master_sw_put(struct snd_kcontrol *kcontrol,
				    struct snd_ctl_elem_value *ucontrol)
{
	struct hda_codec *codec = snd_kcontrol_chip(kcontrol);

	if (!cxt_eapd_put(kcontrol, ucontrol))
		return 0;

	cxt5066_update_speaker(codec);
	return 1;
}

static const struct hda_input_mux cxt5066_olpc_dc_bias = {
	.num_items = 3,
	.items = {
		{ "Off", PIN_IN },
		{ "50%", PIN_VREF50 },
		{ "80%", PIN_VREF80 },
	},
};

static int cxt5066_set_olpc_dc_bias(struct hda_codec *codec)
{
	struct conexant_spec *spec = codec->spec;
	/* Even though port F is the DC input, the bias is controlled on port B.
	 * we also leave that port as an active input (but unselected) in DC mode
	 * just in case that is necessary to make the bias setting take effect. */
	return snd_hda_set_pin_ctl_cache(codec, 0x1a,
		cxt5066_olpc_dc_bias.items[spec->dc_input_bias].index);
}

/* OLPC defers mic widget control until when capture is started because the
 * microphone LED comes on as soon as these settings are put in place. if we
 * did this before recording, it would give the false indication that recording
 * is happening when it is not. */
static void cxt5066_olpc_select_mic(struct hda_codec *codec)
{
	struct conexant_spec *spec = codec->spec;
	if (!spec->recording)
		return;

	if (spec->dc_enable) {
		/* in DC mode we ignore presence detection and just use the jack
		 * through our special DC port */
		const struct hda_verb enable_dc_mode[] = {
			/* disble internal mic, port C */
			{0x1b, AC_VERB_SET_PIN_WIDGET_CONTROL, 0},

			/* enable DC capture, port F */
			{0x1e, AC_VERB_SET_PIN_WIDGET_CONTROL, PIN_IN},
			{},
		};

		snd_hda_sequence_write(codec, enable_dc_mode);
		/* port B input disabled (and bias set) through the following call */
		cxt5066_set_olpc_dc_bias(codec);
		return;
	}

	/* disable DC (port F) */
	snd_hda_set_pin_ctl(codec, 0x1e, 0);

	/* external mic, port B */
	snd_hda_set_pin_ctl(codec, 0x1a,
		spec->ext_mic_present ? CXT5066_OLPC_EXT_MIC_BIAS : 0);

	/* internal mic, port C */
	snd_hda_set_pin_ctl(codec, 0x1b,
		spec->ext_mic_present ? 0 : PIN_VREF80);
}

/* toggle input of built-in and mic jack appropriately */
static void cxt5066_olpc_automic(struct hda_codec *codec)
{
	struct conexant_spec *spec = codec->spec;
	unsigned int present;

	if (spec->dc_enable) /* don't do presence detection in DC mode */
		return;

	present = snd_hda_codec_read(codec, 0x1a, 0,
				     AC_VERB_GET_PIN_SENSE, 0) & 0x80000000;
	if (present)
		snd_printdd("CXT5066: external microphone detected\n");
	else
		snd_printdd("CXT5066: external microphone absent\n");

	snd_hda_codec_write(codec, 0x17, 0, AC_VERB_SET_CONNECT_SEL,
		present ? 0 : 1);
	spec->ext_mic_present = !!present;

	cxt5066_olpc_select_mic(codec);
}

/* toggle input of built-in digital mic and mic jack appropriately */
static void cxt5066_vostro_automic(struct hda_codec *codec)
{
	unsigned int present;

	struct hda_verb ext_mic_present[] = {
		/* enable external mic, port B */
		{0x1a, AC_VERB_SET_PIN_WIDGET_CONTROL, PIN_VREF80},

		/* switch to external mic input */
		{0x17, AC_VERB_SET_CONNECT_SEL, 0},
		{0x14, AC_VERB_SET_CONNECT_SEL, 0},

		/* disable internal digital mic */
		{0x23, AC_VERB_SET_PIN_WIDGET_CONTROL, 0},
		{}
	};
	static const struct hda_verb ext_mic_absent[] = {
		/* enable internal mic, port C */
		{0x23, AC_VERB_SET_PIN_WIDGET_CONTROL, PIN_IN},

		/* switch to internal mic input */
		{0x14, AC_VERB_SET_CONNECT_SEL, 2},

		/* disable external mic, port B */
		{0x1a, AC_VERB_SET_PIN_WIDGET_CONTROL, 0},
		{}
	};

	present = snd_hda_jack_detect(codec, 0x1a);
	if (present) {
		snd_printdd("CXT5066: external microphone detected\n");
		snd_hda_sequence_write(codec, ext_mic_present);
	} else {
		snd_printdd("CXT5066: external microphone absent\n");
		snd_hda_sequence_write(codec, ext_mic_absent);
	}
}

/* toggle input of built-in digital mic and mic jack appropriately */
static void cxt5066_ideapad_automic(struct hda_codec *codec)
{
	unsigned int present;

	struct hda_verb ext_mic_present[] = {
		{0x14, AC_VERB_SET_CONNECT_SEL, 0},
		{0x1b, AC_VERB_SET_PIN_WIDGET_CONTROL, PIN_VREF80},
		{0x23, AC_VERB_SET_PIN_WIDGET_CONTROL, 0},
		{}
	};
	static const struct hda_verb ext_mic_absent[] = {
		{0x14, AC_VERB_SET_CONNECT_SEL, 2},
		{0x23, AC_VERB_SET_PIN_WIDGET_CONTROL, PIN_IN},
		{0x1b, AC_VERB_SET_PIN_WIDGET_CONTROL, 0},
		{}
	};

	present = snd_hda_jack_detect(codec, 0x1b);
	if (present) {
		snd_printdd("CXT5066: external microphone detected\n");
		snd_hda_sequence_write(codec, ext_mic_present);
	} else {
		snd_printdd("CXT5066: external microphone absent\n");
		snd_hda_sequence_write(codec, ext_mic_absent);
	}
}


/* toggle input of built-in digital mic and mic jack appropriately */
static void cxt5066_asus_automic(struct hda_codec *codec)
{
	unsigned int present;

	present = snd_hda_jack_detect(codec, 0x1b);
	snd_printdd("CXT5066: external microphone present=%d\n", present);
	snd_hda_codec_write(codec, 0x17, 0, AC_VERB_SET_CONNECT_SEL,
			    present ? 1 : 0);
}


/* toggle input of built-in digital mic and mic jack appropriately */
static void cxt5066_hp_laptop_automic(struct hda_codec *codec)
{
	unsigned int present;

	present = snd_hda_jack_detect(codec, 0x1b);
	snd_printdd("CXT5066: external microphone present=%d\n", present);
	snd_hda_codec_write(codec, 0x17, 0, AC_VERB_SET_CONNECT_SEL,
			    present ? 1 : 3);
}


/* toggle input of built-in digital mic and mic jack appropriately
   order is: external mic -> dock mic -> interal mic */
static void cxt5066_thinkpad_automic(struct hda_codec *codec)
{
	unsigned int ext_present, dock_present;

	static const struct hda_verb ext_mic_present[] = {
		{0x14, AC_VERB_SET_CONNECT_SEL, 0},
		{0x17, AC_VERB_SET_CONNECT_SEL, 1},
		{0x1b, AC_VERB_SET_PIN_WIDGET_CONTROL, PIN_VREF80},
		{0x23, AC_VERB_SET_PIN_WIDGET_CONTROL, 0},
		{0x1a, AC_VERB_SET_PIN_WIDGET_CONTROL, 0},
		{}
	};
	static const struct hda_verb dock_mic_present[] = {
		{0x14, AC_VERB_SET_CONNECT_SEL, 0},
		{0x17, AC_VERB_SET_CONNECT_SEL, 0},
		{0x1a, AC_VERB_SET_PIN_WIDGET_CONTROL, PIN_VREF80},
		{0x23, AC_VERB_SET_PIN_WIDGET_CONTROL, 0},
		{0x1b, AC_VERB_SET_PIN_WIDGET_CONTROL, 0},
		{}
	};
	static const struct hda_verb ext_mic_absent[] = {
		{0x14, AC_VERB_SET_CONNECT_SEL, 2},
		{0x23, AC_VERB_SET_PIN_WIDGET_CONTROL, PIN_IN},
		{0x1b, AC_VERB_SET_PIN_WIDGET_CONTROL, 0},
		{0x1a, AC_VERB_SET_PIN_WIDGET_CONTROL, 0},
		{}
	};

	ext_present = snd_hda_jack_detect(codec, 0x1b);
	dock_present = snd_hda_jack_detect(codec, 0x1a);
	if (ext_present) {
		snd_printdd("CXT5066: external microphone detected\n");
		snd_hda_sequence_write(codec, ext_mic_present);
	} else if (dock_present) {
		snd_printdd("CXT5066: dock microphone detected\n");
		snd_hda_sequence_write(codec, dock_mic_present);
	} else {
		snd_printdd("CXT5066: external microphone absent\n");
		snd_hda_sequence_write(codec, ext_mic_absent);
	}
}

/* mute internal speaker if HP is plugged */
static void cxt5066_hp_automute(struct hda_codec *codec)
{
	struct conexant_spec *spec = codec->spec;
	unsigned int portA, portD;

	/* Port A */
	portA = snd_hda_jack_detect(codec, 0x19);

	/* Port D */
	portD = snd_hda_jack_detect(codec, 0x1c);

	spec->hp_present = portA ? HP_PRESENT_PORT_A : 0;
	spec->hp_present |= portD ? HP_PRESENT_PORT_D : 0;
	snd_printdd("CXT5066: hp automute portA=%x portD=%x present=%d\n",
		portA, portD, spec->hp_present);
	cxt5066_update_speaker(codec);
}

/* Dispatch the right mic autoswitch function */
static void cxt5066_automic(struct hda_codec *codec)
{
	struct conexant_spec *spec = codec->spec;

	if (spec->dell_vostro)
		cxt5066_vostro_automic(codec);
	else if (spec->ideapad)
		cxt5066_ideapad_automic(codec);
	else if (spec->thinkpad)
		cxt5066_thinkpad_automic(codec);
	else if (spec->hp_laptop)
		cxt5066_hp_laptop_automic(codec);
	else if (spec->asus)
		cxt5066_asus_automic(codec);
}

/* unsolicited event for jack sensing */
static void cxt5066_olpc_unsol_event(struct hda_codec *codec, unsigned int res)
{
	struct conexant_spec *spec = codec->spec;
	snd_printdd("CXT5066: unsol event %x (%x)\n", res, res >> 26);
	switch (res >> 26) {
	case CONEXANT_HP_EVENT:
		cxt5066_hp_automute(codec);
		break;
	case CONEXANT_MIC_EVENT:
		/* ignore mic events in DC mode; we're always using the jack */
		if (!spec->dc_enable)
			cxt5066_olpc_automic(codec);
		break;
	}
}

/* unsolicited event for jack sensing */
static void cxt5066_unsol_event(struct hda_codec *codec, unsigned int res)
{
	snd_printdd("CXT5066: unsol event %x (%x)\n", res, res >> 26);
	switch (res >> 26) {
	case CONEXANT_HP_EVENT:
		cxt5066_hp_automute(codec);
		break;
	case CONEXANT_MIC_EVENT:
		cxt5066_automic(codec);
		break;
	}
}


static const struct hda_input_mux cxt5066_analog_mic_boost = {
	.num_items = 5,
	.items = {
		{ "0dB",  0 },
		{ "10dB", 1 },
		{ "20dB", 2 },
		{ "30dB", 3 },
		{ "40dB", 4 },
	},
};

static void cxt5066_set_mic_boost(struct hda_codec *codec)
{
	struct conexant_spec *spec = codec->spec;
	snd_hda_codec_write_cache(codec, 0x17, 0,
		AC_VERB_SET_AMP_GAIN_MUTE,
		AC_AMP_SET_RIGHT | AC_AMP_SET_LEFT | AC_AMP_SET_OUTPUT |
			cxt5066_analog_mic_boost.items[spec->mic_boost].index);
	if (spec->ideapad || spec->thinkpad) {
		/* adjust the internal mic as well...it is not through 0x17 */
		snd_hda_codec_write_cache(codec, 0x23, 0,
			AC_VERB_SET_AMP_GAIN_MUTE,
			AC_AMP_SET_RIGHT | AC_AMP_SET_LEFT | AC_AMP_SET_INPUT |
				cxt5066_analog_mic_boost.
					items[spec->mic_boost].index);
	}
}

static int cxt5066_mic_boost_mux_enum_info(struct snd_kcontrol *kcontrol,
					   struct snd_ctl_elem_info *uinfo)
{
	return snd_hda_input_mux_info(&cxt5066_analog_mic_boost, uinfo);
}

static int cxt5066_mic_boost_mux_enum_get(struct snd_kcontrol *kcontrol,
					  struct snd_ctl_elem_value *ucontrol)
{
	struct hda_codec *codec = snd_kcontrol_chip(kcontrol);
	struct conexant_spec *spec = codec->spec;
	ucontrol->value.enumerated.item[0] = spec->mic_boost;
	return 0;
}

static int cxt5066_mic_boost_mux_enum_put(struct snd_kcontrol *kcontrol,
					  struct snd_ctl_elem_value *ucontrol)
{
	struct hda_codec *codec = snd_kcontrol_chip(kcontrol);
	struct conexant_spec *spec = codec->spec;
	const struct hda_input_mux *imux = &cxt5066_analog_mic_boost;
	unsigned int idx;
	idx = ucontrol->value.enumerated.item[0];
	if (idx >= imux->num_items)
		idx = imux->num_items - 1;

	spec->mic_boost = idx;
	if (!spec->dc_enable)
		cxt5066_set_mic_boost(codec);
	return 1;
}

static void cxt5066_enable_dc(struct hda_codec *codec)
{
	const struct hda_verb enable_dc_mode[] = {
		/* disable gain */
		{0x17, AC_VERB_SET_AMP_GAIN_MUTE, AMP_OUT_UNMUTE},

		/* switch to DC input */
		{0x17, AC_VERB_SET_CONNECT_SEL, 3},
		{}
	};

	/* configure as input source */
	snd_hda_sequence_write(codec, enable_dc_mode);
	cxt5066_olpc_select_mic(codec); /* also sets configured bias */
}

static void cxt5066_disable_dc(struct hda_codec *codec)
{
	/* reconfigure input source */
	cxt5066_set_mic_boost(codec);
	/* automic also selects the right mic if we're recording */
	cxt5066_olpc_automic(codec);
}

static int cxt5066_olpc_dc_get(struct snd_kcontrol *kcontrol,
			     struct snd_ctl_elem_value *ucontrol)
{
	struct hda_codec *codec = snd_kcontrol_chip(kcontrol);
	struct conexant_spec *spec = codec->spec;
	ucontrol->value.integer.value[0] = spec->dc_enable;
	return 0;
}

static int cxt5066_olpc_dc_put(struct snd_kcontrol *kcontrol,
			     struct snd_ctl_elem_value *ucontrol)
{
	struct hda_codec *codec = snd_kcontrol_chip(kcontrol);
	struct conexant_spec *spec = codec->spec;
	int dc_enable = !!ucontrol->value.integer.value[0];

	if (dc_enable == spec->dc_enable)
		return 0;

	spec->dc_enable = dc_enable;
	if (dc_enable)
		cxt5066_enable_dc(codec);
	else
		cxt5066_disable_dc(codec);

	return 1;
}

static int cxt5066_olpc_dc_bias_enum_info(struct snd_kcontrol *kcontrol,
					   struct snd_ctl_elem_info *uinfo)
{
	return snd_hda_input_mux_info(&cxt5066_olpc_dc_bias, uinfo);
}

static int cxt5066_olpc_dc_bias_enum_get(struct snd_kcontrol *kcontrol,
					  struct snd_ctl_elem_value *ucontrol)
{
	struct hda_codec *codec = snd_kcontrol_chip(kcontrol);
	struct conexant_spec *spec = codec->spec;
	ucontrol->value.enumerated.item[0] = spec->dc_input_bias;
	return 0;
}

static int cxt5066_olpc_dc_bias_enum_put(struct snd_kcontrol *kcontrol,
					  struct snd_ctl_elem_value *ucontrol)
{
	struct hda_codec *codec = snd_kcontrol_chip(kcontrol);
	struct conexant_spec *spec = codec->spec;
	const struct hda_input_mux *imux = &cxt5066_analog_mic_boost;
	unsigned int idx;

	idx = ucontrol->value.enumerated.item[0];
	if (idx >= imux->num_items)
		idx = imux->num_items - 1;

	spec->dc_input_bias = idx;
	if (spec->dc_enable)
		cxt5066_set_olpc_dc_bias(codec);
	return 1;
}

static void cxt5066_olpc_capture_prepare(struct hda_codec *codec)
{
	struct conexant_spec *spec = codec->spec;
	/* mark as recording and configure the microphone widget so that the
	 * recording LED comes on. */
	spec->recording = 1;
	cxt5066_olpc_select_mic(codec);
}

static void cxt5066_olpc_capture_cleanup(struct hda_codec *codec)
{
	struct conexant_spec *spec = codec->spec;
	const struct hda_verb disable_mics[] = {
		/* disable external mic, port B */
		{0x1a, AC_VERB_SET_PIN_WIDGET_CONTROL, 0},

		/* disble internal mic, port C */
		{0x1b, AC_VERB_SET_PIN_WIDGET_CONTROL, 0},

		/* disable DC capture, port F */
		{0x1e, AC_VERB_SET_PIN_WIDGET_CONTROL, 0},
		{},
	};

	snd_hda_sequence_write(codec, disable_mics);
	spec->recording = 0;
}

static void conexant_check_dig_outs(struct hda_codec *codec,
				    const hda_nid_t *dig_pins,
				    int num_pins)
{
	struct conexant_spec *spec = codec->spec;
	hda_nid_t *nid_loc = &spec->multiout.dig_out_nid;
	int i;

	for (i = 0; i < num_pins; i++, dig_pins++) {
		unsigned int cfg = snd_hda_codec_get_pincfg(codec, *dig_pins);
		if (get_defcfg_connect(cfg) == AC_JACK_PORT_NONE)
			continue;
		if (snd_hda_get_connections(codec, *dig_pins, nid_loc, 1) != 1)
			continue;
	}
}

static const struct hda_input_mux cxt5066_capture_source = {
	.num_items = 4,
	.items = {
		{ "Mic B", 0 },
		{ "Mic C", 1 },
		{ "Mic E", 2 },
		{ "Mic F", 3 },
	},
};

static const struct hda_bind_ctls cxt5066_bind_capture_vol_others = {
	.ops = &snd_hda_bind_vol,
	.values = {
		HDA_COMPOSE_AMP_VAL(0x14, 3, 0, HDA_INPUT),
		HDA_COMPOSE_AMP_VAL(0x14, 3, 2, HDA_INPUT),
		0
	},
};

static const struct hda_bind_ctls cxt5066_bind_capture_sw_others = {
	.ops = &snd_hda_bind_sw,
	.values = {
		HDA_COMPOSE_AMP_VAL(0x14, 3, 0, HDA_INPUT),
		HDA_COMPOSE_AMP_VAL(0x14, 3, 2, HDA_INPUT),
		0
	},
};

static const struct snd_kcontrol_new cxt5066_mixer_master[] = {
	HDA_CODEC_VOLUME("Master Playback Volume", 0x10, 0x00, HDA_OUTPUT),
	{}
};

static const struct snd_kcontrol_new cxt5066_mixer_master_olpc[] = {
	{
		.iface = SNDRV_CTL_ELEM_IFACE_MIXER,
		.name = "Master Playback Volume",
		.access = SNDRV_CTL_ELEM_ACCESS_READWRITE |
				  SNDRV_CTL_ELEM_ACCESS_TLV_READ |
				  SNDRV_CTL_ELEM_ACCESS_TLV_CALLBACK,
		.subdevice = HDA_SUBDEV_AMP_FLAG,
		.info = snd_hda_mixer_amp_volume_info,
		.get = snd_hda_mixer_amp_volume_get,
		.put = snd_hda_mixer_amp_volume_put,
		.tlv = { .c = snd_hda_mixer_amp_tlv },
		/* offset by 28 volume steps to limit minimum gain to -46dB */
		.private_value =
			HDA_COMPOSE_AMP_VAL_OFS(0x10, 3, 0, HDA_OUTPUT, 28),
	},
	{}
};

static const struct snd_kcontrol_new cxt5066_mixer_olpc_dc[] = {
	{
		.iface = SNDRV_CTL_ELEM_IFACE_MIXER,
		.name = "DC Mode Enable Switch",
		.info = snd_ctl_boolean_mono_info,
		.get = cxt5066_olpc_dc_get,
		.put = cxt5066_olpc_dc_put,
	},
	{
		.iface = SNDRV_CTL_ELEM_IFACE_MIXER,
		.name = "DC Input Bias Enum",
		.info = cxt5066_olpc_dc_bias_enum_info,
		.get = cxt5066_olpc_dc_bias_enum_get,
		.put = cxt5066_olpc_dc_bias_enum_put,
	},
	{}
};

static const struct snd_kcontrol_new cxt5066_mixers[] = {
	{
		.iface = SNDRV_CTL_ELEM_IFACE_MIXER,
		.name = "Master Playback Switch",
		.info = cxt_eapd_info,
		.get = cxt_eapd_get,
		.put = cxt5066_hp_master_sw_put,
		.private_value = 0x1d,
	},

	{
		.iface = SNDRV_CTL_ELEM_IFACE_MIXER,
		.name = "Analog Mic Boost Capture Enum",
		.info = cxt5066_mic_boost_mux_enum_info,
		.get = cxt5066_mic_boost_mux_enum_get,
		.put = cxt5066_mic_boost_mux_enum_put,
	},

	HDA_BIND_VOL("Capture Volume", &cxt5066_bind_capture_vol_others),
	HDA_BIND_SW("Capture Switch", &cxt5066_bind_capture_sw_others),
	{}
};

static const struct snd_kcontrol_new cxt5066_vostro_mixers[] = {
	{
		.iface = SNDRV_CTL_ELEM_IFACE_MIXER,
		.name = "Internal Mic Boost Capture Enum",
		.info = cxt5066_mic_boost_mux_enum_info,
		.get = cxt5066_mic_boost_mux_enum_get,
		.put = cxt5066_mic_boost_mux_enum_put,
		.private_value = 0x23 | 0x100,
	},
	{}
};

static const struct hda_verb cxt5066_init_verbs[] = {
	{0x1a, AC_VERB_SET_PIN_WIDGET_CONTROL, PIN_VREF80}, /* Port B */
	{0x1b, AC_VERB_SET_PIN_WIDGET_CONTROL, PIN_VREF80}, /* Port C */
	{0x1e, AC_VERB_SET_PIN_WIDGET_CONTROL, PIN_IN}, /* Port F */
	{0x1d, AC_VERB_SET_PIN_WIDGET_CONTROL, PIN_IN}, /* Port E */

	/* Speakers  */
	{0x1f, AC_VERB_SET_PIN_WIDGET_CONTROL, PIN_OUT},
	{0x1f, AC_VERB_SET_CONNECT_SEL, 0x00}, /* DAC1 */

	/* HP, Amp  */
	{0x19, AC_VERB_SET_PIN_WIDGET_CONTROL, PIN_HP},
	{0x19, AC_VERB_SET_CONNECT_SEL, 0x00}, /* DAC1 */

	{0x1c, AC_VERB_SET_PIN_WIDGET_CONTROL, PIN_HP},
	{0x1c, AC_VERB_SET_CONNECT_SEL, 0x00}, /* DAC1 */

	/* DAC1 */
	{0x10, AC_VERB_SET_AMP_GAIN_MUTE, AMP_OUT_UNMUTE},

	/* Node 14 connections: 0x17 0x18 0x23 0x24 0x27 */
	{0x14, AC_VERB_SET_AMP_GAIN_MUTE, AMP_IN_UNMUTE(0) | 0x50},
	{0x14, AC_VERB_SET_AMP_GAIN_MUTE, AMP_IN_MUTE(1)},
	{0x14, AC_VERB_SET_AMP_GAIN_MUTE, AMP_IN_UNMUTE(2) | 0x50},
	{0x14, AC_VERB_SET_AMP_GAIN_MUTE, AMP_IN_MUTE(3)},
	{0x14, AC_VERB_SET_AMP_GAIN_MUTE, AMP_IN_MUTE(4)},

	/* no digital microphone support yet */
	{0x23, AC_VERB_SET_PIN_WIDGET_CONTROL, 0},

	/* Audio input selector */
	{0x17, AC_VERB_SET_AMP_GAIN_MUTE, AMP_OUT_UNMUTE | 0x3},

	/* SPDIF route: PCM */
	{0x20, AC_VERB_SET_CONNECT_SEL, 0x0},
	{0x22, AC_VERB_SET_CONNECT_SEL, 0x0},

	{0x20, AC_VERB_SET_PIN_WIDGET_CONTROL, PIN_OUT},
	{0x22, AC_VERB_SET_PIN_WIDGET_CONTROL, PIN_OUT},

	/* EAPD */
	{0x1d, AC_VERB_SET_EAPD_BTLENABLE, 0x2}, /* default on */

	/* not handling these yet */
	{0x19, AC_VERB_SET_UNSOLICITED_ENABLE, 0},
	{0x1a, AC_VERB_SET_UNSOLICITED_ENABLE, 0},
	{0x1b, AC_VERB_SET_UNSOLICITED_ENABLE, 0},
	{0x1c, AC_VERB_SET_UNSOLICITED_ENABLE, 0},
	{0x1d, AC_VERB_SET_UNSOLICITED_ENABLE, 0},
	{0x1e, AC_VERB_SET_UNSOLICITED_ENABLE, 0},
	{0x20, AC_VERB_SET_UNSOLICITED_ENABLE, 0},
	{0x22, AC_VERB_SET_UNSOLICITED_ENABLE, 0},
	{ } /* end */
};

static const struct hda_verb cxt5066_init_verbs_olpc[] = {
	/* Port A: headphones */
	{0x19, AC_VERB_SET_PIN_WIDGET_CONTROL, PIN_HP},
	{0x19, AC_VERB_SET_CONNECT_SEL, 0x00}, /* DAC1 */

	/* Port B: external microphone */
	{0x1a, AC_VERB_SET_PIN_WIDGET_CONTROL, 0},

	/* Port C: internal microphone */
	{0x1b, AC_VERB_SET_PIN_WIDGET_CONTROL, 0},

	/* Port D: unused */
	{0x1c, AC_VERB_SET_PIN_WIDGET_CONTROL, 0},

	/* Port E: unused, but has primary EAPD */
	{0x1d, AC_VERB_SET_PIN_WIDGET_CONTROL, 0},
	{0x1d, AC_VERB_SET_EAPD_BTLENABLE, 0x2}, /* default on */

	/* Port F: external DC input through microphone port */
	{0x1e, AC_VERB_SET_PIN_WIDGET_CONTROL, 0},

	/* Port G: internal speakers */
	{0x1f, AC_VERB_SET_PIN_WIDGET_CONTROL, PIN_OUT},
	{0x1f, AC_VERB_SET_CONNECT_SEL, 0x00}, /* DAC1 */

	/* DAC1 */
	{0x10, AC_VERB_SET_AMP_GAIN_MUTE, AMP_OUT_UNMUTE},

	/* DAC2: unused */
	{0x11, AC_VERB_SET_AMP_GAIN_MUTE, AMP_OUT_MUTE},

	{0x14, AC_VERB_SET_AMP_GAIN_MUTE, AMP_IN_UNMUTE(0) | 0x50},
	{0x14, AC_VERB_SET_AMP_GAIN_MUTE, AMP_IN_MUTE(1)},
	{0x14, AC_VERB_SET_AMP_GAIN_MUTE, AMP_IN_MUTE(2)},
	{0x14, AC_VERB_SET_AMP_GAIN_MUTE, AMP_IN_MUTE(3)},
	{0x15, AC_VERB_SET_AMP_GAIN_MUTE, AMP_IN_MUTE(0)},
	{0x15, AC_VERB_SET_AMP_GAIN_MUTE, AMP_IN_MUTE(1)},
	{0x15, AC_VERB_SET_AMP_GAIN_MUTE, AMP_IN_MUTE(2)},
	{0x15, AC_VERB_SET_AMP_GAIN_MUTE, AMP_IN_MUTE(3)},
	{0x16, AC_VERB_SET_AMP_GAIN_MUTE, AMP_IN_MUTE(0)},
	{0x16, AC_VERB_SET_AMP_GAIN_MUTE, AMP_IN_MUTE(1)},
	{0x16, AC_VERB_SET_AMP_GAIN_MUTE, AMP_IN_MUTE(2)},
	{0x16, AC_VERB_SET_AMP_GAIN_MUTE, AMP_IN_MUTE(3)},

	/* Disable digital microphone port */
	{0x23, AC_VERB_SET_PIN_WIDGET_CONTROL, 0},

	/* Audio input selectors */
	{0x17, AC_VERB_SET_AMP_GAIN_MUTE, AMP_OUT_UNMUTE | 0x3},
	{0x18, AC_VERB_SET_AMP_GAIN_MUTE, AMP_OUT_MUTE },

	/* Disable SPDIF */
	{0x20, AC_VERB_SET_PIN_WIDGET_CONTROL, 0},
	{0x22, AC_VERB_SET_PIN_WIDGET_CONTROL, 0},

	/* enable unsolicited events for Port A and B */
	{0x19, AC_VERB_SET_UNSOLICITED_ENABLE, AC_USRSP_EN | CONEXANT_HP_EVENT},
	{0x1a, AC_VERB_SET_UNSOLICITED_ENABLE, AC_USRSP_EN | CONEXANT_MIC_EVENT},
	{ } /* end */
};

static const struct hda_verb cxt5066_init_verbs_vostro[] = {
	/* Port A: headphones */
	{0x19, AC_VERB_SET_PIN_WIDGET_CONTROL, 0},
	{0x19, AC_VERB_SET_CONNECT_SEL, 0x00}, /* DAC1 */

	/* Port B: external microphone */
	{0x1a, AC_VERB_SET_PIN_WIDGET_CONTROL, 0},

	/* Port C: unused */
	{0x1b, AC_VERB_SET_PIN_WIDGET_CONTROL, 0},

	/* Port D: unused */
	{0x1c, AC_VERB_SET_PIN_WIDGET_CONTROL, 0},

	/* Port E: unused, but has primary EAPD */
	{0x1d, AC_VERB_SET_PIN_WIDGET_CONTROL, 0},
	{0x1d, AC_VERB_SET_EAPD_BTLENABLE, 0x2}, /* default on */

	/* Port F: unused */
	{0x1e, AC_VERB_SET_PIN_WIDGET_CONTROL, 0},

	/* Port G: internal speakers */
	{0x1f, AC_VERB_SET_PIN_WIDGET_CONTROL, PIN_OUT},
	{0x1f, AC_VERB_SET_CONNECT_SEL, 0x00}, /* DAC1 */

	/* DAC1 */
	{0x10, AC_VERB_SET_AMP_GAIN_MUTE, AMP_OUT_UNMUTE},

	/* DAC2: unused */
	{0x11, AC_VERB_SET_AMP_GAIN_MUTE, AMP_OUT_MUTE},

	{0x14, AC_VERB_SET_AMP_GAIN_MUTE, AMP_IN_MUTE(0)},
	{0x14, AC_VERB_SET_AMP_GAIN_MUTE, AMP_IN_MUTE(1)},
	{0x14, AC_VERB_SET_AMP_GAIN_MUTE, AMP_IN_MUTE(2)},
	{0x14, AC_VERB_SET_AMP_GAIN_MUTE, AMP_IN_MUTE(3)},
	{0x15, AC_VERB_SET_AMP_GAIN_MUTE, AMP_IN_MUTE(0)},
	{0x15, AC_VERB_SET_AMP_GAIN_MUTE, AMP_IN_MUTE(1)},
	{0x15, AC_VERB_SET_AMP_GAIN_MUTE, AMP_IN_MUTE(2)},
	{0x15, AC_VERB_SET_AMP_GAIN_MUTE, AMP_IN_MUTE(3)},
	{0x16, AC_VERB_SET_AMP_GAIN_MUTE, AMP_IN_MUTE(0)},
	{0x16, AC_VERB_SET_AMP_GAIN_MUTE, AMP_IN_MUTE(1)},
	{0x16, AC_VERB_SET_AMP_GAIN_MUTE, AMP_IN_MUTE(2)},
	{0x16, AC_VERB_SET_AMP_GAIN_MUTE, AMP_IN_MUTE(3)},

	/* Digital microphone port */
	{0x23, AC_VERB_SET_PIN_WIDGET_CONTROL, PIN_IN},

	/* Audio input selectors */
	{0x17, AC_VERB_SET_AMP_GAIN_MUTE, AMP_OUT_UNMUTE | 0x3},
	{0x18, AC_VERB_SET_AMP_GAIN_MUTE, AMP_OUT_MUTE },

	/* Disable SPDIF */
	{0x20, AC_VERB_SET_PIN_WIDGET_CONTROL, 0},
	{0x22, AC_VERB_SET_PIN_WIDGET_CONTROL, 0},

	/* enable unsolicited events for Port A and B */
	{0x19, AC_VERB_SET_UNSOLICITED_ENABLE, AC_USRSP_EN | CONEXANT_HP_EVENT},
	{0x1a, AC_VERB_SET_UNSOLICITED_ENABLE, AC_USRSP_EN | CONEXANT_MIC_EVENT},
	{ } /* end */
};

static const struct hda_verb cxt5066_init_verbs_ideapad[] = {
	{0x1a, AC_VERB_SET_PIN_WIDGET_CONTROL, PIN_VREF80}, /* Port B */
	{0x1b, AC_VERB_SET_PIN_WIDGET_CONTROL, PIN_VREF80}, /* Port C */
	{0x1e, AC_VERB_SET_PIN_WIDGET_CONTROL, PIN_IN}, /* Port F */
	{0x1d, AC_VERB_SET_PIN_WIDGET_CONTROL, PIN_IN}, /* Port E */

	/* Speakers  */
	{0x1f, AC_VERB_SET_PIN_WIDGET_CONTROL, PIN_OUT},
	{0x1f, AC_VERB_SET_CONNECT_SEL, 0x00}, /* DAC1 */

	/* HP, Amp  */
	{0x19, AC_VERB_SET_PIN_WIDGET_CONTROL, PIN_HP},
	{0x19, AC_VERB_SET_CONNECT_SEL, 0x00}, /* DAC1 */

	{0x1c, AC_VERB_SET_PIN_WIDGET_CONTROL, PIN_HP},
	{0x1c, AC_VERB_SET_CONNECT_SEL, 0x00}, /* DAC1 */

	/* DAC1 */
	{0x10, AC_VERB_SET_AMP_GAIN_MUTE, AMP_OUT_UNMUTE},

	/* Node 14 connections: 0x17 0x18 0x23 0x24 0x27 */
	{0x14, AC_VERB_SET_AMP_GAIN_MUTE, AMP_IN_UNMUTE(0) | 0x50},
	{0x14, AC_VERB_SET_AMP_GAIN_MUTE, AMP_IN_MUTE(1)},
	{0x14, AC_VERB_SET_AMP_GAIN_MUTE, AMP_IN_UNMUTE(2) | 0x50},
	{0x14, AC_VERB_SET_AMP_GAIN_MUTE, AMP_IN_MUTE(3)},
	{0x14, AC_VERB_SET_AMP_GAIN_MUTE, AMP_IN_MUTE(4)},
	{0x14, AC_VERB_SET_CONNECT_SEL, 2},	/* default to internal mic */

	/* Audio input selector */
	{0x17, AC_VERB_SET_AMP_GAIN_MUTE, AMP_OUT_UNMUTE | 0x2},
	{0x17, AC_VERB_SET_CONNECT_SEL, 1},	/* route ext mic */

	/* SPDIF route: PCM */
	{0x20, AC_VERB_SET_CONNECT_SEL, 0x0},
	{0x22, AC_VERB_SET_CONNECT_SEL, 0x0},

	{0x20, AC_VERB_SET_PIN_WIDGET_CONTROL, PIN_OUT},
	{0x22, AC_VERB_SET_PIN_WIDGET_CONTROL, PIN_OUT},

	/* internal microphone */
	{0x23, AC_VERB_SET_PIN_WIDGET_CONTROL, PIN_IN}, /* enable internal mic */

	/* EAPD */
	{0x1d, AC_VERB_SET_EAPD_BTLENABLE, 0x2}, /* default on */

	{0x19, AC_VERB_SET_UNSOLICITED_ENABLE, AC_USRSP_EN | CONEXANT_HP_EVENT},
	{0x1b, AC_VERB_SET_UNSOLICITED_ENABLE, AC_USRSP_EN | CONEXANT_MIC_EVENT},
	{ } /* end */
};

static const struct hda_verb cxt5066_init_verbs_thinkpad[] = {
	{0x1e, AC_VERB_SET_PIN_WIDGET_CONTROL, PIN_IN}, /* Port F */
	{0x1d, AC_VERB_SET_PIN_WIDGET_CONTROL, PIN_IN}, /* Port E */

	/* Port G: internal speakers  */
	{0x1f, AC_VERB_SET_PIN_WIDGET_CONTROL, PIN_OUT},
	{0x1f, AC_VERB_SET_CONNECT_SEL, 0x00}, /* DAC1 */

	/* Port A: HP, Amp  */
	{0x19, AC_VERB_SET_PIN_WIDGET_CONTROL, 0},
	{0x19, AC_VERB_SET_CONNECT_SEL, 0x00}, /* DAC1 */

	/* Port B: Mic Dock */
	{0x1a, AC_VERB_SET_PIN_WIDGET_CONTROL, 0},

	/* Port C: Mic */
	{0x1b, AC_VERB_SET_PIN_WIDGET_CONTROL, 0},

	/* Port D: HP Dock, Amp */
	{0x1c, AC_VERB_SET_PIN_WIDGET_CONTROL, 0},
	{0x1c, AC_VERB_SET_CONNECT_SEL, 0x00}, /* DAC1 */

	/* DAC1 */
	{0x10, AC_VERB_SET_AMP_GAIN_MUTE, AMP_OUT_UNMUTE},

	/* Node 14 connections: 0x17 0x18 0x23 0x24 0x27 */
	{0x14, AC_VERB_SET_AMP_GAIN_MUTE, AMP_IN_UNMUTE(0) | 0x50},
	{0x14, AC_VERB_SET_AMP_GAIN_MUTE, AMP_IN_MUTE(1)},
	{0x14, AC_VERB_SET_AMP_GAIN_MUTE, AMP_IN_UNMUTE(2) | 0x50},
	{0x14, AC_VERB_SET_AMP_GAIN_MUTE, AMP_IN_MUTE(3)},
	{0x14, AC_VERB_SET_AMP_GAIN_MUTE, AMP_IN_MUTE(4)},
	{0x14, AC_VERB_SET_CONNECT_SEL, 2},	/* default to internal mic */

	/* Audio input selector */
	{0x17, AC_VERB_SET_AMP_GAIN_MUTE, AMP_OUT_UNMUTE | 0x2},
	{0x17, AC_VERB_SET_CONNECT_SEL, 1},	/* route ext mic */

	/* SPDIF route: PCM */
	{0x20, AC_VERB_SET_CONNECT_SEL, 0x0},
	{0x22, AC_VERB_SET_CONNECT_SEL, 0x0},

	{0x20, AC_VERB_SET_PIN_WIDGET_CONTROL, PIN_OUT},
	{0x22, AC_VERB_SET_PIN_WIDGET_CONTROL, PIN_OUT},

	/* internal microphone */
	{0x23, AC_VERB_SET_PIN_WIDGET_CONTROL, PIN_IN}, /* enable internal mic */

	/* EAPD */
	{0x1d, AC_VERB_SET_EAPD_BTLENABLE, 0x2}, /* default on */

	/* enable unsolicited events for Port A, B, C and D */
	{0x19, AC_VERB_SET_UNSOLICITED_ENABLE, AC_USRSP_EN | CONEXANT_HP_EVENT},
	{0x1c, AC_VERB_SET_UNSOLICITED_ENABLE, AC_USRSP_EN | CONEXANT_HP_EVENT},
	{0x1a, AC_VERB_SET_UNSOLICITED_ENABLE, AC_USRSP_EN | CONEXANT_MIC_EVENT},
	{0x1b, AC_VERB_SET_UNSOLICITED_ENABLE, AC_USRSP_EN | CONEXANT_MIC_EVENT},
	{ } /* end */
};

static const struct hda_verb cxt5066_init_verbs_portd_lo[] = {
	{0x1c, AC_VERB_SET_PIN_WIDGET_CONTROL, PIN_OUT},
	{ } /* end */
};


static const struct hda_verb cxt5066_init_verbs_hp_laptop[] = {
	{0x14, AC_VERB_SET_CONNECT_SEL, 0x0},
	{0x19, AC_VERB_SET_UNSOLICITED_ENABLE, AC_USRSP_EN | CONEXANT_HP_EVENT},
	{0x1b, AC_VERB_SET_UNSOLICITED_ENABLE, AC_USRSP_EN | CONEXANT_MIC_EVENT},
	{ } /* end */
};

/* initialize jack-sensing, too */
static int cxt5066_init(struct hda_codec *codec)
{
	snd_printdd("CXT5066: init\n");
	conexant_init(codec);
	if (codec->patch_ops.unsol_event) {
		cxt5066_hp_automute(codec);
		cxt5066_automic(codec);
	}
	cxt5066_set_mic_boost(codec);
	return 0;
}

static int cxt5066_olpc_init(struct hda_codec *codec)
{
	struct conexant_spec *spec = codec->spec;
	snd_printdd("CXT5066: init\n");
	conexant_init(codec);
	cxt5066_hp_automute(codec);
	if (!spec->dc_enable) {
		cxt5066_set_mic_boost(codec);
		cxt5066_olpc_automic(codec);
	} else {
		cxt5066_enable_dc(codec);
	}
	return 0;
}

enum {
	CXT5066_LAPTOP,		/* Laptops w/ EAPD support */
	CXT5066_DELL_LAPTOP,	/* Dell Laptop */
	CXT5066_OLPC_XO_1_5,	/* OLPC XO 1.5 */
	CXT5066_DELL_VOSTRO,	/* Dell Vostro 1015i */
	CXT5066_IDEAPAD,	/* Lenovo IdeaPad U150 */
	CXT5066_THINKPAD,	/* Lenovo ThinkPad T410s, others? */
	CXT5066_ASUS,		/* Asus K52JU, Lenovo G560 - Int mic at 0x1a and Ext mic at 0x1b */
	CXT5066_HP_LAPTOP,      /* HP Laptop */
	CXT5066_AUTO,		/* BIOS auto-parser */
	CXT5066_MODELS
};

static const char * const cxt5066_models[CXT5066_MODELS] = {
	[CXT5066_LAPTOP]	= "laptop",
	[CXT5066_DELL_LAPTOP]	= "dell-laptop",
	[CXT5066_OLPC_XO_1_5]	= "olpc-xo-1_5",
	[CXT5066_DELL_VOSTRO]	= "dell-vostro",
	[CXT5066_IDEAPAD]	= "ideapad",
	[CXT5066_THINKPAD]	= "thinkpad",
	[CXT5066_ASUS]		= "asus",
	[CXT5066_HP_LAPTOP]	= "hp-laptop",
	[CXT5066_AUTO]		= "auto",
};

static const struct snd_pci_quirk cxt5066_cfg_tbl[] = {
	SND_PCI_QUIRK_MASK(0x1025, 0xff00, 0x0400, "Acer", CXT5066_IDEAPAD),
	SND_PCI_QUIRK(0x1028, 0x02d8, "Dell Vostro", CXT5066_DELL_VOSTRO),
	SND_PCI_QUIRK(0x1028, 0x02f5, "Dell Vostro 320", CXT5066_IDEAPAD),
	SND_PCI_QUIRK(0x1028, 0x0401, "Dell Vostro 1014", CXT5066_DELL_VOSTRO),
	SND_PCI_QUIRK(0x1028, 0x0408, "Dell Inspiron One 19T", CXT5066_IDEAPAD),
	SND_PCI_QUIRK(0x1028, 0x050f, "Dell Inspiron", CXT5066_IDEAPAD),
	SND_PCI_QUIRK(0x103c, 0x360b, "HP G60", CXT5066_HP_LAPTOP),
	SND_PCI_QUIRK(0x1043, 0x13f3, "Asus A52J", CXT5066_ASUS),
	SND_PCI_QUIRK(0x1043, 0x1643, "Asus K52JU", CXT5066_ASUS),
	SND_PCI_QUIRK(0x1043, 0x1993, "Asus U50F", CXT5066_ASUS),
	SND_PCI_QUIRK(0x1179, 0xff1e, "Toshiba Satellite C650D", CXT5066_IDEAPAD),
	SND_PCI_QUIRK(0x1179, 0xff50, "Toshiba Satellite P500-PSPGSC-01800T", CXT5066_OLPC_XO_1_5),
	SND_PCI_QUIRK(0x14f1, 0x0101, "Conexant Reference board",
		      CXT5066_LAPTOP),
	SND_PCI_QUIRK(0x152d, 0x0833, "OLPC XO-1.5", CXT5066_OLPC_XO_1_5),
	SND_PCI_QUIRK(0x17aa, 0x20f2, "Lenovo T400s", CXT5066_THINKPAD),
	SND_PCI_QUIRK(0x17aa, 0x21c5, "Thinkpad Edge 13", CXT5066_THINKPAD),
	SND_PCI_QUIRK(0x17aa, 0x21c6, "Thinkpad Edge 13", CXT5066_ASUS),
	SND_PCI_QUIRK(0x17aa, 0x3a0d, "Lenovo U350", CXT5066_ASUS),
	SND_PCI_QUIRK(0x17aa, 0x38af, "Lenovo G560", CXT5066_ASUS),
	{}
};

static int patch_cxt5066(struct hda_codec *codec)
{
	struct conexant_spec *spec;
	int board_config;

	board_config = snd_hda_check_board_config(codec, CXT5066_MODELS,
						  cxt5066_models, cxt5066_cfg_tbl);
	if (board_config < 0)
		board_config = CXT5066_AUTO; /* model=auto as default */
	if (board_config == CXT5066_AUTO)
		return patch_conexant_auto(codec);

	spec = kzalloc(sizeof(*spec), GFP_KERNEL);
	if (!spec)
		return -ENOMEM;
	codec->spec = spec;

	codec->patch_ops = conexant_patch_ops;
	codec->patch_ops.init = conexant_init;

	spec->dell_automute = 0;
	spec->multiout.max_channels = 2;
	spec->multiout.num_dacs = ARRAY_SIZE(cxt5066_dac_nids);
	spec->multiout.dac_nids = cxt5066_dac_nids;
	conexant_check_dig_outs(codec, cxt5066_digout_pin_nids,
	    ARRAY_SIZE(cxt5066_digout_pin_nids));
	spec->num_adc_nids = 1;
	spec->adc_nids = cxt5066_adc_nids;
	spec->capsrc_nids = cxt5066_capsrc_nids;
	spec->input_mux = &cxt5066_capture_source;

	spec->port_d_mode = PIN_HP;

	spec->num_init_verbs = 1;
	spec->init_verbs[0] = cxt5066_init_verbs;
	spec->num_channel_mode = ARRAY_SIZE(cxt5066_modes);
	spec->channel_mode = cxt5066_modes;
	spec->cur_adc = 0;
	spec->cur_adc_idx = 0;

	set_beep_amp(spec, 0x13, 0, HDA_OUTPUT);

	switch (board_config) {
	default:
	case CXT5066_LAPTOP:
		spec->mixers[spec->num_mixers++] = cxt5066_mixer_master;
		spec->mixers[spec->num_mixers++] = cxt5066_mixers;
		break;
	case CXT5066_DELL_LAPTOP:
		spec->mixers[spec->num_mixers++] = cxt5066_mixer_master;
		spec->mixers[spec->num_mixers++] = cxt5066_mixers;

		spec->port_d_mode = PIN_OUT;
		spec->init_verbs[spec->num_init_verbs] = cxt5066_init_verbs_portd_lo;
		spec->num_init_verbs++;
		spec->dell_automute = 1;
		break;
	case CXT5066_ASUS:
	case CXT5066_HP_LAPTOP:
		codec->patch_ops.init = cxt5066_init;
		codec->patch_ops.unsol_event = cxt5066_unsol_event;
		spec->init_verbs[spec->num_init_verbs] =
			cxt5066_init_verbs_hp_laptop;
		spec->num_init_verbs++;
		spec->hp_laptop = board_config == CXT5066_HP_LAPTOP;
		spec->asus = board_config == CXT5066_ASUS;
		spec->mixers[spec->num_mixers++] = cxt5066_mixer_master;
		spec->mixers[spec->num_mixers++] = cxt5066_mixers;
		/* no S/PDIF out */
		if (board_config == CXT5066_HP_LAPTOP)
			spec->multiout.dig_out_nid = 0;
		/* input source automatically selected */
		spec->input_mux = NULL;
		spec->port_d_mode = 0;
		spec->mic_boost = 3; /* default 30dB gain */
		break;

	case CXT5066_OLPC_XO_1_5:
		codec->patch_ops.init = cxt5066_olpc_init;
		codec->patch_ops.unsol_event = cxt5066_olpc_unsol_event;
		spec->init_verbs[0] = cxt5066_init_verbs_olpc;
		spec->mixers[spec->num_mixers++] = cxt5066_mixer_master_olpc;
		spec->mixers[spec->num_mixers++] = cxt5066_mixer_olpc_dc;
		spec->mixers[spec->num_mixers++] = cxt5066_mixers;
		spec->port_d_mode = 0;
		spec->mic_boost = 3; /* default 30dB gain */

		/* no S/PDIF out */
		spec->multiout.dig_out_nid = 0;

		/* input source automatically selected */
		spec->input_mux = NULL;

		/* our capture hooks which allow us to turn on the microphone LED
		 * at the right time */
		spec->capture_prepare = cxt5066_olpc_capture_prepare;
		spec->capture_cleanup = cxt5066_olpc_capture_cleanup;
		break;
	case CXT5066_DELL_VOSTRO:
		codec->patch_ops.init = cxt5066_init;
		codec->patch_ops.unsol_event = cxt5066_unsol_event;
		spec->init_verbs[0] = cxt5066_init_verbs_vostro;
		spec->mixers[spec->num_mixers++] = cxt5066_mixer_master_olpc;
		spec->mixers[spec->num_mixers++] = cxt5066_mixers;
		spec->mixers[spec->num_mixers++] = cxt5066_vostro_mixers;
		spec->port_d_mode = 0;
		spec->dell_vostro = 1;
		spec->mic_boost = 3; /* default 30dB gain */

		/* no S/PDIF out */
		spec->multiout.dig_out_nid = 0;

		/* input source automatically selected */
		spec->input_mux = NULL;
		break;
	case CXT5066_IDEAPAD:
		codec->patch_ops.init = cxt5066_init;
		codec->patch_ops.unsol_event = cxt5066_unsol_event;
		spec->mixers[spec->num_mixers++] = cxt5066_mixer_master;
		spec->mixers[spec->num_mixers++] = cxt5066_mixers;
		spec->init_verbs[0] = cxt5066_init_verbs_ideapad;
		spec->port_d_mode = 0;
		spec->ideapad = 1;
		spec->mic_boost = 2;	/* default 20dB gain */

		/* no S/PDIF out */
		spec->multiout.dig_out_nid = 0;

		/* input source automatically selected */
		spec->input_mux = NULL;
		break;
	case CXT5066_THINKPAD:
		codec->patch_ops.init = cxt5066_init;
		codec->patch_ops.unsol_event = cxt5066_unsol_event;
		spec->mixers[spec->num_mixers++] = cxt5066_mixer_master;
		spec->mixers[spec->num_mixers++] = cxt5066_mixers;
		spec->init_verbs[0] = cxt5066_init_verbs_thinkpad;
		spec->thinkpad = 1;
		spec->port_d_mode = PIN_OUT;
		spec->mic_boost = 2;	/* default 20dB gain */

		/* no S/PDIF out */
		spec->multiout.dig_out_nid = 0;

		/* input source automatically selected */
		spec->input_mux = NULL;
		break;
	}

	if (spec->beep_amp)
		snd_hda_attach_beep_device(codec, get_amp_nid_(spec->beep_amp));

	return 0;
}

#endif /* ENABLE_CXT_STATIC_QUIRKS */


/*
 * Automatic parser for CX20641 & co
 */

#ifdef CONFIG_SND_HDA_INPUT_BEEP
static void cx_auto_parse_beep(struct hda_codec *codec)
{
	struct conexant_spec *spec = codec->spec;
	hda_nid_t nid, end_nid;

	end_nid = codec->start_nid + codec->num_nodes;
	for (nid = codec->start_nid; nid < end_nid; nid++)
		if (get_wcaps_type(get_wcaps(codec, nid)) == AC_WID_BEEP) {
			set_beep_amp(spec, nid, 0, HDA_OUTPUT);
			break;
		}
}
#else
#define cx_auto_parse_beep(codec)
#endif

/* parse EAPDs */
static void cx_auto_parse_eapd(struct hda_codec *codec)
{
	struct conexant_spec *spec = codec->spec;
	hda_nid_t nid, end_nid;

	end_nid = codec->start_nid + codec->num_nodes;
	for (nid = codec->start_nid; nid < end_nid; nid++) {
		if (get_wcaps_type(get_wcaps(codec, nid)) != AC_WID_PIN)
			continue;
		if (!(snd_hda_query_pin_caps(codec, nid) & AC_PINCAP_EAPD))
			continue;
		spec->eapds[spec->num_eapds++] = nid;
		if (spec->num_eapds >= ARRAY_SIZE(spec->eapds))
			break;
	}

	/* NOTE: below is a wild guess; if we have more than two EAPDs,
	 * it's a new chip, where EAPDs are supposed to be associated to
	 * pins, and we can control EAPD per pin.
	 * OTOH, if only one or two EAPDs are found, it's an old chip,
	 * thus it might control over all pins.
	 */
	if (spec->num_eapds > 2)
		spec->dynamic_eapd = 1;
}

static void cx_auto_turn_eapd(struct hda_codec *codec, int num_pins,
			      hda_nid_t *pins, bool on)
{
	int i;
	for (i = 0; i < num_pins; i++) {
		if (snd_hda_query_pin_caps(codec, pins[i]) & AC_PINCAP_EAPD)
			snd_hda_codec_write(codec, pins[i], 0,
					    AC_VERB_SET_EAPD_BTLENABLE,
					    on ? 0x02 : 0);
	}
}

/* turn on/off EAPD according to Master switch */
static void cx_auto_vmaster_hook(void *private_data, int enabled)
{
	struct hda_codec *codec = private_data;
	struct conexant_spec *spec = codec->spec;

	cx_auto_turn_eapd(codec, spec->num_eapds, spec->eapds, enabled);
}

static int cx_auto_build_controls(struct hda_codec *codec)
{
	int err;

	err = snd_hda_gen_build_controls(codec);
	if (err < 0)
		return err;

	err = add_beep_ctls(codec);
	if (err < 0)
		return err;

	return 0;
}

static int cx_auto_init(struct hda_codec *codec)
{
	struct conexant_spec *spec = codec->spec;
	snd_hda_gen_init(codec);
	if (!spec->dynamic_eapd)
		cx_auto_turn_eapd(codec, spec->num_eapds, spec->eapds, true);

	snd_hda_apply_fixup(codec, HDA_FIXUP_ACT_INIT);

	return 0;
}

static void cx_auto_free(struct hda_codec *codec)
{
	snd_hda_apply_fixup(codec, HDA_FIXUP_ACT_FREE);
	snd_hda_gen_free(codec);
}

static const struct hda_codec_ops cx_auto_patch_ops = {
	.build_controls = cx_auto_build_controls,
	.build_pcms = snd_hda_gen_build_pcms,
	.init = cx_auto_init,
	.free = cx_auto_free,
	.unsol_event = snd_hda_jack_unsol_event,
#ifdef CONFIG_PM
	.check_power_status = snd_hda_gen_check_power_status,
#endif
};

/*
 * pin fix-up
 */
enum {
	CXT_PINCFG_LENOVO_X200,
	CXT_PINCFG_LENOVO_TP410,
	CXT_PINCFG_LEMOTE_A1004,
	CXT_PINCFG_LEMOTE_A1205,
	CXT_FIXUP_STEREO_DMIC,
	CXT_FIXUP_INC_MIC_BOOST,
	CXT_FIXUP_HEADPHONE_MIC_PIN,
	CXT_FIXUP_HEADPHONE_MIC,
	CXT_FIXUP_GPIO1,
	CXT_FIXUP_THINKPAD_ACPI,
};

/* for hda_fixup_thinkpad_acpi() */
#include "thinkpad_helper.c"

static void cxt_fixup_stereo_dmic(struct hda_codec *codec,
				  const struct hda_fixup *fix, int action)
{
	struct conexant_spec *spec = codec->spec;
	spec->gen.inv_dmic_split = 1;
}

static void cxt5066_increase_mic_boost(struct hda_codec *codec,
				   const struct hda_fixup *fix, int action)
{
	if (action != HDA_FIXUP_ACT_PRE_PROBE)
		return;

	snd_hda_override_amp_caps(codec, 0x17, HDA_OUTPUT,
				  (0x3 << AC_AMPCAP_OFFSET_SHIFT) |
				  (0x4 << AC_AMPCAP_NUM_STEPS_SHIFT) |
				  (0x27 << AC_AMPCAP_STEP_SIZE_SHIFT) |
				  (0 << AC_AMPCAP_MUTE_SHIFT));
}

static void cxt_update_headset_mode(struct hda_codec *codec)
{
	/* The verbs used in this function were tested on a Conexant CX20751/2 codec. */
	int i;
	bool mic_mode = false;
	struct conexant_spec *spec = codec->spec;
	struct auto_pin_cfg *cfg = &spec->gen.autocfg;

	hda_nid_t mux_pin = spec->gen.imux_pins[spec->gen.cur_mux[0]];

	for (i = 0; i < cfg->num_inputs; i++)
		if (cfg->inputs[i].pin == mux_pin) {
			mic_mode = !!cfg->inputs[i].is_headphone_mic;
			break;
		}

	if (mic_mode) {
		snd_hda_codec_write_cache(codec, 0x1c, 0, 0x410, 0x7c); /* enable merged mode for analog int-mic */
		spec->gen.hp_jack_present = false;
	} else {
		snd_hda_codec_write_cache(codec, 0x1c, 0, 0x410, 0x54); /* disable merged mode for analog int-mic */
		spec->gen.hp_jack_present = snd_hda_jack_detect(codec, spec->gen.autocfg.hp_pins[0]);
	}

	snd_hda_gen_update_outputs(codec);
}

static void cxt_update_headset_mode_hook(struct hda_codec *codec,
					 struct snd_kcontrol *kcontrol,
					 struct snd_ctl_elem_value *ucontrol)
{
	cxt_update_headset_mode(codec);
}

static void cxt_fixup_headphone_mic(struct hda_codec *codec,
				    const struct hda_fixup *fix, int action)
{
	struct conexant_spec *spec = codec->spec;

	switch (action) {
	case HDA_FIXUP_ACT_PRE_PROBE:
		spec->parse_flags |= HDA_PINCFG_HEADPHONE_MIC;
		break;
	case HDA_FIXUP_ACT_PROBE:
		spec->gen.cap_sync_hook = cxt_update_headset_mode_hook;
		spec->gen.automute_hook = cxt_update_headset_mode;
		break;
	case HDA_FIXUP_ACT_INIT:
		cxt_update_headset_mode(codec);
		break;
	}
}


/* ThinkPad X200 & co with cxt5051 */
static const struct hda_pintbl cxt_pincfg_lenovo_x200[] = {
	{ 0x16, 0x042140ff }, /* HP (seq# overridden) */
	{ 0x17, 0x21a11000 }, /* dock-mic */
	{ 0x19, 0x2121103f }, /* dock-HP */
	{ 0x1c, 0x21440100 }, /* dock SPDIF out */
	{}
};

<<<<<<< HEAD
static bool select_automic(struct hda_codec *codec, int idx, bool detect)
{
	struct conexant_spec *spec = codec->spec;
	if (idx < 0)
		return false;
	if (detect && !snd_hda_jack_detect(codec, spec->imux_info[idx].pin))
		return false;
	cx_auto_mux_enum_update(codec, &spec->private_imux, idx);
	return true;
}

/* automatic switch internal and external mic */
static void cx_auto_automic(struct hda_codec *codec)
{
	struct conexant_spec *spec = codec->spec;

	if (!spec->auto_mic)
		return;
	if (!select_automic(codec, spec->auto_mic_ext, true))
		if (!select_automic(codec, spec->auto_mic_dock, true))
			select_automic(codec, spec->auto_mic_int, false);
}

static void cx_auto_unsol_event(struct hda_codec *codec, unsigned int res)
{
	int nid = (res & AC_UNSOL_RES_SUBTAG) >> 20;
	switch (res >> 26) {
	case CONEXANT_HP_EVENT:
		cx_auto_hp_automute(codec);
		break;
	case CONEXANT_LINE_EVENT:
		cx_auto_line_automute(codec);
		break;
	case CONEXANT_MIC_EVENT:
		cx_auto_automic(codec);
		snd_hda_input_jack_report(codec, nid);
		break;
	}
}

/* check whether the pin config is suitable for auto-mic switching;
 * auto-mic is enabled only when one int-mic and one ext- and/or
 * one dock-mic exist
 */
static void cx_auto_check_auto_mic(struct hda_codec *codec)
{
	struct conexant_spec *spec = codec->spec;
	int pset[INPUT_PIN_ATTR_NORMAL + 1];
	int i;

	for (i = 0; i < ARRAY_SIZE(pset); i++)
		pset[i] = -1;
	for (i = 0; i < spec->private_imux.num_items; i++) {
		hda_nid_t pin = spec->imux_info[i].pin;
		unsigned int def_conf = snd_hda_codec_get_pincfg(codec, pin);
		int type, attr;
		attr = snd_hda_get_input_pin_attr(def_conf);
		if (attr == INPUT_PIN_ATTR_UNUSED)
			return; /* invalid entry */
		if (attr > INPUT_PIN_ATTR_NORMAL)
			attr = INPUT_PIN_ATTR_NORMAL;
		if (attr != INPUT_PIN_ATTR_INT &&
		    !is_jack_detectable(codec, pin))
			return; /* non-detectable pin */
		type = get_defcfg_device(def_conf);
		if (type != AC_JACK_MIC_IN &&
		    (attr != INPUT_PIN_ATTR_DOCK || type != AC_JACK_LINE_IN))
			return; /* no valid input type */
		if (pset[attr] >= 0)
			return; /* already occupied */
		pset[attr] = i;
	}
	if (pset[INPUT_PIN_ATTR_INT] < 0 ||
	    (pset[INPUT_PIN_ATTR_NORMAL] < 0 && pset[INPUT_PIN_ATTR_DOCK]))
		return; /* no input to switch*/
	spec->auto_mic = 1;
	spec->auto_mic_ext = pset[INPUT_PIN_ATTR_NORMAL];
	spec->auto_mic_dock = pset[INPUT_PIN_ATTR_DOCK];
	spec->auto_mic_int = pset[INPUT_PIN_ATTR_INT];
}

static void cx_auto_parse_input(struct hda_codec *codec)
{
	struct conexant_spec *spec = codec->spec;
	struct auto_pin_cfg *cfg = &spec->autocfg;
	struct hda_input_mux *imux;
	int i, j;

	imux = &spec->private_imux;
	for (i = 0; i < cfg->num_inputs; i++) {
		for (j = 0; j < spec->num_adc_nids; j++) {
			hda_nid_t adc = spec->adc_nids[j];
			int idx = get_input_connection(codec, adc,
						       cfg->inputs[i].pin);
			if (idx >= 0) {
				const char *label;
				label = hda_get_autocfg_input_label(codec, cfg, i);
				spec->imux_info[imux->num_items].index = i;
				spec->imux_info[imux->num_items].boost = 0;
				spec->imux_info[imux->num_items].adc = adc;
				spec->imux_info[imux->num_items].pin =
					cfg->inputs[i].pin;
				snd_hda_add_imux_item(imux, label, idx, NULL);
				break;
			}
		}
	}
	if (imux->num_items >= 2 && cfg->num_inputs == imux->num_items)
		cx_auto_check_auto_mic(codec);
	if (imux->num_items > 1) {
		for (i = 1; i < imux->num_items; i++) {
			if (spec->imux_info[i].adc != spec->imux_info[0].adc) {
				spec->adc_switching = 1;
				break;
			}
		}
	}
}

/* get digital-input audio widget corresponding to the given pin */
static hda_nid_t cx_auto_get_dig_in(struct hda_codec *codec, hda_nid_t pin)
{
	hda_nid_t nid, end_nid;

	end_nid = codec->start_nid + codec->num_nodes;
	for (nid = codec->start_nid; nid < end_nid; nid++) {
		unsigned int wcaps = get_wcaps(codec, nid);
		unsigned int type = get_wcaps_type(wcaps);
		if (type == AC_WID_AUD_IN && (wcaps & AC_WCAP_DIGITAL)) {
			if (get_connection_index(codec, nid, pin) >= 0)
				return nid;
		}
	}
	return 0;
}

static void cx_auto_parse_digital(struct hda_codec *codec)
{
	struct conexant_spec *spec = codec->spec;
	struct auto_pin_cfg *cfg = &spec->autocfg;
	hda_nid_t nid;

	if (cfg->dig_outs &&
	    snd_hda_get_connections(codec, cfg->dig_out_pins[0], &nid, 1) == 1)
		spec->multiout.dig_out_nid = nid;
	if (cfg->dig_in_pin)
		spec->dig_in_nid = cx_auto_get_dig_in(codec, cfg->dig_in_pin);
}

#ifdef CONFIG_SND_HDA_INPUT_BEEP
static void cx_auto_parse_beep(struct hda_codec *codec)
{
	struct conexant_spec *spec = codec->spec;
	hda_nid_t nid, end_nid;

	end_nid = codec->start_nid + codec->num_nodes;
	for (nid = codec->start_nid; nid < end_nid; nid++)
		if (get_wcaps_type(get_wcaps(codec, nid)) == AC_WID_BEEP) {
			set_beep_amp(spec, nid, 0, HDA_OUTPUT);
			break;
		}
}
#else
#define cx_auto_parse_beep(codec)
#endif

/* parse EAPDs */
static void cx_auto_parse_eapd(struct hda_codec *codec)
{
	struct conexant_spec *spec = codec->spec;
	hda_nid_t nid, end_nid;

	end_nid = codec->start_nid + codec->num_nodes;
	for (nid = codec->start_nid; nid < end_nid; nid++) {
		if (get_wcaps_type(get_wcaps(codec, nid)) != AC_WID_PIN)
			continue;
		if (!(snd_hda_query_pin_caps(codec, nid) & AC_PINCAP_EAPD))
			continue;
		spec->eapds[spec->num_eapds++] = nid;
		if (spec->num_eapds >= ARRAY_SIZE(spec->eapds))
			break;
	}

	/* NOTE: below is a wild guess; if we have more than two EAPDs,
	 * it's a new chip, where EAPDs are supposed to be associated to
	 * pins, and we can control EAPD per pin.
	 * OTOH, if only one or two EAPDs are found, it's an old chip,
	 * thus it might control over all pins.
	 */
	spec->pin_eapd_ctrls = spec->num_eapds > 2;
}

static int cx_auto_parse_auto_config(struct hda_codec *codec)
{
	struct conexant_spec *spec = codec->spec;
	int err;

	err = snd_hda_parse_pin_def_config(codec, &spec->autocfg, NULL);
	if (err < 0)
		return err;

	cx_auto_parse_output(codec);
	cx_auto_parse_input(codec);
	cx_auto_parse_digital(codec);
	cx_auto_parse_beep(codec);
	cx_auto_parse_eapd(codec);
	return 0;
}

static void cx_auto_turn_eapd(struct hda_codec *codec, int num_pins,
			      hda_nid_t *pins, bool on)
{
	int i;
	for (i = 0; i < num_pins; i++) {
		if (snd_hda_query_pin_caps(codec, pins[i]) & AC_PINCAP_EAPD)
			snd_hda_codec_write(codec, pins[i], 0,
					    AC_VERB_SET_EAPD_BTLENABLE,
					    on ? 0x02 : 0);
	}
}

static void select_connection(struct hda_codec *codec, hda_nid_t pin,
			      hda_nid_t src)
{
	int idx = get_connection_index(codec, pin, src);
	if (idx >= 0)
		snd_hda_codec_write(codec, pin, 0,
				    AC_VERB_SET_CONNECT_SEL, idx);
}

static void mute_outputs(struct hda_codec *codec, int num_nids,
			 const hda_nid_t *nids)
{
	int i, val;

	for (i = 0; i < num_nids; i++) {
		hda_nid_t nid = nids[i];
		if (!(get_wcaps(codec, nid) & AC_WCAP_OUT_AMP))
			continue;
		if (query_amp_caps(codec, nid, HDA_OUTPUT) & AC_AMPCAP_MUTE)
			val = AMP_OUT_MUTE;
		else
			val = AMP_OUT_ZERO;
		snd_hda_codec_write(codec, nid, 0,
				    AC_VERB_SET_AMP_GAIN_MUTE, val);
	}
}

static void enable_unsol_pins(struct hda_codec *codec, int num_pins,
			      hda_nid_t *pins, unsigned int tag)
{
	int i;
	for (i = 0; i < num_pins; i++)
		snd_hda_codec_write(codec, pins[i], 0,
				    AC_VERB_SET_UNSOLICITED_ENABLE,
				    AC_USRSP_EN | tag);
}

static void cx_auto_init_output(struct hda_codec *codec)
{
	struct conexant_spec *spec = codec->spec;
	struct auto_pin_cfg *cfg = &spec->autocfg;
	hda_nid_t nid;
	int i;

	mute_outputs(codec, spec->multiout.num_dacs, spec->multiout.dac_nids);
	for (i = 0; i < cfg->hp_outs; i++) {
		unsigned int val = PIN_OUT;
		if (snd_hda_query_pin_caps(codec, cfg->hp_pins[i]) &
		    AC_PINCAP_HP_DRV)
			val |= AC_PINCTL_HP_EN;
		snd_hda_codec_write(codec, cfg->hp_pins[i], 0,
				    AC_VERB_SET_PIN_WIDGET_CONTROL, val);
	}
	mute_outputs(codec, cfg->hp_outs, cfg->hp_pins);
	mute_outputs(codec, cfg->line_outs, cfg->line_out_pins);
	mute_outputs(codec, cfg->speaker_outs, cfg->speaker_pins);
	for (i = 0; i < spec->dac_info_filled; i++) {
		nid = spec->dac_info[i].dac;
		if (!nid)
			nid = spec->multiout.dac_nids[0];
		else if (nid & DAC_SLAVE_FLAG)
			nid &= ~DAC_SLAVE_FLAG;
		select_connection(codec, spec->dac_info[i].pin, nid);
	}
	if (spec->auto_mute) {
		enable_unsol_pins(codec, cfg->hp_outs, cfg->hp_pins,
				  CONEXANT_HP_EVENT);
		spec->hp_present = detect_jacks(codec, cfg->hp_outs,
						cfg->hp_pins);
		if (spec->detect_line) {
			enable_unsol_pins(codec, cfg->line_outs,
					  cfg->line_out_pins,
					  CONEXANT_LINE_EVENT);
			spec->line_present =
				detect_jacks(codec, cfg->line_outs,
					     cfg->line_out_pins);
		}
	}
	cx_auto_update_speakers(codec);
	/* turn on all EAPDs if no individual EAPD control is available */
	if (!spec->pin_eapd_ctrls)
		cx_auto_turn_eapd(codec, spec->num_eapds, spec->eapds, true);
}

static void cx_auto_init_input(struct hda_codec *codec)
{
	struct conexant_spec *spec = codec->spec;
	struct auto_pin_cfg *cfg = &spec->autocfg;
	int i, val;

	for (i = 0; i < spec->num_adc_nids; i++) {
		hda_nid_t nid = spec->adc_nids[i];
		if (!(get_wcaps(codec, nid) & AC_WCAP_IN_AMP))
			continue;
		if (query_amp_caps(codec, nid, HDA_INPUT) & AC_AMPCAP_MUTE)
			val = AMP_IN_MUTE(0);
		else
			val = AMP_IN_UNMUTE(0);
		snd_hda_codec_write(codec, nid, 0, AC_VERB_SET_AMP_GAIN_MUTE,
				    val);
	}

	for (i = 0; i < cfg->num_inputs; i++) {
		unsigned int type;
		if (cfg->inputs[i].type == AUTO_PIN_MIC)
			type = PIN_VREF80;
		else
			type = PIN_IN;
		snd_hda_codec_write(codec, cfg->inputs[i].pin, 0,
				    AC_VERB_SET_PIN_WIDGET_CONTROL, type);
	}

	if (spec->auto_mic) {
		if (spec->auto_mic_ext >= 0) {
			snd_hda_codec_write(codec,
				cfg->inputs[spec->auto_mic_ext].pin, 0,
				AC_VERB_SET_UNSOLICITED_ENABLE,
				AC_USRSP_EN | CONEXANT_MIC_EVENT);
		}
		if (spec->auto_mic_dock >= 0) {
			snd_hda_codec_write(codec,
				cfg->inputs[spec->auto_mic_dock].pin, 0,
				AC_VERB_SET_UNSOLICITED_ENABLE,
				AC_USRSP_EN | CONEXANT_MIC_EVENT);
		}
		cx_auto_automic(codec);
	} else {
		select_input_connection(codec, spec->imux_info[0].adc,
					spec->imux_info[0].pin);
	}
}

static void cx_auto_init_digital(struct hda_codec *codec)
{
	struct conexant_spec *spec = codec->spec;
	struct auto_pin_cfg *cfg = &spec->autocfg;

	if (spec->multiout.dig_out_nid)
		snd_hda_codec_write(codec, cfg->dig_out_pins[0], 0,
				    AC_VERB_SET_PIN_WIDGET_CONTROL, PIN_OUT);
	if (spec->dig_in_nid)
		snd_hda_codec_write(codec, cfg->dig_in_pin, 0,
				    AC_VERB_SET_PIN_WIDGET_CONTROL, PIN_IN);
}

static int cx_auto_init(struct hda_codec *codec)
{
	/*snd_hda_sequence_write(codec, cx_auto_init_verbs);*/
	cx_auto_init_output(codec);
	cx_auto_init_input(codec);
	cx_auto_init_digital(codec);
	return 0;
}

static int cx_auto_add_volume_idx(struct hda_codec *codec, const char *basename,
			      const char *dir, int cidx,
			      hda_nid_t nid, int hda_dir, int amp_idx, int chs)
{
	static char name[44];
	static struct snd_kcontrol_new knew[] = {
		HDA_CODEC_VOLUME(name, 0, 0, 0),
		HDA_CODEC_MUTE(name, 0, 0, 0),
	};
	static const char * const sfx[2] = { "Volume", "Switch" };
	int i, err;

	for (i = 0; i < 2; i++) {
		struct snd_kcontrol *kctl;
		knew[i].private_value = HDA_COMPOSE_AMP_VAL(nid, chs, amp_idx,
							    hda_dir);
		knew[i].subdevice = HDA_SUBDEV_AMP_FLAG;
		knew[i].index = cidx;
		snprintf(name, sizeof(name), "%s%s %s", basename, dir, sfx[i]);
		kctl = snd_ctl_new1(&knew[i], codec);
		if (!kctl)
			return -ENOMEM;
		err = snd_hda_ctl_add(codec, nid, kctl);
		if (err < 0)
			return err;
		if (!(query_amp_caps(codec, nid, hda_dir) &
		      (AC_AMPCAP_MUTE | AC_AMPCAP_MIN_MUTE)))
			break;
	}
	return 0;
}

#define cx_auto_add_volume(codec, str, dir, cidx, nid, hda_dir)		\
	cx_auto_add_volume_idx(codec, str, dir, cidx, nid, hda_dir, 0, 3)

#define cx_auto_add_pb_volume(codec, nid, str, idx)			\
	cx_auto_add_volume(codec, str, " Playback", idx, nid, HDA_OUTPUT)

static int try_add_pb_volume(struct hda_codec *codec, hda_nid_t dac,
			     hda_nid_t pin, const char *name, int idx)
{
	unsigned int caps;
	if (dac && !(dac & DAC_SLAVE_FLAG)) {
		caps = query_amp_caps(codec, dac, HDA_OUTPUT);
		if (caps & AC_AMPCAP_NUM_STEPS)
			return cx_auto_add_pb_volume(codec, dac, name, idx);
	}
	caps = query_amp_caps(codec, pin, HDA_OUTPUT);
	if (caps & AC_AMPCAP_NUM_STEPS)
		return cx_auto_add_pb_volume(codec, pin, name, idx);
	return 0;
}

static int cx_auto_build_output_controls(struct hda_codec *codec)
{
	struct conexant_spec *spec = codec->spec;
	int i, err;
	int num_line = 0, num_hp = 0, num_spk = 0;
	static const char * const texts[3] = { "Front", "Surround", "CLFE" };

	if (spec->dac_info_filled == 1)
		return try_add_pb_volume(codec, spec->dac_info[0].dac,
					 spec->dac_info[0].pin,
					 "Master", 0);

	for (i = 0; i < spec->dac_info_filled; i++) {
		const char *label;
		int idx, type;
		hda_nid_t dac = spec->dac_info[i].dac;
		type = spec->dac_info[i].type;
		if (type == AUTO_PIN_LINE_OUT)
			type = spec->autocfg.line_out_type;
		switch (type) {
		case AUTO_PIN_LINE_OUT:
		default:
			label = texts[num_line++];
			idx = 0;
			break;
		case AUTO_PIN_HP_OUT:
			label = "Headphone";
			idx = num_hp++;
			break;
		case AUTO_PIN_SPEAKER_OUT:
			label = "Speaker";
			idx = num_spk++;
			break;
		}
		err = try_add_pb_volume(codec, dac,
					spec->dac_info[i].pin,
					label, idx);
		if (err < 0)
			return err;
	}

	if (spec->auto_mute) {
		err = snd_hda_add_new_ctls(codec, cx_automute_mode_enum);
		if (err < 0)
			return err;
	}
	
	return 0;
}

/* Returns zero if this is a normal stereo channel, and non-zero if it should
   be split in two independent channels.
   dest_label must be at least 44 characters. */
static int cx_auto_get_rightch_label(struct hda_codec *codec, const char *label,
				     char *dest_label, int nid)
{
	struct conexant_spec *spec = codec->spec;
	int i;

	if (!spec->fixup_stereo_dmic)
		return 0;

	for (i = 0; i < AUTO_CFG_MAX_INS; i++) {
		int def_conf;
		if (spec->autocfg.inputs[i].pin != nid)
			continue;

		if (spec->autocfg.inputs[i].type != AUTO_PIN_MIC)
			return 0;
		def_conf = snd_hda_codec_get_pincfg(codec, nid);
		if (snd_hda_get_input_pin_attr(def_conf) != INPUT_PIN_ATTR_INT)
			return 0;

		/* Finally found the inverted internal mic! */
		snprintf(dest_label, 44, "Inverted %s", label);
		return 1;
	}
	return 0;
}

static int cx_auto_add_capture_volume(struct hda_codec *codec, hda_nid_t nid,
				      const char *label, const char *pfx,
				      int cidx)
{
	struct conexant_spec *spec = codec->spec;
	int i;

	for (i = 0; i < spec->num_adc_nids; i++) {
		char rightch_label[44];
		hda_nid_t adc_nid = spec->adc_nids[i];
		int idx = get_input_connection(codec, adc_nid, nid);
		if (idx < 0)
			continue;
		if (spec->single_adc_amp)
			idx = 0;

		if (cx_auto_get_rightch_label(codec, label, rightch_label, nid)) {
			/* Make two independent kcontrols for left and right */
			int err = cx_auto_add_volume_idx(codec, label, pfx,
					      cidx, adc_nid, HDA_INPUT, idx, 1);
			if (err < 0)
				return err;
			return cx_auto_add_volume_idx(codec, rightch_label, pfx,
						      cidx, adc_nid, HDA_INPUT, idx, 2);
		}
		return cx_auto_add_volume_idx(codec, label, pfx,
					      cidx, adc_nid, HDA_INPUT, idx, 3);
	}
	return 0;
}

static int cx_auto_add_boost_volume(struct hda_codec *codec, int idx,
				    const char *label, int cidx)
{
	struct conexant_spec *spec = codec->spec;
	hda_nid_t mux, nid;
	int i, con;

	nid = spec->imux_info[idx].pin;
	if (get_wcaps(codec, nid) & AC_WCAP_IN_AMP) {
		char rightch_label[44];
		if (cx_auto_get_rightch_label(codec, label, rightch_label, nid)) {
			int err = cx_auto_add_volume_idx(codec, label, " Boost",
							 cidx, nid, HDA_INPUT, 0, 1);
			if (err < 0)
				return err;
			return cx_auto_add_volume_idx(codec, rightch_label, " Boost",
						      cidx, nid, HDA_INPUT, 0, 2);
		}
		return cx_auto_add_volume(codec, label, " Boost", cidx,
					  nid, HDA_INPUT);
	}
	con = __select_input_connection(codec, spec->imux_info[idx].adc, nid,
					&mux, false, 0);
	if (con < 0)
		return 0;
	for (i = 0; i < idx; i++) {
		if (spec->imux_info[i].boost == mux)
			return 0; /* already present */
	}

	if (get_wcaps(codec, mux) & AC_WCAP_OUT_AMP) {
		spec->imux_info[idx].boost = mux;
		return cx_auto_add_volume(codec, label, " Boost", 0,
					  mux, HDA_OUTPUT);
	}
	return 0;
}

static int cx_auto_build_input_controls(struct hda_codec *codec)
{
	struct conexant_spec *spec = codec->spec;
	struct hda_input_mux *imux = &spec->private_imux;
	const char *prev_label;
	int input_conn[HDA_MAX_NUM_INPUTS];
	int i, j, err, cidx;
	int multi_connection;

	if (!imux->num_items)
		return 0;

	multi_connection = 0;
	for (i = 0; i < imux->num_items; i++) {
		cidx = get_input_connection(codec, spec->imux_info[i].adc,
					    spec->imux_info[i].pin);
		if (cidx < 0)
			continue;
		input_conn[i] = spec->imux_info[i].adc;
		if (!spec->single_adc_amp)
			input_conn[i] |= cidx << 8;
		if (i > 0 && input_conn[i] != input_conn[0])
			multi_connection = 1;
	}

	prev_label = NULL;
	cidx = 0;
	for (i = 0; i < imux->num_items; i++) {
		hda_nid_t nid = spec->imux_info[i].pin;
		const char *label;

		label = hda_get_autocfg_input_label(codec, &spec->autocfg,
						    spec->imux_info[i].index);
		if (label == prev_label)
			cidx++;
		else
			cidx = 0;
		prev_label = label;

		err = cx_auto_add_boost_volume(codec, i, label, cidx);
		if (err < 0)
			return err;

		if (!multi_connection) {
			if (i > 0)
				continue;
			err = cx_auto_add_capture_volume(codec, nid,
							 "Capture", "", cidx);
		} else {
			bool dup_found = false;
			for (j = 0; j < i; j++) {
				if (input_conn[j] == input_conn[i]) {
					dup_found = true;
					break;
				}
			}
			if (dup_found)
				continue;
			err = cx_auto_add_capture_volume(codec, nid,
							 label, " Capture", cidx);
		}
		if (err < 0)
			return err;
	}

	if (spec->private_imux.num_items > 1 && !spec->auto_mic) {
		err = snd_hda_add_new_ctls(codec, cx_auto_capture_mixers);
		if (err < 0)
			return err;
	}

	return 0;
}

static int cx_auto_build_controls(struct hda_codec *codec)
{
	int err;

	err = cx_auto_build_output_controls(codec);
	if (err < 0)
		return err;
	err = cx_auto_build_input_controls(codec);
	if (err < 0)
		return err;
	return conexant_build_controls(codec);
}

static int cx_auto_search_adcs(struct hda_codec *codec)
{
	struct conexant_spec *spec = codec->spec;
	hda_nid_t nid, end_nid;

	end_nid = codec->start_nid + codec->num_nodes;
	for (nid = codec->start_nid; nid < end_nid; nid++) {
		unsigned int caps = get_wcaps(codec, nid);
		if (get_wcaps_type(caps) != AC_WID_AUD_IN)
			continue;
		if (caps & AC_WCAP_DIGITAL)
			continue;
		if (snd_BUG_ON(spec->num_adc_nids >=
			       ARRAY_SIZE(spec->private_adc_nids)))
			break;
		spec->private_adc_nids[spec->num_adc_nids++] = nid;
	}
	spec->adc_nids = spec->private_adc_nids;
	return 0;
}


static const struct hda_codec_ops cx_auto_patch_ops = {
	.build_controls = cx_auto_build_controls,
	.build_pcms = conexant_build_pcms,
	.init = cx_auto_init,
	.free = conexant_free,
	.unsol_event = cx_auto_unsol_event,
=======
/* ThinkPad 410/420/510/520, X201 & co with cxt5066 */
static const struct hda_pintbl cxt_pincfg_lenovo_tp410[] = {
	{ 0x19, 0x042110ff }, /* HP (seq# overridden) */
	{ 0x1a, 0x21a190f0 }, /* dock-mic */
	{ 0x1c, 0x212140ff }, /* dock-HP */
	{}
>>>>>>> c3ade0e0
};

/* Lemote A1004/A1205 with cxt5066 */
static const struct hda_pintbl cxt_pincfg_lemote[] = {
	{ 0x1a, 0x90a10020 }, /* Internal mic */
	{ 0x1b, 0x03a11020 }, /* External mic */
	{ 0x1d, 0x400101f0 }, /* Not used */
	{ 0x1e, 0x40a701f0 }, /* Not used */
	{ 0x20, 0x404501f0 }, /* Not used */
	{ 0x22, 0x404401f0 }, /* Not used */
	{ 0x23, 0x40a701f0 }, /* Not used */
	{}
};

<<<<<<< HEAD
static void apply_pincfg(struct hda_codec *codec, const struct cxt_pincfg *cfg)
{
	for (; cfg->nid; cfg++)
		snd_hda_codec_set_pincfg(codec, cfg->nid, cfg->val);

}

enum {
	CXT_PINCFG_LENOVO_X200,
	CXT_PINCFG_LENOVO_TP410,
	CXT_FIXUP_STEREO_DMIC,
};

static void apply_fixup(struct hda_codec *codec,
			    const struct snd_pci_quirk *quirk,
			    const struct cxt_pincfg **table)
{
	struct conexant_spec *spec = codec->spec;

	quirk = snd_pci_quirk_lookup(codec->bus->pci, quirk);
	if (!quirk)
		return;
	if (table[quirk->value]) {
		snd_printdd(KERN_INFO "hda_codec: applying pincfg for %s\n",
			    quirk->name);
		apply_pincfg(codec, table[quirk->value]);
	}
	if (quirk->value == CXT_FIXUP_STEREO_DMIC) {
		snd_printdd(KERN_INFO "hda_codec: applying internal mic workaround for %s\n",
			    quirk->name);
		spec->fixup_stereo_dmic = 1;
	}
}

/* ThinkPad X200 & co with cxt5051 */
static const struct cxt_pincfg cxt_pincfg_lenovo_x200[] = {
	{ 0x16, 0x042140ff }, /* HP (seq# overridden) */
	{ 0x17, 0x21a11000 }, /* dock-mic */
	{ 0x19, 0x2121103f }, /* dock-HP */
	{}
};

/* ThinkPad 410/420/510/520, X201 & co with cxt5066 */
static const struct cxt_pincfg cxt_pincfg_lenovo_tp410[] = {
	{ 0x19, 0x042110ff }, /* HP (seq# overridden) */
	{ 0x1a, 0x21a190f0 }, /* dock-mic */
	{ 0x1c, 0x212140ff }, /* dock-HP */
	{}
};

static const struct cxt_pincfg *cxt_pincfg_tbl[] = {
	[CXT_PINCFG_LENOVO_X200] = cxt_pincfg_lenovo_x200,
	[CXT_PINCFG_LENOVO_TP410] = cxt_pincfg_lenovo_tp410,
	[CXT_FIXUP_STEREO_DMIC] = NULL,
};

static const struct snd_pci_quirk cxt5051_fixups[] = {
	SND_PCI_QUIRK(0x17aa, 0x20f2, "Lenovo X200", CXT_PINCFG_LENOVO_X200),
	{}
};

static const struct snd_pci_quirk cxt5066_fixups[] = {
	SND_PCI_QUIRK(0x1025, 0x0543, "Acer Aspire One 522", CXT_FIXUP_STEREO_DMIC),
	SND_PCI_QUIRK(0x17aa, 0x20f2, "Lenovo T400", CXT_PINCFG_LENOVO_TP410),
	SND_PCI_QUIRK(0x17aa, 0x215e, "Lenovo T410", CXT_PINCFG_LENOVO_TP410),
	SND_PCI_QUIRK(0x17aa, 0x215f, "Lenovo T510", CXT_PINCFG_LENOVO_TP410),
	SND_PCI_QUIRK(0x17aa, 0x21ce, "Lenovo T420", CXT_PINCFG_LENOVO_TP410),
	SND_PCI_QUIRK(0x17aa, 0x21cf, "Lenovo T520", CXT_PINCFG_LENOVO_TP410),
	SND_PCI_QUIRK(0x17aa, 0x3975, "Lenovo U300s", CXT_FIXUP_STEREO_DMIC),
	SND_PCI_QUIRK(0x17aa, 0x3977, "Lenovo IdeaPad U310", CXT_FIXUP_STEREO_DMIC),
	SND_PCI_QUIRK(0x17aa, 0x397b, "Lenovo S205", CXT_FIXUP_STEREO_DMIC),
	{}
};

=======
static const struct hda_fixup cxt_fixups[] = {
	[CXT_PINCFG_LENOVO_X200] = {
		.type = HDA_FIXUP_PINS,
		.v.pins = cxt_pincfg_lenovo_x200,
	},
	[CXT_PINCFG_LENOVO_TP410] = {
		.type = HDA_FIXUP_PINS,
		.v.pins = cxt_pincfg_lenovo_tp410,
		.chained = true,
		.chain_id = CXT_FIXUP_THINKPAD_ACPI,
	},
	[CXT_PINCFG_LEMOTE_A1004] = {
		.type = HDA_FIXUP_PINS,
		.chained = true,
		.chain_id = CXT_FIXUP_INC_MIC_BOOST,
		.v.pins = cxt_pincfg_lemote,
	},
	[CXT_PINCFG_LEMOTE_A1205] = {
		.type = HDA_FIXUP_PINS,
		.v.pins = cxt_pincfg_lemote,
	},
	[CXT_FIXUP_STEREO_DMIC] = {
		.type = HDA_FIXUP_FUNC,
		.v.func = cxt_fixup_stereo_dmic,
	},
	[CXT_FIXUP_INC_MIC_BOOST] = {
		.type = HDA_FIXUP_FUNC,
		.v.func = cxt5066_increase_mic_boost,
	},
	[CXT_FIXUP_HEADPHONE_MIC_PIN] = {
		.type = HDA_FIXUP_PINS,
		.chained = true,
		.chain_id = CXT_FIXUP_HEADPHONE_MIC,
		.v.pins = (const struct hda_pintbl[]) {
			{ 0x18, 0x03a1913d }, /* use as headphone mic, without its own jack detect */
			{ }
		}
	},
	[CXT_FIXUP_HEADPHONE_MIC] = {
		.type = HDA_FIXUP_FUNC,
		.v.func = cxt_fixup_headphone_mic,
	},
	[CXT_FIXUP_GPIO1] = {
		.type = HDA_FIXUP_VERBS,
		.v.verbs = (const struct hda_verb[]) {
			{ 0x01, AC_VERB_SET_GPIO_MASK, 0x01 },
			{ 0x01, AC_VERB_SET_GPIO_DIRECTION, 0x01 },
			{ 0x01, AC_VERB_SET_GPIO_DATA, 0x01 },
			{ }
		},
	},
	[CXT_FIXUP_THINKPAD_ACPI] = {
		.type = HDA_FIXUP_FUNC,
		.v.func = hda_fixup_thinkpad_acpi,
	},
};

static const struct snd_pci_quirk cxt5051_fixups[] = {
	SND_PCI_QUIRK(0x17aa, 0x20f2, "Lenovo X200", CXT_PINCFG_LENOVO_X200),
	{}
};

static const struct snd_pci_quirk cxt5066_fixups[] = {
	SND_PCI_QUIRK(0x1025, 0x0543, "Acer Aspire One 522", CXT_FIXUP_STEREO_DMIC),
	SND_PCI_QUIRK(0x1025, 0x054c, "Acer Aspire 3830TG", CXT_FIXUP_GPIO1),
	SND_PCI_QUIRK(0x1043, 0x138d, "Asus", CXT_FIXUP_HEADPHONE_MIC_PIN),
	SND_PCI_QUIRK(0x17aa, 0x20f2, "Lenovo T400", CXT_PINCFG_LENOVO_TP410),
	SND_PCI_QUIRK(0x17aa, 0x215e, "Lenovo T410", CXT_PINCFG_LENOVO_TP410),
	SND_PCI_QUIRK(0x17aa, 0x215f, "Lenovo T510", CXT_PINCFG_LENOVO_TP410),
	SND_PCI_QUIRK(0x17aa, 0x21ce, "Lenovo T420", CXT_PINCFG_LENOVO_TP410),
	SND_PCI_QUIRK(0x17aa, 0x21cf, "Lenovo T520", CXT_PINCFG_LENOVO_TP410),
	SND_PCI_QUIRK(0x17aa, 0x21da, "Lenovo X220", CXT_PINCFG_LENOVO_TP410),
	SND_PCI_QUIRK(0x17aa, 0x21db, "Lenovo X220-tablet", CXT_PINCFG_LENOVO_TP410),
	SND_PCI_QUIRK(0x17aa, 0x3975, "Lenovo U300s", CXT_FIXUP_STEREO_DMIC),
	SND_PCI_QUIRK(0x17aa, 0x3977, "Lenovo IdeaPad U310", CXT_FIXUP_STEREO_DMIC),
	SND_PCI_QUIRK(0x17aa, 0x397b, "Lenovo S205", CXT_FIXUP_STEREO_DMIC),
	SND_PCI_QUIRK_VENDOR(0x17aa, "Thinkpad", CXT_FIXUP_THINKPAD_ACPI),
	SND_PCI_QUIRK(0x1c06, 0x2011, "Lemote A1004", CXT_PINCFG_LEMOTE_A1004),
	SND_PCI_QUIRK(0x1c06, 0x2012, "Lemote A1205", CXT_PINCFG_LEMOTE_A1205),
	{}
};

>>>>>>> c3ade0e0
/* add "fake" mute amp-caps to DACs on cx5051 so that mixer mute switches
 * can be created (bko#42825)
 */
static void add_cx5051_fake_mutes(struct hda_codec *codec)
{
	static hda_nid_t out_nids[] = {
		0x10, 0x11, 0
	};
	hda_nid_t *p;

	for (p = out_nids; *p; p++)
		snd_hda_override_amp_caps(codec, *p, HDA_OUTPUT,
					  AC_AMPCAP_MIN_MUTE |
					  query_amp_caps(codec, *p, HDA_OUTPUT));
}

static int patch_conexant_auto(struct hda_codec *codec)
{
	struct conexant_spec *spec;
	int err;

	printk(KERN_INFO "hda_codec: %s: BIOS auto-probing.\n",
	       codec->chip_name);

	spec = kzalloc(sizeof(*spec), GFP_KERNEL);
	if (!spec)
		return -ENOMEM;
	snd_hda_gen_spec_init(&spec->gen);
	codec->spec = spec;

	cx_auto_parse_beep(codec);
	cx_auto_parse_eapd(codec);
	spec->gen.own_eapd_ctl = 1;
	if (spec->dynamic_eapd)
		spec->gen.vmaster_mute.hook = cx_auto_vmaster_hook;

	switch (codec->vendor_id) {
	case 0x14f15045:
		codec->single_adc_amp = 1;
		break;
	case 0x14f15047:
		codec->pin_amp_workaround = 1;
		spec->gen.mixer_nid = 0x19;
		break;
	case 0x14f15051:
		add_cx5051_fake_mutes(codec);
		codec->pin_amp_workaround = 1;
		snd_hda_pick_fixup(codec, NULL, cxt5051_fixups, cxt_fixups);
		break;
	default:
		codec->pin_amp_workaround = 1;
		snd_hda_pick_fixup(codec, NULL, cxt5066_fixups, cxt_fixups);
		break;
	case 0x14f15051:
		add_cx5051_fake_mutes(codec);
		apply_fixup(codec, cxt5051_fixups, cxt_pincfg_tbl);
		break;
	default:
		apply_fixup(codec, cxt5066_fixups, cxt_pincfg_tbl);
		break;
	}

<<<<<<< HEAD
	err = cx_auto_search_adcs(codec);
=======
	/* Show mute-led control only on HP laptops
	 * This is a sort of white-list: on HP laptops, EAPD corresponds
	 * only to the mute-LED without actualy amp function.  Meanwhile,
	 * others may use EAPD really as an amp switch, so it might be
	 * not good to expose it blindly.
	 */
	switch (codec->subsystem_id >> 16) {
	case 0x103c:
		spec->gen.vmaster_mute_enum = 1;
		break;
	}

	snd_hda_apply_fixup(codec, HDA_FIXUP_ACT_PRE_PROBE);

	err = snd_hda_parse_pin_defcfg(codec, &spec->gen.autocfg, NULL,
				       spec->parse_flags);
>>>>>>> c3ade0e0
	if (err < 0)
		goto error;

	err = snd_hda_gen_parse_auto_config(codec, &spec->gen.autocfg);
	if (err < 0)
		goto error;

	codec->patch_ops = cx_auto_patch_ops;
<<<<<<< HEAD
	if (spec->beep_amp)
		snd_hda_attach_beep_device(codec, get_amp_nid_(spec->beep_amp));
=======

	/* Some laptops with Conexant chips show stalls in S3 resume,
	 * which falls into the single-cmd mode.
	 * Better to make reset, then.
	 */
	if (!codec->bus->sync_write) {
		snd_printd("hda_codec: "
			   "Enable sync_write for stable communication\n");
		codec->bus->sync_write = 1;
		codec->bus->allow_bus_reset = 1;
	}

	snd_hda_apply_fixup(codec, HDA_FIXUP_ACT_PROBE);

>>>>>>> c3ade0e0
	return 0;

 error:
	cx_auto_free(codec);
	return err;
}

#ifndef ENABLE_CXT_STATIC_QUIRKS
#define patch_cxt5045	patch_conexant_auto
#define patch_cxt5047	patch_conexant_auto
#define patch_cxt5051	patch_conexant_auto
#define patch_cxt5066	patch_conexant_auto
#endif

/*
 */

static const struct hda_codec_preset snd_hda_preset_conexant[] = {
	{ .id = 0x14f15045, .name = "CX20549 (Venice)",
	  .patch = patch_cxt5045 },
	{ .id = 0x14f15047, .name = "CX20551 (Waikiki)",
	  .patch = patch_cxt5047 },
	{ .id = 0x14f15051, .name = "CX20561 (Hermosa)",
	  .patch = patch_cxt5051 },
	{ .id = 0x14f15066, .name = "CX20582 (Pebble)",
	  .patch = patch_cxt5066 },
	{ .id = 0x14f15067, .name = "CX20583 (Pebble HSF)",
	  .patch = patch_cxt5066 },
	{ .id = 0x14f15068, .name = "CX20584",
	  .patch = patch_cxt5066 },
	{ .id = 0x14f15069, .name = "CX20585",
	  .patch = patch_cxt5066 },
	{ .id = 0x14f1506c, .name = "CX20588",
	  .patch = patch_cxt5066 },
	{ .id = 0x14f1506e, .name = "CX20590",
	  .patch = patch_cxt5066 },
	{ .id = 0x14f15097, .name = "CX20631",
	  .patch = patch_conexant_auto },
	{ .id = 0x14f15098, .name = "CX20632",
	  .patch = patch_conexant_auto },
	{ .id = 0x14f150a1, .name = "CX20641",
	  .patch = patch_conexant_auto },
	{ .id = 0x14f150a2, .name = "CX20642",
	  .patch = patch_conexant_auto },
	{ .id = 0x14f150ab, .name = "CX20651",
	  .patch = patch_conexant_auto },
	{ .id = 0x14f150ac, .name = "CX20652",
	  .patch = patch_conexant_auto },
	{ .id = 0x14f150b8, .name = "CX20664",
	  .patch = patch_conexant_auto },
	{ .id = 0x14f150b9, .name = "CX20665",
	  .patch = patch_conexant_auto },
	{ .id = 0x14f1510f, .name = "CX20751/2",
	  .patch = patch_conexant_auto },
	{ .id = 0x14f15110, .name = "CX20751/2",
	  .patch = patch_conexant_auto },
	{ .id = 0x14f15111, .name = "CX20753/4",
	  .patch = patch_conexant_auto },
	{ .id = 0x14f15113, .name = "CX20755",
	  .patch = patch_conexant_auto },
	{ .id = 0x14f15114, .name = "CX20756",
	  .patch = patch_conexant_auto },
	{ .id = 0x14f15115, .name = "CX20757",
	  .patch = patch_conexant_auto },
	{ .id = 0x14f151d7, .name = "CX20952",
	  .patch = patch_conexant_auto },
	{} /* terminator */
};

MODULE_ALIAS("snd-hda-codec-id:14f15045");
MODULE_ALIAS("snd-hda-codec-id:14f15047");
MODULE_ALIAS("snd-hda-codec-id:14f15051");
MODULE_ALIAS("snd-hda-codec-id:14f15066");
MODULE_ALIAS("snd-hda-codec-id:14f15067");
MODULE_ALIAS("snd-hda-codec-id:14f15068");
MODULE_ALIAS("snd-hda-codec-id:14f15069");
MODULE_ALIAS("snd-hda-codec-id:14f1506c");
MODULE_ALIAS("snd-hda-codec-id:14f1506e");
MODULE_ALIAS("snd-hda-codec-id:14f15097");
MODULE_ALIAS("snd-hda-codec-id:14f15098");
MODULE_ALIAS("snd-hda-codec-id:14f150a1");
MODULE_ALIAS("snd-hda-codec-id:14f150a2");
MODULE_ALIAS("snd-hda-codec-id:14f150ab");
MODULE_ALIAS("snd-hda-codec-id:14f150ac");
MODULE_ALIAS("snd-hda-codec-id:14f150b8");
MODULE_ALIAS("snd-hda-codec-id:14f150b9");
MODULE_ALIAS("snd-hda-codec-id:14f1510f");
MODULE_ALIAS("snd-hda-codec-id:14f15110");
MODULE_ALIAS("snd-hda-codec-id:14f15111");
MODULE_ALIAS("snd-hda-codec-id:14f15113");
MODULE_ALIAS("snd-hda-codec-id:14f15114");
MODULE_ALIAS("snd-hda-codec-id:14f15115");
MODULE_ALIAS("snd-hda-codec-id:14f151d7");

MODULE_LICENSE("GPL");
MODULE_DESCRIPTION("Conexant HD-audio codec");

static struct hda_codec_preset_list conexant_list = {
	.preset = snd_hda_preset_conexant,
	.owner = THIS_MODULE,
};

static int __init patch_conexant_init(void)
{
	return snd_hda_add_codec_preset(&conexant_list);
}

static void __exit patch_conexant_exit(void)
{
	snd_hda_delete_codec_preset(&conexant_list);
}

module_init(patch_conexant_init)
module_exit(patch_conexant_exit)<|MERGE_RESOLUTION|>--- conflicted
+++ resolved
@@ -122,14 +122,6 @@
 	unsigned int thinkpad:1;
 	unsigned int hp_laptop:1;
 	unsigned int asus:1;
-<<<<<<< HEAD
-	unsigned int pin_eapd_ctrls:1;
-	unsigned int single_adc_amp:1;
-	unsigned int fixup_stereo_dmic:1;
-
-	unsigned int adc_switching:1;
-=======
->>>>>>> c3ade0e0
 
 	unsigned int ext_mic_present;
 	unsigned int recording;
@@ -546,12 +538,9 @@
 	if (err < 0)
 		return err;
 
-<<<<<<< HEAD
-=======
 	return 0;
 }
 
->>>>>>> c3ade0e0
 static const struct hda_codec_ops conexant_patch_ops = {
 	.build_controls = conexant_build_controls,
 	.build_pcms = conexant_build_pcms,
@@ -1806,15 +1795,6 @@
 	snd_hda_codec_write(codec, nid, 0,
 			    AC_VERB_SET_UNSOLICITED_ENABLE,
 			    AC_USRSP_EN | event);
-<<<<<<< HEAD
-}
-
-static void cxt5051_init_mic_jack(struct hda_codec *codec, hda_nid_t nid)
-{
-	snd_hda_input_jack_add(codec, nid, SND_JACK_MICROPHONE, NULL);
-	snd_hda_input_jack_report(codec, nid);
-=======
->>>>>>> c3ade0e0
 }
 
 static const struct hda_verb cxt5051_ideapad_init_verbs[] = {
@@ -1949,15 +1929,6 @@
 
 	if (spec->beep_amp)
 		snd_hda_attach_beep_device(codec, get_amp_nid_(spec->beep_amp));
-<<<<<<< HEAD
-
-	conexant_init_jacks(codec);
-	if (spec->auto_mic & AUTO_MIC_PORTB)
-		cxt5051_init_mic_jack(codec, 0x17);
-	if (spec->auto_mic & AUTO_MIC_PORTC)
-		cxt5051_init_mic_jack(codec, 0x18);
-=======
->>>>>>> c3ade0e0
 
 	return 0;
 }
@@ -3355,707 +3326,12 @@
 	{}
 };
 
-<<<<<<< HEAD
-static bool select_automic(struct hda_codec *codec, int idx, bool detect)
-{
-	struct conexant_spec *spec = codec->spec;
-	if (idx < 0)
-		return false;
-	if (detect && !snd_hda_jack_detect(codec, spec->imux_info[idx].pin))
-		return false;
-	cx_auto_mux_enum_update(codec, &spec->private_imux, idx);
-	return true;
-}
-
-/* automatic switch internal and external mic */
-static void cx_auto_automic(struct hda_codec *codec)
-{
-	struct conexant_spec *spec = codec->spec;
-
-	if (!spec->auto_mic)
-		return;
-	if (!select_automic(codec, spec->auto_mic_ext, true))
-		if (!select_automic(codec, spec->auto_mic_dock, true))
-			select_automic(codec, spec->auto_mic_int, false);
-}
-
-static void cx_auto_unsol_event(struct hda_codec *codec, unsigned int res)
-{
-	int nid = (res & AC_UNSOL_RES_SUBTAG) >> 20;
-	switch (res >> 26) {
-	case CONEXANT_HP_EVENT:
-		cx_auto_hp_automute(codec);
-		break;
-	case CONEXANT_LINE_EVENT:
-		cx_auto_line_automute(codec);
-		break;
-	case CONEXANT_MIC_EVENT:
-		cx_auto_automic(codec);
-		snd_hda_input_jack_report(codec, nid);
-		break;
-	}
-}
-
-/* check whether the pin config is suitable for auto-mic switching;
- * auto-mic is enabled only when one int-mic and one ext- and/or
- * one dock-mic exist
- */
-static void cx_auto_check_auto_mic(struct hda_codec *codec)
-{
-	struct conexant_spec *spec = codec->spec;
-	int pset[INPUT_PIN_ATTR_NORMAL + 1];
-	int i;
-
-	for (i = 0; i < ARRAY_SIZE(pset); i++)
-		pset[i] = -1;
-	for (i = 0; i < spec->private_imux.num_items; i++) {
-		hda_nid_t pin = spec->imux_info[i].pin;
-		unsigned int def_conf = snd_hda_codec_get_pincfg(codec, pin);
-		int type, attr;
-		attr = snd_hda_get_input_pin_attr(def_conf);
-		if (attr == INPUT_PIN_ATTR_UNUSED)
-			return; /* invalid entry */
-		if (attr > INPUT_PIN_ATTR_NORMAL)
-			attr = INPUT_PIN_ATTR_NORMAL;
-		if (attr != INPUT_PIN_ATTR_INT &&
-		    !is_jack_detectable(codec, pin))
-			return; /* non-detectable pin */
-		type = get_defcfg_device(def_conf);
-		if (type != AC_JACK_MIC_IN &&
-		    (attr != INPUT_PIN_ATTR_DOCK || type != AC_JACK_LINE_IN))
-			return; /* no valid input type */
-		if (pset[attr] >= 0)
-			return; /* already occupied */
-		pset[attr] = i;
-	}
-	if (pset[INPUT_PIN_ATTR_INT] < 0 ||
-	    (pset[INPUT_PIN_ATTR_NORMAL] < 0 && pset[INPUT_PIN_ATTR_DOCK]))
-		return; /* no input to switch*/
-	spec->auto_mic = 1;
-	spec->auto_mic_ext = pset[INPUT_PIN_ATTR_NORMAL];
-	spec->auto_mic_dock = pset[INPUT_PIN_ATTR_DOCK];
-	spec->auto_mic_int = pset[INPUT_PIN_ATTR_INT];
-}
-
-static void cx_auto_parse_input(struct hda_codec *codec)
-{
-	struct conexant_spec *spec = codec->spec;
-	struct auto_pin_cfg *cfg = &spec->autocfg;
-	struct hda_input_mux *imux;
-	int i, j;
-
-	imux = &spec->private_imux;
-	for (i = 0; i < cfg->num_inputs; i++) {
-		for (j = 0; j < spec->num_adc_nids; j++) {
-			hda_nid_t adc = spec->adc_nids[j];
-			int idx = get_input_connection(codec, adc,
-						       cfg->inputs[i].pin);
-			if (idx >= 0) {
-				const char *label;
-				label = hda_get_autocfg_input_label(codec, cfg, i);
-				spec->imux_info[imux->num_items].index = i;
-				spec->imux_info[imux->num_items].boost = 0;
-				spec->imux_info[imux->num_items].adc = adc;
-				spec->imux_info[imux->num_items].pin =
-					cfg->inputs[i].pin;
-				snd_hda_add_imux_item(imux, label, idx, NULL);
-				break;
-			}
-		}
-	}
-	if (imux->num_items >= 2 && cfg->num_inputs == imux->num_items)
-		cx_auto_check_auto_mic(codec);
-	if (imux->num_items > 1) {
-		for (i = 1; i < imux->num_items; i++) {
-			if (spec->imux_info[i].adc != spec->imux_info[0].adc) {
-				spec->adc_switching = 1;
-				break;
-			}
-		}
-	}
-}
-
-/* get digital-input audio widget corresponding to the given pin */
-static hda_nid_t cx_auto_get_dig_in(struct hda_codec *codec, hda_nid_t pin)
-{
-	hda_nid_t nid, end_nid;
-
-	end_nid = codec->start_nid + codec->num_nodes;
-	for (nid = codec->start_nid; nid < end_nid; nid++) {
-		unsigned int wcaps = get_wcaps(codec, nid);
-		unsigned int type = get_wcaps_type(wcaps);
-		if (type == AC_WID_AUD_IN && (wcaps & AC_WCAP_DIGITAL)) {
-			if (get_connection_index(codec, nid, pin) >= 0)
-				return nid;
-		}
-	}
-	return 0;
-}
-
-static void cx_auto_parse_digital(struct hda_codec *codec)
-{
-	struct conexant_spec *spec = codec->spec;
-	struct auto_pin_cfg *cfg = &spec->autocfg;
-	hda_nid_t nid;
-
-	if (cfg->dig_outs &&
-	    snd_hda_get_connections(codec, cfg->dig_out_pins[0], &nid, 1) == 1)
-		spec->multiout.dig_out_nid = nid;
-	if (cfg->dig_in_pin)
-		spec->dig_in_nid = cx_auto_get_dig_in(codec, cfg->dig_in_pin);
-}
-
-#ifdef CONFIG_SND_HDA_INPUT_BEEP
-static void cx_auto_parse_beep(struct hda_codec *codec)
-{
-	struct conexant_spec *spec = codec->spec;
-	hda_nid_t nid, end_nid;
-
-	end_nid = codec->start_nid + codec->num_nodes;
-	for (nid = codec->start_nid; nid < end_nid; nid++)
-		if (get_wcaps_type(get_wcaps(codec, nid)) == AC_WID_BEEP) {
-			set_beep_amp(spec, nid, 0, HDA_OUTPUT);
-			break;
-		}
-}
-#else
-#define cx_auto_parse_beep(codec)
-#endif
-
-/* parse EAPDs */
-static void cx_auto_parse_eapd(struct hda_codec *codec)
-{
-	struct conexant_spec *spec = codec->spec;
-	hda_nid_t nid, end_nid;
-
-	end_nid = codec->start_nid + codec->num_nodes;
-	for (nid = codec->start_nid; nid < end_nid; nid++) {
-		if (get_wcaps_type(get_wcaps(codec, nid)) != AC_WID_PIN)
-			continue;
-		if (!(snd_hda_query_pin_caps(codec, nid) & AC_PINCAP_EAPD))
-			continue;
-		spec->eapds[spec->num_eapds++] = nid;
-		if (spec->num_eapds >= ARRAY_SIZE(spec->eapds))
-			break;
-	}
-
-	/* NOTE: below is a wild guess; if we have more than two EAPDs,
-	 * it's a new chip, where EAPDs are supposed to be associated to
-	 * pins, and we can control EAPD per pin.
-	 * OTOH, if only one or two EAPDs are found, it's an old chip,
-	 * thus it might control over all pins.
-	 */
-	spec->pin_eapd_ctrls = spec->num_eapds > 2;
-}
-
-static int cx_auto_parse_auto_config(struct hda_codec *codec)
-{
-	struct conexant_spec *spec = codec->spec;
-	int err;
-
-	err = snd_hda_parse_pin_def_config(codec, &spec->autocfg, NULL);
-	if (err < 0)
-		return err;
-
-	cx_auto_parse_output(codec);
-	cx_auto_parse_input(codec);
-	cx_auto_parse_digital(codec);
-	cx_auto_parse_beep(codec);
-	cx_auto_parse_eapd(codec);
-	return 0;
-}
-
-static void cx_auto_turn_eapd(struct hda_codec *codec, int num_pins,
-			      hda_nid_t *pins, bool on)
-{
-	int i;
-	for (i = 0; i < num_pins; i++) {
-		if (snd_hda_query_pin_caps(codec, pins[i]) & AC_PINCAP_EAPD)
-			snd_hda_codec_write(codec, pins[i], 0,
-					    AC_VERB_SET_EAPD_BTLENABLE,
-					    on ? 0x02 : 0);
-	}
-}
-
-static void select_connection(struct hda_codec *codec, hda_nid_t pin,
-			      hda_nid_t src)
-{
-	int idx = get_connection_index(codec, pin, src);
-	if (idx >= 0)
-		snd_hda_codec_write(codec, pin, 0,
-				    AC_VERB_SET_CONNECT_SEL, idx);
-}
-
-static void mute_outputs(struct hda_codec *codec, int num_nids,
-			 const hda_nid_t *nids)
-{
-	int i, val;
-
-	for (i = 0; i < num_nids; i++) {
-		hda_nid_t nid = nids[i];
-		if (!(get_wcaps(codec, nid) & AC_WCAP_OUT_AMP))
-			continue;
-		if (query_amp_caps(codec, nid, HDA_OUTPUT) & AC_AMPCAP_MUTE)
-			val = AMP_OUT_MUTE;
-		else
-			val = AMP_OUT_ZERO;
-		snd_hda_codec_write(codec, nid, 0,
-				    AC_VERB_SET_AMP_GAIN_MUTE, val);
-	}
-}
-
-static void enable_unsol_pins(struct hda_codec *codec, int num_pins,
-			      hda_nid_t *pins, unsigned int tag)
-{
-	int i;
-	for (i = 0; i < num_pins; i++)
-		snd_hda_codec_write(codec, pins[i], 0,
-				    AC_VERB_SET_UNSOLICITED_ENABLE,
-				    AC_USRSP_EN | tag);
-}
-
-static void cx_auto_init_output(struct hda_codec *codec)
-{
-	struct conexant_spec *spec = codec->spec;
-	struct auto_pin_cfg *cfg = &spec->autocfg;
-	hda_nid_t nid;
-	int i;
-
-	mute_outputs(codec, spec->multiout.num_dacs, spec->multiout.dac_nids);
-	for (i = 0; i < cfg->hp_outs; i++) {
-		unsigned int val = PIN_OUT;
-		if (snd_hda_query_pin_caps(codec, cfg->hp_pins[i]) &
-		    AC_PINCAP_HP_DRV)
-			val |= AC_PINCTL_HP_EN;
-		snd_hda_codec_write(codec, cfg->hp_pins[i], 0,
-				    AC_VERB_SET_PIN_WIDGET_CONTROL, val);
-	}
-	mute_outputs(codec, cfg->hp_outs, cfg->hp_pins);
-	mute_outputs(codec, cfg->line_outs, cfg->line_out_pins);
-	mute_outputs(codec, cfg->speaker_outs, cfg->speaker_pins);
-	for (i = 0; i < spec->dac_info_filled; i++) {
-		nid = spec->dac_info[i].dac;
-		if (!nid)
-			nid = spec->multiout.dac_nids[0];
-		else if (nid & DAC_SLAVE_FLAG)
-			nid &= ~DAC_SLAVE_FLAG;
-		select_connection(codec, spec->dac_info[i].pin, nid);
-	}
-	if (spec->auto_mute) {
-		enable_unsol_pins(codec, cfg->hp_outs, cfg->hp_pins,
-				  CONEXANT_HP_EVENT);
-		spec->hp_present = detect_jacks(codec, cfg->hp_outs,
-						cfg->hp_pins);
-		if (spec->detect_line) {
-			enable_unsol_pins(codec, cfg->line_outs,
-					  cfg->line_out_pins,
-					  CONEXANT_LINE_EVENT);
-			spec->line_present =
-				detect_jacks(codec, cfg->line_outs,
-					     cfg->line_out_pins);
-		}
-	}
-	cx_auto_update_speakers(codec);
-	/* turn on all EAPDs if no individual EAPD control is available */
-	if (!spec->pin_eapd_ctrls)
-		cx_auto_turn_eapd(codec, spec->num_eapds, spec->eapds, true);
-}
-
-static void cx_auto_init_input(struct hda_codec *codec)
-{
-	struct conexant_spec *spec = codec->spec;
-	struct auto_pin_cfg *cfg = &spec->autocfg;
-	int i, val;
-
-	for (i = 0; i < spec->num_adc_nids; i++) {
-		hda_nid_t nid = spec->adc_nids[i];
-		if (!(get_wcaps(codec, nid) & AC_WCAP_IN_AMP))
-			continue;
-		if (query_amp_caps(codec, nid, HDA_INPUT) & AC_AMPCAP_MUTE)
-			val = AMP_IN_MUTE(0);
-		else
-			val = AMP_IN_UNMUTE(0);
-		snd_hda_codec_write(codec, nid, 0, AC_VERB_SET_AMP_GAIN_MUTE,
-				    val);
-	}
-
-	for (i = 0; i < cfg->num_inputs; i++) {
-		unsigned int type;
-		if (cfg->inputs[i].type == AUTO_PIN_MIC)
-			type = PIN_VREF80;
-		else
-			type = PIN_IN;
-		snd_hda_codec_write(codec, cfg->inputs[i].pin, 0,
-				    AC_VERB_SET_PIN_WIDGET_CONTROL, type);
-	}
-
-	if (spec->auto_mic) {
-		if (spec->auto_mic_ext >= 0) {
-			snd_hda_codec_write(codec,
-				cfg->inputs[spec->auto_mic_ext].pin, 0,
-				AC_VERB_SET_UNSOLICITED_ENABLE,
-				AC_USRSP_EN | CONEXANT_MIC_EVENT);
-		}
-		if (spec->auto_mic_dock >= 0) {
-			snd_hda_codec_write(codec,
-				cfg->inputs[spec->auto_mic_dock].pin, 0,
-				AC_VERB_SET_UNSOLICITED_ENABLE,
-				AC_USRSP_EN | CONEXANT_MIC_EVENT);
-		}
-		cx_auto_automic(codec);
-	} else {
-		select_input_connection(codec, spec->imux_info[0].adc,
-					spec->imux_info[0].pin);
-	}
-}
-
-static void cx_auto_init_digital(struct hda_codec *codec)
-{
-	struct conexant_spec *spec = codec->spec;
-	struct auto_pin_cfg *cfg = &spec->autocfg;
-
-	if (spec->multiout.dig_out_nid)
-		snd_hda_codec_write(codec, cfg->dig_out_pins[0], 0,
-				    AC_VERB_SET_PIN_WIDGET_CONTROL, PIN_OUT);
-	if (spec->dig_in_nid)
-		snd_hda_codec_write(codec, cfg->dig_in_pin, 0,
-				    AC_VERB_SET_PIN_WIDGET_CONTROL, PIN_IN);
-}
-
-static int cx_auto_init(struct hda_codec *codec)
-{
-	/*snd_hda_sequence_write(codec, cx_auto_init_verbs);*/
-	cx_auto_init_output(codec);
-	cx_auto_init_input(codec);
-	cx_auto_init_digital(codec);
-	return 0;
-}
-
-static int cx_auto_add_volume_idx(struct hda_codec *codec, const char *basename,
-			      const char *dir, int cidx,
-			      hda_nid_t nid, int hda_dir, int amp_idx, int chs)
-{
-	static char name[44];
-	static struct snd_kcontrol_new knew[] = {
-		HDA_CODEC_VOLUME(name, 0, 0, 0),
-		HDA_CODEC_MUTE(name, 0, 0, 0),
-	};
-	static const char * const sfx[2] = { "Volume", "Switch" };
-	int i, err;
-
-	for (i = 0; i < 2; i++) {
-		struct snd_kcontrol *kctl;
-		knew[i].private_value = HDA_COMPOSE_AMP_VAL(nid, chs, amp_idx,
-							    hda_dir);
-		knew[i].subdevice = HDA_SUBDEV_AMP_FLAG;
-		knew[i].index = cidx;
-		snprintf(name, sizeof(name), "%s%s %s", basename, dir, sfx[i]);
-		kctl = snd_ctl_new1(&knew[i], codec);
-		if (!kctl)
-			return -ENOMEM;
-		err = snd_hda_ctl_add(codec, nid, kctl);
-		if (err < 0)
-			return err;
-		if (!(query_amp_caps(codec, nid, hda_dir) &
-		      (AC_AMPCAP_MUTE | AC_AMPCAP_MIN_MUTE)))
-			break;
-	}
-	return 0;
-}
-
-#define cx_auto_add_volume(codec, str, dir, cidx, nid, hda_dir)		\
-	cx_auto_add_volume_idx(codec, str, dir, cidx, nid, hda_dir, 0, 3)
-
-#define cx_auto_add_pb_volume(codec, nid, str, idx)			\
-	cx_auto_add_volume(codec, str, " Playback", idx, nid, HDA_OUTPUT)
-
-static int try_add_pb_volume(struct hda_codec *codec, hda_nid_t dac,
-			     hda_nid_t pin, const char *name, int idx)
-{
-	unsigned int caps;
-	if (dac && !(dac & DAC_SLAVE_FLAG)) {
-		caps = query_amp_caps(codec, dac, HDA_OUTPUT);
-		if (caps & AC_AMPCAP_NUM_STEPS)
-			return cx_auto_add_pb_volume(codec, dac, name, idx);
-	}
-	caps = query_amp_caps(codec, pin, HDA_OUTPUT);
-	if (caps & AC_AMPCAP_NUM_STEPS)
-		return cx_auto_add_pb_volume(codec, pin, name, idx);
-	return 0;
-}
-
-static int cx_auto_build_output_controls(struct hda_codec *codec)
-{
-	struct conexant_spec *spec = codec->spec;
-	int i, err;
-	int num_line = 0, num_hp = 0, num_spk = 0;
-	static const char * const texts[3] = { "Front", "Surround", "CLFE" };
-
-	if (spec->dac_info_filled == 1)
-		return try_add_pb_volume(codec, spec->dac_info[0].dac,
-					 spec->dac_info[0].pin,
-					 "Master", 0);
-
-	for (i = 0; i < spec->dac_info_filled; i++) {
-		const char *label;
-		int idx, type;
-		hda_nid_t dac = spec->dac_info[i].dac;
-		type = spec->dac_info[i].type;
-		if (type == AUTO_PIN_LINE_OUT)
-			type = spec->autocfg.line_out_type;
-		switch (type) {
-		case AUTO_PIN_LINE_OUT:
-		default:
-			label = texts[num_line++];
-			idx = 0;
-			break;
-		case AUTO_PIN_HP_OUT:
-			label = "Headphone";
-			idx = num_hp++;
-			break;
-		case AUTO_PIN_SPEAKER_OUT:
-			label = "Speaker";
-			idx = num_spk++;
-			break;
-		}
-		err = try_add_pb_volume(codec, dac,
-					spec->dac_info[i].pin,
-					label, idx);
-		if (err < 0)
-			return err;
-	}
-
-	if (spec->auto_mute) {
-		err = snd_hda_add_new_ctls(codec, cx_automute_mode_enum);
-		if (err < 0)
-			return err;
-	}
-	
-	return 0;
-}
-
-/* Returns zero if this is a normal stereo channel, and non-zero if it should
-   be split in two independent channels.
-   dest_label must be at least 44 characters. */
-static int cx_auto_get_rightch_label(struct hda_codec *codec, const char *label,
-				     char *dest_label, int nid)
-{
-	struct conexant_spec *spec = codec->spec;
-	int i;
-
-	if (!spec->fixup_stereo_dmic)
-		return 0;
-
-	for (i = 0; i < AUTO_CFG_MAX_INS; i++) {
-		int def_conf;
-		if (spec->autocfg.inputs[i].pin != nid)
-			continue;
-
-		if (spec->autocfg.inputs[i].type != AUTO_PIN_MIC)
-			return 0;
-		def_conf = snd_hda_codec_get_pincfg(codec, nid);
-		if (snd_hda_get_input_pin_attr(def_conf) != INPUT_PIN_ATTR_INT)
-			return 0;
-
-		/* Finally found the inverted internal mic! */
-		snprintf(dest_label, 44, "Inverted %s", label);
-		return 1;
-	}
-	return 0;
-}
-
-static int cx_auto_add_capture_volume(struct hda_codec *codec, hda_nid_t nid,
-				      const char *label, const char *pfx,
-				      int cidx)
-{
-	struct conexant_spec *spec = codec->spec;
-	int i;
-
-	for (i = 0; i < spec->num_adc_nids; i++) {
-		char rightch_label[44];
-		hda_nid_t adc_nid = spec->adc_nids[i];
-		int idx = get_input_connection(codec, adc_nid, nid);
-		if (idx < 0)
-			continue;
-		if (spec->single_adc_amp)
-			idx = 0;
-
-		if (cx_auto_get_rightch_label(codec, label, rightch_label, nid)) {
-			/* Make two independent kcontrols for left and right */
-			int err = cx_auto_add_volume_idx(codec, label, pfx,
-					      cidx, adc_nid, HDA_INPUT, idx, 1);
-			if (err < 0)
-				return err;
-			return cx_auto_add_volume_idx(codec, rightch_label, pfx,
-						      cidx, adc_nid, HDA_INPUT, idx, 2);
-		}
-		return cx_auto_add_volume_idx(codec, label, pfx,
-					      cidx, adc_nid, HDA_INPUT, idx, 3);
-	}
-	return 0;
-}
-
-static int cx_auto_add_boost_volume(struct hda_codec *codec, int idx,
-				    const char *label, int cidx)
-{
-	struct conexant_spec *spec = codec->spec;
-	hda_nid_t mux, nid;
-	int i, con;
-
-	nid = spec->imux_info[idx].pin;
-	if (get_wcaps(codec, nid) & AC_WCAP_IN_AMP) {
-		char rightch_label[44];
-		if (cx_auto_get_rightch_label(codec, label, rightch_label, nid)) {
-			int err = cx_auto_add_volume_idx(codec, label, " Boost",
-							 cidx, nid, HDA_INPUT, 0, 1);
-			if (err < 0)
-				return err;
-			return cx_auto_add_volume_idx(codec, rightch_label, " Boost",
-						      cidx, nid, HDA_INPUT, 0, 2);
-		}
-		return cx_auto_add_volume(codec, label, " Boost", cidx,
-					  nid, HDA_INPUT);
-	}
-	con = __select_input_connection(codec, spec->imux_info[idx].adc, nid,
-					&mux, false, 0);
-	if (con < 0)
-		return 0;
-	for (i = 0; i < idx; i++) {
-		if (spec->imux_info[i].boost == mux)
-			return 0; /* already present */
-	}
-
-	if (get_wcaps(codec, mux) & AC_WCAP_OUT_AMP) {
-		spec->imux_info[idx].boost = mux;
-		return cx_auto_add_volume(codec, label, " Boost", 0,
-					  mux, HDA_OUTPUT);
-	}
-	return 0;
-}
-
-static int cx_auto_build_input_controls(struct hda_codec *codec)
-{
-	struct conexant_spec *spec = codec->spec;
-	struct hda_input_mux *imux = &spec->private_imux;
-	const char *prev_label;
-	int input_conn[HDA_MAX_NUM_INPUTS];
-	int i, j, err, cidx;
-	int multi_connection;
-
-	if (!imux->num_items)
-		return 0;
-
-	multi_connection = 0;
-	for (i = 0; i < imux->num_items; i++) {
-		cidx = get_input_connection(codec, spec->imux_info[i].adc,
-					    spec->imux_info[i].pin);
-		if (cidx < 0)
-			continue;
-		input_conn[i] = spec->imux_info[i].adc;
-		if (!spec->single_adc_amp)
-			input_conn[i] |= cidx << 8;
-		if (i > 0 && input_conn[i] != input_conn[0])
-			multi_connection = 1;
-	}
-
-	prev_label = NULL;
-	cidx = 0;
-	for (i = 0; i < imux->num_items; i++) {
-		hda_nid_t nid = spec->imux_info[i].pin;
-		const char *label;
-
-		label = hda_get_autocfg_input_label(codec, &spec->autocfg,
-						    spec->imux_info[i].index);
-		if (label == prev_label)
-			cidx++;
-		else
-			cidx = 0;
-		prev_label = label;
-
-		err = cx_auto_add_boost_volume(codec, i, label, cidx);
-		if (err < 0)
-			return err;
-
-		if (!multi_connection) {
-			if (i > 0)
-				continue;
-			err = cx_auto_add_capture_volume(codec, nid,
-							 "Capture", "", cidx);
-		} else {
-			bool dup_found = false;
-			for (j = 0; j < i; j++) {
-				if (input_conn[j] == input_conn[i]) {
-					dup_found = true;
-					break;
-				}
-			}
-			if (dup_found)
-				continue;
-			err = cx_auto_add_capture_volume(codec, nid,
-							 label, " Capture", cidx);
-		}
-		if (err < 0)
-			return err;
-	}
-
-	if (spec->private_imux.num_items > 1 && !spec->auto_mic) {
-		err = snd_hda_add_new_ctls(codec, cx_auto_capture_mixers);
-		if (err < 0)
-			return err;
-	}
-
-	return 0;
-}
-
-static int cx_auto_build_controls(struct hda_codec *codec)
-{
-	int err;
-
-	err = cx_auto_build_output_controls(codec);
-	if (err < 0)
-		return err;
-	err = cx_auto_build_input_controls(codec);
-	if (err < 0)
-		return err;
-	return conexant_build_controls(codec);
-}
-
-static int cx_auto_search_adcs(struct hda_codec *codec)
-{
-	struct conexant_spec *spec = codec->spec;
-	hda_nid_t nid, end_nid;
-
-	end_nid = codec->start_nid + codec->num_nodes;
-	for (nid = codec->start_nid; nid < end_nid; nid++) {
-		unsigned int caps = get_wcaps(codec, nid);
-		if (get_wcaps_type(caps) != AC_WID_AUD_IN)
-			continue;
-		if (caps & AC_WCAP_DIGITAL)
-			continue;
-		if (snd_BUG_ON(spec->num_adc_nids >=
-			       ARRAY_SIZE(spec->private_adc_nids)))
-			break;
-		spec->private_adc_nids[spec->num_adc_nids++] = nid;
-	}
-	spec->adc_nids = spec->private_adc_nids;
-	return 0;
-}
-
-
-static const struct hda_codec_ops cx_auto_patch_ops = {
-	.build_controls = cx_auto_build_controls,
-	.build_pcms = conexant_build_pcms,
-	.init = cx_auto_init,
-	.free = conexant_free,
-	.unsol_event = cx_auto_unsol_event,
-=======
 /* ThinkPad 410/420/510/520, X201 & co with cxt5066 */
 static const struct hda_pintbl cxt_pincfg_lenovo_tp410[] = {
 	{ 0x19, 0x042110ff }, /* HP (seq# overridden) */
 	{ 0x1a, 0x21a190f0 }, /* dock-mic */
 	{ 0x1c, 0x212140ff }, /* dock-HP */
 	{}
->>>>>>> c3ade0e0
 };
 
 /* Lemote A1004/A1205 with cxt5066 */
@@ -4070,82 +3346,6 @@
 	{}
 };
 
-<<<<<<< HEAD
-static void apply_pincfg(struct hda_codec *codec, const struct cxt_pincfg *cfg)
-{
-	for (; cfg->nid; cfg++)
-		snd_hda_codec_set_pincfg(codec, cfg->nid, cfg->val);
-
-}
-
-enum {
-	CXT_PINCFG_LENOVO_X200,
-	CXT_PINCFG_LENOVO_TP410,
-	CXT_FIXUP_STEREO_DMIC,
-};
-
-static void apply_fixup(struct hda_codec *codec,
-			    const struct snd_pci_quirk *quirk,
-			    const struct cxt_pincfg **table)
-{
-	struct conexant_spec *spec = codec->spec;
-
-	quirk = snd_pci_quirk_lookup(codec->bus->pci, quirk);
-	if (!quirk)
-		return;
-	if (table[quirk->value]) {
-		snd_printdd(KERN_INFO "hda_codec: applying pincfg for %s\n",
-			    quirk->name);
-		apply_pincfg(codec, table[quirk->value]);
-	}
-	if (quirk->value == CXT_FIXUP_STEREO_DMIC) {
-		snd_printdd(KERN_INFO "hda_codec: applying internal mic workaround for %s\n",
-			    quirk->name);
-		spec->fixup_stereo_dmic = 1;
-	}
-}
-
-/* ThinkPad X200 & co with cxt5051 */
-static const struct cxt_pincfg cxt_pincfg_lenovo_x200[] = {
-	{ 0x16, 0x042140ff }, /* HP (seq# overridden) */
-	{ 0x17, 0x21a11000 }, /* dock-mic */
-	{ 0x19, 0x2121103f }, /* dock-HP */
-	{}
-};
-
-/* ThinkPad 410/420/510/520, X201 & co with cxt5066 */
-static const struct cxt_pincfg cxt_pincfg_lenovo_tp410[] = {
-	{ 0x19, 0x042110ff }, /* HP (seq# overridden) */
-	{ 0x1a, 0x21a190f0 }, /* dock-mic */
-	{ 0x1c, 0x212140ff }, /* dock-HP */
-	{}
-};
-
-static const struct cxt_pincfg *cxt_pincfg_tbl[] = {
-	[CXT_PINCFG_LENOVO_X200] = cxt_pincfg_lenovo_x200,
-	[CXT_PINCFG_LENOVO_TP410] = cxt_pincfg_lenovo_tp410,
-	[CXT_FIXUP_STEREO_DMIC] = NULL,
-};
-
-static const struct snd_pci_quirk cxt5051_fixups[] = {
-	SND_PCI_QUIRK(0x17aa, 0x20f2, "Lenovo X200", CXT_PINCFG_LENOVO_X200),
-	{}
-};
-
-static const struct snd_pci_quirk cxt5066_fixups[] = {
-	SND_PCI_QUIRK(0x1025, 0x0543, "Acer Aspire One 522", CXT_FIXUP_STEREO_DMIC),
-	SND_PCI_QUIRK(0x17aa, 0x20f2, "Lenovo T400", CXT_PINCFG_LENOVO_TP410),
-	SND_PCI_QUIRK(0x17aa, 0x215e, "Lenovo T410", CXT_PINCFG_LENOVO_TP410),
-	SND_PCI_QUIRK(0x17aa, 0x215f, "Lenovo T510", CXT_PINCFG_LENOVO_TP410),
-	SND_PCI_QUIRK(0x17aa, 0x21ce, "Lenovo T420", CXT_PINCFG_LENOVO_TP410),
-	SND_PCI_QUIRK(0x17aa, 0x21cf, "Lenovo T520", CXT_PINCFG_LENOVO_TP410),
-	SND_PCI_QUIRK(0x17aa, 0x3975, "Lenovo U300s", CXT_FIXUP_STEREO_DMIC),
-	SND_PCI_QUIRK(0x17aa, 0x3977, "Lenovo IdeaPad U310", CXT_FIXUP_STEREO_DMIC),
-	SND_PCI_QUIRK(0x17aa, 0x397b, "Lenovo S205", CXT_FIXUP_STEREO_DMIC),
-	{}
-};
-
-=======
 static const struct hda_fixup cxt_fixups[] = {
 	[CXT_PINCFG_LENOVO_X200] = {
 		.type = HDA_FIXUP_PINS,
@@ -4228,7 +3428,6 @@
 	{}
 };
 
->>>>>>> c3ade0e0
 /* add "fake" mute amp-caps to DACs on cx5051 so that mixer mute switches
  * can be created (bko#42825)
  */
@@ -4282,18 +3481,8 @@
 		codec->pin_amp_workaround = 1;
 		snd_hda_pick_fixup(codec, NULL, cxt5066_fixups, cxt_fixups);
 		break;
-	case 0x14f15051:
-		add_cx5051_fake_mutes(codec);
-		apply_fixup(codec, cxt5051_fixups, cxt_pincfg_tbl);
-		break;
-	default:
-		apply_fixup(codec, cxt5066_fixups, cxt_pincfg_tbl);
-		break;
-	}
-
-<<<<<<< HEAD
-	err = cx_auto_search_adcs(codec);
-=======
+	}
+
 	/* Show mute-led control only on HP laptops
 	 * This is a sort of white-list: on HP laptops, EAPD corresponds
 	 * only to the mute-LED without actualy amp function.  Meanwhile,
@@ -4310,7 +3499,6 @@
 
 	err = snd_hda_parse_pin_defcfg(codec, &spec->gen.autocfg, NULL,
 				       spec->parse_flags);
->>>>>>> c3ade0e0
 	if (err < 0)
 		goto error;
 
@@ -4319,10 +3507,6 @@
 		goto error;
 
 	codec->patch_ops = cx_auto_patch_ops;
-<<<<<<< HEAD
-	if (spec->beep_amp)
-		snd_hda_attach_beep_device(codec, get_amp_nid_(spec->beep_amp));
-=======
 
 	/* Some laptops with Conexant chips show stalls in S3 resume,
 	 * which falls into the single-cmd mode.
@@ -4337,7 +3521,6 @@
 
 	snd_hda_apply_fixup(codec, HDA_FIXUP_ACT_PROBE);
 
->>>>>>> c3ade0e0
 	return 0;
 
  error:
