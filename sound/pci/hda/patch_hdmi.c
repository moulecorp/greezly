--- conflicted
+++ resolved
@@ -510,13 +510,6 @@
 	if (get_wcaps(codec, pin_nid) & AC_WCAP_OUT_AMP)
 		snd_hda_codec_write(codec, pin_nid, 0,
 				AC_VERB_SET_AMP_GAIN_MUTE, AMP_OUT_UNMUTE);
-<<<<<<< HEAD
-	/* Enable pin out: some machines with GM965 gets broken output when
-	 * the pin is disabled or changed while using with HDMI
-	 */
-	snd_hda_codec_write(codec, pin_nid, 0,
-			    AC_VERB_SET_PIN_WIDGET_CONTROL, PIN_OUT);
-=======
 
 	if (spec->dyn_pin_out)
 		/* Disable pin out until stream is active */
@@ -529,7 +522,6 @@
 
 	snd_hda_codec_write(codec, pin_nid, 0,
 			    AC_VERB_SET_PIN_WIDGET_CONTROL, pin_out);
->>>>>>> c3ade0e0
 }
 
 static int hdmi_get_channel_count(struct hda_codec *codec, hda_nid_t cvt_nid)
@@ -697,11 +689,7 @@
 		}
 	}
 
-<<<<<<< HEAD
-	snd_print_channel_allocation(eld->spk_alloc, buf, sizeof(buf));
-=======
 	snd_print_channel_allocation(eld->info.spk_alloc, buf, sizeof(buf));
->>>>>>> c3ade0e0
 	snd_printdd("HDMI: select CA 0x%x for %d-channel allocation: %s\n",
 		    ca, channels, buf);
 
@@ -1330,10 +1318,7 @@
 	struct hdmi_spec *spec = codec->spec;
 	struct hdmi_spec_per_pin *per_pin;
 	struct hdmi_spec_per_cvt *per_cvt = NULL;
-<<<<<<< HEAD
-=======
 	int cvt_idx, mux_idx = 0;
->>>>>>> c3ade0e0
 
 	per_pin = get_pin(spec, pin_idx);
 
@@ -1363,15 +1348,8 @@
 	if (mux_id)
 		*mux_id = mux_idx;
 
-<<<<<<< HEAD
-	snd_hda_codec_write_cache(codec, per_pin->pin_nid, 0,
-			    AC_VERB_SET_CONNECT_SEL,
-			    mux_idx);
-	snd_hda_spdif_ctls_assign(codec, pin_idx, per_cvt->cvt_nid);
-=======
-	return 0;
-}
->>>>>>> c3ade0e0
+	return 0;
+}
 
 /* Intel HDMI workaround to fix audio routing issue:
  * For some Intel display codecs, pins share the same connection list.
@@ -1566,17 +1544,10 @@
 				eld->eld_valid = false;
 		}
 
-<<<<<<< HEAD
-	eld->eld_valid = false;
-	if (eld_valid) {
-		if (!snd_hdmi_get_eld(eld, codec, pin_nid))
-			snd_hdmi_show_eld(eld);
-=======
 		if (eld->eld_valid) {
 			snd_hdmi_show_eld(&eld->info);
 			update_eld = true;
 		}
->>>>>>> c3ade0e0
 		else if (repoll) {
 			queue_delayed_work(codec->bus->workq,
 					   &per_pin->work,
@@ -1816,6 +1787,7 @@
 	int cvt_idx, pin_idx;
 	struct hdmi_spec_per_cvt *per_cvt;
 	struct hdmi_spec_per_pin *per_pin;
+	int pinctl;
 
 	if (hinfo->nid) {
 		cvt_idx = cvt_nid_to_cvt_index(spec, hinfo->nid);
@@ -3312,20 +3284,6 @@
 { .id = 0x10de0015, .name = "GPU 15 HDMI/DP",	.patch = patch_nvhdmi },
 { .id = 0x10de0016, .name = "GPU 16 HDMI/DP",	.patch = patch_nvhdmi },
 /* 17 is known to be absent */
-<<<<<<< HEAD
-{ .id = 0x10de0018, .name = "GPU 18 HDMI/DP",	.patch = patch_generic_hdmi },
-{ .id = 0x10de0019, .name = "GPU 19 HDMI/DP",	.patch = patch_generic_hdmi },
-{ .id = 0x10de001a, .name = "GPU 1a HDMI/DP",	.patch = patch_generic_hdmi },
-{ .id = 0x10de001b, .name = "GPU 1b HDMI/DP",	.patch = patch_generic_hdmi },
-{ .id = 0x10de001c, .name = "GPU 1c HDMI/DP",	.patch = patch_generic_hdmi },
-{ .id = 0x10de0040, .name = "GPU 40 HDMI/DP",	.patch = patch_generic_hdmi },
-{ .id = 0x10de0041, .name = "GPU 41 HDMI/DP",	.patch = patch_generic_hdmi },
-{ .id = 0x10de0042, .name = "GPU 42 HDMI/DP",	.patch = patch_generic_hdmi },
-{ .id = 0x10de0043, .name = "GPU 43 HDMI/DP",	.patch = patch_generic_hdmi },
-{ .id = 0x10de0044, .name = "GPU 44 HDMI/DP",	.patch = patch_generic_hdmi },
-{ .id = 0x10de0051, .name = "GPU 51 HDMI/DP",	.patch = patch_generic_hdmi },
-{ .id = 0x10de0060, .name = "GPU 60 HDMI/DP",	.patch = patch_generic_hdmi },
-=======
 { .id = 0x10de0018, .name = "GPU 18 HDMI/DP",	.patch = patch_nvhdmi },
 { .id = 0x10de0019, .name = "GPU 19 HDMI/DP",	.patch = patch_nvhdmi },
 { .id = 0x10de001a, .name = "GPU 1a HDMI/DP",	.patch = patch_nvhdmi },
@@ -3338,7 +3296,6 @@
 { .id = 0x10de0044, .name = "GPU 44 HDMI/DP",	.patch = patch_nvhdmi },
 { .id = 0x10de0051, .name = "GPU 51 HDMI/DP",	.patch = patch_nvhdmi },
 { .id = 0x10de0060, .name = "GPU 60 HDMI/DP",	.patch = patch_nvhdmi },
->>>>>>> c3ade0e0
 { .id = 0x10de0067, .name = "MCP67 HDMI",	.patch = patch_nvhdmi_2ch },
 { .id = 0x10de8001, .name = "MCP73 HDMI",	.patch = patch_nvhdmi_2ch },
 { .id = 0x11069f80, .name = "VX900 HDMI/DP",	.patch = patch_via_hdmi },
@@ -3352,14 +3309,10 @@
 { .id = 0x80862804, .name = "IbexPeak HDMI",	.patch = patch_generic_hdmi },
 { .id = 0x80862805, .name = "CougarPoint HDMI",	.patch = patch_generic_hdmi },
 { .id = 0x80862806, .name = "PantherPoint HDMI", .patch = patch_generic_hdmi },
-<<<<<<< HEAD
-{ .id = 0x80862880, .name = "CedarTrail HDMI",	.patch = patch_generic_hdmi },
-=======
 { .id = 0x80862807, .name = "Haswell HDMI",	.patch = patch_generic_hdmi },
 { .id = 0x80862808, .name = "Broadwell HDMI",	.patch = patch_generic_hdmi },
 { .id = 0x80862880, .name = "CedarTrail HDMI",	.patch = patch_generic_hdmi },
 { .id = 0x80862882, .name = "Valleyview2 HDMI",	.patch = patch_generic_hdmi },
->>>>>>> c3ade0e0
 { .id = 0x808629fb, .name = "Crestline HDMI",	.patch = patch_generic_hdmi },
 {} /* terminator */
 };
@@ -3412,14 +3365,10 @@
 MODULE_ALIAS("snd-hda-codec-id:80862804");
 MODULE_ALIAS("snd-hda-codec-id:80862805");
 MODULE_ALIAS("snd-hda-codec-id:80862806");
-<<<<<<< HEAD
-MODULE_ALIAS("snd-hda-codec-id:80862880");
-=======
 MODULE_ALIAS("snd-hda-codec-id:80862807");
 MODULE_ALIAS("snd-hda-codec-id:80862808");
 MODULE_ALIAS("snd-hda-codec-id:80862880");
 MODULE_ALIAS("snd-hda-codec-id:80862882");
->>>>>>> c3ade0e0
 MODULE_ALIAS("snd-hda-codec-id:808629fb");
 
 MODULE_LICENSE("GPL");
