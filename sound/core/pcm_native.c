--- conflicted
+++ resolved
@@ -1650,16 +1650,11 @@
  _end:
 	write_unlock_irq(&snd_pcm_link_rwlock);
 	up_write(&snd_pcm_link_rwsem);
-<<<<<<< HEAD
-	snd_card_unref(substream1->pcm->card);
-	fput(file);
-=======
  _nolock:
 	snd_card_unref(substream1->pcm->card);
 	kfree(group);
  _badf:
 	fdput(f);
->>>>>>> c3ade0e0
 	return res;
 }
 
