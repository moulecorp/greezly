--- conflicted
+++ resolved
@@ -55,17 +55,6 @@
 	int where = at_head ? ELEVATOR_INSERT_FRONT : ELEVATOR_INSERT_BACK;
 	bool is_pm_resume;
 
-<<<<<<< HEAD
-	if (unlikely(blk_queue_dead(q))) {
-		rq->errors = -ENXIO;
-		if (rq->end_io)
-			rq->end_io(rq, rq->errors);
-		return;
-	}
-
-	rq->rq_disk = bd_disk;
-	rq->end_io = done;
-=======
 	WARN_ON(irqs_disabled());
 
 	rq->rq_disk = bd_disk;
@@ -80,17 +69,12 @@
 		return;
 	}
 
->>>>>>> c3ade0e0
 	/*
 	 * need to check this before __blk_run_queue(), because rq can
 	 * be freed before that returns.
 	 */
 	is_pm_resume = rq->cmd_type == REQ_TYPE_PM_RESUME;
 
-<<<<<<< HEAD
-	WARN_ON(irqs_disabled());
-=======
->>>>>>> c3ade0e0
 	spin_lock_irq(q->queue_lock);
 
 	if (unlikely(blk_queue_dying(q))) {
@@ -105,11 +89,7 @@
 	__blk_run_queue(q);
 	/* the queue is stopped so it won't be run */
 	if (is_pm_resume)
-<<<<<<< HEAD
-		q->request_fn(q);
-=======
 		__blk_run_queue_uncond(q);
->>>>>>> c3ade0e0
 	spin_unlock_irq(q->queue_lock);
 }
 EXPORT_SYMBOL_GPL(blk_execute_rq_nowait);
