--- conflicted
+++ resolved
@@ -470,11 +470,7 @@
 	if (!entry->show)
 		return -EIO;
 	mutex_lock(&q->sysfs_lock);
-<<<<<<< HEAD
-	if (blk_queue_dead(q)) {
-=======
 	if (blk_queue_dying(q)) {
->>>>>>> c3ade0e0
 		mutex_unlock(&q->sysfs_lock);
 		return -ENOENT;
 	}
@@ -496,11 +492,7 @@
 
 	q = container_of(kobj, struct request_queue, kobj);
 	mutex_lock(&q->sysfs_lock);
-<<<<<<< HEAD
-	if (blk_queue_dead(q)) {
-=======
 	if (blk_queue_dying(q)) {
->>>>>>> c3ade0e0
 		mutex_unlock(&q->sysfs_lock);
 		return -ENOENT;
 	}
