#ifndef BLK_INTERNAL_H
#define BLK_INTERNAL_H

#include <linux/idr.h>

/* Amount of time in which a process may batch requests */
#define BLK_BATCH_TIME	(HZ/50UL)

/* Number of requests a "batching" process may submit */
#define BLK_BATCH_REQ	32

extern struct kmem_cache *blk_requestq_cachep;
extern struct kmem_cache *request_cachep;
extern struct kobj_type blk_queue_ktype;
extern struct ida blk_queue_ida;

static inline void __blk_get_queue(struct request_queue *q)
{
	kobject_get(&q->kobj);
}

int blk_init_rl(struct request_list *rl, struct request_queue *q,
		gfp_t gfp_mask);
void blk_exit_rl(struct request_list *rl);
void init_request_from_bio(struct request *req, struct bio *bio);
void blk_rq_bio_prep(struct request_queue *q, struct request *rq,
			struct bio *bio);
int blk_rq_append_bio(struct request_queue *q, struct request *rq,
		      struct bio *bio);
void blk_queue_bypass_start(struct request_queue *q);
void blk_queue_bypass_end(struct request_queue *q);
void blk_dequeue_request(struct request *rq);
void __blk_queue_free_tags(struct request_queue *q);
bool __blk_end_bidi_request(struct request *rq, int error,
			    unsigned int nr_bytes, unsigned int bidi_bytes);

void blk_rq_timed_out_timer(unsigned long data);
void blk_rq_check_expired(struct request *rq, unsigned long *next_timeout,
			  unsigned int *next_set);
void __blk_add_timer(struct request *req, struct list_head *timeout_list);
void blk_delete_timer(struct request *);
void blk_add_timer(struct request *);


bool bio_attempt_front_merge(struct request_queue *q, struct request *req,
			     struct bio *bio);
bool bio_attempt_back_merge(struct request_queue *q, struct request *req,
			    struct bio *bio);
bool blk_attempt_plug_merge(struct request_queue *q, struct bio *bio,
			    unsigned int *request_count);

void blk_account_io_start(struct request *req, bool new_io);
void blk_account_io_completion(struct request *req, unsigned int bytes);
void blk_account_io_done(struct request *req);

/*
 * Internal atomic flags for request handling
 */
enum rq_atomic_flags {
	REQ_ATOM_COMPLETE = 0,
	REQ_ATOM_STARTED,
};

/*
 * EH timer and IO completion will both attempt to 'grab' the request, make
 * sure that only one of them succeeds
 */
static inline int blk_mark_rq_complete(struct request *rq)
{
	return test_and_set_bit(REQ_ATOM_COMPLETE, &rq->atomic_flags);
}

static inline void blk_clear_rq_complete(struct request *rq)
{
	clear_bit(REQ_ATOM_COMPLETE, &rq->atomic_flags);
}

/*
 * Internal elevator interface
 */
#define ELV_ON_HASH(rq) hash_hashed(&(rq)->hash)

void blk_insert_flush(struct request *rq);
void blk_abort_flushes(struct request_queue *q);

static inline struct request *__elv_next_request(struct request_queue *q)
{
	struct request *rq;

	while (1) {
		if (!list_empty(&q->queue_head)) {
			rq = list_entry_rq(q->queue_head.next);
			return rq;
		}

		/*
		 * Flush request is running and flush request isn't queueable
		 * in the drive, we can hold the queue till flush request is
		 * finished. Even we don't do this, driver can't dispatch next
		 * requests and will requeue them. And this can improve
		 * throughput too. For example, we have request flush1, write1,
		 * flush 2. flush1 is dispatched, then queue is hold, write1
		 * isn't inserted to queue. After flush1 is finished, flush2
		 * will be dispatched. Since disk cache is already clean,
		 * flush2 will be finished very soon, so looks like flush2 is
		 * folded to flush1.
		 * Since the queue is hold, a flag is set to indicate the queue
		 * should be restarted later. Please see flush_end_io() for
		 * details.
		 */
		if (q->flush_pending_idx != q->flush_running_idx &&
				!queue_flush_queueable(q)) {
			q->flush_queue_delayed = 1;
			return NULL;
		}
<<<<<<< HEAD
		if (unlikely(blk_queue_dead(q)) ||
		    !q->elevator->ops->elevator_dispatch_fn(q, 0))
=======
		if (unlikely(blk_queue_bypass(q)) ||
		    !q->elevator->type->ops.elevator_dispatch_fn(q, 0))
>>>>>>> c3ade0e0
			return NULL;
	}
}

static inline void elv_activate_rq(struct request_queue *q, struct request *rq)
{
	struct elevator_queue *e = q->elevator;

	if (e->type->ops.elevator_activate_req_fn)
		e->type->ops.elevator_activate_req_fn(q, rq);
}

static inline void elv_deactivate_rq(struct request_queue *q, struct request *rq)
{
	struct elevator_queue *e = q->elevator;

	if (e->type->ops.elevator_deactivate_req_fn)
		e->type->ops.elevator_deactivate_req_fn(q, rq);
}

#ifdef CONFIG_FAIL_IO_TIMEOUT
int blk_should_fake_timeout(struct request_queue *);
ssize_t part_timeout_show(struct device *, struct device_attribute *, char *);
ssize_t part_timeout_store(struct device *, struct device_attribute *,
				const char *, size_t);
#else
static inline int blk_should_fake_timeout(struct request_queue *q)
{
	return 0;
}
#endif

int ll_back_merge_fn(struct request_queue *q, struct request *req,
		     struct bio *bio);
int ll_front_merge_fn(struct request_queue *q, struct request *req, 
		      struct bio *bio);
int attempt_back_merge(struct request_queue *q, struct request *rq);
int attempt_front_merge(struct request_queue *q, struct request *rq);
int blk_attempt_req_merge(struct request_queue *q, struct request *rq,
				struct request *next);
void blk_recalc_rq_segments(struct request *rq);
void blk_rq_set_mixed_merge(struct request *rq);
bool blk_rq_merge_ok(struct request *rq, struct bio *bio);
int blk_try_merge(struct request *rq, struct bio *bio);

void blk_queue_congestion_threshold(struct request_queue *q);

void __blk_run_queue_uncond(struct request_queue *q);

int blk_dev_init(void);


/*
 * Return the threshold (number of used requests) at which the queue is
 * considered to be congested.  It include a little hysteresis to keep the
 * context switch rate down.
 */
static inline int queue_congestion_on_threshold(struct request_queue *q)
{
	return q->nr_congestion_on;
}

/*
 * The threshold at which a queue is considered to be uncongested
 */
static inline int queue_congestion_off_threshold(struct request_queue *q)
{
	return q->nr_congestion_off;
}

/*
 * Contribute to IO statistics IFF:
 *
 *	a) it's attached to a gendisk, and
 *	b) the queue had IO stats enabled when this request was started, and
 *	c) it's a file system request
 */
static inline int blk_do_io_stat(struct request *rq)
{
	return rq->rq_disk &&
	       (rq->cmd_flags & REQ_IO_STAT) &&
		(rq->cmd_type == REQ_TYPE_FS);
}

/*
 * Internal io_context interface
 */
void get_io_context(struct io_context *ioc);
struct io_cq *ioc_lookup_icq(struct io_context *ioc, struct request_queue *q);
struct io_cq *ioc_create_icq(struct io_context *ioc, struct request_queue *q,
			     gfp_t gfp_mask);
void ioc_clear_queue(struct request_queue *q);

int create_task_io_context(struct task_struct *task, gfp_t gfp_mask, int node);

/**
 * create_io_context - try to create task->io_context
 * @gfp_mask: allocation mask
 * @node: allocation node
 *
 * If %current->io_context is %NULL, allocate a new io_context and install
 * it.  Returns the current %current->io_context which may be %NULL if
 * allocation failed.
 *
 * Note that this function can't be called with IRQ disabled because
 * task_lock which protects %current->io_context is IRQ-unsafe.
 */
static inline struct io_context *create_io_context(gfp_t gfp_mask, int node)
{
	WARN_ON_ONCE(irqs_disabled());
	if (unlikely(!current->io_context))
		create_task_io_context(current, gfp_mask, node);
	return current->io_context;
}

/*
 * Internal throttling interface
 */
#ifdef CONFIG_BLK_DEV_THROTTLING
extern bool blk_throtl_bio(struct request_queue *q, struct bio *bio);
extern void blk_throtl_drain(struct request_queue *q);
extern int blk_throtl_init(struct request_queue *q);
extern void blk_throtl_exit(struct request_queue *q);
#else /* CONFIG_BLK_DEV_THROTTLING */
static inline bool blk_throtl_bio(struct request_queue *q, struct bio *bio)
{
	return false;
}
static inline void blk_throtl_drain(struct request_queue *q) { }
static inline int blk_throtl_init(struct request_queue *q) { return 0; }
static inline void blk_throtl_exit(struct request_queue *q) { }
#endif /* CONFIG_BLK_DEV_THROTTLING */

#endif /* BLK_INTERNAL_H */<|MERGE_RESOLUTION|>--- conflicted
+++ resolved
@@ -113,13 +113,8 @@
 			q->flush_queue_delayed = 1;
 			return NULL;
 		}
-<<<<<<< HEAD
-		if (unlikely(blk_queue_dead(q)) ||
-		    !q->elevator->ops->elevator_dispatch_fn(q, 0))
-=======
 		if (unlikely(blk_queue_bypass(q)) ||
 		    !q->elevator->type->ops.elevator_dispatch_fn(q, 0))
->>>>>>> c3ade0e0
 			return NULL;
 	}
 }
