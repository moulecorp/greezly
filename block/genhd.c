/*
 *  gendisk handling
 */

#include <linux/module.h>
#include <linux/fs.h>
#include <linux/genhd.h>
#include <linux/kdev_t.h>
#include <linux/kernel.h>
#include <linux/blkdev.h>
#include <linux/init.h>
#include <linux/spinlock.h>
#include <linux/proc_fs.h>
#include <linux/seq_file.h>
#include <linux/slab.h>
#include <linux/kmod.h>
#include <linux/kobj_map.h>
#include <linux/mutex.h>
#include <linux/idr.h>
#include <linux/log2.h>
#include <linux/pm_runtime.h>

#include "blk.h"

static DEFINE_MUTEX(block_class_lock);
struct kobject *block_depr;

/* for extended dynamic devt allocation, currently only one major is used */
#define NR_EXT_DEVT		(1 << MINORBITS)

/* For extended devt allocation.  ext_devt_mutex prevents look up
 * results from going away underneath its user.
 */
static DEFINE_MUTEX(ext_devt_mutex);
static DEFINE_IDR(ext_devt_idr);

static struct device_type disk_type;

<<<<<<< HEAD
=======
static void disk_check_events(struct disk_events *ev,
			      unsigned int *clearing_ptr);
>>>>>>> c3ade0e0
static void disk_alloc_events(struct gendisk *disk);
static void disk_add_events(struct gendisk *disk);
static void disk_del_events(struct gendisk *disk);
static void disk_release_events(struct gendisk *disk);

/**
 * disk_get_part - get partition
 * @disk: disk to look partition from
 * @partno: partition number
 *
 * Look for partition @partno from @disk.  If found, increment
 * reference count and return it.
 *
 * CONTEXT:
 * Don't care.
 *
 * RETURNS:
 * Pointer to the found partition on success, NULL if not found.
 */
struct hd_struct *disk_get_part(struct gendisk *disk, int partno)
{
	struct hd_struct *part = NULL;
	struct disk_part_tbl *ptbl;

	if (unlikely(partno < 0))
		return NULL;

	rcu_read_lock();

	ptbl = rcu_dereference(disk->part_tbl);
	if (likely(partno < ptbl->len)) {
		part = rcu_dereference(ptbl->part[partno]);
		if (part)
			get_device(part_to_dev(part));
	}

	rcu_read_unlock();

	return part;
}
EXPORT_SYMBOL_GPL(disk_get_part);

/**
 * disk_part_iter_init - initialize partition iterator
 * @piter: iterator to initialize
 * @disk: disk to iterate over
 * @flags: DISK_PITER_* flags
 *
 * Initialize @piter so that it iterates over partitions of @disk.
 *
 * CONTEXT:
 * Don't care.
 */
void disk_part_iter_init(struct disk_part_iter *piter, struct gendisk *disk,
			  unsigned int flags)
{
	struct disk_part_tbl *ptbl;

	rcu_read_lock();
	ptbl = rcu_dereference(disk->part_tbl);

	piter->disk = disk;
	piter->part = NULL;

	if (flags & DISK_PITER_REVERSE)
		piter->idx = ptbl->len - 1;
	else if (flags & (DISK_PITER_INCL_PART0 | DISK_PITER_INCL_EMPTY_PART0))
		piter->idx = 0;
	else
		piter->idx = 1;

	piter->flags = flags;

	rcu_read_unlock();
}
EXPORT_SYMBOL_GPL(disk_part_iter_init);

/**
 * disk_part_iter_next - proceed iterator to the next partition and return it
 * @piter: iterator of interest
 *
 * Proceed @piter to the next partition and return it.
 *
 * CONTEXT:
 * Don't care.
 */
struct hd_struct *disk_part_iter_next(struct disk_part_iter *piter)
{
	struct disk_part_tbl *ptbl;
	int inc, end;

	/* put the last partition */
	disk_put_part(piter->part);
	piter->part = NULL;

	/* get part_tbl */
	rcu_read_lock();
	ptbl = rcu_dereference(piter->disk->part_tbl);

	/* determine iteration parameters */
	if (piter->flags & DISK_PITER_REVERSE) {
		inc = -1;
		if (piter->flags & (DISK_PITER_INCL_PART0 |
				    DISK_PITER_INCL_EMPTY_PART0))
			end = -1;
		else
			end = 0;
	} else {
		inc = 1;
		end = ptbl->len;
	}

	/* iterate to the next partition */
	for (; piter->idx != end; piter->idx += inc) {
		struct hd_struct *part;

		part = rcu_dereference(ptbl->part[piter->idx]);
		if (!part)
			continue;
		if (!part_nr_sects_read(part) &&
		    !(piter->flags & DISK_PITER_INCL_EMPTY) &&
		    !(piter->flags & DISK_PITER_INCL_EMPTY_PART0 &&
		      piter->idx == 0))
			continue;

		get_device(part_to_dev(part));
		piter->part = part;
		piter->idx += inc;
		break;
	}

	rcu_read_unlock();

	return piter->part;
}
EXPORT_SYMBOL_GPL(disk_part_iter_next);

/**
 * disk_part_iter_exit - finish up partition iteration
 * @piter: iter of interest
 *
 * Called when iteration is over.  Cleans up @piter.
 *
 * CONTEXT:
 * Don't care.
 */
void disk_part_iter_exit(struct disk_part_iter *piter)
{
	disk_put_part(piter->part);
	piter->part = NULL;
}
EXPORT_SYMBOL_GPL(disk_part_iter_exit);

static inline int sector_in_part(struct hd_struct *part, sector_t sector)
{
	return part->start_sect <= sector &&
		sector < part->start_sect + part_nr_sects_read(part);
}

/**
 * disk_map_sector_rcu - map sector to partition
 * @disk: gendisk of interest
 * @sector: sector to map
 *
 * Find out which partition @sector maps to on @disk.  This is
 * primarily used for stats accounting.
 *
 * CONTEXT:
 * RCU read locked.  The returned partition pointer is valid only
 * while preemption is disabled.
 *
 * RETURNS:
 * Found partition on success, part0 is returned if no partition matches
 */
struct hd_struct *disk_map_sector_rcu(struct gendisk *disk, sector_t sector)
{
	struct disk_part_tbl *ptbl;
	struct hd_struct *part;
	int i;

	ptbl = rcu_dereference(disk->part_tbl);

	part = rcu_dereference(ptbl->last_lookup);
	if (part && sector_in_part(part, sector))
		return part;

	for (i = 1; i < ptbl->len; i++) {
		part = rcu_dereference(ptbl->part[i]);

		if (part && sector_in_part(part, sector)) {
			rcu_assign_pointer(ptbl->last_lookup, part);
			return part;
		}
	}
	return &disk->part0;
}
EXPORT_SYMBOL_GPL(disk_map_sector_rcu);

/*
 * Can be deleted altogether. Later.
 *
 */
static struct blk_major_name {
	struct blk_major_name *next;
	int major;
	char name[16];
} *major_names[BLKDEV_MAJOR_HASH_SIZE];

/* index in the above - for now: assume no multimajor ranges */
static inline int major_to_index(unsigned major)
{
	return major % BLKDEV_MAJOR_HASH_SIZE;
}

#ifdef CONFIG_PROC_FS
void blkdev_show(struct seq_file *seqf, off_t offset)
{
	struct blk_major_name *dp;

	if (offset < BLKDEV_MAJOR_HASH_SIZE) {
		mutex_lock(&block_class_lock);
		for (dp = major_names[offset]; dp; dp = dp->next)
			seq_printf(seqf, "%3d %s\n", dp->major, dp->name);
		mutex_unlock(&block_class_lock);
	}
}
#endif /* CONFIG_PROC_FS */

/**
 * register_blkdev - register a new block device
 *
 * @major: the requested major device number [1..255]. If @major=0, try to
 *         allocate any unused major number.
 * @name: the name of the new block device as a zero terminated string
 *
 * The @name must be unique within the system.
 *
 * The return value depends on the @major input parameter.
 *  - if a major device number was requested in range [1..255] then the
 *    function returns zero on success, or a negative error code
 *  - if any unused major number was requested with @major=0 parameter
 *    then the return value is the allocated major number in range
 *    [1..255] or a negative error code otherwise
 */
int register_blkdev(unsigned int major, const char *name)
{
	struct blk_major_name **n, *p;
	int index, ret = 0;

	mutex_lock(&block_class_lock);

	/* temporary */
	if (major == 0) {
		for (index = ARRAY_SIZE(major_names)-1; index > 0; index--) {
			if (major_names[index] == NULL)
				break;
		}

		if (index == 0) {
			printk("register_blkdev: failed to get major for %s\n",
			       name);
			ret = -EBUSY;
			goto out;
		}
		major = index;
		ret = major;
	}

	p = kmalloc(sizeof(struct blk_major_name), GFP_KERNEL);
	if (p == NULL) {
		ret = -ENOMEM;
		goto out;
	}

	p->major = major;
	strlcpy(p->name, name, sizeof(p->name));
	p->next = NULL;
	index = major_to_index(major);

	for (n = &major_names[index]; *n; n = &(*n)->next) {
		if ((*n)->major == major)
			break;
	}
	if (!*n)
		*n = p;
	else
		ret = -EBUSY;

	if (ret < 0) {
		printk("register_blkdev: cannot get major %d for %s\n",
		       major, name);
		kfree(p);
	}
out:
	mutex_unlock(&block_class_lock);
	return ret;
}

EXPORT_SYMBOL(register_blkdev);

void unregister_blkdev(unsigned int major, const char *name)
{
	struct blk_major_name **n;
	struct blk_major_name *p = NULL;
	int index = major_to_index(major);

	mutex_lock(&block_class_lock);
	for (n = &major_names[index]; *n; n = &(*n)->next)
		if ((*n)->major == major)
			break;
	if (!*n || strcmp((*n)->name, name)) {
		WARN_ON(1);
	} else {
		p = *n;
		*n = p->next;
	}
	mutex_unlock(&block_class_lock);
	kfree(p);
}

EXPORT_SYMBOL(unregister_blkdev);

static struct kobj_map *bdev_map;

/**
 * blk_mangle_minor - scatter minor numbers apart
 * @minor: minor number to mangle
 *
 * Scatter consecutively allocated @minor number apart if MANGLE_DEVT
 * is enabled.  Mangling twice gives the original value.
 *
 * RETURNS:
 * Mangled value.
 *
 * CONTEXT:
 * Don't care.
 */
static int blk_mangle_minor(int minor)
{
#ifdef CONFIG_DEBUG_BLOCK_EXT_DEVT
	int i;

	for (i = 0; i < MINORBITS / 2; i++) {
		int low = minor & (1 << i);
		int high = minor & (1 << (MINORBITS - 1 - i));
		int distance = MINORBITS - 1 - 2 * i;

		minor ^= low | high;	/* clear both bits */
		low <<= distance;	/* swap the positions */
		high >>= distance;
		minor |= low | high;	/* and set */
	}
#endif
	return minor;
}

/**
 * blk_alloc_devt - allocate a dev_t for a partition
 * @part: partition to allocate dev_t for
 * @devt: out parameter for resulting dev_t
 *
 * Allocate a dev_t for block device.
 *
 * RETURNS:
 * 0 on success, allocated dev_t is returned in *@devt.  -errno on
 * failure.
 *
 * CONTEXT:
 * Might sleep.
 */
int blk_alloc_devt(struct hd_struct *part, dev_t *devt)
{
	struct gendisk *disk = part_to_disk(part);
	int idx;

	/* in consecutive minor range? */
	if (part->partno < disk->minors) {
		*devt = MKDEV(disk->major, disk->first_minor + part->partno);
		return 0;
	}

	/* allocate ext devt */
<<<<<<< HEAD
	do {
		if (!idr_pre_get(&ext_devt_idr, GFP_KERNEL))
			return -ENOMEM;
		mutex_lock(&ext_devt_mutex);
		rc = idr_get_new(&ext_devt_idr, part, &idx);
		if (!rc && idx >= NR_EXT_DEVT) {
			idr_remove(&ext_devt_idr, idx);
			rc = -EBUSY;
		}
		mutex_unlock(&ext_devt_mutex);
	} while (rc == -EAGAIN);

	if (rc)
		return rc;
=======
	mutex_lock(&ext_devt_mutex);
	idx = idr_alloc(&ext_devt_idr, part, 0, NR_EXT_DEVT, GFP_KERNEL);
	mutex_unlock(&ext_devt_mutex);
	if (idx < 0)
		return idx == -ENOSPC ? -EBUSY : idx;
>>>>>>> c3ade0e0

	*devt = MKDEV(BLOCK_EXT_MAJOR, blk_mangle_minor(idx));
	return 0;
}

/**
 * blk_free_devt - free a dev_t
 * @devt: dev_t to free
 *
 * Free @devt which was allocated using blk_alloc_devt().
 *
 * CONTEXT:
 * Might sleep.
 */
void blk_free_devt(dev_t devt)
{
	might_sleep();

	if (devt == MKDEV(0, 0))
		return;

	if (MAJOR(devt) == BLOCK_EXT_MAJOR) {
		mutex_lock(&ext_devt_mutex);
		idr_remove(&ext_devt_idr, blk_mangle_minor(MINOR(devt)));
		mutex_unlock(&ext_devt_mutex);
	}
}

static char *bdevt_str(dev_t devt, char *buf)
{
	if (MAJOR(devt) <= 0xff && MINOR(devt) <= 0xff) {
		char tbuf[BDEVT_SIZE];
		snprintf(tbuf, BDEVT_SIZE, "%02x%02x", MAJOR(devt), MINOR(devt));
		snprintf(buf, BDEVT_SIZE, "%-9s", tbuf);
	} else
		snprintf(buf, BDEVT_SIZE, "%03x:%05x", MAJOR(devt), MINOR(devt));

	return buf;
}

/*
 * Register device numbers dev..(dev+range-1)
 * Noop if @range is zero.
 * The hash chain is sorted on range, so that subranges can override.
 */
void blk_register_region(dev_t devt, unsigned long range, struct module *module,
			 struct kobject *(*probe)(dev_t, int *, void *),
			 int (*lock)(dev_t, void *), void *data)
{
	if (range)
		kobj_map(bdev_map, devt, range, module, probe, lock, data);
}

EXPORT_SYMBOL(blk_register_region);

/* undo blk_register_region(), noop if @range is zero */
void blk_unregister_region(dev_t devt, unsigned long range)
{
	if (range)
		kobj_unmap(bdev_map, devt, range);
}

EXPORT_SYMBOL(blk_unregister_region);

static struct kobject *exact_match(dev_t devt, int *partno, void *data)
{
	struct gendisk *p = data;

	return &disk_to_dev(p)->kobj;
}

static int exact_lock(dev_t devt, void *data)
{
	struct gendisk *p = data;

	if (!get_disk(p))
		return -1;
	return 0;
}

static void register_disk(struct gendisk *disk)
{
	struct device *ddev = disk_to_dev(disk);
	struct block_device *bdev;
	struct disk_part_iter piter;
	struct hd_struct *part;
	int err;

	ddev->parent = disk->driverfs_dev;

	dev_set_name(ddev, "%s", disk->disk_name);

	/* delay uevents, until we scanned partition table */
	dev_set_uevent_suppress(ddev, 1);

	if (device_add(ddev))
		return;
	if (!sysfs_deprecated) {
		err = sysfs_create_link(block_depr, &ddev->kobj,
					kobject_name(&ddev->kobj));
		if (err) {
			device_del(ddev);
			return;
		}
	}

	/*
	 * avoid probable deadlock caused by allocating memory with
	 * GFP_KERNEL in runtime_resume callback of its all ancestor
	 * devices
	 */
	pm_runtime_set_memalloc_noio(ddev, true);

	disk->part0.holder_dir = kobject_create_and_add("holders", &ddev->kobj);
	disk->slave_dir = kobject_create_and_add("slaves", &ddev->kobj);

	/* No minors to use for partitions */
	if (!disk_part_scan_enabled(disk))
		goto exit;

	/* No such device (e.g., media were just removed) */
	if (!get_capacity(disk))
		goto exit;

	bdev = bdget_disk(disk, 0);
	if (!bdev)
		goto exit;

	bdev->bd_invalidated = 1;
	err = blkdev_get(bdev, FMODE_READ, NULL);
	if (err < 0)
		goto exit;
	blkdev_put(bdev, FMODE_READ);

exit:
	/* announce disk after possible partitions are created */
	dev_set_uevent_suppress(ddev, 0);
	kobject_uevent(&ddev->kobj, KOBJ_ADD);

	/* announce possible partitions */
	disk_part_iter_init(&piter, disk, 0);
	while ((part = disk_part_iter_next(&piter)))
		kobject_uevent(&part_to_dev(part)->kobj, KOBJ_ADD);
	disk_part_iter_exit(&piter);
}

/**
 * add_disk - add partitioning information to kernel list
 * @disk: per-device partitioning information
 *
 * This function registers the partitioning information in @disk
 * with the kernel.
 *
 * FIXME: error handling
 */
void add_disk(struct gendisk *disk)
{
	struct backing_dev_info *bdi;
	dev_t devt;
	int retval;

	/* minors == 0 indicates to use ext devt from part0 and should
	 * be accompanied with EXT_DEVT flag.  Make sure all
	 * parameters make sense.
	 */
	WARN_ON(disk->minors && !(disk->major || disk->first_minor));
	WARN_ON(!disk->minors && !(disk->flags & GENHD_FL_EXT_DEVT));

	disk->flags |= GENHD_FL_UP;

	retval = blk_alloc_devt(&disk->part0, &devt);
	if (retval) {
		WARN_ON(1);
		return;
	}
	disk_to_dev(disk)->devt = devt;

	/* ->major and ->first_minor aren't supposed to be
	 * dereferenced from here on, but set them just in case.
	 */
	disk->major = MAJOR(devt);
	disk->first_minor = MINOR(devt);

	disk_alloc_events(disk);

	/* Register BDI before referencing it from bdev */
	bdi = &disk->queue->backing_dev_info;
	bdi_register_dev(bdi, disk_devt(disk));

	blk_register_region(disk_devt(disk), disk->minors, NULL,
			    exact_match, exact_lock, disk);
	register_disk(disk);
	blk_register_queue(disk);

	/*
	 * Take an extra ref on queue which will be put on disk_release()
	 * so that it sticks around as long as @disk is there.
	 */
	WARN_ON_ONCE(!blk_get_queue(disk->queue));

	retval = sysfs_create_link(&disk_to_dev(disk)->kobj, &bdi->dev->kobj,
				   "bdi");
	WARN_ON(retval);

	disk_add_events(disk);
}
EXPORT_SYMBOL(add_disk);

void del_gendisk(struct gendisk *disk)
{
	struct disk_part_iter piter;
	struct hd_struct *part;

	disk_del_events(disk);

	/* invalidate stuff */
	disk_part_iter_init(&piter, disk,
			     DISK_PITER_INCL_EMPTY | DISK_PITER_REVERSE);
	while ((part = disk_part_iter_next(&piter))) {
		invalidate_partition(disk, part->partno);
		delete_partition(disk, part->partno);
	}
	disk_part_iter_exit(&piter);

	invalidate_partition(disk, 0);
	set_capacity(disk, 0);
	disk->flags &= ~GENHD_FL_UP;

	sysfs_remove_link(&disk_to_dev(disk)->kobj, "bdi");
	bdi_unregister(&disk->queue->backing_dev_info);
	blk_unregister_queue(disk);
	blk_unregister_region(disk_devt(disk), disk->minors);

	part_stat_set_all(&disk->part0, 0);
	disk->part0.stamp = 0;

	kobject_put(disk->part0.holder_dir);
	kobject_put(disk->slave_dir);
	disk->driverfs_dev = NULL;
	if (!sysfs_deprecated)
		sysfs_remove_link(block_depr, dev_name(disk_to_dev(disk)));
	pm_runtime_set_memalloc_noio(disk_to_dev(disk), false);
	device_del(disk_to_dev(disk));
	blk_free_devt(disk_to_dev(disk)->devt);
}
EXPORT_SYMBOL(del_gendisk);

/**
 * get_gendisk - get partitioning information for a given device
 * @devt: device to get partitioning information for
 * @partno: returned partition index
 *
 * This function gets the structure containing partitioning
 * information for the given device @devt.
 */
struct gendisk *get_gendisk(dev_t devt, int *partno)
{
	struct gendisk *disk = NULL;

	if (MAJOR(devt) != BLOCK_EXT_MAJOR) {
		struct kobject *kobj;

		kobj = kobj_lookup(bdev_map, devt, partno);
		if (kobj)
			disk = dev_to_disk(kobj_to_dev(kobj));
	} else {
		struct hd_struct *part;

		mutex_lock(&ext_devt_mutex);
		part = idr_find(&ext_devt_idr, blk_mangle_minor(MINOR(devt)));
		if (part && get_disk(part_to_disk(part))) {
			*partno = part->partno;
			disk = part_to_disk(part);
		}
		mutex_unlock(&ext_devt_mutex);
	}

	return disk;
}
EXPORT_SYMBOL(get_gendisk);

/**
 * bdget_disk - do bdget() by gendisk and partition number
 * @disk: gendisk of interest
 * @partno: partition number
 *
 * Find partition @partno from @disk, do bdget() on it.
 *
 * CONTEXT:
 * Don't care.
 *
 * RETURNS:
 * Resulting block_device on success, NULL on failure.
 */
struct block_device *bdget_disk(struct gendisk *disk, int partno)
{
	struct hd_struct *part;
	struct block_device *bdev = NULL;

	part = disk_get_part(disk, partno);
	if (part)
		bdev = bdget(part_devt(part));
	disk_put_part(part);

	return bdev;
}
EXPORT_SYMBOL(bdget_disk);

/*
 * print a full list of all partitions - intended for places where the root
 * filesystem can't be mounted and thus to give the victim some idea of what
 * went wrong
 */
void __init printk_all_partitions(void)
{
	struct class_dev_iter iter;
	struct device *dev;

	class_dev_iter_init(&iter, &block_class, NULL, &disk_type);
	while ((dev = class_dev_iter_next(&iter))) {
		struct gendisk *disk = dev_to_disk(dev);
		struct disk_part_iter piter;
		struct hd_struct *part;
		char name_buf[BDEVNAME_SIZE];
		char devt_buf[BDEVT_SIZE];
<<<<<<< HEAD
		char uuid_buf[PARTITION_META_INFO_UUIDLTH * 2 + 5];
=======
>>>>>>> c3ade0e0

		/*
		 * Don't show empty devices or things that have been
		 * suppressed
		 */
		if (get_capacity(disk) == 0 ||
		    (disk->flags & GENHD_FL_SUPPRESS_PARTITION_INFO))
			continue;

		/*
		 * Note, unlike /proc/partitions, I am showing the
		 * numbers in hex - the same format as the root=
		 * option takes.
		 */
		disk_part_iter_init(&piter, disk, DISK_PITER_INCL_PART0);
		while ((part = disk_part_iter_next(&piter))) {
			bool is_part0 = part == &disk->part0;

<<<<<<< HEAD
			uuid_buf[0] = '\0';
			if (part->info)
				snprintf(uuid_buf, sizeof(uuid_buf), "%pU",
					 part->info->uuid);

			printk("%s%s %10llu %s %s", is_part0 ? "" : "  ",
			       bdevt_str(part_devt(part), devt_buf),
			       (unsigned long long)part->nr_sects >> 1,
			       disk_name(disk, part->partno, name_buf),
			       uuid_buf);
=======
			printk("%s%s %10llu %s %s", is_part0 ? "" : "  ",
			       bdevt_str(part_devt(part), devt_buf),
			       (unsigned long long)part_nr_sects_read(part) >> 1
			       , disk_name(disk, part->partno, name_buf),
			       part->info ? part->info->uuid : "");
>>>>>>> c3ade0e0
			if (is_part0) {
				if (disk->driverfs_dev != NULL &&
				    disk->driverfs_dev->driver != NULL)
					printk(" driver: %s\n",
					      disk->driverfs_dev->driver->name);
				else
					printk(" (driver?)\n");
			} else
				printk("\n");
		}
		disk_part_iter_exit(&piter);
	}
	class_dev_iter_exit(&iter);
}

#ifdef CONFIG_PROC_FS
/* iterator */
static void *disk_seqf_start(struct seq_file *seqf, loff_t *pos)
{
	loff_t skip = *pos;
	struct class_dev_iter *iter;
	struct device *dev;

	iter = kmalloc(sizeof(*iter), GFP_KERNEL);
	if (!iter)
		return ERR_PTR(-ENOMEM);

	seqf->private = iter;
	class_dev_iter_init(iter, &block_class, NULL, &disk_type);
	do {
		dev = class_dev_iter_next(iter);
		if (!dev)
			return NULL;
	} while (skip--);

	return dev_to_disk(dev);
}

static void *disk_seqf_next(struct seq_file *seqf, void *v, loff_t *pos)
{
	struct device *dev;

	(*pos)++;
	dev = class_dev_iter_next(seqf->private);
	if (dev)
		return dev_to_disk(dev);

	return NULL;
}

static void disk_seqf_stop(struct seq_file *seqf, void *v)
{
	struct class_dev_iter *iter = seqf->private;

	/* stop is called even after start failed :-( */
	if (iter) {
		class_dev_iter_exit(iter);
		kfree(iter);
	}
}

static void *show_partition_start(struct seq_file *seqf, loff_t *pos)
{
	void *p;

	p = disk_seqf_start(seqf, pos);
	if (!IS_ERR_OR_NULL(p) && !*pos)
		seq_puts(seqf, "major minor  #blocks  name\n\n");
	return p;
}

static int show_partition(struct seq_file *seqf, void *v)
{
	struct gendisk *sgp = v;
	struct disk_part_iter piter;
	struct hd_struct *part;
	char buf[BDEVNAME_SIZE];

	/* Don't show non-partitionable removeable devices or empty devices */
	if (!get_capacity(sgp) || (!disk_max_parts(sgp) &&
				   (sgp->flags & GENHD_FL_REMOVABLE)))
		return 0;
	if (sgp->flags & GENHD_FL_SUPPRESS_PARTITION_INFO)
		return 0;

	/* show the full disk and all non-0 size partitions of it */
	disk_part_iter_init(&piter, sgp, DISK_PITER_INCL_PART0);
	while ((part = disk_part_iter_next(&piter)))
		seq_printf(seqf, "%4d  %7d %10llu %s\n",
			   MAJOR(part_devt(part)), MINOR(part_devt(part)),
			   (unsigned long long)part_nr_sects_read(part) >> 1,
			   disk_name(sgp, part->partno, buf));
	disk_part_iter_exit(&piter);

	return 0;
}

static const struct seq_operations partitions_op = {
	.start	= show_partition_start,
	.next	= disk_seqf_next,
	.stop	= disk_seqf_stop,
	.show	= show_partition
};

static int partitions_open(struct inode *inode, struct file *file)
{
	return seq_open(file, &partitions_op);
}

static const struct file_operations proc_partitions_operations = {
	.open		= partitions_open,
	.read		= seq_read,
	.llseek		= seq_lseek,
	.release	= seq_release,
};
#endif


static struct kobject *base_probe(dev_t devt, int *partno, void *data)
{
	if (request_module("block-major-%d-%d", MAJOR(devt), MINOR(devt)) > 0)
		/* Make old-style 2.4 aliases work */
		request_module("block-major-%d", MAJOR(devt));
	return NULL;
}

static int __init genhd_device_init(void)
{
	int error;

	block_class.dev_kobj = sysfs_dev_block_kobj;
	error = class_register(&block_class);
	if (unlikely(error))
		return error;
	bdev_map = kobj_map_init(base_probe, &block_class_lock);
	blk_dev_init();

	register_blkdev(BLOCK_EXT_MAJOR, "blkext");

	/* create top-level block dir */
	if (!sysfs_deprecated)
		block_depr = kobject_create_and_add("block", NULL);
	return 0;
}

subsys_initcall(genhd_device_init);

static ssize_t disk_range_show(struct device *dev,
			       struct device_attribute *attr, char *buf)
{
	struct gendisk *disk = dev_to_disk(dev);

	return sprintf(buf, "%d\n", disk->minors);
}

static ssize_t disk_ext_range_show(struct device *dev,
				   struct device_attribute *attr, char *buf)
{
	struct gendisk *disk = dev_to_disk(dev);

	return sprintf(buf, "%d\n", disk_max_parts(disk));
}

static ssize_t disk_removable_show(struct device *dev,
				   struct device_attribute *attr, char *buf)
{
	struct gendisk *disk = dev_to_disk(dev);

	return sprintf(buf, "%d\n",
		       (disk->flags & GENHD_FL_REMOVABLE ? 1 : 0));
}

static ssize_t disk_ro_show(struct device *dev,
				   struct device_attribute *attr, char *buf)
{
	struct gendisk *disk = dev_to_disk(dev);

	return sprintf(buf, "%d\n", get_disk_ro(disk) ? 1 : 0);
}

static ssize_t disk_capability_show(struct device *dev,
				    struct device_attribute *attr, char *buf)
{
	struct gendisk *disk = dev_to_disk(dev);

	return sprintf(buf, "%x\n", disk->flags);
}

static ssize_t disk_alignment_offset_show(struct device *dev,
					  struct device_attribute *attr,
					  char *buf)
{
	struct gendisk *disk = dev_to_disk(dev);

	return sprintf(buf, "%d\n", queue_alignment_offset(disk->queue));
}

static ssize_t disk_discard_alignment_show(struct device *dev,
					   struct device_attribute *attr,
					   char *buf)
{
	struct gendisk *disk = dev_to_disk(dev);

	return sprintf(buf, "%d\n", queue_discard_alignment(disk->queue));
}

static DEVICE_ATTR(range, S_IRUGO, disk_range_show, NULL);
static DEVICE_ATTR(ext_range, S_IRUGO, disk_ext_range_show, NULL);
static DEVICE_ATTR(removable, S_IRUGO, disk_removable_show, NULL);
static DEVICE_ATTR(ro, S_IRUGO, disk_ro_show, NULL);
static DEVICE_ATTR(size, S_IRUGO, part_size_show, NULL);
static DEVICE_ATTR(alignment_offset, S_IRUGO, disk_alignment_offset_show, NULL);
static DEVICE_ATTR(discard_alignment, S_IRUGO, disk_discard_alignment_show,
		   NULL);
static DEVICE_ATTR(capability, S_IRUGO, disk_capability_show, NULL);
static DEVICE_ATTR(stat, S_IRUGO, part_stat_show, NULL);
static DEVICE_ATTR(inflight, S_IRUGO, part_inflight_show, NULL);
#ifdef CONFIG_FAIL_MAKE_REQUEST
static struct device_attribute dev_attr_fail =
	__ATTR(make-it-fail, S_IRUGO|S_IWUSR, part_fail_show, part_fail_store);
#endif
#ifdef CONFIG_FAIL_IO_TIMEOUT
static struct device_attribute dev_attr_fail_timeout =
	__ATTR(io-timeout-fail,  S_IRUGO|S_IWUSR, part_timeout_show,
		part_timeout_store);
#endif

static struct attribute *disk_attrs[] = {
	&dev_attr_range.attr,
	&dev_attr_ext_range.attr,
	&dev_attr_removable.attr,
	&dev_attr_ro.attr,
	&dev_attr_size.attr,
	&dev_attr_alignment_offset.attr,
	&dev_attr_discard_alignment.attr,
	&dev_attr_capability.attr,
	&dev_attr_stat.attr,
	&dev_attr_inflight.attr,
#ifdef CONFIG_FAIL_MAKE_REQUEST
	&dev_attr_fail.attr,
#endif
#ifdef CONFIG_FAIL_IO_TIMEOUT
	&dev_attr_fail_timeout.attr,
#endif
	NULL
};

static struct attribute_group disk_attr_group = {
	.attrs = disk_attrs,
};

static const struct attribute_group *disk_attr_groups[] = {
	&disk_attr_group,
	NULL
};

/**
 * disk_replace_part_tbl - replace disk->part_tbl in RCU-safe way
 * @disk: disk to replace part_tbl for
 * @new_ptbl: new part_tbl to install
 *
 * Replace disk->part_tbl with @new_ptbl in RCU-safe way.  The
 * original ptbl is freed using RCU callback.
 *
 * LOCKING:
 * Matching bd_mutx locked.
 */
static void disk_replace_part_tbl(struct gendisk *disk,
				  struct disk_part_tbl *new_ptbl)
{
	struct disk_part_tbl *old_ptbl = disk->part_tbl;

	rcu_assign_pointer(disk->part_tbl, new_ptbl);

	if (old_ptbl) {
		rcu_assign_pointer(old_ptbl->last_lookup, NULL);
		kfree_rcu(old_ptbl, rcu_head);
	}
}

/**
 * disk_expand_part_tbl - expand disk->part_tbl
 * @disk: disk to expand part_tbl for
 * @partno: expand such that this partno can fit in
 *
 * Expand disk->part_tbl such that @partno can fit in.  disk->part_tbl
 * uses RCU to allow unlocked dereferencing for stats and other stuff.
 *
 * LOCKING:
 * Matching bd_mutex locked, might sleep.
 *
 * RETURNS:
 * 0 on success, -errno on failure.
 */
int disk_expand_part_tbl(struct gendisk *disk, int partno)
{
	struct disk_part_tbl *old_ptbl = disk->part_tbl;
	struct disk_part_tbl *new_ptbl;
	int len = old_ptbl ? old_ptbl->len : 0;
	int target = partno + 1;
	size_t size;
	int i;

	/* disk_max_parts() is zero during initialization, ignore if so */
	if (disk_max_parts(disk) && target > disk_max_parts(disk))
		return -EINVAL;

	if (target <= len)
		return 0;

	size = sizeof(*new_ptbl) + target * sizeof(new_ptbl->part[0]);
	new_ptbl = kzalloc_node(size, GFP_KERNEL, disk->node_id);
	if (!new_ptbl)
		return -ENOMEM;

	new_ptbl->len = target;

	for (i = 0; i < len; i++)
		rcu_assign_pointer(new_ptbl->part[i], old_ptbl->part[i]);

	disk_replace_part_tbl(disk, new_ptbl);
	return 0;
}

static void disk_release(struct device *dev)
{
	struct gendisk *disk = dev_to_disk(dev);

	disk_release_events(disk);
	kfree(disk->random);
	disk_replace_part_tbl(disk, NULL);
	free_part_stats(&disk->part0);
	free_part_info(&disk->part0);
	if (disk->queue)
		blk_put_queue(disk->queue);
	kfree(disk);
}
struct class block_class = {
	.name		= "block",
};

static char *block_devnode(struct device *dev, umode_t *mode,
			   kuid_t *uid, kgid_t *gid)
{
	struct gendisk *disk = dev_to_disk(dev);

	if (disk->devnode)
		return disk->devnode(disk, mode);
	return NULL;
}

static struct device_type disk_type = {
	.name		= "disk",
	.groups		= disk_attr_groups,
	.release	= disk_release,
	.devnode	= block_devnode,
};

#ifdef CONFIG_PROC_FS
/*
 * aggregate disk stat collector.  Uses the same stats that the sysfs
 * entries do, above, but makes them available through one seq_file.
 *
 * The output looks suspiciously like /proc/partitions with a bunch of
 * extra fields.
 */
static int diskstats_show(struct seq_file *seqf, void *v)
{
	struct gendisk *gp = v;
	struct disk_part_iter piter;
	struct hd_struct *hd;
	char buf[BDEVNAME_SIZE];
	int cpu;

	/*
	if (&disk_to_dev(gp)->kobj.entry == block_class.devices.next)
		seq_puts(seqf,	"major minor name"
				"     rio rmerge rsect ruse wio wmerge "
				"wsect wuse running use aveq"
				"\n\n");
	*/

	disk_part_iter_init(&piter, gp, DISK_PITER_INCL_EMPTY_PART0);
	while ((hd = disk_part_iter_next(&piter))) {
		cpu = part_stat_lock();
		part_round_stats(cpu, hd);
		part_stat_unlock();
		seq_printf(seqf, "%4d %7d %s %lu %lu %lu "
			   "%u %lu %lu %lu %u %u %u %u\n",
			   MAJOR(part_devt(hd)), MINOR(part_devt(hd)),
			   disk_name(gp, hd->partno, buf),
			   part_stat_read(hd, ios[READ]),
			   part_stat_read(hd, merges[READ]),
			   part_stat_read(hd, sectors[READ]),
			   jiffies_to_msecs(part_stat_read(hd, ticks[READ])),
			   part_stat_read(hd, ios[WRITE]),
			   part_stat_read(hd, merges[WRITE]),
			   part_stat_read(hd, sectors[WRITE]),
			   jiffies_to_msecs(part_stat_read(hd, ticks[WRITE])),
			   part_in_flight(hd),
			   jiffies_to_msecs(part_stat_read(hd, io_ticks)),
			   jiffies_to_msecs(part_stat_read(hd, time_in_queue))
			);
	}
	disk_part_iter_exit(&piter);

	return 0;
}

static const struct seq_operations diskstats_op = {
	.start	= disk_seqf_start,
	.next	= disk_seqf_next,
	.stop	= disk_seqf_stop,
	.show	= diskstats_show
};

static int diskstats_open(struct inode *inode, struct file *file)
{
	return seq_open(file, &diskstats_op);
}

static const struct file_operations proc_diskstats_operations = {
	.open		= diskstats_open,
	.read		= seq_read,
	.llseek		= seq_lseek,
	.release	= seq_release,
};

static int __init proc_genhd_init(void)
{
	proc_create("diskstats", 0, NULL, &proc_diskstats_operations);
	proc_create("partitions", 0, NULL, &proc_partitions_operations);
	return 0;
}
module_init(proc_genhd_init);
#endif /* CONFIG_PROC_FS */

dev_t blk_lookup_devt(const char *name, int partno)
{
	dev_t devt = MKDEV(0, 0);
	struct class_dev_iter iter;
	struct device *dev;

	class_dev_iter_init(&iter, &block_class, NULL, &disk_type);
	while ((dev = class_dev_iter_next(&iter))) {
		struct gendisk *disk = dev_to_disk(dev);
		struct hd_struct *part;

		if (strcmp(dev_name(dev), name))
			continue;

		if (partno < disk->minors) {
			/* We need to return the right devno, even
			 * if the partition doesn't exist yet.
			 */
			devt = MKDEV(MAJOR(dev->devt),
				     MINOR(dev->devt) + partno);
			break;
		}
		part = disk_get_part(disk, partno);
		if (part) {
			devt = part_devt(part);
			disk_put_part(part);
			break;
		}
		disk_put_part(part);
	}
	class_dev_iter_exit(&iter);
	return devt;
}
EXPORT_SYMBOL(blk_lookup_devt);

struct gendisk *alloc_disk(int minors)
{
	return alloc_disk_node(minors, NUMA_NO_NODE);
}
EXPORT_SYMBOL(alloc_disk);

struct gendisk *alloc_disk_node(int minors, int node_id)
{
	struct gendisk *disk;

	disk = kzalloc_node(sizeof(struct gendisk), GFP_KERNEL, node_id);
	if (disk) {
		if (!init_part_stats(&disk->part0)) {
			kfree(disk);
			return NULL;
		}
		disk->node_id = node_id;
		if (disk_expand_part_tbl(disk, 0)) {
			free_part_stats(&disk->part0);
			kfree(disk);
			return NULL;
		}
		disk->part_tbl->part[0] = &disk->part0;

		/*
		 * set_capacity() and get_capacity() currently don't use
		 * seqcounter to read/update the part0->nr_sects. Still init
		 * the counter as we can read the sectors in IO submission
		 * patch using seqence counters.
		 *
		 * TODO: Ideally set_capacity() and get_capacity() should be
		 * converted to make use of bd_mutex and sequence counters.
		 */
		seqcount_init(&disk->part0.nr_sects_seq);
		hd_ref_init(&disk->part0);

		disk->minors = minors;
		rand_initialize_disk(disk);
		disk_to_dev(disk)->class = &block_class;
		disk_to_dev(disk)->type = &disk_type;
		device_initialize(disk_to_dev(disk));
	}
	return disk;
}
EXPORT_SYMBOL(alloc_disk_node);

struct kobject *get_disk(struct gendisk *disk)
{
	struct module *owner;
	struct kobject *kobj;

	if (!disk->fops)
		return NULL;
	owner = disk->fops->owner;
	if (owner && !try_module_get(owner))
		return NULL;
	kobj = kobject_get(&disk_to_dev(disk)->kobj);
	if (kobj == NULL) {
		module_put(owner);
		return NULL;
	}
	return kobj;

}

EXPORT_SYMBOL(get_disk);

void put_disk(struct gendisk *disk)
{
	if (disk)
		kobject_put(&disk_to_dev(disk)->kobj);
}

EXPORT_SYMBOL(put_disk);

static void set_disk_ro_uevent(struct gendisk *gd, int ro)
{
	char event[] = "DISK_RO=1";
	char *envp[] = { event, NULL };

	if (!ro)
		event[8] = '0';
	kobject_uevent_env(&disk_to_dev(gd)->kobj, KOBJ_CHANGE, envp);
}

void set_device_ro(struct block_device *bdev, int flag)
{
	bdev->bd_part->policy = flag;
}

EXPORT_SYMBOL(set_device_ro);

void set_disk_ro(struct gendisk *disk, int flag)
{
	struct disk_part_iter piter;
	struct hd_struct *part;

	if (disk->part0.policy != flag) {
		set_disk_ro_uevent(disk, flag);
		disk->part0.policy = flag;
	}

	disk_part_iter_init(&piter, disk, DISK_PITER_INCL_EMPTY);
	while ((part = disk_part_iter_next(&piter)))
		part->policy = flag;
	disk_part_iter_exit(&piter);
}

EXPORT_SYMBOL(set_disk_ro);

int bdev_read_only(struct block_device *bdev)
{
	if (!bdev)
		return 0;
	return bdev->bd_part->policy;
}

EXPORT_SYMBOL(bdev_read_only);

int invalidate_partition(struct gendisk *disk, int partno)
{
	int res = 0;
	struct block_device *bdev = bdget_disk(disk, partno);
	if (bdev) {
		fsync_bdev(bdev);
		res = __invalidate_device(bdev, true);
		bdput(bdev);
	}
	return res;
}

EXPORT_SYMBOL(invalidate_partition);

/*
 * Disk events - monitor disk events like media change and eject request.
 */
struct disk_events {
	struct list_head	node;		/* all disk_event's */
	struct gendisk		*disk;		/* the associated disk */
	spinlock_t		lock;

	struct mutex		block_mutex;	/* protects blocking */
	int			block;		/* event blocking depth */
	unsigned int		pending;	/* events already sent out */
	unsigned int		clearing;	/* events being cleared */

	long			poll_msecs;	/* interval, -1 for default */
	struct delayed_work	dwork;
};

static const char *disk_events_strs[] = {
	[ilog2(DISK_EVENT_MEDIA_CHANGE)]	= "media_change",
	[ilog2(DISK_EVENT_EJECT_REQUEST)]	= "eject_request",
};

static char *disk_uevents[] = {
	[ilog2(DISK_EVENT_MEDIA_CHANGE)]	= "DISK_MEDIA_CHANGE=1",
	[ilog2(DISK_EVENT_EJECT_REQUEST)]	= "DISK_EJECT_REQUEST=1",
};

/* list of all disk_events */
static DEFINE_MUTEX(disk_events_mutex);
static LIST_HEAD(disk_events);

/* disable in-kernel polling by default */
static unsigned long disk_events_dfl_poll_msecs	= 0;

static unsigned long disk_events_poll_jiffies(struct gendisk *disk)
{
	struct disk_events *ev = disk->ev;
	long intv_msecs = 0;

	/*
	 * If device-specific poll interval is set, always use it.  If
	 * the default is being used, poll iff there are events which
	 * can't be monitored asynchronously.
	 */
	if (ev->poll_msecs >= 0)
		intv_msecs = ev->poll_msecs;
	else if (disk->events & ~disk->async_events)
		intv_msecs = disk_events_dfl_poll_msecs;

	return msecs_to_jiffies(intv_msecs);
}

/**
 * disk_block_events - block and flush disk event checking
 * @disk: disk to block events for
 *
 * On return from this function, it is guaranteed that event checking
 * isn't in progress and won't happen until unblocked by
 * disk_unblock_events().  Events blocking is counted and the actual
 * unblocking happens after the matching number of unblocks are done.
 *
 * Note that this intentionally does not block event checking from
 * disk_clear_events().
 *
 * CONTEXT:
 * Might sleep.
 */
void disk_block_events(struct gendisk *disk)
{
	struct disk_events *ev = disk->ev;
	unsigned long flags;
	bool cancel;

	if (!ev)
		return;

	/*
	 * Outer mutex ensures that the first blocker completes canceling
	 * the event work before further blockers are allowed to finish.
	 */
	mutex_lock(&ev->block_mutex);

	spin_lock_irqsave(&ev->lock, flags);
	cancel = !ev->block++;
	spin_unlock_irqrestore(&ev->lock, flags);

	if (cancel)
		cancel_delayed_work_sync(&disk->ev->dwork);

	mutex_unlock(&ev->block_mutex);
}

static void __disk_unblock_events(struct gendisk *disk, bool check_now)
{
	struct disk_events *ev = disk->ev;
	unsigned long intv;
	unsigned long flags;

	spin_lock_irqsave(&ev->lock, flags);

	if (WARN_ON_ONCE(ev->block <= 0))
		goto out_unlock;

	if (--ev->block)
		goto out_unlock;

	/*
	 * Not exactly a latency critical operation, set poll timer
	 * slack to 25% and kick event check.
	 */
	intv = disk_events_poll_jiffies(disk);
	set_timer_slack(&ev->dwork.timer, intv / 4);
	if (check_now)
<<<<<<< HEAD
		queue_delayed_work(system_nrt_freezable_wq, &ev->dwork, 0);
	else if (intv)
		queue_delayed_work(system_nrt_freezable_wq, &ev->dwork, intv);
=======
		queue_delayed_work(system_freezable_power_efficient_wq,
				&ev->dwork, 0);
	else if (intv)
		queue_delayed_work(system_freezable_power_efficient_wq,
				&ev->dwork, intv);
>>>>>>> c3ade0e0
out_unlock:
	spin_unlock_irqrestore(&ev->lock, flags);
}

/**
 * disk_unblock_events - unblock disk event checking
 * @disk: disk to unblock events for
 *
 * Undo disk_block_events().  When the block count reaches zero, it
 * starts events polling if configured.
 *
 * CONTEXT:
 * Don't care.  Safe to call from irq context.
 */
void disk_unblock_events(struct gendisk *disk)
{
	if (disk->ev)
		__disk_unblock_events(disk, false);
}

/**
 * disk_flush_events - schedule immediate event checking and flushing
 * @disk: disk to check and flush events for
 * @mask: events to flush
 *
 * Schedule immediate event checking on @disk if not blocked.  Events in
 * @mask are scheduled to be cleared from the driver.  Note that this
 * doesn't clear the events from @disk->ev.
 *
 * CONTEXT:
 * If @mask is non-zero must be called with bdev->bd_mutex held.
 */
void disk_flush_events(struct gendisk *disk, unsigned int mask)
{
	struct disk_events *ev = disk->ev;

	if (!ev)
		return;

	spin_lock_irq(&ev->lock);
	ev->clearing |= mask;
<<<<<<< HEAD
	if (!ev->block) {
		cancel_delayed_work(&ev->dwork);
		queue_delayed_work(system_nrt_freezable_wq, &ev->dwork, 0);
	}
=======
	if (!ev->block)
		mod_delayed_work(system_freezable_power_efficient_wq,
				&ev->dwork, 0);
>>>>>>> c3ade0e0
	spin_unlock_irq(&ev->lock);
}

/**
 * disk_clear_events - synchronously check, clear and return pending events
 * @disk: disk to fetch and clear events from
 * @mask: mask of events to be fetched and clearted
 *
 * Disk events are synchronously checked and pending events in @mask
 * are cleared and returned.  This ignores the block count.
 *
 * CONTEXT:
 * Might sleep.
 */
unsigned int disk_clear_events(struct gendisk *disk, unsigned int mask)
{
	const struct block_device_operations *bdops = disk->fops;
	struct disk_events *ev = disk->ev;
	unsigned int pending;
	unsigned int clearing = mask;

	if (!ev) {
		/* for drivers still using the old ->media_changed method */
		if ((mask & DISK_EVENT_MEDIA_CHANGE) &&
		    bdops->media_changed && bdops->media_changed(disk))
			return DISK_EVENT_MEDIA_CHANGE;
		return 0;
	}

	disk_block_events(disk);

	/*
	 * store the union of mask and ev->clearing on the stack so that the
	 * race with disk_flush_events does not cause ambiguity (ev->clearing
	 * can still be modified even if events are blocked).
	 */
	spin_lock_irq(&ev->lock);
	clearing |= ev->clearing;
	ev->clearing = 0;
	spin_unlock_irq(&ev->lock);

<<<<<<< HEAD
	/* uncondtionally schedule event check and wait for it to finish */
	disk_block_events(disk);
	queue_delayed_work(system_nrt_freezable_wq, &ev->dwork, 0);
	flush_delayed_work(&ev->dwork);
	__disk_unblock_events(disk, false);
=======
	disk_check_events(ev, &clearing);
	/*
	 * if ev->clearing is not 0, the disk_flush_events got called in the
	 * middle of this function, so we want to run the workfn without delay.
	 */
	__disk_unblock_events(disk, ev->clearing ? true : false);
>>>>>>> c3ade0e0

	/* then, fetch and clear pending events */
	spin_lock_irq(&ev->lock);
	pending = ev->pending & mask;
	ev->pending &= ~mask;
	spin_unlock_irq(&ev->lock);
	WARN_ON_ONCE(clearing & mask);

	return pending;
}

/*
 * Separate this part out so that a different pointer for clearing_ptr can be
 * passed in for disk_clear_events.
 */
static void disk_events_workfn(struct work_struct *work)
{
	struct delayed_work *dwork = to_delayed_work(work);
	struct disk_events *ev = container_of(dwork, struct disk_events, dwork);

	disk_check_events(ev, &ev->clearing);
}

static void disk_check_events(struct disk_events *ev,
			      unsigned int *clearing_ptr)
{
	struct gendisk *disk = ev->disk;
	char *envp[ARRAY_SIZE(disk_uevents) + 1] = { };
	unsigned int clearing = *clearing_ptr;
	unsigned int events;
	unsigned long intv;
	int nr_events = 0, i;

	/* check events */
	events = disk->fops->check_events(disk, clearing);

	/* accumulate pending events and schedule next poll if necessary */
	spin_lock_irq(&ev->lock);

	events &= ~ev->pending;
	ev->pending |= events;
	*clearing_ptr &= ~clearing;

	intv = disk_events_poll_jiffies(disk);
	if (!ev->block && intv)
<<<<<<< HEAD
		queue_delayed_work(system_nrt_freezable_wq, &ev->dwork, intv);
=======
		queue_delayed_work(system_freezable_power_efficient_wq,
				&ev->dwork, intv);
>>>>>>> c3ade0e0

	spin_unlock_irq(&ev->lock);

	/*
	 * Tell userland about new events.  Only the events listed in
	 * @disk->events are reported.  Unlisted events are processed the
	 * same internally but never get reported to userland.
	 */
	for (i = 0; i < ARRAY_SIZE(disk_uevents); i++)
		if (events & disk->events & (1 << i))
			envp[nr_events++] = disk_uevents[i];

	if (nr_events)
		kobject_uevent_env(&disk_to_dev(disk)->kobj, KOBJ_CHANGE, envp);
}

/*
 * A disk events enabled device has the following sysfs nodes under
 * its /sys/block/X/ directory.
 *
 * events		: list of all supported events
 * events_async		: list of events which can be detected w/o polling
 * events_poll_msecs	: polling interval, 0: disable, -1: system default
 */
static ssize_t __disk_events_show(unsigned int events, char *buf)
{
	const char *delim = "";
	ssize_t pos = 0;
	int i;

	for (i = 0; i < ARRAY_SIZE(disk_events_strs); i++)
		if (events & (1 << i)) {
			pos += sprintf(buf + pos, "%s%s",
				       delim, disk_events_strs[i]);
			delim = " ";
		}
	if (pos)
		pos += sprintf(buf + pos, "\n");
	return pos;
}

static ssize_t disk_events_show(struct device *dev,
				struct device_attribute *attr, char *buf)
{
	struct gendisk *disk = dev_to_disk(dev);

	return __disk_events_show(disk->events, buf);
}

static ssize_t disk_events_async_show(struct device *dev,
				      struct device_attribute *attr, char *buf)
{
	struct gendisk *disk = dev_to_disk(dev);

	return __disk_events_show(disk->async_events, buf);
}

static ssize_t disk_events_poll_msecs_show(struct device *dev,
					   struct device_attribute *attr,
					   char *buf)
{
	struct gendisk *disk = dev_to_disk(dev);

	return sprintf(buf, "%ld\n", disk->ev->poll_msecs);
}

static ssize_t disk_events_poll_msecs_store(struct device *dev,
					    struct device_attribute *attr,
					    const char *buf, size_t count)
{
	struct gendisk *disk = dev_to_disk(dev);
	long intv;

	if (!count || !sscanf(buf, "%ld", &intv))
		return -EINVAL;

	if (intv < 0 && intv != -1)
		return -EINVAL;

	disk_block_events(disk);
	disk->ev->poll_msecs = intv;
	__disk_unblock_events(disk, true);

	return count;
}

static const DEVICE_ATTR(events, S_IRUGO, disk_events_show, NULL);
static const DEVICE_ATTR(events_async, S_IRUGO, disk_events_async_show, NULL);
static const DEVICE_ATTR(events_poll_msecs, S_IRUGO|S_IWUSR,
			 disk_events_poll_msecs_show,
			 disk_events_poll_msecs_store);

static const struct attribute *disk_events_attrs[] = {
	&dev_attr_events.attr,
	&dev_attr_events_async.attr,
	&dev_attr_events_poll_msecs.attr,
	NULL,
};

/*
 * The default polling interval can be specified by the kernel
 * parameter block.events_dfl_poll_msecs which defaults to 0
 * (disable).  This can also be modified runtime by writing to
 * /sys/module/block/events_dfl_poll_msecs.
 */
static int disk_events_set_dfl_poll_msecs(const char *val,
					  const struct kernel_param *kp)
{
	struct disk_events *ev;
	int ret;

	ret = param_set_ulong(val, kp);
	if (ret < 0)
		return ret;

	mutex_lock(&disk_events_mutex);

	list_for_each_entry(ev, &disk_events, node)
		disk_flush_events(ev->disk, 0);

	mutex_unlock(&disk_events_mutex);

	return 0;
}

static const struct kernel_param_ops disk_events_dfl_poll_msecs_param_ops = {
	.set	= disk_events_set_dfl_poll_msecs,
	.get	= param_get_ulong,
};

#undef MODULE_PARAM_PREFIX
#define MODULE_PARAM_PREFIX	"block."

module_param_cb(events_dfl_poll_msecs, &disk_events_dfl_poll_msecs_param_ops,
		&disk_events_dfl_poll_msecs, 0644);

/*
 * disk_{alloc|add|del|release}_events - initialize and destroy disk_events.
 */
static void disk_alloc_events(struct gendisk *disk)
{
	struct disk_events *ev;

	if (!disk->fops->check_events)
		return;

	ev = kzalloc(sizeof(*ev), GFP_KERNEL);
	if (!ev) {
		pr_warn("%s: failed to initialize events\n", disk->disk_name);
		return;
	}

	INIT_LIST_HEAD(&ev->node);
	ev->disk = disk;
	spin_lock_init(&ev->lock);
	mutex_init(&ev->block_mutex);
	ev->block = 1;
	ev->poll_msecs = -1;
	INIT_DELAYED_WORK(&ev->dwork, disk_events_workfn);

	disk->ev = ev;
}

static void disk_add_events(struct gendisk *disk)
{
	if (!disk->ev)
		return;

	/* FIXME: error handling */
	if (sysfs_create_files(&disk_to_dev(disk)->kobj, disk_events_attrs) < 0)
		pr_warn("%s: failed to create sysfs files for events\n",
			disk->disk_name);

	mutex_lock(&disk_events_mutex);
	list_add_tail(&disk->ev->node, &disk_events);
	mutex_unlock(&disk_events_mutex);

	/*
	 * Block count is initialized to 1 and the following initial
	 * unblock kicks it into action.
	 */
	__disk_unblock_events(disk, true);
}

static void disk_del_events(struct gendisk *disk)
{
	if (!disk->ev)
		return;

	disk_block_events(disk);

	mutex_lock(&disk_events_mutex);
	list_del_init(&disk->ev->node);
	mutex_unlock(&disk_events_mutex);

	sysfs_remove_files(&disk_to_dev(disk)->kobj, disk_events_attrs);
}

static void disk_release_events(struct gendisk *disk)
{
	/* the block count should be 1 from disk_del_events() */
	WARN_ON_ONCE(disk->ev && disk->ev->block != 1);
	kfree(disk->ev);
}<|MERGE_RESOLUTION|>--- conflicted
+++ resolved
@@ -36,11 +36,8 @@
 
 static struct device_type disk_type;
 
-<<<<<<< HEAD
-=======
 static void disk_check_events(struct disk_events *ev,
 			      unsigned int *clearing_ptr);
->>>>>>> c3ade0e0
 static void disk_alloc_events(struct gendisk *disk);
 static void disk_add_events(struct gendisk *disk);
 static void disk_del_events(struct gendisk *disk);
@@ -423,28 +420,11 @@
 	}
 
 	/* allocate ext devt */
-<<<<<<< HEAD
-	do {
-		if (!idr_pre_get(&ext_devt_idr, GFP_KERNEL))
-			return -ENOMEM;
-		mutex_lock(&ext_devt_mutex);
-		rc = idr_get_new(&ext_devt_idr, part, &idx);
-		if (!rc && idx >= NR_EXT_DEVT) {
-			idr_remove(&ext_devt_idr, idx);
-			rc = -EBUSY;
-		}
-		mutex_unlock(&ext_devt_mutex);
-	} while (rc == -EAGAIN);
-
-	if (rc)
-		return rc;
-=======
 	mutex_lock(&ext_devt_mutex);
 	idx = idr_alloc(&ext_devt_idr, part, 0, NR_EXT_DEVT, GFP_KERNEL);
 	mutex_unlock(&ext_devt_mutex);
 	if (idx < 0)
 		return idx == -ENOSPC ? -EBUSY : idx;
->>>>>>> c3ade0e0
 
 	*devt = MKDEV(BLOCK_EXT_MAJOR, blk_mangle_minor(idx));
 	return 0;
@@ -770,10 +750,6 @@
 		struct hd_struct *part;
 		char name_buf[BDEVNAME_SIZE];
 		char devt_buf[BDEVT_SIZE];
-<<<<<<< HEAD
-		char uuid_buf[PARTITION_META_INFO_UUIDLTH * 2 + 5];
-=======
->>>>>>> c3ade0e0
 
 		/*
 		 * Don't show empty devices or things that have been
@@ -792,24 +768,11 @@
 		while ((part = disk_part_iter_next(&piter))) {
 			bool is_part0 = part == &disk->part0;
 
-<<<<<<< HEAD
-			uuid_buf[0] = '\0';
-			if (part->info)
-				snprintf(uuid_buf, sizeof(uuid_buf), "%pU",
-					 part->info->uuid);
-
-			printk("%s%s %10llu %s %s", is_part0 ? "" : "  ",
-			       bdevt_str(part_devt(part), devt_buf),
-			       (unsigned long long)part->nr_sects >> 1,
-			       disk_name(disk, part->partno, name_buf),
-			       uuid_buf);
-=======
 			printk("%s%s %10llu %s %s", is_part0 ? "" : "  ",
 			       bdevt_str(part_devt(part), devt_buf),
 			       (unsigned long long)part_nr_sects_read(part) >> 1
 			       , disk_name(disk, part->partno, name_buf),
 			       part->info ? part->info->uuid : "");
->>>>>>> c3ade0e0
 			if (is_part0) {
 				if (disk->driverfs_dev != NULL &&
 				    disk->driverfs_dev->driver != NULL)
@@ -1528,17 +1491,11 @@
 	intv = disk_events_poll_jiffies(disk);
 	set_timer_slack(&ev->dwork.timer, intv / 4);
 	if (check_now)
-<<<<<<< HEAD
-		queue_delayed_work(system_nrt_freezable_wq, &ev->dwork, 0);
-	else if (intv)
-		queue_delayed_work(system_nrt_freezable_wq, &ev->dwork, intv);
-=======
 		queue_delayed_work(system_freezable_power_efficient_wq,
 				&ev->dwork, 0);
 	else if (intv)
 		queue_delayed_work(system_freezable_power_efficient_wq,
 				&ev->dwork, intv);
->>>>>>> c3ade0e0
 out_unlock:
 	spin_unlock_irqrestore(&ev->lock, flags);
 }
@@ -1580,16 +1537,9 @@
 
 	spin_lock_irq(&ev->lock);
 	ev->clearing |= mask;
-<<<<<<< HEAD
-	if (!ev->block) {
-		cancel_delayed_work(&ev->dwork);
-		queue_delayed_work(system_nrt_freezable_wq, &ev->dwork, 0);
-	}
-=======
 	if (!ev->block)
 		mod_delayed_work(system_freezable_power_efficient_wq,
 				&ev->dwork, 0);
->>>>>>> c3ade0e0
 	spin_unlock_irq(&ev->lock);
 }
 
@@ -1631,20 +1581,12 @@
 	ev->clearing = 0;
 	spin_unlock_irq(&ev->lock);
 
-<<<<<<< HEAD
-	/* uncondtionally schedule event check and wait for it to finish */
-	disk_block_events(disk);
-	queue_delayed_work(system_nrt_freezable_wq, &ev->dwork, 0);
-	flush_delayed_work(&ev->dwork);
-	__disk_unblock_events(disk, false);
-=======
 	disk_check_events(ev, &clearing);
 	/*
 	 * if ev->clearing is not 0, the disk_flush_events got called in the
 	 * middle of this function, so we want to run the workfn without delay.
 	 */
 	__disk_unblock_events(disk, ev->clearing ? true : false);
->>>>>>> c3ade0e0
 
 	/* then, fetch and clear pending events */
 	spin_lock_irq(&ev->lock);
@@ -1690,12 +1632,8 @@
 
 	intv = disk_events_poll_jiffies(disk);
 	if (!ev->block && intv)
-<<<<<<< HEAD
-		queue_delayed_work(system_nrt_freezable_wq, &ev->dwork, intv);
-=======
 		queue_delayed_work(system_freezable_power_efficient_wq,
 				&ev->dwork, intv);
->>>>>>> c3ade0e0
 
 	spin_unlock_irq(&ev->lock);
 
